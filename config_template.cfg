%%%%%%%%%%%%%%%%%%%%%%%%%%%%%%%%%%%%%%%%%%%%%%%%%%%%%%%%%%%%%%%%%%%%%%%%%%%%%%%%
%                                                                              %
% SU2 configuration file                                                       %
% Case description: _________________________________________________________  %
% Author: ___________________________________________________________________  %
% Institution: ______________________________________________________________  %
% Date: __________                                                             %
<<<<<<< HEAD
% File Version 7.0.3 "Blackbird"                                                  %
=======
% File Version 7.0.5 "Blackbird"                                                  %
>>>>>>> d0e10f8a
%                                                                              %
%%%%%%%%%%%%%%%%%%%%%%%%%%%%%%%%%%%%%%%%%%%%%%%%%%%%%%%%%%%%%%%%%%%%%%%%%%%%%%%%

% ------------- DIRECT, ADJOINT, AND LINEARIZED PROBLEM DEFINITION ------------%
%
% Solver type (EULER, NAVIER_STOKES, RANS,
%                               INC_EULER, INC_NAVIER_STOKES, INC_RANS
%                               FEM_EULER, FEM_NAVIER_STOKES, FEM_RANS, FEM_LES,
%                               HEAT_EQUATION_FVM, ELASTICITY)
SOLVER= EULER
%
% Specify turbulence model (NONE, SA, SA_NEG, SST, SA_E, SA_COMP, SA_E_COMP, SST_SUST)
KIND_TURB_MODEL= NONE
%
% Specify subgrid scale model(NONE, IMPLICIT_LES, SMAGORINSKY, WALE, VREMAN)
KIND_SGS_MODEL= NONE
%
% Specify the verification solution(NO_VERIFICATION_SOLUTION, INVISCID_VORTEX,
%                                   RINGLEB, NS_UNIT_QUAD, TAYLOR_GREEN_VORTEX,
%                                   MMS_NS_UNIT_QUAD, MMS_NS_UNIT_QUAD_WALL_BC,
%                                   MMS_NS_TWO_HALF_CIRCLES, MMS_NS_TWO_HALF_SPHERES,
%                                   MMS_INC_EULER, MMS_INC_NS, INC_TAYLOR_GREEN_VORTEX,
%                                   USER_DEFINED_SOLUTION)
KIND_VERIFICATION_SOLUTION= NO_VERIFICATION_SOLUTION
%
% Mathematical problem (DIRECT, CONTINUOUS_ADJOINT, DISCRETE_ADJOINT)
MATH_PROBLEM= DIRECT
%
% Axisymmetric simulation, only compressible flows (NO, YES)
AXISYMMETRIC= NO
%
% Restart solution (NO, YES)
RESTART_SOL= NO
%
% Discard the data storaged in the solution and geometry files
% e.g. AOA, dCL/dAoA, dCD/dCL, iter, etc.
% Note that AoA in the solution and geometry files is critical
% to aero design using AoA as a variable. (NO, YES)
DISCARD_INFILES= NO
%
% System of measurements (SI, US)
% International system of units (SI): ( meters, kilograms, Kelvins,
%                                       Newtons = kg m/s^2, Pascals = N/m^2, 
%                                       Density = kg/m^3, Speed = m/s,
%                                       Equiv. Area = m^2 )
% United States customary units (US): ( inches, slug, Rankines, lbf = slug ft/s^2, 
%                                       psf = lbf/ft^2, Density = slug/ft^3, 
%                                       Speed = ft/s, Equiv. Area = ft^2 )
SYSTEM_MEASUREMENTS= SI
%
%
% ------------------------------- SOLVER CONTROL ------------------------------%
%
% Maximum number of inner iterations
INNER_ITER= 9999
%
% Maximum number of outer iterations (only for multizone problems)
OUTER_ITER= 1
%
% Maximum number of time iterations
TIME_ITER= 1
%
% Convergence field 
CONV_FIELD= DRAG
%
% Min value of the residual (log10 of the residual)
CONV_RESIDUAL_MINVAL= -8
%
% Start convergence criteria at iteration number
CONV_STARTITER= 10
%
% Number of elements to apply the criteria
CONV_CAUCHY_ELEMS= 100
%
% Epsilon to control the series convergence
CONV_CAUCHY_EPS= 1E-10
%
% Iteration number to begin unsteady restarts
RESTART_ITER= 0
%
%% Time convergence monitoring
WINDOW_CAUCHY_CRIT = YES
%
% List of time convergence fields 
CONV_WINDOW_FIELD = (TAVG_DRAG, TAVG_LIFT)
%
% Time Convergence Monitoring starts at Iteration WINDOW_START_ITER + CONV_WINDOW_STARTITER
CONV_WINDOW_STARTITER = 0
%
% Epsilon to control the series convergence
CONV_WINDOW_CAUCHY_EPS = 1E-3
%
% Number of elements to apply the criteria
CONV_WINDOW_CAUCHY_ELEMS = 10
%
% ------------------------- TIME-DEPENDENT SIMULATION -------------------------------%
%
% Time domain simulation
TIME_DOMAIN= NO
%
% Unsteady simulation (NO, TIME_STEPPING, DUAL_TIME_STEPPING-1ST_ORDER,
%                      DUAL_TIME_STEPPING-2ND_ORDER, HARMONIC_BALANCE)
TIME_MARCHING= NO
%
% Time Step for dual time stepping simulations (s) -- Only used when UNST_CFL_NUMBER = 0.0
% For the DG-FEM solver it is used as a synchronization time when UNST_CFL_NUMBER != 0.0
TIME_STEP= 0.0
%
% Total Physical Time for dual time stepping simulations (s)
MAX_TIME= 50.0
%
% Unsteady Courant-Friedrichs-Lewy number of the finest grid
UNST_CFL_NUMBER= 0.0
%
%%  Windowed output time averaging
% Time iteration to start the windowed time average in a direct run
WINDOW_START_ITER = 500
%
% Window used for reverse sweep and direct run. Options (SQUARE, HANN, HANN_SQUARE, BUMP) Square is default. 
WINDOW_FUNCTION = SQUARE
%
% ------------------------------- DES Parameters ------------------------------%
%
% Specify Hybrid RANS/LES model (SA_DES, SA_DDES, SA_ZDES, SA_EDDES)
HYBRID_RANSLES= SA_DDES
%
% DES Constant (0.65)
DES_CONST= 0.65

% -------------------- COMPRESSIBLE FREE-STREAM DEFINITION --------------------%
%
% Mach number (non-dimensional, based on the free-stream values)
MACH_NUMBER= 0.8
%
% Angle of attack (degrees, only for compressible flows)
AOA= 1.25
%
% Side-slip angle (degrees, only for compressible flows)
SIDESLIP_ANGLE= 0.0
%
% Init option to choose between Reynolds (default) or thermodynamics quantities
% for initializing the solution (REYNOLDS, TD_CONDITIONS)
INIT_OPTION= REYNOLDS
%
% Free-stream option to choose between density and temperature (default) for
% initializing the solution (TEMPERATURE_FS, DENSITY_FS)
FREESTREAM_OPTION= TEMPERATURE_FS
%
% Free-stream pressure (101325.0 N/m^2, 2116.216 psf by default)
FREESTREAM_PRESSURE= 101325.0
%
% Free-stream temperature (288.15 K, 518.67 R by default)
FREESTREAM_TEMPERATURE= 288.15
%
% Reynolds number (non-dimensional, based on the free-stream values)
REYNOLDS_NUMBER= 6.5E6
%
% Reynolds length (1 m, 1 inch by default)
REYNOLDS_LENGTH= 1.0
%
% Free-stream density (1.2886 Kg/m^3, 0.0025 slug/ft^3 by default)
FREESTREAM_DENSITY= 1.2886
%
% Free-stream velocity (1.0 m/s, 1.0 ft/s by default)
FREESTREAM_VELOCITY= ( 1.0, 0.00, 0.00 )
%
% Free-stream viscosity (1.853E-5 N s/m^2, 3.87E-7 lbf s/ft^2 by default)
FREESTREAM_VISCOSITY= 1.853E-5
%
% Compressible flow non-dimensionalization (DIMENSIONAL, FREESTREAM_PRESS_EQ_ONE,
%                              FREESTREAM_VEL_EQ_MACH, FREESTREAM_VEL_EQ_ONE)
REF_DIMENSIONALIZATION= DIMENSIONAL

% ---------------- INCOMPRESSIBLE FLOW CONDITION DEFINITION -------------------%
%
% Density model within the incompressible flow solver.
% Options are CONSTANT (default), BOUSSINESQ, or VARIABLE. If VARIABLE,
% an appropriate fluid model must be selected.
INC_DENSITY_MODEL= CONSTANT
%
% Solve the energy equation in the incompressible flow solver
INC_ENERGY_EQUATION = NO
%
% Initial density for incompressible flows
% (1.2886 kg/m^3 by default (air), 998.2 Kg/m^3 (water))
INC_DENSITY_INIT= 1.2886
%
% Initial velocity for incompressible flows (1.0,0,0 m/s by default)
INC_VELOCITY_INIT= ( 1.0, 0.0, 0.0 )
%
% Initial temperature for incompressible flows that include the 
% energy equation (288.15 K by default). Value is ignored if 
% INC_ENERGY_EQUATION is false.
INC_TEMPERATURE_INIT= 288.15
%
% Non-dimensionalization scheme for incompressible flows. Options are
% INITIAL_VALUES (default), REFERENCE_VALUES, or DIMENSIONAL.
% INC_*_REF values are ignored unless REFERENCE_VALUES is chosen.
INC_NONDIM= INITIAL_VALUES
%
% Reference density for incompressible flows (1.0 kg/m^3 by default)
INC_DENSITY_REF= 1.0
%
% Reference velocity for incompressible flows (1.0 m/s by default)
INC_VELOCITY_REF= 1.0
%
% Reference temperature for incompressible flows that include the 
% energy equation (1.0 K by default)
INC_TEMPERATURE_REF = 1.0
%
% List of inlet types for incompressible flows. List length must
% match number of inlet markers. Options: VELOCITY_INLET, PRESSURE_INLET.
INC_INLET_TYPE= VELOCITY_INLET
%
% Damping coefficient for iterative updates at pressure inlets. (0.1 by default)
INC_INLET_DAMPING= 0.1
%
% List of outlet types for incompressible flows. List length must
% match number of outlet markers. Options: PRESSURE_OUTLET, MASS_FLOW_OUTLET
INC_OUTLET_TYPE= PRESSURE_OUTLET
%
% Damping coefficient for iterative updates at mass flow outlets. (0.1 by default)
INC_OUTLET_DAMPING= 0.1

% ----------------------------- CL DRIVER DEFINITION ---------------------------%
%
% Activate fixed lift mode (specify a CL instead of AoA, NO/YES)
FIXED_CL_MODE= NO
%
% Target coefficient of lift for fixed lift mode (0.80 by default)
TARGET_CL= 0.80
%
% Estimation of dCL/dAlpha (0.2 per degree by default)
DCL_DALPHA= 0.2
%
% Maximum number of iterations between AoA updates
UPDATE_AOA_ITER_LIMIT= 100
%
% Number of iterations to evaluate dCL_dAlpha by using finite differences (500 by default)
ITER_DCL_DALPHA= 500

% ---------------------- REFERENCE VALUE DEFINITION ---------------------------%
%
% Reference origin for moment computation (m or in)
REF_ORIGIN_MOMENT_X = 0.25
REF_ORIGIN_MOMENT_Y = 0.00
REF_ORIGIN_MOMENT_Z = 0.00
%
% Reference length for moment non-dimensional coefficients (m or in)
REF_LENGTH= 1.0
%
% Reference area for non-dimensional force coefficients (0 implies automatic
% calculation) (m^2 or in^2)
REF_AREA= 1.0
%
% Aircraft semi-span (0 implies automatic calculation) (m or in)
SEMI_SPAN= 0.0

% ---- IDEAL GAS, POLYTROPIC, VAN DER WAALS AND PENG ROBINSON CONSTANTS -------%
%
% Fluid model (STANDARD_AIR, IDEAL_GAS, VW_GAS, PR_GAS,
%              CONSTANT_DENSITY, INC_IDEAL_GAS, INC_IDEAL_GAS_POLY)
FLUID_MODEL= STANDARD_AIR
%
% Ratio of specific heats (1.4 default and the value is hardcoded
%                          for the model STANDARD_AIR, compressible only)
GAMMA_VALUE= 1.4
%
% Specific gas constant (287.058 J/kg*K default and this value is hardcoded
%                        for the model STANDARD_AIR, compressible only)
GAS_CONSTANT= 287.058
%
% Critical Temperature (131.00 K by default)
CRITICAL_TEMPERATURE= 131.00
%
% Critical Pressure (3588550.0 N/m^2 by default)
CRITICAL_PRESSURE= 3588550.0
%
% Acentri factor (0.035 (air))
ACENTRIC_FACTOR= 0.035
%
% Specific heat at constant pressure, Cp (1004.703 J/kg*K (air)). 
% Incompressible fluids with energy eqn. only (CONSTANT_DENSITY, INC_IDEAL_GAS).
SPECIFIC_HEAT_CP= 1004.703
%
% Thermal expansion coefficient (0.00347 K^-1 (air)) 
% Used with Boussinesq approx. (incompressible, BOUSSINESQ density model only)
THERMAL_EXPANSION_COEFF= 0.00347
%
% Molecular weight for an incompressible ideal gas (28.96 g/mol (air) default)
MOLECULAR_WEIGHT= 28.96
%
% Temperature polynomial coefficients (up to quartic) for specific heat Cp.
% Format -> Cp(T) : b0 + b1*T + b2*T^2 + b3*T^3 + b4*T^4
CP_POLYCOEFFS= (0.0, 0.0, 0.0, 0.0, 0.0)

% --------------------------- VISCOSITY MODEL ---------------------------------%
%
% Viscosity model (SUTHERLAND, CONSTANT_VISCOSITY, POLYNOMIAL_VISCOSITY).
VISCOSITY_MODEL= SUTHERLAND
%
% Molecular Viscosity that would be constant (1.716E-5 by default)
MU_CONSTANT= 1.716E-5
%
% Sutherland Viscosity Ref (1.716E-5 default value for AIR SI)
MU_REF= 1.716E-5
%
% Sutherland Temperature Ref (273.15 K default value for AIR SI)
MU_T_REF= 273.15
%
% Sutherland constant (110.4 default value for AIR SI)
SUTHERLAND_CONSTANT= 110.4
<<<<<<< HEAD
%
% Temperature polynomial coefficients (up to quartic) for viscosity.
% Format -> Mu(T) : b0 + b1*T + b2*T^2 + b3*T^3 + b4*T^4
MU_POLYCOEFFS= (0.0, 0.0, 0.0, 0.0, 0.0)

% --------------------------- THERMAL CONDUCTIVITY MODEL ----------------------%
%
% Laminar Conductivity model (CONSTANT_CONDUCTIVITY, CONSTANT_PRANDTL, 
% POLYNOMIAL_CONDUCTIVITY).
CONDUCTIVITY_MODEL= CONSTANT_PRANDTL
%
% Molecular Thermal Conductivity that would be constant (0.0257 by default)
KT_CONSTANT= 0.0257
%
% Laminar Prandtl number (0.72 (air), only for CONSTANT_PRANDTL)
PRANDTL_LAM= 0.72
%
% Temperature polynomial coefficients (up to quartic) for conductivity.
% Format -> Kt(T) : b0 + b1*T + b2*T^2 + b3*T^3 + b4*T^4
KT_POLYCOEFFS= (0.0, 0.0, 0.0, 0.0, 0.0)
%
% Definition of the turbulent thermal conductivity model for RANS
% (CONSTANT_PRANDTL_TURB by default, NONE).
TURBULENT_CONDUCTIVITY_MODEL= CONSTANT_PRANDTL_TURB
%
=======
%
% Temperature polynomial coefficients (up to quartic) for viscosity.
% Format -> Mu(T) : b0 + b1*T + b2*T^2 + b3*T^3 + b4*T^4
MU_POLYCOEFFS= (0.0, 0.0, 0.0, 0.0, 0.0)

% --------------------------- THERMAL CONDUCTIVITY MODEL ----------------------%
%
% Laminar Conductivity model (CONSTANT_CONDUCTIVITY, CONSTANT_PRANDTL, 
% POLYNOMIAL_CONDUCTIVITY).
CONDUCTIVITY_MODEL= CONSTANT_PRANDTL
%
% Molecular Thermal Conductivity that would be constant (0.0257 by default)
KT_CONSTANT= 0.0257
%
% Laminar Prandtl number (0.72 (air), only for CONSTANT_PRANDTL)
PRANDTL_LAM= 0.72
%
% Temperature polynomial coefficients (up to quartic) for conductivity.
% Format -> Kt(T) : b0 + b1*T + b2*T^2 + b3*T^3 + b4*T^4
KT_POLYCOEFFS= (0.0, 0.0, 0.0, 0.0, 0.0)
%
% Definition of the turbulent thermal conductivity model for RANS
% (CONSTANT_PRANDTL_TURB by default, NONE).
TURBULENT_CONDUCTIVITY_MODEL= CONSTANT_PRANDTL_TURB
%
>>>>>>> d0e10f8a
% Turbulent Prandtl number (0.9 (air) by default)
PRANDTL_TURB= 0.90



% ----------------------- DYNAMIC MESH DEFINITION -----------------------------%
%
% Type of dynamic mesh (NONE, RIGID_MOTION, ROTATING_FRAME,
%                       STEADY_TRANSLATION,
%                       ELASTICITY, GUST)
GRID_MOVEMENT= NONE
%
% Motion mach number (non-dimensional). Used for initializing a viscous flow
% with the Reynolds number and for computing force coeffs. with dynamic meshes.
MACH_MOTION= 0.8
%
% Coordinates of the motion origin
MOTION_ORIGIN= 0.25 0.0 0.0
%
% Angular velocity vector (rad/s) about the motion origin
ROTATION_RATE = 0.0 0.0 0.0
%
% Pitching angular freq. (rad/s) about the motion origin
PITCHING_OMEGA= 0.0 0.0 0.0
%
% Pitching amplitude (degrees) about the motion origin
PITCHING_AMPL= 0.0 0.0 0.0
%
% Pitching phase offset (degrees) about the motion origin
PITCHING_PHASE= 0.0 0.0 0.0
%
% Translational velocity (m/s or ft/s) in the x, y, & z directions
TRANSLATION_RATE = 0.0 0.0 0.0
%
% Plunging angular freq. (rad/s) in x, y, & z directions
PLUNGING_OMEGA= 0.0 0.0 0.0
%
% Plunging amplitude (m or ft) in x, y, & z directions
PLUNGING_AMPL= 0.0 0.0 0.0
%
% Type of dynamic surface movement (NONE, DEFORMING, 
%                       MOVING_WALL, FLUID_STRUCTURE, FLUID_STRUCTURE_STATIC,
%                       AEROELASTIC, EXTERNAL, EXTERNAL_ROTATION,
%                       AEROELASTIC_RIGID_MOTION)
SURFACE_MOVEMENT= NONE
%
% Moving wall boundary marker(s) (NONE = no marker, ignored for RIGID_MOTION)
MARKER_MOVING= ( NONE )
%
% Coordinates of the motion origin
SURFACE_MOTION_ORIGIN= 0.25
%
% Angular velocity vector (rad/s) about the motion origin
SURFACE_ROTATION_RATE = 0.0 0.0 0.0
%
% Pitching angular freq. (rad/s) about the motion origin
SURFACE_PITCHING_OMEGA= 0.0 0.0 0.0
%
% Pitching amplitude (degrees) about the motion origin
SURFACE_PITCHING_AMPL= 0.0 0.0 0.0
%
% Pitching phase offset (degrees) about the motion origin
SURFACE_PITCHING_PHASE= 0.0 0.0 0.0
%
% Translational velocity (m/s or ft/s) in the x, y, & z directions
SURFACE_TRANSLATION_RATE = 0.0 0.0 0.0
%
% Plunging angular freq. (rad/s) in x, y, & z directions
SURFACE_PLUNGING_OMEGA= 0.0 0.0 0.0
%
% Plunging amplitude (m or ft) in x, y, & z directions
SURFACE_PLUNGING_AMPL= 0.0 0.0 0.0
%
% Move Motion Origin for marker moving (1 or 0)
MOVE_MOTION_ORIGIN = 0
%
% ------------------------- BUFFET SENSOR DEFINITION --------------------------%
%
% Compute the Kenway-Martins separation sensor for buffet-onset detection
% If BUFFET objective/constraint is specified, the objective is given by
% the integrated sensor normalized by reference area
%
% See doi: 10.2514/1.J055172 
%
% Evaluate buffet sensor on Navier-Stokes markers  (NO, YES)
BUFFET_MONITORING= NO
%
% Sharpness coefficient for the buffet sensor Heaviside function
BUFFET_K= 10.0
%
% Offset parameter for the buffet sensor Heaviside function
BUFFET_LAMBDA= 0.0

% -------------- AEROELASTIC SIMULATION (Typical Section Model) ---------------%
%
% Activated by GRID_MOVEMENT_KIND option
%
% The flutter speed index (modifies the freestream condition in the solver)
FLUTTER_SPEED_INDEX = 0.6
%
% Natural frequency of the spring in the plunging direction (rad/s)
PLUNGE_NATURAL_FREQUENCY = 100
%
% Natural frequency of the spring in the pitching direction (rad/s)
PITCH_NATURAL_FREQUENCY = 100
%
% The airfoil mass ratio
AIRFOIL_MASS_RATIO = 60
%
% Distance in semichords by which the center of gravity lies behind
% the elastic axis
CG_LOCATION = 1.8
%
% The radius of gyration squared (expressed in semichords)
% of the typical section about the elastic axis
RADIUS_GYRATION_SQUARED = 3.48
%
% Solve the aeroelastic equations every given number of internal iterations
AEROELASTIC_ITER = 3

% --------------------------- GUST SIMULATION ---------------------------------%
%
% Apply a wind gust (NO, YES)
WIND_GUST = NO
%
% Type of gust (NONE, TOP_HAT, SINE, ONE_M_COSINE, VORTEX, EOG)
GUST_TYPE = NONE
%
% Direction of the gust (X_DIR or Y_DIR)
GUST_DIR = Y_DIR
%
% Gust wavelenght (meters)
GUST_WAVELENGTH= 10.0
%
% Number of gust periods
GUST_PERIODS= 1.0
%
% Gust amplitude (m/s)
GUST_AMPL= 10.0
%
% Time at which to begin the gust (sec)
GUST_BEGIN_TIME= 0.0
%
% Location at which the gust begins (meters) */
GUST_BEGIN_LOC= 0.0

% ------------------------ SUPERSONIC SIMULATION ------------------------------%
%
% Evaluate equivalent area on the Near-Field (NO, YES)
EQUIV_AREA= NO
%
% Integration limits of the equivalent area ( xmin, xmax, Dist_NearField )
EA_INT_LIMIT= ( 1.6, 2.9, 1.0 )
%
% Equivalent area scale factor ( EA should be ~ force based objective functions )
EA_SCALE_FACTOR= 1.0
%
% Fix an azimuthal line due to misalignments of the near-field
FIX_AZIMUTHAL_LINE= 90.0
%
% Drag weight in sonic boom Objective Function (from 0.0 to 1.0)
DRAG_IN_SONICBOOM= 0.0

% -------------------------- ENGINE SIMULATION --------------------------------%
%
% Highlite area to compute MFR (1 in2 by default)
HIGHLITE_AREA= 1.0
%
% Fan polytropic efficiency (1.0 by default)
FAN_POLY_EFF= 1.0
<<<<<<< HEAD
%
% Only half engine is in the computational grid (NO, YES)
ENGINE_HALF_MODEL= NO
%
% Damping factor for the engine inflow.
DAMP_ENGINE_INFLOW= 0.95
%
% Damping factor for the engine exhaust.
DAMP_ENGINE_EXHAUST= 0.95
%
% Engine nu factor (SA model).
ENGINE_NU_FACTOR= 3.0
%
% Actuator disk jump definition using ratio or difference (DIFFERENCE, RATIO)
ACTDISK_JUMP= DIFFERENCE
%
% Number of times BC Thrust is updated in a fix Net Thrust problem (5 by default)
UPDATE_BCTHRUST= 100
%
% Initial BC Thrust guess for POWER or D-T driver (4000.0 lbf by default)
INITIAL_BCTHRUST= 4000.0
%
% Initialization with a subsonic flow around the engine.
SUBSONIC_ENGINE= NO
%
% Axis of the cylinder that defines the subsonic region (A_X, A_Y, A_Z, B_X, B_Y, B_Z, Radius)
SUBSONIC_ENGINE_CYL= ( 0.0, 0.0, 0.0, 1.0, 0.0 , 0.0, 1.0 )
%
% Flow variables that define the subsonic region (Mach, Alpha, Beta, Pressure, Temperature)
SUBSONIC_ENGINE_VALUES= ( 0.4, 0.0, 0.0, 2116.216, 518.67 )

% ------------------------- TURBOMACHINERY SIMULATION -------------------------%
%
% Specify kind of architecture for each zone (AXIAL, CENTRIPETAL, CENTRIFUGAL,
%                                             CENTRIPETAL_AXIAL, AXIAL_CENTRIFUGAL)
TURBOMACHINERY_KIND= CENTRIPETAL CENTRIPETAL_AXIAL
%
% Specify kind of interpolation for the mixing-plane (LINEAR_INTERPOLATION,
%                                                     NEAREST_SPAN, MATCHING)
MIXINGPLANE_INTERFACE_KIND= LINEAR_INTERPOLATION
%
% Specify option for turbulent mixing-plane (YES, NO) default NO
TURBULENT_MIXINGPLANE= YES
%
% Specify ramp option for Outlet pressure (YES, NO) default NO
RAMP_OUTLET_PRESSURE= NO
%
% Parameters of the outlet pressure ramp (starting outlet pressure,
% updating-iteration-frequency, total number of iteration for the ramp)
RAMP_OUTLET_PRESSURE_COEFF= (400000.0, 10.0, 500)
%
% Specify ramp option for rotating frame (YES, NO) default NO
RAMP_ROTATING_FRAME= YES
%
% Parameters of the rotating frame ramp (starting rotational speed,
% updating-iteration-frequency, total number of iteration for the ramp)
RAMP_ROTATING_FRAME_COEFF= (0.0, 39.0, 500)
%
% Specify Kind of average process for linearizing the Navier-Stokes
% equation at inflow and outflow BCs included at the mixing-plane interface
% (ALGEBRAIC, AREA, MASSSFLUX, MIXEDOUT) default AREA
AVERAGE_PROCESS_KIND= MIXEDOUT
%
% Specify Kind of average process for computing turbomachienry performance parameters
% (ALGEBRAIC, AREA, MASSSFLUX, MIXEDOUT) default AREA
PERFORMANCE_AVERAGE_PROCESS_KIND= MIXEDOUT
%
% Parameters of the Newton method for the MIXEDOUT average algorithm
% (under relaxation factor, tollerance, max number of iterations)
MIXEDOUT_COEFF= (1.0, 1.0E-05, 15)
%
% Limit of Mach number below which the mixedout algorithm is substituted
% with a AREA average algorithm to avoid numerical issues
AVERAGE_MACH_LIMIT= 0.05

% ------------------- RADIATIVE HEAT TRANSFER SIMULATION ----------------------%
%
% Type of radiation model (NONE, P1)
RADIATION_MODEL = NONE
%
% Kind of initialization of the P1 model (ZERO, TEMPERATURE_INIT)
P1_INITIALIZATION = TEMPERATURE_INIT
%
% Absorption coefficient
ABSORPTION_COEFF = 1.0
%
% Scattering coefficient
SCATTERING_COEFF = 0.0
%
% Apply a volumetric heat source as a source term (NO, YES) in the form of an ellipsoid (YES, NO)
HEAT_SOURCE = NO
%
% Value of the volumetric heat source
HEAT_SOURCE_VAL = 1.0E6
%
% Rotation of the volumetric heat source respect to Z axis (degrees)
HEAT_SOURCE_ROTATION_Z = 0.0
%
% Position of heat source center (Heat_Source_Center_X, Heat_Source_Center_Y, Heat_Source_Center_Z)
HEAT_SOURCE_CENTER = ( 0.0, 0.0, 0.0 )
%
=======
%
% Only half engine is in the computational grid (NO, YES)
ENGINE_HALF_MODEL= NO
%
% Damping factor for the engine inflow.
DAMP_ENGINE_INFLOW= 0.95
%
% Damping factor for the engine exhaust.
DAMP_ENGINE_EXHAUST= 0.95
%
% Engine nu factor (SA model).
ENGINE_NU_FACTOR= 3.0
%
% Actuator disk jump definition using ratio or difference (DIFFERENCE, RATIO)
ACTDISK_JUMP= DIFFERENCE
%
% Number of times BC Thrust is updated in a fix Net Thrust problem (5 by default)
UPDATE_BCTHRUST= 100
%
% Initial BC Thrust guess for POWER or D-T driver (4000.0 lbf by default)
INITIAL_BCTHRUST= 4000.0
%
% Initialization with a subsonic flow around the engine.
SUBSONIC_ENGINE= NO
%
% Axis of the cylinder that defines the subsonic region (A_X, A_Y, A_Z, B_X, B_Y, B_Z, Radius)
SUBSONIC_ENGINE_CYL= ( 0.0, 0.0, 0.0, 1.0, 0.0 , 0.0, 1.0 )
%
% Flow variables that define the subsonic region (Mach, Alpha, Beta, Pressure, Temperature)
SUBSONIC_ENGINE_VALUES= ( 0.4, 0.0, 0.0, 2116.216, 518.67 )

% ------------------------- TURBOMACHINERY SIMULATION -------------------------%
%
% Specify kind of architecture for each zone (AXIAL, CENTRIPETAL, CENTRIFUGAL,
%                                             CENTRIPETAL_AXIAL, AXIAL_CENTRIFUGAL)
TURBOMACHINERY_KIND= CENTRIPETAL CENTRIPETAL_AXIAL
%
% Specify kind of interpolation for the mixing-plane (LINEAR_INTERPOLATION,
%                                                     NEAREST_SPAN, MATCHING)
MIXINGPLANE_INTERFACE_KIND= LINEAR_INTERPOLATION
%
% Specify option for turbulent mixing-plane (YES, NO) default NO
TURBULENT_MIXINGPLANE= YES
%
% Specify ramp option for Outlet pressure (YES, NO) default NO
RAMP_OUTLET_PRESSURE= NO
%
% Parameters of the outlet pressure ramp (starting outlet pressure,
% updating-iteration-frequency, total number of iteration for the ramp)
RAMP_OUTLET_PRESSURE_COEFF= (400000.0, 10.0, 500)
%
% Specify ramp option for rotating frame (YES, NO) default NO
RAMP_ROTATING_FRAME= YES
%
% Parameters of the rotating frame ramp (starting rotational speed,
% updating-iteration-frequency, total number of iteration for the ramp)
RAMP_ROTATING_FRAME_COEFF= (0.0, 39.0, 500)
%
% Specify Kind of average process for linearizing the Navier-Stokes
% equation at inflow and outflow BCs included at the mixing-plane interface
% (ALGEBRAIC, AREA, MASSSFLUX, MIXEDOUT) default AREA
AVERAGE_PROCESS_KIND= MIXEDOUT
%
% Specify Kind of average process for computing turbomachienry performance parameters
% (ALGEBRAIC, AREA, MASSSFLUX, MIXEDOUT) default AREA
PERFORMANCE_AVERAGE_PROCESS_KIND= MIXEDOUT
%
% Parameters of the Newton method for the MIXEDOUT average algorithm
% (under relaxation factor, tollerance, max number of iterations)
MIXEDOUT_COEFF= (1.0, 1.0E-05, 15)
%
% Limit of Mach number below which the mixedout algorithm is substituted
% with a AREA average algorithm to avoid numerical issues
AVERAGE_MACH_LIMIT= 0.05

% ------------------- RADIATIVE HEAT TRANSFER SIMULATION ----------------------%
%
% Type of radiation model (NONE, P1)
RADIATION_MODEL = NONE
%
% Kind of initialization of the P1 model (ZERO, TEMPERATURE_INIT)
P1_INITIALIZATION = TEMPERATURE_INIT
%
% Absorption coefficient
ABSORPTION_COEFF = 1.0
%
% Scattering coefficient
SCATTERING_COEFF = 0.0
%
% Apply a volumetric heat source as a source term (NO, YES) in the form of an ellipsoid (YES, NO)
HEAT_SOURCE = NO
%
% Value of the volumetric heat source
HEAT_SOURCE_VAL = 1.0E6
%
% Rotation of the volumetric heat source respect to Z axis (degrees)
HEAT_SOURCE_ROTATION_Z = 0.0
%
% Position of heat source center (Heat_Source_Center_X, Heat_Source_Center_Y, Heat_Source_Center_Z)
HEAT_SOURCE_CENTER = ( 0.0, 0.0, 0.0 )
%
>>>>>>> d0e10f8a
% Vector of heat source radii (Heat_Source_Radius_A, Heat_Source_Radius_B, Heat_Source_Radius_C)
HEAT_SOURCE_RADIUS = ( 1.0, 1.0, 1.0 )
%
% Wall emissivity of the marker for radiation purposes
MARKER_EMISSIVITY = ( MARKER_NAME, 1.0 )
%
% Courant-Friedrichs-Lewy condition of the finest grid in radiation solvers
CFL_NUMBER_RAD = 1.0E3
%
% Time discretization for radiation problems (EULER_IMPLICIT)
TIME_DISCRE_RADIATION = EULER_IMPLICIT

% --------------------- INVERSE DESIGN SIMULATION -----------------------------%
%
% Evaluate an inverse design problem using Cp (NO, YES)
INV_DESIGN_CP= NO
%
% Evaluate an inverse design problem using heat flux (NO, YES)
INV_DESIGN_HEATFLUX= NO

% ----------------------- BODY FORCE DEFINITION -------------------------------%
%
% Apply a body force as a source term (NO, YES)
BODY_FORCE= NO
%
% Vector of body force values (BodyForce_X, BodyForce_Y, BodyForce_Z)
BODY_FORCE_VECTOR= ( 0.0, 0.0, 0.0 )

% -------------------- BOUNDARY CONDITION DEFINITION --------------------------%
%
% Euler wall boundary marker(s) (NONE = no marker)
% Implementation identical to MARKER_SYM.
MARKER_EULER= ( airfoil )
%
% Navier-Stokes (no-slip), constant heat flux wall  marker(s) (NONE = no marker)
% Format: ( marker name, constant heat flux (J/m^2), ... )
MARKER_HEATFLUX= ( NONE )
%
% Navier-Stokes (no-slip), isothermal wall marker(s) (NONE = no marker)
% Format: ( marker name, constant wall temperature (K), ... )
MARKER_ISOTHERMAL= ( NONE )
%
% Far-field boundary marker(s) (NONE = no marker)
MARKER_FAR= ( farfield )
%
% Symmetry boundary marker(s) (NONE = no marker)
% Implementation identical to MARKER_EULER.
MARKER_SYM= ( NONE )
%
% Internal boundary marker(s) e.g. no boundary condition (NONE = no marker)
MARKER_INTERNAL= ( NONE )
%
% Near-Field boundary marker(s) (NONE = no marker)
MARKER_NEARFIELD= ( NONE )
%
%
% Inlet boundary type (TOTAL_CONDITIONS, MASS_FLOW)
INLET_TYPE= TOTAL_CONDITIONS
%
% Read inlet profile from a file (YES, NO) default: NO
SPECIFIED_INLET_PROFILE= NO
%
% File specifying inlet profile
INLET_FILENAME= inlet.dat
%
% Inlet boundary marker(s) with the following formats (NONE = no marker)
% Total Conditions: (inlet marker, total temp, total pressure, flow_direction_x,
<<<<<<< HEAD
%           flow_direction_y, flow_direction_z, ... ) where flow_direction is
%           a unit vector.
% Mass Flow: (inlet marker, density, velocity magnitude, flow_direction_x,
%           flow_direction_y, flow_direction_z, ... ) where flow_direction is
%           a unit vector.
=======
%           flow_direction_y, flow_direction_z, ... ) where flow_direction is
%           a unit vector.
% Mass Flow: (inlet marker, density, velocity magnitude, flow_direction_x,
%           flow_direction_y, flow_direction_z, ... ) where flow_direction is
%           a unit vector.
>>>>>>> d0e10f8a
% Inc. Velocity: (inlet marker, temperature, velocity magnitude, flow_direction_x,
%           flow_direction_y, flow_direction_z, ... ) where flow_direction is
%           a unit vector.
% Inc. Pressure: (inlet marker, temperature, total pressure, flow_direction_x,
%           flow_direction_y, flow_direction_z, ... ) where flow_direction is
%           a unit vector.
MARKER_INLET= ( NONE )
%
% Outlet boundary marker(s) (NONE = no marker)
% Compressible: ( outlet marker, back pressure (static thermodynamic), ... )
% Inc. Pressure: ( outlet marker, back pressure (static gauge in Pa), ... )
% Inc. Mass Flow: ( outlet marker, mass flow target (kg/s), ... )
MARKER_OUTLET= ( NONE )
%
% Actuator disk boundary type (VARIABLES_JUMP, BC_THRUST,
%                              DRAG_MINUS_THRUST)
ACTDISK_TYPE= VARIABLES_JUMP
%
% Actuator disk boundary marker(s) with the following formats (NONE = no marker)
% Variables Jump: ( inlet face marker, outlet face marker,
%                   Takeoff pressure jump (psf), Takeoff temperature jump (R), Takeoff rev/min,
%                   Cruise  pressure jump (psf), Cruise temperature jump (R), Cruise rev/min )
% BC Thrust: ( inlet face marker, outlet face marker,
%              Takeoff BC thrust (lbs), 0.0, Takeoff rev/min,
%              Cruise BC thrust (lbs), 0.0, Cruise rev/min )
% Drag-Thrust: ( inlet face marker, outlet face marker,
%                Takeoff Drag-Thrust (lbs), 0.0, Takeoff rev/min,
%                Cruise Drag-Thrust (lbs), 0.0, Cruise rev/min )
MARKER_ACTDISK= ( NONE )
%
% Supersonic inlet boundary marker(s) (NONE = no marker)
% Format: (inlet marker, temperature, static pressure, velocity_x,
%           velocity_y, velocity_z, ... ), i.e. primitive variables specified.
MARKER_SUPERSONIC_INLET= ( NONE )
%
% Supersonic outlet boundary marker(s) (NONE = no marker)
MARKER_SUPERSONIC_OUTLET= ( NONE )
%
% Periodic boundary marker(s) (NONE = no marker)
% Format: ( periodic marker, donor marker, rotation_center_x, rotation_center_y,
% rotation_center_z, rotation_angle_x-axis, rotation_angle_y-axis,
% rotation_angle_z-axis, translation_x, translation_y, translation_z, ... )
MARKER_PERIODIC= ( NONE )
%
% Engine Inflow boundary type (FAN_FACE_MACH, FAN_FACE_PRESSURE, FAN_FACE_MDOT)
ENGINE_INFLOW_TYPE= FAN_FACE_MACH
%
% Engine inflow boundary marker(s) (NONE = no marker)
% Format: (engine inflow marker, fan face Mach, ... )
MARKER_ENGINE_INFLOW= ( NONE )
%
% Engine exhaust boundary marker(s) with the following formats (NONE = no marker) 
% Format: (engine exhaust marker, total nozzle temp, total nozzle pressure, ... )
MARKER_ENGINE_EXHAUST= ( NONE )
%
% Displacement boundary marker(s) (NONE = no marker)
% Format: ( displacement marker, displacement value normal to the surface, ... )
MARKER_NORMAL_DISPL= ( NONE )
%
% Pressure boundary marker(s) (NONE = no marker)
% Format: ( pressure marker )
MARKER_PRESSURE= ( NONE )
%
% Riemann boundary marker(s) (NONE = no marker)
% Format: (marker, data kind flag, list of data)
MARKER_RIEMANN= ( NONE )
%
% Shroud boundary marker(s) (NONE = no marker)
% Format: (marker)
% If the ROTATING_FRAME option is activated, this option force
% the velocity on the boundaries specified to 0.0
MARKER_SHROUD= (NONE)
%
% Interface (s) definition, identifies the surface shared by
% two different zones. The interface is defined by listing pairs of
% markers (one from each zone connected by the interface)
% Example:
%   Given an arbitrary number of zones (A, B, C, ...)
%   A and B share a surface, interface 1
%   A and C share a surface, interface 2
% Format: ( marker_A_on_interface_1, marker_B_on_interface_1,
%           marker_A_on_interface_2, marker_C_on_interface_2, ... )
%
MARKER_ZONE_INTERFACE= ( NONE )
%
% Specifies the interface (s)
% The kind of interface is defined by listing pairs of markers (one from each
% zone connected by the interface)
% Example:
%   Given an arbitrary number of zones (A, B, C, ...)
%   A and B share a surface, interface 1
%   A and C share a surface, interface 2
% Format: ( marker_A_on_interface_1, marker_B_on_interface_1,
%           marker_A_on_interface_2, marker_C_on_interface_2, ... )
%
MARKER_FLUID_INTERFACE= ( NONE )
%
% Kind of interface interpolation among different zones (NEAREST_NEIGHBOR,
%                                                        ISOPARAMETRIC, SLIDING_MESH)
KIND_INTERPOLATION= NEAREST_NEIGHBOR
%
% Inflow and Outflow markers must be specified, for each blade (zone), following
% the natural groth of the machine (i.e, from the first blade to the last)
MARKER_TURBOMACHINERY= ( NONE )
%
% Mixing-plane interface markers must be specified to activate the transfer of
% information between zones
MARKER_MIXINGPLANE_INTERFACE= ( NONE )
%
% Giles boundary condition for inflow, outfolw and mixing-plane
% Format inlet:  ( marker, TOTAL_CONDITIONS_PT, Total Pressure , Total Temperature,
% Flow dir-norm, Flow dir-tang, Flow dir-span, under-relax-avg, under-relax-fourier)
% Format outlet: ( marker, STATIC_PRESSURE, Static Pressure value, -, -, -, -, under-relax-avg, under-relax-fourier)
% Format mixing-plane in and out: ( marker, MIXING_IN or MIXING_OUT, -, -, -, -, -, -, under-relax-avg, under-relax-fourier)
MARKER_GILES= ( NONE )
%
% This option insert an extra under relaxation factor for the Giles BC at the hub
% and shroud (under relax factor applied, span percentage to under relax)
GILES_EXTRA_RELAXFACTOR= ( 0.05, 0.05)
%
% YES Non reflectivity activated, NO the Giles BC behaves as a normal 1D characteristic-based BC
SPATIAL_FOURIER= NO

% ------------------------ SURFACES IDENTIFICATION ----------------------------%
%
% Marker(s) of the surface in the surface flow solution file
MARKER_PLOTTING = ( airfoil )
%
% Marker(s) of the surface where the non-dimensional coefficients are evaluated.
MARKER_MONITORING = ( airfoil )
%
% Viscous wall markers for which wall functions must be applied. (NONE = no marker)
% Format: ( marker name, wall function type -NO_WALL_FUNCTION, STANDARD_WALL_FUNCTION,
%           ADAPTIVE_WALL_FUNCTION, SCALABLE_WALL_FUNCTION, EQUILIBRIUM_WALL_MODEL,
%           NONEQUILIBRIUM_WALL_MODEL-, ... )
MARKER_WALL_FUNCTIONS= ( airfoil, NO_WALL_FUNCTION )
%
% Marker(s) of the surface where custom thermal BC's are defined.
MARKER_PYTHON_CUSTOM = ( NONE )
%
% Marker(s) of the surface where obj. func. (design problem) will be evaluated
MARKER_DESIGNING = ( airfoil )
%
% Marker(s) of the surface that is going to be analyzed in detail (massflow, average pressure, distortion, etc)
MARKER_ANALYZE = ( airfoil )
%
% Method to compute the average value in MARKER_ANALYZE (AREA, MASSFLUX).
MARKER_ANALYZE_AVERAGE = MASSFLUX

% ------------- COMMON PARAMETERS DEFINING THE NUMERICAL METHOD ---------------%
%
% Numerical method for spatial gradients (GREEN_GAUSS, WEIGHTED_LEAST_SQUARES)
NUM_METHOD_GRAD= GREEN_GAUSS
%
% CFL number (initial value for the adaptive CFL number)
CFL_NUMBER= 15.0
%
% Adaptive CFL number (NO, YES)
CFL_ADAPT= NO
<<<<<<< HEAD
%
% Parameters of the adaptive CFL number (factor down, factor up, CFL min value,
%                                        CFL max value )
CFL_ADAPT_PARAM= ( 0.1, 2.0, 10.0, 1e10 )
%
=======
%
% Parameters of the adaptive CFL number (factor down, factor up, CFL min value,
%                                        CFL max value )
CFL_ADAPT_PARAM= ( 0.1, 2.0, 10.0, 1e10 )
%
>>>>>>> d0e10f8a
% Maximum Delta Time in local time stepping simulations
MAX_DELTA_TIME= 1E6
%
% Runge-Kutta alpha coefficients
RK_ALPHA_COEFF= ( 0.66667, 0.66667, 1.000000 )
%
% Objective function in gradient evaluation   (DRAG, LIFT, SIDEFORCE, MOMENT_X,
%                                             MOMENT_Y, MOMENT_Z, EFFICIENCY, BUFFET,
%                                             EQUIVALENT_AREA, NEARFIELD_PRESSURE,
%                                             FORCE_X, FORCE_Y, FORCE_Z, THRUST,
%                                             TORQUE, TOTAL_HEATFLUX,
%                                             MAXIMUM_HEATFLUX, INVERSE_DESIGN_PRESSURE,
%                                             INVERSE_DESIGN_HEATFLUX, SURFACE_TOTAL_PRESSURE, 
%                                             SURFACE_MASSFLOW, SURFACE_STATIC_PRESSURE, SURFACE_MACH)
% For a weighted sum of objectives: separate by commas, add OBJECTIVE_WEIGHT and MARKER_MONITORING in matching order.
OBJECTIVE_FUNCTION= DRAG
%
% List of weighting values when using more than one OBJECTIVE_FUNCTION. Separate by commas and match with MARKER_MONITORING.
OBJECTIVE_WEIGHT = 1.0

% ----------- SLOPE LIMITER AND DISSIPATION SENSOR DEFINITION -----------------%
%
% Monotonic Upwind Scheme for Conservation Laws (TVD) in the flow equations.
%           Required for 2nd order upwind schemes (NO, YES)
MUSCL_FLOW= YES
%
% Slope limiter (NONE, VENKATAKRISHNAN, VENKATAKRISHNAN_WANG,
%                BARTH_JESPERSEN, VAN_ALBADA_EDGE)
SLOPE_LIMITER_FLOW= VENKATAKRISHNAN
%
% Monotonic Upwind Scheme for Conservation Laws (TVD) in the turbulence equations.
%           Required for 2nd order upwind schemes (NO, YES)
MUSCL_TURB= NO
%
% Slope limiter (NONE, VENKATAKRISHNAN, VENKATAKRISHNAN_WANG,
%                BARTH_JESPERSEN, VAN_ALBADA_EDGE)
SLOPE_LIMITER_TURB= VENKATAKRISHNAN
%
% Monotonic Upwind Scheme for Conservation Laws (TVD) in the adjoint flow equations.
%           Required for 2nd order upwind schemes (NO, YES)
MUSCL_ADJFLOW= YES
%
% Slope limiter (NONE, VENKATAKRISHNAN, BARTH_JESPERSEN, VAN_ALBADA_EDGE,
%                SHARP_EDGES, WALL_DISTANCE)
SLOPE_LIMITER_ADJFLOW= VENKATAKRISHNAN
%
% Monotonic Upwind Scheme for Conservation Laws (TVD) in the turbulence adjoint equations.
%           Required for 2nd order upwind schemes (NO, YES)
MUSCL_ADJTURB= NO
%
% Slope limiter (NONE, VENKATAKRISHNAN, BARTH_JESPERSEN, VAN_ALBADA_EDGE)
SLOPE_LIMITER_ADJTURB= VENKATAKRISHNAN
%
% Coefficient for the Venkat's limiter (upwind scheme). A larger values decrease
%             the extent of limiting, values approaching zero cause
%             lower-order approximation to the solution (0.05 by default)
VENKAT_LIMITER_COEFF= 0.05
%
% Reference coefficient for detecting sharp edges (3.0 by default).
REF_SHARP_EDGES = 3.0
%
% Coefficient for the adjoint sharp edges limiter (3.0 by default).
ADJ_SHARP_LIMITER_COEFF= 3.0
%
% Remove sharp edges from the sensitivity evaluation (NO, YES)
SENS_REMOVE_SHARP = NO
%
% Freeze the value of the limiter after a number of iterations
LIMITER_ITER= 999999
%
% 1st order artificial dissipation coefficients for
%     the Lax–Friedrichs method ( 0.15 by default )
LAX_SENSOR_COEFF= 0.15
%
% 2nd and 4th order artificial dissipation coefficients for
%     the JST method ( 0.5, 0.02 by default )
JST_SENSOR_COEFF= ( 0.5, 0.02 )
%
% 1st order artificial dissipation coefficients for
%     the adjoint Lax–Friedrichs method ( 0.15 by default )
ADJ_LAX_SENSOR_COEFF= 0.15
%
% 2nd, and 4th order artificial dissipation coefficients for
%     the adjoint JST method ( 0.5, 0.02 by default )
ADJ_JST_SENSOR_COEFF= ( 0.5, 0.02 )

% ------------------------ LINEAR SOLVER DEFINITION ---------------------------%
%
% Linear solver or smoother for implicit formulations:
% BCGSTAB, FGMRES, RESTARTED_FGMRES, CONJUGATE_GRADIENT (self-adjoint problems only), SMOOTHER.
LINEAR_SOLVER= FGMRES
%
% Same for discrete adjoint (smoothers not supported)
DISCADJ_LIN_SOLVER= FGMRES
%
% Preconditioner of the Krylov linear solver or type of smoother (ILU, LU_SGS, LINELET, JACOBI)
LINEAR_SOLVER_PREC= ILU
%
% Same for discrete adjoint (JACOBI or ILU)
DISCADJ_LIN_PREC= ILU
%
% Linael solver ILU preconditioner fill-in level (0 by default)
LINEAR_SOLVER_ILU_FILL_IN= 0
%
% Minimum error of the linear solver for implicit formulations
LINEAR_SOLVER_ERROR= 1E-6
%
% Max number of iterations of the linear solver for the implicit formulation
LINEAR_SOLVER_ITER= 5
%
% Restart frequency for RESTARTED_FGMRES
LINEAR_SOLVER_RESTART_FREQUENCY= 10
%
% Relaxation factor for smoother-type solvers (LINEAR_SOLVER= SMOOTHER)
LINEAR_SOLVER_SMOOTHER_RELAXATION= 1.0

% -------------------------- MULTIGRID PARAMETERS -----------------------------%
%
% Multi-grid levels (0 = no multi-grid)
MGLEVEL= 0
%
% Multi-grid cycle (V_CYCLE, W_CYCLE, FULLMG_CYCLE)
MGCYCLE= V_CYCLE
%
% Multi-grid pre-smoothing level
MG_PRE_SMOOTH= ( 1, 2, 3, 3 )
%
% Multi-grid post-smoothing level
MG_POST_SMOOTH= ( 0, 0, 0, 0 )
%
% Jacobi implicit smoothing of the correction
MG_CORRECTION_SMOOTH= ( 0, 0, 0, 0 )
%
% Damping factor for the residual restriction
MG_DAMP_RESTRICTION= 0.75
%
% Damping factor for the correction prolongation
MG_DAMP_PROLONGATION= 0.75

% -------------------- FLOW NUMERICAL METHOD DEFINITION -----------------------%
%
% Convective numerical method (JST, LAX-FRIEDRICH, CUSP, ROE, AUSM, AUSMPLUSUP,
%                              AUSMPLUSUP2, HLLC, TURKEL_PREC, MSW, FDS, SLAU, SLAU2)
CONV_NUM_METHOD_FLOW= ROE
%
% Roe Low Dissipation function for Hybrid RANS/LES simulations (FD, NTS, NTS_DUCROS)
ROE_LOW_DISSIPATION= FD
%
% Post-reconstruction correction for low Mach number flows (NO, YES)
LOW_MACH_CORR= NO
%
% Roe-Turkel preconditioning for low Mach number flows (NO, YES)
LOW_MACH_PREC= NO
%
% Use numerically computed Jacobians for AUSM+up(2) and SLAU(2)
% Slower per iteration but potentialy more stable and capable of higher CFL
USE_ACCURATE_FLUX_JACOBIANS= NO
%
% Entropy fix coefficient (0.0 implies no entropy fixing, 1.0 implies scalar
%                          artificial dissipation)
ENTROPY_FIX_COEFF= 0.0
%
% Higher values than 1 (3 to 4) make the global Jacobian of central schemes (compressible flow
% only) more diagonal dominant (but mathematically incorrect) so that higher CFL can be used.
CENTRAL_JACOBIAN_FIX_FACTOR= 4.0
%
% Time discretization (RUNGE-KUTTA_EXPLICIT, EULER_IMPLICIT, EULER_EXPLICIT)
TIME_DISCRE_FLOW= EULER_IMPLICIT

% ------------------- FEM FLOW NUMERICAL METHOD DEFINITION --------------------%
%
% FEM numerical method (DG)
NUM_METHOD_FEM_FLOW= DG
%
% Riemann solver used for DG (ROE, LAX-FRIEDRICH, AUSM, AUSMPW+, HLLC, VAN_LEER)
RIEMANN_SOLVER_FEM= ROE
%
% Constant factor applied for quadrature with straight elements (2.0 by default)
QUADRATURE_FACTOR_STRAIGHT_FEM = 2.0
%
% Constant factor applied for quadrature with curved elements (3.0 by default)
QUADRATURE_FACTOR_CURVED_FEM = 3.0
%
% Factor for the symmetrizing terms in the DG FEM discretization (1.0 by default)
THETA_INTERIOR_PENALTY_DG_FEM = 1.0
%
% Compute the entropy in the fluid model (YES, NO)
COMPUTE_ENTROPY_FLUID_MODEL= YES
%
% Use the lumped mass matrix for steady DGFEM computations (NO, YES)
USE_LUMPED_MASSMATRIX_DGFEM= NO
%
% Only compute the exact Jacobian of the spatial discretization (NO, YES)
JACOBIAN_SPATIAL_DISCRETIZATION_ONLY= NO
%
% Number of aligned bytes for the matrix multiplications. Multiple of 64. (128 by default)
ALIGNED_BYTES_MATMUL= 128
%
% Time discretization (RUNGE-KUTTA_EXPLICIT, CLASSICAL_RK4_EXPLICIT, ADER_DG)
TIME_DISCRE_FEM_FLOW= RUNGE-KUTTA_EXPLICIT
%
% Number of time DOFs for the predictor step of ADER-DG (2 by default)
%TIME_DOFS_ADER_DG= 2
% Factor applied during quadrature in time for ADER-DG. (2.0 by default)
%QUADRATURE_FACTOR_TIME_ADER_DG = 2.0
%
% Type of discretization used in the predictor step of ADER-DG (ADER_ALIASED_PREDICTOR, ADER_NON_ALIASED_PREDICTOR)
ADER_PREDICTOR= ADER_ALIASED_PREDICTOR
% Number of time levels for time accurate local time stepping. (1 by default, max. allowed 15)
LEVELS_TIME_ACCURATE_LTS= 1
%
% Specify the method for matrix coloring for Jacobian computations (GREEDY_COLORING, NATURAL_COLORING)
KIND_MATRIX_COLORING= GREEDY_COLORING

% -------------------- TURBULENT NUMERICAL METHOD DEFINITION ------------------%
%
% Convective numerical method (SCALAR_UPWIND)
CONV_NUM_METHOD_TURB= SCALAR_UPWIND
%
% Time discretization (EULER_IMPLICIT)
TIME_DISCRE_TURB= EULER_IMPLICIT
%
% Reduction factor of the CFL coefficient in the turbulence problem
CFL_REDUCTION_TURB= 1.0

% --------------------- HEAT NUMERICAL METHOD DEFINITION ----------------------%
%
% Value of the thermal diffusivity
THERMAL_DIFFUSIVITY= 1.0

% ---------------- ADJOINT-FLOW NUMERICAL METHOD DEFINITION -------------------%
%
% Frozen the slope limiter in the discrete adjoint formulation (NO, YES)
FROZEN_LIMITER_DISC= NO
%
% Frozen the turbulent viscosity in the discrete adjoint formulation (NO, YES)
FROZEN_VISC_DISC= NO
%
% Use an inconsistent spatial integration (primal-dual) in the discrete
% adjoint formulation. The AD will use the numerical methods in
% the ADJOINT-FLOW NUMERICAL METHOD DEFINITION section (NO, YES)
INCONSISTENT_DISC= NO
%
% Convective numerical method (JST, LAX-FRIEDRICH, ROE)
CONV_NUM_METHOD_ADJFLOW= JST
%
% Time discretization (RUNGE-KUTTA_EXPLICIT, EULER_IMPLICIT)
TIME_DISCRE_ADJFLOW= EULER_IMPLICIT
%
<<<<<<< HEAD
% Relaxation coefficient
RELAXATION_FACTOR_ADJFLOW= 1.0
%
% Reduction factor of the CFL coefficient in the adjoint problem
CFL_REDUCTION_ADJFLOW= 0.8
%
% Limit value for the adjoint variable
LIMIT_ADJFLOW= 1E6
%
% Use multigrid in the adjoint problem (NO, YES)
MG_ADJFLOW= YES

% ---------------- ADJOINT-TURBULENT NUMERICAL METHOD DEFINITION --------------%
%
% Convective numerical method (SCALAR_UPWIND)
CONV_NUM_METHOD_ADJTURB= SCALAR_UPWIND
%
% Time discretization (EULER_IMPLICIT)
TIME_DISCRE_ADJTURB= EULER_IMPLICIT
%
% Reduction factor of the CFL coefficient in the adjoint turbulent problem
CFL_REDUCTION_ADJTURB= 0.01

% ----------------------- GEOMETRY EVALUATION PARAMETERS ----------------------%
%
% Marker(s) of the surface where geometrical based function will be evaluated
GEO_MARKER= ( airfoil )
%
% Description of the geometry to be analyzed (AIRFOIL, WING)
GEO_DESCRIPTION= AIRFOIL
%
% Coordinate of the stations to be analyzed
GEO_LOCATION_STATIONS= (0.0, 0.5, 1.0)
%
% Geometrical bounds (Y coordinate) for the wing geometry analysis or
% fuselage evaluation (X coordinate)
GEO_BOUNDS= (1.5, 3.5)
%
% Plot loads and Cp distributions on each airfoil section
GEO_PLOT_STATIONS= NO
%
% Number of section cuts to make when calculating wing geometry
GEO_NUMBER_STATIONS= 25
%
% Geometrical evaluation mode (FUNCTION, GRADIENT)
GEO_MODE= FUNCTION

% ------------------------- GRID ADAPTATION STRATEGY --------------------------%
%
% Kind of grid adaptation (NONE, PERIODIC, FULL, FULL_FLOW, GRAD_FLOW,
%                          FULL_ADJOINT, GRAD_ADJOINT, GRAD_FLOW_ADJ, ROBUST,
%                          FULL_LINEAR, COMPUTABLE, COMPUTABLE_ROBUST,
%                          REMAINING, WAKE, SMOOTHING, SUPERSONIC_SHOCK)
KIND_ADAPT= FULL_FLOW
%
% Percentage of new elements (% of the original number of elements)
NEW_ELEMS= 5
%
=======
% Relaxation coefficient (also for discrete adjoint problems)
RELAXATION_FACTOR_ADJOINT= 1.0
%
% Reduction factor of the CFL coefficient in the adjoint problem
CFL_REDUCTION_ADJFLOW= 0.8
%
% Limit value for the adjoint variable
LIMIT_ADJFLOW= 1E6
%
% Use multigrid in the adjoint problem (NO, YES)
MG_ADJFLOW= YES

% ---------------- ADJOINT-TURBULENT NUMERICAL METHOD DEFINITION --------------%
%
% Convective numerical method (SCALAR_UPWIND)
CONV_NUM_METHOD_ADJTURB= SCALAR_UPWIND
%
% Time discretization (EULER_IMPLICIT)
TIME_DISCRE_ADJTURB= EULER_IMPLICIT
%
% Reduction factor of the CFL coefficient in the adjoint turbulent problem
CFL_REDUCTION_ADJTURB= 0.01

% ----------------------- GEOMETRY EVALUATION PARAMETERS ----------------------%
%
% Marker(s) of the surface where geometrical based function will be evaluated
GEO_MARKER= ( airfoil )
%
% Description of the geometry to be analyzed (AIRFOIL, WING)
GEO_DESCRIPTION= AIRFOIL
%
% Coordinate of the stations to be analyzed
GEO_LOCATION_STATIONS= (0.0, 0.5, 1.0)
%
% Geometrical bounds (Y coordinate) for the wing geometry analysis or
% fuselage evaluation (X coordinate)
GEO_BOUNDS= (1.5, 3.5)
%
% Plot loads and Cp distributions on each airfoil section
GEO_PLOT_STATIONS= NO
%
% Number of section cuts to make when calculating wing geometry
GEO_NUMBER_STATIONS= 25
%
% Geometrical evaluation mode (FUNCTION, GRADIENT)
GEO_MODE= FUNCTION

% ------------------------- GRID ADAPTATION STRATEGY --------------------------%
%
% Kind of grid adaptation (NONE, PERIODIC, FULL, FULL_FLOW, GRAD_FLOW,
%                          FULL_ADJOINT, GRAD_ADJOINT, GRAD_FLOW_ADJ, ROBUST,
%                          FULL_LINEAR, COMPUTABLE, COMPUTABLE_ROBUST,
%                          REMAINING, WAKE, SMOOTHING, SUPERSONIC_SHOCK)
KIND_ADAPT= FULL_FLOW
%
% Percentage of new elements (% of the original number of elements)
NEW_ELEMS= 5
%
>>>>>>> d0e10f8a
% Scale factor for the dual volume
DUALVOL_POWER= 0.5
%
% Adapt the boundary elements (NO, YES)
ADAPT_BOUNDARY= YES

% ----------------------- DESIGN VARIABLE PARAMETERS --------------------------%
%
% Kind of deformation (NO_DEFORMATION, SCALE_GRID, TRANSLATE_GRID, ROTATE_GRID,
%                      FFD_SETTING, FFD_NACELLE,
%                      FFD_CONTROL_POINT, FFD_CAMBER, FFD_THICKNESS, FFD_TWIST
%                      FFD_CONTROL_POINT_2D, FFD_CAMBER_2D, FFD_THICKNESS_2D, 
%                      FFD_TWIST_2D, HICKS_HENNE, SURFACE_BUMP, SURFACE_FILE)
DV_KIND= FFD_SETTING
%
% Marker of the surface in which we are going apply the shape deformation
DV_MARKER= ( airfoil )
%
% Parameters of the shape deformation
% - NO_DEFORMATION ( 1.0 )
% - TRANSLATE_GRID ( x_Disp, y_Disp, z_Disp ), as a unit vector
% - ROTATE_GRID ( x_Orig, y_Orig, z_Orig, x_End, y_End, z_End ) axis, DV_VALUE in deg.
% - SCALE_GRID ( 1.0 )
% - ANGLE_OF_ATTACK ( 1.0 )
% - FFD_SETTING ( 1.0 )
% - FFD_CONTROL_POINT ( FFD_BoxTag, i_Ind, j_Ind, k_Ind, x_Disp, y_Disp, z_Disp )
% - FFD_NACELLE ( FFD_BoxTag, rho_Ind, theta_Ind, phi_Ind, rho_Disp, phi_Disp )
% - FFD_GULL ( FFD_BoxTag, j_Ind )
% - FFD_ANGLE_OF_ATTACK ( FFD_BoxTag, 1.0 )
% - FFD_CAMBER ( FFD_BoxTag, i_Ind, j_Ind )
% - FFD_THICKNESS ( FFD_BoxTag, i_Ind, j_Ind )
% - FFD_TWIST ( FFD_BoxTag, j_Ind, x_Orig, y_Orig, z_Orig, x_End, y_End, z_End )
% - FFD_CONTROL_POINT_2D ( FFD_BoxTag, i_Ind, j_Ind, x_Disp, y_Disp )
% - FFD_CAMBER_2D ( FFD_BoxTag, i_Ind )
% - FFD_THICKNESS_2D ( FFD_BoxTag, i_Ind )
% - FFD_TWIST_2D ( FFD_BoxTag, x_Orig, y_Orig )
% - HICKS_HENNE ( Lower Surface (0)/Upper Surface (1)/Only one Surface (2), x_Loc )
% - SURFACE_BUMP ( x_Start, x_End, x_Loc )
DV_PARAM= ( 1, 0.5 )
%
% Value of the shape deformation
DV_VALUE= 0.01
%
% For DV_KIND = SURFACE_FILE: With SU2_DEF, give filename for surface
% deformation prescribed by an external parameterization. List moving markers
% in DV_MARKER and provide an ASCII file with name specified with DV_FILENAME
% and with format:
% GlobalID_0, x_0, y_0, z_0
% GlobalID_1, x_1, y_1, z_1
%   ...
% GlobalID_N, x_N, y_N, z_N
% where N is the total number of vertices on all moving markers, and x/y/z are
% the new position of each vertex. Points can be in any order. When SU2_DOT
% is called in SURFACE_FILE mode, sensitivities on surfaces will be written
% to an ASCII file with name given by DV_SENS_FILENAME and with format as
% rows of x, y, z, dJ/dx, dJ/dy, dJ/dz for each surface vertex.
DV_FILENAME= surface_positions.dat
DV_SENS_FILENAME= surface_sensitivity.dat
%
% Format for volume sensitivity file read by SU2_DOT (SU2_NATIVE,
% UNORDERED_ASCII). SU2_NATIVE is the native SU2 restart file (default),
% while UNORDERED_ASCII provide a file of field sensitivities
% as an ASCII file with name given by DV_SENS_FILENAMEand with format as
% rows of x, y, z, dJ/dx, dJ/dy, dJ/dz for each grid point.
DV_SENSITIVITY_FORMAT= SU2_NATIVE
DV_UNORDERED_SENS_FILENAME= unordered_sensitivity.dat

% ---------------- MESH DEFORMATION PARAMETERS (NEW SOLVER) -------------------%
%
% Use the reformatted pseudo-elastic solver for grid deformation
DEFORM_MESH= YES
%
% Moving markers which deform the mesh
MARKER_DEFORM_MESH = ( airfoil )

% ------------------------ GRID DEFORMATION PARAMETERS ------------------------%
%
% Linear solver or smoother for implicit formulations (FGMRES, RESTARTED_FGMRES, BCGSTAB)
DEFORM_LINEAR_SOLVER= FGMRES
%
% Preconditioner of the Krylov linear solver (ILU, LU_SGS, JACOBI)
DEFORM_LINEAR_SOLVER_PREC= ILU
%
% Number of smoothing iterations for mesh deformation
DEFORM_LINEAR_SOLVER_ITER= 1000
%
% Number of nonlinear deformation iterations (surface deformation increments)
DEFORM_NONLINEAR_ITER= 1
%
% Minimum residual criteria for the linear solver convergence of grid deformation
DEFORM_LINEAR_SOLVER_ERROR= 1E-14
%
% Print the residuals during mesh deformation to the console (YES, NO)
DEFORM_CONSOLE_OUTPUT= YES
%
% Deformation coefficient (linear elasticity limits from -1.0 to 0.5, a larger
% value is also possible)
DEFORM_COEFF = 1E6
%
% Type of element stiffness imposed for FEA mesh deformation (INVERSE_VOLUME,
%                                           WALL_DISTANCE, CONSTANT_STIFFNESS)
DEFORM_STIFFNESS_TYPE= WALL_DISTANCE
%
% Deform the grid only close to the surface. It is possible to specify how much
% of the volumetric grid is going to be deformed in meters or inches (1E6 by default)
DEFORM_LIMIT = 1E6
%
% Visualize the surface deformation (NO, YES)
VISUALIZE_SURFACE_DEF= YES
%
% Visualize the volume deformation (NO, YES)
VISUALIZE_VOLUME_DEF= NO

% -------------------- FREE-FORM DEFORMATION PARAMETERS -----------------------%
%
% Tolerance of the Free-Form Deformation point inversion
FFD_TOLERANCE= 1E-10
%
% Maximum number of iterations in the Free-Form Deformation point inversion
FFD_ITERATIONS= 500
%
% FFD box definition: 3D case (FFD_BoxTag, X1, Y1, Z1, X2, Y2, Z2, X3, Y3, Z3, X4, Y4, Z4,
%                              X5, Y5, Z5, X6, Y6, Z6, X7, Y7, Z7, X8, Y8, Z8)
%                     2D case (FFD_BoxTag, X1, Y1, 0.0, X2, Y2, 0.0, X3, Y3, 0.0, X4, Y4, 0.0,
%                              0.0, 0.0, 0.0, 0.0, 0.0, 0.0, 0.0, 0.0, 0.0, 0.0, 0.0, 0.0)
FFD_DEFINITION= (MAIN_BOX, 0.5, 0.25, -0.25, 1.5, 0.25, -0.25, 1.5, 0.75, -0.25, 0.5, 0.75, -0.25, 0.5, 0.25, 0.25, 1.5, 0.25, 0.25, 1.5, 0.75, 0.25, 0.5, 0.75, 0.25)
%
% FFD box degree: 3D case (x_degree, y_degree, z_degree)
%                 2D case (x_degree, y_degree, 0)
FFD_DEGREE= (10, 10, 1)
%
% Surface grid continuity at the intersection with the faces of the FFD boxes.
% To keep a particular level of surface continuity, SU2 automatically freezes the right
% number of control point planes (NO_DERIVATIVE, 1ST_DERIVATIVE, 2ND_DERIVATIVE, USER_INPUT)
FFD_CONTINUITY= 2ND_DERIVATIVE
%
% Definition of the FFD planes to be frozen in the FFD (x,y,z).
% Value from 0 FFD degree in that direction. Pick a value larger than degree if you don't want to fix any plane.
FFD_FIX_I= (0,2,3)
FFD_FIX_J= (0,2,3)
FFD_FIX_K= (0,2,3)
%
% There is a symmetry plane (j=0) for all the FFD boxes (YES, NO)
FFD_SYMMETRY_PLANE= NO
%
% FFD coordinate system (CARTESIAN)
FFD_COORD_SYSTEM= CARTESIAN
%
% Vector from the cartesian axis the cylindrical or spherical axis (using cartesian coordinates)
% Note that the location of the axis will affect the wall curvature of the FFD box as well as the
% design variable effect.
FFD_AXIS= (0.0, 0.0, 0.0)
%
% FFD Blending function: Bezier curves with global support (BEZIER), uniform BSplines with local support (BSPLINE_UNIFORM)
FFD_BLENDING= BEZIER
%
% Order of the BSplines
FFD_BSPLINE_ORDER= 2, 2, 2
%
% ------------------- UNCERTAINTY QUANTIFICATION DEFINITION -------------------%
%
% Using uncertainty quantification module (YES, NO). Only available with SST
USING_UQ= NO
%
% Eigenvalue perturbation definition (1, 2, or 3)
UQ_COMPONENT= 1
%
% Permuting eigenvectors (YES, NO)
UQ_PERMUTE= NO
%
% Under-relaxation factor (float [0,1], default = 0.1)
UQ_URLX= 0.1
%
% Perturbation magnitude (float [0,1], default= 1.0)
UQ_DELTA_B= 1.0
%
% --------------------- HYBRID PARALLEL (MPI+OpenMP) OPTIONS ---------------------%
%
% An advanced performance parameter for FVM solvers, a large-ish value should be best
% when relatively few threads per MPI rank are in use (~4). However, maximum parallelism
% is obtained with EDGE_COLORING_GROUP_SIZE=1, consider using this value only if SU2
% warns about low coloring efficiency during preprocessing (performance is usually worse).
% Setting the option to 0 disables coloring and a different strategy is used instead,
% that strategy is automatically used when the coloring efficiency is less than 0.875.
% The optimum value/strategy is case-dependent.
EDGE_COLORING_GROUP_SIZE= 512
%
% Independent "threads per MPI rank" setting for LU-SGS and ILU preconditioners.
% For problems where time is spend mostly in the solution of linear systems (e.g. elasticity,
% very high CFL central schemes), AND, if the memory bandwidth of the machine is saturated
% (4 or more cores per memory channel) better performance (via a reduction in linear iterations)
% may be possible by using a smaller value than that defined by the system or in the call to
% SU2_CFD (via the -t/--threads option).
% The default (0) means "same number of threads as for all else".
LINEAR_SOLVER_PREC_THREADS= 0
%
% ------------------------- SCREEN/HISTORY VOLUME OUTPUT --------------------------%
%
% Screen output fields (use 'SU2_CFD -d <config_file>' to view list of available fields)
SCREEN_OUTPUT= (INNER_ITER, RMS_DENSITY, RMS_MOMENTUM-X, RMS_MOMENTUM-Y, RMS_ENERGY)
%
% History output groups (use 'SU2_CFD -d <config_file>' to view list of available fields)
HISTORY_OUTPUT= (ITER, RMS_RES)
%
% Volume output fields/groups (use 'SU2_CFD -d <config_file>' to view list of available fields)
VOLUME_OUTPUT= (COORDINATES, SOLUTION, PRIMITIVE)
%
% Writing frequency for screen output
SCREEN_WRT_FREQ_INNER= 1
%
SCREEN_WRT_FREQ_OUTER= 1
% 
SCREEN_WRT_FREQ_TIME= 1
%
% Writing frequency for history output
HISTORY_WRT_FREQ_INNER= 1
%
HISTORY_WRT_FREQ_OUTER= 1
% 
HISTORY_WRT_FREQ_TIME= 1
%
% Writing frequency for volume/surface output
OUTPUT_WRT_FREQ= 10
%
% ------------------------- INPUT/OUTPUT FILE INFORMATION --------------------------%
%
% Mesh input file
MESH_FILENAME= mesh_NACA0012_inv.su2
%
% Mesh input file format (SU2, CGNS)
MESH_FORMAT= SU2
%
% Mesh output file
MESH_OUT_FILENAME= mesh_out.su2
%
% Restart flow input file
SOLUTION_FILENAME= solution_flow.dat
%
% Restart adjoint input file
SOLUTION_ADJ_FILENAME= solution_adj.dat
%
% Output tabular file format (TECPLOT, CSV)
TABULAR_FORMAT= TECPLOT
%
% Files to output 
% Possible formats : (TECPLOT, TECPLOT_BINARY, SURFACE_TECPLOT,
%  SURFACE_TECPLOT_BINARY, CSV, SURFACE_CSV, PARAVIEW, PARAVIEW_BINARY, SURFACE_PARAVIEW, 
%  SURFACE_PARAVIEW_BINARY, MESH, RESTART_BINARY, RESTART_ASCII, CGNS, STL)
% default : (RESTART, PARAVIEW, SURFACE_PARAVIEW)
OUTPUT_FILES= (RESTART, PARAVIEW, SURFACE_PARAVIEW)
%
% Output file convergence history (w/o extension)
CONV_FILENAME= history
%
% Output file with the forces breakdown
BREAKDOWN_FILENAME= forces_breakdown.dat
%
% Output file restart flow
RESTART_FILENAME= restart_flow.dat
%
% Output file restart adjoint
RESTART_ADJ_FILENAME= restart_adj.dat
%
% Output file flow (w/o extension) variables
VOLUME_FILENAME= flow
%
% Output file adjoint (w/o extension) variables
VOLUME_ADJ_FILENAME= adjoint
%
% Output Objective function
VALUE_OBJFUNC_FILENAME= of_eval.dat
%
% Output objective function gradient (using continuous adjoint)
GRAD_OBJFUNC_FILENAME= of_grad.dat
%
% Output file surface flow coefficient (w/o extension)
SURFACE_FILENAME= surface_flow
%
% Output file surface adjoint coefficient (w/o extension)
SURFACE_ADJ_FILENAME= surface_adjoint
%
% Read binary restart files (YES, NO)
READ_BINARY_RESTART= YES
%
% Reorient elements based on potential negative volumes (YES/NO)
REORIENT_ELEMENTS= YES

% --------------------- OPTIMAL SHAPE DESIGN DEFINITION -----------------------%
%
% Available flow based objective functions or constraint functions
%    DRAG, LIFT, SIDEFORCE, EFFICIENCY, BUFFET, 
%    FORCE_X, FORCE_Y, FORCE_Z,
%    MOMENT_X, MOMENT_Y, MOMENT_Z,
%    THRUST, TORQUE, FIGURE_OF_MERIT,
%    EQUIVALENT_AREA, NEARFIELD_PRESSURE,
%    TOTAL_HEATFLUX, MAXIMUM_HEATFLUX,
%    INVERSE_DESIGN_PRESSURE, INVERSE_DESIGN_HEATFLUX,
%    SURFACE_TOTAL_PRESSURE, SURFACE_MASSFLOW
%    SURFACE_STATIC_PRESSURE, SURFACE_MACH
%
% Available geometrical based objective functions or constraint functions
%    AIRFOIL_AREA, AIRFOIL_THICKNESS, AIRFOIL_CHORD, AIRFOIL_TOC, AIRFOIL_AOA,
%    WING_VOLUME, WING_MIN_THICKNESS, WING_MAX_THICKNESS, WING_MAX_CHORD, WING_MIN_TOC, WING_MAX_TWIST, WING_MAX_CURVATURE, WING_MAX_DIHEDRAL
%    STATION#_WIDTH, STATION#_AREA, STATION#_THICKNESS, STATION#_CHORD, STATION#_TOC,
%    STATION#_TWIST (where # is the index of the station defined in GEO_LOCATION_STATIONS)
%
% Available design variables
% 2D Design variables
%    FFD_CONTROL_POINT_2D   (  19, Scale | Mark. List | FFD_BoxTag, i_Ind, j_Ind, x_Mov, y_Mov )
%    FFD_CAMBER_2D          (  20, Scale | Mark. List | FFD_BoxTag, i_Ind )
%    FFD_THICKNESS_2D       (  21, Scale | Mark. List | FFD_BoxTag, i_Ind )
%    FFD_TWIST_2D           (  22, Scale | Mark. List | FFD_BoxTag, x_Orig, y_Orig )
%    HICKS_HENNE            (  30, Scale | Mark. List | Lower(0)/Upper(1) side, x_Loc )
%    ANGLE_OF_ATTACK        ( 101, Scale | Mark. List | 1.0 )
%
% 3D Design variables
%    FFD_CONTROL_POINT      (  11, Scale | Mark. List | FFD_BoxTag, i_Ind, j_Ind, k_Ind, x_Mov, y_Mov, z_Mov )
%    FFD_NACELLE            (  12, Scale | Mark. List | FFD_BoxTag, rho_Ind, theta_Ind, phi_Ind, rho_Mov, phi_Mov )
%    FFD_GULL               (  13, Scale | Mark. List | FFD_BoxTag, j_Ind )
%    FFD_CAMBER             (  14, Scale | Mark. List | FFD_BoxTag, i_Ind, j_Ind )
%    FFD_TWIST              (  15, Scale | Mark. List | FFD_BoxTag, j_Ind, x_Orig, y_Orig, z_Orig, x_End, y_End, z_End )
%    FFD_THICKNESS          (  16, Scale | Mark. List | FFD_BoxTag, i_Ind, j_Ind )
%    FFD_ROTATION           (  18, Scale | Mark. List | FFD_BoxTag, x_Axis, y_Axis, z_Axis, x_Turn, y_Turn, z_Turn )
%    FFD_ANGLE_OF_ATTACK    (  24, Scale | Mark. List | FFD_BoxTag, 1.0 )
%
% Global design variables
%    TRANSLATION            (   1, Scale | Mark. List | x_Disp, y_Disp, z_Disp )
%    ROTATION               (   2, Scale | Mark. List | x_Axis, y_Axis, z_Axis, x_Turn, y_Turn, z_Turn )
%
% Definition of multipoint design problems, this option should be combined with the
% the prefix MULTIPOINT in the objective function or constraint (e.g. MULTIPOINT_DRAG, MULTIPOINT_LIFT, etc.)
MULTIPOINT_MACH_NUMBER= (0.79, 0.8, 0.81)
MULTIPOINT_AOA= (1.25, 1.25, 1.25)
MULTIPOINT_SIDESLIP_ANGLE= (0.0, 0.0, 0.0)
MULTIPOINT_TARGET_CL= (0.8, 0.8, 0.8)
MULTIPOINT_REYNOLDS_NUMBER= (1E6, 1E6, 1E6)
MULTIPOINT_FREESTREAM_PRESSURE= (101325.0, 101325.0, 101325.0)
MULTIPOINT_FREESTREAM_TEMPERATURE= (288.15, 288.15, 288.15)
MULTIPOINT_OUTLET_VALUE= (0.0, 0.0, 0.0)
MULTIPOINT_WEIGHT= (0.33333, 0.33333, 0.33333)
MULTIPOINT_MESH_FILENAME= (mesh_NACA0012_m79.su2, mesh_NACA0012_m8.su2, mesh_NACA0012_m81.su2)
%
% Optimization objective function with scaling factor, separated by semicolons.
% To include quadratic penalty function: use OPT_CONSTRAINT option syntax within the OPT_OBJECTIVE list.
% ex= Objective * Scale
OPT_OBJECTIVE= DRAG
%
% Optimization constraint functions with pushing factors (affects its value, not the gradient  in the python scripts), separated by semicolons
% ex= (Objective = Value ) * Scale, use '>','<','='
OPT_CONSTRAINT= ( LIFT > 0.328188 ) * 0.001; ( MOMENT_Z > 0.034068 ) * 0.001; ( AIRFOIL_THICKNESS > 0.11 ) * 0.001
%
% Factor to reduce the norm of the gradient (affects the objective function and gradient in the python scripts)
% In general, a norm of the gradient ~1E-6 is desired.
OPT_GRADIENT_FACTOR= 1E-6
%
% Factor to relax or accelerate the optimizer convergence (affects the line search in SU2_DEF)
% In general, surface deformations of 0.01'' or 0.0001m are desirable
OPT_RELAX_FACTOR= 1E3
%
% Maximum number of iterations
OPT_ITERATIONS= 100
%
% Requested accuracy
OPT_ACCURACY= 1E-10
%
% Optimization bound (bounds the line search in SU2_DEF)
OPT_LINE_SEARCH_BOUND= 1E6
%
% Upper bound for each design variable (bound in the python optimizer)
OPT_BOUND_UPPER= 1E10
%
% Lower bound for each design variable (bound in the python optimizer)
OPT_BOUND_LOWER= -1E10
%
% Finite difference step size for python scripts (0.001 default, recommended
%                                                 0.001 x REF_LENGTH)
FIN_DIFF_STEP = 0.001
%
% Optimization design variables, separated by semicolons
DEFINITION_DV= ( 1, 1.0 | airfoil | 0, 0.05 ); ( 1, 1.0 | airfoil | 0, 0.10 ); ( 1, 1.0 | airfoil | 0, 0.15 ); ( 1, 1.0 | airfoil | 0, 0.20 ); ( 1, 1.0 | airfoil | 0, 0.25 ); ( 1, 1.0 | airfoil | 0, 0.30 ); ( 1, 1.0 | airfoil | 0, 0.35 ); ( 1, 1.0 | airfoil | 0, 0.40 ); ( 1, 1.0 | airfoil | 0, 0.45 ); ( 1, 1.0 | airfoil | 0, 0.50 ); ( 1, 1.0 | airfoil | 0, 0.55 ); ( 1, 1.0 | airfoil | 0, 0.60 ); ( 1, 1.0 | airfoil | 0, 0.65 ); ( 1, 1.0 | airfoil | 0, 0.70 ); ( 1, 1.0 | airfoil | 0, 0.75 ); ( 1, 1.0 | airfoil | 0, 0.80 ); ( 1, 1.0 | airfoil | 0, 0.85 ); ( 1, 1.0 | airfoil | 0, 0.90 ); ( 1, 1.0 | airfoil | 0, 0.95 ); ( 1, 1.0 | airfoil | 1, 0.05 ); ( 1, 1.0 | airfoil | 1, 0.10 ); ( 1, 1.0 | airfoil | 1, 0.15 ); ( 1, 1.0 | airfoil | 1, 0.20 ); ( 1, 1.0 | airfoil | 1, 0.25 ); ( 1, 1.0 | airfoil | 1, 0.30 ); ( 1, 1.0 | airfoil | 1, 0.35 ); ( 1, 1.0 | airfoil | 1, 0.40 ); ( 1, 1.0 | airfoil | 1, 0.45 ); ( 1, 1.0 | airfoil | 1, 0.50 ); ( 1, 1.0 | airfoil | 1, 0.55 ); ( 1, 1.0 | airfoil | 1, 0.60 ); ( 1, 1.0 | airfoil | 1, 0.65 ); ( 1, 1.0 | airfoil | 1, 0.70 ); ( 1, 1.0 | airfoil | 1, 0.75 ); ( 1, 1.0 | airfoil | 1, 0.80 ); ( 1, 1.0 | airfoil | 1, 0.85 ); ( 1, 1.0 | airfoil | 1, 0.90 ); ( 1, 1.0 | airfoil | 1, 0.95 )
%
% Use combined objective within gradient evaluation: may reduce cost to compute gradients when using the adjoint formulation.
OPT_COMBINE_OBJECTIVE = NO<|MERGE_RESOLUTION|>--- conflicted
+++ resolved
@@ -5,11 +5,7 @@
 % Author: ___________________________________________________________________  %
 % Institution: ______________________________________________________________  %
 % Date: __________                                                             %
-<<<<<<< HEAD
-% File Version 7.0.3 "Blackbird"                                                  %
-=======
 % File Version 7.0.5 "Blackbird"                                                  %
->>>>>>> d0e10f8a
 %                                                                              %
 %%%%%%%%%%%%%%%%%%%%%%%%%%%%%%%%%%%%%%%%%%%%%%%%%%%%%%%%%%%%%%%%%%%%%%%%%%%%%%%%
 
@@ -322,7 +318,6 @@
 %
 % Sutherland constant (110.4 default value for AIR SI)
 SUTHERLAND_CONSTANT= 110.4
-<<<<<<< HEAD
 %
 % Temperature polynomial coefficients (up to quartic) for viscosity.
 % Format -> Mu(T) : b0 + b1*T + b2*T^2 + b3*T^3 + b4*T^4
@@ -348,33 +343,6 @@
 % (CONSTANT_PRANDTL_TURB by default, NONE).
 TURBULENT_CONDUCTIVITY_MODEL= CONSTANT_PRANDTL_TURB
 %
-=======
-%
-% Temperature polynomial coefficients (up to quartic) for viscosity.
-% Format -> Mu(T) : b0 + b1*T + b2*T^2 + b3*T^3 + b4*T^4
-MU_POLYCOEFFS= (0.0, 0.0, 0.0, 0.0, 0.0)
-
-% --------------------------- THERMAL CONDUCTIVITY MODEL ----------------------%
-%
-% Laminar Conductivity model (CONSTANT_CONDUCTIVITY, CONSTANT_PRANDTL, 
-% POLYNOMIAL_CONDUCTIVITY).
-CONDUCTIVITY_MODEL= CONSTANT_PRANDTL
-%
-% Molecular Thermal Conductivity that would be constant (0.0257 by default)
-KT_CONSTANT= 0.0257
-%
-% Laminar Prandtl number (0.72 (air), only for CONSTANT_PRANDTL)
-PRANDTL_LAM= 0.72
-%
-% Temperature polynomial coefficients (up to quartic) for conductivity.
-% Format -> Kt(T) : b0 + b1*T + b2*T^2 + b3*T^3 + b4*T^4
-KT_POLYCOEFFS= (0.0, 0.0, 0.0, 0.0, 0.0)
-%
-% Definition of the turbulent thermal conductivity model for RANS
-% (CONSTANT_PRANDTL_TURB by default, NONE).
-TURBULENT_CONDUCTIVITY_MODEL= CONSTANT_PRANDTL_TURB
-%
->>>>>>> d0e10f8a
 % Turbulent Prandtl number (0.9 (air) by default)
 PRANDTL_TURB= 0.90
 
@@ -545,7 +513,6 @@
 %
 % Fan polytropic efficiency (1.0 by default)
 FAN_POLY_EFF= 1.0
-<<<<<<< HEAD
 %
 % Only half engine is in the computational grid (NO, YES)
 ENGINE_HALF_MODEL= NO
@@ -647,109 +614,6 @@
 % Position of heat source center (Heat_Source_Center_X, Heat_Source_Center_Y, Heat_Source_Center_Z)
 HEAT_SOURCE_CENTER = ( 0.0, 0.0, 0.0 )
 %
-=======
-%
-% Only half engine is in the computational grid (NO, YES)
-ENGINE_HALF_MODEL= NO
-%
-% Damping factor for the engine inflow.
-DAMP_ENGINE_INFLOW= 0.95
-%
-% Damping factor for the engine exhaust.
-DAMP_ENGINE_EXHAUST= 0.95
-%
-% Engine nu factor (SA model).
-ENGINE_NU_FACTOR= 3.0
-%
-% Actuator disk jump definition using ratio or difference (DIFFERENCE, RATIO)
-ACTDISK_JUMP= DIFFERENCE
-%
-% Number of times BC Thrust is updated in a fix Net Thrust problem (5 by default)
-UPDATE_BCTHRUST= 100
-%
-% Initial BC Thrust guess for POWER or D-T driver (4000.0 lbf by default)
-INITIAL_BCTHRUST= 4000.0
-%
-% Initialization with a subsonic flow around the engine.
-SUBSONIC_ENGINE= NO
-%
-% Axis of the cylinder that defines the subsonic region (A_X, A_Y, A_Z, B_X, B_Y, B_Z, Radius)
-SUBSONIC_ENGINE_CYL= ( 0.0, 0.0, 0.0, 1.0, 0.0 , 0.0, 1.0 )
-%
-% Flow variables that define the subsonic region (Mach, Alpha, Beta, Pressure, Temperature)
-SUBSONIC_ENGINE_VALUES= ( 0.4, 0.0, 0.0, 2116.216, 518.67 )
-
-% ------------------------- TURBOMACHINERY SIMULATION -------------------------%
-%
-% Specify kind of architecture for each zone (AXIAL, CENTRIPETAL, CENTRIFUGAL,
-%                                             CENTRIPETAL_AXIAL, AXIAL_CENTRIFUGAL)
-TURBOMACHINERY_KIND= CENTRIPETAL CENTRIPETAL_AXIAL
-%
-% Specify kind of interpolation for the mixing-plane (LINEAR_INTERPOLATION,
-%                                                     NEAREST_SPAN, MATCHING)
-MIXINGPLANE_INTERFACE_KIND= LINEAR_INTERPOLATION
-%
-% Specify option for turbulent mixing-plane (YES, NO) default NO
-TURBULENT_MIXINGPLANE= YES
-%
-% Specify ramp option for Outlet pressure (YES, NO) default NO
-RAMP_OUTLET_PRESSURE= NO
-%
-% Parameters of the outlet pressure ramp (starting outlet pressure,
-% updating-iteration-frequency, total number of iteration for the ramp)
-RAMP_OUTLET_PRESSURE_COEFF= (400000.0, 10.0, 500)
-%
-% Specify ramp option for rotating frame (YES, NO) default NO
-RAMP_ROTATING_FRAME= YES
-%
-% Parameters of the rotating frame ramp (starting rotational speed,
-% updating-iteration-frequency, total number of iteration for the ramp)
-RAMP_ROTATING_FRAME_COEFF= (0.0, 39.0, 500)
-%
-% Specify Kind of average process for linearizing the Navier-Stokes
-% equation at inflow and outflow BCs included at the mixing-plane interface
-% (ALGEBRAIC, AREA, MASSSFLUX, MIXEDOUT) default AREA
-AVERAGE_PROCESS_KIND= MIXEDOUT
-%
-% Specify Kind of average process for computing turbomachienry performance parameters
-% (ALGEBRAIC, AREA, MASSSFLUX, MIXEDOUT) default AREA
-PERFORMANCE_AVERAGE_PROCESS_KIND= MIXEDOUT
-%
-% Parameters of the Newton method for the MIXEDOUT average algorithm
-% (under relaxation factor, tollerance, max number of iterations)
-MIXEDOUT_COEFF= (1.0, 1.0E-05, 15)
-%
-% Limit of Mach number below which the mixedout algorithm is substituted
-% with a AREA average algorithm to avoid numerical issues
-AVERAGE_MACH_LIMIT= 0.05
-
-% ------------------- RADIATIVE HEAT TRANSFER SIMULATION ----------------------%
-%
-% Type of radiation model (NONE, P1)
-RADIATION_MODEL = NONE
-%
-% Kind of initialization of the P1 model (ZERO, TEMPERATURE_INIT)
-P1_INITIALIZATION = TEMPERATURE_INIT
-%
-% Absorption coefficient
-ABSORPTION_COEFF = 1.0
-%
-% Scattering coefficient
-SCATTERING_COEFF = 0.0
-%
-% Apply a volumetric heat source as a source term (NO, YES) in the form of an ellipsoid (YES, NO)
-HEAT_SOURCE = NO
-%
-% Value of the volumetric heat source
-HEAT_SOURCE_VAL = 1.0E6
-%
-% Rotation of the volumetric heat source respect to Z axis (degrees)
-HEAT_SOURCE_ROTATION_Z = 0.0
-%
-% Position of heat source center (Heat_Source_Center_X, Heat_Source_Center_Y, Heat_Source_Center_Z)
-HEAT_SOURCE_CENTER = ( 0.0, 0.0, 0.0 )
-%
->>>>>>> d0e10f8a
 % Vector of heat source radii (Heat_Source_Radius_A, Heat_Source_Radius_B, Heat_Source_Radius_C)
 HEAT_SOURCE_RADIUS = ( 1.0, 1.0, 1.0 )
 %
@@ -817,19 +681,11 @@
 %
 % Inlet boundary marker(s) with the following formats (NONE = no marker)
 % Total Conditions: (inlet marker, total temp, total pressure, flow_direction_x,
-<<<<<<< HEAD
 %           flow_direction_y, flow_direction_z, ... ) where flow_direction is
 %           a unit vector.
 % Mass Flow: (inlet marker, density, velocity magnitude, flow_direction_x,
 %           flow_direction_y, flow_direction_z, ... ) where flow_direction is
 %           a unit vector.
-=======
-%           flow_direction_y, flow_direction_z, ... ) where flow_direction is
-%           a unit vector.
-% Mass Flow: (inlet marker, density, velocity magnitude, flow_direction_x,
-%           flow_direction_y, flow_direction_z, ... ) where flow_direction is
-%           a unit vector.
->>>>>>> d0e10f8a
 % Inc. Velocity: (inlet marker, temperature, velocity magnitude, flow_direction_x,
 %           flow_direction_y, flow_direction_z, ... ) where flow_direction is
 %           a unit vector.
@@ -989,19 +845,11 @@
 %
 % Adaptive CFL number (NO, YES)
 CFL_ADAPT= NO
-<<<<<<< HEAD
 %
 % Parameters of the adaptive CFL number (factor down, factor up, CFL min value,
 %                                        CFL max value )
 CFL_ADAPT_PARAM= ( 0.1, 2.0, 10.0, 1e10 )
 %
-=======
-%
-% Parameters of the adaptive CFL number (factor down, factor up, CFL min value,
-%                                        CFL max value )
-CFL_ADAPT_PARAM= ( 0.1, 2.0, 10.0, 1e10 )
-%
->>>>>>> d0e10f8a
 % Maximum Delta Time in local time stepping simulations
 MAX_DELTA_TIME= 1E6
 %
@@ -1251,9 +1099,8 @@
 % Time discretization (RUNGE-KUTTA_EXPLICIT, EULER_IMPLICIT)
 TIME_DISCRE_ADJFLOW= EULER_IMPLICIT
 %
-<<<<<<< HEAD
-% Relaxation coefficient
-RELAXATION_FACTOR_ADJFLOW= 1.0
+% Relaxation coefficient (also for discrete adjoint problems)
+RELAXATION_FACTOR_ADJOINT= 1.0
 %
 % Reduction factor of the CFL coefficient in the adjoint problem
 CFL_REDUCTION_ADJFLOW= 0.8
@@ -1310,66 +1157,6 @@
 % Percentage of new elements (% of the original number of elements)
 NEW_ELEMS= 5
 %
-=======
-% Relaxation coefficient (also for discrete adjoint problems)
-RELAXATION_FACTOR_ADJOINT= 1.0
-%
-% Reduction factor of the CFL coefficient in the adjoint problem
-CFL_REDUCTION_ADJFLOW= 0.8
-%
-% Limit value for the adjoint variable
-LIMIT_ADJFLOW= 1E6
-%
-% Use multigrid in the adjoint problem (NO, YES)
-MG_ADJFLOW= YES
-
-% ---------------- ADJOINT-TURBULENT NUMERICAL METHOD DEFINITION --------------%
-%
-% Convective numerical method (SCALAR_UPWIND)
-CONV_NUM_METHOD_ADJTURB= SCALAR_UPWIND
-%
-% Time discretization (EULER_IMPLICIT)
-TIME_DISCRE_ADJTURB= EULER_IMPLICIT
-%
-% Reduction factor of the CFL coefficient in the adjoint turbulent problem
-CFL_REDUCTION_ADJTURB= 0.01
-
-% ----------------------- GEOMETRY EVALUATION PARAMETERS ----------------------%
-%
-% Marker(s) of the surface where geometrical based function will be evaluated
-GEO_MARKER= ( airfoil )
-%
-% Description of the geometry to be analyzed (AIRFOIL, WING)
-GEO_DESCRIPTION= AIRFOIL
-%
-% Coordinate of the stations to be analyzed
-GEO_LOCATION_STATIONS= (0.0, 0.5, 1.0)
-%
-% Geometrical bounds (Y coordinate) for the wing geometry analysis or
-% fuselage evaluation (X coordinate)
-GEO_BOUNDS= (1.5, 3.5)
-%
-% Plot loads and Cp distributions on each airfoil section
-GEO_PLOT_STATIONS= NO
-%
-% Number of section cuts to make when calculating wing geometry
-GEO_NUMBER_STATIONS= 25
-%
-% Geometrical evaluation mode (FUNCTION, GRADIENT)
-GEO_MODE= FUNCTION
-
-% ------------------------- GRID ADAPTATION STRATEGY --------------------------%
-%
-% Kind of grid adaptation (NONE, PERIODIC, FULL, FULL_FLOW, GRAD_FLOW,
-%                          FULL_ADJOINT, GRAD_ADJOINT, GRAD_FLOW_ADJ, ROBUST,
-%                          FULL_LINEAR, COMPUTABLE, COMPUTABLE_ROBUST,
-%                          REMAINING, WAKE, SMOOTHING, SUPERSONIC_SHOCK)
-KIND_ADAPT= FULL_FLOW
-%
-% Percentage of new elements (% of the original number of elements)
-NEW_ELEMS= 5
-%
->>>>>>> d0e10f8a
 % Scale factor for the dual volume
 DUALVOL_POWER= 0.5
 %
