# Continous Integration setup for SU2.
# Tests on the develop branch in both serial and parallel.

dist: trusty
sudo: required

language: python

compiler:
    - gcc

notifications:
    email:
        recipients:
            - ruben.sanchez@scicomp.uni-kl.de
  
branches:
    only:
        - feature_mesh_solver

python:
<<<<<<< HEAD
    #- 2.7
=======
>>>>>>> b512ae98
    - 3.6

env:
    global:
        CXXFLAGS="-O3 -Wall -Wextra -Wno-unused-parameter -Wno-empty-body -Wno-format-security" 
    matrix:
        # Serial build and test
        - CONFIGURE_COMMAND="./preconfigure.py --prefix=$TRAVIS_BUILD_DIR --enable-PY_WRAPPER --disable-tecio"
          TEST_SCRIPT=serial_regression.py

        # Parallel build and test
        - CONFIGURE_COMMAND="./preconfigure.py --enable-mpi --with-cc=mpicc --with-cxx=mpicxx --prefix=$TRAVIS_BUILD_DIR --enable-PY_WRAPPER --disable-tecio"
          TEST_SCRIPT=parallel_regression.py

        # Serial build and test for AD
        - CONFIGURE_COMMAND="./preconfigure.py --with-cc=gcc --with-cxx=g++ --prefix=$TRAVIS_BUILD_DIR --enable-autodiff --enable-direct-diff --disable-tecio"
          TEST_SCRIPT=serial_regression_AD.py

        # Parallel build and test for AD:
        - CONFIGURE_COMMAND="./preconfigure.py --enable-mpi --with-cc=mpicc --with-cxx=mpicxx --prefix=$TRAVIS_BUILD_DIR --enable-autodiff --enable-direct-diff --disable-tecio"
          TEST_SCRIPT=parallel_regression_AD.py

before_install:
    # Temporarily fixes Travis CI issue with paths for Python packages
    - export PATH=/usr/bin:$PATH

    # Install the necessary packages using apt-get with sudo
    - sudo apt-get update -qq
    - sudo apt-get install -qq build-essential libopenmpi-dev
 
    # Install Python dependencies
    # http://conda.pydata.org/docs/travis.html#the-travis-yml-file
    - wget https://repo.continuum.io/miniconda/Miniconda3-latest-Linux-x86_64.sh -O miniconda.sh
    - bash miniconda.sh -b -p $HOME/miniconda
    - export PATH="$HOME/miniconda/bin:$PATH"
    - hash -r
    - conda config --set always_yes yes --set changeps1 no
    - conda update -q conda
    - conda install -q python=$TRAVIS_PYTHON_VERSION numpy scipy mpi4py swig

    # to avoid interference with MPI
    - test -n $CC  && unset CC
    - test -n $CXX && unset CXX

install:
    # Configure, make, and install SU2
    - echo $TRAVIS_BUILD_DIR
    - echo $CONFIGURE_COMMAND
    - ./bootstrap
    - autoreconf -f -i
    - $CONFIGURE_COMMAND
    - make -j 4
    - make install

    # Add environmental variables according to the configure step
    - export SU2_RUN=$TRAVIS_BUILD_DIR/bin
    - export SU2_HOME=$TRAVIS_BUILD_DIR
    - export PATH=$PATH:$SU2_RUN
    - export PYTHONPATH=$PYTHONPATH:$SU2_RUN

before_script:
    # Get the test cases
    - git clone -b develop https://github.com/su2code/TestCases.git ./TestData
    - cp -R ./TestData/* ./TestCases/

    # Get the tutorial cases
    - git clone -b develop https://github.com/su2code/su2code.github.io ./Tutorials
    
    # Enter the SU2/TestCases/ directory, which is now ready to run
    - cd TestCases/

script: 
    # Run the tests via the Python scripts
    - python $TEST_SCRIPT<|MERGE_RESOLUTION|>--- conflicted
+++ resolved
@@ -19,10 +19,6 @@
         - feature_mesh_solver
 
 python:
-<<<<<<< HEAD
-    #- 2.7
-=======
->>>>>>> b512ae98
     - 3.6
 
 env:
