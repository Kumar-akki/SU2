--- conflicted
+++ resolved
@@ -12,15 +12,11 @@
 notifications:
     email:
         recipients:
-            - su2code-dev@lists.stanford.edu
+            - ruben.sanchez@scicomp.uni-kl.de
   
 branches:
     only:
-<<<<<<< HEAD
         - feature_reformat_config
-=======
-        - develop
->>>>>>> 71692a20
 
 python:
     - 2.7
