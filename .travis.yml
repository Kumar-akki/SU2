# Continous Integration setup for SU2.
# Tests on the develop branch in both serial and parallel.

dist: trusty
sudo: required

language: python

compiler:
    - gcc

notifications:
    email:
        recipients:
            - Thomas.Economon@us.bosch.com
            - e.t.a.vanderweide@utwente.nl
            - jhchoi89@stanford.edu
            - gomer@stanford.edu
  
branches:
    only:
<<<<<<< HEAD
        - feature_hom
=======
        - develop
>>>>>>> 2fd47110

python:
    - 2.7
    - 3.6

env:
    global:
        CXXFLAGS="-O3 -Wall -Wextra -Wno-unused-parameter -Wno-empty-body -Wno-format-security" 
    matrix:
        # Serial build and test
        - CONFIGURE_COMMAND="./preconfigure.py --prefix=$TRAVIS_BUILD_DIR --enable-PY_WRAPPER"
          TEST_SCRIPT=serial_regression.py

        # Parallel build and test
        - CONFIGURE_COMMAND="./preconfigure.py --enable-mpi --with-cc=mpicc --with-cxx=mpicxx --prefix=$TRAVIS_BUILD_DIR --enable-PY_WRAPPER"
          TEST_SCRIPT=parallel_regression.py

        # Serial build and test for AD
        # CONFIGURE_COMMAND="./preconfigure.py --with-cc=gcc --with-cxx=g++ --prefix=$TRAVIS_BUILD_DIR --enable-autodiff --enable-direct-diff"
        # TEST_SCRIPT=serial_regression_AD.py

        # Parallel build and test for AD:
        # CONFIGURE_COMMAND="./preconfigure.py --enable-mpi --with-cc=mpicc --with-cxx=mpicxx --prefix=$TRAVIS_BUILD_DIR --enable-autodiff --enable-direct-diff"
        # TEST_SCRIPT=parallel_regression_AD.py

before_install:
    # Temporarily fixes Travis CI issue with paths for Python packages
    - export PATH=/usr/bin:$PATH

    # Install the necessary packages using apt-get with sudo
    - sudo apt-get update -qq
    - sudo apt-get install -qq build-essential libopenmpi-dev
 
    # Install Python dependencies
    # http://conda.pydata.org/docs/travis.html#the-travis-yml-file
    - wget https://repo.continuum.io/miniconda/Miniconda3-latest-Linux-x86_64.sh -O miniconda.sh
    - bash miniconda.sh -b -p $HOME/miniconda
    - export PATH="$HOME/miniconda/bin:$PATH"
    - hash -r
    - conda config --set always_yes yes --set changeps1 no
    - conda update -q conda
    - conda install -q python=$TRAVIS_PYTHON_VERSION numpy scipy mpi4py swig

    # to avoid interference with MPI
    - test -n $CC  && unset CC
    - test -n $CXX && unset CXX

install:
    # Configure, make, and install SU2
    - echo $TRAVIS_BUILD_DIR
    - echo $CONFIGURE_COMMAND
    - $CONFIGURE_COMMAND
    - make -j 4
    - make install

    # Add environmental variables according to the configure step
    - export SU2_RUN=$TRAVIS_BUILD_DIR/bin
    - export SU2_HOME=$TRAVIS_BUILD_DIR
    - export PATH=$PATH:$SU2_RUN
    - export PYTHONPATH=$PYTHONPATH:$SU2_RUN

before_script:
    # Get the test cases
    - git clone -b feature_hom https://github.com/su2code/TestCases.git ./TestData
    - cp -R ./TestData/* ./TestCases/

    # Get the tutorial cases
    - git clone -b develop https://github.com/su2code/Tutorials.git ./Tutorials
    
    # Enter the SU2/TestCases/ directory, which is now ready to run
    - cd TestCases/

script:
    # Run the tests via the Python scripts
    - python $TEST_SCRIPT<|MERGE_RESOLUTION|>--- conflicted
+++ resolved
@@ -19,11 +19,7 @@
   
 branches:
     only:
-<<<<<<< HEAD
         - feature_hom
-=======
-        - develop
->>>>>>> 2fd47110
 
 python:
     - 2.7
