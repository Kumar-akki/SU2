%%%%%%%%%%%%%%%%%%%%%%%%%%%%%%%%%%%%%%%%%%%%%%%%%%%%%%%%%%%%%%%%%%%%%%%%%%%%%%%%
%                                                                              %
% SU2 configuration file                                                       %
% Case description: Schubauer-Klebanoff Flat Plate Natural Transition          %
% Author: Samet Cakmakcioglu	                                                 %
% Institution: TOBB University of Economics and Technology             		     %	
%			   TAI-TUSAS Turkish Aerospace Industries 						                   %
% Date: Oct 10th, 2016                                                         %
<<<<<<< HEAD
% File Version 7.0.5 "Blackbird"                                                %
=======
% File Version 7.0.6 "Blackbird"                                                %
>>>>>>> 0e3fad69
%                                                                              %
%%%%%%%%%%%%%%%%%%%%%%%%%%%%%%%%%%%%%%%%%%%%%%%%%%%%%%%%%%%%%%%%%%%%%%%%%%%%%%%%

% ------------- DIRECT, ADJOINT, AND LINEARIZED PROBLEM DEFINITION ------------%
%
% Physical governing equations (EULER, NAVIER_STOKES,
%                               WAVE_EQUATION, HEAT_EQUATION, LINEAR_ELASTICITY,
%                               POISSON_EQUATION)
SOLVER= INC_RANS
%
% Specify turbulent model (NONE, SA, SA_NEG, SST)
KIND_TURB_MODEL= SA
% Specify transition model (NONE, LM, BC)
KIND_TRANS_MODEL= BC
FREESTREAM_TURBULENCEINTENSITY = 0.18
%
% Mathematical problem (DIRECT, CONTINUOUS_ADJOINT)
MATH_PROBLEM= DIRECT
%
% Restart solution (NO, YES)
RESTART_SOL= NO

% ---------------- INCOMPRESSIBLE FLOW CONDITION DEFINITION -------------------%
%
% Initial density for incompressible flows (1.2886 kg/m^3 by default)
INC_DENSITY_INIT= 1.2
%
% Initial velocity for incompressible flows (1.0,0,0 m/s by default)
INC_VELOCITY_INIT= ( 50.1, 0.0, 0.0 )
%
% List of inlet types for incompressible flows. List length must
% match number of inlet markers. Options: VELOCITY_INLET, PRESSURE_INLET.
INC_INLET_TYPE= VELOCITY_INLET
%
% Damping coefficient for iterative updates at pressure inlets. (0.1 by default)
INC_INLET_DAMPING= 0.1
%
% List of outlet types for incompressible flows. List length must
% match number of outlet markers. Options: PRESSURE_OUTLET, MASS_FLOW_OUTLET
INC_OUTLET_TYPE= PRESSURE_OUTLET PRESSURE_OUTLET
%
% Damping coefficient for iterative updates at mass flow outlets. (0.1 by default)
INC_OUTLET_DAMPING= 0.1

% --------------------------- VISCOSITY MODEL ---------------------------------%
%
% Viscosity model (SUTHERLAND, CONSTANT_VISCOSITY).
VISCOSITY_MODEL= CONSTANT_VISCOSITY
%
% Molecular Viscosity that would be constant (1.716E-5 by default)
MU_CONSTANT= 1.8e-05

% ---------------------- REFERENCE VALUE DEFINITION ---------------------------%
%
% Reference origin for moment computation
REF_ORIGIN_MOMENT_X = 0.25
REF_ORIGIN_MOMENT_Y = 0.00
REF_ORIGIN_MOMENT_Z = 0.00
%
% Reference length for pitching, rolling, and yawing non-dimensional moment
REF_LENGTH= 1.0
%
% Reference area for force coefficients (0 implies automatic calculation)
REF_AREA= 1.5


% -------------------- BOUNDARY CONDITION DEFINITION --------------------------%
%
% Navier-Stokes wall boundary marker(s) (NONE = no marker)
MARKER_HEATFLUX= ( wall, 0.0 )
%
% Symmetry Boundary condition
MARKER_SYM = (symmetry)
%
% Outlet boundary marker(s) (NONE = no marker)
% Format: ( outlet marker, back pressure (static), ... )
MARKER_OUTLET= ( outlet, 0, farfield, 0 )
%
% Inlet boundary marker(s) with the following formats (NONE = no marker) 
% Total Conditions: (inlet marker, total temp, total pressure, flow_direction_x, 
%           flow_direction_y, flow_direction_z, ... ) where flow_direction is
%           a unit vector.
% Mass Flow: (inlet marker, density, velocity magnitude, flow_direction_x, 
%           flow_direction_y, flow_direction_z, ... ) where flow_direction is
%           a unit vector.
% Incompressible: (inlet marker, NULL, velocity magnitude, flow_direction_x,
%           flow_direction_y, flow_direction_z, ... ) where flow_direction is
%           a unit vector.
MARKER_INLET= ( inlet, 0.0, 50.1, 1.0, 0.0, 0.0)
%
% Marker(s) of the surface to be plotted or designed
MARKER_PLOTTING= ( wall )
%
% Marker(s) of the surface where the functional (Cd, Cl, etc.) will be evaluated
MARKER_MONITORING= ( wall )

% ------------- COMMON PARAMETERS DEFINING THE NUMERICAL METHOD ---------------%
%
% Numerical method for spatial gradients (GREEN_GAUSS, WEIGHTED_LEAST_SQUARES)
NUM_METHOD_GRAD= WEIGHTED_LEAST_SQUARES
%
% Courant-Friedrichs-Lewy condition of the finest grid
CFL_NUMBER= 100.0
%
% Adaptive CFL number (NO, YES)
CFL_ADAPT= NO
%
% Parameters of the adaptive CFL number (factor down, factor up, CFL min value,
%                                        CFL max value )
CFL_ADAPT_PARAM= ( 1.5, 0.5, 1.0, 100.0 )
%
% Number of total iterations
ITER= 250000

% ----------------------- SLOPE LIMITER DEFINITION ----------------------------%
%
% Coefficient for the limiter
VENKAT_LIMITER_COEFF= 0.01
%
% Coefficient for the sharp edges limiter
ADJ_SHARP_LIMITER_COEFF= 3.0
%
% Reference coefficient (sensitivity) for detecting sharp edges.
REF_SHARP_EDGES= 3.0
%
% Remove sharp edges from the sensitivity evaluation (NO, YES)
SENS_REMOVE_SHARP= NO

% ------------------------ LINEAR SOLVER DEFINITION ---------------------------%
%
% Linear solver for implicit formulations (BCGSTAB, FGMRES)
LINEAR_SOLVER= FGMRES
%
% Preconditioner of the Krylov linear solver (JACOBI, LINELET, LU_SGS)
LINEAR_SOLVER_PREC= LU_SGS
%
% Minimum error of the linear solver for implicit formulations
LINEAR_SOLVER_ERROR= 1E-4
%
% Max number of iterations of the linear solver for the implicit formulation
LINEAR_SOLVER_ITER= 5

% -------------------------- MULTIGRID PARAMETERS -----------------------------%
%
% Multi-Grid Levels (0 = no multi-grid)
MGLEVEL= 0
%
% Multi-grid cycle (V_CYCLE, W_CYCLE, FULLMG_CYCLE)
MGCYCLE= V_CYCLE
%
% Multi-grid pre-smoothing level
MG_PRE_SMOOTH= ( 1, 2, 3, 3 )
%
% Multi-grid post-smoothing level
MG_POST_SMOOTH= ( 0, 0, 0, 0 )
%
% Jacobi implicit smoothing of the correction
MG_CORRECTION_SMOOTH= ( 0, 0, 0, 0 )
%
% Damping factor for the residual restriction
MG_DAMP_RESTRICTION= 0.75
%
% Damping factor for the correction prolongation
MG_DAMP_PROLONGATION= 0.75

% -------------------- FLOW NUMERICAL METHOD DEFINITION -----------------------%
%
% Convective numerical method (JST, LAX-FRIEDRICH, CUSP, ROE, AUSM, HLLC,
%                              TURKEL_PREC, MSW)
CONV_NUM_METHOD_FLOW= FDS
%
% Monotonic Upwind Scheme for Conservation Laws (TVD) in the flow equations.
%           Required for 2nd order upwind schemes (NO, YES)
MUSCL_FLOW= YES
%
% Slope limiter (VENKATAKRISHNAN, MINMOD)
SLOPE_LIMITER_FLOW= VENKATAKRISHNAN
%
% 2nd and 4th order artificial dissipation coefficients
JST_SENSOR_COEFF= ( 0.5, 0.02 )
%
% Time discretization (RUNGE-KUTTA_EXPLICIT, EULER_IMPLICIT, EULER_EXPLICIT)
TIME_DISCRE_FLOW= EULER_IMPLICIT

% -------------------- TURBULENT NUMERICAL METHOD DEFINITION ------------------%
%
% Convective numerical method (SCALAR_UPWIND)
CONV_NUM_METHOD_TURB= SCALAR_UPWIND
%
% Monotonic Upwind Scheme for Conservation Laws (TVD) in the turbulence equations.
%           Required for 2nd order upwind schemes (NO, YES)
MUSCL_TURB= NO
%
% Slope limiter (VENKATAKRISHNAN, MINMOD)
SLOPE_LIMITER_TURB= VENKATAKRISHNAN
%
% Time discretization (EULER_IMPLICIT)
TIME_DISCRE_TURB= EULER_IMPLICIT

% --------------------------- CONVERGENCE PARAMETERS --------------------------%
%
% Convergence criteria (CAUCHY, RESIDUAL)
%
CONV_CRITERIA= RESIDUAL
%
%
% Min value of the residual (log10 of the residual)
CONV_RESIDUAL_MINVAL= -20
%
% Start convergence criteria at iteration number
CONV_STARTITER= 10
%
% Number of elements to apply the criteria
CONV_CAUCHY_ELEMS= 100
%
% Epsilon to control the series convergence
CONV_CAUCHY_EPS= 1E-6
%

% ------------------------- INPUT/OUTPUT INFORMATION --------------------------%
%
% Mesh input file
MESH_FILENAME= grid.su2
%
% Mesh input file format (SU2, CGNS, NETCDF_ASCII)
MESH_FORMAT= SU2
%
% Mesh output file
MESH_OUT_FILENAME= mesh_out.su2
%
% Restart flow input file
SOLUTION_FILENAME= restart_flow.dat
%
% Restart adjoint input file
SOLUTION_ADJ_FILENAME= solution_adj.dat
%
% Output file format (PARAVIEW, TECPLOT, STL)
TABULAR_FORMAT= CSV
%
% Output file convergence history (w/o extension) 
CONV_FILENAME= history
%
% Output file restart flow
RESTART_FILENAME= restart_flow.dat
%
% Output file restart adjoint
RESTART_ADJ_FILENAME= restart_adj.dat
%
% Output file flow (w/o extension) variables
VOLUME_FILENAME= flow
%
% Output file adjoint (w/o extension) variables
VOLUME_ADJ_FILENAME= adjoint
%
% Output objective function gradient (using continuous adjoint)
GRAD_OBJFUNC_FILENAME= of_grad.dat
%
% Output file surface flow coefficient (w/o extension)
SURFACE_FILENAME= surface_flow
%
% Output file surface adjoint coefficient (w/o extension)
SURFACE_ADJ_FILENAME= surface_adjoint
%
% Writing solution file frequency
WRT_SOL_FREQ= 500
%
% Writing convergence history frequency
WRT_CON_FREQ= 1
%
% Screen output 
SCREEN_OUTPUT= (INNER_ITER, RMS_PRESSURE, RMS_NU_TILDE, LIFT, DRAG)<|MERGE_RESOLUTION|>--- conflicted
+++ resolved
@@ -6,11 +6,7 @@
 % Institution: TOBB University of Economics and Technology             		     %	
 %			   TAI-TUSAS Turkish Aerospace Industries 						                   %
 % Date: Oct 10th, 2016                                                         %
-<<<<<<< HEAD
-% File Version 7.0.5 "Blackbird"                                                %
-=======
 % File Version 7.0.6 "Blackbird"                                                %
->>>>>>> 0e3fad69
 %                                                                              %
 %%%%%%%%%%%%%%%%%%%%%%%%%%%%%%%%%%%%%%%%%%%%%%%%%%%%%%%%%%%%%%%%%%%%%%%%%%%%%%%%
 
