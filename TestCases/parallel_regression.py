--- conflicted
+++ resolved
@@ -998,18 +998,6 @@
     dynbeam2d.tol       = 0.00001
     test_list.append(dynbeam2d)
 
-<<<<<<< HEAD
-#    # FSI, 2d
-#    fsi2d           = TestCase('fsi2d')
-#    fsi2d.cfg_dir   = "fea_fsi/WallChannel_2d"
-#    fsi2d.cfg_file  = "configFSI.cfg"
-#    fsi2d.test_iter = 4
-#    fsi2d.test_vals = [2.000000, 0.500000, -7.780230, -1.142095] #last 4 columns
-#    fsi2d.su2_exec  = "parallel_computation_fsi.py -f"
-#    fsi2d.timeout   = 1600
-#    fsi2d.tol       = 0.00001
-#    test_list.append(fsi2d)
-=======
     # FSI, 2d
     fsi2d           = TestCase('fsi2d')
     fsi2d.cfg_dir   = "fea_fsi/WallChannel_2d"
@@ -1042,7 +1030,6 @@
     stat_fsi_restart.timeout   = 1600
     stat_fsi_restart.tol       = 0.00001
     test_list.append(stat_fsi_restart)
->>>>>>> fc5109c0
 
     ##########################
     ### Zonal multiphysics ###
