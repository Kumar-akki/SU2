--- conflicted
+++ resolved
@@ -674,11 +674,7 @@
     Jones_tc_rst.cfg_dir   = "turbomachinery/APU_turbocharger"
     Jones_tc_rst.cfg_file  = "Jones_rst.cfg"
     Jones_tc_rst.test_iter = 5
-<<<<<<< HEAD
-    Jones_tc_rst.test_vals = [-4.268817, -1.409751, 82.253670, 2.776472] #last 4 columns
-=======
     Jones_tc_rst.test_vals = [-4.254084, -1.410305, 82.253620, 2.776442] #last 4 columns
->>>>>>> a922b825
     Jones_tc_rst.su2_exec  = "parallel_computation.py -f"
     Jones_tc_rst.timeout   = 1600
     Jones_tc_rst.tol       = 0.00001
