--- conflicted
+++ resolved
@@ -57,11 +57,7 @@
     thermalbath_frozen.cfg_dir   = "nonequilibrium/thermalbath/frozen"
     thermalbath_frozen.cfg_file  = "thermalbath_frozen.cfg"
     thermalbath_frozen.test_iter = 10
-<<<<<<< HEAD
-    thermalbath_frozen.test_vals = [-32.000000,  -32.000000,  -11.953727,  -12.066776,  -32.000000,   10.813864] #last 4 columns    
-=======
     thermalbath_frozen.test_vals = [-32.000000,  -32.000000,  -11.953727,  -12.066776,  -32.000000,   10.813864] #last 4 columns
->>>>>>> 84b598c5
     thermalbath_frozen.su2_exec  = "SU2_CFD"
     thermalbath_frozen.timeout   = 1600
     thermalbath_frozen.new_output = True
@@ -73,7 +69,7 @@
     invwedge.cfg_dir   = "nonequilibrium/invwedge"
     invwedge.cfg_file  = "invwedge.cfg"
     invwedge.test_iter = 10
-    invwedge.test_vals = [  -0.954130,   -1.478893,  -16.737310,  -17.063693,  -17.010416,    2.374072,    1.733626,    5.401966,    0.955538]
+    invwedge.test_vals = [  -0.954130,   -1.478893,  -16.737310,  -17.063693,  -17.010416,    2.374072,    1.733626,    5.401966,    0.955538] #last 4 columns
     invwedge.su2_exec  = "SU2_CFD"
     invwedge.timeout   = 1600
     invwedge.new_output = False
