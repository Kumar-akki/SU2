--- conflicted
+++ resolved
@@ -4,13 +4,8 @@
 % Case description: Caradonna & Tung rotor in hover (still air)                %
 % Author: Thomas D. Economon                                                   %
 % Institution: Stanford University                                             %
-<<<<<<< HEAD
-% Date: 2013.09.29                                                             %
-% File Version 7.0.3 "Blackbird"                                                %
-=======
 % Date: 2020.05.24                                                             %
 % File Version 7.0.5 "Blackbird"                                                %
->>>>>>> d0e10f8a
 %                                                                              %
 %%%%%%%%%%%%%%%%%%%%%%%%%%%%%%%%%%%%%%%%%%%%%%%%%%%%%%%%%%%%%%%%%%%%%%%%%%%%%%%%
 
@@ -60,11 +55,7 @@
 % ----------------------- DYNAMIC MESH DEFINITION -----------------------------%
 %
 % Type of dynamic mesh (NONE, RIGID_MOTION, DEFORMING, ROTATING_FRAME,
-<<<<<<< HEAD
-%                       MOVING_WALL, FLUID_STRUCTURE, AEROELASTIC, EXTERNAL)
-=======
 %                       MOVING_WALL, AEROELASTIC, EXTERNAL)
->>>>>>> d0e10f8a
 GRID_MOVEMENT= ROTATING_FRAME
 %
 % Motion mach number (non-dimensional). Used for intitializing a viscous flow
@@ -100,29 +91,20 @@
 NUM_METHOD_GRAD= GREEN_GAUSS
 %
 % Courant-Friedrichs-Lewy condition of the finest grid
-<<<<<<< HEAD
-CFL_NUMBER= 6.0
-=======
 CFL_NUMBER= 1e3
->>>>>>> d0e10f8a
 %
 % Adaptive CFL number (NO, YES)
 CFL_ADAPT= NO
 %
 % Parameters of the adaptive CFL number (factor down, factor up, CFL min value,
 %                                        CFL max value )
-<<<<<<< HEAD
-CFL_ADAPT_PARAM= ( 1.5, 0.5, 1.0, 100.0 )
-=======
 CFL_ADAPT_PARAM= ( 0.1, 2.0, 15, 1e6 )
->>>>>>> d0e10f8a
 %
 % Runge-Kutta alpha coefficients
 RK_ALPHA_COEFF= ( 0.66667, 0.66667, 1.000000 )
 %
 % Number of total iterations
-<<<<<<< HEAD
-EXT_ITER= 99999
+ITER= 99999
 
 % ------------------------ LINEAR SOLVER DEFINITION ---------------------------%
 %
@@ -130,53 +112,25 @@
 LINEAR_SOLVER= FGMRES
 %
 % Preconditioner of the Krylov linear solver (JACOBI, LINELET, LU_SGS)
-LINEAR_SOLVER_PREC= LU_SGS
+LINEAR_SOLVER_PREC= ILU
 %
 % Minimum error of the linear solver for implicit formulations
-LINEAR_SOLVER_ERROR= 1E-4
+LINEAR_SOLVER_ERROR= 1E-10
 %
 % Max number of iterations of the linear solver for the implicit formulation
-LINEAR_SOLVER_ITER= 4
+LINEAR_SOLVER_ITER= 10
 
 % -------------------------- MULTIGRID PARAMETERS -----------------------------%
-=======
-ITER= 99999
-
-% ------------------------ LINEAR SOLVER DEFINITION ---------------------------%
-%
-% Linear solver for implicit formulations (BCGSTAB, FGMRES)
-LINEAR_SOLVER= FGMRES
->>>>>>> d0e10f8a
-%
-% Preconditioner of the Krylov linear solver (JACOBI, LINELET, LU_SGS)
-LINEAR_SOLVER_PREC= ILU
-%
-<<<<<<< HEAD
+%
+% Multi-Grid Levels (0 = no multi-grid)
+MGLEVEL= 3
+%
 % Multi-grid cycle (V_CYCLE, W_CYCLE, FULLMG_CYCLE)
 MGCYCLE= W_CYCLE
 %
 % Multi-grid pre-smoothing level
 MG_PRE_SMOOTH= ( 1, 2, 3, 3 )
 %
-=======
-% Minimum error of the linear solver for implicit formulations
-LINEAR_SOLVER_ERROR= 1E-10
-%
-% Max number of iterations of the linear solver for the implicit formulation
-LINEAR_SOLVER_ITER= 10
-
-% -------------------------- MULTIGRID PARAMETERS -----------------------------%
-%
-% Multi-Grid Levels (0 = no multi-grid)
-MGLEVEL= 3
-%
-% Multi-grid cycle (V_CYCLE, W_CYCLE, FULLMG_CYCLE)
-MGCYCLE= W_CYCLE
-%
-% Multi-grid pre-smoothing level
-MG_PRE_SMOOTH= ( 1, 2, 3, 3 )
-%
->>>>>>> d0e10f8a
 % Multi-grid post-smoothing level
 MG_POST_SMOOTH= ( 0, 0, 0, 0 )
 %
@@ -214,10 +168,6 @@
 %
 CONV_CRITERIA= RESIDUAL
 %
-<<<<<<< HEAD
-%
-=======
->>>>>>> d0e10f8a
 % Min value of the residual (log10 of the residual)
 CONV_RESIDUAL_MINVAL= -12
 %
@@ -279,10 +229,6 @@
 WRT_SOL_FREQ= 100
 %
 % Writing convergence history frequency
-<<<<<<< HEAD
 WRT_CON_FREQ= 1
-=======
-WRT_CON_FREQ= 1
-
-SCREEN_OUTPUT=(INNER_ITER, WALL_TIME, RMS_DENSITY, LIFT, DRAG, AVG_CFL)
->>>>>>> d0e10f8a
+
+SCREEN_OUTPUT=(INNER_ITER, WALL_TIME, RMS_DENSITY, LIFT, DRAG, AVG_CFL)