%%%%%%%%%%%%%%%%%%%%%%%%%%%%%%%%%%%%%%%%%%%%%%%%%%%%%%%%%%%%%%%%%%%%%%%%%%%%%%%%
%                                                                              %
% SU2 configuration file                                                       %
% Case description: 2D NACA 0012 Airfoil Validation Case (incompressible)      %
%                   http://turbmodels.larc.nasa.gov/naca0012_val_sa.html       %
% Author: Francisco Palacios	                                               %
% Institution: Stanford University                                             %
% Date: Feb 18th, 2013                                                         %
<<<<<<< HEAD
% File Version 7.0.5 "Blackbird"                                                %
=======
% File Version 7.0.6 "Blackbird"                                                %
>>>>>>> 0e3fad69
%                                                                              %
%%%%%%%%%%%%%%%%%%%%%%%%%%%%%%%%%%%%%%%%%%%%%%%%%%%%%%%%%%%%%%%%%%%%%%%%%%%%%%%%

% ------------- DIRECT, ADJOINT, AND LINEARIZED PROBLEM DEFINITION ------------%
%
% Physical governing equations (EULER, NAVIER_STOKES,
%                               WAVE_EQUATION, HEAT_EQUATION, FEM_ELASTICITY,
%                               POISSON_EQUATION)
SOLVER= INC_RANS
%
% Specify turbulent model (NONE, SA, SA_NEG, SST)
KIND_TURB_MODEL= SST_SUST
%
% Mathematical problem (DIRECT, CONTINUOUS_ADJOINT)
MATH_PROBLEM= DIRECT
%
% Restart solution (NO, YES)
RESTART_SOL= NO

% ------------------------- UNSTEADY SIMULATION -------------------------------%
%
% Unsteady simulation (NO, TIME_STEPPING, DUAL_TIME_STEPPING-1ST_ORDER, 
%                      DUAL_TIME_STEPPING-2ND_ORDER)
TIME_MARCHING= NO

% ---------------- INCOMPRESSIBLE FLOW CONDITION DEFINITION -------------------%
%
% Initial density for incompressible flows (1.2886 kg/m^3 by default)
INC_DENSITY_INIT= 2.13163
%
% Initial velocity for incompressible flows (1.0,0,0 m/s by default)
INC_VELOCITY_INIT= ( 52.1572, 0.0, 0.0 )

% --------------------------- VISCOSITY MODEL ---------------------------------%
%
% Viscosity model (SUTHERLAND, CONSTANT_VISCOSITY).
VISCOSITY_MODEL= CONSTANT_VISCOSITY
%
% Molecular Viscosity that would be constant (1.716E-5 by default)
MU_CONSTANT= 1.853e-05

% ---------------------- REFERENCE VALUE DEFINITION ---------------------------%
%
% Reference origin for moment computation
REF_ORIGIN_MOMENT_X = 0.25
REF_ORIGIN_MOMENT_Y = 0.00
REF_ORIGIN_MOMENT_Z = 0.00
%
% Reference length for pitching, rolling, and yawing non-dimensional moment
REF_LENGTH= 1.0
%
% Reference area for force coefficients (0 implies automatic calculation)
REF_AREA= 1.0

% -------------------- BOUNDARY CONDITION DEFINITION --------------------------%
%
% Navier-Stokes wall boundary marker(s) (NONE = no marker)
MARKER_HEATFLUX= ( airfoil, 0.0 )
%
% Farfield boundary marker(s) (NONE = no marker)
MARKER_FAR= ( farfield )
%
% Marker(s) of the surface to be plotted or designed
MARKER_PLOTTING= ( airfoil )
%
% Marker(s) of the surface where the functional (Cd, Cl, etc.) will be evaluated
MARKER_MONITORING= ( airfoil )

% ------------- COMMON PARAMETERS DEFINING THE NUMERICAL METHOD ---------------%
%
% Numerical method for spatial gradients (GREEN_GAUSS, WEIGHTED_LEAST_SQUARES)
NUM_METHOD_GRAD= WEIGHTED_LEAST_SQUARES
%
% Courant-Friedrichs-Lewy condition of the finest grid
CFL_NUMBER= 10.0
%
% Adaptive CFL number (NO, YES)
CFL_ADAPT= NO
%
% Parameters of the adaptive CFL number (factor down, factor up, CFL min value,
%                                        CFL max value )
CFL_ADAPT_PARAM= ( 1.5, 0.5, 1.0, 100.0 )
%
% Number of total iterations
ITER= 2500

% ----------------------- SLOPE LIMITER DEFINITION ----------------------------%
%
% Coefficient for the limiter
VENKAT_LIMITER_COEFF= 0.01
%
% Coefficient for the sharp edges limiter
ADJ_SHARP_LIMITER_COEFF= 3.0
%
% Reference coefficient (sensitivity) for detecting sharp edges.
REF_SHARP_EDGES= 3.0
%
% Remove sharp edges from the sensitivity evaluation (NO, YES)
SENS_REMOVE_SHARP= NO

% ------------------------ LINEAR SOLVER DEFINITION ---------------------------%
%
% Linear solver for implicit formulations (BCGSTAB, FGMRES)
LINEAR_SOLVER= FGMRES
%
% Preconditioner of the Krylov linear solver (JACOBI, LINELET, LU_SGS)
LINEAR_SOLVER_PREC= LU_SGS
%
% Minimum error of the linear solver for implicit formulations
LINEAR_SOLVER_ERROR= 1E-4
%
% Max number of iterations of the linear solver for the implicit formulation
LINEAR_SOLVER_ITER= 5

% -------------------------- MULTIGRID PARAMETERS -----------------------------%
%
% Multi-Grid Levels (0 = no multi-grid)
MGLEVEL= 0
%
% Multi-grid cycle (V_CYCLE, W_CYCLE, FULLMG_CYCLE)
MGCYCLE= V_CYCLE
%
% Multi-grid pre-smoothing level
MG_PRE_SMOOTH= ( 1, 2, 3, 3 )
%
% Multi-grid post-smoothing level
MG_POST_SMOOTH= ( 0, 0, 0, 0 )
%
% Jacobi implicit smoothing of the correction
MG_CORRECTION_SMOOTH= ( 0, 0, 0, 0 )
%
% Damping factor for the residual restriction
MG_DAMP_RESTRICTION= 0.75
%
% Damping factor for the correction prolongation
MG_DAMP_PROLONGATION= 0.75

% -------------------- FLOW NUMERICAL METHOD DEFINITION -----------------------%
%
% Convective numerical method (JST, LAX-FRIEDRICH, CUSP, ROE, AUSM, HLLC,
%                              TURKEL_PREC, MSW)
CONV_NUM_METHOD_FLOW= FDS
%
% Monotonic Upwind Scheme for Conservation Laws (TVD) in the flow equations.
%           Required for 2nd order upwind schemes (NO, YES)
MUSCL_FLOW= YES
%
% Slope limiter (VENKATAKRISHNAN, MINMOD)
SLOPE_LIMITER_FLOW= VENKATAKRISHNAN
%
% 2nd and 4th order artificial dissipation coefficients
JST_SENSOR_COEFF= ( 0.5, 0.02 )
%
% Time discretization (RUNGE-KUTTA_EXPLICIT, EULER_IMPLICIT, EULER_EXPLICIT)
TIME_DISCRE_FLOW= EULER_IMPLICIT

% -------------------- TURBULENT NUMERICAL METHOD DEFINITION ------------------%
%
% Convective numerical method (SCALAR_UPWIND)
CONV_NUM_METHOD_TURB= SCALAR_UPWIND
%
% Monotonic Upwind Scheme for Conservation Laws (TVD) in the turbulence equations.
%           Required for 2nd order upwind schemes (NO, YES)
MUSCL_TURB= NO
%
% Slope limiter (VENKATAKRISHNAN, MINMOD)
SLOPE_LIMITER_TURB= VENKATAKRISHNAN
%
% Time discretization (EULER_IMPLICIT)
TIME_DISCRE_TURB= EULER_IMPLICIT

% --------------------------- CONVERGENCE PARAMETERS --------------------------%
%
% Convergence criteria (CAUCHY, RESIDUAL)
%
CONV_CRITERIA= RESIDUAL
%
%
% Min value of the residual (log10 of the residual)
CONV_RESIDUAL_MINVAL= -10
%
% Start convergence criteria at iteration number
CONV_STARTITER= 10
%
% Number of elements to apply the criteria
CONV_CAUCHY_ELEMS= 100
%
% Epsilon to control the series convergence
CONV_CAUCHY_EPS= 1E-6
%

% ------------------------- INPUT/OUTPUT INFORMATION --------------------------%
%
% Mesh input file
MESH_FILENAME= mesh_NACA0012_turb_897x257.su2
%
% Mesh input file format (SU2, CGNS, NETCDF_ASCII)
MESH_FORMAT= SU2
%
% Mesh output file
MESH_OUT_FILENAME= mesh_out.su2
%
% Restart flow input file
SOLUTION_FILENAME= solution_flow.dat
%
% Restart adjoint input file
SOLUTION_ADJ_FILENAME= solution_adj.dat
%
% Output file format (PARAVIEW, TECPLOT, STL)
TABULAR_FORMAT= CSV
%
% Output file convergence history (w/o extension) 
CONV_FILENAME= history
%
% Output file restart flow
RESTART_FILENAME= restart_flow.dat
%
% Output file restart adjoint
RESTART_ADJ_FILENAME= restart_adj.dat
%
% Output file flow (w/o extension) variables
VOLUME_FILENAME= flow
%
% Output file adjoint (w/o extension) variables
VOLUME_ADJ_FILENAME= adjoint
%
% Output objective function gradient (using continuous adjoint)
GRAD_OBJFUNC_FILENAME= of_grad.dat
%
% Output file surface flow coefficient (w/o extension)
SURFACE_FILENAME= surface_flow
%
% Output file surface adjoint coefficient (w/o extension)
SURFACE_ADJ_FILENAME= surface_adjoint
%
% Writing solution file frequency
WRT_SOL_FREQ= 100
%
% Writing convergence history frequency
WRT_CON_FREQ= 1
%
% Screen output fields
SCREEN_OUTPUT= (INNER_ITER, RMS_PRESSURE, RMS_TKE, RMS_DISSIPATION, LIFT, DRAG)
<|MERGE_RESOLUTION|>--- conflicted
+++ resolved
@@ -6,11 +6,7 @@
 % Author: Francisco Palacios	                                               %
 % Institution: Stanford University                                             %
 % Date: Feb 18th, 2013                                                         %
-<<<<<<< HEAD
-% File Version 7.0.5 "Blackbird"                                                %
-=======
 % File Version 7.0.6 "Blackbird"                                                %
->>>>>>> 0e3fad69
 %                                                                              %
 %%%%%%%%%%%%%%%%%%%%%%%%%%%%%%%%%%%%%%%%%%%%%%%%%%%%%%%%%%%%%%%%%%%%%%%%%%%%%%%%
 
