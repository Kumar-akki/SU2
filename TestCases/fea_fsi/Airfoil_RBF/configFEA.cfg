%%%%%%%%%%%%%%%%%%%%%%%%%%%%%%%%%%%%%%%%%%%%%%%%%%%%%%%%%%%%%%%%%%%%%%%%%%
% SU2 configuration file                                                 %
% Case description: 2D airfoil FSI with radial basis function interp.    %
% Institution: Imperial College London                                   %
<<<<<<< HEAD
% File Version 7.0.5 "Blackbird"                                         %
=======
% File Version 7.0.6 "Blackbird"                                         %
>>>>>>> 0e3fad69
%%%%%%%%%%%%%%%%%%%%%%%%%%%%%%%%%%%%%%%%%%%%%%%%%%%%%%%%%%%%%%%%%%%%%%%%%%
%
% Interface options ---------------------------------------------------- %
% See "configFlow.cfg" for explanation of these options.
KIND_INTERPOLATION = RADIAL_BASIS_FUNCTION
CONSERVATIVE_INTERPOLATION = YES
KIND_RADIAL_BASIS_FUNCTION = WENDLAND_C2
RADIAL_BASIS_FUNCTION_PARAMETER = 0.015
RADIAL_BASIS_FUNCTION_POLYNOMIAL_TERM = YES
RADIAL_BASIS_FUNCTION_PRUNE_TOLERANCE = 0
%
% Physics -------------------------------------------------------------- %
SOLVER= ELASTICITY
MATH_PROBLEM= DIRECT
%
% Solid properties ----------------------------------------------------- %
MATERIAL_MODEL= NEO_HOOKEAN
ELASTICITY_MODULUS= 7E8
POISSON_RATIO= 0.35
MATERIAL_DENSITY= 2700.0
%
% Boundary conditions -------------------------------------------------- %
MARKER_FLUID_LOAD= ( pressure_side_s, suction_side_s, clamped )
MARKER_CLAMPED= ( clamped )
%
% Numerics ------------------------------------------------------------- %
GEOMETRIC_CONDITIONS= LARGE_DEFORMATIONS
FORMULATION_ELASTICITY_2D= PLANE_STRESS
%
% Linear solvers ------------------------------------------------------- %
LINEAR_SOLVER= RESTARTED_FGMRES
LINEAR_SOLVER_PREC= ILU
LINEAR_SOLVER_ERROR= 1E-6
LINEAR_SOLVER_ITER= 1000
LINEAR_SOLVER_RESTART_FREQUENCY= 100
%
% Fluid-structure interaction ------------------------------------------ %
% when running from scratch RAMP_LOADING helps (don't do it with restart)
%RAMP_LOADING= YES
%RAMP_FSI_ITER= 5
BGS_RELAXATION= FIXED_PARAMETER
STAT_RELAX_PARAMETER= 0.7
%
% Convergence criteria ------------------------------------------------- %
INNER_ITER= 30
CONV_FIELD= RMS_UTOL, RMS_ETOL
CONV_STARTITER= 0
CONV_RESIDUAL_MINVAL= -5
%
% In\Out --------------------------------------------------------------- %
MESH_FILENAME= meshFEA.su2
MESH_FORMAT= SU2
MULTIZONE_MESH= NO
% inputs
RESTART_SOL= YES
SOLUTION_FILENAME= solution_solid.dat
% outputs
WRT_SOL_FREQ= 9999
RESTART_FILENAME= restart_solid.dat
VOLUME_FILENAME= solid
% history and screen
SCREEN_WRT_FREQ_INNER= 10
CONV_FILENAME= history
<|MERGE_RESOLUTION|>--- conflicted
+++ resolved
@@ -2,11 +2,7 @@
 % SU2 configuration file                                                 %
 % Case description: 2D airfoil FSI with radial basis function interp.    %
 % Institution: Imperial College London                                   %
-<<<<<<< HEAD
-% File Version 7.0.5 "Blackbird"                                         %
-=======
 % File Version 7.0.6 "Blackbird"                                         %
->>>>>>> 0e3fad69
 %%%%%%%%%%%%%%%%%%%%%%%%%%%%%%%%%%%%%%%%%%%%%%%%%%%%%%%%%%%%%%%%%%%%%%%%%%
 %
 % Interface options ---------------------------------------------------- %
