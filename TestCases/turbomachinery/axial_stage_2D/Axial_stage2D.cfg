%%%%%%%%%%%%%%%%%%%%%%%%%%%%%%%%%%%%%%%%%%%%%%%%%%%%%%%%%%%%%%%%%%%%%%%%%%%%%%%%
%                                                                              %
% SU2 configuration file                                                       %
% Case description: 2D Axial stage                                             %
% Author: S. Vitale                                                            %
% Institution: Delft University of Technology                                  %
% Date: Feb 28th, 2017                                                         %
% File Version 5.0.0"cardinal"                                                 %
%                                                                              %
%%%%%%%%%%%%%%%%%%%%%%%%%%%%%%%%%%%%%%%%%%%%%%%%%%%%%%%%%%%%%%%%%%%%%%%%%%%%%%%%
%
% Enable multizone mode
MULTIZONE= YES
%
% List of config files
CONFIG_LIST= (zone_1.cfg, zone_2.cfg)
%
% ------------- DIRECT, ADJOINT, AND LINEARIZED PROBLEM DEFINITION ------------%
%
% Physical governing equations (EULER, NAVIER_STOKES,
%                               WAVE_EQUATION, HEAT_EQUATION, LINEAR_ELASTICITY,
%                               POISSON_EQUATION)                         
SOLVER= RANS
%
% Specify turbulent model (NONE, SA, SST)
KIND_TURB_MODEL= SST
%
% Mathematical problem (DIRECT, ADJOINT, LINEARIZED)
MATH_PROBLEM= DIRECT
%
% Restart solution (NO, YES)
RESTART_SOL= NO
%
%
% -------------------- COMPRESSIBLE FREE-STREAM DEFINITION --------------------%
%
% Mach number (non-dimensional, based on the free-stream values)
MACH_NUMBER= 0.05
%
% Angle of attack (degrees, only for compressible flows)
AOA= 0.0
%
% Free-stream pressure (101325.0 N/m^2 by default, only Euler flows)  
FREESTREAM_PRESSURE= 140000.0
%
% Free-stream temperature (273.15 K by default)
FREESTREAM_TEMPERATURE=  300.0
%
% Free-stream temperature (1.2886 Kg/m3 by default)
FREESTREAM_DENSITY= 1.7418
%
% Free-stream option to choose if you want to use Density (DENSITY_FS) or Temperature (TEMPERATURE_FS) to initialize the solution
FREESTREAM_OPTION= TEMPERATURE_FS
%
% Free-stream Turbulence Intensity
FREESTREAM_TURBULENCEINTENSITY = 0.03
%
% Free-stream Turbulent to Laminar viscosity ratio
FREESTREAM_TURB2LAMVISCRATIO = 100.0
%
%Init option to choose between Reynolds (default) or thermodynamics quantities for initializing the solution (REYNOLDS, TD_CONDITIONS)
INIT_OPTION= TD_CONDITIONS
%
% ---------------------- REFERENCE VALUE DEFINITION ---------------------------%
%
% Reference origin for moment computation
REF_ORIGIN_MOMENT_X = 0.00
REF_ORIGIN_MOMENT_Y = 0.00
REF_ORIGIN_MOMENT_Z = 0.00
%
% Reference length for pitching, rolling, and yawing non-dimensional moment
REF_LENGTH= 1.0
%
% Reference area for force coefficients (0 implies automatic calculation)
REF_AREA= 1.0
%
%
% Flow non-dimensionalization (DIMENSIONAL, FREESTREAM_PRESS_EQ_ONE,
%                              FREESTREAM_VEL_EQ_MACH, FREESTREAM_VEL_EQ_ONE)
REF_DIMENSIONALIZATION= DIMENSIONAL
%
%
% ------------------------------ EQUATION OF STATE ----------------------------%
%
% Different gas model (STANDARD_AIR, IDEAL_GAS, VW_GAS, PR_GAS)
FLUID_MODEL= IDEAL_GAS
%
% Ratio of specific heats (1.4 default and the value is hardcoded
%                          for the model STANDARD_AIR)
GAMMA_VALUE= 1.4
%
% Specific gas constant (287.058 J/kg*K default and this value is hardcoded 
%                        for the model STANDARD_AIR)
GAS_CONSTANT= 287.058
%
%
% --------------------------- VISCOSITY MODEL ---------------------------------%
%
% Viscosity model (SUTHERLAND, CONSTANT_VISCOSITY).
VISCOSITY_MODEL= SUTHERLAND
%
% Sutherland Viscosity Ref (1.716E-5 default value for AIR SI)
MU_REF= 1.716E-5
%
% Sutherland Temperature Ref (273.15 K default value for AIR SI)
MU_T_REF= 273.15
%
% Sutherland constant (110.4 default value for AIR SI)
SUTHERLAND_CONSTANT= 110.4
%
%
% --------------------------- THERMAL CONDUCTIVITY MODEL ----------------------%
%
% Conductivity model (CONSTANT_CONDUCTIVITY, CONSTANT_PRANDTL).
CONDUCTIVITY_MODEL= CONSTANT_PRANDTL
%
% -------------------- BOUNDARY CONDITION DEFINITION --------------------------%
%
% Navier-Stokes wall boundary marker(s) (NONE = no marker)
MARKER_HEATFLUX= ( wall1, 0.0, wall2, 0.0)
%
% Periodic boundary marker(s) (NONE = no marker)
% Format: ( periodic marker, donor marker, rot_cen_x, rot_cen_y, rot_cen_z, rot_angle_x-axis, rot_angle_y-axis, rot_angle_z-axis, translation_x, translation_y, translation_z)
MARKER_PERIODIC= ( periodic1, periodic2, 0.0, 0.0, 0.0, 0.0, 0.0, 0.0, 0.0, 0.04463756775, 0.0, periodic3, periodic4, 0.0, 0.0, 0.0, 0.0, 0.0, 0.0, 0.0, 0.04463756775, 0.0)
%
%
%-------- INFLOW/OUTFLOW BOUNDARY CONDITION SPECIFIC FOR TURBOMACHINERY --------%
%
% Inflow and Outflow markers must be specified, for each blade (zone), following the natural groth of the machine (i.e, from the first blade to the last)
MARKER_TURBOMACHINERY= (inflow, outmix, inmix, outflow)
%
% Mixing-plane interface markers must be specified to activate the transfer of information between zones
MARKER_MIXINGPLANE_INTERFACE= (outmix, inmix)
%
% Giles boundary condition for inflow, outfolw and mixing-plane
% Format inlet:  ( marker, TOTAL_CONDITIONS_PT, Total Pressure , Total Temperature, Flow dir-norm, Flow dir-tang, Flow dir-span, under-relax-avg, under-relax-fourier)
% Format outlet: ( marker, STATIC_PRESSURE, Static Pressure value, -, -, -, -, under-relax-avg, under-relax-fourier)
% Format mixing-plane in and out: ( marker, MIXING_IN or MIXING_OUT, -, -, -, -, -, -, under-relax-avg, under-relax-fourier)
MARKER_GILES= (inflow, TOTAL_CONDITIONS_PT, 169623.33, 305.76, 1.0, 0.0, 0.0,1.0,1.0, outmix, MIXING_OUT, 0.0, 0.0, 0.0, 0.0, 0.0,1.0,1.0, inmix, MIXING_IN, 0.0, 0.0, 0.0, 0.0, 0.0,1.0, 1.0 outflow, STATIC_PRESSURE, 99741.00, 0.0, 0.0, 0.0, 0.0,1.0,1.0)
%
%YES Non reflectivity activated, NO the Giles BC behaves as a normal 1D characteristic-based BC
SPATIAL_FOURIER= NO
%
%
%---------------------------- TURBOMACHINERY SIMULATION -----------------------------%
%
% Specify kind of architecture (AXIAL, CENTRIPETAL, CENTRIFUGAL, CENTRIPETAL_AXIAL)
TURBOMACHINERY_KIND= AXIAL AXIAL
%
% Specify option for turbulent mixing-plane (YES, NO) default NO
TURBULENT_MIXINGPLANE= YES
%
% Specify ramp option for Outlet pressure (YES, NO) default NO
RAMP_OUTLET_PRESSURE= NO
%
% Parameters of the outlet pressure ramp (starting outlet pressure, updating-iteration-frequency, total number of iteration for the ramp)
RAMP_OUTLET_PRESSURE_COEFF= (140000.0, 10.0, 2000)
%
% Specify Kind of average process for linearizing the Navier-Stokes equation at inflow and outflow BC included mixing-plane
% (ALGEBRAIC, AREA, MASSSFLUX, MIXEDOUT) default AREA 
AVERAGE_PROCESS_KIND= MIXEDOUT
%
% Specify Kind of average process for computing turbomachienry performance parameters
% (ALGEBRAIC, AREA, MASSSFLUX, MIXEDOUT) default AREA
PERFORMANCE_AVERAGE_PROCESS_KIND= MIXEDOUT
%
%Parameters of the Newton method for the MIXEDOUT average algorithm (under relaxation factor, tollerance, max number of iterations) 
MIXEDOUT_COEFF= (1.0, 1.0E-05, 15)
%
% Limit of Mach number below which the mixedout algorithm is substituted with a AREA average algorithm
AVERAGE_MACH_LIMIT= 0.05
%
%
% ------------------------ SURFACES IDENTIFICATION ----------------------------%
%
% Marker(s) of the surface in the surface flow solution file
MARKER_PLOTTING= (wall1, wall2)
%
% ------------- COMMON PARAMETERS DEFINING THE NUMERICAL METHOD ---------------%
%
% Numerical method for spatial gradients (GREEN_GAUSS, WEIGHTED_LEAST_SQUARES)
NUM_METHOD_GRAD= WEIGHTED_LEAST_SQUARES
%
% Courant-Friedrichs-Lewy condition of the finest grid
CFL_NUMBER= 10.0
%
% Adaptive CFL number (NO, YES)
CFL_ADAPT= NO
%
% Parameters of the adaptive CFL number (factor down, factor up, CFL min value, CFL max value )
CFL_ADAPT_PARAM= ( 1.3, 1.2, 1.0, 10.0)
%

% ------------------------ LINEAR SOLVER DEFINITION ---------------------------%
%
% Linear solver or smoother for implicit formulations (BCGSTAB, FGMRES, SMOOTHER)
LINEAR_SOLVER= FGMRES
%
% Preconditioner of the Krylov linear solver (ILU, LU_SGS, LINELET, JACOBI)
LINEAR_SOLVER_PREC= LU_SGS
%
% Min error of the linear solver for the implicit formulation
LINEAR_SOLVER_ERROR= 1E-4
%
% Max number of iterations of the linear solver for the implicit formulation
LINEAR_SOLVER_ITER= 10
%
%
% -------------------------- MULTIGRID PARAMETERS -----------------------------%
%
% ----------- NOT WORKING WITH PERIODIC BOUNDARY CONDITIONS !!!!! --------------%
%
%
% ----------------------- SLOPE LIMITER DEFINITION ----------------------------%
%
% Coefficient for the limiter
VENKAT_LIMITER_COEFF= 0.05
%
% Freeze the value of the limiter after a number of iterations
LIMITER_ITER= 999999
%
%
% -------------------- FLOW NUMERICAL METHOD DEFINITION -----------------------%
%
% Convective numerical method (JST, LAX-FRIEDRICH, CUSP, ROE, AUSM, HLLC,
%                              TURKEL_PREC, MSW)
CONV_NUM_METHOD_FLOW= ROE
%
% Spatial numerical order integration (1ST_ORDER, 2ND_ORDER, 2ND_ORDER_LIMITER)
MUSCL_FLOW= YES
%
% Slope limiter (VENKATAKRISHNAN, VAN_ALBADA_EDGE)
SLOPE_LIMITER_FLOW= VAN_ALBADA_EDGE
%
% Entropy fix coefficient (0.0 implies no entropy fixing, 1.0 implies scalar artificial dissipation, 0.001 default)
ENTROPY_FIX_COEFF= 0.01
%
% 2nd and 4th order artificial dissipation coefficients
JST_SENSOR_COEFF= ( 0.5, 0.02 )
%
% Time discretization (RUNGE-KUTTA_EXPLICIT, EULER_IMPLICIT, EULER_EXPLICIT)
TIME_DISCRE_FLOW= EULER_IMPLICIT
%
% Relaxation coefficient
RELAXATION_FACTOR_FLOW= 1.0
%
%
% -------------------- TURBULENT NUMERICAL METHOD DEFINITION ------------------%
%
% Convective numerical method (SCALAR_UPWIND)
CONV_NUM_METHOD_TURB= SCALAR_UPWIND
%
% Monotonic Upwind Scheme for Conservation Laws (TVD) in the turbulence equations.
%           Required for 2nd order upwind schemes (NO, YES)
MUSCL_TURB= NO
%
% Slope limiter (VENKATAKRISHNAN, MINMOD)
SLOPE_LIMITER_TURB= VENKATAKRISHNAN
%
% Time discretization (EULER_IMPLICIT)
TIME_DISCRE_TURB= EULER_IMPLICIT
%
% Reduction factor of the CFL coefficient in the turbulence problem
CFL_REDUCTION_TURB= 0.5
%
% Relaxation coefficient
RELAXATION_FACTOR_TURB= 0.95
%
%
% --------------------------- CONVERGENCE PARAMETERS --------------------------%
%
% Number of total iterations
<<<<<<< HEAD
ITER= 2001
=======
OUTER_ITER= 21
>>>>>>> 7294aa3f
% Convergence criteria (CAUCHY, RESIDUAL)
%
CONV_CRITERIA= RESIDUAL
%
%
%
% Min value of the residual (log10 of the residual)
CONV_RESIDUAL_MINVAL= -16
%
% Start convergence criteria at iteration number
CONV_STARTITER= 10
%
% Number of elements to apply the criteria
CONV_CAUCHY_ELEMS= 100
%
% Epsilon to control the series convergence
CONV_CAUCHY_EPS= 1E-6
%
%
%
% ------------------------- INPUT/OUTPUT INFORMATION --------------------------%
%
% Mesh input file
MESH_FILENAME= mesh_axial_stage_2d_turb.su2
%
% Mesh input file format (SU2, CGNS, NETCDF_ASCII)
MESH_FORMAT= SU2
%
% Mesh output file
MESH_OUT_FILENAME= meshout.su2
%
% Restart flow input file
SOLUTION_FILENAME= restart_flow.dat
%
% Restart adjoint input file
SOLUTION_ADJ_FILENAME= solution_adj.dat
%
% Output file format (PARAVIEW, TECPLOT, STL)
OUTPUT_FORMAT= TECPLOT
%
% Output file convergence history (w/o extension) 
CONV_FILENAME= history
%
% Output file restart flow
RESTART_FILENAME= restart_flow.dat
%
% Output file restart adjoint
RESTART_ADJ_FILENAME= restart_adj.dat
%
% Output file flow (w/o extension) variables
VOLUME_FILENAME= flow
%
% Output file adjoint (w/o extension) variables
VOLUME_ADJ_FILENAME= adjoint
%
% Output objective function gradient (using continuous adjoint)
GRAD_OBJFUNC_FILENAME= of_grad.dat
%
% Output file surface flow coefficient (w/o extension)
SURFACE_FILENAME= surface_flow
%
% Output file surface adjoint coefficient (w/o extension)
SURFACE_ADJ_FILENAME= surface_adjoint
%
% Writing solution file frequency
WRT_SOL_FREQ= 1000
%
% Writing convergence history frequency
WRT_CON_FREQ= 1<|MERGE_RESOLUTION|>--- conflicted
+++ resolved
@@ -270,11 +270,7 @@
 % --------------------------- CONVERGENCE PARAMETERS --------------------------%
 %
 % Number of total iterations
-<<<<<<< HEAD
-ITER= 2001
-=======
 OUTER_ITER= 21
->>>>>>> 7294aa3f
 % Convergence criteria (CAUCHY, RESIDUAL)
 %
 CONV_CRITERIA= RESIDUAL
