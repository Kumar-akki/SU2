%%%%%%%%%%%%%%%%%%%%%%%%%%%%%%%%%%%%%%%%%%%%%%%%%%%%%%%%%%%%%%%%%%%%%%%%%%%%%%%%
%                                                                              %
% SU2 configuration file                                                       %
% Case description: Heated flat plate for CHT applications                     %
% Author: David THOMAS                                                         %
% Institution: University of Liège                                             %
% Date: 12/12/2017                                                             %
% File Version 6.2.0 "Falcon"                                                   %
%                                                                              %
%%%%%%%%%%%%%%%%%%%%%%%%%%%%%%%%%%%%%%%%%%%%%%%%%%%%%%%%%%%%%%%%%%%%%%%%%%%%%%%%

% ------------- DIRECT, ADJOINT, AND LINEARIZED PROBLEM DEFINITION ------------%
%
% Physical governing equations (EULER, NAVIER_STOKES,
%                               WAVE_EQUATION, HEAT_EQUATION, FEM_ELASTICITY,
%                               POISSON_EQUATION)
SOLVER= NAVIER_STOKES
%
% Specify turbulence model (NONE, SA, SA_NEG, SST)
KIND_TURB_MODEL= SST
%
% Mathematical problem (DIRECT, CONTINUOUS_ADJOINT, DISCRETE_ADJOINT)
MATH_PROBLEM= DIRECT
%
%
% Axisymmetric simulation, only compressible flows (NO, YES)
AXISYMMETRIC= NO
%
% Restart solution (NO, YES)
RESTART_SOL= NO
%
% Discard the data storaged in the solution and geometry files
% e.g. AOA, dCL/dAoA, dCD/dCL, iter, etc.
% Note that AoA in the solution and geometry files is critical
% to aero design using AoA as a variable. (NO, YES)
DISCARD_INFILES= NO
%
% System of measurements (SI, US)
% International system of units (SI): ( meters, kilograms, Kelvins,
%                                       Newtons = kg m/s^2, Pascals = N/m^2, 
%                                       Density = kg/m^3, Speed = m/s,
%                                       Equiv. Area = m^2 )
% United States customary units (US): ( inches, slug, Rankines, lbf = slug ft/s^2, 
%                                       psf = lbf/ft^2, Density = slug/ft^3, 
%                                       Speed = ft/s, Equiv. Area = ft^2 )
SYSTEM_MEASUREMENTS= SI
% -------------------- COMPRESSIBLE FREE-STREAM DEFINITION --------------------%
%
% Mach number (non-dimensional, based on the free-stream values)
MACH_NUMBER= 0.03059
%
% Angle of attack (degrees, only for compressible flows)
AOA= 0.0
%
% Side-slip angle (degrees, only for compressible flows)
SIDESLIP_ANGLE= 0.0
%
% Init option to choose between Reynolds (default) or thermodynamics quantities
% for initializing the solution (REYNOLDS, TD_CONDITIONS)
INIT_OPTION= REYNOLDS
%
% Free-stream option to choose between density and temperature (default) for
% initializing the solution (TEMPERATURE_FS, DENSITY_FS)
FREESTREAM_OPTION= TEMPERATURE_FS
%
% Free-stream pressure (101325.0 N/m^2, 2116.216 psf by default)
FREESTREAM_PRESSURE= 101325.0
%
% Free-stream temperature (288.15 K, 518.67 R by default)
FREESTREAM_TEMPERATURE= 293.15
%
% Reynolds number (non-dimensional, based on the free-stream values)
REYNOLDS_NUMBER= 24407.25244
%
% Reynolds length (1 m, 1 inch by default)
REYNOLDS_LENGTH= 0.035

% -------------------- INCOMPRESSIBLE FREE-STREAM DEFINITION ------------------%
%
% Free-stream density (1.2886 Kg/m^3, 0.0025 slug/ft^3 by default)
FREESTREAM_DENSITY= 1.204
%
% Free-stream velocity (1.0 m/s, 1.0 ft/s by default)
FREESTREAM_VELOCITY= ( 1.0, 0.00, 0.00 )
%
% Free-stream viscosity (1.853E-5 N s/m^2, 3.87E-7 lbf s/ft^2 by default)
FREESTREAM_VISCOSITY= 1.82E-5

% ---------------------- REFERENCE VALUE DEFINITION ---------------------------%
%
% Reference origin for moment computation (m or in)
REF_ORIGIN_MOMENT_X = -0.0028
REF_ORIGIN_MOMENT_Y = 0.00
REF_ORIGIN_MOMENT_Z = 0.00
%
% Reference length for moment non-dimensional coefficients (m or in)
REF_LENGTH= 0.035
%
% Reference area for non-dimensional force coefficients (0 implies automatic
% calculation) (m^2 or in^2)
REF_AREA= 0.035
%
% Aircraft semi-span (0 implies automatic calculation) (m or in)
SEMI_SPAN= 0.0
%
% Flow non-dimensionalization (DIMENSIONAL, FREESTREAM_PRESS_EQ_ONE,
%                              FREESTREAM_VEL_EQ_MACH, FREESTREAM_VEL_EQ_ONE)
REF_DIMENSIONALIZATION= DIMENSIONAL

% ---- IDEAL GAS, POLYTROPIC, VAN DER WAALS AND PENG ROBINSON CONSTANTS -------%
%
% Different gas model (STANDARD_AIR, IDEAL_GAS, VW_GAS, PR_GAS)
FLUID_MODEL= STANDARD_AIR
%
% Ratio of specific heats (1.4 default and the value is hardcoded
%                          for the model STANDARD_AIR)
GAMMA_VALUE= 1.4
%
% Specific gas constant (287.058 J/kg*K default and this value is hardcoded
%                        for the model STANDARD_AIR)
GAS_CONSTANT= 287.058
%
% Critical Temperature (131.00 K by default)
CRITICAL_TEMPERATURE= 131.00
%
% Critical Pressure (3588550.0 N/m^2 by default)
CRITICAL_PRESSURE= 3588550.0
%
% Acentri factor (0.035 (air))
ACENTRIC_FACTOR= 0.035

% --------------------------- VISCOSITY MODEL ---------------------------------%
%
% Viscosity model (SUTHERLAND, CONSTANT_VISCOSITY).
VISCOSITY_MODEL= SUTHERLAND
%
% Molecular Viscosity that would be constant (1.716E-5 by default)
MU_CONSTANT= 1.716E-5
%
% Sutherland Viscosity Ref (1.716E-5 default value for AIR SI)
MU_REF= 1.716E-5
%
% Sutherland Temperature Ref (273.15 K default value for AIR SI)
MU_T_REF= 273.15
%
% Sutherland constant (110.4 default value for AIR SI)
SUTHERLAND_CONSTANT= 110.4

% --------------------------- THERMAL CONDUCTIVITY MODEL ----------------------%
%
% Conductivity model (CONSTANT_CONDUCTIVITY, CONSTANT_PRANDTL).
CONDUCTIVITY_MODEL= CONSTANT_PRANDTL
%
% Molecular Thermal Conductivity that would be constant (0.0257 by default)
KT_CONSTANT= 0.0257

% ------------------------- UNSTEADY SIMULATION -------------------------------%
%
TIME_DOMAIN=YES
%
TIME_ITER= 10
% Unsteady simulation (NO, TIME_STEPPING, DUAL_TIME_STEPPING-1ST_ORDER,
%                      DUAL_TIME_STEPPING-2ND_ORDER, HARMONIC_BALANCE)
TIME_MARCHING= DUAL_TIME_STEPPING-2ND_ORDER
%
% Time Step for dual time stepping simulations (s) -- Only used when UNST_CFL_NUMBER = 0.0
TIME_STEP= 0.003
%
% Total Physical Time for dual time stepping simulations (s)
MAX_TIME= 1.0
%
% Unsteady Courant-Friedrichs-Lewy number of the finest grid
UNST_CFL_NUMBER= 0.0
%
% Number of internal iterations (dual time method)
INNER_ITER= 10
%
% Iteration number to begin unsteady restarts
RESTART_ITER= 0

% ----------------------- BODY FORCE DEFINITION -------------------------------%
%
% Apply a body force as a source term (NO, YES)
BODY_FORCE= NO
%
% Vector of body force values (BodyForce_X, BodyForce_Y, BodyForce_Z)
BODY_FORCE_VECTOR= ( 0.0, 0.0, 0.0 )

% -------------------- BOUNDARY CONDITION DEFINITION --------------------------%
%
% Euler wall boundary marker(s) (NONE = no marker)
MARKER_EULER= ( NONE )
%
% Navier-Stokes (no-slip), constant heat flux wall  marker(s) (NONE = no marker)
% Format: ( marker name, constant heat flux (J/m^2), ... )
%MARKER_HEATFLUX= ( plate, 1000.0 )
%
% Navier-Stokes (no-slip), isothermal wall marker(s) (NONE = no marker)
% Format: ( marker name, constant wall temperature (K), ... )
MARKER_ISOTHERMAL= ( plate, 293 )
%
% Far-field boundary marker(s) (NONE = no marker)
MARKER_FAR= ( farfield )
%
% ------------------------ SURFACES IDENTIFICATION ----------------------------%
%
% Marker(s) of the surface in the surface flow solution file
MARKER_PLOTTING = ( plate )
%
% Marker(s) of the surface where the non-dimensional coefficients are evaluated.
MARKER_MONITORING = ( plate )
%
% Viscous wall markers for which wall functions must be applied. (NONE = no marker)
% Format: ( marker name, wall function type, ... )
MARKER_WALL_FUNCTIONS= ( plate, NO_WALL_FUNCTION )
%
% Marker(s) of the surface where custom thermal BC's are defined.
MARKER_PYTHON_CUSTOM = (plate)
%
% Marker(s) of the surface where obj. func. (design problem) will be evaluated
MARKER_DESIGNING = ( NONE )
%
% Marker(s) of the surface that is going to be analyzed in detail (massflow, average pressure, distortion, etc)
MARKER_ANALYZE = ( NONE )
%
% Method to compute the average value in MARKER_ANALYZE (AREA, MASSFLUX).
MARKER_ANALYZE_AVERAGE = MASSFLUX

% ------------- COMMON PARAMETERS DEFINING THE NUMERICAL METHOD ---------------%
%
% Numerical method for spatial gradients (GREEN_GAUSS, WEIGHTED_LEAST_SQUARES)
NUM_METHOD_GRAD= WEIGHTED_LEAST_SQUARES
%
% CFL number (initial value for the adaptive CFL number)
CFL_NUMBER= 7.0
%
% Adaptive CFL number (NO, YES)
CFL_ADAPT= NO
%
% Parameters of the adaptive CFL number (factor down, factor up, CFL min value,
%                                        CFL max value )
CFL_ADAPT_PARAM= ( 1.5, 0.5, 1.25, 50.0 )
%
% Maximum Delta Time in local time stepping simulations
MAX_DELTA_TIME= 1E6
%
% Runge-Kutta alpha coefficients
RK_ALPHA_COEFF= ( 0.66667, 0.66667, 1.000000 )
%
% Objective function in gradient evaluation   (DRAG, LIFT, SIDEFORCE, MOMENT_X,
%                                             MOMENT_Y, MOMENT_Z, EFFICIENCY,
%                                             EQUIVALENT_AREA, NEARFIELD_PRESSURE,
%                                             FORCE_X, FORCE_Y, FORCE_Z, THRUST,
%                                             TORQUE, TOTAL_HEATFLUX,
%                                             MAXIMUM_HEATFLUX, INVERSE_DESIGN_PRESSURE,
%                                             INVERSE_DESIGN_HEATFLUX, SURFACE_TOTAL_PRESSURE, 
%                                             SURFACE_MASSFLOW, SURFACE_STATIC_PRESSURE, SURFACE_MACH)
% For a weighted sum of objectives: separate by commas, add OBJECTIVE_WEIGHT and MARKER_MONITORING in matching order.
OBJECTIVE_FUNCTION= DRAG
%
% List of weighting values when using more than one OBJECTIVE_FUNCTION. Separate by commas and match with MARKER_MONITORING.
OBJECTIVE_WEIGHT = 1.0
%
% Reference coefficient (sensitivity) for detecting sharp edges.
REF_SHARP_EDGES= 3.0
%
% Remove sharp edges from the sensitivity evaluation (NO, YES)
SENS_REMOVE_SHARP= NO

% ----------- SLOPE LIMITER AND DISSIPATION SENSOR DEFINITION -----------------%
%
% Monotonic Upwind Scheme for Conservation Laws (TVD) in the flow equations.
%           Required for 2nd order upwind schemes (NO, YES)
MUSCL_FLOW= YES
%
% Slope limiter (NONE, VENKATAKRISHNAN, VENKATAKRISHNAN_WANG,
%                BARTH_JESPERSEN, VAN_ALBADA_EDGE)
SLOPE_LIMITER_FLOW= VENKATAKRISHNAN
%
% Monotonic Upwind Scheme for Conservation Laws (TVD) in the turbulence equations.
%           Required for 2nd order upwind schemes (NO, YES)
MUSCL_TURB= NO
%
% Slope limiter (NONE, VENKATAKRISHNAN, VENKATAKRISHNAN_WANG,
%                BARTH_JESPERSEN, VAN_ALBADA_EDGE)
SLOPE_LIMITER_TURB= VENKATAKRISHNAN
%
% Monotonic Upwind Scheme for Conservation Laws (TVD) in the adjoint flow equations.
%           Required for 2nd order upwind schemes (NO, YES)
MUSCL_ADJFLOW= YES
%
% Slope limiter (NONE, VENKATAKRISHNAN, BARTH_JESPERSEN, VAN_ALBADA_EDGE,
%                SHARP_EDGES, WALL_DISTANCE)
SLOPE_LIMITER_ADJFLOW= VENKATAKRISHNAN
%
% Monotonic Upwind Scheme for Conservation Laws (TVD) in the turbulence adjoint equations.
%           Required for 2nd order upwind schemes (NO, YES)
MUSCL_ADJTURB= NO
%
% Slope limiter (NONE, VENKATAKRISHNAN, BARTH_JESPERSEN, VAN_ALBADA_EDGE)
SLOPE_LIMITER_ADJTURB= VENKATAKRISHNAN
%
% Coefficient for the Venkat's limiter (upwind scheme). A larger values decrease
%             the extent of limiting, values approaching zero cause
%             lower-order approximation to the solution (0.05 by default)
VENKAT_LIMITER_COEFF= 0.05
%
% Coefficient for the adjoint sharp edges limiter (3.0 by default).
ADJ_SHARP_LIMITER_COEFF= 3.0
%
% Freeze the value of the limiter after a number of iterations
LIMITER_ITER= 999999
%
% 1st order artificial dissipation coefficients for
%     the Lax–Friedrichs method ( 0.15 by default )
LAX_SENSOR_COEFF= 0.15
%
% 2nd and 4th order artificial dissipation coefficients for
%     the JST method ( 0.5, 0.02 by default )
JST_SENSOR_COEFF= ( 0.5, 0.02 )
%
% 1st order artificial dissipation coefficients for
%     the adjoint Lax–Friedrichs method ( 0.15 by default )
ADJ_LAX_SENSOR_COEFF= 0.15
%
% 2nd, and 4th order artificial dissipation coefficients for
%     the adjoint JST method ( 0.5, 0.02 by default )
ADJ_JST_SENSOR_COEFF= ( 0.5, 0.02 )

% ------------------------ LINEAR SOLVER DEFINITION ---------------------------%
%
% Linear solver or smoother for implicit formulations (BCGSTAB, FGMRES, SMOOTHER)
LINEAR_SOLVER= FGMRES
%
% Preconditioner of the Krylov linear solver (ILU, LU_SGS, LINELET, JACOBI)
LINEAR_SOLVER_PREC= ILU
%
% Linael solver ILU preconditioner fill-in level (0 by default)
LINEAR_SOLVER_ILU_FILL_IN= 0
%
% Minimum error of the linear solver for implicit formulations
LINEAR_SOLVER_ERROR= 1E-6
%
% Max number of iterations of the linear solver for the implicit formulation
LINEAR_SOLVER_ITER= 10

% -------------------------- MULTIGRID PARAMETERS -----------------------------%
%
% Multi-grid levels (0 = no multi-grid)
MGLEVEL= 3
%
% Multi-grid cycle (V_CYCLE, W_CYCLE, FULLMG_CYCLE)
MGCYCLE= W_CYCLE
%
% Multi-grid pre-smoothing level
MG_PRE_SMOOTH= ( 1, 2, 3, 3 )
%
% Multi-grid post-smoothing level
MG_POST_SMOOTH= ( 0, 0, 0, 0 )
%
% Jacobi implicit smoothing of the correction
MG_CORRECTION_SMOOTH= ( 0, 0, 0, 0 )
%
% Damping factor for the residual restriction
MG_DAMP_RESTRICTION= 0.75
%
% Damping factor for the correction prolongation
MG_DAMP_PROLONGATION= 0.75

% -------------------- FLOW NUMERICAL METHOD DEFINITION -----------------------%
%
% Convective numerical method (JST, LAX-FRIEDRICH, CUSP, ROE, AUSM, HLLC,
%                              TURKEL_PREC, MSW)
CONV_NUM_METHOD_FLOW= JST
%
%
% Time discretization (RUNGE-KUTTA_EXPLICIT, EULER_IMPLICIT, EULER_EXPLICIT)
TIME_DISCRE_FLOW= EULER_IMPLICIT
%
% Relaxation coefficient
RELAXATION_FACTOR_FLOW= 0.95

% -------------------- TURBULENT NUMERICAL METHOD DEFINITION ------------------%
%
% Convective numerical method (SCALAR_UPWIND)
CONV_NUM_METHOD_TURB= SCALAR_UPWIND
%
% Time discretization (EULER_IMPLICIT)
TIME_DISCRE_TURB= EULER_IMPLICIT
%
% Reduction factor of the CFL coefficient in the turbulence problem
CFL_REDUCTION_TURB= 1.0
%
% Relaxation coefficient
RELAXATION_FACTOR_TURB= 0.95

% ------------------------ GRID DEFORMATION PARAMETERS ------------------------%
%
% Linear solver or smoother for implicit formulations (FGMRES, RESTARTED_FGMRES, BCGSTAB)
DEFORM_LINEAR_SOLVER= FGMRES
%
% Preconditioner of the Krylov linear solver (ILU, LU_SGS, JACOBI)
DEFORM_LINEAR_SOLVER_PREC= ILU
%
% Number of smoothing iterations for mesh deformation
DEFORM_LINEAR_ITER= 100
%
% Number of nonlinear deformation iterations (surface deformation increments)
DEFORM_NONLINEAR_ITER= 1
%
% Print the residuals during mesh deformation to the console (YES, NO)
DEFORM_CONSOLE_OUTPUT= YES
%
% Minimum residual criteria for the linear solver convergence of grid deformation
DEFORM_LINEAR_SOLVER_ERROR= 1E-14
%
% Deformation coefficient (linear elasticity limits from -1.0 to 0.5, a larger
% value is also possible)
DEFORM_COEFF = 1E6
%
% Type of element stiffness imposed for FEA mesh deformation (INVERSE_VOLUME,
%                                           WALL_DISTANCE, CONSTANT_STIFFNESS)
DEFORM_STIFFNESS_TYPE= WALL_DISTANCE
%
% Deform the grid only close to the surface. It is possible to specify how much
% of the volumetric grid is going to be deformed in meters or inches (1E6 by default)
DEFORM_LIMIT = 1E6
%
% Visualize the surface deformation (NO, YES)
VISUALIZE_SURFACE_DEF= NO
%
% Visualize the volume deformation (NO, YES)
VISUALIZE_VOLUME_DEF= NO

% --------------------------- CONVERGENCE PARAMETERS --------------------------%
%
<<<<<<< HEAD
% Number of total iterations
ITER= 999999
%
=======
>>>>>>> 7294aa3f
% Convergence criteria (CAUCHY, RESIDUAL)
%
CONV_CRITERIA= CAUCHY
%
%
% Min value of the residual (log10 of the residual)
CONV_RESIDUAL_MINVAL= -10
%
% Start convergence criteria at iteration number
CONV_STARTITER= 4
%
% Number of elements to apply the criteria
CONV_CAUCHY_ELEMS= 10
%
% Epsilon to control the series convergence
CONV_CAUCHY_EPS= 1E-6
%
%

% ------------------------- INPUT/OUTPUT INFORMATION --------------------------%
%
% Mesh input file
MESH_FILENAME= 2D_FlatPlate_Rounded.su2
%
% Mesh input file format (SU2, CGNS)
MESH_FORMAT= SU2
%
% Mesh output file
MESH_OUT_FILENAME= mesh_out.su2
%
% Restart flow input file
SOLUTION_FILENAME= restart_flow.dat
%
% Restart adjoint input file
SOLUTION_ADJ_FILENAME= solution_adj.dat
%
% Output file format (TECPLOT, TECPLOT_BINARY, PARAVIEW,
%                     FIELDVIEW, FIELDVIEW_BINARY)
OUTPUT_FORMAT= TECPLOT_BINARY
%
% Output file convergence history (w/o extension)
CONV_FILENAME= history
%
% Output file with the forces breakdown
BREAKDOWN_FILENAME= forces_breakdown.dat
%
% Output file restart flow
RESTART_FILENAME= restart_flow.dat
%
% Output file restart adjoint
RESTART_ADJ_FILENAME= restart_adj.dat
%
% Output file flow (w/o extension) variables
VOLUME_FILENAME= flow
%
% Output file adjoint (w/o extension) variables
VOLUME_ADJ_FILENAME= adjoint
%
% Output Objective function
VALUE_OBJFUNC_FILENAME= of_eval.dat
%
% Output objective function gradient (using continuous adjoint)
GRAD_OBJFUNC_FILENAME= of_grad.dat
%
% Output file surface flow coefficient (w/o extension)
SURFACE_FILENAME= surface_flow
%
% Output file surface adjoint coefficient (w/o extension)
SURFACE_ADJ_FILENAME= surface_adjoint
%
% Writing solution file frequency
WRT_SOL_FREQ= 50
%
% Writing solution file frequency for physical time steps (dual time)
WRT_SOL_FREQ_DUALTIME= 3
%
% Writing convergence history frequency
WRT_CON_FREQ= 1
%
% Writing convergence history frequency (dual time, only written to screen)
WRT_CON_FREQ_DUALTIME= 1
%
% Output residual values in the solution files
WRT_RESIDUALS= NO
%
% Output limiters values in the solution files
WRT_LIMITERS= NO
%
% Output the sharp edges detector
WRT_SHARPEDGES= NO
%
% Output the solution at each surface in the history file
WRT_SURFACE= NO
%
% Minimize the required output memory
LOW_MEMORY_OUTPUT= NO
%
% Write binary restart files (YES, NO)
WRT_BINARY_RESTART= YES
%
% Read binary restart files (YES, NO)
READ_BINARY_RESTART= YES
%
% Screen output
SCREEN_OUTPUT= (TIME_ITER, INNER_ITER, RMS_DENSITY, RMS_TKE, RMS_DISSIPATION, LIFT, DRAG)<|MERGE_RESOLUTION|>--- conflicted
+++ resolved
@@ -434,12 +434,6 @@
 
 % --------------------------- CONVERGENCE PARAMETERS --------------------------%
 %
-<<<<<<< HEAD
-% Number of total iterations
-ITER= 999999
-%
-=======
->>>>>>> 7294aa3f
 % Convergence criteria (CAUCHY, RESIDUAL)
 %
 CONV_CRITERIA= CAUCHY
