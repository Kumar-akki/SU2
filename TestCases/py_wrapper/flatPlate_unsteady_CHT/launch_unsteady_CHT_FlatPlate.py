#!/usr/bin/env python

## \file launch_unsteady_CHT_FlatPlate.py
#  \brief Python script to launch SU2_CFD with customized unsteady boundary conditions using the Python wrapper.
#  \author David Thomas
#  \version 7.5.1 "Blackbird"
#
# SU2 Project Website: https://su2code.github.io
#
# The SU2 Project is maintained by the SU2 Foundation
# (http://su2foundation.org)
#
# Copyright 2012-2023, SU2 Contributors (cf. AUTHORS.md)
#
# SU2 is free software; you can redistribute it and/or
# modify it under the terms of the GNU Lesser General Public
# License as published by the Free Software Foundation; either
# version 2.1 of the License, or (at your option) any later version.
#
# SU2 is distributed in the hope that it will be useful,
# but WITHOUT ANY WARRANTY; without even the implied warranty of
# MERCHANTABILITY or FITNESS FOR A PARTICULAR PURPOSE. See the GNU
# Lesser General Public License for more details.
#
# You should have received a copy of the GNU Lesser General Public
# License along with SU2. If not, see <http://www.gnu.org/licenses/>.

# ----------------------------------------------------------------------
#  Imports
# ----------------------------------------------------------------------

import sys
from optparse import OptionParser	# use a parser for configuration
import pysu2			            # imports the SU2 wrapped module
from math import *

# -------------------------------------------------------------------
#  Main
# -------------------------------------------------------------------

def main():

  # Command line options
  parser=OptionParser()
  parser.add_option("-f", "--file", dest="filename", help="Read config from FILE", metavar="FILE")
  parser.add_option("--parallel", action="store_true",
                    help="Specify if we need to initialize MPI", dest="with_MPI", default=False)

  (options, args) = parser.parse_args()
  options.nDim = int(2)
  options.nZone = int(1)

  # Import mpi4py for parallel run
  if options.with_MPI == True:
    from mpi4py import MPI
    comm = MPI.COMM_WORLD
    rank = comm.Get_rank()
  else:
    comm = 0
    rank = 0

  # Initialize the corresponding driver of SU2, this includes solver preprocessing
  try:
      SU2Driver = pysu2.CSinglezoneDriver(options.filename, options.nZone, comm);
  except TypeError as exception:
    print('A TypeError occured in pysu2.CDriver : ',exception)
    if options.with_MPI == True:
      print('ERROR : You are trying to initialize MPI with a serial build of the wrapper. Please, remove the --parallel option that is incompatible with a serial build.')
    else:
      print('ERROR : You are trying to launch a computation without initializing MPI but the wrapper has been built in parallel. Please add the --parallel option in order to initialize MPI for the wrapper.')
    return


  CHTMarkerID = None
  CHTMarker = 'plate'       # Specified by the user

  # Get all the tags with the CHT option
  CHTMarkerList =  SU2Driver.GetCHTMarkerTags()

  # Get all the markers defined on this rank and their associated indices.
  allMarkerIDs = SU2Driver.GetMarkerIndices()

  #Check if the specified marker has a CHT option and if it exists on this rank.
  if CHTMarker in CHTMarkerList and CHTMarker in allMarkerIDs.keys():
    CHTMarkerID = allMarkerIDs[CHTMarker]

  # Number of vertices on the specified marker (per rank)
  nVertex_CHTMarker = 0         # total number of vertices (physical + halo)
<<<<<<< HEAD
  nVertex_CHTMarker_HALO = 0    # number of halo vertices
  nVertex_CHTMarker_PHYS = 0    # number of physical vertices

  if CHTMarkerID != None:
    nVertex_CHTMarker = SU2Driver.GetNumberMarkerVertices(CHTMarkerID)
    nVertex_CHTMarker_HALO = SU2Driver.GetNumberMarkerHaloVertices(CHTMarkerID)
    nVertex_CHTMarker_PHYS = nVertex_CHTMarker - nVertex_CHTMarker_HALO
=======

  if CHTMarkerID != None:
    nVertex_CHTMarker = SU2Driver.GetNumberMarkerNodes(CHTMarkerID)
>>>>>>> 7f36c835

  # Retrieve some control parameters from the driver
  deltaT = SU2Driver.GetUnsteadyTimeStep()
  TimeIter = SU2Driver.GetTimeIter()
  nTimeIter = SU2Driver.GetNumberTimeIter()
  time = TimeIter*deltaT

  # Time loop is defined in Python so that we have acces to SU2 functionalities at each time step
  if rank == 0:
    print("\n------------------------------ Begin Solver -----------------------------\n")
  sys.stdout.flush()
  if options.with_MPI == True:
    comm.Barrier()

  while (TimeIter < nTimeIter):
    # Time iteration preprocessing
    SU2Driver.Preprocess(TimeIter)
    # Define the homogeneous unsteady wall temperature on the structure (user defined)
    WallTemp = 293.0 + 57.0*sin(2*pi*time)
    # Set this temperature to all the vertices on the specified CHT marker
    for iVertex in range(nVertex_CHTMarker):
<<<<<<< HEAD
      SU2Driver.SetVertexTemperature(CHTMarkerID, iVertex, WallTemp)
=======
      SU2Driver.SetMarkerCustomTemperature(CHTMarkerID, iVertex, WallTemp)
>>>>>>> 7f36c835

    # Tell the SU2 drive to update the boundary conditions
    SU2Driver.BoundaryConditionsUpdate()
    # Run one time iteration (e.g. dual-time)
    SU2Driver.Run()
    # Postprocess the solver and exit cleanly
    SU2Driver.Postprocess()
    # Update the solver for the next time iteration
    SU2Driver.Update()
    # Monitor the solver and output solution to file if required
    stopCalc = SU2Driver.Monitor(TimeIter)
    SU2Driver.Output(TimeIter)
    if (stopCalc == True):
      break
    # Update control parameters
    TimeIter += 1
    time += deltaT


# -------------------------------------------------------------------
#  Run Main Program
# -------------------------------------------------------------------

# this is only accessed if running from command prompt
if __name__ == '__main__':
    main()<|MERGE_RESOLUTION|>--- conflicted
+++ resolved
@@ -86,19 +86,9 @@
 
   # Number of vertices on the specified marker (per rank)
   nVertex_CHTMarker = 0         # total number of vertices (physical + halo)
-<<<<<<< HEAD
-  nVertex_CHTMarker_HALO = 0    # number of halo vertices
-  nVertex_CHTMarker_PHYS = 0    # number of physical vertices
-
-  if CHTMarkerID != None:
-    nVertex_CHTMarker = SU2Driver.GetNumberMarkerVertices(CHTMarkerID)
-    nVertex_CHTMarker_HALO = SU2Driver.GetNumberMarkerHaloVertices(CHTMarkerID)
-    nVertex_CHTMarker_PHYS = nVertex_CHTMarker - nVertex_CHTMarker_HALO
-=======
 
   if CHTMarkerID != None:
     nVertex_CHTMarker = SU2Driver.GetNumberMarkerNodes(CHTMarkerID)
->>>>>>> 7f36c835
 
   # Retrieve some control parameters from the driver
   deltaT = SU2Driver.GetUnsteadyTimeStep()
@@ -120,11 +110,7 @@
     WallTemp = 293.0 + 57.0*sin(2*pi*time)
     # Set this temperature to all the vertices on the specified CHT marker
     for iVertex in range(nVertex_CHTMarker):
-<<<<<<< HEAD
-      SU2Driver.SetVertexTemperature(CHTMarkerID, iVertex, WallTemp)
-=======
       SU2Driver.SetMarkerCustomTemperature(CHTMarkerID, iVertex, WallTemp)
->>>>>>> 7f36c835
 
     # Tell the SU2 drive to update the boundary conditions
     SU2Driver.BoundaryConditionsUpdate()
