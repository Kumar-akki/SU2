--- conflicted
+++ resolved
@@ -252,11 +252,11 @@
 SOLUTION_ADJ_FILENAME= solution_adj.dat
 %
 % Output file format (PARAVIEW, TECPLOT, STL)
-<<<<<<< HEAD
-OUTPUT_FORMAT= PARAVIEW_BINARY
-=======
+%OUTPUT_FORMAT= PARAVIEW_BINARY
+OUTPUT_FILES=(STL)
+
 TABULAR_FORMAT= CSV
->>>>>>> 08d760e8
+
 %
 % Output file convergence history (w/o extension) 
 CONV_FILENAME= history
