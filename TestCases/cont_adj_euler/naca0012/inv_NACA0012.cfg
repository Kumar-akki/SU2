%%%%%%%%%%%%%%%%%%%%%%%%%%%%%%%%%%%%%%%%%%%%%%%%%%%%%%%%%%%%%%%%%%%%%%%%%%%%%%%%
%                                                                              %
% SU2 configuration file                                                       %
% Case description: Adjoint transonic inviscid flow around a NACA0012 airfoil  %
% Author: Thomas D. Economon                                                   %
% Institution: Stanford University                                             %
% Date: 2011.11.02                                                             %
<<<<<<< HEAD
% File Version 7.0.5 "Blackbird"                                                %
=======
% File Version 7.0.6 "Blackbird"                                                %
>>>>>>> 0e3fad69
%                                                                              %
%%%%%%%%%%%%%%%%%%%%%%%%%%%%%%%%%%%%%%%%%%%%%%%%%%%%%%%%%%%%%%%%%%%%%%%%%%%%%%%%

% ------------- DIRECT, ADJOINT, AND LINEARIZED PROBLEM DEFINITION ------------%
%
% Physical governing equations (EULER, NAVIER_STOKES,
%                               WAVE_EQUATION, HEAT_EQUATION, FEM_ELASTICITY,
%                               POISSON_EQUATION)
SOLVER= EULER
%
% Mathematical problem (DIRECT, CONTINUOUS_ADJOINT)
MATH_PROBLEM= CONTINUOUS_ADJOINT
%
% Restart solution (NO, YES)
RESTART_SOL= YES
%
% Write binary restart files (YES, NO)
WRT_BINARY_RESTART= NO
%
% Read binary restart files (YES, NO)
READ_BINARY_RESTART= NO
%
% Number of zones
NZONES= 1
% ----------- COMPRESSIBLE AND INCOMPRESSIBLE FREE-STREAM DEFINITION ----------%
%
% Mach number (non-dimensional, based on the free-stream values)
MACH_NUMBER= 0.8
%
% Angle of attack (degrees)
AOA= 1.25
%
% Free-stream pressure (101325.0 N/m^2 by default, only Euler flows)  
FREESTREAM_PRESSURE= 101325.0
%
% Free-stream temperature (288.15 K by default)
FREESTREAM_TEMPERATURE= 288.15

% ---------------------- REFERENCE VALUE DEFINITION ---------------------------%
%
% Reference origin for moment computation
REF_ORIGIN_MOMENT_X = 0.25
REF_ORIGIN_MOMENT_Y = 0.00
REF_ORIGIN_MOMENT_Z = 0.00
%
% Reference length for pitching, rolling, and yawing non-dimensional moment
REF_LENGTH= 1.0
%
% Reference area for force coefficients (0 implies automatic calculation)
REF_AREA= 1.0

% ----------------------- BOUNDARY CONDITION DEFINITION -----------------------%
%
% Marker of the Euler boundary (0 = no marker)
MARKER_EULER= ( airfoil )
%
% Marker of the far field (0 = no marker)
MARKER_FAR= ( farfield )
%
% Marker of the surface which is going to be plotted or designed
MARKER_PLOTTING= ( airfoil )
%
% Marker of the surface where the functional (Cd, Cl, etc.) will be evaluated
MARKER_MONITORING= ( airfoil )

% ------------- COMMON PARAMETERS TO DEFINE THE NUMERICAL METHOD --------------%
% Numerical method for spatial gradients (GREEN_GAUSS, LEAST_SQUARES, 
%                                         WEIGHTED_LEAST_SQUARES)
NUM_METHOD_GRAD= GREEN_GAUSS
%
% Adjoint problem boundary condition (DRAG, LIFT, SIDEFORCE, MOMENT_X,
%                                     MOMENT_Y, MOMENT_Z, EFFICIENCY, 
%                                     EQUIVALENT_AREA, NEARFIELD_PRESSURE,
%                                     FORCE_X, FORCE_Y, FORCE_Z, THRUST, 
%                                     TORQUE, FREE_SURFACE, TOTAL_HEAT,
%                                     MAXIMUM_HEATFLUX, INVERSE_DESIGN_PRESSURE,
%                                     INVERSE_DESIGN_HEATFLUX)
OBJECTIVE_FUNCTION= DRAG
%
% Courant-Friedrichs-Lewy condition of the finest grid
CFL_NUMBER= 5.0
%
% Adaptive CFL number (NO, YES)
CFL_ADAPT= NO
%
% Parameters of the adaptive CFL number (factor down, factor up, CFL min value,
%                                        CFL max value )
CFL_ADAPT_PARAM= ( 1.5, 0.5, 1.0, 100.0 )
%
% Runge-Kutta alpha coefficients
RK_ALPHA_COEFF= ( 0.66667, 0.66667, 1.000000 )
%
% Number of total iterations
ITER= 150

% ------------------------ LINEAR SOLVER DEFINITION ---------------------------%
%
% Linear solver or smoother for implicit formulations (BCGSTAB, FGMRES, SMOOTHER)
LINEAR_SOLVER= FGMRES
%
% Preconditioner of the Krylov linear solver (ILU, LU_SGS, LINELET, JACOBI)
LINEAR_SOLVER_PREC= LU_SGS
%
% Minimum error of the linear solver for implicit formulations
LINEAR_SOLVER_ERROR= 1E-6
%
% Max number of iterations of the linear solver for the implicit formulation
LINEAR_SOLVER_ITER= 5
%
% Linael solver ILU preconditioner fill-in level (1 by default)
LINEAR_SOLVER_ILU_FILL_IN= 0

% -------------------------- MULTIGRID PARAMETERS -----------------------------%
%
% Multi-Grid Levels (0 = no multi-grid)
MGLEVEL= 2
%
% Multi-grid cycle (V_CYCLE, W_CYCLE, FULLMG_CYCLE)
MGCYCLE= W_CYCLE
%
% Multi-Grid PreSmoothing Level
MG_PRE_SMOOTH= ( 1, 2, 2, 2 )
%
% Multi-Grid PostSmoothing Level
MG_POST_SMOOTH= ( 1, 1, 1, 1 )
%
% Jacobi implicit smoothing of the correction
MG_CORRECTION_SMOOTH= ( 1, 1, 1, 1 )
%
% Damping factor for the residual restriction
MG_DAMP_RESTRICTION= 1.0
%
% Damping factor for the correction prolongation
MG_DAMP_PROLONGATION= 1.0

% -------------------- FLOW NUMERICAL METHOD DEFINITION -----------------------%
%
% Convective numerical method (JST, LAX-FRIEDRICH, CUSP, ROE, AUSM, HLLC,
%                              TURKEL_PREC, MSW)
CONV_NUM_METHOD_FLOW= JST
%
% Monotonic Upwind Scheme for Conservation Laws (TVD) in the flow equations.
%           Required for 2nd order upwind schemes (NO, YES)
MUSCL_FLOW= YES
%
% Slope limiter (VENKATAKRISHNAN, MINMOD)
SLOPE_LIMITER_FLOW= VENKATAKRISHNAN
%
% Coefficient for the limiter
VENKAT_LIMITER_COEFF= 0.03
%
% 2nd and 4th order artificial dissipation coefficients
JST_SENSOR_COEFF= ( 0.5, 0.02 )
%
% Time discretization (RUNGE-KUTTA_EXPLICIT, EULER_IMPLICIT, EULER_EXPLICIT)
TIME_DISCRE_FLOW= EULER_IMPLICIT

% ---------------- ADJOINT-FLOW NUMERICAL METHOD DEFINITION -------------------%
%
% Convective numerical method (JST, LAX-FRIEDRICH, ROE)
CONV_NUM_METHOD_ADJFLOW= ROE
%
% Monotonic Upwind Scheme for Conservation Laws (TVD) in the adjoint flow equations.
%           Required for 2nd order upwind schemes (NO, YES)
MUSCL_ADJFLOW= YES
%
% Slope limiter (NONE, VENKATAKRISHNAN, BARTH_JESPERSEN, VAN_ALBADA_EDGE,
%                SHARP_EDGES, WALL_DISTANCE)
SLOPE_LIMITER_ADJFLOW= NONE
%
% Coefficient for the sharp edges limiter
ADJ_SHARP_LIMITER_COEFF= 3.0
%
% 2nd, and 4th order artificial dissipation coefficients
ADJ_JST_SENSOR_COEFF= ( 0.5, 0.02 )
%
% Reduction factor of the CFL coefficient in the adjoint problem
CFL_REDUCTION_ADJFLOW= 0.5
%
% Time discretization (RUNGE-KUTTA_EXPLICIT, EULER_IMPLICIT)
TIME_DISCRE_ADJFLOW= EULER_IMPLICIT

% ----------------------- DESIGN VARIABLE PARAMETERS --------------------------%
%
% Kind of deformation (FFD_SETTING, HICKS_HENNE, HICKS_HENNE_NORMAL, PARABOLIC,
%                      HICKS_HENNE_SHOCK, NACA_4DIGITS, DISPLACEMENT, ROTATION, 
%                      FFD_CONTROL_POINT, FFD_DIHEDRAL_ANGLE, FFD_TWIST_ANGLE, 
%                      FFD_ROTATION)
DV_KIND= HICKS_HENNE
%
% Marker of the surface in which we are going apply the shape deformation
DV_MARKER= ( airfoil )
%
% Parameters of the shape deformation 
%   - HICKS_HENNE_FAMILY ( Lower(0)/Upper(1) side, x_Loc )
%   - NACA_4DIGITS ( 1st digit, 2nd digit, 3rd and 4th digit )
%   - PARABOLIC ( 1st digit, 2nd and 3rd digit )
%   - DISPLACEMENT ( x_Disp, y_Disp, z_Disp )
%   - ROTATION ( x_Orig, y_Orig, z_Orig, x_End, y_End, z_End )
DV_PARAM= ( 1, 0.5 )
%
% Value of the shape deformation deformation
DV_VALUE= 0.01

% ------------------------ GRID DEFORMATION PARAMETERS ------------------------%
%
% Linear solver or smoother for implicit formulations (FGMRES, RESTARTED_FGMRES, BCGSTAB)
DEFORM_LINEAR_SOLVER= FGMRES
%
% Preconditioner of the Krylov linear solver (ILU, LU_SGS, JACOBI)
DEFORM_LINEAR_SOLVER_PREC= ILU
%
% Number of smoothing iterations for mesh deformation
DEFORM_LINEAR_SOLVER_ITER= 1000
%
% Number of nonlinear deformation iterations (surface deformation increments)
DEFORM_NONLINEAR_ITER= 1
%
% Print the residuals during mesh deformation to the console (YES, NO)
DEFORM_CONSOLE_OUTPUT= YES
%
% Minimum residual criteria for the linear solver convergence of grid deformation
DEFORM_LINEAR_SOLVER_ERROR= 1E-14
%
% Deformation coefficient (in theory from -1.0 to 0.5, a large value is also valid)
DEFORM_COEFF = 1E6
%
% Type of element stiffness imposed for FEA mesh deformation (INVERSE_VOLUME,
%                                           WALL_DISTANCE, CONSTANT_STIFFNESS)
DEFORM_STIFFNESS_TYPE= WALL_DISTANCE
%
% Visualize the surface deformation (NO, YES)
VISUALIZE_SURFACE_DEF= NO
%
% Visualize the volume deformation (NO, YES)
VISUALIZE_VOLUME_DEF= NO

% --------------------------- CONVERGENCE PARAMETERS --------------------------%
% Convergence criteria (CAUCHY, RESIDUAL)
%
CONV_CRITERIA= RESIDUAL
%
%
% Min value of the residual (log10 of the residual)
CONV_RESIDUAL_MINVAL= -12
%
% Start Cauchy criteria at iteration number
CONV_STARTITER= 10
%
% Number of elements to apply the criteria
CONV_CAUCHY_ELEMS= 100
%
% Epsilon to control the series convergence
CONV_CAUCHY_EPS= 1E-6
%

% ------------------------- INPUT/OUTPUT INFORMATION --------------------------%
%
% Mesh input file
MESH_FILENAME= mesh_NACA0012_inv.su2
%
% Mesh input file format (SU2, CGNS, NETCDF_ASCII)
MESH_FORMAT= SU2
%
% Mesh output file
MESH_OUT_FILENAME= mesh_out.su2
%
% Restart flow input file
SOLUTION_FILENAME= solution_flow.dat
%
% Restart adjoint input file
SOLUTION_ADJ_FILENAME= solution_adj.dat
%
% Output tabular format (CSV, TECPLOT)
TABULAR_FORMAT= TECPLOT
%
% Output file convergence history (w/o extension) 
CONV_FILENAME= history
%
% Output file restart flow
RESTART_FILENAME= restart_flow.dat
%
% Output file restart adjoint
RESTART_ADJ_FILENAME= restart_adj.dat
%
% Output file flow (w/o extension) variables
VOLUME_FILENAME= flow
%
% Output file adjoint (w/o extension) variables
VOLUME_ADJ_FILENAME= adjoint
%
% Output Objective function gradient (using continuous adjoint)
GRAD_OBJFUNC_FILENAME= of_grad.dat
%
% Output file surface flow coefficient (w/o extension)
SURFACE_FILENAME= surface_flow
%
% Output file surface adjoint coefficient (w/o extension)
SURFACE_ADJ_FILENAME= surface_adjoint
%
% Writing solution file frequency
WRT_SOL_FREQ= 250
%
% Writing convergence history frequency
WRT_CON_FREQ= 1
%
% Screen output
SCREEN_OUTPUT = (INNER_ITER, RMS_ADJ_DENSITY, RMS_ADJ_ENERGY, SENS_GEO, SENS_AOA, RMS_DENSITY, RMS_ENERGY, LIFT, DRAG) 
HISTORY_OUTPUT= (ITER, RMS_RES, AERO_COEFF, SENSITIVITY)
VOLUME_OUTPUT= (COORDINATES, SOLUTION, PRESSURE, TEMPERATURE, SENSITIVITY)
OUTPUT_FILES=(RESTART_ASCII, PARAVIEW, SURFACE_CSV)
% --------------------- OPTIMAL SHAPE DESIGN DEFINITION -----------------------%
%
% Available flow based objective functions or constraint functions
%    DRAG, LIFT, SIDEFORCE, EFFICIENCY, BUFFET, 
%    FORCE_X, FORCE_Y, FORCE_Z,
%    MOMENT_X, MOMENT_Y, MOMENT_Z,
%    THRUST, TORQUE, FIGURE_OF_MERIT,
%    EQUIVALENT_AREA, NEARFIELD_PRESSURE,
%    TOTAL_HEATFLUX, MAXIMUM_HEATFLUX,
%    INVERSE_DESIGN_PRESSURE, INVERSE_DESIGN_HEATFLUX,
%    SURFACE_TOTAL_PRESSURE, SURFACE_MASSFLOW
%    SURFACE_STATIC_PRESSURE, SURFACE_MACH
%
% Available geometrical based objective functions or constraint functions
%    AIRFOIL_AREA, AIRFOIL_THICKNESS, AIRFOIL_CHORD, AIRFOIL_TOC, AIRFOIL_AOA,
%    WING_VOLUME, WING_MIN_THICKNESS, WING_MAX_THICKNESS, WING_MAX_CHORD, WING_MIN_TOC, WING_MAX_TWIST, WING_MAX_CURVATURE, WING_MAX_DIHEDRAL
%    STATION#_WIDTH, STATION#_AREA, STATION#_THICKNESS, STATION#_CHORD, STATION#_TOC,
%    STATION#_TWIST (where # is the index of the station defined in GEO_LOCATION_STATIONS)
%
% Available design variables
% 2D Design variables
%    FFD_CONTROL_POINT_2D   (  19, Scale | Mark. List | FFD_BoxTag, i_Ind, j_Ind, x_Mov, y_Mov )
%    FFD_CAMBER_2D          (  20, Scale | Mark. List | FFD_BoxTag, i_Ind )
%    FFD_THICKNESS_2D       (  21, Scale | Mark. List | FFD_BoxTag, i_Ind )
%    FFD_TWIST_2D           (  22, Scale | Mark. List | FFD_BoxTag, x_Orig, y_Orig )
%    HICKS_HENNE            (  30, Scale | Mark. List | Lower(0)/Upper(1) side, x_Loc )
%    ANGLE_OF_ATTACK        ( 101, Scale | Mark. List | 1.0 )
%
% 3D Design variables
%    FFD_CONTROL_POINT      (  11, Scale | Mark. List | FFD_BoxTag, i_Ind, j_Ind, k_Ind, x_Mov, y_Mov, z_Mov )
%    FFD_NACELLE            (  12, Scale | Mark. List | FFD_BoxTag, rho_Ind, theta_Ind, phi_Ind, rho_Mov, phi_Mov )
%    FFD_GULL               (  13, Scale | Mark. List | FFD_BoxTag, j_Ind )
%    FFD_CAMBER             (  14, Scale | Mark. List | FFD_BoxTag, i_Ind, j_Ind )
%    FFD_TWIST              (  15, Scale | Mark. List | FFD_BoxTag, j_Ind, x_Orig, y_Orig, z_Orig, x_End, y_End, z_End )
%    FFD_THICKNESS          (  16, Scale | Mark. List | FFD_BoxTag, i_Ind, j_Ind )
%    FFD_ROTATION           (  18, Scale | Mark. List | FFD_BoxTag, x_Axis, y_Axis, z_Axis, x_Turn, y_Turn, z_Turn )
%    FFD_ANGLE_OF_ATTACK    (  24, Scale | Mark. List | FFD_BoxTag, 1.0 )
%
% Global design variables
%    TRANSLATION            (   1, Scale | Mark. List | x_Disp, y_Disp, z_Disp )
%    ROTATION               (   2, Scale | Mark. List | x_Axis, y_Axis, z_Axis, x_Turn, y_Turn, z_Turn )
%
% Optimization objective function with scaling factor
% ex= Objective * Scale
OPT_OBJECTIVE= DRAG * 0.001
%
% Optimization constraint functions with scaling factors, separated by semicolons
% ex= (Objective = Value ) * Scale, use '>','<','='
OPT_CONSTRAINT= ( LIFT > 0.327 ) * 0.001; ( MOMENT_Z > 0.0 ) * 0.001; ( AIRFOIL_THICKNESS > 0.12 ) * 0.001
%
% Optimization design variables, separated by semicolons
DEFINITION_DV= ( 30, 1.0 | airfoil | 0, 0.05 ); ( 30, 1.0 | airfoil | 0, 0.10 ); ( 30, 1.0 | airfoil | 0, 0.15 ); ( 30, 1.0 | airfoil | 0, 0.20 ); ( 30, 1.0 | airfoil | 0, 0.25 ); ( 30, 1.0 | airfoil | 0, 0.30 ); ( 30, 1.0 | airfoil | 0, 0.35 ); ( 30, 1.0 | airfoil | 0, 0.40 ); ( 30, 1.0 | airfoil | 0, 0.45 ); ( 30, 1.0 | airfoil | 0, 0.50 ); ( 30, 1.0 | airfoil | 0, 0.55 ); ( 30, 1.0 | airfoil | 0, 0.60 ); ( 30, 1.0 | airfoil | 0, 0.65 ); ( 30, 1.0 | airfoil | 0, 0.70 ); ( 30, 1.0 | airfoil | 0, 0.75 ); ( 30, 1.0 | airfoil | 0, 0.80 ); ( 30, 1.0 | airfoil | 0, 0.85 ); ( 30, 1.0 | airfoil | 0, 0.90 ); ( 30, 1.0 | airfoil | 0, 0.95 ); ( 30, 1.0 | airfoil | 1, 0.05 ); ( 30, 1.0 | airfoil | 1, 0.10 ); ( 30, 1.0 | airfoil | 1, 0.15 ); ( 30, 1.0 | airfoil | 1, 0.20 ); ( 30, 1.0 | airfoil | 1, 0.25 ); ( 30, 1.0 | airfoil | 1, 0.30 ); ( 30, 1.0 | airfoil | 1, 0.35 ); ( 30, 1.0 | airfoil | 1, 0.40 ); ( 30, 1.0 | airfoil | 1, 0.45 ); ( 30, 1.0 | airfoil | 1, 0.50 ); ( 30, 1.0 | airfoil | 1, 0.55 ); ( 30, 1.0 | airfoil | 1, 0.60 ); ( 30, 1.0 | airfoil | 1, 0.65 ); ( 30, 1.0 | airfoil | 1, 0.70 ); ( 30, 1.0 | airfoil | 1, 0.75 ); ( 30, 1.0 | airfoil | 1, 0.80 ); ( 30, 1.0 | airfoil | 1, 0.85 ); ( 30, 1.0 | airfoil | 1, 0.90 ); ( 30, 1.0 | airfoil | 1, 0.95 )<|MERGE_RESOLUTION|>--- conflicted
+++ resolved
@@ -5,11 +5,7 @@
 % Author: Thomas D. Economon                                                   %
 % Institution: Stanford University                                             %
 % Date: 2011.11.02                                                             %
-<<<<<<< HEAD
-% File Version 7.0.5 "Blackbird"                                                %
-=======
 % File Version 7.0.6 "Blackbird"                                                %
->>>>>>> 0e3fad69
 %                                                                              %
 %%%%%%%%%%%%%%%%%%%%%%%%%%%%%%%%%%%%%%%%%%%%%%%%%%%%%%%%%%%%%%%%%%%%%%%%%%%%%%%%
 
