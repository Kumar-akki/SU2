%%%%%%%%%%%%%%%%%%%%%%%%%%%%%%%%%%%%%%%%%%%%%%%%%%%%%%%%%%%%%%%%%%%%%%%%%%%%%%%%
%                                                                              %
% SU2 configuration file                                                       %
% Case description: Inv. inc. nozzle with pressure inlet and mass flow outlet  %
% Author: Thomas D. Economon                                                   %
% Date: 2018.11.30                                                             %
<<<<<<< HEAD
% File version 7.1.1 "Blackbird"                                                  %
=======
% File Version 7.1.1 "Blackbird"                                                  %
>>>>>>> 14d77240
%                                                                              %
%%%%%%%%%%%%%%%%%%%%%%%%%%%%%%%%%%%%%%%%%%%%%%%%%%%%%%%%%%%%%%%%%%%%%%%%%%%%%%%%

% ------------- DIRECT, ADJOINT, AND LINEARIZED PROBLEM DEFINITION ------------%
%
% Physical governing equations (EULER, NAVIER_STOKES,
%                               WAVE_EQUATION, HEAT_EQUATION, FEM_ELASTICITY,
%                               POISSON_EQUATION)
SOLVER= INC_EULER
%
% Mathematical problem (DIRECT, CONTINUOUS_ADJOINT, DISCRETE_ADJOINT)
MATH_PROBLEM= DIRECT
%
% Restart solution (NO, YES)
RESTART_SOL= NO
%

% ---------------- INCOMPRESSIBLE FLOW CONDITION DEFINITION -------------------%
%
% Density model within the incompressible flow solver.
% Options are CONSTANT (default), BOUSSINESQ, or VARIABLE. If VARIABLE,
% an appropriate fluid model must be selected.
INC_DENSITY_MODEL= CONSTANT
%
% Solve the energy equation in the incompressible flow solver
INC_ENERGY_EQUATION = NO
%
% Initial density for incompressible flows (1.2886 kg/m^3 by default)
INC_DENSITY_INIT= 1.0
%
% Initial velocity for incompressible flows (1.0,0,0 m/s by default)
INC_VELOCITY_INIT= ( 1.0, 0.0, 0.0 )
%
% Initial temperature for incompressible flows that include the
% energy equation (288.15 K by default). Value is ignored if
% INC_ENERGY_EQUATION is false.
INC_TEMPERATURE_INIT= 288.15
%
% List of inlet types for incompressible flows. List length must
% match number of inlet markers. Options: VELOCITY_INLET, PRESSURE_INLET.
INC_INLET_TYPE= PRESSURE_INLET
%
% Damping coefficient for iterative updates at pressure inlets. (0.1 by default)
INC_INLET_DAMPING= 0.1
%
% List of outlet types for incompressible flows. List length must
% match number of outlet markers. Options: PRESSURE_OUTLET, MASS_FLOW_OUTLET
INC_OUTLET_TYPE= MASS_FLOW_OUTLET
%
% Damping coefficient for iterative updates at mass flow outlets. (0.1 by default)
INC_OUTLET_DAMPING= 0.1

% ---------------------- REFERENCE VALUE DEFINITION ---------------------------%
%
% Reference area for non-dimensional force coefficients (0 implies automatic
% calculation) (m^2 or in^2)
REF_AREA= 0.0

% -------------------- BOUNDARY CONDITION DEFINITION --------------------------%
%
% Euler wall boundary marker(s) (NONE = no marker)
MARKER_EULER= ( sides )
%
% Inlet boundary marker(s) with the following formats (NONE = no marker)
% Total Conditions: (inlet marker, total temp, total pressure, flow_direction_x,
%           flow_direction_y, flow_direction_z, ... ) where flow_direction is
%           a unit vector.
% Mass Flow: (inlet marker, density, velocity magnitude, flow_direction_x,
%           flow_direction_y, flow_direction_z, ... ) where flow_direction is
%           a unit vector.
% Inc. Velocity: (inlet marker, temperature, velocity magnitude, flow_direction_x,
%           flow_direction_y, flow_direction_z, ... ) where flow_direction is
%           a unit vector.
% Inc. Pressure: (inlet marker, temperature, total pressure, flow_direction_x,
%           flow_direction_y, flow_direction_z, ... ) where flow_direction is
%           a unit vector.
MARKER_INLET= ( inlet, 288.15, 1.0, 1.0, 0.0, 0.0 )
%
% Outlet boundary marker(s) (NONE = no marker)
% Compressible: ( outlet marker, back pressure (static thermodynamic), ... )
% Inc. Pressure: ( outlet marker, back pressure (static gauge in Pa), ... )
% Inc. Mass Flow: ( outlet marker, mass flow target (kg/s), ... )
MARKER_OUTLET= ( outlet, 1.5 )

% ------------------------ SURFACES IDENTIFICATION ----------------------------%
%
% Marker(s) of the surface in the surface flow solution file
MARKER_PLOTTING = ( sides )
%
% Marker(s) of the surface where the non-dimensional coefficients are evaluated.
MARKER_MONITORING = ( sides )
%
% Marker(s) of the surface that is going to be analyzed in detail (massflow, average pressure, distortion, etc)
MARKER_ANALYZE = ( outlet, inlet )
%
% Method to compute the average value in MARKER_ANALYZE (AREA, MASSFLUX).
MARKER_ANALYZE_AVERAGE = AREA

% ------------- COMMON PARAMETERS DEFINING THE NUMERICAL METHOD ---------------%
%
% Numerical method for spatial gradients (GREEN_GAUSS, WEIGHTED_LEAST_SQUARES)
NUM_METHOD_GRAD= GREEN_GAUSS
%
% CFL number (initial value for the adaptive CFL number)
CFL_NUMBER= 15.0

% ------------------------ LINEAR SOLVER DEFINITION ---------------------------%
%
% Linear solver or smoother for implicit formulations (BCGSTAB, FGMRES, SMOOTHER)
LINEAR_SOLVER= FGMRES
%
% Preconditioner of the Krylov linear solver (ILU, LU_SGS, LINELET, JACOBI)
LINEAR_SOLVER_PREC= ILU
%
% Linear solver ILU preconditioner fill-in level (0 by default)
LINEAR_SOLVER_ILU_FILL_IN= 0
%
% Minimum error of the linear solver for implicit formulations
LINEAR_SOLVER_ERROR= 1E-15
%
% Max number of iterations of the linear solver for the implicit formulation
LINEAR_SOLVER_ITER= 5

% -------------------------- MULTIGRID PARAMETERS -----------------------------%
%
% Multi-grid levels (0 = no multi-grid)
MGLEVEL= 3
%
% Multi-grid cycle (V_CYCLE, W_CYCLE, FULLMG_CYCLE)
MGCYCLE= W_CYCLE
%
% Multi-grid pre-smoothing level
MG_PRE_SMOOTH= ( 1, 2, 3, 3 )
%
% Multi-grid post-smoothing level
MG_POST_SMOOTH= ( 0, 0, 0, 0 )
%
% Jacobi implicit smoothing of the correction
MG_CORRECTION_SMOOTH= ( 0, 0, 0, 0 )
%
% Damping factor for the residual restriction
MG_DAMP_RESTRICTION= 0.95
%
% Damping factor for the correction prolongation
MG_DAMP_PROLONGATION= 0.95

% ----------- SLOPE LIMITER AND DISSIPATION SENSOR DEFINITION -----------------%
%
% Monotonic Upwind Scheme for Conservation Laws (TVD) in the flow equations.
%           Required for 2nd order upwind schemes (NO, YES)
MUSCL_FLOW= YES
%
% Slope limiter (NONE, VENKATAKRISHNAN, VENKATAKRISHNAN_WANG,
%                BARTH_JESPERSEN, VAN_ALBADA_EDGE)
SLOPE_LIMITER_FLOW= NONE

% -------------------- FLOW NUMERICAL METHOD DEFINITION -----------------------%
%
% Convective numerical method (JST, LAX-FRIEDRICH, CUSP, ROE, AUSM, HLLC,
%                              TURKEL_PREC, MSW, FDS)
CONV_NUM_METHOD_FLOW= FDS

% --------------------------- CONVERGENCE PARAMETERS --------------------------%
%
% Number of total iterations
ITER= 9999
%
%
% Min value of the residual (log10 of the residual)
CONV_RESIDUAL_MINVAL= -12

% ------------------------- INPUT/OUTPUT INFORMATION --------------------------%
%
% Mesh input file
MESH_FILENAME= mesh_nozzle_inv.su2
%
% Mesh input file format (SU2, CGNS)
MESH_FORMAT= SU2
%
% Mesh output file
MESH_OUT_FILENAME= mesh_out.su2
%
% Restart flow input file
SOLUTION_FILENAME= solution_flow.dat
%
% Output file format (TECPLOT, TECPLOT_BINARY, PARAVIEW,
%                     FIELDVIEW, FIELDVIEW_BINARY)
TABULAR_FORMAT= CSV
%
% Output file convergence history (w/o extension)
CONV_FILENAME= history
%
% Output file with the forces breakdown
BREAKDOWN_FILENAME= forces_breakdown.dat
%
% Output file restart flow
RESTART_FILENAME= restart_flow.dat
%
% Output file flow (w/o extension) variables
VOLUME_FILENAME= flow
%
% Output file surface flow coefficient (w/o extension)
SURFACE_FILENAME= surface_flow
%
% Writing solution file frequency
OUTPUT_WRT_FREQ= 50
% 
% Screen output fields
SCREEN_OUTPUT = (INNER_ITER, RMS_PRESSURE, RMS_VELOCITY-X, LIFT, DRAG)
<|MERGE_RESOLUTION|>--- conflicted
+++ resolved
@@ -4,11 +4,7 @@
 % Case description: Inv. inc. nozzle with pressure inlet and mass flow outlet  %
 % Author: Thomas D. Economon                                                   %
 % Date: 2018.11.30                                                             %
-<<<<<<< HEAD
-% File version 7.1.1 "Blackbird"                                                  %
-=======
-% File Version 7.1.1 "Blackbird"                                                  %
->>>>>>> 14d77240
+% File Version 7.1.1 "Blackbird"                                               %
 %                                                                              %
 %%%%%%%%%%%%%%%%%%%%%%%%%%%%%%%%%%%%%%%%%%%%%%%%%%%%%%%%%%%%%%%%%%%%%%%%%%%%%%%%
 
