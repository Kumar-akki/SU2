--- conflicted
+++ resolved
@@ -16,11 +16,6 @@
 
 # binary/ascii restart/solution files. Note that .csv can be a history, of_grad, etc file as well.
 *.dat
-<<<<<<< HEAD
-*.vtk
-*.vtm
-=======
->>>>>>> 35aa6059
 *.csv
 
 # auto-generated files by regression tests
@@ -33,11 +28,4 @@
 *.IGS
 *.tgz
 COPYING
-<<<<<<< HEAD
-*.autotest
-config_*.cfg
-*.eqn
-*.pkl
-=======
-*.eqn
->>>>>>> 35aa6059
+*.eqn