%%%%%%%%%%%%%%%%%%%%%%%%%%%%%%%%%%%%%%%%%%%%%%%%%%%%%%%%%%%%%%%%%%%%%%%%%%%%%%%%
% SU2 configuration file                                                       %
% Case description: Regression test for structural adjoints                    %
% Author: R.Sanchez                                                            %
% Institution: Imperial College London                                         %
% Date: 2017.11.29                                                             %
<<<<<<< HEAD
% File Version 7.0.5 "Blackbird"                                                   %
=======
% File Version 7.0.6 "Blackbird"                                                   %
>>>>>>> 0e3fad69
%%%%%%%%%%%%%%%%%%%%%%%%%%%%%%%%%%%%%%%%%%%%%%%%%%%%%%%%%%%%%%%%%%%%%%%%%%%%%%%%

SOLVER= ELASTICITY
KIND_TURB_MODEL= NONE

MATH_PROBLEM= DISCRETE_ADJOINT

RESTART_SOL= NO

ITER = 10

OBJECTIVE_FUNCTION = REFERENCE_GEOMETRY 
REFERENCE_GEOMETRY = YES

REFERENCE_GEOMETRY_FILENAME = reference_geometry.dat
REFERENCE_GEOMETRY_FORMAT = SU2
REFERENCE_GEOMETRY_PENALTY = 1E6

WRT_BINARY_RESTART=NO
READ_BINARY_RESTART=NO

MESH_FILENAME= mesh.su2

MARKER_CLAMPED = ( Clamped )
MARKER_PRESSURE= ( LowerBeamS, 0.0, UpperBeamS, 1.00, RightBeamS, 0.0)

GEOMETRIC_CONDITIONS= LARGE_DEFORMATIONS
MATERIAL_MODEL= NEO_HOOKEAN
MATERIAL_COMPRESSIBILITY= COMPRESSIBLE

ELASTICITY_MODULUS=21000
POISSON_RATIO=0.4
MATERIAL_DENSITY=100
DEAD_LOAD=NO
FORMULATION_ELASTICITY_2D = PLANE_STRAIN

NONLINEAR_FEM_SOLUTION_METHOD = NEWTON_RAPHSON

CONV_FILENAME= history
VOLUME_FILENAME= beam
BREAKDOWN_FILENAME= forces_breakdown.dat

SOLUTION_FILENAME= solution_beam.dat
RESTART_FILENAME= restart_beam.dat

SOLUTION_ADJ_FILENAME= solution_adj.dat
RESTART_ADJ_FILENAME= restart_adj.dat

WRT_SRF_SOL = NO
WRT_CSV_SOL = NO

MESH_FORMAT= SU2
TABULAR_FORMAT= CSV

WRT_CON_FREQ= 1
WRT_CON_FREQ_DUALTIME= 1
WRT_SOL_FREQ= 1
WRT_SOL_FREQ_DUALTIME= 1

LINEAR_SOLVER= CONJUGATE_GRADIENT
LINEAR_SOLVER_PREC= JACOBI
LINEAR_SOLVER_ERROR= 1E-8
LINEAR_SOLVER_ITER= 1000

DISCADJ_LIN_SOLVER= CONJUGATE_GRADIENT
DISCADJ_LIN_PREC= JACOBI

OUTPUT_FILES=(RESTART_ASCII)<|MERGE_RESOLUTION|>--- conflicted
+++ resolved
@@ -4,11 +4,7 @@
 % Author: R.Sanchez                                                            %
 % Institution: Imperial College London                                         %
 % Date: 2017.11.29                                                             %
-<<<<<<< HEAD
-% File Version 7.0.5 "Blackbird"                                                   %
-=======
 % File Version 7.0.6 "Blackbird"                                                   %
->>>>>>> 0e3fad69
 %%%%%%%%%%%%%%%%%%%%%%%%%%%%%%%%%%%%%%%%%%%%%%%%%%%%%%%%%%%%%%%%%%%%%%%%%%%%%%%%
 
 SOLVER= ELASTICITY
