%%%%%%%%%%%%%%%%%%%%%%%%%%%%%%%%%%%%%%%%%%%%%%%%%%%%%%%%%%%%%%%%%%%%%%%%%%%%%%%%
%                                                                              %
% SU2 configuration file                                                       %
% Case description: bars in a 2D channel with interface                        %
% Author: A. Rubino                                                            %
% Institution: Delft University of Technology                                  %
% Date: Feb 27th, 2017                                                         %
<<<<<<< HEAD
% File Version 7.0.5 "Blackbird"                                                   %
=======
% File Version 7.0.6 "Blackbird"                                                   %
>>>>>>> 0e3fad69
%                                                                              %
%%%%%%%%%%%%%%%%%%%%%%%%%%%%%%%%%%%%%%%%%%%%%%%%%%%%%%%%%%%%%%%%%%%%%%%%%%%%%%%%%
%
% ----------------------- DYNAMIC MESH DEFINITION -----------------------------%
% Type of dynamic mesh (NONE, ROTATING_FRAME)
GRID_MOVEMENT= RIGID_MOTION
%
% Motion mach number (non-dimensional). Used for intitializing a viscous flow
% with the Reynolds number and for computing force coeffs. with dynamic meshes.
MACH_MOTION= 0.35
%
% Origin of the motion
MOTION_ORIGIN= 0.0 0.0 0.0
%
% Angular velocity vector (rad/s) about the motion origi. Example 1250 RPM -> 130.89969389957471 rad/s
ROTATION_RATE= 0.0 0.0 -0.1<|MERGE_RESOLUTION|>--- conflicted
+++ resolved
@@ -5,11 +5,7 @@
 % Author: A. Rubino                                                            %
 % Institution: Delft University of Technology                                  %
 % Date: Feb 27th, 2017                                                         %
-<<<<<<< HEAD
-% File Version 7.0.5 "Blackbird"                                                   %
-=======
 % File Version 7.0.6 "Blackbird"                                                   %
->>>>>>> 0e3fad69
 %                                                                              %
 %%%%%%%%%%%%%%%%%%%%%%%%%%%%%%%%%%%%%%%%%%%%%%%%%%%%%%%%%%%%%%%%%%%%%%%%%%%%%%%%%
 %
