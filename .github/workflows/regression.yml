--- conflicted
+++ resolved
@@ -61,21 +61,15 @@
     strategy:
       fail-fast: false
       matrix: 
-<<<<<<< HEAD
-        testscript: ['tutorials.py', 'parallel_regression.py', 'multicomp_regression.py', 'parallel_regression_AD.py', 'serial_regression.py', 'serial_regression_AD.py', 'hybrid_regression.py']
-=======
-        testscript: ['tutorials.py', 'parallel_regression.py', 'flamelet_regression.py', 'parallel_regression_AD.py', 'serial_regression.py', 'serial_regression_AD.py', 'hybrid_regression.py']
->>>>>>> 938cbaee
+        testscript: ['tutorials.py', 'parallel_regression.py', 'flamelet_regression.py', 'multicomp_regression.py', 'parallel_regression_AD.py', 'serial_regression.py', 'serial_regression_AD.py', 'hybrid_regression.py']
         include:
           - testscript: 'tutorials.py'
             tag: MPI
           - testscript: 'parallel_regression.py'
             tag: MPI
-<<<<<<< HEAD
+          - testscript: 'flamelet_regression.py'
+            tag: MPI
           - testscript: 'multicomp_regression.py'
-=======
-          - testscript: 'flamelet_regression.py'
->>>>>>> 938cbaee
             tag: MPI
           - testscript: 'parallel_regression_AD.py'
             tag: MPI
@@ -99,12 +93,7 @@
         uses: docker://su2code/test-su2:20200303
         with:
           # -t <Tutorials-branch> -c <Testcases-branch>
-<<<<<<< HEAD
-          #args: -b ${{github.ref}} -t develop -c develop -s ${{matrix.testscript}}
           args: -b ${{github.ref}} -t develop -c feature_multicomp -s ${{matrix.testscript}}
-=======
-          args: -b ${{github.ref}} -t develop -c feature_flamelet -s ${{matrix.testscript}}
->>>>>>> 938cbaee
   unit_tests:
     runs-on: ubuntu-latest
     name: Unit Tests
