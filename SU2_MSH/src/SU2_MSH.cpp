--- conflicted
+++ resolved
@@ -1,381 +1,366 @@
-/*!
- * \file SU2_MSH.cpp
- * \brief Main file of Mesh Adaptation Code (SU2_MSH).
- * \author F. Palacios, T. Economon
- * \version 5.0.0 "Raven"
- *
- * SU2 Original Developers: Dr. Francisco D. Palacios.
- *                          Dr. Thomas D. Economon.
- *
- * SU2 Developers: Prof. Juan J. Alonso's group at Stanford University.
- *                 Prof. Piero Colonna's group at Delft University of Technology.
- *                 Prof. Nicolas R. Gauger's group at Kaiserslautern University of Technology.
- *                 Prof. Alberto Guardone's group at Polytechnic University of Milan.
- *                 Prof. Rafael Palacios' group at Imperial College London.
- *                 Prof. Edwin van der Weide's group at the University of Twente.
- *                 Prof. Vincent Terrapon's group at the University of Liege.
- *
- * Copyright (C) 2012-2017 SU2, the open-source CFD code.
- *
- * SU2 is free software; you can redistribute it and/or
- * modify it under the terms of the GNU Lesser General Public
- * License as published by the Free Software Foundation; either
- * version 2.1 of the License, or (at your option) any later version.
- *
- * SU2 is distributed in the hope that it will be useful,
- * but WITHOUT ANY WARRANTY; without even the implied warranty of
- * MERCHANTABILITY or FITNESS FOR A PARTICULAR PURPOSE. See the GNU
- * Lesser General Public License for more details.
- *
- * You should have received a copy of the GNU Lesser General Public
- * License along with SU2. If not, see <http://www.gnu.org/licenses/>.
- */
-
-#include "../include/SU2_MSH.hpp"
-using namespace std;
-
-int main(int argc, char *argv[]) {
-	
-	/*--- Variable definitions ---*/
-  
-  unsigned short iZone, nZone, iDim, nDim;
-  su2double StartTime = 0.0, StopTime = 0.0, UsedTime = 0.0;
-  char config_file_name[MAX_STRING_SIZE];
-  char file_name[MAX_STRING_SIZE];
-  int rank, size;
-  string str;
-  
-  /*--- MPI initialization ---*/
-  
-#ifdef HAVE_MPI
-  SU2_MPI::Init(&argc,&argv);
-  SU2_MPI::Comm MPICommunicator(MPI_COMM_WORLD);
-#else
-  SU2_Comm MPICommunicator(0);
-#endif
-
-  rank = SU2_MPI::GetRank();
-  size = SU2_MPI::GetSize();
-	
-  /*--- Pointer to different structures that will be used throughout the entire code ---*/
-  
-  CConfig **config_container         = NULL;
-  CGeometry **geometry_container     = NULL;
-  
-  /*--- Load in the number of zones and spatial dimensions in the mesh file (if no config
-   file is specified, default.cfg is used) ---*/
-  
-  if (argc == 2) { strcpy(config_file_name,argv[1]); }
-  else { strcpy(config_file_name, "default.cfg"); }
-  
-  CConfig *config = NULL;
-  config = new CConfig(config_file_name, SU2_CFD);
-  nZone = CConfig::GetnZone(config->GetMesh_FileName(), config->GetMesh_FileFormat(), config);
-  nDim  = CConfig::GetnDim(config->GetMesh_FileName(), config->GetMesh_FileFormat());
-  
-  /*--- Definition of the containers per zones ---*/
-  
-  config_container = new CConfig*[nZone];
-  geometry_container = new CGeometry*[nZone];
-  
-  for (iZone = 0; iZone < nZone; iZone++) {
-    config_container[iZone]       = NULL;
-    geometry_container[iZone]     = NULL;
-  }
-  
-  /*--- Loop over all zones to initialize the various classes. In most
-   cases, nZone is equal to one. This represents the solution of a partial
-   differential equation on a single block, unstructured mesh. ---*/
-  
-  for (iZone = 0; iZone < nZone; iZone++) {
-    
-    /*--- Definition of the configuration option class for all zones. In this
-     constructor, the input configuration file is parsed and all options are
-     read and stored. ---*/
-    
-    config_container[iZone] = new CConfig(config_file_name, SU2_MSH, iZone, nZone, nDim, VERB_HIGH);
-    config_container[iZone]->SetMPICommunicator(MPICommunicator);
-    
-    /*--- Definition of the geometry class to store the primal grid in the partitioning process. ---*/
-    
-    CGeometry *geometry_aux = NULL;
-    
-    /*--- All ranks process the grid and call ParMETIS for partitioning ---*/
-    
-    geometry_aux = new CPhysicalGeometry(config_container[iZone], iZone, nZone);
-    
-    /*--- Color the initial grid and set the send-receive domains (ParMETIS) ---*/
-    
-    geometry_aux->SetColorGrid_Parallel(config_container[iZone]);
-    
-    /*--- Allocate the memory of the current domain, and
-     divide the grid between the nodes ---*/
-    
-    geometry_container[iZone] = new CPhysicalGeometry(geometry_aux, config_container[iZone]);
-    
-    /*--- Deallocate the memory of geometry_aux ---*/
-    
-    delete geometry_aux;
-    
-    /*--- Add the Send/Receive boundaries ---*/
-    
-    geometry_container[iZone]->SetSendReceive(config_container[iZone]);
-    
-    /*--- Add the Send/Receive boundaries ---*/
-    
-    geometry_container[iZone]->SetBoundaries(config_container[iZone]);
-    
-  }
-  
-  /*--- Set up a timer for performance benchmarking (preprocessing time is included) ---*/
-  
-#ifdef HAVE_MPI
-  StartTime = MPI_Wtime();
-#else
-  StartTime = su2double(clock())/su2double(CLOCKS_PER_SEC);
-#endif
-  
-	cout << endl <<"----------------------- Preprocessing computations ----------------------" << endl;
-	
-	/*--- Compute elements surrounding points, points surrounding points, and elements surronding elements ---*/
-  
-	cout << "Setting local point and element connectivity." <<endl;
-  for (iZone = 0; iZone < nZone; iZone++){
-	  geometry_container[iZone]->SetPoint_Connectivity(); geometry_container[iZone]->SetElement_Connectivity();
-	}
-  
-	/*--- Check the orientation before computing geometrical quantities ---*/
-<<<<<<< HEAD
-  
-	cout << "Check numerical grid orientation." <<endl;
-  for (iZone = 0; iZone < nZone; iZone++){
-	  geometry_container[iZone]->SetBoundVolume(); geometry_container[iZone]->Check_IntElem_Orientation(config_container[iZone]); geometry_container[iZone]->Check_BoundElem_Orientation(config_container[iZone]);
-	}
-  
-=======
-  geometry_container[ZONE_0]->SetBoundVolume();
-  if (config_container[ZONE_0]->GetReorientElements()) {
-		cout << "Check numerical grid orientation." <<endl;
-		geometry_container[ZONE_0]->Check_IntElem_Orientation(config_container[ZONE_0]); geometry_container[ZONE_0]->Check_BoundElem_Orientation(config_container[ZONE_0]);
-  }
-	
->>>>>>> 68991cd1
-	/*--- Create the edge structure ---*/
-  
-	cout << "Identify faces, edges and vertices." <<endl;
-  for (iZone = 0; iZone < nZone; iZone++){
-	  geometry_container[iZone]->SetFaces(); geometry_container[iZone]->SetEdges(); geometry_container[iZone]->SetVertex(config_container[iZone]); geometry_container[iZone]->SetCoord_CG();
-	}
-  
-	/*--- Create the control volume structures ---*/
-  
-	cout << "Set control volume structure." << endl;
-  for (iZone = 0; iZone < nZone; iZone++){
-	  geometry_container[iZone]->SetControlVolume(config_container[iZone], ALLOCATE); geometry_container[iZone]->SetBoundControlVolume(config_container[iZone], ALLOCATE);
-  }
-	
-	if ((config_container[ZONE_0]->GetKind_Adaptation() != NONE) && (config_container[ZONE_0]->GetKind_Adaptation() != PERIODIC)) {
-		
-		cout << endl <<"--------------------- Start numerical grid adaptation -------------------" << endl;
-		
-		/*-- Definition of the Class for grid adaptation ---*/
-    
-		CGridAdaptation *grid_adaptation;
-		grid_adaptation = new CGridAdaptation(geometry_container[ZONE_0], config_container[ZONE_0]);
-    
-    CPhysicalGeometry **geo_adapt; 
-    geo_adapt = new CPhysicalGeometry*[nZone];
-    for (iZone = 0; iZone < nZone; iZone++)
-      geo_adapt[iZone] = new CPhysicalGeometry;
-		
-		/*--- Read the flow solution and/or the adjoint solution
-		 and choose the elements to adapt ---*/
-    
-		if ((config_container[ZONE_0]->GetKind_Adaptation() != FULL) && (config_container[ZONE_0]->GetKind_Adaptation() != SLIDING_ADAPT)
-     && (config_container[ZONE_0]->GetKind_Adaptation() != WAKE) && (config_container[ZONE_0]->GetKind_Adaptation() != SMOOTHING) && (config_container[ZONE_0]->GetKind_Adaptation() != SUPERSONIC_SHOCK))
-      grid_adaptation->GetFlowSolution(geometry_container[ZONE_0], config_container[ZONE_0]);
-      
-		switch (config_container[ZONE_0]->GetKind_Adaptation()) {
-			case NONE:
-				break;
-			case SMOOTHING:
-				config_container[ZONE_0]->SetSmoothNumGrid(true);
-				grid_adaptation->SetNo_Refinement(geometry_container[ZONE_0], 1);
-				break;
-			case FULL:
-				grid_adaptation->SetComplete_Refinement(geometry_container[ZONE_0], 1);
-				break;
-			case WAKE:
-				grid_adaptation->SetWake_Refinement(geometry_container[ZONE_0], 1);
-				break;
-			case SUPERSONIC_SHOCK:
-				grid_adaptation->SetSupShock_Refinement(geometry_container[ZONE_0], config_container[ZONE_0]);
-				break;
-			case FULL_FLOW:
-				grid_adaptation->SetComplete_Refinement(geometry_container[ZONE_0], 1);
-				break;
-			case FULL_ADJOINT:
-				grid_adaptation->GetAdjSolution(geometry_container[ZONE_0], config_container[ZONE_0]);
-				grid_adaptation->SetComplete_Refinement(geometry_container[ZONE_0], 1);
-				break;
-			case GRAD_FLOW:
-				grid_adaptation->SetIndicator_Flow(geometry_container[ZONE_0], config_container[ZONE_0], 1);
-				break;
-			case GRAD_ADJOINT:
-				grid_adaptation->GetAdjSolution(geometry_container[ZONE_0], config_container[ZONE_0]);
-				grid_adaptation->SetIndicator_Adj(geometry_container[ZONE_0], config_container[ZONE_0], 1);
-				break;
-			case GRAD_FLOW_ADJ:
-				grid_adaptation->GetAdjSolution(geometry_container[ZONE_0], config_container[ZONE_0]);
-				grid_adaptation->SetIndicator_FlowAdj(geometry_container[ZONE_0], config_container[ZONE_0]);
-				break;
-			case COMPUTABLE:
-				grid_adaptation->GetAdjSolution(geometry_container[ZONE_0], config_container[ZONE_0]);
-				grid_adaptation->GetFlowResidual(geometry_container[ZONE_0], config_container[ZONE_0]);
-				grid_adaptation->SetIndicator_Computable(geometry_container[ZONE_0], config_container[ZONE_0]);
-				break;
-      case SLIDING_ADAPT:
-				  grid_adaptation->SetSlidingMesh_Refinement(geometry_container, config_container, geo_adapt);
-				break;
-			case REMAINING:
-        SU2_MPI::Error("Adaptation method not implemented.", CURRENT_FUNCTION);
-				break;
-			default :
-				cout << "The adaptation is not defined" << endl;
-		}
-		
-		/*--- Perform an homothetic adaptation of the grid ---*/
-    
-    if(!SLIDING_ADAPT){  /////////////////////
-      
-		  cout << "Homothetic grid adaptation" << endl;
-		  if (geometry_container[ZONE_0]->GetnDim() == 2) grid_adaptation->SetHomothetic_Adaptation2D(geometry_container[ZONE_0], geo_adapt[ZONE_0], config_container[ZONE_0]);
-		  if (geometry_container[ZONE_0]->GetnDim() == 3) grid_adaptation->SetHomothetic_Adaptation3D(geometry_container[ZONE_0], geo_adapt[ZONE_0], config_container[ZONE_0]);
-    
-    }
-    
-		/*--- Smooth the numerical grid coordinates ---*/
-    
-		if (config_container[ZONE_0]->GetSmoothNumGrid()) {
-			cout << "Preprocessing for doing the implicit smoothing." << endl;
-<<<<<<< HEAD
-			geo_adapt[ZONE_0]->SetPoint_Connectivity(); geo_adapt[ZONE_0]->SetElement_Connectivity();
-			geo_adapt[ZONE_0]->SetBoundVolume(); geo_adapt[ZONE_0]->Check_IntElem_Orientation(config_container[ZONE_0]); geo_adapt[ZONE_0]->Check_BoundElem_Orientation(config_container[ZONE_0]);
-			geo_adapt[ZONE_0]->SetEdges(); geo_adapt[ZONE_0]->SetVertex(config_container[ZONE_0]);
-=======
-			geo_adapt->SetPoint_Connectivity(); geo_adapt->SetElement_Connectivity();
-			geo_adapt->SetBoundVolume();
-			if (config_container[ZONE_0]->GetReorientElements()) {
-				geo_adapt->Check_IntElem_Orientation(config_container[ZONE_0]); geo_adapt->Check_BoundElem_Orientation(config_container[ZONE_0]);
-			}
-			geo_adapt->SetEdges(); geo_adapt->SetVertex(config_container[ZONE_0]);
->>>>>>> 68991cd1
-			cout << "Implicit smoothing of the numerical grid coordinates." << endl;
-			geo_adapt[ZONE_0]->SetCoord_Smoothing(5, 1.5, config_container[ZONE_0]);
-		}
-		
-    for (iZone = 0; iZone < nZone; iZone++){
-		  /*--- Original and adapted grid ---*/
-      strcpy (file_name, "original_grid.dat");
-      geometry_container[iZone]->SetTecPlot(file_name, true);
-      strcpy (file_name, "original_surface.dat");
-      geometry_container[iZone]->SetBoundTecPlot(file_name, true, config_container[iZone]);
-    
-		  /*--- Write the adapted grid sensor ---*/
-    
-      strcpy (file_name, "adapted_grid.dat");
-      geo_adapt[iZone]->SetTecPlot(file_name, true);
-      strcpy (file_name, "adapted_surface.dat");
-      geo_adapt[iZone]->SetBoundTecPlot(file_name, true, config_container[iZone]);
-		
-		  /*--- Write the new adapted grid, including the modified boundaries surfaces ---*/
-    
-		  geo_adapt[iZone]->SetMeshFile(config_container[iZone], config_container[iZone]->GetMesh_Out_FileName(), iZone);
-    }
-    
-		/*--- Write the restart file ---*/
-    
-		if ((config_container[ZONE_0]->GetKind_Adaptation() != SMOOTHING) && (config_container[ZONE_0]->GetKind_Adaptation() != FULL) &&
-				(config_container[ZONE_0]->GetKind_Adaptation() != WAKE) &&
-				(config_container[ZONE_0]->GetKind_Adaptation() != SUPERSONIC_SHOCK) &&
-        (config_container[ZONE_0]->GetKind_Adaptation() != SLIDING_ADAPT))
-			grid_adaptation->SetRestart_FlowSolution(config_container[ZONE_0], geo_adapt[ZONE_0], config_container[ZONE_0]->GetRestart_FlowFileName());
-		
-		if ((config_container[ZONE_0]->GetKind_Adaptation() == GRAD_FLOW_ADJ) || (config_container[ZONE_0]->GetKind_Adaptation() == GRAD_ADJOINT)
-				|| (config_container[ZONE_0]->GetKind_Adaptation() == FULL_ADJOINT) || (config_container[ZONE_0]->GetKind_Adaptation() == COMPUTABLE) ||
-				(config_container[ZONE_0]->GetKind_Adaptation() == REMAINING))
-			grid_adaptation->SetRestart_AdjSolution(config_container[ZONE_0], geo_adapt[ZONE_0], config_container[ZONE_0]->GetRestart_AdjFileName());
-		
-    for (iZone = 0; iZone < nZone; iZone++)
-      delete geo_adapt[iZone];
-    delete [] geo_adapt;
-    
-	}
-	else {
-    
-    if (config_container[ZONE_0]->GetKind_Adaptation() == PERIODIC) {
-      
-      cout << endl <<"-------------------- Setting the periodic boundaries --------------------" << endl;
-      
-      /*--- Set periodic boundary conditions ---*/
-      
-      geometry_container[ZONE_0]->SetPeriodicBoundary(config_container[ZONE_0]);
-      
-      /*--- Original grid for debugging purposes ---*/
-      
-      strcpy (file_name, "periodic_original.dat"); geometry_container[ZONE_0]->SetTecPlot(file_name, true);
-      
-      /*--- Create a new grid with the right periodic boundary ---*/
-      
-      CGeometry *periodic; periodic = new CPeriodicGeometry(geometry_container[ZONE_0], config_container[ZONE_0]);
-      periodic->SetPeriodicBoundary(geometry_container[ZONE_0], config_container[ZONE_0]);
-      periodic->SetMeshFile(geometry_container[ZONE_0], config_container[ZONE_0], config_container[ZONE_0]->GetMesh_Out_FileName());
-      
-      /*--- Output of the grid for debuging purposes ---*/
-      
-      strcpy (file_name, "periodic_halo.dat"); periodic->SetTecPlot(file_name, true);
-      
-    }
-    
-    if (config_container[ZONE_0]->GetKind_Adaptation() == NONE) {
-      strcpy (file_name, "original_grid.dat");
-      geometry_container[ZONE_0]->SetTecPlot(file_name, true);
-      geometry_container[ZONE_0]->SetMeshFile(config_container[ZONE_0], config_container[ZONE_0]->GetMesh_Out_FileName());
-    }
-    
-	}
-  
-  /*--- Synchronization point after a single solver iteration. Compute the
-   wall clock time required. ---*/
-  
-#ifdef HAVE_MPI
-  StopTime = MPI_Wtime();
-#else
-  StopTime = su2double(clock())/su2double(CLOCKS_PER_SEC);
-#endif
-  
-  delete config;
-  config = NULL;
-  
-  /*--- Compute/print the total time for performance benchmarking. ---*/
-  
-  UsedTime = StopTime-StartTime;
-  if (rank == MASTER_NODE) {
-    cout << "\nCompleted in " << fixed << UsedTime << " seconds on "<< size;
-    if (size == 1) cout << " core." << endl; else cout << " cores." << endl;
-  }
-  
-  /*--- Exit the solver cleanly ---*/
-  
-	cout << endl <<"------------------------- Exit Success (SU2_MSH) ------------------------" << endl << endl;
-  
-  /*--- Finalize MPI parallelization ---*/
-  
-#ifdef HAVE_MPI
-  SU2_MPI::Finalize();
-#endif
-  
-  return EXIT_SUCCESS;
-  
-}
-
+/*!
+ * \file SU2_MSH.cpp
+ * \brief Main file of Mesh Adaptation Code (SU2_MSH).
+ * \author F. Palacios, T. Economon
+ * \version 5.0.0 "Raven"
+ *
+ * SU2 Original Developers: Dr. Francisco D. Palacios.
+ *                          Dr. Thomas D. Economon.
+ *
+ * SU2 Developers: Prof. Juan J. Alonso's group at Stanford University.
+ *                 Prof. Piero Colonna's group at Delft University of Technology.
+ *                 Prof. Nicolas R. Gauger's group at Kaiserslautern University of Technology.
+ *                 Prof. Alberto Guardone's group at Polytechnic University of Milan.
+ *                 Prof. Rafael Palacios' group at Imperial College London.
+ *                 Prof. Edwin van der Weide's group at the University of Twente.
+ *                 Prof. Vincent Terrapon's group at the University of Liege.
+ *
+ * Copyright (C) 2012-2017 SU2, the open-source CFD code.
+ *
+ * SU2 is free software; you can redistribute it and/or
+ * modify it under the terms of the GNU Lesser General Public
+ * License as published by the Free Software Foundation; either
+ * version 2.1 of the License, or (at your option) any later version.
+ *
+ * SU2 is distributed in the hope that it will be useful,
+ * but WITHOUT ANY WARRANTY; without even the implied warranty of
+ * MERCHANTABILITY or FITNESS FOR A PARTICULAR PURPOSE. See the GNU
+ * Lesser General Public License for more details.
+ *
+ * You should have received a copy of the GNU Lesser General Public
+ * License along with SU2. If not, see <http://www.gnu.org/licenses/>.
+ */
+
+#include "../include/SU2_MSH.hpp"
+using namespace std;
+
+int main(int argc, char *argv[]) {
+	
+	/*--- Variable definitions ---*/
+  
+  unsigned short iZone, nZone, iDim, nDim;
+  su2double StartTime = 0.0, StopTime = 0.0, UsedTime = 0.0;
+  char config_file_name[MAX_STRING_SIZE];
+  char file_name[MAX_STRING_SIZE];
+  int rank, size;
+  string str;
+  
+  /*--- MPI initialization ---*/
+  
+#ifdef HAVE_MPI
+  SU2_MPI::Init(&argc,&argv);
+  SU2_MPI::Comm MPICommunicator(MPI_COMM_WORLD);
+#else
+  SU2_Comm MPICommunicator(0);
+#endif
+
+  rank = SU2_MPI::GetRank();
+  size = SU2_MPI::GetSize();
+	
+  /*--- Pointer to different structures that will be used throughout the entire code ---*/
+  
+  CConfig **config_container         = NULL;
+  CGeometry **geometry_container     = NULL;
+  
+  /*--- Load in the number of zones and spatial dimensions in the mesh file (if no config
+   file is specified, default.cfg is used) ---*/
+  
+  if (argc == 2) { strcpy(config_file_name,argv[1]); }
+  else { strcpy(config_file_name, "default.cfg"); }
+  
+  CConfig *config = NULL;
+  config = new CConfig(config_file_name, SU2_CFD);
+  nZone = CConfig::GetnZone(config->GetMesh_FileName(), config->GetMesh_FileFormat(), config);
+  nDim  = CConfig::GetnDim(config->GetMesh_FileName(), config->GetMesh_FileFormat());
+  
+  /*--- Definition of the containers per zones ---*/
+  
+  config_container = new CConfig*[nZone];
+  geometry_container = new CGeometry*[nZone];
+  
+  for (iZone = 0; iZone < nZone; iZone++) {
+    config_container[iZone]       = NULL;
+    geometry_container[iZone]     = NULL;
+  }
+  
+  /*--- Loop over all zones to initialize the various classes. In most
+   cases, nZone is equal to one. This represents the solution of a partial
+   differential equation on a single block, unstructured mesh. ---*/
+  
+  for (iZone = 0; iZone < nZone; iZone++) {
+    
+    /*--- Definition of the configuration option class for all zones. In this
+     constructor, the input configuration file is parsed and all options are
+     read and stored. ---*/
+    
+    config_container[iZone] = new CConfig(config_file_name, SU2_MSH, iZone, nZone, nDim, VERB_HIGH);
+    config_container[iZone]->SetMPICommunicator(MPICommunicator);
+    
+    /*--- Definition of the geometry class to store the primal grid in the partitioning process. ---*/
+    
+    CGeometry *geometry_aux = NULL;
+    
+    /*--- All ranks process the grid and call ParMETIS for partitioning ---*/
+    
+    geometry_aux = new CPhysicalGeometry(config_container[iZone], iZone, nZone);
+    
+    /*--- Color the initial grid and set the send-receive domains (ParMETIS) ---*/
+    
+    geometry_aux->SetColorGrid_Parallel(config_container[iZone]);
+    
+    /*--- Allocate the memory of the current domain, and
+     divide the grid between the nodes ---*/
+    
+    geometry_container[iZone] = new CPhysicalGeometry(geometry_aux, config_container[iZone]);
+    
+    /*--- Deallocate the memory of geometry_aux ---*/
+    
+    delete geometry_aux;
+    
+    /*--- Add the Send/Receive boundaries ---*/
+    
+    geometry_container[iZone]->SetSendReceive(config_container[iZone]);
+    
+    /*--- Add the Send/Receive boundaries ---*/
+    
+    geometry_container[iZone]->SetBoundaries(config_container[iZone]);
+    
+  }
+  
+  /*--- Set up a timer for performance benchmarking (preprocessing time is included) ---*/
+  
+#ifdef HAVE_MPI
+  StartTime = MPI_Wtime();
+#else
+  StartTime = su2double(clock())/su2double(CLOCKS_PER_SEC);
+#endif
+  
+	cout << endl <<"----------------------- Preprocessing computations ----------------------" << endl;
+	
+	/*--- Compute elements surrounding points, points surrounding points, and elements surronding elements ---*/
+  
+	cout << "Setting local point and element connectivity." <<endl;
+  for (iZone = 0; iZone < nZone; iZone++){
+	  geometry_container[iZone]->SetPoint_Connectivity(); geometry_container[iZone]->SetElement_Connectivity();
+	}
+  
+	/*--- Check the orientation before computing geometrical quantities ---*/
+  geometry_container[ZONE_0]->SetBoundVolume();
+  if (config_container[ZONE_0]->GetReorientElements()) {
+		cout << "Check numerical grid orientation." <<endl;
+		geometry_container[ZONE_0]->Check_IntElem_Orientation(config_container[ZONE_0]); geometry_container[ZONE_0]->Check_BoundElem_Orientation(config_container[ZONE_0]);
+  }
+	
+	/*--- Create the edge structure ---*/
+  
+	cout << "Identify faces, edges and vertices." <<endl;
+  for (iZone = 0; iZone < nZone; iZone++){
+	  geometry_container[iZone]->SetFaces(); geometry_container[iZone]->SetEdges(); geometry_container[iZone]->SetVertex(config_container[iZone]); geometry_container[iZone]->SetCoord_CG();
+	}
+  
+	/*--- Create the control volume structures ---*/
+  
+	cout << "Set control volume structure." << endl;
+  for (iZone = 0; iZone < nZone; iZone++){
+	  geometry_container[iZone]->SetControlVolume(config_container[iZone], ALLOCATE); geometry_container[iZone]->SetBoundControlVolume(config_container[iZone], ALLOCATE);
+  }
+	
+	if ((config_container[ZONE_0]->GetKind_Adaptation() != NONE) && (config_container[ZONE_0]->GetKind_Adaptation() != PERIODIC)) {
+		
+		cout << endl <<"--------------------- Start numerical grid adaptation -------------------" << endl;
+		
+		/*-- Definition of the Class for grid adaptation ---*/
+    
+		CGridAdaptation *grid_adaptation;
+		grid_adaptation = new CGridAdaptation(geometry_container[ZONE_0], config_container[ZONE_0]);
+    
+    CPhysicalGeometry **geo_adapt; 
+    geo_adapt = new CPhysicalGeometry*[nZone];
+    for (iZone = 0; iZone < nZone; iZone++)
+      geo_adapt[iZone] = new CPhysicalGeometry;
+		
+		/*--- Read the flow solution and/or the adjoint solution
+		 and choose the elements to adapt ---*/
+    
+		if ((config_container[ZONE_0]->GetKind_Adaptation() != FULL) && (config_container[ZONE_0]->GetKind_Adaptation() != SLIDING_ADAPT)
+     && (config_container[ZONE_0]->GetKind_Adaptation() != WAKE) && (config_container[ZONE_0]->GetKind_Adaptation() != SMOOTHING) && (config_container[ZONE_0]->GetKind_Adaptation() != SUPERSONIC_SHOCK))
+      grid_adaptation->GetFlowSolution(geometry_container[ZONE_0], config_container[ZONE_0]);
+      
+		switch (config_container[ZONE_0]->GetKind_Adaptation()) {
+			case NONE:
+				break;
+			case SMOOTHING:
+				config_container[ZONE_0]->SetSmoothNumGrid(true);
+				grid_adaptation->SetNo_Refinement(geometry_container[ZONE_0], 1);
+				break;
+			case FULL:
+				grid_adaptation->SetComplete_Refinement(geometry_container[ZONE_0], 1);
+				break;
+			case WAKE:
+				grid_adaptation->SetWake_Refinement(geometry_container[ZONE_0], 1);
+				break;
+			case SUPERSONIC_SHOCK:
+				grid_adaptation->SetSupShock_Refinement(geometry_container[ZONE_0], config_container[ZONE_0]);
+				break;
+			case FULL_FLOW:
+				grid_adaptation->SetComplete_Refinement(geometry_container[ZONE_0], 1);
+				break;
+			case FULL_ADJOINT:
+				grid_adaptation->GetAdjSolution(geometry_container[ZONE_0], config_container[ZONE_0]);
+				grid_adaptation->SetComplete_Refinement(geometry_container[ZONE_0], 1);
+				break;
+			case GRAD_FLOW:
+				grid_adaptation->SetIndicator_Flow(geometry_container[ZONE_0], config_container[ZONE_0], 1);
+				break;
+			case GRAD_ADJOINT:
+				grid_adaptation->GetAdjSolution(geometry_container[ZONE_0], config_container[ZONE_0]);
+				grid_adaptation->SetIndicator_Adj(geometry_container[ZONE_0], config_container[ZONE_0], 1);
+				break;
+			case GRAD_FLOW_ADJ:
+				grid_adaptation->GetAdjSolution(geometry_container[ZONE_0], config_container[ZONE_0]);
+				grid_adaptation->SetIndicator_FlowAdj(geometry_container[ZONE_0], config_container[ZONE_0]);
+				break;
+			case COMPUTABLE:
+				grid_adaptation->GetAdjSolution(geometry_container[ZONE_0], config_container[ZONE_0]);
+				grid_adaptation->GetFlowResidual(geometry_container[ZONE_0], config_container[ZONE_0]);
+				grid_adaptation->SetIndicator_Computable(geometry_container[ZONE_0], config_container[ZONE_0]);
+				break;
+      case SLIDING_ADAPT:
+				  grid_adaptation->SetSlidingMesh_Refinement(geometry_container, config_container, geo_adapt);
+				break;
+			case REMAINING:
+        SU2_MPI::Error("Adaptation method not implemented.", CURRENT_FUNCTION);
+				break;
+			default :
+				cout << "The adaptation is not defined" << endl;
+		}
+		
+		/*--- Perform an homothetic adaptation of the grid ---*/
+    
+    if(!SLIDING_ADAPT){  /////////////////////
+      
+		  cout << "Homothetic grid adaptation" << endl;
+		  if (geometry_container[ZONE_0]->GetnDim() == 2) grid_adaptation->SetHomothetic_Adaptation2D(geometry_container[ZONE_0], geo_adapt[ZONE_0], config_container[ZONE_0]);
+		  if (geometry_container[ZONE_0]->GetnDim() == 3) grid_adaptation->SetHomothetic_Adaptation3D(geometry_container[ZONE_0], geo_adapt[ZONE_0], config_container[ZONE_0]);
+    
+    }
+    
+		/*--- Smooth the numerical grid coordinates ---*/
+    
+		if (config_container[ZONE_0]->GetSmoothNumGrid()) {
+			cout << "Preprocessing for doing the implicit smoothing." << endl;
+			geo_adapt->SetPoint_Connectivity(); geo_adapt->SetElement_Connectivity();
+			geo_adapt->SetBoundVolume();
+			if (config_container[ZONE_0]->GetReorientElements()) {
+				geo_adapt->Check_IntElem_Orientation(config_container[ZONE_0]); geo_adapt->Check_BoundElem_Orientation(config_container[ZONE_0]);
+			}
+			geo_adapt->SetEdges(); geo_adapt->SetVertex(config_container[ZONE_0]);
+			cout << "Implicit smoothing of the numerical grid coordinates." << endl;
+			geo_adapt[ZONE_0]->SetCoord_Smoothing(5, 1.5, config_container[ZONE_0]);
+		}
+		
+    for (iZone = 0; iZone < nZone; iZone++){
+		  /*--- Original and adapted grid ---*/
+      strcpy (file_name, "original_grid.dat");
+      geometry_container[iZone]->SetTecPlot(file_name, true);
+      strcpy (file_name, "original_surface.dat");
+      geometry_container[iZone]->SetBoundTecPlot(file_name, true, config_container[iZone]);
+    
+		  /*--- Write the adapted grid sensor ---*/
+    
+      strcpy (file_name, "adapted_grid.dat");
+      geo_adapt[iZone]->SetTecPlot(file_name, true);
+      strcpy (file_name, "adapted_surface.dat");
+      geo_adapt[iZone]->SetBoundTecPlot(file_name, true, config_container[iZone]);
+		
+		  /*--- Write the new adapted grid, including the modified boundaries surfaces ---*/
+    
+		  geo_adapt[iZone]->SetMeshFile(config_container[iZone], config_container[iZone]->GetMesh_Out_FileName(), iZone);
+    }
+    
+		/*--- Write the restart file ---*/
+    
+		if ((config_container[ZONE_0]->GetKind_Adaptation() != SMOOTHING) && (config_container[ZONE_0]->GetKind_Adaptation() != FULL) &&
+				(config_container[ZONE_0]->GetKind_Adaptation() != WAKE) &&
+				(config_container[ZONE_0]->GetKind_Adaptation() != SUPERSONIC_SHOCK) &&
+        (config_container[ZONE_0]->GetKind_Adaptation() != SLIDING_ADAPT))
+			grid_adaptation->SetRestart_FlowSolution(config_container[ZONE_0], geo_adapt[ZONE_0], config_container[ZONE_0]->GetRestart_FlowFileName());
+		
+		if ((config_container[ZONE_0]->GetKind_Adaptation() == GRAD_FLOW_ADJ) || (config_container[ZONE_0]->GetKind_Adaptation() == GRAD_ADJOINT)
+				|| (config_container[ZONE_0]->GetKind_Adaptation() == FULL_ADJOINT) || (config_container[ZONE_0]->GetKind_Adaptation() == COMPUTABLE) ||
+				(config_container[ZONE_0]->GetKind_Adaptation() == REMAINING))
+			grid_adaptation->SetRestart_AdjSolution(config_container[ZONE_0], geo_adapt[ZONE_0], config_container[ZONE_0]->GetRestart_AdjFileName());
+		
+    for (iZone = 0; iZone < nZone; iZone++)
+      delete geo_adapt[iZone];
+    delete [] geo_adapt;
+    
+	}
+	else {
+    
+    if (config_container[ZONE_0]->GetKind_Adaptation() == PERIODIC) {
+      
+      cout << endl <<"-------------------- Setting the periodic boundaries --------------------" << endl;
+      
+      /*--- Set periodic boundary conditions ---*/
+      
+      geometry_container[ZONE_0]->SetPeriodicBoundary(config_container[ZONE_0]);
+      
+      /*--- Original grid for debugging purposes ---*/
+      
+      strcpy (file_name, "periodic_original.dat"); geometry_container[ZONE_0]->SetTecPlot(file_name, true);
+      
+      /*--- Create a new grid with the right periodic boundary ---*/
+      
+      CGeometry *periodic; periodic = new CPeriodicGeometry(geometry_container[ZONE_0], config_container[ZONE_0]);
+      periodic->SetPeriodicBoundary(geometry_container[ZONE_0], config_container[ZONE_0]);
+      periodic->SetMeshFile(geometry_container[ZONE_0], config_container[ZONE_0], config_container[ZONE_0]->GetMesh_Out_FileName());
+      
+      /*--- Output of the grid for debuging purposes ---*/
+      
+      strcpy (file_name, "periodic_halo.dat"); periodic->SetTecPlot(file_name, true);
+      
+    }
+    
+    if (config_container[ZONE_0]->GetKind_Adaptation() == NONE) {
+      strcpy (file_name, "original_grid.dat");
+      geometry_container[ZONE_0]->SetTecPlot(file_name, true);
+      geometry_container[ZONE_0]->SetMeshFile(config_container[ZONE_0], config_container[ZONE_0]->GetMesh_Out_FileName());
+    }
+    
+	}
+  
+  /*--- Synchronization point after a single solver iteration. Compute the
+   wall clock time required. ---*/
+  
+#ifdef HAVE_MPI
+  StopTime = MPI_Wtime();
+#else
+  StopTime = su2double(clock())/su2double(CLOCKS_PER_SEC);
+#endif
+  
+  delete config;
+  config = NULL;
+  
+  /*--- Compute/print the total time for performance benchmarking. ---*/
+  
+  UsedTime = StopTime-StartTime;
+  if (rank == MASTER_NODE) {
+    cout << "\nCompleted in " << fixed << UsedTime << " seconds on "<< size;
+    if (size == 1) cout << " core." << endl; else cout << " cores." << endl;
+  }
+  
+  /*--- Exit the solver cleanly ---*/
+  
+	cout << endl <<"------------------------- Exit Success (SU2_MSH) ------------------------" << endl << endl;
+  
+  /*--- Finalize MPI parallelization ---*/
+  
+#ifdef HAVE_MPI
+  SU2_MPI::Finalize();
+#endif
+  
+  return EXIT_SUCCESS;
+  
+}
+