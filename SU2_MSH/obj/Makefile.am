--- conflicted
+++ resolved
@@ -49,29 +49,6 @@
 ___bin_SU2_MSH_CXXFLAGS += @su2_externals_INCLUDES@
 ___bin_SU2_MSH_LDADD += @su2_externals_LIBS@
 
-<<<<<<< HEAD
-# if BUILD_CGNS
-___bin_SU2_MSH_CXXFLAGS += @CGNS_CXX@
-___bin_SU2_MSH_LDADD += @CGNS_LD@
-# endif
-
-# if BUILD_LAPACK
-___bin_SU2_MSH_CXXFLAGS += @LAPACK_CXX@
-___bin_SU2_MSH_LDADD += @LAPACK_LD@
-# endif
-
-# if BUILD_BLAS
-___bin_SU2_MSH_CXXFLAGS += @BLAS_CXX@
-___bin_SU2_MSH_LDADD += @BLAS_LD@
-# endif
-
-# if BUILD_CBLAS
-___bin_SU2_MSH_CXXFLAGS += @CBLAS_CXX@
-___bin_SU2_MSH_LDADD += @CBLAS_LD@
-# endif
-
-=======
->>>>>>> 1e752192
 # if BUILD_HDF5
 ___bin_SU2_MSH_CXXFLAGS += @HDF5_CXX@
 ___bin_SU2_MSH_LDADD += @HDF5_LD@
