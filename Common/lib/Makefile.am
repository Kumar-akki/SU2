################################################################################
#
# \file Makefile.am
# \brief Makefile for the SU2 common library
# \author M. Colonno, T. Economon, F. Palacios
<<<<<<< HEAD
# \version 7.0.3 "Blackbird"
=======
# \version 7.0.5 "Blackbird"
>>>>>>> d0e10f8a
#
# SU2 Project Website: https://su2code.github.io
# 
# The SU2 Project is maintained by the SU2 Foundation 
# (http://su2foundation.org)
#
# Copyright 2012-2020, SU2 Contributors (cf. AUTHORS.md)
#
# SU2 is free software; you can redistribute it and/or
# modify it under the terms of the GNU Lesser General Public
# License as published by the Free Software Foundation; either
# version 2.1 of the License, or (at your option) any later version.
# 
# SU2 is distributed in the hope that it will be useful,
# but WITHOUT ANY WARRANTY; without even the implied warranty of
# MERCHANTABILITY or FITNESS FOR A PARTICULAR PURPOSE. See the GNU
# Lesser General Public License for more details.
#
# You should have received a copy of the GNU Lesser General Public
# License along with SU2. If not, see <http://www.gnu.org/licenses/>.
#
################################################################################

AUTOMAKE_OPTIONS = subdir-objects
ACLOCAL_AMFLAGS = ${ACLOCAL_FLAGS}

noinst_LIBRARIES =

if BUILD_NORMAL
noinst_LIBRARIES += libSU2.a
endif

if BUILD_DIRECTDIFF
noinst_LIBRARIES += libSU2_DIRECTDIFF.a
endif

if BUILD_REVERSE
noinst_LIBRARIES += libSU2_AD.a
endif

lib_sources = \
<<<<<<< HEAD
  ../src/fem_cgns_elements.cpp \
  ../src/CConfig.cpp \
  ../src/blas_structure.cpp \
  ../src/fem_geometry_structure.cpp \
  ../src/fem_integration_rules.cpp \
  ../src/fem_standard_element.cpp \
  ../src/fem_wall_distance.cpp \
  ../src/fem_work_estimate_metis.cpp \
  ../src/CMultiGridQueue.cpp \
  ../src/geometry_structure_fem_part.cpp \
=======
  ../src/fem/fem_cgns_elements.cpp \
  ../src/CConfig.cpp \
  ../src/blas_structure.cpp \
  ../src/fem/fem_geometry_structure.cpp \
  ../src/fem/fem_integration_rules.cpp \
  ../src/fem/fem_standard_element.cpp \
  ../src/fem/fem_wall_distance.cpp \
  ../src/fem/fem_work_estimate_metis.cpp \
  ../src/CMultiGridQueue.cpp \
  ../src/fem/geometry_structure_fem_part.cpp \
>>>>>>> d0e10f8a
  ../src/graph_coloring_structure.cpp \
  ../src/grid_adaptation_structure.cpp \
  ../src/grid_movement_structure.cpp \
  ../src/mpi_structure.cpp \
<<<<<<< HEAD
  ../src/ad_structure.cpp \
  ../src/fem_gauss_jacobi_quadrature.cpp \
=======
  ../src/basic_types/ad_structure.cpp \
  ../src/fem/fem_gauss_jacobi_quadrature.cpp \
>>>>>>> d0e10f8a
  ../src/geometry/CGeometry.cpp \
  ../src/geometry/CPhysicalGeometry.cpp \
  ../src/geometry/CMultiGridGeometry.cpp \
  ../src/geometry/CDummyGeometry.cpp \
  ../src/geometry/elements/CElement.cpp \
  ../src/geometry/elements/CTRIA1.cpp \
  ../src/geometry/elements/CQUAD4.cpp \
  ../src/geometry/elements/CTETRA1.cpp \
  ../src/geometry/elements/CPYRAM5.cpp \
  ../src/geometry/elements/CPRISM6.cpp \
  ../src/geometry/elements/CHEXA8.cpp \
  ../src/geometry/meshreader/CMeshReaderFVM.cpp \
  ../src/geometry/meshreader/CSU2ASCIIMeshReaderFVM.cpp \
  ../src/geometry/meshreader/CCGNSMeshReaderFVM.cpp \
  ../src/geometry/meshreader/CRectangularMeshReaderFVM.cpp \
  ../src/geometry/meshreader/CBoxMeshReaderFVM.cpp \
  ../src/geometry/dual_grid/CDualGrid.cpp \
  ../src/geometry/dual_grid/CEdge.cpp \
  ../src/geometry/dual_grid/CPoint.cpp \
  ../src/geometry/dual_grid/CVertex.cpp \
  ../src/geometry/dual_grid/CTurboVertex.cpp \
  ../src/geometry/primal_grid/CPrimalGrid.cpp \
  ../src/geometry/primal_grid/CPrimalGridFEM.cpp \
  ../src/geometry/primal_grid/CPrimalGridBoundFEM.cpp \
  ../src/geometry/primal_grid/CLine.cpp \
  ../src/geometry/primal_grid/CTriangle.cpp \
  ../src/geometry/primal_grid/CPrism.cpp \
  ../src/geometry/primal_grid/CPyramid.cpp \
  ../src/geometry/primal_grid/CHexahedron.cpp \
  ../src/geometry/primal_grid/CTetrahedron.cpp \
  ../src/geometry/primal_grid/CQuadrilateral.cpp \
  ../src/geometry/primal_grid/CVertexMPI.cpp \
<<<<<<< HEAD
  ../src/interpolation_structure.cpp \
=======
  ../src/interface_interpolation/CInterpolatorFactory.cpp \
  ../src/interface_interpolation/CInterpolator.cpp \
  ../src/interface_interpolation/CMirror.cpp \
  ../src/interface_interpolation/CSlidingMesh.cpp \
  ../src/interface_interpolation/CIsoparametric.cpp \
  ../src/interface_interpolation/CNearestNeighbor.cpp \
  ../src/interface_interpolation/CRadialBasisFunction.cpp \
>>>>>>> d0e10f8a
  ../src/adt_structure.cpp \
  ../src/wall_model.cpp \
  ../src/toolboxes/printing_toolbox.cpp \
  ../src/toolboxes/CLinearPartitioner.cpp \
  ../src/toolboxes/C1DInterpolation.cpp \
<<<<<<< HEAD
=======
  ../src/toolboxes/CSymmetricMatrix.cpp \
>>>>>>> d0e10f8a
  ../src/toolboxes/MMS/CVerificationSolution.cpp \
  ../src/toolboxes/MMS/CIncTGVSolution.cpp \
  ../src/toolboxes/MMS/CInviscidVortexSolution.cpp \
  ../src/toolboxes/MMS/CMMSIncEulerSolution.cpp \
  ../src/toolboxes/MMS/CMMSIncNSSolution.cpp \
  ../src/toolboxes/MMS/CMMSNSTwoHalfCirclesSolution.cpp \
  ../src/toolboxes/MMS/CMMSNSTwoHalfSpheresSolution.cpp \
  ../src/toolboxes/MMS/CMMSNSUnitQuadSolution.cpp \
  ../src/toolboxes/MMS/CMMSNSUnitQuadSolutionWallBC.cpp \
  ../src/toolboxes/MMS/CNSUnitQuadSolution.cpp \
  ../src/toolboxes/MMS/CRinglebSolution.cpp \
  ../src/toolboxes/MMS/CTGVSolution.cpp \
  ../src/toolboxes/MMS/CUserDefinedSolution.cpp \
  ../src/linear_algebra/CSysVector.cpp \
  ../src/linear_algebra/CSysMatrix.cpp \
  ../src/linear_algebra/CSysSolve.cpp \
  ../src/linear_algebra/CSysSolve_b.cpp \
  ../src/linear_algebra/CPastixWrapper.cpp

lib_cxxflags = -fPIC -std=c++11
lib_ldadd =

# always link to built dependencies from ./externals
lib_cxxflags += @su2_externals_INCLUDES@
lib_ldadd += @su2_externals_LIBS@

# if BUILD_MUTATIONPP
lib_cxxflags += @MUTATIONPP_CXX@
lib_ldadd += @MUTATIONPP_LD@
# endif

if BUILD_NORMAL
libSU2_a_SOURCES = $(lib_sources)
libSU2_a_CXXFLAGS = ${lib_cxxflags}
libSU2_a_LIBADD = ${lib_ldadd}
endif

if BUILD_DIRECTDIFF
libSU2_DIRECTDIFF_a_SOURCES = $(lib_sources)
libSU2_DIRECTDIFF_a_CXXFLAGS = @DIRECTDIFF_CXX@ ${lib_cxxflags}
libSU2_DIRECTDIFF_a_LIBADD =  ${lib_ldadd}
endif

if BUILD_REVERSE
libSU2_AD_a_SOURCES = $(lib_sources)
libSU2_AD_a_CXXFLAGS = @REVERSE_CXX@ ${lib_cxxflags}
libSU2_AD_a_LIBADD =  ${lib_ldadd}
endif
<|MERGE_RESOLUTION|>--- conflicted
+++ resolved
@@ -3,11 +3,7 @@
 # \file Makefile.am
 # \brief Makefile for the SU2 common library
 # \author M. Colonno, T. Economon, F. Palacios
-<<<<<<< HEAD
-# \version 7.0.3 "Blackbird"
-=======
 # \version 7.0.5 "Blackbird"
->>>>>>> d0e10f8a
 #
 # SU2 Project Website: https://su2code.github.io
 # 
@@ -49,18 +45,6 @@
 endif
 
 lib_sources = \
-<<<<<<< HEAD
-  ../src/fem_cgns_elements.cpp \
-  ../src/CConfig.cpp \
-  ../src/blas_structure.cpp \
-  ../src/fem_geometry_structure.cpp \
-  ../src/fem_integration_rules.cpp \
-  ../src/fem_standard_element.cpp \
-  ../src/fem_wall_distance.cpp \
-  ../src/fem_work_estimate_metis.cpp \
-  ../src/CMultiGridQueue.cpp \
-  ../src/geometry_structure_fem_part.cpp \
-=======
   ../src/fem/fem_cgns_elements.cpp \
   ../src/CConfig.cpp \
   ../src/blas_structure.cpp \
@@ -71,18 +55,12 @@
   ../src/fem/fem_work_estimate_metis.cpp \
   ../src/CMultiGridQueue.cpp \
   ../src/fem/geometry_structure_fem_part.cpp \
->>>>>>> d0e10f8a
   ../src/graph_coloring_structure.cpp \
   ../src/grid_adaptation_structure.cpp \
   ../src/grid_movement_structure.cpp \
   ../src/mpi_structure.cpp \
-<<<<<<< HEAD
-  ../src/ad_structure.cpp \
-  ../src/fem_gauss_jacobi_quadrature.cpp \
-=======
   ../src/basic_types/ad_structure.cpp \
   ../src/fem/fem_gauss_jacobi_quadrature.cpp \
->>>>>>> d0e10f8a
   ../src/geometry/CGeometry.cpp \
   ../src/geometry/CPhysicalGeometry.cpp \
   ../src/geometry/CMultiGridGeometry.cpp \
@@ -115,9 +93,6 @@
   ../src/geometry/primal_grid/CTetrahedron.cpp \
   ../src/geometry/primal_grid/CQuadrilateral.cpp \
   ../src/geometry/primal_grid/CVertexMPI.cpp \
-<<<<<<< HEAD
-  ../src/interpolation_structure.cpp \
-=======
   ../src/interface_interpolation/CInterpolatorFactory.cpp \
   ../src/interface_interpolation/CInterpolator.cpp \
   ../src/interface_interpolation/CMirror.cpp \
@@ -125,16 +100,12 @@
   ../src/interface_interpolation/CIsoparametric.cpp \
   ../src/interface_interpolation/CNearestNeighbor.cpp \
   ../src/interface_interpolation/CRadialBasisFunction.cpp \
->>>>>>> d0e10f8a
   ../src/adt_structure.cpp \
   ../src/wall_model.cpp \
   ../src/toolboxes/printing_toolbox.cpp \
   ../src/toolboxes/CLinearPartitioner.cpp \
   ../src/toolboxes/C1DInterpolation.cpp \
-<<<<<<< HEAD
-=======
   ../src/toolboxes/CSymmetricMatrix.cpp \
->>>>>>> d0e10f8a
   ../src/toolboxes/MMS/CVerificationSolution.cpp \
   ../src/toolboxes/MMS/CIncTGVSolution.cpp \
   ../src/toolboxes/MMS/CInviscidVortexSolution.cpp \
