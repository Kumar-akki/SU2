/*!
 * \file config_structure.hpp
 * \brief All the information about the definition of the physical problem.
 *        The subroutines and functions are in the <i>config_structure.cpp</i> file.
 * \author F. Palacios, T. Economon, B. Tracey
 * \version 6.2.0 "Falcon"
 *
 * The current SU2 release has been coordinated by the
 * SU2 International Developers Society <www.su2devsociety.org>
 * with selected contributions from the open-source community.
 *
 * The main research teams contributing to the current release are:
 *  - Prof. Juan J. Alonso's group at Stanford University.
 *  - Prof. Piero Colonna's group at Delft University of Technology.
 *  - Prof. Nicolas R. Gauger's group at Kaiserslautern University of Technology.
 *  - Prof. Alberto Guardone's group at Polytechnic University of Milan.
 *  - Prof. Rafael Palacios' group at Imperial College London.
 *  - Prof. Vincent Terrapon's group at the University of Liege.
 *  - Prof. Edwin van der Weide's group at the University of Twente.
 *  - Lab. of New Concepts in Aeronautics at Tech. Institute of Aeronautics.
 *
 * Copyright 2012-2019, Francisco D. Palacios, Thomas D. Economon,
 *                      Tim Albring, and the SU2 contributors.
 *
 * SU2 is free software; you can redistribute it and/or
 * modify it under the terms of the GNU Lesser General Public
 * License as published by the Free Software Foundation; either
 * version 2.1 of the License, or (at your option) any later version.
 *
 * SU2 is distributed in the hope that it will be useful,
 * but WITHOUT ANY WARRANTY; without even the implied warranty of
 * MERCHANTABILITY or FITNESS FOR A PARTICULAR PURPOSE. See the GNU
 * Lesser General Public License for more details.
 *
 * You should have received a copy of the GNU Lesser General Public
 * License along with SU2. If not, see <http://www.gnu.org/licenses/>.
 */

#pragma once

#include "./mpi_structure.hpp"

#include <iostream>
#include <cstdlib>
#include <fstream>
#include <sstream>
#include <string>
#include <cstring>
#include <vector>
#include <array>
#include <stdlib.h>
#include <cmath>
#include <map>
#include <assert.h>

#include "./option_structure.hpp"
#include "./datatype_structure.hpp"

#ifdef HAVE_CGNS
#include "cgnslib.h"
#endif

using namespace std;

/*!
 * \class CConfig
 * \brief Main class for defining the problem; basically this class reads the configuration file, and
 *        stores all the information.
 * \author F. Palacios
 */

class CConfig {
private:
  SU2_MPI::Comm SU2_Communicator; /*!< \brief MPI communicator of SU2.*/
  int rank, size;
  bool base_config;
  unsigned short Kind_SU2; /*!< \brief Kind of SU2 software component.*/
  unsigned short Ref_NonDim; /*!< \brief Kind of non dimensionalization.*/
  unsigned short Ref_Inc_NonDim; /*!< \brief Kind of non dimensionalization.*/
  unsigned short Kind_AverageProcess; /*!< \brief Kind of mixing process.*/
  unsigned short Kind_PerformanceAverageProcess; /*!< \brief Kind of mixing process.*/
  unsigned short Kind_MixingPlaneInterface; /*!< \brief Kind of mixing process.*/
  unsigned short Kind_SpanWise; /*!< \brief Kind of span-wise section computation.*/
  unsigned short *Kind_TurboMachinery;  /*!< \brief Kind of turbomachynery architecture.*/
  unsigned short iZone, nZone; /*!< \brief Number of zones in the mesh. */
  unsigned short nZoneSpecified; /*!< \brief Number of zones that are specified in config file. */
  su2double Highlite_Area; /*!< \brief Highlite area. */
  su2double Fan_Poly_Eff; /*!< \brief Highlite area. */
  su2double MinLogResidual; /*!< \brief Minimum value of the log residual. */
  su2double EA_ScaleFactor; /*!< \brief Equivalent Area scaling factor */
  su2double* EA_IntLimit; /*!< \brief Integration limits of the Equivalent Area computation */
  su2double AdjointLimit; /*!< \brief Adjoint variable limit */
  su2double* Obj_ChainRuleCoeff; /*!< \brief Array defining objective function for adjoint problem based on chain rule in terms of gradient w.r.t. density, velocity, pressure */
  string* ConvField;
  unsigned short nConvField;
  bool MG_AdjointFlow; /*!< \brief MG with the adjoint flow problem */
  su2double* SubsonicEngine_Cyl; /*!< \brief Coordinates of the box subsonic region */
  su2double* SubsonicEngine_Values; /*!< \brief Values of the box subsonic region */
  su2double* Hold_GridFixed_Coord; /*!< \brief Coordinates of the box to hold fixed the nbumerical grid */
  su2double *DistortionRack;
  su2double *PressureLimits,
  *DensityLimits,
  *TemperatureLimits; /*!< \brief Limits for the primitive variables */
  bool ActDisk_DoubleSurface;  /*!< \brief actuator disk double surface  */
  bool Engine_HalfModel;  /*!< \brief only half model is in the computational grid  */
  bool ActDisk_SU2_DEF;  /*!< \brief actuator disk double surface  */
  unsigned short ConvCriteria;	/*!< \brief Kind of convergence criteria. */
  unsigned short nFFD_Iter; 	/*!< \brief Iteration for the point inversion problem. */
  unsigned short FFD_Blending; /*!< \brief Kind of FFD Blending function. */
  su2double* FFD_BSpline_Order; /*!< \brief BSpline order in i,j,k direction. */
  su2double FFD_Tol;  	/*!< \brief Tolerance in the point inversion problem. */
  su2double Opt_RelaxFactor;  	/*!< \brief Scale factor for the line search. */
  su2double Opt_LineSearch_Bound;  	/*!< \brief Bounds for the line search. */
  su2double StartTime;
  bool ContinuousAdjoint,			/*!< \brief Flag to know if the code is solving an adjoint problem. */
  Viscous,                /*!< \brief Flag to know if the code is solving a viscous problem. */
  EquivArea,				/*!< \brief Flag to know if the code is going to compute and plot the equivalent area. */
  Engine,				/*!< \brief Flag to know if the code is going to compute a problem with engine. */
  InvDesign_Cp,				/*!< \brief Flag to know if the code is going to compute and plot the inverse design. */
  InvDesign_HeatFlux,				/*!< \brief Flag to know if the code is going to compute and plot the inverse design. */
  Wind_Gust,              /*!< \brief Flag to know if there is a wind gust. */
  Aeroelastic_Simulation, /*!< \brief Flag to know if there is an aeroelastic simulation. */
  Weakly_Coupled_Heat, /*!< \brief Flag to know if a heat equation should be weakly coupled to the incompressible solver. */
  Rotating_Frame,			/*!< \brief Flag to know if there is a rotating frame. */
  PoissonSolver,			/*!< \brief Flag to know if we are solving  poisson forces  in plasma solver. */
  Low_Mach_Precon,		/*!< \brief Flag to know if we are using a low Mach number preconditioner. */
  Low_Mach_Corr,			/*!< \brief Flag to know if we are using a low Mach number correction. */
  GravityForce,			/*!< \brief Flag to know if the gravity force is incuded in the formulation. */
  SmoothNumGrid,			/*!< \brief Smooth the numerical grid. */
  AdaptBoundary,			/*!< \brief Adapt the elements on the boundary. */
  SubsonicEngine,			/*!< \brief Engine intake subsonic region. */
  Frozen_Visc_Cont,			/*!< \brief Flag for cont. adjoint problem with/without frozen viscosity. */
  Frozen_Visc_Disc,			/*!< \brief Flag for disc. adjoint problem with/without frozen viscosity. */
  Frozen_Limiter_Disc,			/*!< \brief Flag for disc. adjoint problem with/without frozen limiter. */
  Inconsistent_Disc,      /*!< \brief Use an inconsistent (primal/dual) discrete adjoint formulation. */
  Sens_Remove_Sharp,			/*!< \brief Flag for removing or not the sharp edges from the sensitivity computation. */
  Hold_GridFixed,	/*!< \brief Flag hold fixed some part of the mesh during the deformation. */
  Axisymmetric, /*!< \brief Flag for axisymmetric calculations */
  Integrated_HeatFlux, /*!< \brief Flag for heat flux BC whether it deals with integrated values.*/
  Buffet_Monitoring;       /*!< \brief Flag for computing the buffet sensor.*/
  su2double Buffet_k;     /*!< \brief Sharpness coefficient for buffet sensor.*/
  su2double Buffet_lambda; /*!< \brief Offset parameter for buffet sensor.*/
  su2double Damp_Engine_Inflow;	/*!< \brief Damping factor for the engine inlet. */
  su2double Damp_Engine_Exhaust;	/*!< \brief Damping factor for the engine exhaust. */
  su2double Damp_Res_Restric,	/*!< \brief Damping factor for the residual restriction. */
  Damp_Correc_Prolong; /*!< \brief Damping factor for the correction prolongation. */
  su2double Position_Plane; /*!< \brief Position of the Near-Field (y coordinate 2D, and z coordinate 3D). */
  su2double WeightCd; /*!< \brief Weight of the drag coefficient. */
  su2double dCD_dCL; /*!< \brief Weight of the drag coefficient. */
  su2double dCMx_dCL; /*!< \brief Weight of the drag coefficient. */
  su2double dCMy_dCL; /*!< \brief Weight of the drag coefficient. */
  su2double dCMz_dCL; /*!< \brief Weight of the drag coefficient. */
  su2double dCD_dCMy; /*!< \brief Weight of the drag coefficient. */
  su2double CL_Target; /*!< \brief Weight of the drag coefficient. */
  su2double CM_Target; /*!< \brief Weight of the drag coefficient. */
  su2double *HTP_Min_XCoord, *HTP_Min_YCoord; /*!< \brief Identification of the HTP. */
  unsigned short TimeMarching;	/*!< \brief Steady or unsteady (time stepping or dual time stepping) computation. */
  unsigned short Dynamic_Analysis;	/*!< \brief Static or dynamic structural analysis. */
  unsigned short nStartUpIter;	/*!< \brief Start up iterations using the fine grid. */
  su2double FixAzimuthalLine; /*!< \brief Fix an azimuthal line due to misalignments of the nearfield. */
  su2double **DV_Value;		/*!< \brief Previous value of the design variable. */
  su2double Venkat_LimiterCoeff;				/*!< \brief Limiter coefficient */
  unsigned long LimiterIter;	/*!< \brief Freeze the value of the limiter after a number of iterations */
  su2double AdjSharp_LimiterCoeff;				/*!< \brief Coefficient to identify the limit of a sharp edge. */
  unsigned short SystemMeasurements; /*!< \brief System of measurements. */
  unsigned short Kind_Regime;  /*!< \brief Kind of adjoint function. */
  unsigned short *Kind_ObjFunc;  /*!< \brief Kind of objective function. */
  su2double *Weight_ObjFunc;    /*!< \brief Weight applied to objective function. */
  unsigned short Kind_SensSmooth; /*!< \brief Kind of sensitivity smoothing technique. */
  unsigned short Continuous_Eqns; /*!< \brief Which equations to treat continuously (Hybrid adjoint)*/
  unsigned short Discrete_Eqns; /*!< \brief Which equations to treat discretely (Hybrid adjoint). */
  unsigned short *Design_Variable; /*!< \brief Kind of design variable. */
  unsigned short Kind_Adaptation;	/*!< \brief Kind of numerical grid adaptation. */
  unsigned short nTimeInstances;  /*!< \brief Number of periodic time instances for  harmonic balance. */
  su2double HarmonicBalance_Period;		/*!< \brief Period of oscillation to be used with harmonic balance computations. */
  su2double New_Elem_Adapt;			/*!< \brief Elements to adapt in the numerical grid adaptation process. */
  su2double Delta_UnstTime,			/*!< \brief Time step for unsteady computations. */
  Delta_UnstTimeND;						/*!< \brief Time step for unsteady computations (non dimensional). */
  su2double Delta_DynTime,		/*!< \brief Time step for dynamic structural computations. */
  Total_DynTime,				/*!< \brief Total time for dynamic structural computations. */
  Current_DynTime;			/*!< \brief Global time of the dynamic structural computations. */
  su2double Total_UnstTime,						/*!< \brief Total time for unsteady computations. */
  Total_UnstTimeND;								/*!< \brief Total time for unsteady computations (non dimensional). */
  su2double Current_UnstTime,									/*!< \brief Global time of the unsteady simulation. */
  Current_UnstTimeND;									/*!< \brief Global time of the unsteady simulation. */
  unsigned short nMarker_Euler,	/*!< \brief Number of Euler wall markers. */
  nMarker_FarField,				/*!< \brief Number of far-field markers. */
  nMarker_Custom,
  nMarker_SymWall,				/*!< \brief Number of symmetry wall markers. */
  nMarker_PerBound,				/*!< \brief Number of periodic boundary markers. */
  nMarker_MixingPlaneInterface,				/*!< \brief Number of mixing plane interface boundary markers. */
  nMarker_Turbomachinery,				/*!< \brief Number turbomachinery markers. */
  nMarker_TurboPerformance,				/*!< \brief Number of turboperformance markers. */
  nSpanWiseSections_User,			/*!< \brief Number of spanwise sections to compute 3D BC and Performance for turbomachinery   */
  nMarker_Shroud,/*!< \brief Number of shroud markers to set grid velocity to 0.*/
  nMarker_NearFieldBound,				/*!< \brief Number of near field boundary markers. */
  nMarker_ActDiskInlet, nMarker_ActDiskOutlet,
  nMarker_Deform_Mesh,			/*!< \brief Number of deformable markers at the boundary. */
  nMarker_Fluid_Load,				/*!< \brief Number of markers in which the flow load is computed/employed. */
  nMarker_Fluid_InterfaceBound,				/*!< \brief Number of fluid interface markers. */
  nMarker_CHTInterface,     /*!< \brief Number of conjugate heat transfer interface markers. */
  nMarker_Dirichlet,				/*!< \brief Number of interface boundary markers. */
  nMarker_Inlet,					/*!< \brief Number of inlet flow markers. */
  nMarker_Riemann,					/*!< \brief Number of Riemann flow markers. */
  nMarker_Giles,					/*!< \brief Number of Giles flow markers. */
  nRelaxFactor_Giles,                                   /*!< \brief Number of relaxation factors for Giles markers. */
  nMarker_Supersonic_Inlet,					/*!< \brief Number of supersonic inlet flow markers. */
  nMarker_Supersonic_Outlet,					/*!< \brief Number of supersonic outlet flow markers. */
  nMarker_Outlet,					/*!< \brief Number of outlet flow markers. */
  nMarker_Isothermal,     /*!< \brief Number of isothermal wall boundaries. */
  nMarker_HeatFlux,       /*!< \brief Number of constant heat flux wall boundaries. */
  nMarker_EngineExhaust,					/*!< \brief Number of nacelle exhaust flow markers. */
  nMarker_EngineInflow,					/*!< \brief Number of nacelle inflow flow markers. */
  nMarker_Clamped,						/*!< \brief Number of clamped markers in the FEM. */
  nMarker_Displacement,					/*!< \brief Number of displacement surface markers. */
  nMarker_Load,					/*!< \brief Number of load surface markers. */
  nMarker_Damper,         /*!< \brief Number of damper surface markers. */
  nMarker_Load_Dir,					/*!< \brief Number of load surface markers defined by magnitude and direction. */
  nMarker_Disp_Dir,         /*!< \brief Number of load surface markers defined by magnitude and direction. */
  nMarker_Load_Sine,					/*!< \brief Number of load surface markers defined by magnitude and direction. */
  nMarker_FlowLoad,					/*!< \brief Number of load surface markers. */
  nMarker_Neumann,				/*!< \brief Number of Neumann flow markers. */
  nMarker_Internal,				/*!< \brief Number of Neumann flow markers. */
  nMarker_All,					/*!< \brief Total number of markers using the grid information. */
  nMarker_Max,					/*!< \brief Max number of number of markers using the grid information. */
  nMarker_CfgFile;					/*!< \brief Total number of markers using the config file
                             (note that using parallel computation this number can be different
                             from nMarker_All). */
  bool Inlet_From_File; /*!< \brief True if the inlet profile is to be loaded from a file. */
  string Inlet_Filename; /*!< \brief Filename specifying an inlet profile. */
  su2double Inlet_Matching_Tol; /*!< \brief Tolerance used when matching a point to a point from the inlet file. */
  string *Marker_Euler,			/*!< \brief Euler wall markers. */
  *Marker_FarField,				/*!< \brief Far field markers. */
  *Marker_Custom,
  *Marker_SymWall,				/*!< \brief Symmetry wall markers. */
  *Marker_PerBound,				/*!< \brief Periodic boundary markers. */
  *Marker_PerDonor,				/*!< \brief Rotationally periodic boundary donor markers. */
  *Marker_MixingPlaneInterface,				/*!< \brief MixingPlane interface boundary markers. */
  *Marker_TurboBoundIn,				/*!< \brief Turbomachinery performance boundary markers. */
  *Marker_TurboBoundOut,				/*!< \brief Turbomachinery performance boundary donor markers. */
  *Marker_NearFieldBound,				/*!< \brief Near Field boundaries markers. */
  *Marker_Deform_Mesh,				/*!< \brief Deformable markers at the boundary. */
  *Marker_Fluid_Load,				  /*!< \brief Markers in which the flow load is computed/employed. */
  *Marker_Fluid_InterfaceBound,				/*!< \brief Fluid interface markers. */
  *Marker_CHTInterface,         /*!< \brief Conjugate heat transfer interface markers. */
  *Marker_ActDiskInlet,
  *Marker_ActDiskOutlet,
  *Marker_Dirichlet,				/*!< \brief Interface boundaries markers. */
  *Marker_Inlet,					/*!< \brief Inlet flow markers. */
  *Marker_Riemann,					/*!< \brief Riemann markers. */
  *Marker_Giles,					/*!< \brief Giles markers. */
  *Marker_Shroud,                                       /*!< \brief Shroud markers. */
  *Marker_Supersonic_Inlet,					/*!< \brief Supersonic inlet flow markers. */
  *Marker_Supersonic_Outlet,					/*!< \brief Supersonic outlet flow markers. */
  *Marker_Outlet,					/*!< \brief Outlet flow markers. */
  *Marker_Isothermal,     /*!< \brief Isothermal wall markers. */
  *Marker_HeatFlux,       /*!< \brief Constant heat flux wall markers. */
  *Marker_EngineInflow,					/*!< \brief Engine Inflow flow markers. */
  *Marker_EngineExhaust,					/*!< \brief Engine Exhaust flow markers. */
  *Marker_Clamped,						/*!< \brief Clamped markers. */
  *Marker_Displacement,					/*!< \brief Displacement markers. */
  *Marker_Load,					/*!< \brief Load markers. */
  *Marker_Damper,         /*!< \brief Damper markers. */
  *Marker_Load_Dir,					/*!< \brief Load markers defined in cartesian coordinates. */
  *Marker_Disp_Dir,         /*!< \brief Load markers defined in cartesian coordinates. */
  *Marker_Load_Sine,					/*!< \brief Sine-wave loaded markers defined in cartesian coordinates. */
  *Marker_FlowLoad,					/*!< \brief Flow Load markers. */
  *Marker_Neumann,					/*!< \brief Neumann flow markers. */
  *Marker_Internal,					/*!< \brief Neumann flow markers. */
  *Marker_All_TagBound;				/*!< \brief Global index for markers using grid information. */
  su2double *Dirichlet_Value;    /*!< \brief Specified Dirichlet value at the boundaries. */
  su2double *Exhaust_Temperature_Target;    /*!< \brief Specified total temperatures for nacelle boundaries. */
  su2double *Exhaust_Pressure_Target;    /*!< \brief Specified total pressures for nacelle boundaries. */
  su2double *Inlet_Ttotal;    /*!< \brief Specified total temperatures for inlet boundaries. */
  su2double *Riemann_Var1, *Riemann_Var2;    /*!< \brief Specified values for Riemann boundary. */
  su2double **Riemann_FlowDir;  /*!< \brief Specified flow direction vector (unit vector) for Riemann boundaries. */
  su2double *Giles_Var1, *Giles_Var2, *RelaxFactorAverage, *RelaxFactorFourier;    /*!< \brief Specified values for Giles BC. */
  su2double **Giles_FlowDir;  /*!< \brief Specified flow direction vector (unit vector) for Giles BC. */
  su2double *Inlet_Ptotal;    /*!< \brief Specified total pressures for inlet boundaries. */
  su2double **Inlet_FlowDir;  /*!< \brief Specified flow direction vector (unit vector) for inlet boundaries. */
  su2double *Inlet_Temperature;    /*!< \brief Specified temperatures for a supersonic inlet boundaries. */
  su2double *Inlet_Pressure;    /*!< \brief Specified static pressures for supersonic inlet boundaries. */
  su2double **Inlet_Velocity;  /*!< \brief Specified flow velocity vectors for supersonic inlet boundaries. */
  su2double *EngineInflow_Target;    /*!< \brief Specified fan face mach for nacelle boundaries. */
  su2double *Inflow_Mach;    /*!< \brief Specified fan face mach for nacelle boundaries. */
  su2double *Inflow_Pressure;    /*!< \brief Specified fan face mach for nacelle boundaries. */
  su2double *Inflow_MassFlow;    /*!< \brief Specified fan face mach for nacelle boundaries. */
  su2double *Inflow_ReverseMassFlow;    /*!< \brief Specified fan face mach for nacelle boundaries. */
  su2double *Inflow_TotalPressure;    /*!< \brief Specified fan face mach for nacelle boundaries. */
  su2double *Inflow_Temperature;    /*!< \brief Specified fan face mach for nacelle boundaries. */
  su2double *Inflow_TotalTemperature;    /*!< \brief Specified fan face mach for nacelle boundaries. */
  su2double *Inflow_RamDrag;    /*!< \brief Specified fan face mach for nacelle boundaries. */
  su2double *Inflow_Force;    /*!< \brief Specified fan face mach for nacelle boundaries. */
  su2double *Inflow_Power;    /*!< \brief Specified fan face mach for nacelle boundaries. */
  su2double *Exhaust_Pressure;    /*!< \brief Specified fan face mach for nacelle boundaries. */
  su2double *Exhaust_Temperature;    /*!< \brief Specified fan face mach for nacelle boundaries. */
  su2double *Exhaust_MassFlow;    /*!< \brief Specified fan face mach for nacelle boundaries. */
  su2double *Exhaust_TotalPressure;    /*!< \brief Specified fan face mach for nacelle boundaries. */
  su2double *Exhaust_TotalTemperature;    /*!< \brief Specified fan face mach for nacelle boundaries. */
  su2double *Exhaust_GrossThrust;    /*!< \brief Specified fan face mach for nacelle boundaries. */
  su2double *Exhaust_Force;    /*!< \brief Specified fan face mach for nacelle boundaries. */
  su2double *Exhaust_Power;    /*!< \brief Specified fan face mach for nacelle boundaries. */
  su2double *Engine_Power;    /*!< \brief Specified fan face mach for nacelle boundaries. */
  su2double *Engine_Mach;    /*!< \brief Specified fan face mach for nacelle boundaries. */
  su2double *Engine_Force;    /*!< \brief Specified fan face mach for nacelle boundaries. */
  su2double *Engine_NetThrust;    /*!< \brief Specified fan face mach for nacelle boundaries. */
  su2double *Engine_GrossThrust;    /*!< \brief Specified fan face mach for nacelle boundaries. */
  su2double *Engine_Area;    /*!< \brief Specified fan face mach for nacelle boundaries. */
  su2double *Outlet_Pressure;    /*!< \brief Specified back pressures (static) for outlet boundaries. */
  su2double *Isothermal_Temperature; /*!< \brief Specified isothermal wall temperatures (static). */
  su2double *Heat_Flux;  /*!< \brief Specified wall heat fluxes. */
  su2double *Displ_Value;    /*!< \brief Specified displacement for displacement boundaries. */
  su2double *Load_Value;    /*!< \brief Specified force for load boundaries. */
  su2double *Damper_Constant;    /*!< \brief Specified constant for damper boundaries. */
  su2double *Load_Dir_Value;    /*!< \brief Specified force for load boundaries defined in cartesian coordinates. */
  su2double *Load_Dir_Multiplier;    /*!< \brief Specified multiplier for load boundaries defined in cartesian coordinates. */
  su2double *Disp_Dir_Value;    /*!< \brief Specified force for load boundaries defined in cartesian coordinates. */
   su2double *Disp_Dir_Multiplier;    /*!< \brief Specified multiplier for load boundaries defined in cartesian coordinates. */
  su2double **Load_Dir;  /*!< \brief Specified flow direction vector (unit vector) for inlet boundaries. */
  su2double **Disp_Dir;  /*!< \brief Specified structural displacement direction (unit vector). */
  su2double *Load_Sine_Amplitude;    /*!< \brief Specified amplitude for a sine-wave load. */
  su2double *Load_Sine_Frequency;    /*!< \brief Specified multiplier for load boundaries defined in cartesian coordinates. */
  su2double **Load_Sine_Dir;  /*!< \brief Specified flow direction vector (unit vector) for inlet boundaries. */
  su2double *FlowLoad_Value;    /*!< \brief Specified force for flow load boundaries. */
  su2double *ActDiskInlet_MassFlow;    /*!< \brief Specified fan face mach for nacelle boundaries. */
  su2double *ActDiskInlet_Temperature;    /*!< \brief Specified fan face mach for nacelle boundaries. */
  su2double *ActDiskInlet_TotalTemperature;    /*!< \brief Specified fan face mach for nacelle boundaries. */
  su2double *ActDiskInlet_Pressure;    /*!< \brief Specified fan face mach for nacelle boundaries. */
  su2double *ActDiskInlet_TotalPressure;    /*!< \brief Specified fan face mach for nacelle boundaries. */
  su2double *ActDiskInlet_RamDrag;    /*!< \brief Specified fan face mach for nacelle boundaries. */
  su2double *ActDiskInlet_Force;    /*!< \brief Specified fan face mach for nacelle boundaries. */
  su2double *ActDiskInlet_Power;    /*!< \brief Specified fan face mach for nacelle boundaries. */
  su2double *ActDiskOutlet_MassFlow;    /*!< \brief Specified fan face mach for nacelle boundaries. */
  su2double *ActDiskOutlet_Temperature;    /*!< \brief Specified fan face mach for nacelle boundaries. */
  su2double *ActDiskOutlet_TotalTemperature;    /*!< \brief Specified fan face mach for nacelle boundaries. */
  su2double *ActDiskOutlet_Pressure;    /*!< \brief Specified fan face mach for nacelle boundaries. */
  su2double *ActDiskOutlet_TotalPressure;    /*!< \brief Specified fan face mach for nacelle boundaries. */
  su2double *ActDiskOutlet_GrossThrust;    /*!< \brief Specified fan face mach for nacelle boundaries. */
  su2double *ActDiskOutlet_Force;    /*!< \brief Specified fan face mach for nacelle boundaries. */
  su2double *ActDiskOutlet_Power;    /*!< \brief Specified fan face mach for nacelle boundaries. */
  su2double **ActDisk_PressJump, **ActDisk_TempJump,  **ActDisk_Omega;
  su2double *ActDisk_DeltaPress;    /*!< \brief Specified fan face mach for nacelle boundaries. */
  su2double *ActDisk_DeltaTemp;    /*!< \brief Specified fan face mach for nacelle boundaries. */
  su2double *ActDisk_TotalPressRatio;    /*!< \brief Specified fan face mach for nacelle boundaries. */
  su2double *ActDisk_TotalTempRatio;    /*!< \brief Specified fan face mach for nacelle boundaries. */
  su2double *ActDisk_StaticPressRatio;    /*!< \brief Specified fan face mach for nacelle boundaries. */
  su2double *ActDisk_StaticTempRatio;    /*!< \brief Specified fan face mach for nacelle boundaries. */
  su2double *ActDisk_Power;    /*!< \brief Specified fan face mach for nacelle boundaries. */
  su2double *ActDisk_MassFlow;    /*!< \brief Specified fan face mach for nacelle boundaries. */
  su2double *ActDisk_Mach;    /*!< \brief Specified fan face mach for nacelle boundaries. */
  su2double *ActDisk_Force;    /*!< \brief Specified fan face mach for nacelle boundaries. */
  su2double *Outlet_MassFlow;    /*!< \brief Mass flow for outlet boundaries. */
  su2double *Outlet_Density;    /*!< \brief Avg. density for outlet boundaries. */
  su2double *Outlet_Area;    /*!< \brief Area for outlet boundaries. */
  su2double *Surface_MassFlow;    /*!< \brief Massflow at the boundaries. */
  su2double *Surface_Mach;    /*!< \brief Mach number at the boundaries. */
  su2double *Surface_Temperature;    /*!< \brief Temperature at the boundaries. */
  su2double *Surface_Pressure;    /*!< \brief Pressure at the boundaries. */
  su2double *Surface_Density;    /*!< \brief Density at the boundaries. */
  su2double *Surface_Enthalpy;    /*!< \brief Enthalpy at the boundaries. */
  su2double *Surface_NormalVelocity;    /*!< \brief Normal velocity at the boundaries. */
  su2double *Surface_Uniformity;  /*!< \brief Integral measure of the streamwise uniformity (absolute) at the boundaries (non-dim). */
  su2double *Surface_SecondaryStrength;     /*!< \brief Integral measure of the strength of secondary flows (absolute) at the boundaries (non-dim). */
  su2double *Surface_SecondOverUniform;   /*!< \brief Integral measure of the strength of secondary flows (relative to streamwise) at the boundaries (non-dim). */
  su2double *Surface_MomentumDistortion;    /*!< \brief Integral measure of the streamwise uniformity (relative to plug flow) at the boundaries (non-dim). */
  su2double *Surface_TotalTemperature;   /*!< \brief Total temperature at the boundaries. */
  su2double *Surface_TotalPressure;    /*!< \brief Total pressure at the boundaries. */
  su2double *Surface_PressureDrop;    /*!< \brief Pressure drop between boundaries. */
  su2double *Surface_DC60;    /*!< \brief Specified fan face mach for nacelle boundaries. */
  su2double *Surface_IDC;    /*!< \brief Specified fan face mach for nacelle boundaries. */
  su2double *Surface_IDC_Mach;    /*!< \brief Specified fan face mach for nacelle boundaries. */
  su2double *Surface_IDR;    /*!< \brief Specified fan face mach for nacelle boundaries. */
  su2double *ActDisk_NetThrust;    /*!< \brief Specified fan face mach for nacelle boundaries. */
  su2double *ActDisk_BCThrust;    /*!< \brief Specified fan face mach for nacelle boundaries. */
  su2double *ActDisk_BCThrust_Old;    /*!< \brief Specified fan face mach for nacelle boundaries. */
  su2double *ActDisk_GrossThrust;    /*!< \brief Specified fan face mach for nacelle boundaries. */
  su2double *ActDisk_Area;    /*!< \brief Specified fan face mach for nacelle boundaries. */
  su2double *ActDisk_ReverseMassFlow;    /*!< \brief Specified fan face mach for nacelle boundaries. */
  su2double **Periodic_RotCenter;  /*!< \brief Rotational center for each periodic boundary. */
  su2double **Periodic_RotAngles;      /*!< \brief Rotation angles for each periodic boundary. */
  su2double **Periodic_Translation;      /*!< \brief Translation vector for each periodic boundary. */
  unsigned short nPeriodic_Index;     /*!< \brief Number of SEND_RECEIVE periodic transformations. */
  su2double **Periodic_Center;         /*!< \brief Rotational center for each SEND_RECEIVE boundary. */
  su2double **Periodic_Rotation;      /*!< \brief Rotation angles for each SEND_RECEIVE boundary. */
  su2double **Periodic_Translate;      /*!< \brief Translation vector for each SEND_RECEIVE boundary. */
  string *Marker_CfgFile_TagBound;			/*!< \brief Global index for markers using config file. */
  unsigned short *Marker_All_KindBC,			/*!< \brief Global index for boundaries using grid information. */
  *Marker_CfgFile_KindBC;		/*!< \brief Global index for boundaries using config file. */
  short *Marker_All_SendRecv;		/*!< \brief Information about if the boundary is sended (+), received (-). */
  short *Marker_All_PerBound;	/*!< \brief Global index for periodic bc using the grid information. */
  unsigned long nExtIter;			/*!< \brief Number of external iterations. */
  unsigned long ExtIter;			/*!< \brief Current external iteration number. */
  unsigned long ExtIter_OffSet;			/*!< \brief External iteration number offset. */
  unsigned long IntIter;			/*!< \brief Current internal iteration number. */
  unsigned long OuterIter;			/*!< \brief Current Outer Iteration for multizone problems. */
  unsigned long InnerIter;			/*!< \brief Current Outer Iteration for multizone problems. */
  unsigned long TimeIter;			/*!< \brief Current Outer Iteration for multizone problems. */
  unsigned long Unst_nIntIter;			/*!< \brief Number of internal iterations (Dual time Method). */
  unsigned long Dyn_nIntIter;			/*!< \brief Number of internal iterations (Newton-Raphson Method for nonlinear structural analysis). */
  long Unst_RestartIter;			/*!< \brief Iteration number to restart an unsteady simulation (Dual time Method). */
  long Unst_AdjointIter;			/*!< \brief Iteration number to begin the reverse time integration in the direct solver for the unsteady adjoint. */
  long Iter_Avg_Objective;			/*!< \brief Iteration the number of time steps to be averaged, counting from the back */
  long Dyn_RestartIter;                         /*!< \brief Iteration number to restart a dynamic structural analysis. */
  su2double PhysicalTime;                       /*!< \brief Physical time at the current iteration in the solver for unsteady problems. */
  unsigned short nLevels_TimeAccurateLTS;       /*!< \brief Number of time levels for time accurate local time stepping. */
  unsigned short nTimeDOFsADER_DG;              /*!< \brief Number of time DOFs used in the predictor step of ADER-DG. */
  su2double *TimeDOFsADER_DG;                   /*!< \brief The location of the ADER-DG time DOFs on the interval [-1,1]. */
  unsigned short nTimeIntegrationADER_DG;       /*!< \brief Number of time integration points ADER-DG. */
  su2double *TimeIntegrationADER_DG;            /*!< \brief The location of the ADER-DG time integration points on the interval [-1,1]. */
  su2double *WeightsIntegrationADER_DG;         /*!< \brief The weights of the ADER-DG time integration points on the interval [-1,1]. */
  unsigned short nRKStep;			/*!< \brief Number of steps of the explicit Runge-Kutta method. */
  su2double *RK_Alpha_Step;			/*!< \brief Runge-Kutta beta coefficients. */
  unsigned short nMGLevels;		/*!< \brief Number of multigrid levels (coarse levels). */
  unsigned short nCFL;			/*!< \brief Number of CFL, one for each multigrid level. */
  su2double
  CFLRedCoeff_Turb,		/*!< \brief CFL reduction coefficient on the LevelSet problem. */
  CFLRedCoeff_AdjFlow,	/*!< \brief CFL reduction coefficient for the adjoint problem. */
  CFLRedCoeff_AdjTurb,	/*!< \brief CFL reduction coefficient for the adjoint problem. */
  CFLFineGrid,		/*!< \brief CFL of the finest grid. */
  Max_DeltaTime,  		/*!< \brief Max delta time. */
  Unst_CFL;		/*!< \brief Unsteady CFL number. */
  bool ReorientElements;		/*!< \brief Flag for enabling element reorientation. */

  bool SmoothGradient; /*!< \brief Flag for enabling gradient smoothing. */
  su2double SmoothingParam; /*!< \brief Parameter for the Laplace part in gradient smoothing. */
  bool SepDim; /*!< \brief Flag for enabling separated calculation for every dimension. */
  bool SecOrdQuad; /*!< \brief Flag for using second order quadrature rules in numerical integration. */
  bool Project2Surface; /*!< \brief Flag for calculating the projection onto the surface mesh from the SetVolume_Deformation routines stiffness matrix. */
  bool DebugMode; /*!< \brief temporary flag for some debuging stuff

  bool AddIndNeighbor;			/*!< \brief Include indirect neighbor in the agglomeration process. */
  unsigned short nDV,		/*!< \brief Number of design variables. */
  nObj, nObjW;              /*! \brief Number of objective functions. */
  unsigned short* nDV_Value;		/*!< \brief Number of values for each design variable (might be different than 1 if we allow arbitrary movement). */
  unsigned short nFFDBox;		/*!< \brief Number of ffd boxes. */
  unsigned short nTurboMachineryKind; 	/*!< \brief Number turbomachinery types specified. */
  unsigned short nParamDV;		/*!< \brief Number of parameters of the design variable. */
  string DV_Filename;      /*!< \brief Filename for providing surface positions from an external parameterization. */
  string DV_Unordered_Sens_Filename;      /*!< \brief Filename of volume sensitivities in an unordered ASCII format. */
  string DV_Sens_Filename;      /*!< \brief Filename of surface sensitivities written to an unordered ASCII format. */
  unsigned short Sensitivity_FileFormat; /*!< \brief Format of the input volume sensitivity files (SU2_DOT). */
  su2double **ParamDV;				/*!< \brief Parameters of the design variable. */
  su2double **CoordFFDBox;				/*!< \brief Coordinates of the FFD boxes. */
  unsigned short **DegreeFFDBox;	/*!< \brief Degree of the FFD boxes. */
  string *FFDTag;				/*!< \brief Parameters of the design variable. */
  string *TagFFDBox;				/*!< \brief Tag of the FFD box. */
  unsigned short GeometryMode;			/*!< \brief Gemoetry mode (analysis or gradient computation). */
  unsigned short MGCycle;			/*!< \brief Kind of multigrid cycle. */
  unsigned short FinestMesh;		/*!< \brief Finest mesh for the full multigrid approach. */
  unsigned short nFFD_Fix_IDir, nFFD_Fix_JDir, nFFD_Fix_KDir;                 /*!< \brief Number of planes fixed in the FFD. */
  unsigned short nMG_PreSmooth,                 /*!< \brief Number of MG pre-smooth parameters found in config file. */
  nMG_PostSmooth,                             /*!< \brief Number of MG post-smooth parameters found in config file. */
  nMG_CorrecSmooth;                           /*!< \brief Number of MG correct-smooth parameters found in config file. */
  short *FFD_Fix_IDir, *FFD_Fix_JDir, *FFD_Fix_KDir;	/*!< \brief Exact sections. */
  unsigned short *MG_PreSmooth,	/*!< \brief Multigrid Pre smoothing. */
  *MG_PostSmooth,					/*!< \brief Multigrid Post smoothing. */
  *MG_CorrecSmooth;					/*!< \brief Multigrid Jacobi implicit smoothing of the correction. */
  su2double *LocationStations;   /*!< \brief Airfoil sections in wing slicing subroutine. */
  su2double *NacelleLocation;   /*!< \brief Definition of the nacelle location. */
  unsigned short Kind_Solver,	/*!< \brief Kind of solver Euler, NS, Continuous adjoint, etc.  */
  Kind_MZSolver,         /*!< \brief Kind of multizone solver.  */
  Kind_FluidModel,			/*!< \brief Kind of the Fluid Model: Ideal or Van der Walls, ... . */
  Kind_ViscosityModel,			/*!< \brief Kind of the Viscosity Model*/
  Kind_ConductivityModel,			/*!< \brief Kind of the Thermal Conductivity Model*/
  Kind_ConductivityModel_Turb,      /*!< \brief Kind of the Turbulent Thermal Conductivity Model*/
  Kind_FreeStreamOption,			/*!< \brief Kind of free stream option to choose if initializing with density or temperature  */
  Kind_InitOption,			/*!< \brief Kind of Init option to choose if initializing with Reynolds number or with thermodynamic conditions   */
  Kind_GasModel,				/*!< \brief Kind of the Gas Model. */
  Kind_DensityModel,				/*!< \brief Kind of the density model for incompressible flows. */
  Kind_GridMovement,    /*!< \brief Kind of the static mesh movement. */
  *Kind_SurfaceMovement,    /*!< \brief Kind of the static mesh movement. */
  nKind_SurfaceMovement,    /*!< \brief Kind of the dynamic mesh movement. */  
  Kind_Gradient_Method,		/*!< \brief Numerical method for computation of spatial gradients. */
  Kind_Deform_Linear_Solver, /*!< Numerical method to deform the grid */
  Kind_Deform_Linear_Solver_Prec,		/*!< \brief Preconditioner of the linear solver. */
  Kind_Grad_Linear_Solver, /*!< Numerical method to smoothen the gradient */
  Kind_Grad_Linear_Solver_Prec,		/*!< \brief Preconditioner of the linear solver. */
  Kind_Linear_Solver,		/*!< \brief Numerical solver for the implicit scheme. */
  Kind_Linear_Solver_FSI_Struc,	 /*!< \brief Numerical solver for the structural part in FSI problems. */
  Kind_Linear_Solver_Prec,		/*!< \brief Preconditioner of the linear solver. */
  Kind_Linear_Solver_Prec_FSI_Struc,		/*!< \brief Preconditioner of the linear solver for the structural part in FSI problems. */
  Kind_AdjTurb_Linear_Solver,		/*!< \brief Numerical solver for the turbulent adjoint implicit scheme. */
  Kind_AdjTurb_Linear_Prec,		/*!< \brief Preconditioner of the turbulent adjoint linear solver. */
  Kind_DiscAdj_Linear_Solver, /*!< \brief Linear solver for the discrete adjoint system. */
  Kind_DiscAdj_Linear_Prec,  /*!< \brief Preconditioner of the discrete adjoint linear solver. */
  Kind_DiscAdj_Linear_Solver_FSI_Struc, /*!< \brief Linear solver for the discrete adjoint system in the structural side of FSI problems. */
  Kind_DiscAdj_Linear_Prec_FSI_Struc,   /*!< \brief Preconditioner of the discrete adjoint linear solver in the structural side of FSI problems. */
  Kind_SlopeLimit,				/*!< \brief Global slope limiter. */
  Kind_SlopeLimit_Flow,		/*!< \brief Slope limiter for flow equations.*/
  Kind_SlopeLimit_Turb,		/*!< \brief Slope limiter for the turbulence equation.*/
  Kind_SlopeLimit_AdjTurb,	/*!< \brief Slope limiter for the adjoint turbulent equation.*/
  Kind_SlopeLimit_AdjFlow,	/*!< \brief Slope limiter for the adjoint equation.*/
  Kind_TimeNumScheme,			/*!< \brief Global explicit or implicit time integration. */
  Kind_TimeIntScheme_Flow,	/*!< \brief Time integration for the flow equations. */
  Kind_TimeIntScheme_FEM_Flow,  /*!< \brief Time integration for the flow equations. */
  Kind_ADER_Predictor,          /*!< \brief Predictor step of the ADER-DG time integration scheme. */
  Kind_TimeIntScheme_AdjFlow,		/*!< \brief Time integration for the adjoint flow equations. */
  Kind_TimeIntScheme_Turb,	/*!< \brief Time integration for the turbulence model. */
  Kind_TimeIntScheme_AdjTurb,	/*!< \brief Time integration for the adjoint turbulence model. */
  Kind_TimeIntScheme_Heat,	/*!< \brief Time integration for the wave equations. */
  Kind_TimeStep_Heat, /*!< \brief Time stepping method for the (fvm) heat equation. */
  Kind_TimeIntScheme_FEA,	/*!< \brief Time integration for the FEA equations. */
  Kind_SpaceIteScheme_FEA,	/*!< \brief Iterative scheme for nonlinear structural analysis. */
  Kind_ConvNumScheme,			/*!< \brief Global definition of the convective term. */
  Kind_ConvNumScheme_Flow,	/*!< \brief Centered or upwind scheme for the flow equations. */
  Kind_ConvNumScheme_FEM_Flow,  /*!< \brief Finite element scheme for the flow equations. */
  Kind_ConvNumScheme_Heat,	/*!< \brief Centered or upwind scheme for the flow equations. */
  Kind_ConvNumScheme_AdjFlow,		/*!< \brief Centered or upwind scheme for the adjoint flow equations. */
  Kind_ConvNumScheme_Turb,	/*!< \brief Centered or upwind scheme for the turbulence model. */
  Kind_ConvNumScheme_AdjTurb,	/*!< \brief Centered or upwind scheme for the adjoint turbulence model. */
  Kind_ConvNumScheme_Template,	/*!< \brief Centered or upwind scheme for the level set equation. */
  Kind_Centered,				/*!< \brief Centered scheme. */
  Kind_Centered_Flow,			/*!< \brief Centered scheme for the flow equations. */
  Kind_Centered_AdjFlow,			/*!< \brief Centered scheme for the adjoint flow equations. */
  Kind_Centered_Turb,			/*!< \brief Centered scheme for the turbulence model. */
  Kind_Centered_AdjTurb,		/*!< \brief Centered scheme for the adjoint turbulence model. */
  Kind_Centered_Template,		/*!< \brief Centered scheme for the template model. */
  Kind_Upwind,				/*!< \brief Upwind scheme. */
  Kind_Upwind_Flow,			/*!< \brief Upwind scheme for the flow equations. */
  Kind_Upwind_AdjFlow,			/*!< \brief Upwind scheme for the adjoint flow equations. */
  Kind_Upwind_Turb,			/*!< \brief Upwind scheme for the turbulence model. */
  Kind_Upwind_AdjTurb,		/*!< \brief Upwind scheme for the adjoint turbulence model. */
  Kind_Upwind_Template,			/*!< \brief Upwind scheme for the template model. */
  Kind_FEM,                     /*!< \brief Finite element scheme for the flow equations. */
  Kind_FEM_Flow,                        /*!< \brief Finite element scheme for the flow equations. */
  Kind_FEM_DG_Shock,      /*!< \brief Shock capturing method for the FEM DG solver. */
  Kind_Matrix_Coloring,   /*!< \brief Type of matrix coloring for sparse Jacobian computation. */
  Kind_Solver_Fluid_FSI,		/*!< \brief Kind of solver for the fluid in FSI applications. */
  Kind_Solver_Struc_FSI,		/*!< \brief Kind of solver for the structure in FSI applications. */
  Kind_BGS_RelaxMethod;				/*!< \brief Kind of relaxation method for Block Gauss Seidel method in FSI problems. */
  bool Energy_Equation;         /*!< \brief Solve the energy equation for incompressible flows. */
  bool MUSCL,		/*!< \brief MUSCL scheme .*/
  MUSCL_Flow,		/*!< \brief MUSCL scheme for the flow equations.*/
  MUSCL_Turb,	 /*!< \brief MUSCL scheme for the turbulence equations.*/
  MUSCL_Heat,	 /*!< \brief MUSCL scheme for the (fvm) heat equation.*/
  MUSCL_AdjFlow,		/*!< \brief MUSCL scheme for the adj flow equations.*/
  MUSCL_AdjTurb, 	/*!< \brief MUSCL scheme for the adj turbulence equations.*/
  Use_Accurate_Jacobians;   /*!< \brief Use numerically computed Jacobians for AUSM+up(2) and SLAU(2). */
  bool EulerPersson;        /*!< \brief Boolean to determine whether this is an Euler simulation with Persson shock capturing. */
  bool FSI_Problem,			/*!< \brief Boolean to determine whether the simulation is FSI or not. */
  Multizone_Problem;      /*!< \brief Boolean to determine whether we are solving a multizone problem. */
  unsigned short nID_DV;  /*!< \brief ID for the region of FEM when computed using direct differentiation. */
  bool AD_Mode;         /*!< \brief Algorithmic Differentiation support. */
  bool AD_Preaccumulation;   /*!< \brief Enable or disable preaccumulation in the AD mode. */
  unsigned short Kind_Material_Compress,	/*!< \brief Determines if the material is compressible or incompressible (structural analysis). */
  Kind_Material,			/*!< \brief Determines the material model to be used (structural analysis). */
  Kind_Struct_Solver,		/*!< \brief Determines the geometric condition (small or large deformations) for structural analysis. */
  Kind_DV_FEA;				/*!< \brief Kind of Design Variable for FEA problems.*/
  unsigned short Kind_Turb_Model;			/*!< \brief Turbulent model definition. */
  unsigned short Kind_SGS_Model;                        /*!< \brief LES SGS model definition. */
  unsigned short Kind_Trans_Model,			/*!< \brief Transition model definition. */
  Kind_ActDisk, Kind_Engine_Inflow, Kind_Inlet, *Kind_Inc_Inlet, *Kind_Inc_Outlet, *Kind_Data_Riemann, *Kind_Data_Giles;           /*!< \brief Kind of inlet boundary treatment. */
  unsigned short nInc_Inlet;  /*!< \brief Number of inlet boundary treatment types listed. */
  unsigned short nInc_Outlet;  /*!< \brief Number of inlet boundary treatment types listed. */
  su2double Inc_Inlet_Damping;  /*!< \brief Damping factor applied to the iterative updates to the velocity at a pressure inlet in incompressible flow. */
  su2double Inc_Outlet_Damping; /*!< \brief Damping factor applied to the iterative updates to the pressure at a mass flow outlet in incompressible flow. */
  bool Inc_Inlet_UseNormal;    /*!< \brief Flag for whether to use the local normal as the flow direction for an incompressible pressure inlet. */
  su2double Linear_Solver_Error;		/*!< \brief Min error of the linear solver for the implicit formulation. */
  su2double Deform_Linear_Solver_Error;    /*!< \brief Min error of the linear solver for the implicit formulation. */
  su2double Grad_Linear_Solver_Error;    /*!< \brief Min error of the linear solver for the implicit formulation. */
  su2double Linear_Solver_Error_FSI_Struc;		/*!< \brief Min error of the linear solver for the implicit formulation in the structural side for FSI problems . */
  su2double Linear_Solver_Error_Heat;        /*!< \brief Min error of the linear solver for the implicit formulation in the fvm heat solver . */
  su2double Linear_Solver_Smoother_Relaxation;  /*!< \brief Relaxation factor for iterative linear smoothers. */
  unsigned long Linear_Solver_Iter;		/*!< \brief Max iterations of the linear solver for the implicit formulation. */
  unsigned long Deform_Linear_Solver_Iter;   /*!< \brief Max iterations of the linear solver for the implicit formulation. */
  unsigned long Grad_Linear_Solver_Iter;   /*!< \brief Max iterations of the linear solver for the implicit formulation. */
  unsigned long Linear_Solver_Iter_FSI_Struc;		/*!< \brief Max iterations of the linear solver for FSI applications and structural solver. */
  unsigned long Linear_Solver_Iter_Heat;       /*!< \brief Max iterations of the linear solver for the implicit formulation in the fvm heat solver. */
  unsigned long Linear_Solver_Restart_Frequency;   /*!< \brief Restart frequency of the linear solver for the implicit formulation. */
  unsigned short Linear_Solver_ILU_n;		/*!< \brief ILU fill=in level. */
  su2double SemiSpan;		/*!< \brief Wing Semi span. */
  su2double Roe_Kappa;		/*!< \brief Relaxation of the Roe scheme. */
  su2double Relaxation_Factor_Flow;		/*!< \brief Relaxation coefficient of the linear solver mean flow. */
  su2double Relaxation_Factor_Turb;		/*!< \brief Relaxation coefficient of the linear solver turbulence. */
  su2double Relaxation_Factor_AdjFlow;		/*!< \brief Relaxation coefficient of the linear solver adjoint mean flow. */
  su2double Relaxation_Factor_CHT;  /*!< \brief Relaxation coefficient for the update of conjugate heat variables. */
  su2double AdjTurb_Linear_Error;		/*!< \brief Min error of the turbulent adjoint linear solver for the implicit formulation. */
  su2double EntropyFix_Coeff;              /*!< \brief Entropy fix coefficient. */
  unsigned short AdjTurb_Linear_Iter;		/*!< \brief Min error of the turbulent adjoint linear solver for the implicit formulation. */
  su2double *Stations_Bounds;                  /*!< \brief Airfoil section limit. */
  unsigned short nLocationStations,      /*!< \brief Number of section cuts to make when outputting mesh and cp . */
  nWingStations;               /*!< \brief Number of section cuts to make when calculating internal volume. */
  su2double* Kappa_Flow,           /*!< \brief Numerical dissipation coefficients for the flow equations. */
  *Kappa_AdjFlow,                  /*!< \brief Numerical dissipation coefficients for the adjoint flow equations. */
  *Kappa_Heat;                    /*!< \brief Numerical dissipation coefficients for the (fvm) heat equation. */  
  su2double* FFD_Axis;       /*!< \brief Numerical dissipation coefficients for the adjoint equations. */
  su2double Kappa_1st_AdjFlow,	/*!< \brief JST 1st order dissipation coefficient for adjoint flow equations (coarse multigrid levels). */
  Kappa_2nd_AdjFlow,			/*!< \brief JST 2nd order dissipation coefficient for adjoint flow equations. */
  Kappa_4th_AdjFlow,			/*!< \brief JST 4th order dissipation coefficient for adjoint flow equations. */
  Kappa_1st_Flow,			/*!< \brief JST 1st order dissipation coefficient for flow equations (coarse multigrid levels). */
  Kappa_2nd_Flow,			/*!< \brief JST 2nd order dissipation coefficient for flow equations. */
  Kappa_4th_Flow,			/*!< \brief JST 4th order dissipation coefficient for flow equations. */
  Kappa_2nd_Heat,     /*!< \brief 2nd order dissipation coefficient for heat equation. */
  Kappa_4th_Heat,     /*!< \brief 4th order dissipation coefficient for heat equation. */
  Cent_Jac_Fix_Factor;/*!< \brief Multiply the dissipation contribution to the Jacobian of central schemes by this factor to make the global matrix more diagonal dominant. */
  su2double Geo_Waterline_Location; /*!< \brief Location of the waterline. */
  
  su2double Min_Beta_RoeTurkel,		/*!< \brief Minimum value of Beta for the Roe-Turkel low Mach preconditioner. */
  Max_Beta_RoeTurkel;		/*!< \brief Maximum value of Beta for the Roe-Turkel low Mach preconditioner. */
  unsigned long GridDef_Nonlinear_Iter; /*!< \brief Number of nonlinear increments for grid deformation. */
  unsigned short Deform_Stiffness_Type; /*!< \brief Type of element stiffness imposed for FEA mesh deformation. */
  bool Deform_Mesh;    /*!< \brief Determines whether the mesh will be deformed. */
  bool Deform_Output;  /*!< \brief Print the residuals during mesh deformation to the console. */
  su2double Deform_Tol_Factor; /*!< Factor to multiply smallest volume for deform tolerance (0.001 default) */
  su2double Deform_Coeff; /*!< Deform coeffienct */
  su2double Deform_Limit; /*!< Deform limit */
  unsigned short FFD_Continuity; /*!< Surface continuity at the intersection with the FFD */
  unsigned short FFD_CoordSystem; /*!< Define the coordinates system */
  su2double Deform_ElasticityMod, Deform_PoissonRatio; /*!< young's modulus and poisson ratio for volume deformation stiffness model */
  bool Visualize_Surface_Def;  /*!< \brief Flag to visualize the surface deformacion in SU2_DEF. */
  bool Visualize_Volume_Def; /*!< \brief Flag to visualize the volume deformation in SU2_DEF. */
  bool FFD_Symmetry_Plane;	/*!< \brief FFD symmetry plane. */
  su2double Mach;		/*!< \brief Mach number. */
  su2double Reynolds;	/*!< \brief Reynolds number. */
  su2double Froude;	/*!< \brief Froude number. */
  su2double Length_Reynolds;	/*!< \brief Reynolds length (dimensional). */
  su2double AoA,			/*!< \brief Angle of attack (just external flow). */
  iH, AoS, AoA_Offset, AoS_Offset, AoA_Sens;		/*!< \brief Angle of sideSlip (just external flow). */
  bool Fixed_CL_Mode;			/*!< \brief Activate fixed CL mode (external flow only). */
  bool Fixed_CM_Mode;			/*!< \brief Activate fixed CL mode (external flow only). */
  bool Eval_dOF_dCX;			/*!< \brief Activate fixed CL mode (external flow only). */
  bool Discard_InFiles; /*!< \brief Discard angle of attack in solution and geometry files. */
  su2double Target_CL;			/*!< \brief Specify a target CL instead of AoA (external flow only). */
  su2double Target_CM;			/*!< \brief Specify a target CL instead of AoA (external flow only). */
  su2double Total_CM;			/*!< \brief Specify a target CL instead of AoA (external flow only). */
  su2double Total_CD;			/*!< \brief Specify a target CL instead of AoA (external flow only). */
  su2double dCL_dAlpha;        /*!< \brief value of dCl/dAlpha. */
  su2double dCM_diH;        /*!< \brief value of dCM/dHi. */
  unsigned long Iter_Fixed_CM;			/*!< \brief Iterations to re-evaluate the angle of attack (external flow only). */
  unsigned long Iter_Fixed_NetThrust;			/*!< \brief Iterations to re-evaluate the angle of attack (external flow only). */
  unsigned long Iter_dCL_dAlpha;   /*!< \brief Number of iterations to evaluate dCL_dAlpha. */
  unsigned long Update_Alpha;			/*!< \brief Iterations to re-evaluate the angle of attack (external flow only). */
  unsigned long Update_iH;			/*!< \brief Iterations to re-evaluate the angle of attack (external flow only). */
  unsigned long Update_BCThrust;			/*!< \brief Iterations to re-evaluate the angle of attack (external flow only). */
  su2double dNetThrust_dBCThrust;        /*!< \brief value of dNetThrust/dBCThrust. */
  bool Update_BCThrust_Bool;			/*!< \brief Boolean flag for whether to update the AoA for fixed lift mode on a given iteration. */
  bool Update_AoA;			/*!< \brief Boolean flag for whether to update the AoA for fixed lift mode on a given iteration. */
  unsigned long Update_AoA_Iter_Limit; /*!< \brief Limit on number of iterations between AoA updates for fixed lift mode */
  bool Finite_Difference_Mode;
  bool Update_HTPIncidence;			/*!< \brief Boolean flag for whether to update the AoA for fixed lift mode on a given iteration. */
  su2double ChargeCoeff;		/*!< \brief Charge coefficient (just for poisson problems). */
  unsigned short Cauchy_Func_Flow,	/*!< \brief Function where to apply the convergence criteria in the flow problem. */
  Cauchy_Func_AdjFlow,				/*!< \brief Function where to apply the convergence criteria in the adjoint problem. */
  Cauchy_Elems;						/*!< \brief Number of elements to evaluate. */
  unsigned short Residual_Func_Flow;	/*!< \brief Equation to apply residual convergence to. */
  unsigned short Res_FEM_CRIT;  /*!< \brief Criteria to apply to the FEM convergence (absolute/relative). */
  unsigned long StartConv_Iter;	/*!< \brief Start convergence criteria at iteration. */
  su2double Cauchy_Eps;	/*!< \brief Epsilon used for the convergence. */
  unsigned long Wrt_Sol_Freq,	/*!< \brief Writing solution frequency. */
  Wrt_Sol_Freq_DualTime,	/*!< \brief Writing solution frequency for Dual Time. */
  Wrt_Con_Freq,				/*!< \brief Writing convergence history frequency. */
  Wrt_Con_Freq_DualTime;				/*!< \brief Writing convergence history frequency. */
  bool Wrt_Dynamic;  		/*!< \brief Write dynamic data adding header and prefix. */
  bool Restart,	/*!< \brief Restart solution (for direct, adjoint, and linearized problems).*/
  Wrt_Binary_Restart,	/*!< \brief Write binary SU2 native restart files.*/
  Read_Binary_Restart,	/*!< \brief Read binary SU2 native restart files.*/
  Restart_Flow;	/*!< \brief Restart flow solution for adjoint and linearized problems. */
  unsigned short nMarker_Monitoring,	/*!< \brief Number of markers to monitor. */
  nMarker_Designing,					/*!< \brief Number of markers for the objective function. */
  nMarker_GeoEval,					/*!< \brief Number of markers for the objective function. */
  nMarker_ZoneInterface, /*!< \brief Number of markers in the zone interface. */
  nMarker_Plotting,					/*!< \brief Number of markers to plot. */
  nMarker_Analyze,					/*!< \brief Number of markers to plot. */
  nMarker_Moving,               /*!< \brief Number of markers in motion (DEFORMING, MOVING_WALL, or FLUID_STRUCTURE). */
  nMarker_SobolevBC,    /*!< \brief Number of markers treaded in the gradient problem. */
  nMarker_PyCustom,               /*!< \brief Number of markers that are customizable in Python. */
  nMarker_DV,               /*!< \brief Number of markers affected by the design variables. */
  nMarker_WallFunctions;    /*!< \brief Number of markers for which wall functions must be applied. */
  string *Marker_Monitoring,     /*!< \brief Markers to monitor. */
  *Marker_Designing,         /*!< \brief Markers to plot. */
  *Marker_GeoEval,         /*!< \brief Markers to plot. */
  *Marker_Plotting,          /*!< \brief Markers to plot. */
  *Marker_Analyze,          /*!< \brief Markers to plot. */
  *Marker_ZoneInterface,          /*!< \brief Markers in the FSI interface. */
  *Marker_Moving,            /*!< \brief Markers in motion (DEFORMING, MOVING_WALL, or FLUID_STRUCTURE). */
  *Marker_SobolevBC,     /*!< \brief Markers in the gradient solver */
  *Marker_PyCustom,            /*!< \brief Markers that are customizable in Python. */
  *Marker_DV,            /*!< \brief Markers affected by the design variables. */
  *Marker_WallFunctions; /*!< \brief Markers for which wall functions must be applied. */
  unsigned short  nConfig_Files;          /*!< \brief Number of config files for multiphysics problems. */
  string *Config_Filenames;               /*!< \brief List of names for configuration files. */
  unsigned short  *Kind_WallFunctions;        /*!< \brief The kind of wall function to use for the corresponding markers. */
  unsigned short  **IntInfo_WallFunctions;    /*!< \brief Additional integer information for the wall function markers. */
  su2double       **DoubleInfo_WallFunctions; /*!< \brief Additional double information for the wall function markers. */
  unsigned short  *Marker_All_Monitoring,        /*!< \brief Global index for monitoring using the grid information. */
  *Marker_All_GeoEval,       /*!< \brief Global index for geometrical evaluation. */
  *Marker_All_Plotting,        /*!< \brief Global index for plotting using the grid information. */
  *Marker_All_Analyze,        /*!< \brief Global index for plotting using the grid information. */
  *Marker_All_ZoneInterface,        /*!< \brief Global index for FSI interface markers using the grid information. */
  *Marker_All_Turbomachinery,        /*!< \brief Global index for Turbomachinery markers using the grid information. */
  *Marker_All_TurbomachineryFlag,        /*!< \brief Global index for Turbomachinery markers flag using the grid information. */
  *Marker_All_MixingPlaneInterface,        /*!< \brief Global index for MixingPlane interface markers using the grid information. */    
  *Marker_All_DV,          /*!< \brief Global index for design variable markers using the grid information. */
  *Marker_All_Moving,          /*!< \brief Global index for moving surfaces using the grid information. */
<<<<<<< HEAD
  *Marker_All_SobolevBC,          /*!< \brief Global index for boundary condition applied to gradient smoothing. */
  *Marker_All_Interface,       /*!< \brief Global index for interface surfaces using the grid information. */
=======
  *Marker_All_Deform_Mesh,     /*!< \brief Global index for deformable markers at the boundary. */
  *Marker_All_Fluid_Load,       /*!< \brief Global index for markers in which the flow load is computed/employed. */
>>>>>>> f9868cc9
  *Marker_All_PyCustom,                 /*!< \brief Global index for Python customizable surfaces using the grid information. */
  *Marker_All_Designing,         /*!< \brief Global index for moving using the grid information. */
  *Marker_CfgFile_Monitoring,     /*!< \brief Global index for monitoring using the config information. */
  *Marker_CfgFile_Designing,      /*!< \brief Global index for monitoring using the config information. */
  *Marker_CfgFile_GeoEval,      /*!< \brief Global index for monitoring using the config information. */
  *Marker_CfgFile_Plotting,     /*!< \brief Global index for plotting using the config information. */
  *Marker_CfgFile_Analyze,     /*!< \brief Global index for plotting using the config information. */
  *Marker_CfgFile_ZoneInterface,     /*!< \brief Global index for FSI interface using the config information. */
  *Marker_CfgFile_Turbomachinery,     /*!< \brief Global index for Turbomachinery  using the config information. */
  *Marker_CfgFile_TurbomachineryFlag,     /*!< \brief Global index for Turbomachinery flag using the config information. */
  *Marker_CfgFile_MixingPlaneInterface,     /*!< \brief Global index for MixingPlane interface using the config information. */
  *Marker_CfgFile_Moving,       /*!< \brief Global index for moving surfaces using the config information. */
<<<<<<< HEAD
  *Marker_CfgFile_SobolevBC,          /*!< \brief Global index for boundary condition applied to gradient smoothing using the config information. */
  *Marker_CfgFile_Interface,       /*!< \brief Global index for interface surfaces using the config information. */
=======
  *Marker_CfgFile_Deform_Mesh,     /*!< \brief Global index for deformable markers at the boundary. */
  *Marker_CfgFile_Fluid_Load,       /*!< \brief Global index for markers in which the flow load is computed/employed. */
>>>>>>> f9868cc9
  *Marker_CfgFile_PyCustom,        /*!< \brief Global index for Python customizable surfaces using the config information. */
  *Marker_CfgFile_DV,       /*!< \brief Global index for design variable markers using the config information. */
  *Marker_CfgFile_PerBound;     /*!< \brief Global index for periodic boundaries using the config information. */
  string *PlaneTag;      /*!< \brief Global index for the plane adaptation (upper, lower). */
  su2double DualVol_Power;			/*!< \brief Power for the dual volume in the grid adaptation sensor. */
  su2double *nBlades;						/*!< \brief number of blades for turbomachinery computation. */
  unsigned short Analytical_Surface;	/*!< \brief Information about the analytical definition of the surface for grid adaptation. */
  unsigned short Geo_Description;	/*!< \brief Description of the geometry. */
  unsigned short Mesh_FileFormat;	/*!< \brief Mesh input format. */
  unsigned short Tab_FileFormat;	/*!< \brief Format of the output files. */
  unsigned short ActDisk_Jump;	/*!< \brief Format of the output files. */
  bool CFL_Adapt;      /*!< \brief Adaptive CFL number. */
  bool HB_Precondition;    /*< \brief Flag to turn on harmonic balance source term preconditioning */
  su2double RefArea,		/*!< \brief Reference area for coefficient computation. */
  RefElemLength,				/*!< \brief Reference element length for computing the slope limiting epsilon. */
  RefSharpEdges,				/*!< \brief Reference coefficient for detecting sharp edges. */
  RefLength,			/*!< \brief Reference length for moment computation. */
  *RefOriginMoment,           /*!< \brief Origin for moment computation. */
  *RefOriginMoment_X,      /*!< \brief X Origin for moment computation. */
  *RefOriginMoment_Y,      /*!< \brief Y Origin for moment computation. */
  *RefOriginMoment_Z,      /*!< \brief Z Origin for moment computation. */
  *CFL_AdaptParam,      /*!< \brief Information about the CFL ramp. */
  *RelaxFactor_Giles,      /*!< \brief Information about the under relaxation factor for Giles BC. */
  *CFL,
  *HTP_Axis,      /*!< \brief Location of the HTP axis. */
  DomainVolume;		/*!< \brief Volume of the computational grid. */
  unsigned short nRefOriginMoment_X,    /*!< \brief Number of X-coordinate moment computation origins. */
  nRefOriginMoment_Y,           /*!< \brief Number of Y-coordinate moment computation origins. */
  nRefOriginMoment_Z;           /*!< \brief Number of Z-coordinate moment computation origins. */
  unsigned short nMesh_Box_Size;
  short *Mesh_Box_Size;     /*!< \brief Array containing the number of grid points in the x-, y-, and z-directions for the analytic RECTANGLE and BOX grid formats. */
  su2double* Mesh_Box_Length;       /*!< \brief Array containing the length in the x-, y-, and z-directions for the analytic RECTANGLE and BOX grid formats. */
  su2double* Mesh_Box_Offset;       /*!< \brief Array containing the offset from 0.0 in the x-, y-, and z-directions for the analytic RECTANGLE and BOX grid formats. */
  string Mesh_FileName,			/*!< \brief Mesh input file. */
  Mesh_Out_FileName,				/*!< \brief Mesh output file. */
  Solution_FileName,			/*!< \brief Flow solution input file. */
  Solution_LinFileName,			/*!< \brief Linearized flow solution input file. */
  Solution_AdjFileName,			/*!< \brief Adjoint solution input file for drag functional. */
  Volume_FileName,					/*!< \brief Flow variables output file. */
  Residual_FileName,				/*!< \brief Residual variables output file. */
  Conv_FileName,					/*!< \brief Convergence history output file. */
  Breakdown_FileName,			    /*!< \brief Breakdown output file. */
  Restart_FileName,			/*!< \brief Restart file for flow variables. */
  Restart_AdjFileName,			/*!< \brief Restart file for adjoint variables, drag functional. */
  Adj_FileName,					/*!< \brief Output file with the adjoint variables. */
  ObjFunc_Grad_FileName,			/*!< \brief Gradient of the objective function. */
  ObjFunc_Value_FileName,			/*!< \brief Objective function. */
  SurfCoeff_FileName,			/*!< \brief Output file with the flow variables on the surface. */
  SurfAdjCoeff_FileName,			/*!< \brief Output file with the adjoint variables on the surface. */
  New_SU2_FileName,       		/*!< \brief Output SU2 mesh file converted from CGNS format. */
  SurfSens_FileName,			/*!< \brief Output file for the sensitivity on the surface (discrete adjoint). */
  VolSens_FileName;			/*!< \brief Output file for the sensitivity in the volume (discrete adjoint). */
  bool Wrt_Output,                 /*!< \brief Write any output files */
  Wrt_Vol_Sol,                /*!< \brief Write a volume solution file */
  Wrt_Srf_Sol,                /*!< \brief Write a surface solution file */
  Wrt_Csv_Sol,                /*!< \brief Write a surface comma-separated values solution file */
  Wrt_Crd_Sol,                /*!< \brief Write a binary file with the grid coordinates only. */
  Wrt_Residuals,              /*!< \brief Write residuals to solution file */
  Wrt_Surface,                /*!< \brief Write solution at each surface */
  Wrt_Limiters,              /*!< \brief Write residuals to solution file */
  Wrt_SharpEdges,              /*!< \brief Write residuals to solution file */
  Wrt_Halo,                   /*!< \brief Write rind layers in solution files */
  Wrt_Performance,            /*!< \brief Write the performance summary at the end of a calculation.  */
  Wrt_AD_Statistics,          /*!< \brief Write the tape statistics (discrete adjoint).  */
  Wrt_MeshQuality,            /*!< \brief Write the mesh quality statistics to the visualization files.  */
  Wrt_InletFile,                   /*!< \brief Write a template inlet profile file */
  Wrt_Slice,                   /*!< \brief Write 1D slice of a 2D cartesian solution */
  Wrt_Projected_Sensitivity,   /*!< \brief Write projected sensitivities (dJ/dx) on surfaces to ASCII file. */
  Plot_Section_Forces;       /*!< \brief Write sectional forces for specified markers. */
  unsigned short Console_Output_Verb,  /*!< \brief Level of verbosity for console output */
  Kind_Average;        /*!< \brief Particular average for the marker analyze. */
  unsigned short nPolyCoeffs; /*!< \brief Number of coefficients in temperature polynomial fits for fluid models. */
  su2double Gamma,			/*!< \brief Ratio of specific heats of the gas. */
  Bulk_Modulus,			/*!< \brief Value of the bulk modulus for incompressible flows. */
  Beta_Factor,			/*!< \brief Value of the epsilon^2 multiplier for Beta for the incompressible preconditioner. */
  Gas_Constant,     /*!< \brief Specific gas constant. */
  Gas_ConstantND,     /*!< \brief Non-dimensional specific gas constant. */
  Molecular_Weight,     /*!< \brief Molecular weight of an incompressible ideal gas (g/mol). */
  Specific_Heat_Cp,     /*!< \brief Specific heat at constant pressure. */
  Specific_Heat_CpND,     /*!< \brief Non-dimensional specific heat at constant pressure. */
  Specific_Heat_Cp_Solid, /*!< \brief Specific heat in solids. */
  Specific_Heat_Cv,     /*!< \brief Specific heat at constant volume. */
  Specific_Heat_CvND,     /*!< \brief Non-dimensional specific heat at constant volume. */
  Thermal_Expansion_Coeff,     /*!< \brief Thermal expansion coefficient. */
  Thermal_Expansion_CoeffND,     /*!< \brief Non-dimensional thermal expansion coefficient. */
  Inc_Density_Ref,    /*!< \brief Reference density for custom incompressible non-dim. */
  Inc_Velocity_Ref,    /*!< \brief Reference velocity for custom incompressible non-dim. */
  Inc_Temperature_Ref,    /*!< \brief Reference temperature for custom incompressible non-dim. */
  Inc_Density_Init,    /*!< \brief Initial density for incompressible flows. */
  *Inc_Velocity_Init,    /*!< \brief Initial velocity vector for incompressible flows. */
  Inc_Temperature_Init,    /*!< \brief Initial temperature for incompressible flows w/ heat transfer. */
  Heat_Flux_Ref,  /*!< \brief Reference heat flux for non-dim. */
  Gas_Constant_Ref, /*!< \brief Reference specific gas constant. */
  Temperature_Critical,   /*!< \brief Critical Temperature for real fluid model.  */
  Pressure_Critical,   /*!< \brief Critical Pressure for real fluid model.  */
  Density_Critical,   /*!< \brief Critical Density for real fluid model.  */
  Acentric_Factor,   /*!< \brief Acentric Factor for real fluid model.  */
  Mu_Constant,     /*!< \brief Constant viscosity for ConstantViscosity model.  */
  Mu_ConstantND,   /*!< \brief Non-dimensional constant viscosity for ConstantViscosity model.  */
  Kt_Constant,     /*!< \brief Constant thermal conductivity for ConstantConductivity model.  */
  Kt_ConstantND,   /*!< \brief Non-dimensional constant thermal conductivity for ConstantConductivity model.  */
  Mu_Ref,     /*!< \brief Reference viscosity for Sutherland model.  */
  Mu_RefND,   /*!< \brief Non-dimensional reference viscosity for Sutherland model.  */
  Mu_Temperature_Ref,     /*!< \brief Reference temperature for Sutherland model.  */
  Mu_Temperature_RefND,   /*!< \brief Non-dimensional reference temperature for Sutherland model.  */
  Mu_S,     /*!< \brief Reference S for Sutherland model.  */
  Mu_SND,   /*!< \brief Non-dimensional reference S for Sutherland model.  */
  *CpPolyCoefficients,   /*!< \brief Definition of the temperature polynomial coefficients for specific heat Cp. */
  *MuPolyCoefficients,   /*!< \brief Definition of the temperature polynomial coefficients for viscosity. */
  *KtPolyCoefficients,   /*!< \brief Definition of the temperature polynomial coefficients for thermal conductivity. */
  *CpPolyCoefficientsND,   /*!< \brief Definition of the non-dimensional temperature polynomial coefficients for specific heat Cp. */
  *MuPolyCoefficientsND,   /*!< \brief Definition of the non-dimensional temperature polynomial coefficients for viscosity. */
  *KtPolyCoefficientsND,   /*!< \brief Definition of the non-dimensional temperature polynomial coefficients for thermal conductivity. */
  Thermal_Conductivity_Solid, /*!< \brief Thermal conductivity in solids. */
  Thermal_Diffusivity_Solid, /*!< \brief Thermal diffusivity in solids. */
  Temperature_Freestream_Solid, /*!< \brief Temperature in solids at freestream conditions. */
  Density_Solid,      /*!< \brief Total density in solids. */  
  *Velocity_FreeStream,     /*!< \brief Free-stream velocity vector of the fluid.  */
  Energy_FreeStream,     /*!< \brief Free-stream total energy of the fluid.  */
  ModVel_FreeStream,     /*!< \brief Magnitude of the free-stream velocity of the fluid.  */
  ModVel_FreeStreamND,     /*!< \brief Non-dimensional magnitude of the free-stream velocity of the fluid.  */
  Density_FreeStream,     /*!< \brief Free-stream density of the fluid. */
  Viscosity_FreeStream,     /*!< \brief Free-stream viscosity of the fluid.  */
  Tke_FreeStream,     /*!< \brief Total turbulent kinetic energy of the fluid.  */
  Intermittency_FreeStream,     /*!< \brief Freestream intermittency (for sagt transition model) of the fluid.  */
  TurbulenceIntensity_FreeStream,     /*!< \brief Freestream turbulent intensity (for sagt transition model) of the fluid.  */
  Turb2LamViscRatio_FreeStream,          /*!< \brief Ratio of turbulent to laminar viscosity. */
  NuFactor_FreeStream,  /*!< \brief Ratio of turbulent to laminar viscosity. */
  NuFactor_Engine,  /*!< \brief Ratio of turbulent to laminar viscosity at the engine. */
  SecondaryFlow_ActDisk,  /*!< \brief Ratio of turbulent to laminar viscosity at the actuator disk. */
  Initial_BCThrust,  /*!< \brief Ratio of turbulent to laminar viscosity at the actuator disk. */
  Pressure_FreeStream,     /*!< \brief Total pressure of the fluid. */
  Pressure_Thermodynamic,     /*!< \brief Thermodynamic pressure of the fluid. */
  Temperature_FreeStream,  /*!< \brief Total temperature of the fluid.  */
  Temperature_ve_FreeStream,  /*!< \brief Total vibrational-electronic temperature of the fluid.  */
  *MassFrac_FreeStream, /*!< \brief Mixture mass fractions of the fluid. */
  Prandtl_Lam,      /*!< \brief Laminar Prandtl number for the gas.  */
  Prandtl_Turb,     /*!< \brief Turbulent Prandtl number for the gas.  */
  Length_Ref,       /*!< \brief Reference length for non-dimensionalization. */
  Pressure_Ref,     /*!< \brief Reference pressure for non-dimensionalization.  */
  Temperature_Ref,  /*!< \brief Reference temperature for non-dimensionalization.*/
  Density_Ref,      /*!< \brief Reference density for non-dimensionalization.*/
  Velocity_Ref,     /*!< \brief Reference velocity for non-dimensionalization.*/
  Time_Ref,                  /*!< \brief Reference time for non-dimensionalization. */
  Viscosity_Ref,              /*!< \brief Reference viscosity for non-dimensionalization. */
  Conductivity_Ref,           /*!< \brief Reference conductivity for non-dimensionalization. */
  Energy_Ref,                 /*!< \brief Reference viscosity for non-dimensionalization. */
  Wall_Temperature,           /*!< \brief Temperature at an isotropic wall in Kelvin. */
  Omega_Ref,                  /*!< \brief Reference angular velocity for non-dimensionalization. */
  Force_Ref,                  /*!< \brief Reference body force for non-dimensionalization. */
  Pressure_FreeStreamND,      /*!< \brief Farfield pressure value (external flow). */
  Pressure_ThermodynamicND,   /*!< \brief Farfield thermodynamic pressure value. */
  Temperature_FreeStreamND,   /*!< \brief Farfield temperature value (external flow). */
  Density_FreeStreamND,       /*!< \brief Farfield density value (external flow). */
  Velocity_FreeStreamND[3],   /*!< \brief Farfield velocity values (external flow). */
  Energy_FreeStreamND,        /*!< \brief Farfield energy value (external flow). */
  Viscosity_FreeStreamND,     /*!< \brief Farfield viscosity value (external flow). */
  Tke_FreeStreamND,           /*!< \brief Farfield kinetic energy (external flow). */
  Omega_FreeStreamND,         /*!< \brief Specific dissipation (external flow). */
  Omega_FreeStream;           /*!< \brief Specific dissipation (external flow). */
  unsigned short nElectric_Constant; /*!< \brief Number of different electric constants. */
  su2double *Electric_Constant;   /*!< \brief Dielectric constant modulus. */
  su2double Knowles_B,      /*!< \brief Knowles material model constant B. */
  Knowles_N;                /*!< \brief Knowles material model constant N. */
  bool DE_Effects; 						/*!< Application of DE effects to FE analysis */
  bool RefGeom; 						/*!< Read a reference geometry for optimization purposes. */
  unsigned long refNodeID;     /*!< \brief Global ID for the reference node (optimization). */
  string RefGeom_FEMFileName;    			/*!< \brief File name for reference geometry. */
  unsigned short RefGeom_FileFormat;	/*!< \brief Mesh input format. */
  unsigned short Kind_2DElasForm;			/*!< \brief Kind of bidimensional elasticity solver. */
  unsigned short nIterFSI;	  /*!< \brief Number of maximum number of subiterations in a FSI problem. */
  unsigned short nIterFSI_Ramp;  /*!< \brief Number of FSI subiterations during which a ramp is applied. */
  unsigned short iInst;       /*!< \brief Current instance value */
  su2double AitkenStatRelax;	/*!< \brief Aitken's relaxation factor (if set as static) */
  su2double AitkenDynMaxInit;	/*!< \brief Aitken's maximum dynamic relaxation factor for the first iteration */
  su2double AitkenDynMinInit;	/*!< \brief Aitken's minimum dynamic relaxation factor for the first iteration */
  bool RampAndRelease;        /*!< \brief option for ramp load and release */
  bool Sine_Load;             /*!< \brief option for sine load */
  su2double *SineLoad_Coeff;  /*!< \brief Stores the load coefficient */
  su2double Thermal_Diffusivity;			/*!< \brief Thermal diffusivity used in the heat solver. */
  bool CHT_Robin;             /*!< \brief Option for boundary condition method at CHT interfaces. */
  su2double Cyclic_Pitch,     /*!< \brief Cyclic pitch for rotorcraft simulations. */
  Collective_Pitch;           /*!< \brief Collective pitch for rotorcraft simulations. */
  su2double Mach_Motion;			/*!< \brief Mach number based on mesh velocity and freestream quantities. */
  
  su2double *Motion_Origin, /*!< \brief Mesh motion origin. */
  *Translation_Rate,        /*!< \brief Translational velocity of the mesh. */
  *Rotation_Rate,           /*!< \brief Angular velocity of the mesh . */
  *Pitching_Omega,          /*!< \brief Angular frequency of the mesh pitching. */
  *Pitching_Ampl,           /*!< \brief Pitching amplitude. */ 
  *Pitching_Phase,          /*!< \brief Pitching phase offset. */ 
  *Plunging_Omega,          /*!< \brief Angular frequency of the mesh plunging. */ 
  *Plunging_Ampl;           /*!< \brief Plunging amplitude. */
  su2double *MarkerMotion_Origin, /*!< \brief Mesh motion origin of marker. */
  *MarkerTranslation_Rate,        /*!< \brief Translational velocity of marker. */
  *MarkerRotation_Rate,           /*!< \brief Angular velocity of marker. */
  *MarkerPitching_Omega,          /*!< \brief Angular frequency of marker. */
  *MarkerPitching_Ampl,           /*!< \brief Pitching amplitude of marker. */ 
  *MarkerPitching_Phase,          /*!< \brief Pitching phase offset of marker. */ 
  *MarkerPlunging_Omega,          /*!< \brief Angular frequency of marker.. */ 
  *MarkerPlunging_Ampl;           /*!< \brief Plunging amplitude of marker. */
  
  unsigned short nMarkerMotion_Origin, /*!< \brief Number of values provided for mesh motion origin of marker. */
  nMarkerTranslation,        /*!< \brief Number of values provided for translational velocity of marker. */
  nMarkerRotation_Rate,           /*!< \brief Number of values provided for angular velocity of marker. */
  nMarkerPitching_Omega,          /*!< \brief Number of values provided for angular frequency of marker. */
  nMarkerPitching_Ampl,           /*!< \brief Number of values provided for pitching amplitude of marker. */ 
  nMarkerPitching_Phase,          /*!< \brief Number of values provided for pitching phase offset of marker. */ 
  nMarkerPlunging_Omega,          /*!< \brief Number of values provided for angular frequency of marker. */ 
  nMarkerPlunging_Ampl;           /*!< \brief Number of values provided for plunging amplitude of marker. */
  su2double  *Omega_HB;                  /*!< \brief Frequency for Harmonic Balance Operator (in rad/s). */
  unsigned short
  nOmega_HB,                /*!< \brief Number of frequencies in Harmonic Balance Operator. */
  nMoveMotion_Origin,         /*!< \brief Number of motion origins. */
  *MoveMotion_Origin;         /*!< \brief Keeps track if we should move moment origin. */
  vector<vector<vector<su2double> > > Aeroelastic_np1, /*!< \brief Aeroelastic solution at time level n+1. */
  Aeroelastic_n,              /*!< \brief Aeroelastic solution at time level n. */
  Aeroelastic_n1;             /*!< \brief Aeroelastic solution at time level n-1. */
  su2double FlutterSpeedIndex,/*!< \brief The flutter speed index. */
  PlungeNaturalFrequency,     /*!< \brief Plunging natural frequency for Aeroelastic. */
  PitchNaturalFrequency,      /*!< \brief Pitch natural frequency for Aeroelastic. */
  AirfoilMassRatio,           /*!< \brief The airfoil mass ratio for Aeroelastic. */
  CG_Location,                /*!< \brief Center of gravity location for Aeroelastic. */
  RadiusGyrationSquared;      /*!< \brief The radius of gyration squared for Aeroelastic. */
  su2double *Aeroelastic_plunge, /*!< \brief Value of plunging coordinate at the end of an external iteration. */
  *Aeroelastic_pitch;         /*!< \brief Value of pitching coordinate at the end of an external iteration. */
  unsigned short AeroelasticIter; /*!< \brief Solve the aeroelastic equations every given number of internal iterations. */
  unsigned short Gust_Type,	  /*!< \brief Type of Gust. */
  Gust_Dir;                   /*!< \brief Direction of the gust */
  su2double Gust_WaveLength,  /*!< \brief The gust wavelength. */
  Gust_Periods,               /*!< \brief Number of gust periods. */
  Gust_Ampl,                  /*!< \brief Gust amplitude. */
  Gust_Begin_Time,            /*!< \brief Time at which to begin the gust. */
  Gust_Begin_Loc;             /*!< \brief Location at which the gust begins. */
  long Visualize_CV;          /*!< \brief Node number for the CV to be visualized */
  bool ExtraOutput;
  bool Wall_Functions;         /*!< \brief Use wall functions with the turbulence model */
  long ExtraHeatOutputZone;   /*!< \brief Heat solver zone with extra screen output */
  bool DeadLoad; 	          	/*!< Application of dead loads to the FE analysis */
  bool PseudoStatic;    /*!< Application of dead loads to the FE analysis */
  bool SteadyRestart; 	      /*!< Restart from a steady state for FSI problems. */
  su2double Newmark_beta,		/*!< \brief Parameter alpha for Newmark method. */
  Newmark_gamma;				      /*!< \brief Parameter delta for Newmark method. */
  unsigned short nIntCoeffs;	/*!< \brief Number of integration coeffs for structural calculations. */
  su2double *Int_Coeffs;		  /*!< \brief Time integration coefficients for structural method. */
  unsigned short nElasticityMod,  /*!< \brief Number of different values for the elasticity modulus. */
  nPoissonRatio,                    /*!< \brief Number of different values for the Poisson ratio modulus. */
  nMaterialDensity;                 /*!< \brief Number of different values for the Material density. */
  su2double *ElasticityMod,         /*!< \brief Value of the elasticity moduli. */
  *PoissonRatio,                    /*!< \brief Value of the Poisson ratios. */
  *MaterialDensity;                 /*!< \brief Value of the Material densities. */
  unsigned short nElectric_Field,	/*!< \brief Number of different values for the electric field in the membrane. */
  nDim_Electric_Field;				/*!< \brief Dimensionality of the problem. */
  unsigned short nDim_RefNode;   /*!< \brief Dimensionality of the vector . */
  su2double *Electric_Field_Mod, 	/*!< \brief Values of the modulus of the electric field. */
  *Electric_Field_Dir;				/*!< \brief Direction of the electric field. */
  su2double *RefNode_Displacement;  /*!< \brief Displacement of the reference node. */
  bool Ramp_Load;				          /*!< \brief Apply the load with linear increases. */
  unsigned short Dynamic_LoadTransfer;  /*!< \brief Method for dynamic load transferring. */
  bool IncrementalLoad;		    /*!< \brief Apply the load in increments (for nonlinear structural analysis). */
  unsigned long IncLoad_Nincrements; /*!< \brief Number of increments. */
  su2double *IncLoad_Criteria;/*!< \brief Criteria for the application of incremental loading. */
  su2double Ramp_Time;			  /*!< \brief Time until the maximum load is applied. */
  bool Predictor,             /*!< \brief Determines whether a predictor step is used. */
  Relaxation;                 /*!< \brief Determines whether a relaxation step is used. */
  unsigned short Pred_Order;  /*!< \brief Order of the predictor for FSI applications. */
  unsigned short Kind_Interpolation; /*!\brief type of interpolation to use for FSI applications. */
  bool ConservativeInterpolation; /*!\brief Conservative approach for non matching mesh interpolation. */
  unsigned short Kind_RadialBasisFunction; /*!\brief type of radial basis function to use for radial basis FSI. */
  bool RadialBasisFunction_PolynomialOption; /*!\brief Option of whether to include polynomial terms in Radial Basis Function Interpolation or not. */
  su2double RadialBasisFunction_Parameter; /*!\brief Radial basis function parameter. */
  bool Prestretch;            /*!< Read a reference geometry for optimization purposes. */
  string Prestretch_FEMFileName;         /*!< \brief File name for reference geometry. */
  string FEA_FileName;         /*!< \brief File name for element-based properties. */
  su2double RefGeom_Penalty,        /*!< \brief Penalty weight value for the reference geometry objective function. */
  RefNode_Penalty,            /*!< \brief Penalty weight value for the reference node objective function. */
  DV_Penalty;                 /*!< \brief Penalty weight to add a constraint to the total amount of stiffness. */
  bool addCrossTerm;          /*!< \brief Evaluates the need to add the cross term when setting the adjoint output. */
  unsigned long Nonphys_Points, /*!< \brief Current number of non-physical points in the solution. */
  Nonphys_Reconstr;      /*!< \brief Current number of non-physical reconstructions for 2nd-order upwinding. */
  bool ParMETIS;      /*!< \brief Boolean for activating ParMETIS mode (while testing). */
  unsigned short DirectDiff; /*!< \brief Direct Differentation mode. */
  bool DiscreteAdjoint,       /*!< \brief AD-based discrete adjoint mode. */
  FullTape;                     /*!< \brief Full tape mode for coupled discrete adjoints. */
  unsigned long Wrt_Surf_Freq_DualTime;	/*!< \brief Writing surface solution frequency for Dual Time. */
  su2double Const_DES;   /*!< \brief Detached Eddy Simulation Constant. */
  unsigned short Kind_HybridRANSLES; /*!< \brief Kind of Hybrid RANS/LES. */
  unsigned short Kind_RoeLowDiss;    /*!< \brief Kind of Roe scheme with low dissipation for unsteady flows. */
  bool QCR;                   /*!< \brief Spalart-Allmaras with Quadratic Constitutive Relation, 2000 version (SA-QCR2000) . */
  su2double *default_vel_inf, /*!< \brief Default freestream velocity array for the COption class. */
  *default_eng_cyl,           /*!< \brief Default engine box array for the COption class. */
  *default_eng_val,           /*!< \brief Default engine box array values for the COption class. */
  *default_cfl_adapt,         /*!< \brief Default CFL adapt param array for the COption class. */
  *default_jst_coeff,         /*!< \brief Default artificial dissipation (flow) array for the COption class. */
  *default_ffd_coeff,         /*!< \brief Default artificial dissipation (flow) array for the COption class. */
  *default_mixedout_coeff,    /*!< \brief Default default mixedout algorithm coefficients for the COption class. */
  *default_rampRotFrame_coeff,/*!< \brief Default ramp rotating frame coefficients for the COption class. */
  *default_rampOutPres_coeff, /*!< \brief Default ramp outlet pressure coefficients for the COption class. */
  *default_jst_adj_coeff,      /*!< \brief Default artificial dissipation (adjoint) array for the COption class. */
  *default_ad_coeff_heat,     /*!< \brief Default artificial dissipation (heat) array for the COption class. */  
  *default_obj_coeff,         /*!< \brief Default objective array for the COption class. */
  *default_geo_loc,           /*!< \brief Default SU2_GEO section locations array for the COption class. */
  *default_distortion,        /*!< \brief Default SU2_GEO section locations array for the COption class. */
  *default_ea_lim,            /*!< \brief Default equivalent area limit array for the COption class. */
  *default_grid_fix,          /*!< \brief Default fixed grid (non-deforming region) array for the COption class. */
  *default_htp_axis,          /*!< \brief Default HTP axis for the COption class. */
  *default_ffd_axis,          /*!< \brief Default FFD axis for the COption class. */
  *default_inc_crit,          /*!< \brief Default incremental criteria array for the COption class. */
  *default_extrarelfac,       /*!< \brief Default extra relaxation factor for Giles BC in the COption class. */
  *default_sineload_coeff;    /*!< \brief Default values for a sine load. */
  unsigned short nSpanWiseSections; /*!< \brief number of span-wise sections */
  unsigned short nSpanMaxAllZones; /*!< \brief number of maximum span-wise sections for all zones */
  unsigned short *nSpan_iZones;  /*!< \brief number of span-wise sections for each zones */
  bool turbMixingPlane;   /*!< \brief option for turbulent mixingplane */
  bool SpatialFourier; /*!< \brief option for computing the fourier transforms for subsonic non-reflecting BC. */
  bool RampRotatingFrame;   /*!< \brief option for ramping up or down the Rotating Frame values */
  bool RampOutletPressure;  /*!< \brief option for ramping up or down the outlet pressure */
  su2double *Mixedout_Coeff; /*!< \brief coefficient for the  */
  su2double *RampRotatingFrame_Coeff; /*!< \brief coefficient for Rotating frame ramp */
  su2double *RampOutletPressure_Coeff; /*!< \brief coefficient for outlet pressure ramp */
  su2double AverageMachLimit;       /*!< \brief option for turbulent mixingplane */
  su2double FinalRotation_Rate_Z; /*!< \brief Final rotation rate Z if Ramp rotating frame is activated. */
  su2double FinalOutletPressure; /*!< \brief Final outlet pressure if Ramp outlet pressure is activated. */
  su2double MonitorOutletPressure; /*!< \brief Monitor outlet pressure if Ramp outlet pressure is activated. */
  su2double *default_body_force;        /*!< \brief Default body force vector for the COption class. */
  su2double *default_nacelle_location;        /*!< \brief Location of the nacelle. */
  su2double *default_cp_polycoeffs;        /*!< \brief Array for specific heat polynomial coefficients. */
  su2double *default_mu_polycoeffs;        /*!< \brief Array for viscosity polynomial coefficients. */
  su2double *default_kt_polycoeffs;        /*!< \brief Array for thermal conductivity polynomial coefficients. */
  su2double *ExtraRelFacGiles; /*!< \brief coefficient for extra relaxation factor for Giles BC*/
  bool Body_Force;            /*!< \brief Flag to know if a body force is included in the formulation. */
  su2double *Body_Force_Vector;  /*!< \brief Values of the prescribed body force vector. */
  su2double *FreeStreamTurboNormal; /*!< \brief Direction to initialize the flow in turbomachinery computation */
  su2double Restart_Bandwidth_Agg; /*!< \brief The aggregate of the bandwidth for writing binary restarts (to be averaged later). */
  su2double Max_Vel2; /*!< \brief The maximum velocity^2 in the domain for the incompressible preconditioner. */
  bool topology_optimization; /*!< \brief If the structural solver should consider a variable density field to penalize element stiffness. */
  string top_optim_output_file; /*!< \brief File to where the derivatives w.r.t. element densities will be written to. */
  su2double simp_exponent; /*!< \brief Exponent for the density-based stiffness penalization of the SIMP method. */
  su2double simp_minimum_stiffness; /*!< \brief Lower bound for the stiffness penalization of the SIMP method. */
  unsigned short top_optim_nKernel, /*!< \brief Number of kernels specified. */
                *top_optim_kernels, /*!< \brief The kernels to use. */
                 top_optim_nKernelParams, /*!< \brief Number of kernel parameters specified. */
                 top_optim_nRadius, /*!< \brief Number of radius values specified. */
                 top_optim_search_lim; /*!< \brief Limit the maximum "logical radius" considered during filtering. */
  su2double *top_optim_kernel_params, /*!< \brief The kernel parameters. */
            *top_optim_filter_radius; /*!< \brief Radius of the filter(s) used on the design density for topology optimization. */
  unsigned short top_optim_proj_type; /*!< \brief The projection function used in topology optimization. */
  su2double top_optim_proj_param;  /*!< \brief The value of the parameter for the projection function. */

  unsigned short Riemann_Solver_FEM;         /*!< \brief Riemann solver chosen for the DG method. */
  su2double Quadrature_Factor_Straight;      /*!< \brief Factor applied during quadrature of elements with a constant Jacobian. */
  su2double Quadrature_Factor_Curved;        /*!< \brief Factor applied during quadrature of elements with a non-constant Jacobian. */
  su2double Quadrature_Factor_Time_ADER_DG;  /*!< \brief Factor applied during quadrature in time for ADER-DG. */
  su2double Theta_Interior_Penalty_DGFEM;    /*!< \brief Factor for the symmetrizing terms in the DG discretization of the viscous fluxes. */
  unsigned short byteAlignmentMatMul;        /*!< \brief Number of bytes in the vectorization direction for the matrix multiplication. Multipe of 64. */
  unsigned short sizeMatMulPadding;          /*!< \brief The matrix size in the vectorization direction padded to a multiple of 8. Computed from byteAlignmentMatMul. */
  bool Compute_Entropy;                      /*!< \brief Whether or not to compute the entropy in the fluid model. */
  bool Use_Lumped_MassMatrix_DGFEM;          /*!< \brief Whether or not to use the lumped mass matrix for DGFEM. */
  bool Jacobian_Spatial_Discretization_Only; /*!< \brief Flag to know if only the exact Jacobian of the spatial discretization must be computed. */
  bool Compute_Average;                      /*!< \brief Whether or not to compute averages for unsteady simulations in FV or DG solver. */
  unsigned short Comm_Level;                 /*!< \brief Level of MPI communications to be performed. */
  unsigned short Kind_Verification_Solution;  /*!< \brief Verification solution for accuracy assessment. */

  ofstream *ConvHistFile;       /*!< \brief Store the pointer to each history file */
  bool Time_Domain;             /*!< \brief Determines if the multizone problem is solved in time-domain */
  unsigned long nOuterIter,    /*!< \brief Determines the number of outer iterations in the multizone problem */
  nInnerIter,                   /*!< \brief Determines the number of inner iterations in each multizone block */
  nTimeIter,                    /*!< \brief Determines the number of time iterations in the multizone problem */
  nIter,                         /*!< \brief Determines the number of pseudo-time iterations in a single-zone problem */
  Restart_Iter;                 /*!< \brief Determines the restart iteration in the multizone problem */
  su2double Time_Step;          /*!< \brief Determines the time step for the multizone problem */
  su2double Max_Time;           /*!< \brief Determines the maximum time for the time-domain problems */
  su2double *default_wrt_freq;
  unsigned long HistoryWrtFreq[3],    /*!< \brief Array containing history writing frequencies for timer iter, outer iter, inner iter */
                ScreenWrtFreq[3];     /*!< \brief Array containing screen writing frequencies for timer iter, outer iter, inner iter */
  unsigned long VolumeWrtFreq;    /*!< \brief Writing frequency for solution files. */
  unsigned short* VolumeOutputFiles; /*!< \brief File formats to output */
  unsigned short nVolumeOutputFiles; /*!< \brief Number of File formats to output */
  
  bool Multizone_Mesh;          /*!< \brief Determines if the mesh contains multiple zones. */
  bool SinglezoneDriver;        /*!< \brief Determines if the single-zone driver is used. (TEMPORARY) */
  bool Wrt_ZoneConv;            /*!< \brief Write the convergence history of each individual zone to screen. */
  bool Wrt_ZoneHist;            /*!< \brief Write the convergence history of each individual zone to file. */
  bool SpecialOutput,           /*!< \brief Determines if the special output is written. */
  Wrt_ForcesBreakdown;          /*!< \brief Determines if the forces breakdown file is written. */
  string *ScreenOutput,    /*!< \brief Kind of the screen output. */
  *HistoryOutput, *VolumeOutput;                  /*!< \brief Kind of the output printed to the history file. */
  unsigned short nScreenOutput,         /*!< \brief Number of screen output variables (max: 6). */
  nHistoryOutput, nVolumeOutput;                       /*!< \brief Number of variables printed to the history file. */
  bool Multizone_Residual;      /*!< \brief Determines if memory should be allocated for the multizone residual. */
  
  bool using_uq;                /*!< \brief Using uncertainty quantification with SST model */
  su2double uq_delta_b;            /*!< \brief Parameter used to perturb eigenvalues of Reynolds Stress Matrix */
  unsigned short eig_val_comp;  /*!< \brief Parameter used to determine type of eigenvalue perturbation */
  su2double uq_urlx;            /*!< \brief Under-relaxation factor */
  bool uq_permute;              /*!< \brief Permutation of eigenvectors */

  unsigned long pastix_fact_freq; /*!< \brief (Re-)Factorization frequency for PaStiX */
  unsigned short pastix_verb_lvl; /*!< \brief Verbosity level for PaStiX */
  unsigned short pastix_fill_lvl; /*!< \brief Fill level for PaStiX ILU */


  /*!
   * \brief Set the default values of config options not set in the config file using another config object.
   * \param config - Config object to use the default values from.
   */
  void SetDefaultFromConfig(CConfig *config);
  
  /*!
   * \brief Set default values for all options not yet set.
   */
  void SetDefault();
  
  /*--- all_options is a map containing all of the options. This is used during config file parsing
   to track the options which have not been set (so the default values can be used). Without this map
   there would be no list of all the config file options. ---*/
  
  map<string, bool> all_options;
  
  /*--- brief param is a map from the option name (config file string) to its decoder (the specific child
   class of COptionBase that turns the string into a value) ---*/
  
  map<string, COptionBase*> option_map;
  
  
  // All of the addXxxOptions take in the name of the option, and a refernce to the field of that option
  // in the option structure. Depending on the specific type, it may take in a default value, and may
  // take in extra options. The addXxxOptions mostly follow the same pattern, so please see addDoubleOption
  // for detailed comments.
  //
  // List options are those that can be an unknown number of elements, and also take in a reference to
  // an integer. This integer will be populated with the number of elements of that type unmarshaled.
  //
  // Array options are those with a fixed number of elements.
  //
  // List and Array options should also be able to be specified with the string "NONE" indicating that there
  // are no elements. This allows the option to be present in a config file but left blank.
  
  /*!<\brief addDoubleOption creates a config file parser for an option with the given name whose
   value can be represented by a su2double.*/
  
  void addDoubleOption(const string name, su2double & option_field, su2double default_value) {
    // Check if the key is already in the map. If this fails, it is coder error
    // and not user error, so throw.
    assert(option_map.find(name) == option_map.end());
    
    // Add this option to the list of all the options
    all_options.insert(pair<string, bool>(name, true));
    
    // Create the parser for a su2double option with a reference to the option_field and the desired
    // default value. This will take the string in the config file, convert it to a su2double, and
    // place that su2double in the memory location specified by the reference.
    COptionBase* val = new COptionDouble(name, option_field, default_value);
    
    // Create an association between the option name ("CFL") and the parser generated above.
    // During configuration, the parsing script will get the option name, and use this map
    // to find how to parse that option.
    option_map.insert(pair<string, COptionBase *>(name, val));
  }
  
  void addStringOption(const string name, string & option_field, string default_value) {
    assert(option_map.find(name) == option_map.end());
    all_options.insert(pair<string, bool>(name, true));
    COptionBase* val = new COptionString(name, option_field, default_value);
    option_map.insert(pair<string, COptionBase *>(name, val));
  }
  
  void addIntegerOption(const string name, int & option_field, int default_value) {
    assert(option_map.find(name) == option_map.end());
    all_options.insert(pair<string, bool>(name, true));
    COptionBase* val = new COptionInt(name, option_field, default_value);
    option_map.insert(pair<string, COptionBase *>(name, val));
  }
  
  void addUnsignedLongOption(const string name, unsigned long & option_field, unsigned long default_value) {
    assert(option_map.find(name) == option_map.end());
    all_options.insert(pair<string, bool>(name, true));
    COptionBase* val = new COptionULong(name, option_field, default_value);
    option_map.insert(pair<string, COptionBase *>(name, val));
  }
  
  void addUnsignedShortOption(const string name, unsigned short & option_field, unsigned short default_value) {
    assert(option_map.find(name) == option_map.end());
    all_options.insert(pair<string, bool>(name, true));
    COptionBase* val = new COptionUShort(name, option_field, default_value);
    option_map.insert(pair<string, COptionBase *>(name, val));
  }
  
  void addLongOption(const string name, long & option_field, long default_value) {
    assert(option_map.find(name) == option_map.end());
    all_options.insert(pair<string, bool>(name, true));
    COptionBase* val = new COptionLong(name, option_field, default_value);
    option_map.insert(pair<string, COptionBase *>(name, val));
  }
  
  void addBoolOption(const string name, bool & option_field, bool default_value) {
    assert(option_map.find(name) == option_map.end());
    all_options.insert(pair<string, bool>(name, true));
    COptionBase* val = new COptionBool(name, option_field, default_value);
    option_map.insert(pair<string, COptionBase *>(name, val));
  }
  
  // enum types work differently than all of the others because there are a small number of valid
  // string entries for the type. One must also provide a list of all the valid strings of that type.
  template <class Tenum>
  void addEnumOption(const string name, unsigned short & option_field, const map<string, Tenum> & enum_map, Tenum default_value) {
    assert(option_map.find(name) == option_map.end());
    all_options.insert(pair<string, bool>(name, true));
    COptionBase* val = new COptionEnum<Tenum>(name, enum_map, option_field, default_value);
    option_map.insert(pair<string, COptionBase *>(name, val));
    return;
  }
  
  
  // input_size is the number of options read in from the config file
  template <class Tenum>
  void addEnumListOption(const string name, unsigned short & input_size, unsigned short * & option_field, const map<string, Tenum> & enum_map) {
    input_size = 0;
    assert(option_map.find(name) == option_map.end());
    all_options.insert(pair<string, bool>(name, true));
    COptionBase* val = new COptionEnumList<Tenum>(name, enum_map, option_field, input_size);
    option_map.insert( pair<string, COptionBase*>(name, val) );
  }
  
  void addDoubleArrayOption(const string name, const int size, su2double * & option_field, su2double * default_value) {
    
    //  su2double * def = new su2double [size];
    //  for (int i = 0; i < size; i++) {
    //    def[i] = default_value[i];
    //  }
    
    assert(option_map.find(name) == option_map.end());
    all_options.insert(pair<string, bool>(name, true));
    COptionBase* val = new COptionDoubleArray(name, size, option_field, default_value);
    option_map.insert(pair<string, COptionBase *>(name, val));
  }
  
  void addDoubleListOption(const string name, unsigned short & size, su2double * & option_field) {
    assert(option_map.find(name) == option_map.end());
    all_options.insert(pair<string, bool>(name, true));
    COptionBase* val = new COptionDoubleList(name, size, option_field);
    option_map.insert(pair<string, COptionBase *>(name, val));
  }
  
  void addShortListOption(const string name, unsigned short & size, short * & option_field) {
    assert(option_map.find(name) == option_map.end());
    all_options.insert(pair<string, bool>(name, true));
    COptionBase* val = new COptionShortList(name, size, option_field);
    option_map.insert(pair<string, COptionBase *>(name, val));
  }
  
  void addUShortListOption(const string name, unsigned short & size, unsigned short * & option_field) {
    assert(option_map.find(name) == option_map.end());
    all_options.insert(pair<string, bool>(name, true));
    COptionBase* val = new COptionUShortList(name, size, option_field);
    option_map.insert(pair<string, COptionBase *>(name, val));
  }
  
  void addStringListOption(const string name, unsigned short & num_marker, string* & option_field) {
    assert(option_map.find(name) == option_map.end());
    all_options.insert(pair<string, bool>(name, true));
    COptionBase* val = new COptionStringList(name, num_marker, option_field);
    option_map.insert(pair<string, COptionBase *>(name, val));
  }
  
  void addConvectOption(const string name, unsigned short & space_field, unsigned short & centered_field, unsigned short & upwind_field) {
    assert(option_map.find(name) == option_map.end());
    all_options.insert(pair<string, bool>(name, true));
    COptionBase* val = new COptionConvect(name, space_field, centered_field, upwind_field);
    option_map.insert(pair<string, COptionBase *>(name, val));
  }
  
  void addConvectFEMOption(const string name, unsigned short & space_field, unsigned short & fem_field) {
    assert(option_map.find(name) == option_map.end());
    all_options.insert(pair<string, bool>(name, true));
    COptionBase* val = new COptionFEMConvect(name, space_field, fem_field);
    option_map.insert(pair<string, COptionBase *>(name, val));
  }
  
  void addMathProblemOption(const string name, bool & ContinuousAdjoint, const bool & ContinuousAdjoint_default,
                            bool & DiscreteAdjoint, const bool & DiscreteAdjoint_default,
                            bool & Restart_Flow, const bool & Restart_Flow_default) {
    assert(option_map.find(name) == option_map.end());
    all_options.insert(pair<string, bool>(name, true));
    COptionBase* val = new COptionMathProblem(name, ContinuousAdjoint, ContinuousAdjoint_default, DiscreteAdjoint, DiscreteAdjoint_default, Restart_Flow, Restart_Flow_default);
    option_map.insert(pair<string, COptionBase *>(name, val));
  }
  
  void addDVParamOption(const string name, unsigned short & nDV_field, su2double** & paramDV, string* & FFDTag,
                        unsigned short* & design_variable) {
    assert(option_map.find(name) == option_map.end());
    all_options.insert(pair<string, bool>(name, true));
    COptionBase* val = new COptionDVParam(name, nDV_field, paramDV, FFDTag, design_variable);
    option_map.insert(pair<string, COptionBase *>(name, val));
  }
  
  void addDVValueOption(const string name, unsigned short* & nDVValue_field, su2double** & valueDV, unsigned short & nDV_field,  su2double** & paramDV,
                        unsigned short* & design_variable) {
    assert(option_map.find(name) == option_map.end());
    all_options.insert(pair<string, bool>(name, true));
    COptionBase* val = new COptionDVValue(name, nDVValue_field, valueDV, nDV_field, paramDV, design_variable);
    option_map.insert(pair<string, COptionBase *>(name, val));
  }
  
  void addFFDDefOption(const string name, unsigned short & nFFD_field, su2double** & coordFFD, string* & FFDTag) {
    assert(option_map.find(name) == option_map.end());
    all_options.insert(pair<string, bool>(name, true));
    COptionBase* val = new COptionFFDDef(name, nFFD_field, coordFFD, FFDTag);
    option_map.insert(pair<string, COptionBase *>(name, val));
  }
  
  void addFFDDegreeOption(const string name, unsigned short & nFFD_field, unsigned short** & degreeFFD) {
    assert(option_map.find(name) == option_map.end());
    all_options.insert(pair<string, bool>(name, true));
    COptionBase* val = new COptionFFDDegree(name, nFFD_field, degreeFFD);
    option_map.insert(pair<string, COptionBase *>(name, val));
  }
  
  void addStringDoubleListOption(const string name, unsigned short & list_size, string * & string_field,
                                 su2double* & double_field) {
    assert(option_map.find(name) == option_map.end());
    all_options.insert(pair<string, bool>(name, true));
    COptionBase* val = new COptionStringDoubleList(name, list_size, string_field, double_field);
    option_map.insert(pair<string, COptionBase *>(name, val));
  }
  
  void addInletOption(const string name, unsigned short & nMarker_Inlet, string * & Marker_Inlet,
                      su2double* & Ttotal, su2double* & Ptotal, su2double** & FlowDir) {
    assert(option_map.find(name) == option_map.end());
    all_options.insert(pair<string, bool>(name, true));
    COptionBase* val = new COptionInlet(name, nMarker_Inlet, Marker_Inlet, Ttotal, Ptotal, FlowDir);
    option_map.insert(pair<string, COptionBase *>(name, val));
  }
  
  template <class Tenum>
  void addRiemannOption(const string name, unsigned short & nMarker_Riemann, string * & Marker_Riemann, unsigned short* & option_field, const map<string, Tenum> & enum_map,
                        su2double* & var1, su2double* & var2, su2double** & FlowDir) {
    assert(option_map.find(name) == option_map.end());
    all_options.insert(pair<string, bool>(name, true));
    COptionBase* val = new COptionRiemann<Tenum>(name, nMarker_Riemann, Marker_Riemann, option_field, enum_map, var1, var2, FlowDir);
    option_map.insert(pair<string, COptionBase *>(name, val));
  }
  
  template <class Tenum>
  void addGilesOption(const string name, unsigned short & nMarker_Giles, string * & Marker_Giles, unsigned short* & option_field, const map<string, Tenum> & enum_map,
                     su2double* & var1, su2double* & var2, su2double** & FlowDir, su2double* & relaxfactor1, su2double* & relaxfactor2) {
    assert(option_map.find(name) == option_map.end());
    all_options.insert(pair<string, bool>(name, true));
    COptionBase* val = new COptionGiles<Tenum>(name, nMarker_Giles, Marker_Giles, option_field, enum_map, var1, var2, FlowDir, relaxfactor1, relaxfactor2);
    option_map.insert(pair<string, COptionBase *>(name, val));
  }
  
  void addExhaustOption(const string name, unsigned short & nMarker_Exhaust, string * & Marker_Exhaust,
                        su2double* & Ttotal, su2double* & Ptotal) {
    assert(option_map.find(name) == option_map.end());
    all_options.insert(pair<string, bool>(name, true));
    COptionBase* val = new COptionExhaust(name, nMarker_Exhaust, Marker_Exhaust, Ttotal, Ptotal);
    option_map.insert(pair<string, COptionBase *>(name, val));
  }
  
  void addPeriodicOption(const string & name, unsigned short & nMarker_PerBound,
                         string* & Marker_PerBound, string* & Marker_PerDonor,
                         su2double** & RotCenter, su2double** & RotAngles, su2double** & Translation) {
    assert(option_map.find(name) == option_map.end());
    all_options.insert(pair<string, bool>(name, true));
    COptionBase* val = new COptionPeriodic(name, nMarker_PerBound, Marker_PerBound, Marker_PerDonor, RotCenter, RotAngles, Translation);
    option_map.insert(pair<string, COptionBase *>(name, val));
  }
 
  void addTurboPerfOption(const string & name, unsigned short & nMarker_TurboPerf,
                    string* & Marker_TurboBoundIn, string* & Marker_TurboBoundOut) {
    assert(option_map.find(name) == option_map.end());
    all_options.insert(pair<string, bool>(name, true));
    COptionBase* val = new COptionTurboPerformance(name, nMarker_TurboPerf, Marker_TurboBoundIn, Marker_TurboBoundOut);
    option_map.insert(pair<string, COptionBase *>(name, val));
  }
  
  void addActDiskOption(const string & name,
                        unsigned short & nMarker_ActDiskInlet, unsigned short & nMarker_ActDiskOutlet, string* & Marker_ActDiskInlet, string* & Marker_ActDiskOutlet,
                        su2double** & ActDisk_PressJump, su2double** & ActDisk_TempJump, su2double** & ActDisk_Omega) {
    assert(option_map.find(name) == option_map.end());
    all_options.insert(pair<string, bool>(name, true));
    COptionBase* val = new COptionActDisk(name,
                                          nMarker_ActDiskInlet, nMarker_ActDiskOutlet, Marker_ActDiskInlet, Marker_ActDiskOutlet,
                                          ActDisk_PressJump, ActDisk_TempJump, ActDisk_Omega);
    option_map.insert(pair<string, COptionBase *>(name, val));
  }

  void addWallFunctionOption(const string &name,               unsigned short &list_size,
                             string* &string_field,            unsigned short* &val_Kind_WF,
                             unsigned short** &val_IntInfo_WF, su2double** &val_DoubleInfo_WF) {
    assert(option_map.find(name) == option_map.end());
    all_options.insert(pair<string, bool>(name, true));
    COptionBase* val = new COptionWallFunction(name, list_size, string_field, val_Kind_WF,
                                               val_IntInfo_WF, val_DoubleInfo_WF);
    option_map.insert(pair<string, COptionBase *>(name, val));
  }
  
  void addPythonOption(const string name) {
    assert(option_map.find(name) == option_map.end());
    all_options.insert(pair<string, bool>(name, true));
    COptionBase* val = new COptionPython(name);
    option_map.insert(pair<string, COptionBase *>(name, val));
  }
  
public:
  
  vector<string> fields; /*!< \brief Tags for the different fields in a restart file. */
  
  /*!
   * \brief Constructor of the class which reads the input file.
   */
  CConfig(char case_filename[MAX_STRING_SIZE], unsigned short val_software, bool verb_high);
  
  /*!
   * \brief Constructor of the class which reads the input file and uses default options from another config.
   */
  CConfig(CConfig * config, char case_filename[MAX_STRING_SIZE], unsigned short val_software, unsigned short val_iZone, unsigned short val_nZone, bool verb_high);
  
  /*!
   * \brief Constructor of the class which reads the input file.
   */
  CConfig(char case_filename[MAX_STRING_SIZE], unsigned short val_software);
  
  /*!
   * \brief Constructor of the class which reads the input file.
   */
  CConfig(char case_filename[MAX_STRING_SIZE], CConfig *config);
  
  /*!
   * \brief Destructor of the class.
   */
  ~CConfig(void);
  
 void SetnZone();
 
 void SetnDim();
 
 void SetHeader(unsigned short val_software);
  /*!
   * \brief Get the MPI communicator of SU2.
   * \return MPI communicator of SU2.
   */
  SU2_MPI::Comm GetMPICommunicator();

  /*!
   * \brief Set the MPI communicator for SU2.
   * \param[in] Communicator - MPI communicator for SU2.
   */
  void SetMPICommunicator(SU2_MPI::Comm Communicator);

  /*!
   * \brief Gets the number of zones in the mesh file.
   * \param[in] val_mesh_filename - Name of the file with the grid information.
   * \param[in] val_format - Format of the file with the grid information.
   * \return Total number of zones in the grid file.
   */
  static unsigned short GetnZone(string val_mesh_filename, unsigned short val_format);
  
  /*!
   * \brief Gets the number of dimensions in the mesh file
   * \param[in] val_mesh_filename - Name of the file with the grid information.
   * \param[in] val_format - Format of the file with the grid information.
   * \return Total number of domains in the grid file.
   */
  static unsigned short GetnDim(string val_mesh_filename, unsigned short val_format);
  
  /*!
   * \brief Initializes pointers to null
   */
  void SetPointersNull(void);
  
  /*!
   * \brief breaks an input line from the config file into a set of tokens
   * \param[in] str - the input line string
   * \param[out] option_name - the name of the option found at the beginning of the line
   * \param[out] option_value - the tokens found after the "=" sign on the line
   * \returns false if the line is empty or a commment, true otherwise
   */
  bool TokenizeString(string & str, string & option_name,
                      vector<string> & option_value);
  
  /*!
   * \brief Get reference origin for moment computation.
   * \param[in] val_marker - the marker we are monitoring.
   * \return Reference origin (in cartesians coordinates) for moment computation.
   */
  su2double *GetRefOriginMoment(unsigned short val_marker);
  
  /*!
   * \brief Get reference origin x-coordinate for moment computation.
   * \param[in] val_marker - the marker we are monitoring.
   * \return Reference origin x-coordinate (in cartesians coordinates) for moment computation.
   */
  su2double GetRefOriginMoment_X(unsigned short val_marker);
  
  /*!
   * \brief Get reference origin y-coordinate for moment computation.
   * \param[in] val_marker - the marker we are monitoring.
   * \return Reference origin y-coordinate (in cartesians coordinates) for moment computation.
   */
  su2double GetRefOriginMoment_Y(unsigned short val_marker);
  
  /*!
   * \brief Get reference origin z-coordinate for moment computation.
   * \param[in] val_marker - the marker we are monitoring.
   * \return Reference origin z-coordinate (in cartesians coordinates) for moment computation.
   */
  su2double GetRefOriginMoment_Z(unsigned short val_marker);
  
  /*!
   * \brief Set reference origin x-coordinate for moment computation.
   * \param[in] val_marker - the marker we are monitoring.
   * \param[in] val_origin - New x-coordinate of the mesh motion origin.
   */
  void SetRefOriginMoment_X(unsigned short val_marker, su2double val_origin);
  
  /*!
   * \brief Set reference origin y-coordinate for moment computation.
   * \param[in] val_marker - the marker we are monitoring.
   * \param[in] val_origin - New y-coordinate of the mesh motion origin.
   */
  void SetRefOriginMoment_Y(unsigned short val_marker, su2double val_origin);
  
  /*!
   * \brief Set reference origin z-coordinate for moment computation.
   * \param[in] val_marker - the marker we are monitoring.
   * \param[in] val_origin - New z-coordinate of the mesh motion origin.
   */
  void SetRefOriginMoment_Z(unsigned short val_marker, su2double val_origin);
  
  /*!
   * \brief Get index of the upper and lower horizontal plane.
   * \param[in] index - 0 means upper surface, and 1 means lower surface.
   * \return Index of the upper and lower surface.
   */
  string GetPlaneTag(unsigned short index);
  
  /*!
   * \brief Get the integration limits for the equivalent area computation.
   * \param[in] index - 0 means x_min, and 1 means x_max.
   * \return Integration limits for the equivalent area computation.
   */
  su2double GetEA_IntLimit(unsigned short index);
  
  /*!
   * \brief Get the integration limits for the equivalent area computation.
   * \param[in] index - 0 means x_min, and 1 means x_max.
   * \return Integration limits for the equivalent area computation.
   */
  su2double GetEA_ScaleFactor(void);
  
  /*!
   * \brief Get the limit value for the adjoint variables.
   * \return Limit value for the adjoint variables.
   */
  su2double GetAdjointLimit(void);
  
  /*!
   * \brief Get the the coordinates where of the box where the grid is going to be deformed.
   * \return Coordinates where of the box where the grid is going to be deformed.
   */
  su2double *GetHold_GridFixed_Coord(void);
  
  /*!
   * \brief Get the the coordinates where of the box where a subsonic region is imposed.
   * \return Coordinates where of the box where the grid is going to be a subsonic region.
   */
  su2double *GetSubsonicEngine_Values(void);
  
  /*!
   * \brief Get the the coordinates where of the box where a subsonic region is imposed.
   * \return Coordinates where of the box where the grid is going to be a subsonic region.
   */
  su2double *GetSubsonicEngine_Cyl(void);
  
  /*!
   * \brief Get the the coordinates where of the box where a subsonic region is imposed.
   * \return Coordinates where of the box where the grid is going to be a subsonic region.
   */
  su2double *GetDistortionRack(void);
  
  /*!
   * \brief Get the power of the dual volume in the grid adaptation sensor.
   * \return Power of the dual volume in the grid adaptation sensor.
   */
  su2double GetDualVol_Power(void);
  
  /*!
   * \brief Get Information about if there is an analytical definition of the surface for doing the
   *        grid adaptation.
   * \return Definition of the surfaces. NONE implies that there isn't any analytical definition
   *         and it will use and interpolation.
   */
  unsigned short GetAnalytical_Surface(void);
  
  /*!
   * \brief Get Description of the geometry to be analyzed
   */
  unsigned short GetGeo_Description(void);
  
  /*!
   * \brief Creates a tecplot file to visualize the partition made by the DDC software.
   * \return <code>TRUE</code> if the partition is going to be plotted; otherwise <code>FALSE</code>.
   */
  bool GetExtraOutput(void);

  /*!
   * \brief Heat solver zone with extra screen output.
   * \return Heat solver zone with extra screen output.
   */
  long GetExtraHeatOutputZone(void);
  
  /*!
   * \brief Get the value of the Mach number (velocity divided by speed of sound).
   * \return Value of the Mach number.
   */
  su2double GetMach(void);
  
  /*!
   * \brief Get the value of the Gamma of fluid (ratio of specific heats).
   * \return Value of the constant: Gamma
   */
  su2double GetGamma(void);
  
  /*!
   * \brief Get the values of the CFL adapation.
   * \return Value of CFL adapation
   */
  su2double GetCFL_AdaptParam(unsigned short val_index);
  
  /*!
   * \brief Get the values of the CFL adapation.
   * \return Value of CFL adapation
   */
  bool GetCFL_Adapt(void);
  
  /*!
   * \brief Get the values of the CFL adapation.
   * \return Value of CFL adapation
   */
  su2double GetHTP_Axis(unsigned short val_index);
  
  /*!
   * \brief Get the value of the limits for the sections.
   * \return Value of the limits for the sections.
   */
  su2double GetStations_Bounds(unsigned short val_var);
  
  /*!
   * \brief Get the value of the vector that connects the cartesian axis with a sherical or cylindrical one.
   * \return Coordinate of the Axis.
   */
  su2double GetFFD_Axis(unsigned short val_var);
  
  /*!
   * \brief Get the value of the bulk modulus.
   * \return Value of the bulk modulus.
   */
  su2double GetBulk_Modulus(void);
  
  /*!
   * \brief Get the epsilon^2 multiplier for Beta in the incompressible preconditioner.
   * \return Value of the epsilon^2 multiplier for Beta in the incompressible preconditioner.
   */
  su2double GetBeta_Factor(void);
  
  /*!
   * \brief Get the value of specific gas constant.
   * \return Value of the constant: Gamma
   */
  su2double GetGas_Constant(void);
  
  /*!
   * \brief Get the value of specific gas constant.
   * \return Value of the constant: Gamma
   */
  su2double GetGas_ConstantND(void);
  
  /*!
   * \brief Get the value of the molecular weight for an incompressible ideal gas (g/mol).
   * \return Value of the molecular weight for an incompressible ideal gas (g/mol).
   */
  su2double GetMolecular_Weight(void);
  
  /*!
   * \brief Get the value of specific heat at constant pressure.
   * \return Value of the constant: Cp
   */
  su2double GetSpecific_Heat_Cp(void);

  /*!
   * \brief Get the value of the specific heat for solids.
   * \return Specific heat number (solid).
   */
  su2double GetSpecific_Heat_Cp_Solid(void);
  
  /*!
   * \brief Get the non-dimensional value of specific heat at constant pressure.
   * \return Value of the non-dim. constant: Cp
   */
  su2double GetSpecific_Heat_CpND(void);

  /*!
   * \brief Get the value of specific heat at constant volume.
   * \return Value of the constant: Cv
   */
  su2double GetSpecific_Heat_Cv(void);
  
  /*!
   * \brief Get the non-dimensional value of specific heat at constant volume.
   * \return Value of the non-dim. constant: Cv
   */
  su2double GetSpecific_Heat_CvND(void);

  /*!
   * \brief Get the coefficients of the Blottner viscosity model
   * \param[in] val_Species - Index of the species
   * \param[in] val_Coeff - Index of the coefficient (As, Bs, Cs)
   * \return Value of the Blottner coefficient
   */
  su2double GetBlottnerCoeff(unsigned short val_Species, unsigned short val_Coeff);
  
  /*!
   * \brief Get the p-norm for heat-flux objective functions (adjoint problem).
   * \return Value of the heat flux p-norm
   */
  su2double GetPnormHeat(void);
  
  /*!
   * \brief Get the value of wall temperature.
   * \return Value of the constant: Temperature
   */
  su2double GetWallTemperature(void);
  
  /*!
   * \brief Get the reference value for the specific gas constant.
   * \return Reference value for the specific gas constant.
   */
  su2double GetGas_Constant_Ref(void);
  
  /*!
   * \brief Get the reference value for the heat flux.
   * \return Reference value for the heat flux.
   */
  su2double GetHeat_Flux_Ref(void);

  /*!
   * \brief Get the value of the frestream temperature.
   * \return Freestream temperature.
   */
  su2double GetTemperature_FreeStream(void);
  
  /*!
   * \brief Get the value of the frestream temperature.
   * \return Freestream temperature.
   */
  su2double GetEnergy_FreeStream(void);
  
  /*!
   * \brief Get the value of the frestream temperature.
   * \return Freestream temperature.
   */
  su2double GetViscosity_FreeStream(void);
  
  /*!
   * \brief Get the value of the frestream temperature.
   * \return Freestream temperature.
   */
  su2double GetDensity_FreeStream(void);

  /*!
   * \brief Get the value of the solid density.
   * \return Solid density.
   */
  su2double GetDensity_Solid(void);
  
  /*!
   * \brief Get the value of the frestream temperature.
   * \return Freestream temperature.
   */
  su2double GetModVel_FreeStream(void);
  
  /*!
   * \brief Get the value of the frestream temperature.
   * \return Freestream temperature.
   */
  su2double GetModVel_FreeStreamND(void);
  
  /*!
   * \brief Get the value of the frestream vibrational-electronic temperature.
   * \return Freestream temperature.
   */
  su2double GetTemperature_ve_FreeStream(void);
  
  /*!
   * \brief Get the value of the laminar Prandtl number.
   * \return Laminar Prandtl number.
   */
  su2double GetPrandtl_Lam(void);
  
  /*!
   * \brief Get the value of the turbulent Prandtl number.
   * \return Turbulent Prandtl number.
   */
  su2double GetPrandtl_Turb(void);

  /*!
   * \brief Get the value of the thermal conductivity for solids.
   * \return Thermal conductivity (solid).
   */
  su2double GetThermalConductivity_Solid(void);

  /*!
   * \brief Get the value of the thermal diffusivity for solids.
   * \return Thermal conductivity (solid).
   */
  su2double GetThermalDiffusivity_Solid(void);

  /*!
   * \brief Get the temperature in solids at freestream conditions.
   * \return Freestream temperature (solid).
   */
  su2double GetTemperature_Freestream_Solid(void);
  
  /*!
   * \brief Get the value of the reference length for non-dimensionalization.
   *        This value should always be 1 internally, and is not user-specified.
   * \return Reference length for non-dimensionalization.
   */
  su2double GetLength_Ref(void);
  
  /*!
   * \brief Get the value of the reference pressure for non-dimensionalization.
   * \return Reference pressure for non-dimensionalization.
   */
  su2double GetPressure_Ref(void);
  
  /*!
   * \brief Get the value of the reference pressure for non-dimensionalization.
   * \return Reference pressure for non-dimensionalization.
   */
  su2double GetEnergy_Ref(void);
  
  /*!
   * \brief Get the value of the reference temperature for non-dimensionalization.
   * \return Reference temperature for non-dimensionalization.
   */
  su2double GetTemperature_Ref(void);
  
  /*!
   * \brief Get the value of the reference density for non-dimensionalization.
   * \return Reference density for non-dimensionalization.
   */
  su2double GetDensity_Ref(void);
  
  /*!
   * \brief Get the value of the reference velocity for non-dimensionalization.
   * \return Reference velocity for non-dimensionalization.
   */
  su2double GetVelocity_Ref(void);
  
  /*!
   * \brief Get the value of the reference time for non-dimensionalization.
   * \return Reference time for non-dimensionalization.
   */
  su2double GetTime_Ref(void);
  
  /*!
   * \brief Get the value of the reference viscosity for non-dimensionalization.
   * \return Reference viscosity for non-dimensionalization.
   */
  su2double GetViscosity_Ref(void);
  
  /*!
   * \brief Get the value of the reference viscosity for non-dimensionalization.
   * \return Reference viscosity for non-dimensionalization.
   */
  su2double GetHighlite_Area(void);
  
  /*!
   * \brief Get the value of the reference viscosity for non-dimensionalization.
   * \return Reference viscosity for non-dimensionalization.
   */
  su2double GetFan_Poly_Eff(void);
  
  /*!
   * \brief Get the value of the reference conductivity for non-dimensionalization.
   * \return Reference conductivity for non-dimensionalization.
   */
  su2double GetConductivity_Ref(void);
  
  /*!
   * \brief Get the value of the reference angular velocity for non-dimensionalization.
   * \return Reference angular velocity for non-dimensionalization.
   */
  su2double GetOmega_Ref(void);
  
  /*!
   * \brief Get the value of the reference force for non-dimensionalization.
   * \return Reference force for non-dimensionalization.
   */
  su2double GetForce_Ref(void);
  
  /*!
   * \brief Get the value of the non-dimensionalized freestream pressure.
   * \return Non-dimensionalized freestream pressure.
   */
  su2double GetPressure_FreeStream(void);
  
  /*!
   * \brief Get the value of the non-dimensionalized freestream pressure.
   * \return Non-dimensionalized freestream pressure.
   */
  su2double GetPressure_FreeStreamND(void);
  
  /*!
   * \brief Get the value of the thermodynamic pressure.
   * \return Thermodynamic pressure.
   */
  su2double GetPressure_Thermodynamic(void);
  
  /*!
   * \brief Get the value of the non-dimensionalized thermodynamic pressure.
   * \return Non-dimensionalized thermodynamic pressure.
   */
  su2double GetPressure_ThermodynamicND(void);

  /*!
   * \brief Get the vector of the dimensionalized freestream velocity.
   * \return Dimensionalized freestream velocity vector.
   */
  su2double* GetVelocity_FreeStream(void);
  
  /*!
   * \brief Get the value of the non-dimensionalized freestream temperature.
   * \return Non-dimensionalized freestream temperature.
   */
  su2double GetTemperature_FreeStreamND(void);
  
  /*!
   * \brief Get the value of the non-dimensionalized freestream density.
   * \return Non-dimensionalized freestream density.
   */
  su2double GetDensity_FreeStreamND(void);
  
  /*!
   * \brief Get the vector of the non-dimensionalized freestream velocity.
   * \return Non-dimensionalized freestream velocity vector.
   */
  su2double* GetVelocity_FreeStreamND(void);
  
  /*!
   * \brief Get the value of the non-dimensionalized freestream energy.
   * \return Non-dimensionalized freestream energy.
   */
  su2double GetEnergy_FreeStreamND(void);
  
  /*!
   * \brief Get the value of the non-dimensionalized freestream viscosity.
   * \return Non-dimensionalized freestream viscosity.
   */
  su2double GetViscosity_FreeStreamND(void);
  
  /*!
   * \brief Get the value of the non-dimensionalized freestream viscosity.
   * \return Non-dimensionalized freestream viscosity.
   */
  su2double GetTke_FreeStreamND(void);
  
  /*!
   * \brief Get the value of the non-dimensionalized freestream viscosity.
   * \return Non-dimensionalized freestream viscosity.
   */
  su2double GetOmega_FreeStreamND(void);
  
  /*!
   * \brief Get the value of the non-dimensionalized freestream viscosity.
   * \return Non-dimensionalized freestream viscosity.
   */
  su2double GetTke_FreeStream(void);
  
  /*!
   * \brief Get the value of the non-dimensionalized freestream viscosity.
   * \return Non-dimensionalized freestream viscosity.
   */
  su2double GetOmega_FreeStream(void);
  
  /*!
   * \brief Get the value of the non-dimensionalized freestream intermittency.
   * \return Non-dimensionalized freestream intermittency.
   */
  su2double GetIntermittency_FreeStream(void);
  
  /*!
   * \brief Get the value of the non-dimensionalized freestream turbulence intensity.
   * \return Non-dimensionalized freestream intensity.
   */
  su2double GetTurbulenceIntensity_FreeStream(void);
  
  /*!
   * \brief Get the value of the non-dimensionalized freestream turbulence intensity.
   * \return Non-dimensionalized freestream intensity.
   */
  su2double GetNuFactor_FreeStream(void);
  
  /*!
   * \brief Get the value of the non-dimensionalized engine turbulence intensity.
   * \return Non-dimensionalized engine intensity.
   */
  su2double GetNuFactor_Engine(void);
  
  /*!
   * \brief Get the value of the non-dimensionalized actuator disk turbulence intensity.
   * \return Non-dimensionalized actuator disk intensity.
   */
  su2double GetSecondaryFlow_ActDisk(void);
  
  /*!
   * \brief Get the value of the non-dimensionalized actuator disk turbulence intensity.
   * \return Non-dimensionalized actuator disk intensity.
   */
  su2double GetInitial_BCThrust(void);
  
  /*!
   * \brief Get the value of the non-dimensionalized actuator disk turbulence intensity.
   * \return Non-dimensionalized actuator disk intensity.
   */
  void SetInitial_BCThrust(su2double val_bcthrust);
  
  /*!
   * \brief Get the value of the turbulent to laminar viscosity ratio.
   * \return Ratio of turbulent to laminar viscosity ratio.
   */
  su2double GetTurb2LamViscRatio_FreeStream(void);
  
  /*!
   * \brief Get the vector of free stream mass fraction values.
   * \return Ratio of species mass to mixture mass.
   */
  su2double* GetMassFrac_FreeStream(void);
  
  /*!
   * \brief Get the value of the Reynolds length.
   * \return Reynolds length.
   */
  su2double GetLength_Reynolds(void);
  
  /*!
   * \brief Get the start up iterations using the fine grid, this works only for multigrid problems.
   * \return Start up iterations using the fine grid.
   */
  unsigned short GetnStartUpIter(void);
  
  /*!
   * \brief Get the reference area for non dimensional coefficient computation. If the value from the
   *        is 0 then, the code will compute the reference area using the projection of the shape into
   *        the z plane (3D) or the x plane (2D).
   * \return Value of the reference area for coefficient computation.
   */
  su2double GetRefArea(void);
  
  /*!
   * \brief Get the wave speed.
   * \return Value of the wave speed.
   */
  su2double GetThermalDiffusivity(void);
  
  /*!
   * \brief Get the thermal expansion coefficient.
   * \return Value of the thermal expansion coefficient.
   */
  su2double GetThermal_Expansion_Coeff(void);

  /*!
   * \brief Get the non-dim. thermal expansion coefficient.
   * \return Value of the non-dim. thermal expansion coefficient.
   */
  su2double GetThermal_Expansion_CoeffND(void);

  /*!
   * \brief Set the thermal expansion coefficient.
   * \param[in] val_thermal_expansion - thermal expansion coefficient
   */
  void SetThermal_Expansion_Coeff(su2double val_thermal_expansion);

  /*!
   * \brief Set the non-dim. thermal expansion coefficient.
   * \param[in] val_thermal_expansion - non-dim. thermal expansion coefficient
   */
  void SetThermal_Expansion_CoeffND(su2double val_thermal_expansionnd);

  /*!
   * \brief Get the value of the reference density for custom incompressible non-dimensionalization.
   * \return Reference density for custom incompressible non-dimensionalization.
   */
  su2double GetInc_Density_Ref(void);

  /*!
   * \brief Get the value of the reference velocity for custom incompressible non-dimensionalization.
   * \return Reference velocity for custom incompressible non-dimensionalization.
   */
  su2double GetInc_Velocity_Ref(void);

  /*!
   * \brief Get the value of the reference temperature for custom incompressible non-dimensionalization.
   * \return Reference temperature for custom incompressible non-dimensionalization.
   */
  su2double GetInc_Temperature_Ref(void);

  /*!
   * \brief Get the value of the initial density for incompressible flows.
   * \return Initial density for incompressible flows.
   */
  su2double GetInc_Density_Init(void);

  /*!
   * \brief Get the value of the initial velocity for incompressible flows.
   * \return Initial velocity for incompressible flows.
   */
  su2double* GetInc_Velocity_Init(void);

  /*!
   * \brief Get the value of the initial temperature for incompressible flows.
   * \return Initial temperature for incompressible flows.
   */
  su2double GetInc_Temperature_Init(void);

  /*!
   * \brief Get the Young's modulus of elasticity.
   * \return Value of the Young's modulus of elasticity.
   */
  su2double GetElasticyMod(unsigned short id_val);
  
  /*!
    * \brief Decide whether to apply DE effects to the model.
    * \return <code>TRUE</code> if the DE effects are to be applied, <code>FALSE</code> otherwise.
    */
  
  bool GetDE_Effects(void);
  
  /*!
    * \brief Decide whether to predict the DE effects for the next time step.
    * \return <code>TRUE</code> if the DE effects are to be applied, <code>FALSE</code> otherwise.
    */
  
  bool GetDE_Predicted(void);
  
  /*!
   * \brief Get the number of different electric constants.
   * \return Value of the DE modulus.
   */
  unsigned short GetnElectric_Constant(void);

  /*!
   * \brief Get the value of the DE modulus.
   * \return Value of the DE modulus.
   */
  su2double GetElectric_Constant(unsigned short iVar);

  /*!
   * \brief Get the value of the B constant in the Knowles material model.
   * \return Value of the B constant in the Knowles material model.
   */
  su2double GetKnowles_B(void);

  /*!
   * \brief Get the value of the N constant in the Knowles material model.
   * \return Value of the N constant in the Knowles material model.
   */
  su2double GetKnowles_N(void);

  /*!
   * \brief Get the kind of design variable for FEA.
   * \return Value of the DE voltage.
   */
  unsigned short GetDV_FEA(void);

  /*!
   * \brief Get the ID of the reference node.
   * \return Number of FSI subiters.
   */
  unsigned long GetRefNode_ID(void);

  /*!
   * \brief Get the values for the reference node displacement.
   * \param[in] val_coeff - Index of the displacement.
   */
  su2double GetRefNode_Displacement(unsigned short val_coeff);

  /*!
   * \brief Get the penalty weight value for the objective function.
   * \return  Penalty weight value for the reference geometry objective function.
   */
  su2double GetRefNode_Penalty(void);

  /*!
    * \brief Decide whether it's necessary to read a reference geometry.
    * \return <code>TRUE</code> if it's necessary to read a reference geometry, <code>FALSE</code> otherwise.
    */

  bool GetRefGeom(void);

  /*!
   * \brief Get the name of the file with the reference geometry of the structural problem.
   * \return Name of the file with the reference geometry of the structural problem.
   */
  string GetRefGeom_FEMFileName(void);

  /*!
   * \brief Get the format of the reference geometry file.
   * \return Format of the reference geometry file.
   */
  unsigned short GetRefGeom_FileFormat(void);

    /*!
   * \brief Formulation for 2D elasticity (plane stress - strain)
   * \return Flag to 2D elasticity model.
   */
  unsigned short GetElas2D_Formulation(void);
  
  /*!
   * \brief Decide whether it's necessary to read a reference geometry.
   * \return <code>TRUE</code> if it's necessary to read a reference geometry, <code>FALSE</code> otherwise.
   */
  
  bool GetPrestretch(void);
  
  /*!
    * \brief Decide whether it's necessary to add the cross term for adjoint FSI.
    * \return <code>TRUE</code> if it's necessary to add the cross term, <code>FALSE</code> otherwise.
    */
  
  bool Add_CrossTerm(void);
  
  /*!
    * \brief Set the boolean addCrossTerm to true or false.
    */
  
  void Set_CrossTerm(bool needCrossTerm);

  /*!
   * \brief Get the name of the file with the element properties for structural problems.
   * \return Name of the file with the element properties of the structural problem.
   */
  string GetFEA_FileName(void);

  /*!
   * \brief Get the name of the file with the reference geometry of the structural problem.
   * \return Name of the file with the reference geometry of the structural problem.
   */
  string GetPrestretch_FEMFileName(void);
  
  /*!
   * \brief Get the Poisson's ratio.
   * \return Value of the Poisson's ratio.
   */
  su2double GetPoissonRatio(unsigned short id_val);
  
  /*!
   * \brief Get the Material Density.
   * \return Value of the Material Density.
   */
  su2double GetMaterialDensity(unsigned short id_val);
  
  /*!
   * \brief Compressibility/incompressibility of the solids analysed using the structural solver.
   * \return Compressible or incompressible.
   */
  unsigned short GetMaterialCompressibility(void);
  
  /*!
   * \brief Compressibility/incompressibility of the solids analysed using the structural solver.
   * \return Compressible or incompressible.
   */
  unsigned short GetMaterialModel(void);
  
  /*!
   * \brief Geometric conditions for the structural solver.
   * \return Small or large deformation structural analysis.
   */
  unsigned short GetGeometricConditions(void);
  
  /*!
   * \brief Get the reference length for computing moment (the default value is 1).
   * \return Reference length for moment computation.
   */
  su2double GetRefLength(void);
  
  /*!
   * \brief Get the reference element length for computing the slope limiting epsilon.
   * \return Reference element length for slope limiting epsilon.
   */
  su2double GetRefElemLength(void);
  
  /*!
   * \brief Get the reference coefficient for detecting sharp edges.
   * \return Reference coefficient for detecting sharp edges.
   */
  su2double GetRefSharpEdges(void);
  
  /*!
   * \brief Get the volume of the whole domain using the fine grid, this value is common for all the grids
   *        in the multigrid method.
   * \return Volume of the whole domain.
   */
  su2double GetDomainVolume(void);
  
  /*!
   * \brief In case the <i>RefArea</i> is equal to 0 then, it is necessary to compute a reference area,
   *        with this function we set the value of the reference area.
   * \param[in] val_area - Value of the reference area for non dimensional coefficient computation.
   */
  void SetRefArea(su2double val_area);
  
  /*!
   * \brief In case the <i>SemiSpan</i> is equal to 0 then, it is necessary to compute the max y distance,
   *        with this function we set the value of the semi span.
   * \param[in] val_semispan - Value of the semispan.
   */
  void SetSemiSpan(su2double val_semispan);
  
  /*!
   * \brief Set the value of the domain volume computed on the finest grid.
   * \note This volume do not include the volume of the body that is being simulated.
   * \param[in] val_volume - Value of the domain volume computed on the finest grid.
   */
  void SetDomainVolume(su2double val_volume);
  
  /*!
   * \brief Set the finest mesh in a multigrid strategy.
   * \note If we are using a Full Multigrid Strategy or a start up with finest grid, it is necessary
   *       to change several times the finest grid.
   * \param[in] val_finestmesh - Index of the finest grid.
   */
  void SetFinestMesh(unsigned short val_finestmesh);
  
  /*!
   * \brief Set the kind of time integration scheme.
   * \note If we are solving different equations it will be necessary to change several
   *       times the kind of time integration, to choose the right scheme.
   * \param[in] val_kind_timeintscheme - Kind of time integration scheme.
   */
  void SetKind_TimeIntScheme(unsigned short val_kind_timeintscheme);
  
  /*!
   * \brief Set the parameters of the convective numerical scheme.
   * \note The parameters will change because we are solving different kind of equations.
   * \param[in] val_kind_convnumscheme - Center or upwind scheme.
   * \param[in] val_kind_centered - If centered scheme, kind of centered scheme (JST, etc.).
   * \param[in] val_kind_upwind - If upwind scheme, kind of upwind scheme (Roe, etc.).
   * \param[in] val_kind_slopelimit - If upwind scheme, kind of slope limit.
   * \param[in] val_muscl - Define if we apply a MUSCL scheme or not.
   * \param[in] val_kind_fem - If FEM, what kind of FEM discretization.
   */
  void SetKind_ConvNumScheme(unsigned short val_kind_convnumscheme, unsigned short val_kind_centered,
                             unsigned short val_kind_upwind,        unsigned short val_kind_slopelimit,
                             bool val_muscl,                        unsigned short val_kind_fem);

  /*!
   * \brief Get the value of limiter coefficient.
   * \return Value of the limiter coefficient.
   */
  su2double GetVenkat_LimiterCoeff(void);
  
  /*!
   * \brief Freeze the value of the limiter after a number of iterations.
   * \return Number of iterations.
   */
  unsigned long GetLimiterIter(void);
  
  /*!
   * \brief Get the value of sharp edge limiter.
   * \return Value of the sharp edge limiter coefficient.
   */
  su2double GetAdjSharp_LimiterCoeff(void);
  
  /*!
   * \brief Get the Reynolds number. Dimensionless number that gives a measure of the ratio of inertial forces
   *        to viscous forces and consequently quantifies the relative importance of these two types of forces
   *        for given flow condition.
   * \return Value of the Reynolds number.
   */
  su2double GetReynolds(void);
  
  /*!
   * \brief Get the Froude number for free surface problems.
   * \return Value of the Froude number.
   */
  su2double GetFroude(void);
  
  /*!
   * \brief Set the Froude number for free surface problems.
   * \return Value of the Froude number.
   */
  void SetFroude(su2double val_froude);
  
  /*!
   * \brief Set the Froude number for free surface problems.
   * \return Value of the Froude number.
   */
  void SetMach(su2double val_mach);
  
  /*!
   * \brief Set the Froude number for free surface problems.
   * \return Value of the Froude number.
   */
  void SetReynolds(su2double val_reynolds);
  
  /*!
   * \brief Set the Froude number for free surface problems.
   * \return Value of the Froude number.
   */
  void SetLength_Ref(su2double val_length_ref);
  
  /*!
   * \brief Set the Froude number for free surface problems.
   * \return Value of the Froude number.
   */
  void SetVelocity_Ref(su2double val_velocity_ref);
  
  /*!
   * \brief Set the Froude number for free surface problems.
   * \return Value of the Froude number.
   */
  void SetPressure_Ref(su2double val_pressure_ref);
  
  /*!
   * \brief Set the Froude number for free surface problems.
   * \return Value of the Froude number.
   */
  void SetDensity_Ref(su2double val_density_ref);
  
  /*!
   * \brief Set the reference temperature.
   * \return Value of the Froude number.
   */
  void SetTemperature_Ref(su2double val_temperature_ref);
  
  /*!
   * \brief Set the Froude number for free surface problems.
   * \return Value of the Froude number.
   */
  void SetTime_Ref(su2double val_time_ref);
  
  /*!
   * \brief Set the Froude number for free surface problems.
   * \return Value of the Froude number.
   */
  void SetEnergy_Ref(su2double val_energy_ref);
  
  /*!
   * \brief Set the Froude number for free surface problems.
   * \return Value of the Froude number.
   */
  void SetOmega_Ref(su2double val_omega_ref);
  
  /*!
   * \brief Set the Froude number for free surface problems.
   * \return Value of the Froude number.
   */
  void SetForce_Ref(su2double val_force_ref);
  
  /*!
   * \brief Set the Froude number for free surface problems.
   * \return Value of the Froude number.
   */
  void SetGas_Constant_Ref(su2double val_gas_constant_ref);
  
  /*!
   * \brief Set the Froude number for free surface problems.
   * \return Value of the Froude number.
   */
  void SetGas_Constant(su2double val_gas_constant);
  
  /*!
   * \brief Set the value of the specific heat at constant pressure (incompressible fluids with energy equation).
   * \param[in] val_specific_heat_cp - specific heat at constant pressure.
   */
  void SetSpecific_Heat_Cp(su2double val_specific_heat_cp);

  /*!
   * \brief Set the non-dimensional value of the specific heat at constant pressure (incompressible fluids with energy equation).
   * \param[in] val_specific_heat_cpnd - non-dim. specific heat at constant pressure.
   */
  void SetSpecific_Heat_CpND(su2double val_specific_heat_cpnd);

  /*!
   * \brief Set the value of the specific heat at constant volume (incompressible fluids with energy equation).
   * \param[in] val_specific_heat_cv - specific heat at constant volume.
   */
  void SetSpecific_Heat_Cv(su2double val_specific_heat_cv);

  /*!
   * \brief Set the non-dimensional value of the specific heat at constant volume (incompressible fluids with energy equation).
   * \param[in] val_specific_heat_cvnd - non-dim. specific heat at constant pressure.
   */
  void SetSpecific_Heat_CvND(su2double val_specific_heat_cvnd);

  /*!
   * \brief Set the heat flux reference value.
   * \return Value of the reference heat flux.
   */
  void SetHeat_Flux_Ref(su2double val_heat_flux_ref);

  /*!
   * \brief Set the Froude number for free surface problems.
   * \return Value of the Froude number.
   */
  void SetViscosity_Ref(su2double val_viscosity_ref);
  
  /*!
   * \brief Set the Froude number for free surface problems.
   * \return Value of the Froude number.
   */
  void SetConductivity_Ref(su2double val_conductivity_ref);
  
  /*!
   * \brief Set the Froude number for free surface problems.
   * \return Value of the Froude number.
   */
  void SetPressure_FreeStreamND(su2double val_pressure_freestreamnd);
  
  /*!
   * \brief Set the Froude number for free surface problems.
   * \return Value of the Froude number.
   */
  void SetPressure_FreeStream(su2double val_pressure_freestream);
  
  /*!
   * \brief Set the non-dimensionalized thermodynamic pressure for low Mach problems.
   * \return Value of the non-dimensionalized thermodynamic pressure.
   */
  void SetPressure_ThermodynamicND(su2double val_pressure_thermodynamicnd);
  
  /*!
   * \brief Set the thermodynamic pressure for low Mach problems.
   * \return Value of the thermodynamic pressure.
   */
  void SetPressure_Thermodynamic(su2double val_pressure_thermodynamic);

  /*!
   * \brief Set the Froude number for free surface problems.
   * \return Value of the Froude number.
   */
  void SetDensity_FreeStreamND(su2double val_density_freestreamnd);
  
  /*!
   * \brief Set the Froude number for free surface problems.
   * \return Value of the Froude number.
   */
  void SetDensity_FreeStream(su2double val_density_freestream);
  
  /*!
   * \brief Set the Froude number for free surface problems.
   * \return Value of the Froude number.
   */
  void SetViscosity_FreeStream(su2double val_viscosity_freestream);
  
  /*!
   * \brief Set the Froude number for free surface problems.
   * \return Value of the Froude number.
   */
  void SetModVel_FreeStream(su2double val_modvel_freestream);
  
  /*!
   * \brief Set the Froude number for free surface problems.
   * \return Value of the Froude number.
   */
  void SetModVel_FreeStreamND(su2double val_modvel_freestreamnd);
  
  /*!
   * \brief Set the Froude number for free surface problems.
   * \return Value of the Froude number.
   */
  void SetTemperature_FreeStream(su2double val_temperature_freestream);
  
  /*!
   * \brief Set the Froude number for free surface problems.
   * \return Value of the Froude number.
   */
  void SetTemperature_FreeStreamND(su2double val_temperature_freestreamnd);
  
  /*!
   * \brief Set the Froude number for free surface problems.
   * \return Value of the Froude number.
   */
  void SetGas_ConstantND(su2double val_gas_constantnd);
  
  /*!
   * \brief Set the free-stream velocity.
   * \param[in] val_velocity_freestream - Value of the free-stream velocity component.
   * \param[in] val_dim - Value of the current dimension.
   */
  void SetVelocity_FreeStream(su2double val_velocity_freestream, unsigned short val_dim);

  /*!
   * \brief Set the Froude number for free surface problems.
   * \return Value of the Froude number.
   */
  void SetVelocity_FreeStreamND(su2double val_velocity_freestreamnd, unsigned short val_dim);
  
  /*!
   * \brief Set the Froude number for free surface problems.
   * \return Value of the Froude number.
   */
  void SetViscosity_FreeStreamND(su2double val_viscosity_freestreamnd);
  
  /*!
   * \brief Set the Froude number for free surface problems.
   * \return Value of the Froude number.
   */
  void SetTke_FreeStreamND(su2double val_tke_freestreamnd);
  
  /*!
   * \brief Set the Froude number for free surface problems.
   * \return Value of the Froude number.
   */
  void SetOmega_FreeStreamND(su2double val_omega_freestreamnd);
  
  /*!
   * \brief Set the Froude number for free surface problems.
   * \return Value of the Froude number.
   */
  void SetTke_FreeStream(su2double val_tke_freestream);
  
  /*!
   * \brief Set the Froude number for free surface problems.
   * \return Value of the Froude number.
   */
  void SetOmega_FreeStream(su2double val_omega_freestream);
  
  /*!
   * \brief Set the Froude number for free surface problems.
   * \return Value of the Froude number.
   */
  void SetEnergy_FreeStreamND(su2double val_energy_freestreamnd);
  
  /*!
   * \brief Set the Froude number for free surface problems.
   * \return Value of the Froude number.
   */
  void SetEnergy_FreeStream(su2double val_energy_freestream);

  /*!
   * \brief Set the thermal diffusivity for solids.
   * \return Value of the Froude number.
   */
  void SetThermalDiffusivity_Solid(su2double val_thermal_diffusivity);
  
  /*!
   * \brief Set the Froude number for free surface problems.
   * \return Value of the Froude number.
   */
  void SetTotal_UnstTimeND(su2double val_total_unsttimend);
  
  /*!
   * \brief Get the angle of attack of the body. This is the angle between a reference line on a lifting body
   *        (often the chord line of an airfoil) and the vector representing the relative motion between the
   *        lifting body and the fluid through which it is moving.
   * \return Value of the angle of attack.
   */
  su2double GetAoA(void);
  
  /*!
   * \brief Get the off set angle of attack of the body. The solution and the geometry
   *        file are able to modifity the angle of attack in the config file
   * \return Value of the off set angle of attack.
   */
  su2double GetAoA_Offset(void);
  
  /*!
   * \brief Get the off set sideslip angle of the body. The solution and the geometry
   *        file are able to modifity the angle of attack in the config file
   * \return Value of the off set sideslip angle.
   */
  su2double GetAoS_Offset(void);
  
  /*!
   * \brief Get the functional sensitivity with respect to changes in the angle of attack.
   * \return Value of the angle of attack.
   */
  su2double GetAoA_Sens(void);
  
  /*!
   * \brief Set the angle of attack.
   * \param[in] val_AoA - Value of the angle of attack.
   */
  void SetAoA(su2double val_AoA);
  
  /*!
   * \brief Set the off set angle of attack.
   * \param[in] val_AoA - Value of the angle of attack.
   */
  void SetAoA_Offset(su2double val_AoA_offset);
  
  /*!
   * \brief Set the off set sideslip angle.
   * \param[in] val_AoA - Value of the off set sideslip angle.
   */
  void SetAoS_Offset(su2double val_AoS_offset);
  
  /*!
   * \brief Set the angle of attack.
   * \param[in] val_AoA - Value of the angle of attack.
   */
  void SetAoA_Sens(su2double val_AoA_sens);
  
  /*!
   * \brief Set the angle of attack.
   * \param[in] val_AoA - Value of the angle of attack.
   */
  void SetAoS(su2double val_AoS);
  
  /*!
   * \brief Get the angle of sideslip of the body. It relates to the rotation of the aircraft centerline from
   *        the relative wind.
   * \return Value of the angle of sideslip.
   */
  su2double GetAoS(void);
  
  /*!
   * \brief Get the charge coefficient that is used in the poissonal potential simulation.
   * \return Value of the charge coefficient.
   */
  su2double GetChargeCoeff(void);
  
  /*!
   * \brief Get the number of multigrid levels.
   * \return Number of multigrid levels (without including the original grid).
   */
  unsigned short GetnMGLevels(void);
  
  /*!
   * \brief Set the number of multigrid levels.
   * \param[in] val_nMGLevels - Index of the mesh were the CFL is applied
   */
  void SetMGLevels(unsigned short val_nMGLevels);
  
  /*!
   * \brief Get the index of the finest grid.
   * \return Index of the finest grid in a multigrid strategy, this is 0 unless we are
   performing a Full multigrid.
   */
  unsigned short GetFinestMesh(void);
  
  /*!
   * \brief Get the kind of multigrid (V or W).
   * \note This variable is used in a recursive way to perform the different kind of cycles
   * \return 0 or 1 depending of we are dealing with a V or W cycle.
   */
  unsigned short GetMGCycle(void);
  
  /*!
   * \brief Get the king of evaluation in the geometrical module.
   * \return 0 or 1 depending of we are dealing with a V or W cycle.
   */
  unsigned short GetGeometryMode(void);
  
  /*!
   * \brief Get the Courant Friedrich Levi number for each grid.
   * \param[in] val_mesh - Index of the mesh were the CFL is applied.
   * \return CFL number for each grid.
   */
  su2double GetCFL(unsigned short val_mesh);
  
  /*!
   * \brief Get the Courant Friedrich Levi number for each grid.
   * \param[in] val_mesh - Index of the mesh were the CFL is applied.
   * \return CFL number for each grid.
   */
  void SetCFL(unsigned short val_mesh, su2double val_cfl);

  /*!
   * \brief Get the Courant Friedrich Levi number for unsteady simulations.
   * \return CFL number for unsteady simulations.
   */
  su2double GetUnst_CFL(void);

  /*!
   * \brief Get information about element reorientation
   * \return 	<code>TRUE</code> means that elements can be reoriented if suspected unhealthy
   */
  bool GetReorientElements(void);

  /*!
   * \brief Check if the gradient smoothing is active
   * \return true means that smoothing is applied to the sensitivities
   */
  bool GetSmoothGradient(void);
  
  /*!
   * \brief Check if the gradient smoothing is active
   * \return true means that smoothing is applied to the sensitivities
   */
  su2double GetSmoothingParam(void);

  /*!
   * \brief Check if we split in the dimensions
   * \return true means that smoothing is for each dimension separate
   */
  bool GetSepDim(void);

  /*!
   * \brief Check if the gradient smoothing is active
   * \return true means that smoothing is applied to the sensitivities
   */
  bool GetProject2Surface(void);

  /*!
   * \brief Check if we want some simplified debugging stuff
   * \return true means that smoothing is for each dimension separate
   */
  bool GetSobDebugMode(void);

  /*!
   * \brief Check if we use second order numerical integration in FE
   * \return true means that we use second order accurate methods
   */
  bool GetSecOrdQuad(void);

  /*!
   * \brief Get the Courant Friedrich Levi number for unsteady simulations.
   * \return CFL number for unsteady simulations.
   */
  su2double GetMax_DeltaTime(void);
  
  /*!
   * \brief Get a parameter of the particular design variable.
   * \param[in] val_dv - Number of the design variable that we want to read.
   * \param[in] val_param - Index of the parameter that we want to read.
   * \return Design variable parameter.
   */
  su2double GetParamDV(unsigned short val_dv, unsigned short val_param);
  
  /*!
   * \brief Get the coordinates of the FFD corner points.
   * \param[in] val_ffd - Index of the FFD box.
   * \param[in] val_coord - Index of the coordinate that we want to read.
   * \return Value of the coordinate.
   */
  su2double GetCoordFFDBox(unsigned short val_ffd, unsigned short val_index);
  
  /*!
   * \brief Get the degree of the FFD corner points.
   * \param[in] val_ffd - Index of the FFD box.
   * \param[in] val_degree - Index (I,J,K) to obtain the degree.
   * \return Value of the degree in a particular direction.
   */
  unsigned short GetDegreeFFDBox(unsigned short val_ffd, unsigned short val_index);
  
  /*!
   * \brief Get the FFD Tag of a particular design variable.
   * \param[in] val_dv - Number of the design variable that we want to read.
   * \return Name of the FFD box.
   */
  string GetFFDTag(unsigned short val_dv);
  
  /*!
   * \brief Get the FFD Tag of a particular FFD box.
   * \param[in] val_ffd - Number of the FFD box that we want to read.
   * \return Name of the FFD box.
   */
  string GetTagFFDBox(unsigned short val_ffd);
  
  /*!
   * \brief Get the number of design variables.
   * \return Number of the design variables.
   */
  unsigned short GetnDV(void);
  
  /*!
   * \brief Get the number of design variables.
   * \return Number of the design variables.
   */
  unsigned short GetnDV_Value(unsigned short iDV);
  
  /*!
   * \brief Get the number of FFD boxes.
   * \return Number of FFD boxes.
   */
  unsigned short GetnFFDBox(void);
  
  /*!
   * \brief Get the required continuity level at the surface intersection with the FFD
   * \return Continuity level at the surface intersection.
   */
  unsigned short GetFFD_Continuity(void);
  
  /*!
   * \brief Get the coordinate system that we are going to use to define the FFD
   * \return Coordinate system (cartesian, spherical, etc).
   */
  unsigned short GetFFD_CoordSystem(void);
  
  /*!
   * \brief Get the kind of FFD Blending function.
   * \return Kind of FFD Blending function.
   */
  unsigned short GetFFD_Blending(void);
  
  /*!
   * \brief Get the kind BSpline Order in i,j,k direction.
   * \return The kind BSpline Order in i,j,k direction.
   */
  su2double* GetFFD_BSplineOrder();
  
  /*!
   * \brief Get the number of Runge-Kutta steps.
   * \return Number of Runge-Kutta steps.
   */
  unsigned short GetnRKStep(void);

  /*!
   * \brief Get the number of time levels for time accurate local time stepping.
   * \return Number of time levels.
   */
  unsigned short GetnLevels_TimeAccurateLTS(void);

  /*!
   * \brief Set the number of time levels for time accurate local time stepping.
   * \param[in] val_nLevels - The number of time levels to be set.
   */
  void SetnLevels_TimeAccurateLTS(unsigned short val_nLevels);

  /*!
   * \brief Get the number time DOFs for ADER-DG.
   * \return Number of time DOFs used in ADER-DG.
   */
  unsigned short GetnTimeDOFsADER_DG(void);

  /*!
   * \brief Get the location of the time DOFs for ADER-DG on the interval [-1..1].
   * \return The location of the time DOFs used in ADER-DG.
   */
  su2double *GetTimeDOFsADER_DG(void);

  /*!
   * \brief Get the number time integration points for ADER-DG.
   * \return Number of time integration points used in ADER-DG.
   */
  unsigned short GetnTimeIntegrationADER_DG(void);

  /*!
   * \brief Get the location of the time integration points for ADER-DG on the interval [-1..1].
   * \return The location of the time integration points used in ADER-DG.
   */
  su2double *GetTimeIntegrationADER_DG(void);

  /*!
   * \brief Get the weights of the time integration points for ADER-DG.
   * \return The weights of the time integration points used in ADER-DG.
   */
  su2double *GetWeightsIntegrationADER_DG(void);

  /*!
   * \brief Get the total number of boundary markers including send/receive domains.
   * \return Total number of boundary markers.
   */
  unsigned short GetnMarker_All(void);

  /*!
   * \brief Get the total number of boundary markers in the config file.
   * \return Total number of boundary markers.
   */
  unsigned short GetnMarker_CfgFile(void);

  /*!
   * \brief Get the number of Euler boundary markers.
   * \return Number of Euler boundary markers.
   */
  unsigned short GetnMarker_Euler(void);

  /*!
   * \brief Get the number of symmetry boundary markers.
   * \return Number of symmetry boundary markers.
   */
  unsigned short GetnMarker_SymWall(void);
  
  /*!
   * \brief Get the total number of boundary markers.
   * \return Total number of boundary markers.
   */
  unsigned short GetnMarker_Max(void);
  
  /*!
   * \brief Get the total number of boundary markers.
   * \return Total number of boundary markers.
   */
  unsigned short GetnMarker_EngineInflow(void);
  
  /*!
   * \brief Get the total number of boundary markers.
   * \return Total number of boundary markers.
   */
  unsigned short GetnMarker_EngineExhaust(void);
  
  /*!
   * \brief Get the total number of boundary markers.
   * \return Total number of boundary markers.
   */
  unsigned short GetnMarker_NearFieldBound(void);
  /*!
   * \brief Get the total number of deformable markers at the boundary.
   * \return Total number of deformable markers at the boundary.
   */
  unsigned short GetnMarker_Deform_Mesh(void);

  /*!
   * \brief Get the total number of markers in which the flow load is computed/employed.
   * \return Total number of markers in which the flow load is computed/employed.
   */
  unsigned short GetnMarker_Fluid_Load(void);
  
  /*!
   * \brief Get the total number of boundary markers.
   * \return Total number of boundary markers.
   */
  unsigned short GetnMarker_Fluid_InterfaceBound(void);
  
  /*!
   * \brief Get the total number of boundary markers.
   * \return Total number of boundary markers.
   */
  unsigned short GetnMarker_ActDiskInlet(void);
  
  /*!
   * \brief Get the total number of boundary markers.
   * \return Total number of boundary markers.
   */
  unsigned short GetnMarker_ActDiskOutlet(void);
  
  /*!
   * \brief Get the total number of boundary markers.
   * \return Total number of boundary markers.
   */
  unsigned short GetnMarker_Outlet(void);
  
  /*!
   * \brief Get the total number of monitoring markers.
   * \return Total number of monitoring markers.
   */
  unsigned short GetnMarker_Monitoring(void);
  
  /*!
   * \brief Get the total number of DV markers.
   * \return Total number of DV markers.
   */
  unsigned short GetnMarker_DV(void);
  
  /*!
   * \brief Get the total number of moving markers.
   * \return Total number of moving markers.
   */
  unsigned short GetnMarker_Moving(void);

  /*!
   * \brief Get the total number of gradient markers.
   * \return Total number of gradient markers.
   */
  unsigned short GetnMarker_SobolevBC(void);

  /*!
   * \brief Get the total number of Python customizable markers.
   * \return Total number of Python customizable markers.
   */
  unsigned short GetnMarker_PyCustom(void);
  
  /*!
   * \brief Get the total number of moving markers.
   * \return Total number of moving markers.
   */
  unsigned short GetnMarker_Analyze(void);

  /*!
   * \brief Get the total number of periodic markers.
   * \return Total number of periodic markers.
   */
  unsigned short GetnMarker_Periodic(void);

  /*!
   * \brief Get the total number of heat flux markers.
   * \return Total number of heat flux markers.
   */
  unsigned short GetnMarker_HeatFlux(void);
  
  /*!
   * \brief Get the total number of objectives in kind_objective list
   * \return Total number of objectives in kind_objective list
   */
  unsigned short GetnObj(void);
  
  /*!
   * \brief Stores the number of marker in the simulation.
   * \param[in] val_nmarker - Number of markers of the problem.
   */
  void SetnMarker_All(unsigned short val_nmarker);
  
  /*!
   * \brief Get the number of internal iterations.
   * \return Number of internal iterations.
   */
  unsigned long GetUnst_nIntIter(void);
  
  /*!
   * \brief Get the number of internal iterations for the Newton-Raphson Method in nonlinear structural applications.
   * \return Number of internal iterations.
   */
  unsigned long GetDyn_nIntIter(void);
  
  /*!
   * \brief Get the starting direct iteration number for the unsteady adjoint (reverse time integration).
   * \return Starting direct iteration number for the unsteady adjoint.
   */
  long GetUnst_AdjointIter(void);
  
  /*!
   * \brief Number of iterations to average (reverse time integration).
   * \return Starting direct iteration number for the unsteady adjoint.
   */
  unsigned long GetIter_Avg_Objective(void);
  
  /*!
   * \brief Retrieves the number of periodic time instances for Harmonic Balance.
   * \return: Number of periodic time instances for Harmonic Balance.
   */
  unsigned short GetnTimeInstances(void);
  
  /*!
   * \brief Retrieves the period of oscillations to be used with Harmonic Balance.
   * \return: Period for Harmonic Balance.
   */
  su2double GetHarmonicBalance_Period(void);
  
  /*!
   * \brief Set the current external iteration number.
   * \param[in] val_iter - Current external iteration number.
   */
  void SetExtIter_OffSet(unsigned long val_iter);
  
  /*!
   * \brief Set the current FSI iteration number.
   * \param[in] val_iter - Current FSI iteration number.
   */
  void SetOuterIter(unsigned long val_iter);
  
  /*!
   * \brief Set the current FSI iteration number.
   * \param[in] val_iter - Current FSI iteration number.
   */
  void SetInnerIter(unsigned long val_iter);
  
  /*!
   * \brief Set the current time iteration number.
   * \param[in] val_iter - Current FSI iteration number.
   */
  void SetTimeIter(unsigned long val_iter);
  
  /*!
   * \brief Get the current time iteration number.
   * \param[in] val_iter - Current time iterationnumber.
   */
  unsigned long GetTimeIter();
  
  /*!
   * \brief Get the current internal iteration number.
   * \return Current external iteration.
   */
  unsigned long GetExtIter_OffSet(void);
  
  /*!
   * \brief Get the current FSI iteration number.
   * \return Current FSI iteration.
   */
  unsigned long GetOuterIter(void);
  
  /*!
   * \brief Get the current FSI iteration number.
   * \return Current FSI iteration.
   */
  unsigned long GetInnerIter(void);
  
  /*!
   * \brief Set the current physical time.
   * \param[in] val_t - Current physical time.
   */
  void SetPhysicalTime(su2double val_t);
  
  /*!
   * \brief Get the current physical time.
   * \return Current physical time.
   */
  su2double GetPhysicalTime(void);
  
  /*!
   * \brief Get the frequency for writing the solution file.
   * \return It writes the solution file with this frequency.
   */
  unsigned long GetWrt_Sol_Freq(void);
  
  /*!
   * \brief Get the frequency for writing the solution file in Dual Time.
   * \return It writes the solution file with this frequency.
   */
  unsigned long GetWrt_Sol_Freq_DualTime(void);
  
  /*!
   * \brief Get the frequency for writing the convergence file.
   * \return It writes the convergence file with this frequency.
   */
  unsigned long GetWrt_Con_Freq(void);
  
  /*!
   * \brief Set the frequency for writing the convergence file.
   * \return It writes the convergence file with this frequency.
   */
  void SetWrt_Con_Freq(unsigned long val_freq);

  /*!
   * \brief Get the frequency for writing the convergence file in Dual Time.
   * \return It writes the convergence file with this frequency.
   */
  unsigned long GetWrt_Con_Freq_DualTime(void);
  
  /*!
   * \brief Get information about writing unsteady headers and file extensions.
   * \return 	<code>TRUE</code> means that unsteady solution files will be written.
   */
  bool GetWrt_Unsteady(void);

  /*!
   * \brief Get information about writing output files.
   * \return <code>TRUE</code> means that output files will be written.
   */
  bool GetWrt_Output(void);

  /*!
   * \brief Get information about writing a volume solution file.
   * \return <code>TRUE</code> means that a volume solution file will be written.
   */
  bool GetWrt_Vol_Sol(void);

  /*!
   * \brief Get information about writing a surface solution file.
   * \return <code>TRUE</code> means that a surface solution file will be written.
   */
  bool GetWrt_Srf_Sol(void);
  
  /*!
   * \brief Get information about writing a surface comma-separated values (CSV) solution file.
   * \return <code>TRUE</code> means that a surface comma-separated values (CSV) solution file will be written.
   */
  bool GetWrt_Csv_Sol(void);
  
  /*!
   * \brief Get information about writing a binary coordinates file.
   * \return <code>TRUE</code> means that a binary coordinates file will be written.
   */
  bool GetWrt_Crd_Sol(void);
  
  /*!
   * \brief Get information about writing residuals to volume solution file.
   * \return <code>TRUE</code> means that residuals will be written to the solution file.
   */
  bool GetWrt_Residuals(void);
  
  /*!
   * \brief Get information about writing residuals to volume solution file.
   * \return <code>TRUE</code> means that residuals will be written to the solution file.
   */
  bool GetWrt_Limiters(void);
  
  /*!
   * \brief Write solution at each surface.
   * \return <code>TRUE</code> means that the solution at each surface will be written.
   */
  bool GetWrt_Surface(void);
  
  /*!
   * \brief Get information about writing residuals to volume solution file.
   * \return <code>TRUE</code> means that residuals will be written to the solution file.
   */
  bool GetWrt_SharpEdges(void);
  
  /*!
   * \brief Get information about writing rind layers to the solution files.
   * \return <code>TRUE</code> means that rind layers will be written to the solution file.
   */
  bool GetWrt_Halo(void);

  /*!
   * \brief Get information about writing the performance summary at the end of a calculation.
   * \return <code>TRUE</code> means that the performance summary will be written at the end of a calculation.
   */
  bool GetWrt_Performance(void);

  /*!
   * \brief Get information about the computational graph (e.g. memory usage) when using AD in reverse mode.
   * \return <code>TRUE</code> means that the tape statistics will be written after each recording.
   */
  bool GetWrt_AD_Statistics(void);
  
  /*!
   * \brief Get information about writing the mesh quality metrics to the visualization files.
   * \return <code>TRUE</code> means that the mesh quality metrics will be written to the visualization files.
   */
  bool GetWrt_MeshQuality(void);
  
  /*!
   * \brief Get information about writing a template inlet profile file.
   * \return <code>TRUE</code> means that a template inlet profile file will be written.
   */
  bool GetWrt_InletFile(void);

  /*!
   * \brief Set information about writing a template inlet profile file.
   * \param[in] val_wrt_inletfile - flag for whether to write a template inlet profile file.
   */
  void SetWrt_InletFile(bool val_wrt_inletfile);

  /*!
   * \brief Get information about writing a 1D slice of a 2D cartesian solution.
   * \return <code>TRUE</code> means that a 1D slice of a 2D cartesian solution will be written.
   */
  bool GetWrt_Slice(void);

  /*!
   * \brief Get information about writing projected sensitivities on surfaces to an ASCII file with rows as x, y, z, dJ/dx, dJ/dy, dJ/dz for each vertex.
   * \return <code>TRUE</code> means that projected sensitivities on surfaces in an ASCII file with rows as x, y, z, dJ/dx, dJ/dy, dJ/dz for each vertex will be written.
   */
  bool GetWrt_Projected_Sensitivity(void);
  
  /*!
   * \brief Get information about the format for the input volume sensitvities.
   * \return Format of the input volume sensitivities.
   */
  unsigned short GetSensitivity_Format(void);
  
  /*!
   * \brief Get information about writing sectional force files.
   * \return <code>TRUE</code> means that sectional force files will be written for specified markers.
   */
  bool GetPlot_Section_Forces(void);
  
  /*!
   * \brief Get the alpha (convective) coefficients for the Runge-Kutta integration scheme.
   * \param[in] val_step - Index of the step.
   * \return Alpha coefficient for the Runge-Kutta integration scheme.
   */
  su2double Get_Alpha_RKStep(unsigned short val_step);
  
  /*!
   * \brief Get the index of the surface defined in the geometry file.
   * \param[in] val_marker - Value of the marker in which we are interested.
   * \return Value of the index that is in the geometry file for the surface that
   *         has the marker <i>val_marker</i>.
   */
  string GetMarker_All_TagBound(unsigned short val_marker);
  
  /*!
   * \brief Get the index of the surface defined in the geometry file.
   * \param[in] val_marker - Value of the marker in which we are interested.
   * \return Value of the index that is in the geometry file for the surface that
   *         has the marker <i>val_marker</i>.
   */
  string GetMarker_ActDiskInlet_TagBound(unsigned short val_marker);
  
  /*!
   * \brief Get the index of the surface defined in the geometry file.
   * \param[in] val_marker - Value of the marker in which we are interested.
   * \return Value of the index that is in the geometry file for the surface that
   *         has the marker <i>val_marker</i>.
   */
  string GetMarker_ActDiskOutlet_TagBound(unsigned short val_marker);
  
  /*!
   * \brief Get the index of the surface defined in the geometry file.
   * \param[in] val_marker - Value of the marker in which we are interested.
   * \return Value of the index that is in the geometry file for the surface that
   *         has the marker <i>val_marker</i>.
   */
  string GetMarker_Outlet_TagBound(unsigned short val_marker);
  
  /*!
   * \brief Get the index of the surface defined in the geometry file.
   * \param[in] val_marker - Value of the marker in which we are interested.
   * \return Value of the index that is in the geometry file for the surface that
   *         has the marker <i>val_marker</i>.
   */
  string GetMarker_EngineInflow_TagBound(unsigned short val_marker);
  
  /*!
   * \brief Get the index of the surface defined in the geometry file.
   * \param[in] val_marker - Value of the marker in which we are interested.
   * \return Value of the index that is in the geometry file for the surface that
   *         has the marker <i>val_marker</i>.
   */
  string GetMarker_EngineExhaust_TagBound(unsigned short val_marker);
  
  /*!
   * \brief Get the name of the surface defined in the geometry file.
   * \param[in] val_marker - Value of the marker in which we are interested.
   * \return Name that is in the geometry file for the surface that
   *         has the marker <i>val_marker</i>.
   */
  string GetMarker_Monitoring_TagBound(unsigned short val_marker);

  /*!
   * \brief Get the name of the surface defined in the geometry file.
   * \param[in] val_marker - Value of the marker in which we are interested.
   * \return Name that is in the geometry file for the surface that
   *         has the marker <i>val_marker</i>.
   */
  string GetMarker_HeatFlux_TagBound(unsigned short val_marker);
  
  /*!
   * \brief Get the tag if the iMarker defined in the geometry file.
   * \param[in] val_tag - Value of the tag in which we are interested.
   * \return Value of the marker <i>val_marker</i> that is in the geometry file
   *         for the surface that has the tag.
   */
  short GetMarker_All_TagBound(string val_tag);
  
  /*!
   * \brief Get the kind of boundary for each marker.
   * \param[in] val_marker - Index of the marker in which we are interested.
   * \return Kind of boundary for the marker <i>val_marker</i>.
   */
  unsigned short GetMarker_All_KindBC(unsigned short val_marker);
  
  /*!
   * \brief Set the value of the boundary <i>val_boundary</i> (read from the config file)
   *        for the marker <i>val_marker</i>.
   * \param[in] val_marker - Index of the marker in which we are interested.
   * \param[in] val_boundary - Kind of boundary read from config file.
   */
  void SetMarker_All_KindBC(unsigned short val_marker, unsigned short val_boundary);
  
  /*!
   * \brief Set the value of the index <i>val_index</i> (read from the geometry file) for
   *        the marker <i>val_marker</i>.
   * \param[in] val_marker - Index of the marker in which we are interested.
   * \param[in] val_index - Index of the surface read from geometry file.
   */
  void SetMarker_All_TagBound(unsigned short val_marker, string val_index);
  
  /*!
   * \brief Set if a marker <i>val_marker</i> is going to be monitored <i>val_monitoring</i>
   *        (read from the config file).
   * \note This is important for non dimensional coefficient computation.
   * \param[in] val_marker - Index of the marker in which we are interested.
   * \param[in] val_monitoring - 0 or 1 depending if the the marker is going to be monitored.
   */
  void SetMarker_All_Monitoring(unsigned short val_marker, unsigned short val_monitoring);
  
  /*!
   * \brief Set if a marker <i>val_marker</i> is going to be monitored <i>val_monitoring</i>
   *        (read from the config file).
   * \note This is important for non dimensional coefficient computation.
   * \param[in] val_marker - Index of the marker in which we are interested.
   * \param[in] val_monitoring - 0 or 1 depending if the the marker is going to be monitored.
   */
  void SetMarker_All_GeoEval(unsigned short val_marker, unsigned short val_geoeval);
  
  /*!
   * \brief Set if a marker <i>val_marker</i> is going to be designed <i>val_designing</i>
   *        (read from the config file).
   * \note This is important for non dimensional coefficient computation.
   * \param[in] val_marker - Index of the marker in which we are interested.
   * \param[in] val_monitoring - 0 or 1 depending if the the marker is going to be designed.
   */
  void SetMarker_All_Designing(unsigned short val_marker, unsigned short val_designing);
  
  /*!
   * \brief Set if a marker <i>val_marker</i> is going to be plot <i>val_plotting</i>
   *        (read from the config file).
   * \param[in] val_marker - Index of the marker in which we are interested.
   * \param[in] val_plotting - 0 or 1 depending if the the marker is going to be plot.
   */
  void SetMarker_All_Plotting(unsigned short val_marker, unsigned short val_plotting);
  
  /*!
   * \brief Set if a marker <i>val_marker</i> is going to be plot <i>val_plotting</i>
   *        (read from the config file).
   * \param[in] val_marker - Index of the marker in which we are interested.
   * \param[in] val_plotting - 0 or 1 depending if the the marker is going to be plot.
   */
  void SetMarker_All_Analyze(unsigned short val_marker, unsigned short val_analyze);
  
  /*!
   * \brief Set if a marker <i>val_marker</i> is part of the FSI interface <i>val_plotting</i>
   *        (read from the config file).
   * \param[in] val_marker - Index of the marker in which we are interested.
   * \param[in] val_plotting - 0 or 1 depending if the the marker is part of the FSI interface.
   */
  void SetMarker_All_ZoneInterface(unsigned short val_marker, unsigned short val_fsiinterface);
 
  /*!
   * \brief Set if a marker <i>val_marker</i> is part of the Turbomachinery (read from the config file).
   * \param[in] val_marker - Index of the marker in which we are interested.
   * \param[in] val_turboperf - 0 if not part of Turbomachinery or greater than 1 if it is part.
   */
  void SetMarker_All_Turbomachinery(unsigned short val_marker, unsigned short val_turbo);

  /*!
   * \brief Set a flag to the marker <i>val_marker</i> part of the Turbomachinery (read from the config file).
   * \param[in] val_marker - Index of the marker in which we are interested.
   * \param[in] val_turboperflag - 0 if is not part of the Turbomachinery, flag INFLOW or OUTFLOW if it is part.
   */
  void SetMarker_All_TurbomachineryFlag(unsigned short val_marker, unsigned short val_turboflag);

  /*!
   * \brief Set if a marker <i>val_marker</i> is part of the MixingPlane interface (read from the config file).
   * \param[in] val_marker - Index of the marker in which we are interested.
   * \param[in] val_turboperf - 0 if not part of the MixingPlane interface or greater than 1 if it is part.
   */
  void SetMarker_All_MixingPlaneInterface(unsigned short val_marker, unsigned short val_mixplan_interface);
   
  /*!
   * \brief Set if a marker <i>val_marker</i> is going to be affected by design variables <i>val_moving</i>
   *        (read from the config file).
   * \param[in] val_marker - Index of the marker in which we are interested.
   * \param[in] val_DV - 0 or 1 depending if the the marker is affected by design variables.
   */
  void SetMarker_All_DV(unsigned short val_marker, unsigned short val_DV);
  
  /*!
   * \brief Set if a marker <i>val_marker</i> is going to be moved <i>val_moving</i>
   *        (read from the config file).
   * \param[in] val_marker - Index of the marker in which we are interested.
   * \param[in] val_moving - 0 or 1 depending if the the marker is going to be moved.
   */
  void SetMarker_All_Moving(unsigned short val_marker, unsigned short val_moving);

  /*!
<<<<<<< HEAD
   * \brief Set if a marker how <i>val_marker</i> is going to be treated.
   * \param[in] val_marker - Index of the marker in which we are interested.
   * \param[in] val_moving - depending on the boundary condition applied
   */
  void SetMarker_All_SobolevBC(unsigned short val_marker, unsigned short val_moving);

  /*!
   * \brief Set if a marker <i>val_marker</i> belongs to the interface <i>val_moving</i>
   *        (read from the config file).
=======
   * \brief Set if a marker <i>val_marker</i> allows deformation at the boundary.
   * \param[in] val_marker - Index of the marker in which we are interested.
   * \param[in] val_interface - 0 or 1 depending if the the marker is or not a DEFORM_MESH marker.
   */
  void SetMarker_All_Deform_Mesh(unsigned short val_marker, unsigned short val_interface);

  /*!
   * \brief Set if a in marker <i>val_marker</i> the flow load will be computed/employed.
>>>>>>> f9868cc9
   * \param[in] val_marker - Index of the marker in which we are interested.
   * \param[in] val_interface - 0 or 1 depending if the the marker is or not a Fluid_Load marker.
   */
  void SetMarker_All_Fluid_Load(unsigned short val_marker, unsigned short val_interface);

  /*!
   * \brief Set if a marker <i>val_marker</i> is going to be customized in Python <i>val_PyCustom</i>
   *        (read from the config file).
   * \param[in] val_marker - Index of the marker in which we are interested.
   * \param[in] val_PyCustom - 0 or 1 depending if the the marker is going to be customized in Python.
   */
  void SetMarker_All_PyCustom(unsigned short val_marker, unsigned short val_PyCustom);
  
  /*!
   * \brief Set if a marker <i>val_marker</i> is going to be periodic <i>val_perbound</i>
   *        (read from the config file).
   * \param[in] val_marker - Index of the marker in which we are interested.
   * \param[in] val_perbound - Index of the surface with the periodic boundary.
   */
  void SetMarker_All_PerBound(unsigned short val_marker, short val_perbound);
  
  /*!
   * \brief Set if a marker <i>val_marker</i> is going to be sent or receive <i>val_index</i>
   *        from another domain.
   * \param[in] val_marker - 0 or 1 depending if the the marker is going to be moved.
   * \param[in] val_index - Index of the surface read from geometry file.
   */
  void SetMarker_All_SendRecv(unsigned short val_marker, short val_index);
  
  /*!
   * \brief Get the send-receive information for a marker <i>val_marker</i>.
   * \param[in] val_marker - 0 or 1 depending if the the marker is going to be moved.
   * \return If positive, the information is sended to that domain, in case negative
   *         the information is receive from that domain.
   */
  short GetMarker_All_SendRecv(unsigned short val_marker);
  
  /*!
   * \brief Get an internal index that identify the periodic boundary conditions.
   * \param[in] val_marker - Value of the marker that correspond with the periodic boundary.
   * \return The internal index of the periodic boundary condition.
   */
  short GetMarker_All_PerBound(unsigned short val_marker);
  
  /*!
   * \brief Get the monitoring information for a marker <i>val_marker</i>.
   * \param[in] val_marker - 0 or 1 depending if the the marker is going to be monitored.
   * \return 0 or 1 depending if the marker is going to be monitored.
   */
  unsigned short GetMarker_All_Monitoring(unsigned short val_marker);
  
  /*!
   * \brief Get the monitoring information for a marker <i>val_marker</i>.
   * \param[in] val_marker - 0 or 1 depending if the the marker is going to be monitored.
   * \return 0 or 1 depending if the marker is going to be monitored.
   */
  unsigned short GetMarker_All_GeoEval(unsigned short val_marker);
  
  /*!
   * \brief Get the design information for a marker <i>val_marker</i>.
   * \param[in] val_marker - 0 or 1 depending if the the marker is going to be monitored.
   * \return 0 or 1 depending if the marker is going to be monitored.
   */
  unsigned short GetMarker_All_Designing(unsigned short val_marker);
  
  /*!
   * \brief Get the plotting information for a marker <i>val_marker</i>.
   * \param[in] val_marker - 0 or 1 depending if the the marker is going to be moved.
   * \return 0 or 1 depending if the marker is going to be plotted.
   */
  unsigned short GetMarker_All_Plotting(unsigned short val_marker);
  
  /*!
   * \brief Get the plotting information for a marker <i>val_marker</i>.
   * \param[in] val_marker - 0 or 1 depending if the the marker is going to be moved.
   * \return 0 or 1 depending if the marker is going to be plotted.
   */
  unsigned short GetMarker_All_Analyze(unsigned short val_marker);
  
  /*!
   * \brief Get the FSI interface information for a marker <i>val_marker</i>.
   * \param[in] val_marker - 0 or 1 depending if the the marker is going to be moved.
   * \return 0 or 1 depending if the marker is part of the FSI interface.
   */
  unsigned short GetMarker_All_ZoneInterface(unsigned short val_marker);
  
  /*!
	 * \brief Get the MixingPlane interface information for a marker <i>val_marker</i>.
	 * \param[in] val_marker value of the marker on the grid.
	 * \return 0 if is not part of the MixingPlane Interface and greater than 1 if it is part.
	 */
	unsigned short GetMarker_All_MixingPlaneInterface(unsigned short val_marker);

	/*!
	 * \brief Get the Turbomachinery information for a marker <i>val_marker</i>.
	 * \param[in] val_marker value of the marker on the grid.
	 * \return 0 if is not part of the Turbomachinery and greater than 1 if it is part.
	 */
	unsigned short GetMarker_All_Turbomachinery(unsigned short val_marker);

	/*!
	 * \brief Get the Turbomachinery flag information for a marker <i>val_marker</i>.
	 * \param[in] val_marker value of the marker on the grid.
	 * \return 0 if is not part of the Turbomachinery, flag INFLOW or OUTFLOW if it is part.
	 */
	unsigned short GetMarker_All_TurbomachineryFlag(unsigned short val_marker);

	/*!
   * \brief Get the number of FSI interface markers <i>val_marker</i>.
   * \param[in] void.
   * \return Number of markers belonging to the FSI interface.
   */
  unsigned short GetMarker_n_ZoneInterface(void);
  
  /*!
   * \brief Get the DV information for a marker <i>val_marker</i>.
   * \param[in] val_marker - 0 or 1 depending if the the marker is going to be affected by design variables.
   * \return 0 or 1 depending if the marker is going to be affected by design variables.
   */
  unsigned short GetMarker_All_DV(unsigned short val_marker);
  
  /*!
   * \brief Get the motion information for a marker <i>val_marker</i>.
   * \param[in] val_marker - 0 or 1 depending if the the marker is going to be moved.
   * \return 0 or 1 depending if the marker is going to be moved.
   */
  unsigned short GetMarker_All_Moving(unsigned short val_marker);

  /*!
<<<<<<< HEAD
   * \brief Get the information what boundary to apply for a marker <i>val_marker</i>.
   * \param[in] val_marker
   * \return Number Depending on BC
   */
  unsigned short GetMarker_All_SobolevBC(unsigned short val_marker);

  /*!
   * \brief Get the interface information for a marker <i>val_marker</i>.
   * \param[in] val_marker - 0 or 1 depending if the the marker belongs to the interface.
   * \return 0 or 1 depending if the marker belongs to the interface.
=======
   * \brief Get whether marker <i>val_marker</i> is a DEFORM_MESH marker
   * \param[in] val_marker - 0 or 1 depending if the the marker belongs to the DEFORM_MESH subset.
   * \return 0 or 1 depending if the marker belongs to the DEFORM_MESH subset.
   */
  unsigned short GetMarker_All_Deform_Mesh(unsigned short val_marker);

  /*!
   * \brief Get whether marker <i>val_marker</i> is a Fluid_Load marker
   * \param[in] val_marker - 0 or 1 depending if the the marker belongs to the Fluid_Load subset.
   * \return 0 or 1 depending if the marker belongs to the Fluid_Load subset.
>>>>>>> f9868cc9
   */
  unsigned short GetMarker_All_Fluid_Load(unsigned short val_marker);


  /*!
   * \brief Get the Python customization for a marker <i>val_marker</i>.
   * \param[in] val_marker - Index of the marker in which we are interested.
   * \return 0 or 1 depending if the marker is going to be customized in Python.
   */
  unsigned short GetMarker_All_PyCustom(unsigned short val_marker);
  
  /*!
   * \brief Get the airfoil sections in the slicing process.
   * \param[in] val_section - Index of the section.
   * \return Coordinate of the airfoil to slice.
   */
  su2double GetLocationStations(unsigned short val_section);
  
  /*!
   * \brief Get the defintion of the nacelle location.
   * \param[in] val_index - Index of the section.
   * \return Coordinate of the nacelle location.
   */
  su2double GetNacelleLocation(unsigned short val_index);
  
  /*!
   * \brief Get the number of pre-smoothings in a multigrid strategy.
   * \param[in] val_mesh - Index of the grid.
   * \return Number of smoothing iterations.
   */
  unsigned short GetMG_PreSmooth(unsigned short val_mesh);
  
  /*!
   * \brief Get the number of post-smoothings in a multigrid strategy.
   * \param[in] val_mesh - Index of the grid.
   * \return Number of smoothing iterations.
   */
  unsigned short GetMG_PostSmooth(unsigned short val_mesh);
  
  /*!
   * \brief Get the number of implicit Jacobi smoothings of the correction in a multigrid strategy.
   * \param[in] val_mesh - Index of the grid.
   * \return Number of implicit smoothing iterations.
   */
  unsigned short GetMG_CorrecSmooth(unsigned short val_mesh);
  
  /*!
   * \brief plane of the FFD (I axis) that should be fixed.
   * \param[in] val_index - Index of the arrray with all the planes in the I direction that should be fixed.
   * \return Index of the plane that is going to be freeze.
   */
  short GetFFD_Fix_IDir(unsigned short val_index);
  
  /*!
   * \brief plane of the FFD (J axis) that should be fixed.
   * \param[in] val_index - Index of the arrray with all the planes in the J direction that should be fixed.
   * \return Index of the plane that is going to be freeze.
   */
  short GetFFD_Fix_JDir(unsigned short val_index);
  
  /*!
   * \brief plane of the FFD (K axis) that should be fixed.
   * \param[in] val_index - Index of the arrray with all the planes in the K direction that should be fixed.
   * \return Index of the plane that is going to be freeze.
   */
  short GetFFD_Fix_KDir(unsigned short val_index);
  
  /*!
   * \brief Get the number of planes to fix in the I direction.
   * \return Number of planes to fix in the I direction.
   */
  unsigned short GetnFFD_Fix_IDir(void);
  
  /*!
   * \brief Get the number of planes to fix in the J direction.
   * \return Number of planes to fix in the J direction.
   */
  unsigned short GetnFFD_Fix_JDir(void);
  
  /*!
   * \brief Get the number of planes to fix in the K direction.
   * \return Number of planes to fix in the K direction.
   */
  unsigned short GetnFFD_Fix_KDir(void);
  
  /*!
   * \brief Governing equations of the flow (it can be different from the run time equation).
   * \param[in] val_zone - Zone where the soler is applied.
   * \return Governing equation that we are solving.
   */
  unsigned short GetKind_Solver(void);
  
  /*!
   * \brief Governing equations of the flow (it can be different from the run time equation).
   * \param[in] val_zone - Zone where the soler is applied.
   * \return Governing equation that we are solving.
   */
  void SetKind_Solver(unsigned short val_solver);
  
  /*!
   * \brief Kind of Multizone Solver.
   * \return Governing equation that we are solving.
   */
  unsigned short GetKind_MZSolver(void);

  
  /*!
   * \brief Governing equations of the flow (it can be different from the run time equation).
   * \param[in] val_zone - Zone where the soler is applied.
   * \return Governing equation that we are solving.
   */
  unsigned short GetKind_Regime(void);
  
  /*!
   * \brief Governing equations of the flow (it can be different from the run time equation).
   * \param[in] val_zone - Zone where the soler is applied.
   * \return Governing equation that we are solving.
   */
  unsigned short GetSystemMeasurements(void);
  
  /*!
   * \brief Gas model that we are using.
   * \return Gas model that we are using.
   */
  unsigned short GetKind_GasModel(void);
  
  /*!
   * \brief Fluid model that we are using.
   * \return Fluid model that we are using.
   */
  unsigned short GetKind_FluidModel(void);
  
  /*!
   * \brief Option to define the density model for incompressible flows.
   * \return Density model option
   */
  unsigned short GetKind_DensityModel(void);
  
  /*!
   * \brief Flag for whether to solve the energy equation for incompressible flows.
   * \return Flag for energy equation
   */
  bool GetEnergy_Equation(void);

  /*!
   * \brief free stream option to initialize the solution
   * \return free stream option
   */
  unsigned short GetKind_FreeStreamOption(void);
  
  /*!
   * \brief free stream option to initialize the solution
   * \return free stream option
   */
  unsigned short GetKind_InitOption(void);
  /*!
   * \brief Get the value of the critical pressure.
   * \return Critical pressure.
   */
  su2double GetPressure_Critical(void);
  
  /*!
   * \brief Get the value of the critical temperature.
   * \return Critical temperature.
   */
  su2double GetTemperature_Critical(void);
  
  /*!
   * \brief Get the value of the critical pressure.
   * \return Critical pressure.
   */
  su2double GetAcentric_Factor(void);
  
  /*!
   * \brief Get the value of the viscosity model.
   * \return Viscosity model.
   */
  unsigned short GetKind_ViscosityModel(void);
  
  /*!
   * \brief Get the value of the thermal conductivity model.
   * \return Conductivity model.
   */
  unsigned short GetKind_ConductivityModel(void);
  
  /*!
   * \brief Get the value of the turbulent thermal conductivity model.
   * \return Turbulent conductivity model.
   */
  unsigned short GetKind_ConductivityModel_Turb(void);
  
  /*!
   * \brief Get the value of the constant viscosity.
   * \return Constant viscosity.
   */
  su2double GetMu_Constant(void);

  /*!
   * \brief Get the value of the non-dimensional constant viscosity.
   * \return Non-dimensional constant viscosity.
   */
  su2double GetMu_ConstantND(void);

  /*!
   * \brief Get the value of the thermal conductivity.
   * \return Thermal conductivity.
   */
  su2double GetKt_Constant(void);
  
  /*!
   * \brief Get the value of the non-dimensional thermal conductivity.
   * \return Non-dimensional thermal conductivity.
   */
  su2double GetKt_ConstantND(void);
  
  /*!
   * \brief Get the value of the reference viscosity for Sutherland model.
   * \return The reference viscosity.
   */
  su2double GetMu_Ref(void);

  /*!
   * \brief Get the value of the non-dimensional reference viscosity for Sutherland model.
   * \return The non-dimensional reference viscosity.
   */
  su2double GetMu_RefND(void);
  
  /*!
   * \brief Get the value of the reference temperature for Sutherland model.
   * \return The reference temperature.
   */
  su2double GetMu_Temperature_Ref(void);

  /*!
   * \brief Get the value of the non-dimensional reference temperature for Sutherland model.
   * \return The non-dimensional reference temperature.
   */
  su2double GetMu_Temperature_RefND(void);
  
  /*!
   * \brief Get the value of the reference S for Sutherland model.
   * \return The reference S.
   */
  su2double GetMu_S(void);

  /*!
   * \brief Get the value of the non-dimensional reference S for Sutherland model.
   * \return The non-dimensional reference S.
   */
  su2double GetMu_SND(void);
  
  /*!
   * \brief Get the number of coefficients in the temperature polynomial models.
   * \return The the number of coefficients in the temperature polynomial models.
   */
  unsigned short GetnPolyCoeffs(void);
  
  /*!
   * \brief Get the temperature polynomial coefficient for specific heat Cp.
   * \param[in] val_index - Index of the array with all polynomial coefficients.
   * \return Temperature polynomial coefficient for specific heat Cp.
   */
  su2double GetCp_PolyCoeff(unsigned short val_index);

  /*!
   * \brief Get the temperature polynomial coefficient for specific heat Cp.
   * \param[in] val_index - Index of the array with all polynomial coefficients.
   * \return Temperature polynomial coefficient for specific heat Cp.
   */
  su2double GetCp_PolyCoeffND(unsigned short val_index);
  
  /*!
   * \brief Get the temperature polynomial coefficient for viscosity.
   * \param[in] val_index - Index of the array with all polynomial coefficients.
   * \return Temperature polynomial coefficient for viscosity.
   */
  su2double GetMu_PolyCoeff(unsigned short val_index);
  
  /*!
   * \brief Get the temperature polynomial coefficient for viscosity.
   * \param[in] val_index - Index of the array with all polynomial coefficients.
   * \return Non-dimensional temperature polynomial coefficient for viscosity.
   */
  su2double GetMu_PolyCoeffND(unsigned short val_index);
  
  /*!
   * \brief Get the temperature polynomial coefficients for viscosity.
   * \return Non-dimensional temperature polynomial coefficients for viscosity.
   */
  su2double* GetMu_PolyCoeffND(void);
  
  /*!
   * \brief Get the temperature polynomial coefficient for thermal conductivity.
   * \param[in] val_index - Index of the array with all polynomial coefficients.
   * \return Temperature polynomial coefficient for thermal conductivity.
   */
  su2double GetKt_PolyCoeff(unsigned short val_index);
  
  /*!
   * \brief Get the temperature polynomial coefficient for thermal conductivity.
   * \param[in] val_index - Index of the array with all polynomial coefficients.
   * \return Non-dimensional temperature polynomial coefficient for thermal conductivity.
   */
  su2double GetKt_PolyCoeffND(unsigned short val_index);
  
  /*!
   * \brief Get the temperature polynomial coefficients for thermal conductivity.
   * \return Non-dimensional temperature polynomial coefficients for thermal conductivity.
   */
  su2double* GetKt_PolyCoeffND(void);
  
  /*!
   * \brief Set the value of the non-dimensional constant viscosity.
   */
  void SetMu_ConstantND(su2double mu_const);
  
  /*!
   * \brief Set the value of the non-dimensional thermal conductivity.
   */
  void SetKt_ConstantND(su2double kt_const);
  
  /*!
   * \brief Set the value of the non-dimensional reference viscosity for Sutherland model.
   */
  void SetMu_RefND(su2double mu_ref);
  
  /*!
   * \brief Set the value of the non-dimensional reference temperature for Sutherland model.
   */
  void SetMu_Temperature_RefND(su2double mu_Tref);
  
  /*!
   * \brief Set the value of the non-dimensional S for Sutherland model.
   */
  void SetMu_SND(su2double mu_s);
  
  /*!
   * \brief Set the temperature polynomial coefficient for specific heat Cp.
   * \param[in] val_coeff - Temperature polynomial coefficient for specific heat Cp.
   * \param[in] val_index - Index of the array with all polynomial coefficients.
   */
  void SetCp_PolyCoeffND(su2double val_coeff, unsigned short val_index);
  
  /*!
   * \brief Set the temperature polynomial coefficient for viscosity.
   * \param[in] val_coeff - Non-dimensional temperature polynomial coefficient for viscosity.
   * \param[in] val_index - Index of the array with all polynomial coefficients.
   */
  void SetMu_PolyCoeffND(su2double val_coeff, unsigned short val_index);
  
  /*!
   * \brief Set the temperature polynomial coefficient for thermal conductivity.
   * \param[in] val_coeff - Non-dimensional temperature polynomial coefficient for thermal conductivity.
   * \param[in] val_index - Index of the array with all polynomial coefficients.
   */
  void SetKt_PolyCoeffND(su2double val_coeff, unsigned short val_index);
  
  /*!
   * \brief Get the kind of method for computation of spatial gradients.
   * \return Numerical method for computation of spatial gradients.
   */
  unsigned short GetKind_Gradient_Method(void);
  
  /*!
   * \brief Get the kind of solver for the implicit solver.
   * \return Numerical solver for implicit formulation (solving the linear system).
   */
  unsigned short GetKind_Linear_Solver(void);
  
  
  /*!
   * \brief Get the kind of preconditioner for the implicit solver.
   * \return Numerical preconditioner for implicit formulation (solving the linear system).
   */
  unsigned short GetKind_Linear_Solver_Prec(void);
  
  /*!
   * \brief Get the kind of solver for the implicit solver.
   * \return Numerical solver for implicit formulation (solving the linear system).
   */
  unsigned short GetKind_Deform_Linear_Solver(void);

  /*!
   * \brief Get the kind of solver for the implicit solver.
   * \return Numerical solver for implicit formulation (solving the linear system).
   */
  unsigned short GetKind_Grad_Linear_Solver(void);

  /*!
   * \brief Get the kind of preconditioner for the implicit solver.
   * \return Numerical preconditioner for implicit formulation (solving the linear system).
   */
  unsigned short GetKind_Grad_Linear_Solver_Prec(void);

  /*!
   * \brief Set the kind of preconditioner for the implicit solver.
   * \return Numerical preconditioner for implicit formulation (solving the linear system).
   */
  void SetKind_Grad_Linear_Solver_Prec(unsigned short val_kind_prec);

  /*!
   * \brief Set the kind of preconditioner for the implicit solver.
   * \return Numerical preconditioner for implicit formulation (solving the linear system).
   */
  void SetKind_Deform_Linear_Solver_Prec(unsigned short val_kind_prec);
  
  /*!
   * \brief Set the kind of preconditioner for the implicit solver.
   * \return Numerical preconditioner for implicit formulation (solving the linear system).
   */
  void SetKind_Linear_Solver_Prec(unsigned short val_kind_prec);
  
  /*!
   * \brief Get min error of the linear solver for the implicit formulation.
   * \return Min error of the linear solver for the implicit formulation.
   */
  su2double GetLinear_Solver_Error(void);
  
  /*!
   * \brief Get min error of the linear solver for the implicit formulation.
   * \return Min error of the linear solver for the implicit formulation.
   */
  su2double GetDeform_Linear_Solver_Error(void);

  /*!
   * \brief Get min error of the linear solver for the implicit formulation.
   * \return Min error of the linear solver for the implicit formulation.
   */
  su2double GetGrad_Linear_Solver_Error(void);

  /*!
   * \brief Get max number of iterations of the linear solver for the implicit formulation.
   * \return Max number of iterations of the linear solver for the implicit formulation.
   */
  unsigned long GetLinear_Solver_Iter(void);
  
  /*!
   * \brief Get max number of iterations of the linear solver for the implicit formulation.
   * \return Max number of iterations of the linear solver for the implicit formulation.
   */
  unsigned long GetDeform_Linear_Solver_Iter(void);

  /*!
   * \brief Get max number of iterations of the linear solver for the implicit formulation.
   * \return Max number of iterations of the linear solver for the implicit formulation.
   */
  unsigned long GetGrad_Linear_Solver_Iter(void);
  
  /*!
   * \brief Get the ILU fill-in level for the linear solver.
   * \return Fill in level of the ILU preconditioner for the linear solver.
   */
  unsigned short GetLinear_Solver_ILU_n(void);

  /*!
   * \brief Get restart frequency of the linear solver for the implicit formulation.
   * \return Restart frequency of the linear solver for the implicit formulation.
   */
  unsigned long GetLinear_Solver_Restart_Frequency(void);
  
  /*!
   * \brief Get the relaxation factor for iterative linear smoothers.
   * \return Relaxation factor.
   */
  su2double GetLinear_Solver_Smoother_Relaxation(void) const;
  
  /*!
   * \brief Get the relaxation coefficient of the linear solver for the implicit formulation.
   * \return relaxation coefficient of the linear solver for the implicit formulation.
   */
  su2double GetRelaxation_Factor_Flow(void);
  
  /*!
   * \brief Get the relaxation coefficient of the linear solver for the implicit formulation.
   * \return relaxation coefficient of the linear solver for the implicit formulation.
   */
  su2double GetRelaxation_Factor_AdjFlow(void);
  
  /*!
   * \brief Get the relaxation coefficient of the linear solver for the implicit formulation.
   * \return relaxation coefficient of the linear solver for the implicit formulation.
   */
  su2double GetRelaxation_Factor_Turb(void);

  /*!
   * \brief Get the relaxation coefficient of the CHT coupling.
   * \return relaxation coefficient of the CHT coupling.
   */
  su2double GetRelaxation_Factor_CHT(void);
  
  /*!
   * \brief Get the relaxation coefficient of the linear solver for the implicit formulation.
   * \return relaxation coefficient of the linear solver for the implicit formulation.
   */
  su2double GetRoe_Kappa(void);
  
  /*!
   * \brief Get the wing semi span.
   * \return value of the wing semi span.
   */
  su2double GetSemiSpan(void);
  
  /*!
   * \brief Get the kind of solver for the implicit solver.
   * \return Numerical solver for implicit formulation (solving the linear system).
   */
  unsigned short GetKind_AdjTurb_Linear_Solver(void);
  
  /*!
   * \brief Get the kind of preconditioner for the implicit solver.
   * \return Numerical preconditioner for implicit formulation (solving the linear system).
   */
  unsigned short GetKind_AdjTurb_Linear_Prec(void);
  
  /*!
   * \brief Get the kind of solver for the implicit solver.
   * \return Numerical solver for implicit formulation (solving the linear system).
   */
  unsigned short GetKind_DiscAdj_Linear_Solver(void);
  
  /*!
   * \brief Get the kind of preconditioner for the implicit solver.
   * \return Numerical preconditioner for implicit formulation (solving the linear system).
   */
  unsigned short GetKind_DiscAdj_Linear_Prec(void);
  
  /*!
   * \brief Get the kind of preconditioner for the implicit solver.
   * \return Numerical preconditioner for implicit formulation (solving the linear system).
   */
  unsigned short GetKind_Deform_Linear_Solver_Prec(void);
  
  /*!
   * \brief Set the kind of preconditioner for the implicit solver.
   * \return Numerical preconditioner for implicit formulation (solving the linear system).
   */
  void SetKind_AdjTurb_Linear_Prec(unsigned short val_kind_prec);
  
  /*!
   * \brief Get min error of the linear solver for the implicit formulation.
   * \return Min error of the linear solver for the implicit formulation.
   */
  su2double GetAdjTurb_Linear_Error(void);
  
  /*!
   * \brief Get the entropy fix.
   * \return Vaule of the entropy fix.
   */
  su2double GetEntropyFix_Coeff(void);
  
  /*!
   * \brief Get max number of iterations of the linear solver for the implicit formulation.
   * \return Max number of iterations of the linear solver for the implicit formulation.
   */
  unsigned short GetAdjTurb_Linear_Iter(void);
  
  /*!
   * \brief Get CFL reduction factor for adjoint turbulence model.
   * \return CFL reduction factor.
   */
  su2double GetCFLRedCoeff_AdjTurb(void);
  
  /*!
   * \brief Get the number of nonlinear increments for mesh deformation.
   * \return Number of nonlinear increments for mesh deformation.
   */
  unsigned long GetGridDef_Nonlinear_Iter(void);

  /*!
   * \brief Get information about whether the mesh will be deformed using pseudo linear elasticity.
   * \return <code>TRUE</code> means that grid deformation is active.
   */
  bool GetDeform_Mesh(void);
  
  /*!
   * \brief Get information about writing grid deformation residuals to the console.
   * \return <code>TRUE</code> means that grid deformation residuals will be written to the console.
   */
  bool GetDeform_Output(void);
  
  /*!
   * \brief Get factor to multiply smallest volume for deform tolerance.
   * \return Factor to multiply smallest volume for deform tolerance.
   */
  su2double GetDeform_Coeff(void);
  
  /*!
   * \brief Get limit for the volumetric deformation.
   * \return Distance to the surface to be deformed.
   */
  su2double GetDeform_Limit(void);
  
  /*!
   * \brief Get Young's modulus for deformation (constant stiffness deformation)
   */
  su2double GetDeform_ElasticityMod(void);
  
  /*!
   * \brief Get Poisson's ratio for deformation (constant stiffness deformation)
   * \
   */
  su2double GetDeform_PoissonRatio(void);
  
  /*!
   * \brief Get the type of stiffness to impose for FEA mesh deformation.
   * \return type of stiffness to impose for FEA mesh deformation.
   */
  unsigned short GetDeform_Stiffness_Type(void);
  
  /*!
   * \brief Creates a tecplot file to visualize the volume deformation deformation made by the DEF software.
   * \return <code>TRUE</code> if the deformation is going to be plotted; otherwise <code>FALSE</code>.
   */
  bool GetVisualize_Volume_Def(void);
  
  /*!
   * \brief Creates a teot file to visualize the surface deformation deformation made by the DEF software.
   * \return <code>TRUE</code> if the deformation is going to be plotted; otherwise <code>FALSE</code>.
   */
  bool GetVisualize_Surface_Def(void);
  
  /*!
   * \brief Define the FFD box with a symetry plane.
   * \return <code>TRUE</code> if there is a symmetry plane in the FFD; otherwise <code>FALSE</code>.
   */
  bool GetFFD_Symmetry_Plane(void);
  
  /*!
   * \brief Get the kind of SU2 software component.
   * \return Kind of the SU2 software component.
   */
  unsigned short GetKind_SU2(void);
  
  /*!
   * \brief Get the kind of non-dimensionalization.
   * \return Kind of non-dimensionalization.
   */
  unsigned short GetRef_NonDim(void);
  
  /*!
   * \brief Get the kind of incompressible non-dimensionalization.
   * \return Kind of incompressible non-dimensionalization.
   */
  unsigned short GetRef_Inc_NonDim(void);

  /*!
   * \brief Get the kind of SU2 software component.
   * \return Kind of the SU2 software component.
   */
  void SetKind_SU2(unsigned short val_kind_su2);
  
  /*!
   * \brief Get the kind of the turbulence model.
   * \return Kind of the turbulence model.
   */
  unsigned short GetKind_Turb_Model(void);
  
  /*!
   * \brief Get the kind of the transition model.
   * \return Kind of the transion model.
   */
  unsigned short GetKind_Trans_Model(void);

  /*!
   * \brief Get the kind of the subgrid scale model.
   * \return Kind of the subgrid scale model.
   */
  unsigned short GetKind_SGS_Model(void);

  /*!
   * \brief Get the kind of adaptation technique.
   * \return Kind of adaptation technique.
   */
  unsigned short GetKind_Adaptation(void);
  
  /*!
   * \brief Get the number of new elements added in the adaptation process.
   * \return percentage of new elements that are going to be added in the adaptation.
   */
  su2double GetNew_Elem_Adapt(void);
  
  /*!
   * \brief Get the kind of time integration method.
   * \note This is the information that the code will use, the method will
   *       change in runtime depending of the specific equation (direct, adjoint,
   *       linearized) that is being solved.
   * \return Kind of time integration method.
   */
  unsigned short GetKind_TimeIntScheme(void);
  
  /*!
   * \brief Get the kind of convective numerical scheme.
   * \note This is the information that the code will use, the method will
   *       change in runtime depending of the specific equation (direct, adjoint,
   *       linearized) that is being solved.
   * \return Kind of the convective scheme.
   */
  unsigned short GetKind_ConvNumScheme(void);
  
  /*!
   * \brief Get kind of center scheme for the convective terms.
   * \note This is the information that the code will use, the method will
   *       change in runtime depending of the specific equation (direct, adjoint,
   *       linearized) that is being solved.
   * \return Kind of center scheme for the convective terms.
   */
  unsigned short GetKind_Centered(void);
  
  /*!
   * \brief Get kind of upwind scheme for the convective terms.
   * \note This is the information that the code will use, the method will
   *       change in runtime depending of the specific equation (direct, adjoint,
   *       linearized) that is being solved.
   * \return Kind of upwind scheme for the convective terms.
   */
  unsigned short GetKind_Upwind(void);
  
  /*!
   * \brief Get if the upwind scheme used MUSCL or not.
   * \note This is the information that the code will use, the method will
   *       change in runtime depending of the specific equation (direct, adjoint,
   *       linearized) that is being solved.
   * \return MUSCL scheme.
   */
  bool GetMUSCL(void);
  
  /*!
   * \brief Get if the upwind scheme used MUSCL or not.
   * \note This is the information that the code will use, the method will
   *       change in runtime depending of the specific equation (direct, adjoint,
   *       linearized) that is being solved.
   * \return MUSCL scheme.
   */
  bool GetMUSCL_Flow(void);
  
  /*!
   * \brief Get if the upwind scheme used MUSCL or not.
   * \note This is the information that the code will use, the method will
   *       change in runtime depending of the specific equation (direct, adjoint,
   *       linearized) that is being solved.
   * \return MUSCL scheme.
   */
  bool GetMUSCL_Heat(void);

  /*!
   * \brief Get if the upwind scheme used MUSCL or not.
   * \note This is the information that the code will use, the method will
   *       change in runtime depending of the specific equation (direct, adjoint,
   *       linearized) that is being solved.
   * \return MUSCL scheme.
   */
  bool GetMUSCL_Turb(void);
  
  /*!
   * \brief Get if the upwind scheme used MUSCL or not.
   * \note This is the information that the code will use, the method will
   *       change in runtime depending of the specific equation (direct, adjoint,
   *       linearized) that is being solved.
   * \return MUSCL scheme.
   */
  bool GetMUSCL_AdjFlow(void);
  
  /*!
   * \brief Get if the upwind scheme used MUSCL or not.
   * \note This is the information that the code will use, the method will
   *       change in runtime depending of the specific equation (direct, adjoint,
   *       linearized) that is being solved.
   * \return MUSCL scheme.
   */
  bool GetMUSCL_AdjTurb(void);
  
  /*!
   * \brief Get whether to "Use Accurate Jacobians" for AUSM+up(2) and SLAU(2).
   * \return yes/no.
   */
  inline bool GetUse_Accurate_Jacobians(void) { return Use_Accurate_Jacobians; }

  /*!
   * \brief Get the kind of integration scheme (explicit or implicit)
   *        for the flow equations.
   * \note This value is obtained from the config file, and it is constant
   *       during the computation.
   * \return Kind of integration scheme for the flow equations.
   */
  unsigned short GetKind_TimeIntScheme_Flow(void);

  /*!
   * \brief Get the kind of scheme (aliased or non-aliased) to be used in the
   *        predictor step of ADER-DG.
   * \return Kind of scheme used in the predictor step of ADER-DG.
   */
  unsigned short GetKind_ADER_Predictor(void);

  /*!
   * \brief Get the kind of integration scheme (explicit or implicit)
   *        for the flow equations.
   * \note This value is obtained from the config file, and it is constant
   *       during the computation.
   * \return Kind of integration scheme for the plasma equations.
   */
  unsigned short GetKind_TimeIntScheme_Heat(void);
  
  /*!
   * \brief Get the kind of time stepping
   *        for the heat equation.
   * \note This value is obtained from the config file, and it is constant
   *       during the computation.
   * \return Kind of time stepping for the heat equation.
   */
  unsigned short GetKind_TimeStep_Heat(void);
  
  /*!
   * \brief Get the kind of integration scheme (explicit or implicit)
   *        for the flow equations.
   * \note This value is obtained from the config file, and it is constant
   *       during the computation.
   * \return Kind of integration scheme for the plasma equations.
   */
  unsigned short GetKind_TimeIntScheme_FEA(void);
  
  /*!
   * \brief Get the kind of integration scheme (explicit or implicit)
   *        for the template equations.
   * \note This value is obtained from the config file, and it is constant
   *       during the computation.
   * \return Kind of integration scheme for the plasma equations.
   */
  unsigned short GetKind_TimeIntScheme_Template(void);
  
  /*!
   * \brief Get the kind of integration scheme (explicit or implicit)
   *        for the flow equations.
   * \note This value is obtained from the config file, and it is constant
   *       during the computation.
   * \return Kind of integration scheme for the plasma equations.
   */
  unsigned short GetKind_SpaceIteScheme_FEA(void);
  
  /*!
   * \brief Get the kind of convective numerical scheme for the flow
   *        equations (centered or upwind).
   * \note This value is obtained from the config file, and it is constant
   *       during the computation.
   * \return Kind of convective numerical scheme for the flow equations.
   */
  unsigned short GetKind_ConvNumScheme_Flow(void);

  /*!
   * \brief Get the kind of convective numerical scheme for the flow
   *        equations (finite element).
   * \note This value is obtained from the config file, and it is constant
   *       during the computation.
   * \return Kind of convective numerical scheme for the flow equations.
   */
  unsigned short GetKind_ConvNumScheme_FEM_Flow(void);

  /*!
   * \brief Get the kind of convective numerical scheme for the template
   *        equations (centered or upwind).
   * \note This value is obtained from the config file, and it is constant
   *       during the computation.
   * \return Kind of convective numerical scheme for the flow equations.
   */
  unsigned short GetKind_ConvNumScheme_Template(void);
  
  /*!
   * \brief Get the kind of center convective numerical scheme for the flow equations.
   * \note This value is obtained from the config file, and it is constant
   *       during the computation.
   * \return Kind of center convective numerical scheme for the flow equations.
   */
  unsigned short GetKind_Centered_Flow(void);
  
  /*!
   * \brief Get the kind of center convective numerical scheme for the plasma equations.
   * \note This value is obtained from the config file, and it is constant
   *       during the computation.
   * \return Kind of center convective numerical scheme for the flow equations.
   */
  unsigned short GetKind_Centered_Template(void);
  
  /*!
   * \brief Get the kind of upwind convective numerical scheme for the flow equations.
   * \note This value is obtained from the config file, and it is constant
   *       during the computation.
   * \return Kind of upwind convective numerical scheme for the flow equations.
   */
  unsigned short GetKind_Upwind_Flow(void);

  /*!
   * \brief Get the kind of finite element convective numerical scheme for the flow equations.
   * \note This value is obtained from the config file, and it is constant
   *       during the computation.
   * \return Kind of finite element convective numerical scheme for the flow equations.
   */
  unsigned short GetKind_FEM_Flow(void);

  /*!
   * \brief Get the kind of shock capturing method in FEM DG solver.
   * \note This value is obtained from the config file, and it is constant
   *       during the computation.
   * \return Kind of shock capturing method in FEM DG solver.
   */
  unsigned short GetKind_FEM_DG_Shock(void);

  /*!
   * \brief Get the kind of matrix coloring used for the sparse Jacobian computation.
   * \note This value is obtained from the config file, and it is constant
   *       during the computation.
   * \return Kind of matrix coloring used.
   */
  unsigned short GetKind_Matrix_Coloring(void);

  /*!
   * \brief Get the method for limiting the spatial gradients.
   * \return Method for limiting the spatial gradients.
   */
  unsigned short GetKind_SlopeLimit(void);
  
  /*!
   * \brief Get the method for limiting the spatial gradients.
   * \return Method for limiting the spatial gradients solving the flow equations.
   */
  unsigned short GetKind_SlopeLimit_Flow(void);
  
  /*!
   * \brief Get the method for limiting the spatial gradients.
   * \return Method for limiting the spatial gradients solving the turbulent equation.
   */
  unsigned short GetKind_SlopeLimit_Turb(void);
  
  /*!
   * \brief Get the method for limiting the spatial gradients.
   * \return Method for limiting the spatial gradients solving the adjoint turbulent equation.
   */
  unsigned short GetKind_SlopeLimit_AdjTurb(void);
  
  /*!
   * \brief Get the method for limiting the spatial gradients.
   * \return Method for limiting the spatial gradients solving the adjoint flow equation.
   */
  unsigned short GetKind_SlopeLimit_AdjFlow(void);
  
  /*!
   * \brief Value of the calibrated constant for the Lax method (center scheme).
   * \note This constant is used in coarse levels and with first order methods.
   * \return Calibrated constant for the Lax method.
   */
  su2double GetKappa_1st_Flow(void);
  
  /*!
   * \brief Value of the calibrated constant for the JST method (center scheme).
   * \return Calibrated constant for the JST method for the flow equations.
   */
  su2double GetKappa_2nd_Flow(void);
  
  /*!
   * \brief Value of the calibrated constant for the JST method (center scheme).
   * \return Calibrated constant for the JST method for the flow equations.
   */
  su2double GetKappa_4th_Flow(void);

  /*!
   * \brief Value of the calibrated constant for the JST method (center scheme).
   * \return Calibrated constant for the JST-like method for the heat equations.
   */
  su2double GetKappa_2nd_Heat(void);

  /*!
   * \brief Value of the calibrated constant for the JST-like method (center scheme).
   * \return Calibrated constant for the JST-like method for the heat equation.
   */
  su2double GetKappa_4th_Heat(void);
  
  /*!
   * \brief Factor by which to multiply the dissipation contribution to Jacobians of central schemes.
   * \return The factor.
   */
  inline su2double GetCent_Jac_Fix_Factor(void) { return Cent_Jac_Fix_Factor; }
  
  /*!
   * \brief Get the kind of integration scheme (explicit or implicit)
   *        for the adjoint flow equations.
   * \note This value is obtained from the config file, and it is constant
   *       during the computation.
   * \return Kind of integration scheme for the adjoint flow equations.
   */
  unsigned short GetKind_TimeIntScheme_AdjFlow(void);
  
  /*!
   * \brief Get the kind of convective numerical scheme for the adjoint flow
   *        equations (centered or upwind).
   * \note This value is obtained from the config file, and it is constant
   *       during the computation.
   * \return Kind of convective numerical scheme for the adjoint flow equations.
   */
  unsigned short GetKind_ConvNumScheme_AdjFlow(void);
  
  /*!
   * \brief Get the kind of center convective numerical scheme for the adjoint flow equations.
   * \note This value is obtained from the config file, and it is constant
   *       during the computation.
   * \return Kind of center convective numerical scheme for the adjoint flow equations.
   */
  unsigned short GetKind_Centered_AdjFlow(void);
  
  /*!
   * \brief Get the kind of upwind convective numerical scheme for the adjoint flow equations.
   * \note This value is obtained from the config file, and it is constant
   *       during the computation.
   * \return Kind of upwind convective numerical scheme for the adjoint flow equations.
   */
  unsigned short GetKind_Upwind_AdjFlow(void);
  
  /*!
   * \brief Value of the calibrated constant for the high order method (center scheme).
   * \return Calibrated constant for the high order center method for the adjoint flow equations.
   */
  su2double GetKappa_2nd_AdjFlow(void);
  
  /*!
   * \brief Value of the calibrated constant for the high order method (center scheme).
   * \return Calibrated constant for the high order center method for the adjoint flow equations.
   */
  su2double GetKappa_4th_AdjFlow(void);
  
  /*!
   * \brief Value of the calibrated constant for the low order method (center scheme).
   * \return Calibrated constant for the low order center method for the adjoint flow equations.
   */
  su2double GetKappa_1st_AdjFlow(void);
  
  /*!
   * \brief Get the kind of integration scheme (implicit)
   *        for the turbulence equations.
   * \note This value is obtained from the config file, and it is constant
   *       during the computation.
   * \return Kind of integration scheme for the turbulence equations.
   */
  unsigned short GetKind_TimeIntScheme_Turb(void);
  
  /*!
   * \brief Get the kind of convective numerical scheme for the turbulence
   *        equations (upwind).
   * \note This value is obtained from the config file, and it is constant
   *       during the computation.
   * \return Kind of convective numerical scheme for the turbulence equations.
   */
  unsigned short GetKind_ConvNumScheme_Turb(void);
  
  /*!
   * \brief Get the kind of center convective numerical scheme for the turbulence equations.
   * \note This value is obtained from the config file, and it is constant
   *       during the computation.
   * \return Kind of center convective numerical scheme for the turbulence equations.
   */
  unsigned short GetKind_Centered_Turb(void);
  
  /*!
   * \brief Get the kind of upwind convective numerical scheme for the turbulence equations.
   * \note This value is obtained from the config file, and it is constant
   *       during the computation.
   * \return Kind of upwind convective numerical scheme for the turbulence equations.
   */
  unsigned short GetKind_Upwind_Turb(void);
  
  /*!
   * \brief Get the kind of integration scheme (explicit or implicit)
   *        for the adjoint turbulence equations.
   * \note This value is obtained from the config file, and it is constant
   *       during the computation.
   * \return Kind of integration scheme for the adjoint turbulence equations.
   */
  unsigned short GetKind_TimeIntScheme_AdjTurb(void);
  
  /*!
   * \brief Get the kind of convective numerical scheme for the adjoint turbulence
   *        equations (centered or upwind).
   * \note This value is obtained from the config file, and it is constant
   *       during the computation.
   * \return Kind of convective numerical scheme for the adjoint turbulence equations.
   */
  unsigned short GetKind_ConvNumScheme_AdjTurb(void);
  
  /*!
   * \brief Get the kind of convective numerical scheme for the heat equation.
   * \note This value is obtained from the config file, and it is constant
   *       during the computation.
   * \return Kind of convective numerical scheme for the heat equation.
   */
  unsigned short GetKind_ConvNumScheme_Heat(void);

  /*!
   * \brief Get the kind of center convective numerical scheme for the adjoint turbulence equations.
   * \note This value is obtained from the config file, and it is constant
   *       during the computation.
   * \return Kind of center convective numerical scheme for the adjoint turbulence equations.
   */
  unsigned short GetKind_Centered_AdjTurb(void);
  
  /*!
   * \brief Get the kind of upwind convective numerical scheme for the adjoint turbulence equations.
   * \note This value is obtained from the config file, and it is constant
   *       during the computation.
   * \return Kind of upwind convective numerical scheme for the adjoint turbulence equations.
   */
  unsigned short GetKind_Upwind_AdjTurb(void);
  
  /*!
   * \brief Provides information about the way in which the turbulence will be treated by the
   *        cont. adjoint method.
   * \return <code>FALSE</code> means that the adjoint turbulence equations will be used.
   */
  bool GetFrozen_Visc_Cont(void);
  
  /*!
   * \brief Provides information about the way in which the turbulence will be treated by the
   *        disc. adjoint method.
   * \return <code>FALSE</code> means that the adjoint turbulence equations will be used.
   */
  bool GetFrozen_Visc_Disc(void);
  
  /*!
   * \brief Provides information about using an inconsistent (primal/dual) discrete adjoint formulation
   * \return <code>FALSE</code> means that the adjoint use the same numerical methods than the primal problem.
   */
  bool GetInconsistent_Disc(void);

  /*!
   * \brief Provides information about the way in which the limiter will be treated by the
   *        disc. adjoint method.
   * \return <code>FALSE</code> means that the limiter computation is included.
   */
  bool GetFrozen_Limiter_Disc(void);
  
  /*!
   * \brief Provides information about if the sharp edges are going to be removed from the sensitivity.
   * \return <code>FALSE</code> means that the sharp edges will be removed from the sensitivity.
   */
  bool GetSens_Remove_Sharp(void);
  
  /*!
   * \brief Get the kind of inlet boundary condition treatment (total conditions or mass flow).
   * \return Kind of inlet boundary condition.
   */
  unsigned short GetKind_Inlet(void);
  
  /*!
   * \brief Check if the inlet profile(s) are specified in an input file
   * \return True if an input file is to be used for the inlet profile(s)
   */
  bool GetInlet_Profile_From_File(void);

  /*!
   * \brief Get name of the input file for the specified inlet profile.
   * \return Name of the input file for the specified inlet profile.
   */
  string GetInlet_FileName(void);

  /*!
   * \brief Get the tolerance used for matching two points on a specified inlet
   * \return Tolerance used for matching a point to a specified inlet
   */
  su2double GetInlet_Profile_Matching_Tolerance(void);
  
  /*!
   * \brief Get the type of incompressible inlet from the list.
   * \return Kind of the incompressible inlet.
   */
  unsigned short GetKind_Inc_Inlet(string val_marker);

  /*!
   * \brief Get the total number of types in Kind_Inc_Inlet list
   * \return Total number of types in Kind_Inc_Inlet list
   */
  unsigned short GetnInc_Inlet(void);

  /*!
   * \brief Flag for whether the local boundary normal is used as the flow direction for an incompressible pressure inlet.
   * \return <code>FALSE</code> means the prescribed flow direction is used.
   */
  bool GetInc_Inlet_UseNormal(void);

  /*!
   * \brief Get the type of incompressible outlet from the list.
   * \return Kind of the incompressible outlet.
   */
  unsigned short GetKind_Inc_Outlet(string val_marker);
  
  /*!
   * \brief Get the damping factor applied to velocity updates at incompressible pressure inlets.
   * \return Damping factor applied to velocity updates at incompressible pressure inlets.
   */
  su2double GetInc_Inlet_Damping(void);
  
  /*!
   * \brief Get the damping factor applied to pressure updates at incompressible mass flow outlet.
   * \return Damping factor applied to pressure updates at incompressible mass flow outlet.
   */
  su2double GetInc_Outlet_Damping(void);
  
  /*!
   * \brief Get the kind of mixing process for averaging quantities at the boundaries.
   * \return Kind of mixing process.
   */
  unsigned short GetKind_AverageProcess(void);

  /*!
   * \brief Get the kind of mixing process for averaging quantities at the boundaries.
   * \return Kind of mixing process.
   */
  unsigned short GetKind_PerformanceAverageProcess(void);

  /*!
   * \brief Set the kind of mixing process for averaging quantities at the boundaries.
   * \return Kind of mixing process.
   */
  void SetKind_AverageProcess(unsigned short new_AverageProcess);

  /*!
   * \brief Set the kind of mixing process for averaging quantities at the boundaries.
   * \return Kind of mixing process.
   */
  void SetKind_PerformanceAverageProcess(unsigned short new_AverageProcess);

  /*!
   * \brief Get coeff for Rotating Frame Ramp.
   * \return coeff Ramp Rotating Frame.
   */
  su2double GetRampRotatingFrame_Coeff(unsigned short iCoeff);

  /*!
   * \brief Get Rotating Frame Ramp option.
   * \return Ramp Rotating Frame option.
   */
  bool GetRampRotatingFrame(void);

  /*!
   * \brief Get coeff for Outlet Pressure Ramp.
   * \return coeff Ramp Outlet Pressure.
   */
  su2double GetRampOutletPressure_Coeff(unsigned short iCoeff);

  /*!
   * \brief Get final Outlet Pressure value for the ramp.
   * \return final Outlet Pressure value.
   */
  su2double GetFinalOutletPressure(void);

  /*!
   * \brief Get final Outlet Pressure value for the ramp.
   * \return Monitor Outlet Pressure value.
   */
  su2double GetMonitorOutletPressure(void);

  /*!
   * \brief Set Monitor Outlet Pressure value for the ramp.
   */
  void SetMonitotOutletPressure(su2double newMonPres);

  /*!
   * \brief Get Outlet Pressure Ramp option.
   * \return Ramp Outlet pressure option.
   */
  bool GetRampOutletPressure(void);

  /*!
   * \brief Get mixedout coefficients.
   * \return mixedout coefficient.
   */
  su2double GetMixedout_Coeff(unsigned short iCoeff);

  /*!
   * \brief Get extra relaxation factor coefficients for the Giels BC.
   * \return mixedout coefficient.
   */
  su2double GetExtraRelFacGiles(unsigned short iCoeff);

  /*!
   * \brief Get mach limit for average massflow-based procedure .
   * \return mach limit.
   */
  su2double GetAverageMachLimit(void);

  /*!
   * \brief Get the kind of mixing process for averaging quantities at the boundaries.
   * \return Kind of mixing process.
   */
  unsigned short GetKind_MixingPlaneInterface(void);

  /*!
   * \brief Get the kind of turbomachinery architecture.
   * \return Kind of turbomachinery architecture.
   */
  unsigned short GetKind_TurboMachinery(unsigned short val_iZone);

  /*!
   * \brief Get the kind of turbomachinery architecture.
   * \return Kind of turbomachinery architecture.
   */
  unsigned short GetKind_SpanWise(void);
  
  /*!
   * \brief Verify if there is mixing plane interface specified from config file.
   * \return boolean.
   */
  bool GetBoolMixingPlaneInterface(void);

  /*!
   * \brief Verify if there is mixing plane interface specified from config file.
   * \return boolean.
   */
  bool GetBoolTurbMixingPlane(void);

  /*!
   * \brief Verify if there is mixing plane interface specified from config file.
   * \return boolean.
   */
  bool GetSpatialFourier(void);

  /*!
   * \brief number mixing plane interface specified from config file.
   * \return number of bound.
   */
  unsigned short GetnMarker_MixingPlaneInterface(void);
  
  /*!
   * \brief Verify if there is Turbomachinery performance option specified from config file.
   * \return boolean.
   */
  bool GetBoolTurbomachinery(void);
  
  /*!
   * \brief number Turbomachinery blades computed using the pitch information.
   * \return nBlades.
   */
  su2double GetnBlades(unsigned short val_iZone);

  /*!
   * \brief number Turbomachinery blades computed using the pitch information.
   * \return nBlades.
   */
  void SetnBlades(unsigned short val_iZone, su2double nblades);

  /*!
   * \brief Verify if there is any Giles Boundary Condition option specified from config file.
   * \return boolean.
   */
  bool GetBoolGiles(void);
  
  /*!
   * \brief Verify if there is any Riemann Boundary Condition option specified from config file.
   * \return boolean.
   */
  bool GetBoolRiemann(void);

  /*!
   * \brief number Turbomachinery performance option specified from config file.
   * \return number of bound.
   */
  unsigned short GetnMarker_Turbomachinery(void);

  /*!
   * \brief Get number of shroud markers.
   * \return number of marker shroud.
   */
  unsigned short GetnMarker_Shroud(void);

  /*!
   * \brief Get the marker shroud.
   * \return marker shroud.
   */
  string GetMarker_Shroud(unsigned short val_marker);

  /*!
   * \brief number Turbomachinery performance option specified from config file.
   * \return number of bound.
   */
  unsigned short GetnMarker_TurboPerformance(void);

  /*!
   * \brief number span-wise sections to compute 3D BC and performance for turbomachinery specified by the user.
   * \return number of span-wise sections.
   */
  unsigned short Get_nSpanWiseSections_User(void);

  /*!
   * \brief number span-wise sections to compute 3D BC and performance for turbomachinery.
   * \return number of span-wise sections.
   */
  unsigned short GetnSpanWiseSections(void);

  /*!
   * \brief set number of maximum span-wise sections among all zones .
   */
  void SetnSpanMaxAllZones(unsigned short val_nSpna_max);

  /*!
   * \brief number span-wise sections to compute performance for turbomachinery.
   * \return number of max span-wise sections.
   */
  unsigned short GetnSpanMaxAllZones(void);
	
  /*!
   * \brief set number span-wise sections to compute 3D BC and performance for turbomachinery.
   */
  void SetnSpanWiseSections(unsigned short nSpan);

  /*!
   * \brief set number span-wise sections to compute 3D BC and performance for turbomachinery.
   */
  unsigned short GetnSpan_iZones(unsigned short iZone);

  /*!
   * \brief set number span-wise sections to compute 3D BC and performance for turbomachinery.
   */
  void SetnSpan_iZones(unsigned short nSpan, unsigned short iZone);

  /*!
   * \brief get inlet bounds name for Turbomachinery performance calculation.
   * \return name of the bound.
   */
  string GetMarker_TurboPerf_BoundIn(unsigned short index);
  
  /*!
   * \brief get outlet bounds name for Turbomachinery performance calculation.
   * \return name of the bound.
   */
  string GetMarker_TurboPerf_BoundOut(unsigned short index);
  
  /*!
   * \brief get marker kind for Turbomachinery performance calculation.
   * \return kind index.
   */
  unsigned short GetKind_TurboPerf(unsigned short index);
  
  /*!
   * \brief get outlet bounds name for Turbomachinery performance calculation.
   * \return name of the bound.
   */
  string GetMarker_PerBound(unsigned short val_marker);
  
  /*!
   * \brief Get the kind of inlet boundary condition treatment (total conditions or mass flow).
   * \return Kind of inlet boundary condition.
   */
  unsigned short GetKind_Engine_Inflow(void);
  
  /*!
   * \brief Get the kind of inlet boundary condition treatment (total conditions or mass flow).
   * \return Kind of inlet boundary condition.
   */
  unsigned short GetKind_ActDisk(void);
  
  /*!
   * \brief Get the number of sections.
   * \return Number of sections
   */
  unsigned short GetnLocationStations(void);
  
  /*!
   * \brief Get the number of sections for computing internal volume.
   * \return Number of sections for computing internal volume.
   */
  unsigned short GetnWingStations(void);
  
  /*!
   * \brief Get the location of the waterline.
   * \return Z location of the waterline.
   */
  su2double GetGeo_Waterline_Location(void);
  
  /*!
   * \brief Provides information about the the nodes that are going to be moved on a deformation
   *        volumetric grid deformation.
   * \return <code>TRUE</code> means that only the points on the FFD box will be moved.
   */
  bool GetHold_GridFixed(void);
  
  /*!
   * \brief Get the kind of objective function. There are several options: Drag coefficient,
   *        Lift coefficient, efficiency, etc.
   * \note The objective function will determine the boundary condition of the adjoint problem.
   * \return Kind of objective function.
   */
  unsigned short GetKind_ObjFunc(void);
  
  /*!
   * \author H. Kline
   * \brief Get the kind of objective function. There are several options: Drag coefficient,
   *        Lift coefficient, efficiency, etc.
   * \note The objective function will determine the boundary condition of the adjoint problem.
   * \return Kind of objective function.
   */
  unsigned short GetKind_ObjFunc(unsigned short val_obj);
  
  /*!
   * \author H. Kline
   * \brief Get the weight of objective function. There are several options: Drag coefficient,
   *        Lift coefficient, efficiency, etc.
   * \note The objective function will determine the boundary condition of the adjoint problem.
   * \return Weight of objective function.
   */
  su2double GetWeight_ObjFunc(unsigned short val_obj);
  
  /*!
   * \author H. Kline
   * \brief Set the weight of objective function. There are several options: Drag coefficient,
   *        Lift coefficient, efficiency, etc.
   * \note The objective function will determine the boundary condition of the adjoint problem.
   * \return Weight of objective function.
   */
  void SetWeight_ObjFunc(unsigned short val_obj, su2double val);
  
  /*!
   * \author H. Kline
   * \brief Get the coefficients of the objective defined by the chain rule with primitive variables.
   * \note This objective is only applicable to gradient calculations. Objective value must be
   * calculated using the area averaged outlet values of density, velocity, and pressure.
   * Gradients are w.r.t density, velocity[3], and pressure. when 2D gradient w.r.t. 3rd component of velocity set to 0.
   */
  su2double GetCoeff_ObjChainRule(unsigned short iVar);
  
  /*!
   * \author H. Kline
   * \brief Get the flag indicating whether to comput a combined objective.
   */
  bool GetComboObj(void);
  
  /*!
   * \brief Get the kind of sensitivity smoothing technique.
   * \return Kind of sensitivity smoothing technique.
   */
  unsigned short GetKind_SensSmooth(void);
  
  /*!
   * \brief Provides information about the time integration, and change the write in the output
   *        files information about the iteration.
   * \return The kind of time integration: Steady state, time stepping method (unsteady) or
   *         dual time stepping method (unsteady).
   */
  unsigned short GetTime_Marching(void);
  
  /*!
   * \brief Provides the number of chemical reactions in the chemistry model
   * \return: The number of chemical reactions, read from input file
   */
  unsigned short GetnReactions(void);
  
  /*!
   * \brief Provides the number of chemical reactions in the chemistry model
   * \return: The number of chemical reactions, read from input file
   */
  su2double GetArrheniusCoeff(unsigned short iReaction);
  
  /*!
   * \brief Provides the number of chemical reactions in the chemistry model
   * \return: The number of chemical reactions, read from input file
   */
  su2double GetArrheniusEta(unsigned short iReaction);
  
  /*!
   * \brief Provides the number of chemical reactions in the chemistry model
   * \return: The number of chemical reactions, read from input file
   */
  su2double GetArrheniusTheta(unsigned short iReaction);
  
  /*!
   * \brief Provides the rate controlling temperature exponents for chemistry.
   * \return: Rate controlling temperature exponents.
   */
  su2double* GetRxnTcf_a(void);
  
  /*!
   * \brief Provides the rate controlling temperature exponents for chemistry.
   * \return: Rate controlling temperature exponents.
   */
  su2double* GetRxnTcf_b(void);
  
  /*!
   * \brief Provides the rate controlling temperature exponents for chemistry.
   * \return: Rate controlling temperature exponents.
   */
  su2double* GetRxnTcb_a(void);
  
  /*!
   * \brief Provides the rate controlling temperature exponents for chemistry.
   * \return: Rate controlling temperature exponents.
   */
  su2double* GetRxnTcb_b(void);
  
  /*!
   * \brief Dissociation potential of species.
   * \return: Dissociation potential.
   */
  su2double* GetDissociationPot(void);
  
  /*!
   * \brief Provides the number of rotational modes of energy storage
   * \return: Vector of rotational mode count
   */
  su2double* GetRotationModes(void);
  
  /*!
   * \brief Provides the characteristic vibrational temperature for calculating e_vib
   * \return: Vector of characteristic vibrational temperatures [K]
   */
  su2double* GetCharVibTemp(void);
  
  /*!
   * \brief Provides the characteristic electronic temperature for calculating e_el
   * \return: Vector of characteristic vibrational temperatures [K]
   */
  su2double** GetCharElTemp(void);
  
  /*!
   * \brief Provides the degeneracy of electron states for calculating e_el
   * \return: Vector of characteristic vibrational temperatures [K]
   */
  su2double** GetElDegeneracy(void);
  
  /*!
   * \brief Provides number electron states for calculating e_el
   * \return: Vector of number of electron states for each species
   */
  unsigned short* GetnElStates(void);
  
  
  /*!
   * \brief Provides the thermodynamic reference temperatures from the JANAF tables
   * \return: Vector of reference temperatures [K]
   */
  su2double* GetRefTemperature(void);
  
  /*!
   * \brief Provides the characteristic vibrational temperature for calculating e_vib
   * \return: The number of chemical reactions, read from input file
   */
  su2double GetCharVibTemp(unsigned short iSpecies);
  
  /*!
   * \brief Provides the molar mass of each species present in multi species fluid
   * \return: Vector of molar mass of each species in kg/kmol
   */
  su2double* GetMolar_Mass(void);
  
  /*!
   * \brief Provides the molar mass of each species present in multi species fluid
   * \return: Mass of each species in Kg
   */
  su2double GetMolar_Mass(unsigned short iSpecies);
  
  /*!
   * \brief Retrieves the number of monatomic species in the multicomponent gas.
   * \return: Number of monatomic species.
   */
  unsigned short GetnMonatomics(void);
  
  /*!
   * \brief Retrieves the number of monatomic species in the multicomponent gas.
   * \return: Number of monatomic species.
   */
  unsigned short GetnDiatomics(void);
  
  /*!
   * \brief Provides the molar mass of each species present in multi species fluid
   * \return: Molar mass of the specified gas consituent [kg/kmol]
   */
  su2double GetInitial_Gas_Composition(unsigned short iSpecies);
  
  /*!
   * \brief Provides the formation enthalpy of the specified species at standard conditions
   * \return: Enthalpy of formation
   */
  su2double* GetEnthalpy_Formation(void);
  
  /*!
   * \brief Provides the formation enthalpy of the specified species at standard conditions
   * \return: Enthalpy of formation
   */
  su2double GetEnthalpy_Formation(unsigned short iSpecies);
  
  /*!
   * \brief Provides the restart information.
   * \return Restart information, if <code>TRUE</code> then the code will use the solution as restart.
   */
  bool GetRestart(void);

  /*!
   * \brief Flag for whether binary SU2 native restart files are written.
   * \return Flag for whether binary SU2 native restart files are written, if <code>TRUE</code> then the code will output binary restart files.
   */
  bool GetWrt_Binary_Restart(void);

  /*!
   * \brief Flag for whether binary SU2 native restart files are read.
   * \return Flag for whether binary SU2 native restart files are read, if <code>TRUE</code> then the code will load binary restart files.
   */
  bool GetRead_Binary_Restart(void);

  /*!
   * \brief Provides the number of varaibles.
   * \return Number of variables.
   */
  unsigned short GetnVar(void);
  
  /*!
   * \brief Provides the number of varaibles.
   * \return Number of variables.
   */
  unsigned short GetnZone(void);
  
  /*!
   * \brief Provides the number of varaibles.
   * \return Number of variables.
   */
  unsigned short GetiZone(void);
  
  /*!
   * \brief For some problems like adjoint or the linearized equations it
   *		  is necessary to restart the flow solution.
   * \return Flow restart information, if <code>TRUE</code> then the code will restart the flow solution.
   */
  
  bool GetRestart_Flow(void);
  
  /*!
   * \brief Indicates whether electron gas is present in the gas mixture.
   */
  bool GetIonization(void);
  
  /*!
   * \brief Information about computing and plotting the equivalent area distribution.
   * \return <code>TRUE</code> or <code>FALSE</code>  depending if we are computing the equivalent area.
   */
  bool GetEquivArea(void);
  
  /*!
   * \brief Information about computing and plotting the equivalent area distribution.
   * \return <code>TRUE</code> or <code>FALSE</code>  depending if we are computing the equivalent area.
   */
  bool GetInvDesign_Cp(void);
  
  /*!
   * \brief Information about computing and plotting the equivalent area distribution.
   * \return <code>TRUE</code> or <code>FALSE</code>  depending if we are computing the equivalent area.
   */
  bool GetInvDesign_HeatFlux(void);
  
  /*!
   * \brief Get name of the input grid.
   * \return File name of the input grid.
   */
  string GetMesh_FileName(void);
  
  /*!
   * \brief Get name of the output grid, this parameter is important for grid
   *        adaptation and deformation.
   * \return File name of the output grid.
   */
  string GetMesh_Out_FileName(void);
  
  /*!
   * \brief Get the name of the file with the solution of the flow problem.
   * \return Name of the file with the solution of the flow problem.
   */
  string GetSolution_FileName(void);
  
  /*!
   * \brief Get the name of the file with the solution of the adjoint flow problem
   *		  with drag objective function.
   * \return Name of the file with the solution of the adjoint flow problem with
   *         drag objective function.
   */
  string GetSolution_AdjFileName(void);

  /*!
   * \brief Get the name of the file with the residual of the problem.
   * \return Name of the file with the residual of the problem.
   */
  string GetResidual_FileName(void);
  
  /*!
   * \brief Get the format of the input/output grid.
   * \return Format of the input/output grid.
   */
  unsigned short GetMesh_FileFormat(void);
  
  /*!
   * \brief Get the format of the output solution.
   * \return Format of the output solution.
   */
  unsigned short GetTabular_FileFormat(void);
  
  /*!
   * \brief Get the format of the output solution.
   * \return Format of the output solution.
   */
  unsigned short GetActDisk_Jump(void);
  
  /*!
   * \brief Get the name of the file with the convergence history of the problem.
   * \return Name of the file with convergence history of the problem.
   */
  string GetConv_FileName(void);

  /*!
   * \brief Get the name of the file with the forces breakdown of the problem.
   * \return Name of the file with forces breakdown of the problem.
   */
  string GetBreakdown_FileName(void);
  
  /*!
   * \brief Get the name of the file with the flow variables.
   * \return Name of the file with the primitive variables.
   */
  string GetVolume_FileName(void);

  /*!
   * \brief Get the name of the restart file for the heat variables.
   * \return Name of the restart file for the flow variables.
   */
  string GetRestart_HeatFileName(void);
  
  /*!
   * \brief Add any numbers necessary to the filename (iteration number, zone ID ...)
   * \param[in] config - Definition of the particular problem.
   * \param[in] filename - the base filename.
   * \param[in] ext - the extension to be added.
   * \return The new filename
   */
  string GetFilename(string filename, string ext, unsigned long Iter);
  
  /*!
   * \brief Append the zone index to the restart or the solution files.
   * \return Name of the restart file for the flow variables.
   */
  string GetMultizone_FileName(string val_filename, int val_iZone, string ext);

  /*!
   * \brief Append the zone index to the restart or the solution files.
   * \return Name of the restart file for the flow variables.
   */
  string GetMultizone_HistoryFileName(string val_filename, int val_iZone, string ext);
  
  /*!
   * \brief Append the instance index to the restart or the solution files.
   * \return Name of the restart file for the flow variables.
   */
  string GetMultiInstance_FileName(string val_filename, int val_iInst, string ext);

  /*!
   * \brief Append the instance index to the restart or the solution files.
   * \return Name of the restart file for the flow variables.
   */
  string GetMultiInstance_HistoryFileName(string val_filename, int val_iInst);

  /*!
   * \brief Get the name of the restart file for the flow variables.
   * \return Name of the restart file for the flow variables.
   */
  string GetRestart_FileName(void);
  
  /*!
   * \brief Get the name of the restart file for the adjoint variables (drag objective function).
   * \return Name of the restart file for the adjoint variables (drag objective function).
   */
  string GetRestart_AdjFileName(void);

  /*!
   * \brief Get the name of the file with the adjoint variables.
   * \return Name of the file with the adjoint variables.
   */
  string GetAdj_FileName(void);
  
  /*!
   * \brief Get the name of the file with the gradient of the objective function.
   * \return Name of the file with the gradient of the objective function.
   */
  string GetObjFunc_Grad_FileName(void);
  
  /*!
   * \brief Get the name of the file with the gradient of the objective function.
   * \return Name of the file with the gradient of the objective function.
   */
  string GetObjFunc_Value_FileName(void);
  
  /*!
   * \brief Get the name of the file with the surface information for the flow problem.
   * \return Name of the file with the surface information for the flow problem.
   */
  string GetSurfCoeff_FileName(void);
  
  /*!
   * \brief Get the name of the file with the surface information for the adjoint problem.
   * \return Name of the file with the surface information for the adjoint problem.
   */
  string GetSurfAdjCoeff_FileName(void);
  
  /*!
   * \brief Get the name of the file with the surface sensitivity (discrete adjoint).
   * \return Name of the file with the surface sensitivity (discrete adjoint).
   */
  string GetSurfSens_FileName(void);
  
  /*!
   * \brief Get the name of the file with the volume sensitivity (discrete adjoint).
   * \return Name of the file with the volume sensitivity (discrete adjoint).
   */
  string GetVolSens_FileName(void);
  
  /*!
   * \brief Augment the input filename with the iteration number for an unsteady file.
   * \param[in] val_filename - String value of the base filename.
   * \param[in] val_iter - Unsteady iteration number or time instance.
   * \return Name of the file with the iteration number for an unsteady solution file.
   */
  string GetUnsteady_FileName(string val_filename, int val_iter, string ext);
  
  /*!
   * \brief Append the input filename string with the appropriate objective function extension.
   * \param[in] val_filename - String value of the base filename.
   * \return Name of the file with the appropriate objective function extension.
   */
  string GetObjFunc_Extension(string val_filename);
  
  /*!
   * \brief Get the criteria for structural residual (relative/absolute).
   * \return Relative/Absolute criteria for structural convergence.
   */
  unsigned short GetResidual_Criteria_FEM(void);
  
  /*!
   * \brief Get functional that is going to be used to evaluate the residual flow convergence.
   * \return Functional that is going to be used to evaluate the residual flow convergence.
   */
  unsigned short GetResidual_Func_Flow(void);
  
  /*!
   * \brief Get functional that is going to be used to evaluate the flow convergence.
   * \return Functional that is going to be used to evaluate the flow convergence.
   */
  unsigned short GetCauchy_Func_Flow(void);
  
  /*!
   * \brief Get functional that is going to be used to evaluate the adjoint flow convergence.
   * \return Functional that is going to be used to evaluate the adjoint flow convergence.
   */
  unsigned short GetCauchy_Func_AdjFlow(void);
  
  /*!
   * \brief Get the number of iterations that are considered in the Cauchy convergence criteria.
   * \return Number of elements in the Cauchy criteria.
   */
  unsigned short GetCauchy_Elems(void);
  
  /*!
   * \brief Get the number of iterations that are not considered in the convergence criteria.
   * \return Number of iterations before starting with the convergence criteria.
   */
  unsigned long GetStartConv_Iter(void);
  
  /*!
   * \brief Get the value of convergence criteria for the Cauchy method in the direct,
   *        adjoint or linearized problem.
   * \return Value of the convergence criteria.
   */
  su2double GetCauchy_Eps(void);
  
  /*!
   * \brief If we are prforming an unsteady simulation, there is only
   *        one value of the time step for the complete simulation.
   * \return Value of the time step in an unsteady simulation (non dimensional).
   */
  su2double GetDelta_UnstTimeND(void);
  
  /*!
   * \brief If we are prforming an unsteady simulation, there is only
   *        one value of the time step for the complete simulation.
   * \return Value of the time step in an unsteady simulation (non dimensional).
   */
  su2double GetTotal_UnstTimeND(void);
  
  /*!
   * \brief If we are prforming an unsteady simulation, there is only
   *        one value of the time step for the complete simulation.
   * \return Value of the time step in an unsteady simulation.
   */
  su2double GetDelta_UnstTime(void);
  
  /*!
   * \brief Set the value of the unsteadty time step using the CFL number.
   * \param[in] val_delta_unsttimend - Value of the unsteady time step using CFL number.
   */
  void SetDelta_UnstTimeND(su2double val_delta_unsttimend);
  
  /*!
   * \brief If we are performing an unsteady simulation, this is the
   * 	value of max physical time for which we run the simulation
   * \return Value of the physical time in an unsteady simulation.
   */
  su2double GetTotal_UnstTime(void);
  
  /*!
   * \brief If we are performing an unsteady simulation, this is the
   * 	value of current time.
   * \return Value of the physical time in an unsteady simulation.
   */
  su2double GetCurrent_UnstTime(void);
  
  /*!
   * \brief Divide the rectbles and hexahedron.
   * \return <code>TRUE</code> if the elements must be divided; otherwise <code>FALSE</code>.
   */
  bool GetSubsonicEngine(void);
  
  /*!
   * \brief Actuator disk defined with a double surface.
   * \return <code>TRUE</code> if the elements must be divided; otherwise <code>FALSE</code>.
   */
  bool GetActDisk_DoubleSurface(void);
  
  /*!
   * \brief Only halg of the engine is in the compputational grid.
   * \return <code>TRUE</code> if the engine is complete; otherwise <code>FALSE</code>.
   */
  bool GetEngine_HalfModel(void);
  
  /*!
   * \brief Actuator disk defined with a double surface.
   * \return <code>TRUE</code> if the elements must be divided; otherwise <code>FALSE</code>.
   */
  bool GetActDisk_SU2_DEF(void);
  
  /*!
   * \brief Value of the design variable step, we use this value in design problems.
   * \param[in] val_dv - Number of the design variable that we want to read.
   * \param[in] val_value - Value of the design variable that we want to read.
   * \return Design variable step.
   */
  su2double GetDV_Value(unsigned short val_dv, unsigned short val_val = 0);
  
  /*!
   * \brief Set the value of the design variable step, we use this value in design problems.
   * \param[in] val_dv - Number of the design variable that we want to read.
   * \param[in] val    - Value of the design variable.
   */
  void SetDV_Value(unsigned short val_dv, unsigned short val_ind, su2double val);
  
  /*!
   * \brief Get information about the grid movement.
   * \return <code>TRUE</code> if there is a grid movement; otherwise <code>FALSE</code>.
   */
  bool GetGrid_Movement(void);

  /*!
   * \brief Get information about dynamic grids.
   * \return <code>TRUE</code> if there is a grid movement; otherwise <code>FALSE</code>.
   */
  bool GetDynamic_Grid(void);

  /*!
   * \brief Get information about the volumetric movement.
   * \return <code>TRUE</code> if there is a volumetric movement is required; otherwise <code>FALSE</code>.
   */
  bool GetVolumetric_Movement(void);
  
  /*!
   * \brief Get information about deforming markers.
   * \param[in] kind_movement - Kind of surface movement.
   * \return <code>TRUE</code> at least one surface of kind_movement moving; otherwise <code>FALSE</code>.
   */
  bool GetSurface_Movement(unsigned short kind_movement);

  /*!
   * \brief Set a surface movement marker.
   * \param[in] iMarker - Moving marker.
   * \param[in] kind_movement - Kind of surface movement.
   * \return <code>TRUE</code> at least one surface of kind_movement moving; otherwise <code>FALSE</code>.
   */
  void SetSurface_Movement(unsigned short iMarker, unsigned short kind_movement);
  
  /*!
   * \brief Get the type of dynamic mesh motion. Each zone gets a config file.
   * \return Type of dynamic mesh motion.
   */
  unsigned short GetKind_GridMovement();
  
  /*!
   * \brief Set the type of dynamic mesh motion.
   * \param[in] val_iZone - Number for the current zone in the mesh (each zone has independent motion).
   * \param[in] motion_Type - Specify motion type.
   */
  void SetKind_GridMovement(unsigned short motion_Type);
  
  /*!
   * \brief Get the type of surface motion.
   * \param[in] iMarkerMoving -  Index of the moving marker (as specified in Marker_Moving).
   * \return Type of surface motion.
   */
  unsigned short GetKind_SurfaceMovement(unsigned short iMarkerMoving);
  
  /*!
   * \brief Get the mach number based on the mesh velocity and freestream quantities.
   * \return Mach number based on the mesh velocity and freestream quantities.
   */
  su2double GetMach_Motion(void);
  
  /*!
   * \brief Get the mesh motion origin.
   * \param[in] iDim - spatial component
   * \return The mesh motion origin.
   */
  su2double GetMotion_Origin(unsigned short iDim);
  
  /*!
   * \brief Set the mesh motion origin.
   * \param[in] val - new value of the origin 
   * \return The mesh motion origin.
   */
  void SetMotion_Origin(su2double* val);
  
  /*!
   * \brief Get the mesh motion origin.
   * \param[in] iMarkerMoving -  Index of the moving marker (as specified in Marker_Moving) 
   * \param[in] iDim - spatial component
   * \return The motion origin of the marker.
   */
  su2double GetMarkerMotion_Origin(unsigned short iMarkerMoving, unsigned short iDim);
  
  /*!
   * \brief Set the mesh motion origin.
   * \param[in] val - new value of the origin
   * \param[in] iMarkerMoving -  Index of the moving marker (as specified in Marker_Moving) 
   */
  void SetMarkerMotion_Origin (su2double* val, unsigned short iMarkerMoving);
  
  /*!
   * \brief Get the translational velocity of the mesh.
   * \param[in] iDim - spatial component
   * \return Translational velocity of the mesh.
   */
  su2double GetTranslation_Rate(unsigned short iDim);
  
  /*!
   * \brief Get the translational velocity of the marker.
   * \param[in] iMarkerMoving -  Index of the moving marker (as specified in Marker_Moving) 
   * \param[in] iDim - spatial component    
   * \return Translational velocity of the marker.
   */
  su2double GetMarkerTranslationRate(unsigned short iMarkerMoving, unsigned short iDim);
  
  /*!
   * \brief Get the rotation rate of the mesh.
   * \param[in] iDim - spatial component
   * \return Translational velocity of the mesh.
   */
  su2double GetRotation_Rate(unsigned short iDim);
  
  /*!
   * \brief Get the rotation rate of the mesh.
   * \param[in] iDim - spatial component
   * \param[in] val - new value of the rotation rate.
   * \return Translational velocity of the mesh.
   */
  void SetRotation_Rate(unsigned short iDim, su2double val);
  
  /*!
   * \brief Get the rotation rate of the marker.
   *  \param[in] iMarkerMoving -  Index of the moving marker (as specified in Marker_Moving) 
   * \param[in] iDim - spatial component   
   * \return Rotation velocity of the marker.
   */
  su2double GetMarkerRotationRate(unsigned short iMarkerMoving, unsigned short iDim);
  
  /*!
   * \brief Get the pitching rate of the mesh.
   * \param[in] iDim - spatial component
   * \return Angular frequency of the mesh pitching.
   */
  su2double GetPitching_Omega(unsigned short iDim);
  
  /*!
   * \brief Get pitching rate of the marker.
   * \param[in] iMarkerMoving - Index of the moving marker (as specified in Marker_Moving) 
   * \param[in] iDim - spatial component  
   * \return  Angular frequency of the marker pitching.
   */
  su2double GetMarkerPitching_Omega(unsigned short iMarkerMoving, unsigned short iDim);
  
  /*!
   * \brief Get the pitching amplitude of the mesh.
   * \param[in] iDim - spatial component   
   * \return pitching amplitude of the mesh.
   */
  su2double GetPitching_Ampl(unsigned short iDim);

  /*!
   * \brief Get pitching amplitude of the marker.
   * \param[in] iMarkerMoving -  Index of the moving marker (as specified in Marker_Moving) 
   * \param[in] iDim - spatial component
   * \return  pitching amplitude of the marker.
   */
  su2double GetMarkerPitching_Ampl(unsigned short iMarkerMoving, unsigned short iDim);

  /*!
   * \brief Get the pitching phase of the mesh.
   * \param[in] val_iZone - Number for the current zone in the mesh (each zone has independent motion).
   * \return pitching phase of the mesh.
   */
  su2double GetPitching_Phase(unsigned short iDim);
  
  /*!
   * \brief Get pitching phase of the marker.
   * \param[in] iMarkerMoving -  Index of the moving marker (as specified in Marker_Moving) \
   * \param[in] iDim - spatial component
   * \return pitching phase of the marker.
   */
  su2double GetMarkerPitching_Phase(unsigned short iMarkerMoving, unsigned short iDim);
  
  /*!
   * \brief Get the plunging rate of the mesh.
   * \param[in] iDim - spatial component
   * \return Angular frequency of the mesh plunging.
   */
  su2double GetPlunging_Omega(unsigned short iDim);
  
  /*!
   * \brief Get plunging rate of the marker.
   * \param[in] iMarkerMoving -  Index of the moving marker (as specified in Marker_Moving) 
   * \param[in] iDim - spatial component
   * \return Angular frequency of the marker plunging.
   */
  su2double GetMarkerPlunging_Omega(unsigned short iMarkerMoving, unsigned short iDim);
  
  /*!
   * \brief Get the plunging amplitude of the mesh.
   * \param[in] val_iZone - Number for the current zone in the mesh (each zone has independent motion).
   * \param[in] iDim - spatial component
   * \return Plunging amplitude of the mesh.
   */
  su2double GetPlunging_Ampl(unsigned short iDim);
  
  /*!
   * \brief Get plunging amplitude of the marker.
   * \param[in] iMarkerMoving -  Index of the moving marker (as specified in Marker_Moving) 
   * \param[in] iDim - spatial component
   * \return Plunging amplitude of the marker.
   */
  su2double GetMarkerPlunging_Ampl(unsigned short iMarkerMoving, unsigned short iDim);
  
  /*!
   * \brief Get the angular velocity of the mesh about the z-axis.
   * \return Angular velocity of the mesh about the z-axis.
   */
  su2double GetFinalRotation_Rate_Z();
  
  /*!
   * \brief Set the angular velocity of the mesh about the z-axis.
   * \param[in] newRotation_Rate_Z - new rotation rate after computing the ramp value.
   */
  void SetRotation_Rate_Z(su2double newRotation_Rate_Z);
  
  /*!
   * \brief Get the Harmonic Balance frequency pointer.
   * \return Harmonic Balance Frequency pointer.
   */
  su2double* GetOmega_HB(void);
	
  /*!
   * \brief Get if harmonic balance source term is to be preconditioned
   * \return yes or no to harmonic balance preconditioning
   */
  bool GetHB_Precondition(void);
  
  /*!
   * \brief Get if we should update the motion origin.
   * \param[in] val_marker - Value of the marker in which we are interested.
   * \return yes or no to update motion origin.
   */
  unsigned short GetMoveMotion_Origin(unsigned short val_marker);
  
  /*!
   * \brief Get the minimum value of Beta for Roe-Turkel preconditioner
   * \return the minimum value of Beta for Roe-Turkel preconditioner
   */
  su2double GetminTurkelBeta();
  
  /*!
   * \brief Get the minimum value of Beta for Roe-Turkel preconditioner
   * \return the minimum value of Beta for Roe-Turkel preconditioner
   */
  su2double GetmaxTurkelBeta();
  
  /*!
   * \brief Get information about the adibatic wall condition
   * \return <code>TRUE</code> if it is a adiabatic wall condition; otherwise <code>FALSE</code>.
   */
  bool GetAdiabaticWall(void);
  
  /*!
   * \brief Get information about the isothermal wall condition
   * \return <code>TRUE</code> if it is a isothermal wall condition; otherwise <code>FALSE</code>.
   */
  bool GetIsothermalWall(void);
  
  /*!
   * \brief Get information about the Low Mach Preconditioning
   * \return <code>TRUE</code> if we are using low Mach preconditioner; otherwise <code>FALSE</code>.
   */
  bool Low_Mach_Preconditioning(void);
  
  /*!
   * \brief Get information about the Low Mach Correction
   * \return <code>TRUE</code> if we are using low Mach correction; otherwise <code>FALSE</code>.
   */
  bool Low_Mach_Correction(void);
  
  /*!
   * \brief Get information about the poisson solver condition
   * \return <code>TRUE</code> if it is a poisson solver condition; otherwise <code>FALSE</code>.
   */
  bool GetPoissonSolver(void);
  
  /*!
   * \brief Get information about the gravity force.
   * \return <code>TRUE</code> if it uses the gravity force; otherwise <code>FALSE</code>.
   */
  bool GetGravityForce(void);

  /*!
   * \brief Get information about the body force.
   * \return <code>TRUE</code> if it uses a body force; otherwise <code>FALSE</code>.
   */
  bool GetBody_Force(void);

  /*!
   * \brief Get a pointer to the body force vector.
   * \return A pointer to the body force vector.
   */
  su2double* GetBody_Force_Vector(void);

  /*!
   * \brief Get information about the rotational frame.
   * \return <code>TRUE</code> if there is a rotational frame; otherwise <code>FALSE</code>.
   */
  bool GetRotating_Frame(void);
  
  /*!
   * \brief Get information about the axisymmetric frame.
   * \return <code>TRUE</code> if there is a rotational frame; otherwise <code>FALSE</code>.
   */
  bool GetAxisymmetric(void);
    
  /*!
   * \brief Get information about the axisymmetric frame.
   * \return <code>TRUE</code> if there is a rotational frame; otherwise <code>FALSE</code>.
   */
  bool GetDebugMode(void);
  
  /*!
   * \brief Get information about there is a smoothing of the grid coordinates.
   * \return <code>TRUE</code> if there is smoothing of the grid coordinates; otherwise <code>FALSE</code>.
   */
  bool GetAdaptBoundary(void);
  
  /*!
   * \brief Get information about there is a smoothing of the grid coordinates.
   * \return <code>TRUE</code> if there is smoothing of the grid coordinates; otherwise <code>FALSE</code>.
   */
  bool GetSmoothNumGrid(void);
  
  /*!
   * \brief Set information about there is a smoothing of the grid coordinates.
   * \param[in] val_smoothnumgrid - <code>TRUE</code> if there is smoothing of the grid coordinates; otherwise <code>FALSE</code>.
   */
  void SetSmoothNumGrid(bool val_smoothnumgrid);
  
  /*!
   * \brief Subtract one to the index of the finest grid (full multigrid strategy).
   * \return Change the index of the finest grid.
   */
  void SubtractFinestMesh(void);
  
  /*!
   * \brief Obtain the kind of design variable.
   * \param[in] val_dv - Number of the design variable that we want to read.
   * \return Design variable identification.
   */
  unsigned short GetDesign_Variable(unsigned short val_dv);
    
  /*!
   * \brief Provides the buffet monitoring information.
   * \return Buffet monitoring information, if <code>TRUE</code> then the code will compute the buffet sensor.
   */
  bool GetBuffet_Monitoring(void);
    
  /*!
   * \brief Get the buffet sensor sharpness coefficient.
   * \return Sharpness coefficient for buffet sensor.
   */
  su2double GetBuffet_k(void);
    
  /*!
   * \brief Get the buffet sensor offset parameter.
   * \return Offset parameter for buffet sensor.
   */
  su2double GetBuffet_lambda(void);
  
  /*!
   * \brief Obtain the kind of convergence criteria to establish the convergence of the CFD code.
   * \return Kind of convergence criteria.
   */
  unsigned short GetConvCriteria(void);
  
  /*!
   * \brief Get the index in the config information of the marker <i>val_marker</i>.
   * \note When we read the config file, it stores the markers in a particular vector.
   * \return Index in the config information of the marker <i>val_marker</i>.
   */
  unsigned short GetMarker_CfgFile_TagBound(string val_marker);
  
  /*!
   * \brief Get the name in the config information of the marker number <i>val_marker</i>.
   * \note When we read the config file, it stores the markers in a particular vector.
   * \return Name of the marker in the config information of the marker <i>val_marker</i>.
   */
  string GetMarker_CfgFile_TagBound(unsigned short val_marker);
  
  /*!
   * \brief Get the boundary information (kind of boundary) in the config information of the marker <i>val_marker</i>.
   * \return Kind of boundary in the config information of the marker <i>val_marker</i>.
   */
  unsigned short GetMarker_CfgFile_KindBC(string val_marker);
  
  /*!
   * \brief Get the monitoring information from the config definition for the marker <i>val_marker</i>.
   * \return Monitoring information of the boundary in the config information for the marker <i>val_marker</i>.
   */
  unsigned short GetMarker_CfgFile_Monitoring(string val_marker);
  
  /*!
   * \brief Get the monitoring information from the config definition for the marker <i>val_marker</i>.
   * \return Monitoring information of the boundary in the config information for the marker <i>val_marker</i>.
   */
  unsigned short GetMarker_CfgFile_GeoEval(string val_marker);
  
  /*!
   * \brief Get the monitoring information from the config definition for the marker <i>val_marker</i>.
   * \return Monitoring information of the boundary in the config information for the marker <i>val_marker</i>.
   */
  unsigned short GetMarker_CfgFile_Designing(string val_marker);
  
  /*!
   * \brief Get the plotting information from the config definition for the marker <i>val_marker</i>.
   * \return Plotting information of the boundary in the config information for the marker <i>val_marker</i>.
   */
  unsigned short GetMarker_CfgFile_Plotting(string val_marker);
  
  /*!
   * \brief Get the plotting information from the config definition for the marker <i>val_marker</i>.
   * \return Plotting information of the boundary in the config information for the marker <i>val_marker</i>.
   */
  unsigned short GetMarker_CfgFile_Analyze(string val_marker);
  
  /*!
   * \brief Get the FSI interface information from the config definition for the marker <i>val_marker</i>.
   * \return Plotting information of the boundary in the config information for the marker <i>val_marker</i>.
   */
  unsigned short GetMarker_CfgFile_ZoneInterface(string val_marker);
  
  /*!
   * \brief Get the TurboPerformance information from the config definition for the marker <i>val_marker</i>.
   * \return TurboPerformance information of the boundary in the config information for the marker <i>val_marker</i>.
   */
  unsigned short GetMarker_CfgFile_Turbomachinery(string val_marker);

  /*!
   * \brief Get the TurboPerformance flag information from the config definition for the marker <i>val_marker</i>.
   * \return TurboPerformance flag information of the boundary in the config information for the marker <i>val_marker</i>.
   */
  unsigned short GetMarker_CfgFile_TurbomachineryFlag(string val_marker);

  /*!
   * \brief Get the MixingPlane interface information from the config definition for the marker <i>val_marker</i>.
   * \return Plotting information of the boundary in the config information for the marker <i>val_marker</i>.
   */
  unsigned short GetMarker_CfgFile_MixingPlaneInterface(string val_marker);
  
  /*!
   * \brief Get the DV information from the config definition for the marker <i>val_marker</i>.
   * \return DV information of the boundary in the config information for the marker <i>val_marker</i>.
   */
  unsigned short GetMarker_CfgFile_DV(string val_marker);
  
  /*!
   * \brief Get the motion information from the config definition for the marker <i>val_marker</i>.
   * \return Motion information of the boundary in the config information for the marker <i>val_marker</i>.
   */
  unsigned short GetMarker_CfgFile_Moving(string val_marker);

  /*!
<<<<<<< HEAD
   * \brief Get the gradient boundary information from the config definition for the marker <i>val_marker</i>.
   * \return gradient boundary information of the boundary in the config information for the marker <i>val_marker</i>.
   */
  unsigned short GetMarker_CfgFile_SobolevBC(string val_marker);

  /*!
   * \brief Get the interface information from the config definition for the marker <i>val_marker</i>.
   * \return Interface information of the boundary in the config information for the marker <i>val_marker</i>.
=======
   * \brief Get the DEFORM_MESH information from the config definition for the marker <i>val_marker</i>.
   * \return DEFORM_MESH information of the boundary in the config information for the marker <i>val_marker</i>.
   */
  unsigned short GetMarker_CfgFile_Deform_Mesh(string val_marker);

  /*!
   * \brief Get the Fluid_Load information from the config definition for the marker <i>val_marker</i>.
   * \return Fluid_Load information of the boundary in the config information for the marker <i>val_marker</i>.
>>>>>>> f9868cc9
   */
  unsigned short GetMarker_CfgFile_Fluid_Load(string val_marker);

  /*!
   * \brief Get the Python customization information from the config definition for the marker <i>val_marker</i>.
   * \return Python customization information of the boundary in the config information for the marker <i>val_marker</i>.
   */
  unsigned short GetMarker_CfgFile_PyCustom(string val_marker);
  
  /*!
   * \brief Get the periodic information from the config definition of the marker <i>val_marker</i>.
   * \return Periodic information of the boundary in the config information of the marker <i>val_marker</i>.
   */
  unsigned short GetMarker_CfgFile_PerBound(string val_marker);
  
  /*!
   * \brief  Get the name of the marker <i>val_marker</i>.
   * \return The interface which owns that marker <i>val_marker</i>.
   */
  int GetMarker_ZoneInterface(string val_marker);
  
  /*!
   * \brief  Get the name of the marker <i>val_iMarker</i>.
   * \return The name of the marker in the interface
   */
  string GetMarkerTag_ZoneInterface(unsigned short val_iMarker);

  /*!
   * \brief  Get the number of markers in the multizone interface.
   * \return The number markers in the multizone interface
   */
  unsigned short GetnMarker_ZoneInterface(void);

  
  /*!
   * \brief Determines whether a marker with index iMarker is a solid boundary.
   * \param iMarker
   * \return <TRUE> it marker with index iMarker is a solid boundary.
   */
  bool GetSolid_Wall(unsigned short iMarker);
  
  /*!
   * \brief Determines whether a marker with index iMarker is a viscous no-slip boundary.
   * \param iMarker
   * \return <TRUE> it marker with index iMarker is a viscous no-slip boundary.
   */
  bool GetViscous_Wall(unsigned short iMarker);

  /*!
   * \brief Determines if problem is adjoint
   * \return true if Adjoint
   */
  bool GetContinuous_Adjoint(void);
  
  /*!
   * \brief Determines if problem is viscous
   * \return true if Viscous
   */
  bool GetViscous(void);
  
  /*!
   * \brief Provides the index of the solution in the container.
   * \param[in] val_eqsystem - Equation that is being solved.
   * \return Index on the solution container.
   */
  unsigned short GetContainerPosition(unsigned short val_eqsystem);
  
  /*!
   * \brief Value of the minimum residual value (log10 scale).
   * \return Value of the minimum residual value (log10 scale).
   */
  su2double GetMinLogResidual(void);
  
  /*!
   * \brief Value of the damping factor for the engine inlet bc.
   * \return Value of the damping factor.
   */
  su2double GetDamp_Engine_Inflow(void);
  
  /*!
   * \brief Value of the damping factor for the engine exhaust inlet bc.
   * \return Value of the damping factor.
   */
  su2double GetDamp_Engine_Exhaust(void);
  
  /*!
   * \brief Value of the damping factor for the residual restriction.
   * \return Value of the damping factor.
   */
  su2double GetDamp_Res_Restric(void);
  
  /*!
   * \brief Value of the damping factor for the correction prolongation.
   * \return Value of the damping factor.
   */
  su2double GetDamp_Correc_Prolong(void);
  
  /*!
   * \brief Value of the position of the Near Field (y coordinate for 2D, and z coordinate for 3D).
   * \return Value of the Near Field position.
   */
  su2double GetPosition_Plane(void);
  
  /*!
   * \brief Value of the weight of the drag coefficient in the Sonic Boom optimization.
   * \return Value of the weight of the drag coefficient in the Sonic Boom optimization.
   */
  su2double GetWeightCd(void);
  
  /*!
   * \brief Value of the weight of the CD, CL, CM optimization.
   * \return Value of the weight of the CD, CL, CM optimization.
   */
  void SetdNetThrust_dBCThrust(su2double val_dnetthrust_dbcthrust);
  
  /*!
   * \brief Value of the azimuthal line to fix due to a misalignments of the nearfield.
   * \return Azimuthal line to fix due to a misalignments of the nearfield.
   */
  su2double GetFixAzimuthalLine(void);
  
  /*!
   * \brief Value of the weight of the CD, CL, CM optimization.
   * \return Value of the weight of the CD, CL, CM optimization.
   */
  su2double GetdCD_dCMy(void);
  
  /*!
   * \brief Value of the weight of the CD, CL, CM optimization.
   * \return Value of the weight of the CD, CL, CM optimization.
   */
  su2double GetCM_Target(void);
  
  /*!
   * \brief Value of the weight of the CD, CL, CM optimization.
   * \return Value of the weight of the CD, CL, CM optimization.
   */
  su2double GetdCD_dCL(void);
  
  /*!
   * \brief Value of the weight of the CD, CL, CM optimization.
   * \return Value of the weight of the CD, CL, CM optimization.
   */
  void SetdCD_dCL(su2double val_dcd_dcl);
  
  /*!
   * \brief Value of the weight of the CD, CL, CM optimization.
   * \return Value of the weight of the CD, CL, CM optimization.
   */
  su2double GetdCMx_dCL(void);
  
  /*!
   * \brief Value of the weight of the CD, CL, CM optimization.
   * \return Value of the weight of the CD, CL, CM optimization.
   */
  void SetdCMx_dCL(su2double val_dcmx_dcl);
  
  /*!
   * \brief Value of the weight of the CD, CL, CM optimization.
   * \return Value of the weight of the CD, CL, CM optimization.
   */
  su2double GetdCMy_dCL(void);
  
  /*!
   * \brief Value of the weight of the CD, CL, CM optimization.
   * \return Value of the weight of the CD, CL, CM optimization.
   */
  void SetdCMy_dCL(su2double val_dcmy_dcl);
  
  /*!
   * \brief Value of the weight of the CD, CL, CM optimization.
   * \return Value of the weight of the CD, CL, CM optimization.
   */
  su2double GetdCMz_dCL(void);
  
  /*!
   * \brief Value of the weight of the CD, CL, CM optimization.
   * \return Value of the weight of the CD, CL, CM optimization.
   */
  void SetdCMz_dCL(su2double val_dcmz_dcl);
  
  /*!
   * \brief Value of the weight of the CD, CL, CM optimization.
   * \return Value of the weight of the CD, CL, CM optimization.
   */
  void SetdCL_dAlpha(su2double val_dcl_dalpha);
  
  /*!
   * \brief Value of the weight of the CD, CL, CM optimization.
   * \return Value of the weight of the CD, CL, CM optimization.
   */
  void SetdCM_diH(su2double val_dcm_dhi);
  
  /*!
   * \brief Value of the weight of the CD, CL, CM optimization.
   * \return Value of the weight of the CD, CL, CM optimization.
   */
  void SetdCD_dCMy(su2double val_dcd_dcmy);
  
  /*!
   * \brief Value of the weight of the CD, CL, CM optimization.
   * \return Value of the weight of the CD, CL, CM optimization.
   */
  su2double GetCL_Target(void);
  
  /*!
   * \brief Set the global parameters of each simulation for each runtime system.
   * \param[in] val_solver - Solver of the simulation.
   * \param[in] val_system - Runtime system that we are solving.
   */
  void SetGlobalParam(unsigned short val_solver, unsigned short val_system);
  
  /*!
   * \brief Center of rotation for a rotational periodic boundary.
   */
  su2double *GetPeriodicRotCenter(string val_marker);
  
  /*!
   * \brief Angles of rotation for a rotational periodic boundary.
   */
  su2double *GetPeriodicRotAngles(string val_marker);
  
  /*!
   * \brief Translation vector for a rotational periodic boundary.
   */
  su2double *GetPeriodicTranslation(string val_marker);
  
  /*!
   * \brief Get the rotationally periodic donor marker for boundary <i>val_marker</i>.
   * \return Periodic donor marker from the config information for the marker <i>val_marker</i>.
   */
  unsigned short GetMarker_Periodic_Donor(string val_marker);
  
  /*!
   * \brief Get the origin of the actuator disk.
   */
  su2double GetActDisk_NetThrust(string val_marker);
  
  /*!
   * \brief Get the origin of the actuator disk.
   */
  su2double GetActDisk_Power(string val_marker);
  
  /*!
   * \brief Get the origin of the actuator disk.
   */
  su2double GetActDisk_MassFlow(string val_marker);
  /*!
   * \brief Get the origin of the actuator disk.
   */
  su2double GetActDisk_Mach(string val_marker);
  /*!
   * \brief Get the origin of the actuator disk.
   */
  su2double GetActDisk_Force(string val_marker);
  
  /*!
   * \brief Get the origin of the actuator disk.
   */
  su2double GetActDisk_BCThrust(string val_marker);
  
  /*!
   * \brief Get the origin of the actuator disk.
   */
  su2double GetActDisk_BCThrust_Old(string val_marker);
  
  /*!
   * \brief Get the tip radius of th actuator disk.
   */
  su2double GetActDisk_Area(string val_marker);
  
  /*!
   * \brief Get the tip radius of th actuator disk.
   */
  su2double GetActDisk_ReverseMassFlow(string val_marker);
  
  /*!
   * \brief Get the thrust corffient of the actuator disk.
   */
  su2double GetActDisk_PressJump(string val_marker, unsigned short val_index);
  
  /*!
   * \brief Get the thrust corffient of the actuator disk.
   */
  su2double GetActDisk_TempJump(string val_marker, unsigned short val_index);
  
  /*!
   * \brief Get the rev / min of the actuator disk.
   */
  su2double GetActDisk_Omega(string val_marker, unsigned short val_index);
  
  /*!
   * \brief Get Actuator Disk Outlet for boundary <i>val_marker</i> (actuator disk inlet).
   * \return Actuator Disk Outlet from the config information for the marker <i>val_marker</i>.
   */
  unsigned short GetMarker_CfgFile_ActDiskOutlet(string val_marker);
  
  /*!
   * \brief Get Actuator Disk Outlet for boundary <i>val_marker</i> (actuator disk inlet).
   * \return Actuator Disk Outlet from the config information for the marker <i>val_marker</i>.
   */
  unsigned short GetMarker_CfgFile_EngineExhaust(string val_marker);
  
  /*!
   * \brief Get the internal index for a moving boundary <i>val_marker</i>.
   * \return Internal index for a moving boundary <i>val_marker</i>.
   */
  unsigned short GetMarker_Moving(string val_marker);

  /*!
   * \brief Get bool if marker is moving. <i>val_marker</i>.
   * \param[in] val_marker - String of the marker to test.
   * \return Bool if the marker is a moving boundary <i>val_marker</i>.
   */
  bool GetMarker_Moving_Bool(string val_marker);

  /*!
   * \brief Get the internal index for a DEFORM_MESH boundary <i>val_marker</i>.
   * \return Internal index for a DEFORM_MESH boundary <i>val_marker</i>.
   */
  unsigned short GetMarker_Deform_Mesh(string val_marker);

  /*!
   * \brief Get the internal index for a Fluid_Load boundary <i>val_marker</i>.
   * \return Internal index for a Fluid_Load boundary <i>val_marker</i>.
   */
  unsigned short GetMarker_Fluid_Load(string val_marker);

  /*!
   * \brief Get the internal index for a gradient boundary  condition <i>val_marker</i>.
   * \return Internal index for a gradient boundary  condition <i>val_marker</i>.
   */
  unsigned short GetMarker_SobolevBC(string val_marker);

  /*!
   * \brief Get the name of the surface defined in the geometry file.
   * \param[in] val_marker - Value of the marker in which we are interested.
   * \return Name that is in the geometry file for the surface that
   *         has the marker <i>val_marker</i>.
   */
  string GetMarker_Moving_TagBound(unsigned short val_marker);

  /*!
   * \brief Get the name of the DEFORM_MESH boundary defined in the geometry file.
   * \param[in] val_marker - Value of the marker in which we are interested.
   * \return Name that is in the geometry file for the surface that
   *         has the marker <i>val_marker</i>.
   */
  string GetMarker_Deform_Mesh_TagBound(unsigned short val_marker);

  /*!
   * \brief Get the name of the Fluid_Load boundary defined in the geometry file.
   * \param[in] val_marker - Value of the marker in which we are interested.
   * \return Name that is in the geometry file for the surface that
   *         has the marker <i>val_marker</i>.
   */
  string GetMarker_Fluid_Load_TagBound(unsigned short val_marker);

  /*!
   * \brief Get the name of the surface defined in the geometry file.
   * \param[in] val_marker - Value of the marker in which we are interested.
   * \return Name that is in the geometry file for the surface that
   *         has the marker <i>val_marker</i>.
   */
  string GetMarker_SobolevBC_TagBound(unsigned short val_marker);

  /*!
   * \brief Get the name of the surface defined in the geometry file.
   * \param[in] val_marker - Value of the marker in which we are interested.
   * \return Name that is in the geometry file for the surface that
   *         has the marker <i>val_marker</i>.
   */
  string GetMarker_PyCustom_TagBound(unsigned short val_marker);
  
  /*!
   * \brief Get the name of the surface defined in the geometry file.
   * \param[in] val_marker - Value of the marker in which we are interested.
   * \return Name that is in the geometry file for the surface that
   *         has the marker <i>val_marker</i>.
   */
  string GetMarker_Analyze_TagBound(unsigned short val_marker);
  
  /*!
   * \brief Get the total temperature at a nacelle boundary.
   * \param[in] val_index - Index corresponding to the inlet boundary.
   * \return The total temperature.
   */
  su2double GetExhaust_Temperature_Target(string val_index);
  
  /*!
   * \brief Get the total temperature at an inlet boundary.
   * \param[in] val_index - Index corresponding to the inlet boundary.
   * \return The total temperature.
   */
  su2double GetInlet_Ttotal(string val_index);
  
  /*!
   * \brief Get the temperature at a supersonic inlet boundary.
   * \param[in] val_index - Index corresponding to the inlet boundary.
   * \return The inlet density.
   */
  su2double GetInlet_Temperature(string val_index);
  
  /*!
   * \brief Get the pressure at a supersonic inlet boundary.
   * \param[in] val_index - Index corresponding to the inlet boundary.
   * \return The inlet pressure.
   */
  su2double GetInlet_Pressure(string val_index);
  
  /*!
   * \brief Get the velocity vector at a supersonic inlet boundary.
   * \param[in] val_index - Index corresponding to the inlet boundary.
   * \return The inlet velocity vector.
   */
  su2double* GetInlet_Velocity(string val_index);
  
  /*!
   * \brief Get the fixed value at the Dirichlet boundary.
   * \param[in] val_index - Index corresponding to the Dirichlet boundary.
   * \return The total temperature.
   */
  su2double GetDirichlet_Value(string val_index);
  
  /*!
   * \brief Get whether this is a Dirichlet or a Neumann boundary.
   * \param[in] val_index - Index corresponding to the Dirichlet boundary.
   * \return Yes or No.
   */
  bool GetDirichlet_Boundary(string val_index);
  
  /*!
   * \brief Get the total pressure at an inlet boundary.
   * \param[in] val_index - Index corresponding to the inlet boundary.
   * \return The total pressure.
   */
  su2double GetInlet_Ptotal(string val_index);

  /*!
   * \brief Set the total pressure at an inlet boundary.
   * \param[in] val_pressure - Pressure value at the inlet boundary.
   * \param[in] val_index - Index corresponding to the inlet boundary.
   */
  void SetInlet_Ptotal(su2double val_pressure, string val_marker);

  /*!
   * \brief Get the total pressure at an nacelle boundary.
   * \param[in] val_index - Index corresponding to the inlet boundary.
   * \return The total pressure.
   */
  su2double GetExhaust_Pressure_Target(string val_index);
  
  /*!
   * \brief Value of the CFL reduction in LevelSet problems.
   * \return Value of the CFL reduction in LevelSet problems.
   */
  su2double GetCFLRedCoeff_Turb(void);
  
  /*!
   * \brief Get the flow direction unit vector at an inlet boundary.
   * \param[in] val_index - Index corresponding to the inlet boundary.
   * \return The flow direction vector.
   */
  su2double* GetInlet_FlowDir(string val_index);
  
  /*!
   * \brief Get the back pressure (static) at an outlet boundary.
   * \param[in] val_index - Index corresponding to the outlet boundary.
   * \return The outlet pressure.
   */
  su2double GetOutlet_Pressure(string val_index);

  /*!
   * \brief Set the back pressure (static) at an outlet boundary.
   * \param[in] val_pressure - Pressure value at the outlet boundary.
   * \param[in] val_index - Index corresponding to the outlet boundary.
   */
  void SetOutlet_Pressure(su2double val_pressure, string val_marker);

  /*!
   * \brief Get the var 1 at Riemann boundary.
   * \param[in] val_marker - Index corresponding to the Riemann boundary.
   * \return The var1
   */
  su2double GetRiemann_Var1(string val_marker);
  
  /*!
   * \brief Get the var 2 at Riemann boundary.
   * \param[in] val_marker - Index corresponding to the Riemann boundary.
   * \return The var2
   */
  su2double GetRiemann_Var2(string val_marker);
  
  /*!
   * \brief Get the Flowdir at Riemann boundary.
   * \param[in] val_marker - Index corresponding to the Riemann boundary.
   * \return The Flowdir
   */
  su2double* GetRiemann_FlowDir(string val_marker);
  
  /*!
   * \brief Get Kind Data of Riemann boundary.
   * \param[in] val_marker - Index corresponding to the Riemann boundary.
   * \return Kind data
   */
  unsigned short GetKind_Data_Riemann(string val_marker);
  
  /*!
   * \brief Get the var 1 for the Giels BC.
   * \param[in] val_marker - Index corresponding to the Giles BC.
   * \return The var1
   */
  su2double GetGiles_Var1(string val_marker);
  
  /*!
   * \brief Get the var 2 for the Giles boundary.
   * \param[in] val_marker - Index corresponding to the Giles BC.
   * \return The var2
   */
  su2double GetGiles_Var2(string val_marker);
  
  /*!
   * \brief Get the Flowdir for the Giles BC.
   * \param[in] val_marker - Index corresponding to the Giles BC.
   * \return The Flowdir
   */
  su2double* GetGiles_FlowDir(string val_marker);
  
  /*!
   * \brief Get Kind Data for the Giles BC.
   * \param[in] val_marker - Index corresponding to the Giles BC.
   * \return Kind data
   */
  unsigned short GetKind_Data_Giles(string val_marker);
  
  /*!
   * \brief Set the var 1 for Giles BC.
   * \param[in] val_marker - Index corresponding to the Giles BC.
   */
  void SetGiles_Var1(su2double newVar1, string val_marker);

  /*!
   * \brief Get the relax factor for the average component for the Giles BC.
   * \param[in] val_marker - Index corresponding to the Giles BC.
   * \return The relax factor for the average component
   */
  su2double GetGiles_RelaxFactorAverage(string val_marker);

  /*!
   * \brief Get the relax factor for the fourier component for the Giles BC.
   * \param[in] val_marker - Index corresponding to the Giles BC.
   * \return The relax factor for the fourier component
   */
  su2double GetGiles_RelaxFactorFourier(string val_marker);

  /*!
   * \brief Get the outlet pressure imposed as BC for internal flow.
   * \return outlet pressure
   */
  su2double GetPressureOut_BC();

  /*!
   * \brief Set the outlet pressure imposed as BC for internal flow.
   * \param[in] val_temp - New value of the outlet pressure.
   */
  void SetPressureOut_BC(su2double val_press);

  /*!
   * \brief Get the inlet velocity or pressure imposed for incompressible flow.
   * \return inlet velocity or pressure
   */
  su2double GetIncInlet_BC();

  /*!
   * \brief Set the inlet velocity or pressure imposed as BC for incompressible flow.
   * \param[in] val_in - New value of the inlet velocity or pressure.
   */
  void SetIncInlet_BC(su2double val_in);

  /*!
   * \brief Get the inlet temperature imposed as BC for incompressible flow.
   * \return inlet temperature
   */
  su2double GetIncTemperature_BC();

  /*!
   * \brief Set the inlet temperature imposed as BC for incompressible flow.
   * \param[in] val_temperature - New value of the inlet temperature.
   */
  void SetIncTemperature_BC(su2double val_temperature);

  /*!
   * \brief Get the outlet pressure imposed as BC for incompressible flow.
   * \return outlet pressure
   */
  su2double GetIncPressureOut_BC();

  /*!
   * \brief Set the outlet pressure imposed as BC for incompressible flow.
   * \param[in] val_pressure - New value of the outlet pressure.
   */
  void SetIncPressureOut_BC(su2double val_pressure);

  /*!
   * \brief Get the inlet total pressure imposed as BC for internal flow.
   * \return inlet total pressure
   */
  su2double GetTotalPressureIn_BC();

  /*!
   * \brief Get the inlet total temperature imposed as BC for internal flow.
   * \return inlet total temperature
   */
  su2double GetTotalTemperatureIn_BC();

  /*!
   * \brief Set the inlet total temperature imposed as BC for internal flow.
   * \param[in] val_temp - New value of the total temperature.
   */
  void SetTotalTemperatureIn_BC(su2double val_temp);

  /*!
   * \brief Get the inlet flow angle imposed as BC for internal flow.
   * \return inlet flow angle
   */
  su2double GetFlowAngleIn_BC();

  /*!
   * \brief Get the wall temperature (static) at an isothermal boundary.
   * \param[in] val_index - Index corresponding to the isothermal boundary.
   * \return The wall temperature.
   */
  su2double GetIsothermal_Temperature(string val_index);
  
  /*!
   * \brief Get the wall heat flux on a constant heat flux boundary.
   * \param[in] val_index - Index corresponding to the constant heat flux boundary.
   * \return The heat flux.
   */
  su2double GetWall_HeatFlux(string val_index);

  /*!
   * \brief Get the wall function treatment for the given boundary marker.
   * \param[in] val_marker - String of the viscous wall marker.
   * \return The type of wall function treatment.
   */
  unsigned short GetWallFunction_Treatment(string val_marker);

  /*!
   * \brief Get the additional integer info for the wall function treatment
            for the given boundary marker.
   * \param[in] val_marker - String of the viscous wall marker.
   * \return Pointer to the integer info for the given marker.
   */
  unsigned short* GetWallFunction_IntInfo(string val_marker);

  /*!
   * \brief Get the additional double info for the wall function treatment
            for the given boundary marker.
   * \param[in] val_marker - String of the viscous wall marker.
   * \return Pointer to the double info for the given marker.
   */
  su2double* GetWallFunction_DoubleInfo(string val_marker);
  
  /*!
   * \brief Get the target (pressure, massflow, etc) at an engine inflow boundary.
   * \param[in] val_index - Index corresponding to the engine inflow boundary.
   * \return Target (pressure, massflow, etc) .
   */
  su2double GetEngineInflow_Target(string val_marker);
  
  /*!
   * \brief Get the fan face Mach number at an engine inflow boundary.
   * \param[in] val_marker - Name of the boundary.
   * \return The fan face Mach number.
   */
  su2double GetInflow_Mach(string val_marker);
  
  /*!
   * \brief Get the back pressure (static) at an engine inflow boundary.
   * \param[in] val_marker - Name of the boundary.
   * \return The engine inflow pressure.
   */
  su2double GetInflow_Pressure(string val_marker);
  
  /*!
   * \brief Get the mass flow rate at an engine inflow boundary.
   * \param[in] val_marker - Name of the boundary.
   * \return The engine mass flow rate.
   */
  su2double GetInflow_MassFlow(string val_marker);
  
  /*!
   * \brief Get the percentage of reverse flow at an engine inflow boundary.
   * \param[in] val_marker - Name of the boundary.
   * \return The percentage of reverse flow.
   */
  su2double GetInflow_ReverseMassFlow(string val_marker);
  
  /*!
   * \brief Get the percentage of reverse flow at an engine inflow boundary.
   * \param[in] val_index - Index corresponding to the engine inflow boundary.
   * \return The percentage of reverse flow.
   */
  su2double GetInflow_ReverseMassFlow(unsigned short val_marker);
  
  /*!
   * \brief Get the total pressure at an engine inflow boundary.
   * \param[in] val_marker - Name of the boundary.
   * \return The total pressure.
   */
  su2double GetInflow_TotalPressure(string val_marker);
  
  /*!
   * \brief Get the temperature (static) at an engine inflow boundary.
   * \param[in] val_marker - Name of the boundary.
   * \return The engine inflow temperature.
   */
  su2double GetInflow_Temperature(string val_marker);
  
  /*!
   * \brief Get the total temperature at an engine inflow boundary.
   * \param[in] val_marker - Name of the boundary.
   * \return The engine inflow total temperature.
   */
  su2double GetInflow_TotalTemperature(string val_marker);
  
  /*!
   * \brief Get the ram drag at an engine inflow boundary.
   * \param[in] val_marker - Name of the boundary.
   * \return The engine inflow ram drag.
   */
  su2double GetInflow_RamDrag(string val_marker);
  
  /*!
   * \brief Get the force balance at an engine inflow boundary.
   * \param[in] val_marker - Name of the boundary.
   * \return The engine inflow force balance.
   */
  su2double GetInflow_Force(string val_marker);
  
  /*!
   * \brief Get the power at an engine inflow boundary.
   * \param[in] val_marker - Name of the boundary.
   * \return The engine inflow power.
   */
  su2double GetInflow_Power(string val_marker);
  
  /*!
   * \brief Get the back pressure (static) at an engine exhaust boundary.
   * \param[in] val_marker - Name of the boundary.
   * \return The engine exhaust pressure.
   */
  su2double GetExhaust_Pressure(string val_marker);
  
  /*!
   * \brief Get the temperature (static) at an engine exhaust boundary.
   * \param[in] val_marker - Name of the boundary.
   * \return The engine exhaust temperature.
   */
  su2double GetExhaust_Temperature(string val_marker);
  
  /*!
   * \brief Get the massflow at an engine exhaust boundary.
   * \param[in] val_marker - Name of the boundary.
   * \return The engine exhaust massflow.
   */
  su2double GetExhaust_MassFlow(string val_marker);
  
  /*!
   * \brief Get the total pressure at an engine exhaust boundary.
   * \param[in] val_marker - Name of the boundary.
   * \return The engine exhaust total pressure.
   */
  su2double GetExhaust_TotalPressure(string val_marker);
  
  /*!
   * \brief Get the total temperature at an engine exhaust boundary.
   * \param[in] val_marker - Name of the boundary.
   * \return The total temperature.
   */
  su2double GetExhaust_TotalTemperature(string val_marker);
  
  /*!
   * \brief Get the gross thrust at an engine exhaust boundary.
   * \param[in] val_marker - Name of the boundary.
   * \return Gross thrust.
   */
  su2double GetExhaust_GrossThrust(string val_marker);
  
  /*!
   * \brief Get the force balance at an engine exhaust boundary.
   * \param[in] val_marker - Name of the boundary.
   * \return Force balance.
   */
  su2double GetExhaust_Force(string val_marker);
  
  /*!
   * \brief Get the power at an engine exhaust boundary.
   * \param[in] val_marker - Name of the boundary.
   * \return Power.
   */
  su2double GetExhaust_Power(string val_marker);
  
  /*!
   * \brief Get the back pressure (static) at an outlet boundary.
   * \param[in] val_index - Index corresponding to the outlet boundary.
   * \return The outlet pressure.
   */
  void SetInflow_Mach(unsigned short val_imarker, su2double val_fanface_mach);
  
  /*!
   * \brief Set the fan face static pressure at an engine inflow boundary.
   * \param[in] val_index - Index corresponding to the engine inflow boundary.
   * \param[in] val_fanface_pressure - Fan face static pressure.
   */
  void SetInflow_Pressure(unsigned short val_imarker, su2double val_fanface_pressure);
  
  /*!
   * \brief Set the massflow at an engine inflow boundary.
   * \param[in] val_index - Index corresponding to the engine inflow boundary.
   * \param[in] val_fanface_massflow - Massflow.
   */
  void SetInflow_MassFlow(unsigned short val_imarker, su2double val_fanface_massflow);
  
  /*!
   * \brief Set the reverse flow at an engine inflow boundary.
   * \param[in] val_index - Index corresponding to the engine inflow boundary.
   * \param[in] val_fanface_reversemassflow - reverse flow.
   */
  void SetInflow_ReverseMassFlow(unsigned short val_imarker, su2double val_fanface_reversemassflow);
  
  /*!
   * \brief Set the fan face total pressure at an engine inflow boundary.
   * \param[in] val_index - Index corresponding to the engine inflow boundary.
   * \param[in] val_fanface_totalpressure - Fan face total pressure.
   */
  void SetInflow_TotalPressure(unsigned short val_imarker, su2double val_fanface_totalpressure);
  
  /*!
   * \brief Set the fan face static temperature at an engine inflow boundary.
   * \param[in] val_index - Index corresponding to the engine inflow boundary.
   * \param[in] val_fanface_pressure - Fan face static temperature.
   */
  void SetInflow_Temperature(unsigned short val_imarker, su2double val_fanface_temperature);
  
  /*!
   * \brief Set the fan face total temperature at an engine inflow boundary.
   * \param[in] val_index - Index corresponding to the engine inflow boundary.
   * \param[in] val_fanface_totaltemperature - Fan face total temperature.
   */
  void SetInflow_TotalTemperature(unsigned short val_imarker, su2double val_fanface_totaltemperature);
  
  /*!
   * \brief Set the ram drag temperature at an engine inflow boundary.
   * \param[in] val_index - Index corresponding to the engine inflow boundary.
   * \param[in] val_fanface_ramdrag - Ram drag value.
   */
  void SetInflow_RamDrag(unsigned short val_imarker, su2double val_fanface_ramdrag);
  
  /*!
   * \brief Set the force balance at an engine inflow boundary.
   * \param[in] val_index - Index corresponding to the engine inflow boundary.
   * \param[in] val_fanface_force - Fan face force.
   */
  void SetInflow_Force(unsigned short val_imarker, su2double val_fanface_force);
  
  /*!
   * \brief Set the power at an engine inflow boundary.
   * \param[in] val_index - Index corresponding to the engine inflow boundary.
   * \param[in] val_fanface_force - Power.
   */
  void SetInflow_Power(unsigned short val_imarker, su2double val_fanface_power);
  
  /*!
   * \brief Set the back pressure (static) at an engine exhaust boundary.
   * \param[in] val_index - Index corresponding to the outlet boundary.
   * \param[in] val_exhaust_pressure - Exhaust static pressure.
   */
  void SetExhaust_Pressure(unsigned short val_imarker, su2double val_exhaust_pressure);
  
  /*!
   * \brief Set the temperature (static) at an engine exhaust boundary.
   * \param[in] val_index - Index corresponding to the outlet boundary.
   * \param[in] val_exhaust_temp - Exhaust static temperature.
   */
  void SetExhaust_Temperature(unsigned short val_imarker, su2double val_exhaust_temp);
  
  /*!
   * \brief Set the back pressure (static) at an engine exhaust boundary.
   * \param[in] val_index - Index corresponding to the outlet boundary.
   * \param[in] val_exhaust_temp - Exhaust static temperature.
   */
  void SetExhaust_MassFlow(unsigned short val_imarker, su2double val_exhaust_massflow);
  
  /*!
   * \brief Set the back pressure (total) at an engine exhaust boundary.
   * \param[in] val_index - Index corresponding to the outlet boundary.
   * \param[in] val_exhaust_totalpressure - Exhaust total pressure.
   */
  void SetExhaust_TotalPressure(unsigned short val_imarker, su2double val_exhaust_totalpressure);
  
  /*!
   * \brief Set the total temperature at an engine exhaust boundary.
   * \param[in] val_index - Index corresponding to the outlet boundary.
   * \param[in] val_exhaust_totaltemp - Exhaust total temperature.
   */
  void SetExhaust_TotalTemperature(unsigned short val_imarker, su2double val_exhaust_totaltemp);
  
  /*!
   * \brief Set the gross thrust at an engine exhaust boundary.
   * \param[in] val_index - Index corresponding to the outlet boundary.
   * \param[in] val_exhaust_grossthrust - Exhaust gross thrust temperature.
   */
  void SetExhaust_GrossThrust(unsigned short val_imarker, su2double val_exhaust_grossthrust);
  
  /*!
   * \brief Set the force balance at an engine exhaust boundary.
   * \param[in] val_index - Index corresponding to the outlet boundary.
   * \param[in] val_exhaust_force - Exhaust force balance.
   */
  void SetExhaust_Force(unsigned short val_imarker, su2double val_exhaust_force);
  
  /*!
   * \brief Set the power at an engine exhaust boundary.
   * \param[in] val_index - Index corresponding to the outlet boundary.
   * \param[in] val_exhaust_power - Exhaust power.
   */
  void SetExhaust_Power(unsigned short val_imarker, su2double val_exhaust_power);
  
  /*!
   * \brief Set the back pressure (static) at an outlet boundary.
   * \param[in] val_imarker - Index corresponding to a particular engine boundary.
   * \param[in] val_engine_mach - Exhaust power.
   */
  void SetEngine_Mach(unsigned short val_imarker, su2double val_engine_mach);
  
  /*!
   * \brief Set the back pressure (static) at an outlet boundary.
   * \param[in] val_imarker - Index corresponding to a particular engine boundary.
   * \param[in] val_engine_force - Exhaust power.
   */
  void SetEngine_Force(unsigned short val_imarker, su2double val_engine_force);
  
  /*!
   * \brief Get the back pressure (static) at an outlet boundary.
   * \param[in] val_imarker - Index corresponding to a particular engine boundary.
   * \param[in] val_engine_power - Exhaust power.
   */
  void SetEngine_Power(unsigned short val_imarker, su2double val_engine_power);
  
  /*!
   * \brief Get the back pressure (static) at an outlet boundary.
   * \param[in] val_imarker - Index corresponding to a particular engine boundary.
   * \param[in] val_engine_netthrust - Exhaust power.
   */
  void SetEngine_NetThrust(unsigned short val_imarker, su2double val_engine_netthrust);
  
  /*!
   * \brief Get the back pressure (static) at an outlet boundary.
   * \param[in] val_imarker - Index corresponding to a particular engine boundary.
   * \param[in] val_engine_grossthrust - Exhaust power.
   */
  void SetEngine_GrossThrust(unsigned short val_imarker, su2double val_engine_grossthrust);
  
  /*!
   * \brief Get the back pressure (static) at an outlet boundary.
   * \param[in] val_imarker - Index corresponding to a particular engine boundary.
   * \param[in] val_engine_area - Exhaust power.
   */
  void SetEngine_Area(unsigned short val_imarker, su2double val_engine_area);
  
  /*!
   * \brief Get the back pressure (static) at an outlet boundary.
   * \param[in] val_imarker - Index corresponding to a particular engine boundary.
   * \return The outlet pressure.
   */
  su2double GetEngine_Mach(unsigned short val_imarker);
  
  /*!
   * \brief Get the back pressure (static) at an outlet boundary.
   * \param[in] val_imarker - Index corresponding to a particular engine boundary.
   * \return The outlet pressure.
   */
  su2double GetEngine_Force(unsigned short val_imarker);
  
  /*!
   * \brief Get the back pressure (static) at an outlet boundary.
   * \param[in] val_imarker - Index corresponding to a particular engine boundary.
   * \return The outlet pressure.
   */
  su2double GetEngine_Power(unsigned short val_imarker);
  
  /*!
   * \brief Get the back pressure (static) at an outlet boundary.
   * \param[in] val_imarker - Index corresponding to a particular engine boundary.
   * \return The outlet pressure.
   */
  
  su2double GetEngine_NetThrust(unsigned short val_imarker);
  /*!
   * \brief Get the back pressure (static) at an outlet boundary.
   * \param[in] val_imarker - Index corresponding to a particular engine boundary.
   * \return The outlet pressure.
   */
  
  su2double GetEngine_GrossThrust(unsigned short val_imarker);
  
  /*!
   * \brief Get the back pressure (static) at an outlet boundary.
   * \param[in] val_imarker - Index corresponding to a particular engine boundary.
   * \return The outlet pressure.
   */
  su2double GetEngine_Area(unsigned short val_imarker);
  
  /*!
   * \brief Get the back pressure (static) at an outlet boundary.
   * \param[in] val_index - Index corresponding to the outlet boundary.
   * \return The outlet pressure.
   */
  void SetActDiskInlet_Temperature(unsigned short val_imarker, su2double val_actdisk_temp);
  
  /*!
   * \brief Get the back pressure (static) at an outlet boundary.
   * \param[in] val_index - Index corresponding to the outlet boundary.
   * \return The outlet pressure.
   */
  void SetActDiskInlet_TotalTemperature(unsigned short val_imarker, su2double val_actdisk_totaltemp);
  
  /*!
   * \brief Get the back pressure (static) at an outlet boundary.
   * \param[in] val_index - Index corresponding to the outlet boundary.
   * \return The outlet pressure.
   */
  su2double GetActDiskInlet_Temperature(string val_marker);
  
  /*!
   * \brief Get the back pressure (static) at an outlet boundary.
   * \param[in] val_index - Index corresponding to the outlet boundary.
   * \return The outlet pressure.
   */
  su2double GetActDiskInlet_TotalTemperature(string val_marker);
  
  /*!
   * \brief Get the back pressure (static) at an outlet boundary.
   * \param[in] val_index - Index corresponding to the outlet boundary.
   * \return The outlet pressure.
   */
  void SetActDiskOutlet_Temperature(unsigned short val_imarker, su2double val_actdisk_temp);
  
  /*!
   * \brief Get the back pressure (static) at an outlet boundary.
   * \param[in] val_index - Index corresponding to the outlet boundary.
   * \return The outlet pressure.
   */
  void SetActDiskOutlet_TotalTemperature(unsigned short val_imarker, su2double val_actdisk_totaltemp);
  
  /*!
   * \brief Get the back pressure (static) at an outlet boundary.
   * \param[in] val_index - Index corresponding to the outlet boundary.
   * \return The outlet pressure.
   */
  su2double GetActDiskOutlet_Temperature(string val_marker);
  
  /*!
   * \brief Get the back pressure (static) at an outlet boundary.
   * \param[in] val_index - Index corresponding to the outlet boundary.
   * \return The outlet pressure.
   */
  su2double GetActDiskOutlet_TotalTemperature(string val_marker);
  
  /*!
   * \brief Get the back pressure (static) at an outlet boundary.
   * \param[in] val_index - Index corresponding to the outlet boundary.
   * \return The outlet pressure.
   */
  su2double GetActDiskInlet_MassFlow(string val_marker);
  
  /*!
   * \brief Get the back pressure (static) at an outlet boundary.
   * \param[in] val_index - Index corresponding to the outlet boundary.
   * \return The outlet pressure.
   */
  void SetActDiskInlet_MassFlow(unsigned short val_imarker, su2double val_actdisk_massflow);
  
  /*!
   * \brief Get the back pressure (static) at an outlet boundary.
   * \param[in] val_index - Index corresponding to the outlet boundary.
   * \return The outlet pressure.
   */
  su2double GetActDiskOutlet_MassFlow(string val_marker);
  
  /*!
   * \brief Get the back pressure (static) at an outlet boundary.
   * \param[in] val_index - Index corresponding to the outlet boundary.
   * \return The outlet pressure.
   */
  void SetActDiskOutlet_MassFlow(unsigned short val_imarker, su2double val_actdisk_massflow);
  
  /*!
   * \brief Get the back pressure (static) at an outlet boundary.
   * \param[in] val_index - Index corresponding to the outlet boundary.
   * \return The outlet pressure.
   */
  su2double GetActDiskInlet_Pressure(string val_marker);
  
  /*!
   * \brief Get the back pressure (static) at an outlet boundary.
   * \param[in] val_index - Index corresponding to the outlet boundary.
   * \return The outlet pressure.
   */
  su2double GetActDiskInlet_TotalPressure(string val_marker);
  
  /*!
   * \brief Get the back pressure (static) at an outlet boundary.
   * \param[in] val_index - Index corresponding to the outlet boundary.
   * \return The outlet pressure.
   */
  su2double GetActDisk_DeltaPress(unsigned short val_marker);
  
  /*!
   * \brief Get the back pressure (static) at an outlet boundary.
   * \param[in] val_index - Index corresponding to the outlet boundary.
   * \return The outlet pressure.
   */
  su2double GetActDisk_DeltaTemp(unsigned short val_marker);
  
  /*!
   * \brief Get the back pressure (static) at an outlet boundary.
   * \param[in] val_index - Index corresponding to the outlet boundary.
   * \return The outlet pressure.
   */
  su2double GetActDisk_TotalPressRatio(unsigned short val_marker);
  
  /*!
   * \brief Get the back pressure (static) at an outlet boundary.
   * \param[in] val_index - Index corresponding to the outlet boundary.
   * \return The outlet pressure.
   */
  su2double GetActDisk_TotalTempRatio(unsigned short val_marker);
  
  /*!
   * \brief Get the back pressure (static) at an outlet boundary.
   * \param[in] val_index - Index corresponding to the outlet boundary.
   * \return The outlet pressure.
   */
  su2double GetActDisk_StaticPressRatio(unsigned short val_marker);
  
  /*!
   * \brief Get the back pressure (static) at an outlet boundary.
   * \param[in] val_index - Index corresponding to the outlet boundary.
   * \return The outlet pressure.
   */
  su2double GetActDisk_StaticTempRatio(unsigned short val_marker);
  
  /*!
   * \brief Get the back pressure (static) at an outlet boundary.
   * \param[in] val_index - Index corresponding to the outlet boundary.
   * \return The outlet pressure.
   */
  su2double GetActDisk_NetThrust(unsigned short val_marker);
  
  /*!
   * \brief Get the back pressure (static) at an outlet boundary.
   * \param[in] val_index - Index corresponding to the outlet boundary.
   * \return The outlet pressure.
   */
  su2double GetActDisk_BCThrust(unsigned short val_marker);
  
  /*!
   * \brief Get the back pressure (static) at an outlet boundary.
   * \param[in] val_index - Index corresponding to the outlet boundary.
   * \return The outlet pressure.
   */
  su2double GetActDisk_BCThrust_Old(unsigned short val_marker);
  
  /*!
   * \brief Get the back pressure (static) at an outlet boundary.
   * \param[in] val_index - Index corresponding to the outlet boundary.
   * \return The outlet pressure.
   */
  su2double GetActDisk_GrossThrust(unsigned short val_marker);
  
  /*!
   * \brief Get the back pressure (static) at an outlet boundary.
   * \param[in] val_index - Index corresponding to the outlet boundary.
   * \return The outlet pressure.
   */
  su2double GetActDisk_Area(unsigned short val_marker);
  
  /*!
   * \brief Get the back pressure (static) at an outlet boundary.
   * \param[in] val_index - Index corresponding to the outlet boundary.
   * \return The outlet pressure.
   */
  su2double GetActDisk_ReverseMassFlow(unsigned short val_marker);
  
  /*!
   * \brief Get the back pressure (static) at an outlet boundary.
   * \param[in] val_index - Index corresponding to the outlet boundary.
   * \return The outlet pressure.
   */
  su2double GetActDiskInlet_RamDrag(string val_marker);
  
  /*!
   * \brief Get the back pressure (static) at an outlet boundary.
   * \param[in] val_index - Index corresponding to the outlet boundary.
   * \return The outlet pressure.
   */
  su2double GetActDiskInlet_Force(string val_marker);
  
  /*!
   * \brief Get the back pressure (static) at an outlet boundary.
   * \param[in] val_index - Index corresponding to the outlet boundary.
   * \return The outlet pressure.
   */
  su2double GetActDiskInlet_Power(string val_marker);
  
  /*!
   * \brief Get the back pressure (static) at an outlet boundary.
   * \param[in] val_index - Index corresponding to the outlet boundary.
   * \return The outlet pressure.
   */
  void SetActDiskInlet_Pressure(unsigned short val_imarker, su2double val_actdisk_pressure);
  
  /*!
   * \brief Get the back pressure (static) at an outlet boundary.
   * \param[in] val_index - Index corresponding to the outlet boundary.
   * \return The outlet pressure.
   */
  void SetActDiskInlet_TotalPressure(unsigned short val_imarker, su2double val_actdisk_totalpressure);
  
  /*!
   * \brief Get the back pressure (static) at an outlet boundary.
   * \param[in] val_index - Index corresponding to the outlet boundary.
   * \return The outlet pressure.
   */
  void SetActDisk_DeltaPress(unsigned short val_imarker, su2double val_actdisk_deltapress);
  
  /*!
   * \brief Get the back pressure (static) at an outlet boundary.
   * \param[in] val_index - Index corresponding to the outlet boundary.
   * \return The outlet pressure.
   */
  void SetActDisk_Power(unsigned short val_imarker, su2double val_actdisk_power);
  
  /*!
   * \brief Get the back pressure (static) at an outlet boundary.
   * \param[in] val_index - Index corresponding to the outlet boundary.
   * \return The outlet pressure.
   */
  void SetActDisk_MassFlow(unsigned short val_imarker, su2double val_actdisk_massflow);
  
  /*!
   * \brief Get the back pressure (static) at an outlet boundary.
   * \param[in] val_index - Index corresponding to the outlet boundary.
   * \return The outlet pressure.
   */
  void SetActDisk_Mach(unsigned short val_imarker, su2double val_actdisk_mach);
  
  /*!
   * \brief Get the back pressure (static) at an outlet boundary.
   * \param[in] val_index - Index corresponding to the outlet boundary.
   * \return The outlet pressure.
   */
  void SetActDisk_Force(unsigned short val_imarker, su2double val_actdisk_force);
  
  /*!
   * \brief Get the back pressure (static) at an outlet boundary.
   * \param[in] val_index - Index corresponding to the outlet boundary.
   * \return The outlet pressure.
   */
  su2double GetOutlet_MassFlow(string val_marker);
  
  /*!
   * \brief Get the back pressure (static) at an outlet boundary.
   * \param[in] val_index - Index corresponding to the outlet boundary.
   * \return The outlet pressure.
   */
  void SetOutlet_MassFlow(unsigned short val_imarker, su2double val_massflow);
  
  /*!
   * \brief Get the back pressure (static) at an outlet boundary.
   * \param[in] val_index - Index corresponding to the outlet boundary.
   * \return The outlet pressure.
   */
  su2double GetOutlet_Density(string val_marker);
  
  /*!
   * \brief Get the back pressure (static) at an outlet boundary.
   * \param[in] val_index - Index corresponding to the outlet boundary.
   * \return The outlet pressure.
   */
  void SetOutlet_Density(unsigned short val_imarker, su2double val_density);
  
  /*!
   * \brief Get the back pressure (static) at an outlet boundary.
   * \param[in] val_index - Index corresponding to the outlet boundary.
   * \return The outlet pressure.
   */
  su2double GetOutlet_Area(string val_marker);
  
  /*!
   * \brief Get the back pressure (static) at an outlet boundary.
   * \param[in] val_index - Index corresponding to the outlet boundary.
   * \return The outlet pressure.
   */
  void SetOutlet_Area(unsigned short val_imarker, su2double val_area);
  
  /*!
   * \brief Get the back pressure (static) at an outlet boundary.
   * \param[in] val_index - Index corresponding to the outlet boundary.
   * \return The outlet pressure.
   */
  void SetSurface_DC60(unsigned short val_imarker, su2double val_surface_distortion);
  
  /*!
   * \brief Set the massflow at the surface.
   * \param[in] val_imarker - Index corresponding to the outlet boundary.
   * \param[in] val_surface_massflow - Value of the mass flow.
   */
  void SetSurface_MassFlow(unsigned short val_imarker, su2double val_surface_massflow);
  
  /*!
   * \brief Set the mach number at the surface.
   * \param[in] val_imarker - Index corresponding to the outlet boundary.
   * \param[in] val_surface_massflow - Value of the mach number.
   */
  void SetSurface_Mach(unsigned short val_imarker, su2double val_surface_mach);

  /*!
   * \brief Set the temperature at the surface.
   * \param[in] val_imarker - Index corresponding to the outlet boundary.
   * \param[in] val_surface_massflow - Value of the temperature.
   */
  void SetSurface_Temperature(unsigned short val_imarker, su2double val_surface_temperature);

  /*!
   * \brief Set the pressure at the surface.
   * \param[in] val_imarker - Index corresponding to the outlet boundary.
   * \param[in] val_surface_massflow - Value of the pressure.
   */
  void SetSurface_Pressure(unsigned short val_imarker, su2double val_surface_pressure);

  /*!
   * \brief Set the density at the surface.
   * \param[in] val_imarker - Index corresponding to the outlet boundary.
   * \param[in] val_surface_density - Value of the density.
   */
  void SetSurface_Density(unsigned short val_imarker, su2double val_surface_density);

  /*!
   * \brief Set the enthalpy at the surface.
   * \param[in] val_imarker - Index corresponding to the outlet boundary.
   * \param[in] val_surface_density - Value of the density.
   */
  void SetSurface_Enthalpy(unsigned short val_imarker, su2double val_surface_enthalpy);

  /*!
   * \brief Set the normal velocity at the surface.
   * \param[in] val_imarker - Index corresponding to the outlet boundary.
   * \param[in] val_surface_normalvelocity - Value of the normal velocity.
   */
  void SetSurface_NormalVelocity(unsigned short val_imarker, su2double val_surface_normalvelocity);

  /*!
   * \brief Set the streamwise flow uniformity at the surface.
   * \param[in] val_imarker - Index corresponding to the outlet boundary.
   * \param[in] val_surface_streamwiseuniformity - Value of the streamwise flow uniformity.
   */
  void SetSurface_Uniformity(unsigned short val_imarker, su2double val_surface_streamwiseuniformity);

  /*!
   * \brief Set the secondary flow strength at the surface.
   * \param[in] val_imarker - Index corresponding to the outlet boundary.
   * \param[in] val_surface_secondarystrength - Value of the secondary flow strength.
   */
  void SetSurface_SecondaryStrength(unsigned short val_imarker, su2double val_surface_secondarystrength);

  /*!
   * \brief Set the relative secondary flow strength at the surface.
   * \param[in] val_imarker - Index corresponding to the outlet boundary.
   * \param[in] val_surface_secondaryoverstream - Value of the relative seondary flow strength.
   */
  void SetSurface_SecondOverUniform(unsigned short val_imarker, su2double val_surface_secondaryoverstream);

  /*!
   * \brief Set the momentum distortion at the surface.
   * \param[in] val_imarker - Index corresponding to the outlet boundary.
   * \param[in] val_surface_momentumdistortion - Value of the momentum distortion.
   */
  void SetSurface_MomentumDistortion(unsigned short val_imarker, su2double val_surface_momentumdistortion);

  /*!
   * \brief Set the total temperature at the surface.
   * \param[in] val_imarker - Index corresponding to the outlet boundary.
   * \param[in] val_surface_totaltemperature - Value of the total temperature.
   */
  void SetSurface_TotalTemperature(unsigned short val_imarker, su2double val_surface_totaltemperature);

  /*!
   * \brief Set the total pressure at the surface.
   * \param[in] val_imarker - Index corresponding to the outlet boundary.
   * \param[in] val_surface_totalpressure - Value of the total pressure.
   */
  void SetSurface_TotalPressure(unsigned short val_imarker, su2double val_surface_totalpressure);

  /*!
   * \brief Set the pressure drop between two surfaces.
   * \param[in] val_imarker - Index corresponding to the outlet boundary.
   * \param[in] val_surface_pressuredrop - Value of the pressure drop.
   */
  void SetSurface_PressureDrop(unsigned short val_imarker, su2double val_surface_pressuredrop);

  /*!
   * \brief Get the back pressure (static) at an outlet boundary.
   * \param[in] val_index - Index corresponding to the outlet boundary.
   * \return The outlet pressure.
   */
  void SetSurface_IDC(unsigned short val_imarker, su2double val_surface_distortion);
  
  /*!
   * \brief Get the back pressure (static) at an outlet boundary.
   * \param[in] val_index - Index corresponding to the outlet boundary.
   * \return The outlet pressure.
   */
  void SetSurface_IDC_Mach(unsigned short val_imarker, su2double val_surface_distortion);
  
  /*!
   * \brief Get the back pressure (static) at an outlet boundary.
   * \param[in] val_index - Index corresponding to the outlet boundary.
   * \return The outlet pressure.
   */
  void SetSurface_IDR(unsigned short val_imarker, su2double val_surface_distortion);
  
  /*!
   * \brief Get the back pressure (static) at an outlet boundary.
   * \param[in] val_index - Index corresponding to the outlet boundary.
   * \return The outlet pressure.
   */
  void SetActDisk_DeltaTemp(unsigned short val_imarker, su2double val_actdisk_deltatemp);
  
  /*!
   * \brief Get the back pressure (static) at an outlet boundary.
   * \param[in] val_index - Index corresponding to the outlet boundary.
   * \return The outlet pressure.
   */
  void SetActDisk_TotalPressRatio(unsigned short val_imarker, su2double val_actdisk_pressratio);
  
  /*!
   * \brief Get the back pressure (static) at an outlet boundary.
   * \param[in] val_index - Index corresponding to the outlet boundary.
   * \return The outlet pressure.
   */
  void SetActDisk_TotalTempRatio(unsigned short val_imarker, su2double val_actdisk_tempratio);
  
  /*!
   * \brief Get the back pressure (static) at an outlet boundary.
   * \param[in] val_index - Index corresponding to the outlet boundary.
   * \return The outlet pressure.
   */
  void SetActDisk_StaticPressRatio(unsigned short val_imarker, su2double val_actdisk_pressratio);
  
  /*!
   * \brief Get the back pressure (static) at an outlet boundary.
   * \param[in] val_index - Index corresponding to the outlet boundary.
   * \return The outlet pressure.
   */
  void SetActDisk_StaticTempRatio(unsigned short val_imarker, su2double val_actdisk_tempratio);
  
  /*!
   * \brief Get the back pressure (static) at an outlet boundary.
   * \param[in] val_index - Index corresponding to the outlet boundary.
   * \return The outlet pressure.
   */
  void SetActDisk_NetThrust(unsigned short val_imarker, su2double val_actdisk_netthrust);
  
  /*!
   * \brief Get the back pressure (static) at an outlet boundary.
   * \param[in] val_index - Index corresponding to the outlet boundary.
   * \return The outlet pressure.
   */
  void SetActDisk_BCThrust(string val_marker, su2double val_actdisk_bcthrust);
  
  /*!
   * \brief Get the back pressure (static) at an outlet boundary.
   * \param[in] val_index - Index corresponding to the outlet boundary.
   * \return The outlet pressure.
   */
  void SetActDisk_BCThrust(unsigned short val_imarker, su2double val_actdisk_bcthrust);
  
  /*!
   * \brief Get the back pressure (static) at an outlet boundary.
   * \param[in] val_index - Index corresponding to the outlet boundary.
   * \return The outlet pressure.
   */
  void SetActDisk_BCThrust_Old(string val_marker, su2double val_actdisk_bcthrust_old);
  
  /*!
   * \brief Get the back pressure (static) at an outlet boundary.
   * \param[in] val_index - Index corresponding to the outlet boundary.
   * \return The outlet pressure.
   */
  void SetActDisk_BCThrust_Old(unsigned short val_imarker, su2double val_actdisk_bcthrust_old);
  
  /*!
   * \brief Get the back pressure (static) at an outlet boundary.
   * \param[in] val_index - Index corresponding to the outlet boundary.
   * \return The outlet pressure.
   */
  void SetActDisk_GrossThrust(unsigned short val_imarker, su2double val_actdisk_grossthrust);
  
  /*!
   * \brief Get the back pressure (static) at an outlet boundary.
   * \param[in] val_index - Index corresponding to the outlet boundary.
   * \return The outlet pressure.
   */
  void SetActDisk_Area(unsigned short val_imarker, su2double val_actdisk_area);
  
  /*!
   * \brief Get the back pressure (static) at an outlet boundary.
   * \param[in] val_index - Index corresponding to the outlet boundary.
   * \return The outlet pressure.
   */
  void SetActDiskInlet_ReverseMassFlow(unsigned short val_imarker, su2double val_actdisk_area);
  
  /*!
   * \brief Get the back pressure (static) at an outlet boundary.
   * \param[in] val_index - Index corresponding to the outlet boundary.
   * \return The outlet pressure.
   */
  void SetActDiskInlet_RamDrag(unsigned short val_imarker, su2double val_actdisk_ramdrag);
  
  /*!
   * \brief Get the back pressure (static) at an outlet boundary.
   * \param[in] val_index - Index corresponding to the outlet boundary.
   * \return The outlet pressure.
   */
  void SetActDiskInlet_Force(unsigned short val_imarker, su2double val_actdisk_force);
  
  /*!
   * \brief Get the back pressure (static) at an outlet boundary.
   * \param[in] val_index - Index corresponding to the outlet boundary.
   * \return The outlet pressure.
   */
  void SetActDiskInlet_Power(unsigned short val_imarker, su2double val_actdisk_power);
  
  /*!
   * \brief Get the back pressure (static) at an outlet boundary.
   * \param[in] val_index - Index corresponding to the outlet boundary.
   * \return The outlet pressure.
   */
  su2double GetActDisk_Power(unsigned short val_imarker);
  
  /*!
   * \brief Get the back pressure (static) at an outlet boundary.
   * \param[in] val_index - Index corresponding to the outlet boundary.
   * \return The outlet pressure.
   */
  su2double GetActDisk_MassFlow(unsigned short val_imarker);
  
  /*!
   * \brief Get the back pressure (static) at an outlet boundary.
   * \param[in] val_index - Index corresponding to the outlet boundary.
   * \return The outlet pressure.
   */
  su2double GetActDisk_Mach(unsigned short val_imarker);
  
  /*!
   * \brief Get the back pressure (static) at an outlet boundary.
   * \param[in] val_index - Index corresponding to the outlet boundary.
   * \return The outlet pressure.
   */
  su2double GetActDisk_Force(unsigned short val_imarker);
  
  /*!
   * \brief Get the back pressure (static) at an outlet boundary.
   * \param[in] val_index - Index corresponding to the outlet boundary.
   * \return The outlet pressure.
   */
  su2double GetSurface_DC60(unsigned short val_imarker);
  
  /*!
   * \brief Get the massflow at an outlet boundary.
   * \param[in] val_index - Index corresponding to the outlet boundary.
   * \return The massflow.
   */
  su2double GetSurface_MassFlow(unsigned short val_imarker);
  
  /*!
   * \brief Get the mach number at an outlet boundary.
   * \param[in] val_index - Index corresponding to the outlet boundary.
   * \return The mach number.
   */
  su2double GetSurface_Mach(unsigned short val_imarker);

  /*!
   * \brief Get the temperature at an outlet boundary.
   * \param[in] val_index - Index corresponding to the outlet boundary.
   * \return The temperature.
   */
  su2double GetSurface_Temperature(unsigned short val_imarker);

  /*!
   * \brief Get the pressure at an outlet boundary.
   * \param[in] val_index - Index corresponding to the outlet boundary.
   * \return The pressure.
   */
  su2double GetSurface_Pressure(unsigned short val_imarker);

  /*!
   * \brief Get the density at an outlet boundary.
   * \param[in] val_index - Index corresponding to the outlet boundary.
   * \return The density.
   */
  su2double GetSurface_Density(unsigned short val_imarker);

  /*!
   * \brief Get the enthalpy at an outlet boundary.
   * \param[in] val_index - Index corresponding to the outlet boundary.
   * \return The density.
   */
  su2double GetSurface_Enthalpy(unsigned short val_imarker);

  /*!
   * \brief Get the normal velocity at an outlet boundary.
   * \param[in] val_index - Index corresponding to the outlet boundary.
   * \return The normal velocity.
   */
  su2double GetSurface_NormalVelocity(unsigned short val_imarker);

  /*!
   * \brief Get the streamwise flow uniformity at the surface.
   * \param[in] val_imarker - Index corresponding to the outlet boundary.
   * \return The streamwise flow uniformity.
   */
  su2double GetSurface_Uniformity(unsigned short val_imarker);

  /*!
   * \brief Get the secondary flow strength at the surface.
   * \param[in] val_imarker - Index corresponding to the outlet boundary.
   * \return The secondary flow strength.
   */
  su2double GetSurface_SecondaryStrength(unsigned short val_imarker);

  /*!
   * \brief Get the relative secondary flow strength at the surface.
   * \param[in] val_imarker - Index corresponding to the outlet boundary.
   * \return The relative seondary flow strength.
   */
  su2double GetSurface_SecondOverUniform(unsigned short val_imarker);

  /*!
   * \brief Get the momentum distortion at the surface.
   * \param[in] val_imarker - Index corresponding to the outlet boundary.
   * \return The momentum distortion.
   */
  su2double GetSurface_MomentumDistortion(unsigned short val_imarker);

  /*!
   * \brief Get the total temperature at an outlet boundary.
   * \param[in] val_index - Index corresponding to the outlet boundary.
   * \return The total temperature.
   */
  su2double GetSurface_TotalTemperature(unsigned short val_imarker);

  /*!
   * \brief Get the total pressure at an outlet boundary.
   * \param[in] val_index - Index corresponding to the outlet boundary.
   * \return The total pressure.
   */
  su2double GetSurface_TotalPressure(unsigned short val_imarker);

  /*!
   * \brief Get the pressure drop between two surfaces.
   * \param[in] val_index - Index corresponding to the outlet boundary.
   * \return The pressure drop.
   */
  su2double GetSurface_PressureDrop(unsigned short val_imarker);

  /*!
   * \brief Get the back pressure (static) at an outlet boundary.
   * \param[in] val_index - Index corresponding to the outlet boundary.
   * \return The outlet pressure.
   */
  su2double GetSurface_IDC(unsigned short val_imarker);
  
  /*!
   * \brief Get the back pressure (static) at an outlet boundary.
   * \param[in] val_index - Index corresponding to the outlet boundary.
   * \return The outlet pressure.
   */
  su2double GetSurface_IDC_Mach(unsigned short val_imarker);
  
  /*!
   * \brief Get the back pressure (static) at an outlet boundary.
   * \param[in] val_index - Index corresponding to the outlet boundary.
   * \return The outlet pressure.
   */
  su2double GetSurface_IDR(unsigned short val_imarker);
  
  /*!
   * \brief Get the back pressure (static) at an outlet boundary.
   * \param[in] val_index - Index corresponding to the outlet boundary.
   * \return The outlet pressure.
   */
  su2double GetActDiskOutlet_Pressure(string val_marker);
  
  /*!
   * \brief Get the back pressure (static) at an outlet boundary.
   * \param[in] val_index - Index corresponding to the outlet boundary.
   * \return The outlet pressure.
   */
  su2double GetActDiskOutlet_TotalPressure(string val_marker);
  
  /*!
   * \brief Get the back pressure (static) at an outlet boundary.
   * \param[in] val_index - Index corresponding to the outlet boundary.
   * \return The outlet pressure.
   */
  su2double GetActDiskOutlet_GrossThrust(string val_marker);
  
  /*!
   * \brief Get the back pressure (static) at an outlet boundary.
   * \param[in] val_index - Index corresponding to the outlet boundary.
   * \return The outlet pressure.
   */
  su2double GetActDiskOutlet_Force(string val_marker);
  
  /*!
   * \brief Get the back pressure (static) at an outlet boundary.
   * \param[in] val_index - Index corresponding to the outlet boundary.
   * \return The outlet pressure.
   */
  su2double GetActDiskOutlet_Power(string val_marker);
  
  /*!
   * \brief Get the back pressure (static) at an outlet boundary.
   * \param[in] val_index - Index corresponding to the outlet boundary.
   * \return The outlet pressure.
   */
  void SetActDiskOutlet_Pressure(unsigned short val_imarker, su2double val_actdisk_pressure);
  
  /*!
   * \brief Get the back pressure (static) at an outlet boundary.
   * \param[in] val_index - Index corresponding to the outlet boundary.
   * \return The outlet pressure.
   */
  void SetActDiskOutlet_TotalPressure(unsigned short val_imarker, su2double val_actdisk_totalpressure);
  
  /*!
   * \brief Get the back pressure (static) at an outlet boundary.
   * \param[in] val_index - Index corresponding to the outlet boundary.
   * \return The outlet pressure.
   */
  void SetActDiskOutlet_GrossThrust(unsigned short val_imarker, su2double val_actdisk_grossthrust);
  
  /*!
   * \brief Get the back pressure (static) at an outlet boundary.
   * \param[in] val_index - Index corresponding to the outlet boundary.
   * \return The outlet pressure.
   */
  void SetActDiskOutlet_Force(unsigned short val_imarker, su2double val_actdisk_force);
  
  /*!
   * \brief Get the back pressure (static) at an outlet boundary.
   * \param[in] val_index - Index corresponding to the outlet boundary.
   * \return The outlet pressure.
   */
  void SetActDiskOutlet_Power(unsigned short val_imarker, su2double val_actdisk_power);
  
  /*!
   * \brief Get the displacement value at an displacement boundary.
   * \param[in] val_index - Index corresponding to the displacement boundary.
   * \return The displacement value.
   */
  su2double GetDispl_Value(string val_index);
  
  /*!
   * \brief Get the force value at an load boundary.
   * \param[in] val_index - Index corresponding to the load boundary.
   * \return The load value.
   */
  su2double GetLoad_Value(string val_index);
  
  /*!
   * \brief Get the constant value at a damper boundary.
   * \param[in] val_index - Index corresponding to the load boundary.
   * \return The damper constant.
   */
  su2double GetDamper_Constant(string val_index);
  
  /*!
   * \brief Get the force value at a load boundary defined in cartesian coordinates.
   * \param[in] val_index - Index corresponding to the load boundary.
   * \return The load value.
   */
  su2double GetLoad_Dir_Value(string val_index);
  
  /*!
   * \brief Get the force multiplier at a load boundary in cartesian coordinates.
   * \param[in] val_index - Index corresponding to the load boundary.
   * \return The load multiplier.
   */
  su2double GetLoad_Dir_Multiplier(string val_index);
  
  /*!
   * \brief Get the force value at a load boundary defined in cartesian coordinates.
   * \param[in] val_index - Index corresponding to the load boundary.
   * \return The load value.
   */
  su2double GetDisp_Dir_Value(string val_index);
  
  /*!
   * \brief Get the force multiplier at a load boundary in cartesian coordinates.
   * \param[in] val_index - Index corresponding to the load boundary.
   * \return The load multiplier.
   */
  su2double GetDisp_Dir_Multiplier(string val_index);
  
  /*!
   * \brief Get the force direction at a loaded boundary in cartesian coordinates.
   * \param[in] val_index - Index corresponding to the load boundary.
   * \return The load direction.
   */
  su2double* GetLoad_Dir(string val_index);
  
  /*!
   * \brief Get the force direction at a loaded boundary in cartesian coordinates.
   * \param[in] val_index - Index corresponding to the load boundary.
   * \return The load direction.
   */
  su2double* GetDisp_Dir(string val_index);
  
  /*!
   * \brief Get the amplitude of the sine-wave at a load boundary defined in cartesian coordinates.
   * \param[in] val_index - Index corresponding to the load boundary.
   * \return The load value.
   */
  su2double GetLoad_Sine_Amplitude(string val_index);
  
  /*!
   * \brief Get the frequency of the sine-wave at a load boundary in cartesian coordinates.
   * \param[in] val_index - Index corresponding to the load boundary.
   * \return The load frequency.
   */
  su2double GetLoad_Sine_Frequency(string val_index);
  
  /*!
   * \brief Get the force direction at a sine-wave loaded boundary in cartesian coordinates.
   * \param[in] val_index - Index corresponding to the load boundary.
   * \return The load direction.
   */
  su2double* GetLoad_Sine_Dir(string val_index);
  
  /*!
   * \brief Get the force value at an load boundary.
   * \param[in] val_index - Index corresponding to the load boundary.
   * \return The load value.
   */
  su2double GetFlowLoad_Value(string val_index);
  
  /*!
   * \brief Cyclic pitch amplitude for rotor blades.
   * \return The specified cyclic pitch amplitude.
   */
  su2double GetCyclic_Pitch(void);
  
  /*!
   * \brief Collective pitch setting for rotor blades.
   * \return The specified collective pitch setting.
   */
  su2double GetCollective_Pitch(void);
  
  /*!
   * \brief Get name of the arbitrary mesh motion input file.
   * \return File name of the arbitrary mesh motion input file.
   */
  string GetDV_Filename(void);
  
  /*!
   * \brief Get name of the unordered ASCII volume sensitivity file.
   * \return File name of the unordered ASCII volume sensitivity file.
   */
  string GetDV_Unordered_Sens_Filename(void);
  
  /*!
   * \brief Get name of the unordered ASCII surface sensitivity file.
   * \return File name of the unordered ASCII surface sensitivity file.
   */
  string GetDV_Sens_Filename(void);
  
  /*!
   * \brief Set the config options.
   */
  void SetConfig_Options();
  
  /*!
   * \brief Set the config options.
   */
  void SetRunTime_Options(void);
  
  /*!
   * \brief Set the config file parsing.
   */
  void SetConfig_Parsing(char case_filename[MAX_STRING_SIZE]);
  
  /*!
   * \brief Set the config file parsing.
   */
  bool SetRunTime_Parsing(char case_filename[MAX_STRING_SIZE]);
  
  /*!
   * \brief Config file postprocessing.
   */
  void SetPostprocessing(unsigned short val_software, unsigned short val_izone, unsigned short val_nDim);
  
  /*!
   * \brief Config file markers processing.
   */
  void SetMarkers(unsigned short val_software);
  
  /*!
   * \brief Config file output.
   */
  void SetOutput(unsigned short val_software, unsigned short val_izone);
  
  /*!
   * \brief Value of Aeroelastic solution coordinate at time n+1.
   */
  vector<vector<su2double> > GetAeroelastic_np1(unsigned short iMarker);
  
  /*!
   * \brief Value of Aeroelastic solution coordinate at time n.
   */
  vector<vector<su2double> > GetAeroelastic_n(unsigned short iMarker);
  
  /*!
   * \brief Value of Aeroelastic solution coordinate at time n-1.
   */
  vector<vector<su2double> > GetAeroelastic_n1(unsigned short iMarker);
  
  /*!
   * \brief Value of Aeroelastic solution coordinate at time n+1.
   */
  void SetAeroelastic_np1(unsigned short iMarker, vector<vector<su2double> > solution);
  
  /*!
   * \brief Value of Aeroelastic solution coordinate at time n from time n+1.
   */
  void SetAeroelastic_n(void);
  
  /*!
   * \brief Value of Aeroelastic solution coordinate at time n-1 from time n.
   */
  void SetAeroelastic_n1(void);
  
  /*!
   * \brief Aeroelastic Flutter Speed Index.
   */
  su2double GetAeroelastic_Flutter_Speed_Index(void);
  
  /*!
   * \brief Uncoupled Aeroelastic Frequency Plunge.
   */
  su2double GetAeroelastic_Frequency_Plunge(void);
  
  /*!
   * \brief Uncoupled Aeroelastic Frequency Pitch.
   */
  su2double GetAeroelastic_Frequency_Pitch(void);
  
  /*!
   * \brief Aeroelastic Airfoil Mass Ratio.
   */
  su2double GetAeroelastic_Airfoil_Mass_Ratio(void);
  
  /*!
   * \brief Aeroelastic center of gravity location.
   */
  su2double GetAeroelastic_CG_Location(void);
  
  /*!
   * \brief Aeroelastic radius of gyration squared.
   */
  su2double GetAeroelastic_Radius_Gyration_Squared(void);
  
  /*!
   * \brief Aeroelastic solve every x inner iteration.
   */
  unsigned short GetAeroelasticIter(void);
  
  /*!
   * \brief Value of plunging coordinate.
   * \param[in] val_marker - the marker we are monitoring.
   * \return Value of plunging coordinate.
   */
  su2double GetAeroelastic_plunge(unsigned short val_marker);
  
  /*!
   * \brief Value of pitching coordinate.
   * \param[in] val_marker - the marker we are monitoring.
   * \return Value of pitching coordinate.
   */
  su2double GetAeroelastic_pitch(unsigned short val_marker);
  
  /*!
   * \brief Value of plunging coordinate.
   * \param[in] val_marker - the marker we are monitoring.
   * \param[in] val - value of plunging coordinate.
   */
  void SetAeroelastic_plunge(unsigned short val_marker, su2double val);
  
  /*!
   * \brief Value of pitching coordinate.
   * \param[in] val_marker - the marker we are monitoring.
   * \param[in] val - value of pitching coordinate.
   */
  void SetAeroelastic_pitch(unsigned short val_marker, su2double val);
  
  /*!
   * \brief Get information about the aeroelastic simulation.
   * \return <code>TRUE</code> if it is an aeroelastic case; otherwise <code>FALSE</code>.
   */
  bool GetAeroelastic_Simulation(void);
  
  /*!
   * \brief Get information about the wind gust.
   * \return <code>TRUE</code> if there is a wind gust; otherwise <code>FALSE</code>.
   */
  bool GetWind_Gust(void);
  
  /*!
   * \brief Get the type of gust to simulate.
   * \return type of gust to use for the simulation.
   */
  unsigned short GetGust_Type(void);
  
  /*!
   * \brief Get the gust direction.
   * \return the gust direction.
   */
  unsigned short GetGust_Dir(void);
  
  /*!
   * \brief Value of the gust wavelength.
   */
  su2double GetGust_WaveLength(void);
  
  /*!
   * \brief Value of the number of gust periods.
   */
  su2double GetGust_Periods(void);
  
  /*!
   * \brief Value of the gust amplitude.
   */
  su2double GetGust_Ampl(void);
  
  /*!
   * \brief Value of the time at which to begin the gust.
   */
  su2double GetGust_Begin_Time(void);
  
  /*!
   * \brief Value of the location ath which the gust begins.
   */
  su2double GetGust_Begin_Loc(void);
  
  /*!
   * \brief Get the number of iterations to evaluate the parametric coordinates.
   * \return Number of iterations to evaluate the parametric coordinates.
   */
  unsigned short GetnFFD_Iter(void);
  
  /*!
   * \brief Get the tolerance of the point inversion algorithm.
   * \return Tolerance of the point inversion algorithm.
   */
  su2double GetFFD_Tol(void);
  
  /*!
   * \brief Get the scale factor for the line search.
   * \return Scale factor for the line search.
   */
  su2double GetOpt_RelaxFactor(void);

  /*!
   * \brief Get the bound for the line search.
   * \return Bound for the line search.
   */
  su2double GetOpt_LineSearch_Bound(void);
  
  /*!
   * \brief Set the scale factor for the line search.
   * \param[in] val_scale - scale of the deformation.
   */
  void SetOpt_RelaxFactor(su2double val_scale);
  
  /*!
   * \brief Get the node number of the CV to visualize.
   * \return Node number of the CV to visualize.
   */
  long GetVisualize_CV(void);
  
  /*!
   * \brief Get information about whether to use fixed CL mode.
   * \return <code>TRUE</code> if fixed CL mode is active; otherwise <code>FALSE</code>.
   */
  bool GetFixed_CL_Mode(void);
  
  /*!
   * \brief Get information about whether to use fixed CL mode.
   * \return <code>TRUE</code> if fixed CL mode is active; otherwise <code>FALSE</code>.
   */
  bool GetFixed_CM_Mode(void);
  
  /*!
   * \brief Get information about whether to use fixed CL mode.
   * \return <code>TRUE</code> if fixed CL mode is active; otherwise <code>FALSE</code>.
   */
  bool GetEval_dOF_dCX(void);
  
  /*!
   * \brief Get information about whether to use fixed CL mode.
   * \return <code>TRUE</code> if fixed CL mode is active; otherwise <code>FALSE</code>.
   */
  bool GetDiscard_InFiles(void);
  
  /*!
   * \brief Get the value specified for the target CL.
   * \return Value of the target CL.
   */
  su2double GetTarget_CL(void);
  
  /*!
   * \brief Get the value for the lift curve slope for fixed CL mode.
   * \return Lift curve slope for fixed CL mode.
   */
  su2double GetdCL_dAlpha(void);
  
  /*!
   * \brief Number of iterations to evaluate dCL_dAlpha.
   * \return Number of iterations.
   */
  unsigned long GetIter_dCL_dAlpha(void);
  
  /*!
   * \brief Get the value of the damping coefficient for fixed CL mode.
   * \return Damping coefficient for fixed CL mode.
   */
  su2double GetdCM_diH(void);
  
  /*!
   * \brief Get the value of iterations to re-evaluate the angle of attack.
   * \return Number of iterations.
   */
  unsigned long GetIter_Fixed_NetThrust(void);
  
  /*!
   * \brief Get the value of the damping coefficient for fixed CL mode.
   * \return Damping coefficient for fixed CL mode.
   */
  su2double GetdNetThrust_dBCThrust(void);
  
  /*!
   * \brief Get the value of iterations to re-evaluate the angle of attack.
   * \return Number of iterations.
   */
  unsigned long GetUpdate_BCThrust(void);
  
  /*!
   * \brief Set the value of the boolean for updating AoA in fixed lift mode.
   * \param[in] val_update - the bool for whether to update the AoA.
   */
  void SetUpdate_BCThrust_Bool(bool val_update);
  
  /*!
   * \brief Set the value of the boolean for updating AoA in fixed lift mode.
   * \param[in] val_update - the bool for whether to update the AoA.
   */
  void SetUpdate_AoA(bool val_update);
  
  /*!
   * \brief Get information about whether to update the AoA for fixed lift mode.
   * \return <code>TRUE</code> if we should update the AoA for fixed lift mode; otherwise <code>FALSE</code>.
   */
  bool GetUpdate_BCThrust_Bool(void);
  
  /*!
   * \brief Get information about whether to update the AoA for fixed lift mode.
   * \return <code>TRUE</code> if we should update the AoA for fixed lift mode; otherwise <code>FALSE</code>.
   */
  bool GetUpdate_AoA(void);

  /*!
   * \brief Get the maximum number of iterations between AoA updates for fixed C_L mode
   * \return Number of maximum iterations between AoA updates
   */
  unsigned long GetUpdate_AoA_Iter_Limit(void);

  /*!
   * \brief Get whether at the end of finite differencing (Fixed CL mode)
   * \return boolean indicating end of finite differencing mode (Fixed CL mode)
   */
  bool GetFinite_Difference_Mode(void);

  /*!
   * \brief Set whether at the end of finite differencing (Fixed CL mode)
   */
  void SetFinite_Difference_Mode(bool val_fd_mode);
  
  /*!
   * \brief Set the current number of non-physical nodes in the solution.
   * \param[in] val_nonphys_points - current number of non-physical points.
   */
  void SetNonphysical_Points(unsigned long val_nonphys_points);
  
  /*!
   * \brief Get the current number of non-physical nodes in the solution.
   * \return Current number of non-physical points.
   */
  unsigned long GetNonphysical_Points(void);
  
  /*!
   * \brief Set the current number of non-physical reconstructions for 2nd-order upwinding.
   * \param[in] val_nonphys_reconstr - current number of non-physical reconstructions for 2nd-order upwinding.
   */
  void SetNonphysical_Reconstr(unsigned long val_nonphys_reconstr);
  
  /*!
   * \brief Get the current number of non-physical reconstructions for 2nd-order upwinding.
   * \return Current number of non-physical reconstructions for 2nd-order upwinding.
   */
  unsigned long GetNonphysical_Reconstr(void);
  
  /*!
   * \brief Given arrays x[1..n] and y[1..n] containing a tabulated function, i.e., yi = f(xi), with
   x1 < x2 < . . . < xN , and given values yp1 and ypn for the first derivative of the interpolating
   function at points 1 and n, respectively, this routine returns an array y2[1..n] that contains
   the second derivatives of the interpolating function at the tabulated points xi. If yp1 and/or
   ypn are equal to 1 × 1030 or larger, the routine is signaled to set the corresponding boundary
   condition for a natural spline, with zero second derivative on that boundary.
   Numerical Recipes: The Art of Scientific Computing, Third Edition in C++.
   */
  void SetSpline(vector<su2double> &x, vector<su2double> &y, unsigned long n, su2double yp1, su2double ypn, vector<su2double> &y2);
  
  /*!
   * \brief Given the arrays xa[1..n] and ya[1..n], which tabulate a function (with the xai’s in order),
   and given the array y2a[1..n], which is the output from spline above, and given a value of
   x, this routine returns a cubic-spline interpolated value y.
   Numerical Recipes: The Art of Scientific Computing, Third Edition in C++.
   * \returns The interpolated value of for x.
   */
  su2double GetSpline(vector<su2double> &xa, vector<su2double> &ya, vector<su2double> &y2a, unsigned long n, su2double x);

  /*!
   * \brief Start the timer for profiling subroutines.
   * \param[in] val_start_time - the value of the start time.
   */
  void Tick(double *val_start_time);

  /*!
   * \brief Stop the timer for profiling subroutines and store results.
   * \param[in] val_start_time - the value of the start time.
   * \param[in] val_function_name - string for the name of the profiled subroutine.
   * \param[in] val_group_id - string for the name of the profiled subroutine.
   */
  void Tock(double val_start_time, string val_function_name, int val_group_id);

  /*!
   * \brief Write a CSV file containing the results of the profiling.
   */
  void SetProfilingCSV(void);

  /*!
   * \brief Start the timer for profiling subroutines.
   * \param[in] val_start_time - the value of the start time.
   */
  void GEMM_Tick(double *val_start_time);

  /*!
   * \brief Stop the timer for the GEMM profiling and store results.
   * \param[in] val_start_time - The value of the start time.
   * \param[in] M, N, K        - Matrix size of the GEMM call.
   */
  void GEMM_Tock(double val_start_time, int M, int N, int K);

  /*!
   * \brief Write a CSV file containing the results of the profiling.
   */
  void GEMMProfilingCSV(void);

  /*!
   *
   * \brief Set freestream turbonormal for initializing solution.
   */
  void SetFreeStreamTurboNormal(su2double* turboNormal);

  /*!
   *
   * \brief Set freestream turbonormal for initializing solution.
   */
  su2double* GetFreeStreamTurboNormal(void);

  /*!
   *
   * \brief Set multizone properties.
   */
  void SetMultizone(CConfig *driver_config, CConfig **config_container);

  /*!
   * \brief Get the verbosity level of the console output.
   * \return Verbosity level for the console output.
   */
  unsigned short GetConsole_Output_Verb(void);
  
  /*!
   * \brief Get the kind of marker analyze marker (area-averaged, mass flux averaged, etc).
   * \return Kind of average.
   */
  unsigned short GetKind_Average(void);

  /*!
   *
   * \brief Get the direct differentation method.
   * \return direct differentiation method.
   */
  unsigned short GetDirectDiff();
  
  /*!
   * \brief Get the indicator whether we are solving an discrete adjoint problem.
   * \return the discrete adjoint indicator.
   */
  bool GetDiscrete_Adjoint(void);

  /*!
  * \brief Get the indicator whether we want to use full (coupled) tapes.
  * \return the full tape indicator.
  */
  bool GetFull_Tape(void);
  
  /*!
   * \brief Get the indicator whether we want to benchmark the MPI performance of FSI problems
   * \return The value for checking
   */
  bool CheckFSI_MPI(void);
  
  /*!
   * \brief Get the number of fluid subiterations roblems.
   * \return Number of FSI subiters.
   */
  unsigned short GetnIterFSI(void);
  
  /*!
   * \brief Get the number of subiterations while a ramp is applied.
   * \return Number of FSI subiters.
   */
  unsigned short GetnIterFSI_Ramp(void);
  
  /*!
   * \brief Get Aitken's relaxation parameter for static relaxation cases.
   * \return Aitken's relaxation parameters.
   */
  su2double GetAitkenStatRelax(void);
  
  /*!
   * \brief Get Aitken's maximum relaxation parameter for dynamic relaxation cases and first iteration.
   * \return Aitken's relaxation parameters.
   */
  su2double GetAitkenDynMaxInit(void);
  
  /*!
   * \brief Get Aitken's maximum relaxation parameter for dynamic relaxation cases and first iteration.
   * \return Aitken's relaxation parameters.
   */
  su2double GetAitkenDynMinInit(void);
  
  
  /*!
   * \brief Decide whether to apply dead loads to the model.
   * \return <code>TRUE</code> if the dead loads are to be applied, <code>FALSE</code> otherwise.
   */
  
  bool GetDeadLoad(void);
  
  /*!
   * \brief Identifies if the mesh is matching or not (temporary, while implementing interpolation procedures).
   * \return <code>TRUE</code> if the mesh is matching, <code>FALSE</code> otherwise.
   */
  
  bool GetPseudoStatic(void);
  
  /*!
   * \brief Identifies if we want to restart from a steady or an unsteady solution.
   * \return <code>TRUE</code> if we restart from steady state solution, <code>FALSE</code> otherwise.
   */
  
  bool GetSteadyRestart(void);
  
  
  /*!
   * \brief Provides information about the time integration of the structural analysis, and change the write in the output
   *        files information about the iteration.
   * \return The kind of time integration: Static or dynamic analysis
   */
  unsigned short GetDynamic_Analysis(void);
  
  /*!
   * \brief If we are prforming an unsteady simulation, there is only
   *        one value of the time step for the complete simulation.
   * \return Value of the time step in an unsteady simulation (non dimensional).
   */
  su2double GetDelta_DynTime(void);
  
  /*!
   * \brief If we are prforming an unsteady simulation, there is only
   *        one value of the time step for the complete simulation.
   * \return Value of the time step in an unsteady simulation (non dimensional).
   */
  su2double GetTotal_DynTime(void);
  
  /*!
   * \brief If we are prforming an unsteady simulation, there is only
   *        one value of the time step for the complete simulation.
   * \return Value of the time step in an unsteady simulation (non dimensional).
   */
  su2double GetCurrent_DynTime(void);
  
  /*!
   * \brief Get the current instance.
   * \return Current instance identifier.
   */
  unsigned short GetiInst(void);

  /*!
   * \brief Set the current instance.
   * \param[in] iInst - current instance identifier.
   */
  void SetiInst(unsigned short val_iInst);

  /*!
   * \brief Get information about writing dynamic structural analysis headers and file extensions.
   * \return 	<code>TRUE</code> means that dynamic structural analysis solution files will be written.
   */
  bool GetWrt_Dynamic(void);
  
  /*!
   * \brief Get Newmark alpha parameter.
   * \return Value of the Newmark alpha parameter.
   */
  su2double GetNewmark_beta(void);
  
  /*!
   * \brief Get Newmark delta parameter.
   * \return Value of the Newmark delta parameter.
   */
  su2double GetNewmark_gamma(void);
  
  /*!
   * \brief Get the number of integration coefficients provided by the user.
   * \return Number of integration coefficients.
   */
  unsigned short GetnIntCoeffs(void);
  
  /*!
   * \brief Get the number of different values for the elasticity modulus.
   * \return Number of different values for the elasticity modulus.
   */
  unsigned short GetnElasticityMod(void);
  
  /*!
   * \brief Get the number of different values for the Poisson ratio.
   * \return Number of different values for the Poisson ratio.
   */
  unsigned short GetnPoissonRatio(void);
  
  /*!
   * \brief Get the number of different values for the Material density.
   * \return Number of different values for the Material density.
   */
  unsigned short GetnMaterialDensity(void);
  
  /*!
   * \brief Get the integration coefficients for the Generalized Alpha - Newmark integration integration scheme.
   * \param[in] val_coeff - Index of the coefficient.
   * \return Alpha coefficient for the Runge-Kutta integration scheme.
   */
  su2double Get_Int_Coeffs(unsigned short val_coeff);
  
  /*!
   * \brief Get the number of different values for the modulus of the electric field.
   * \return Number of different values for the modulus of the electric field.
   */
  unsigned short GetnElectric_Field(void);
  
  /*!
   * \brief Get the dimensionality of the electric field.
   * \return Number of integration coefficients.
   */
  unsigned short GetnDim_Electric_Field(void);
  
  /*!
   * \brief Get the values for the electric field modulus.
   * \param[in] val_coeff - Index of the coefficient.
   * \return Alpha coefficient for the Runge-Kutta integration scheme.
   */
  su2double Get_Electric_Field_Mod(unsigned short val_coeff);
  
  /*!
   * \brief Set the values for the electric field modulus.
   * \param[in] val_coeff - Index of the electric field.
   * \param[in] val_el_field - Value of the electric field.
   */
  void Set_Electric_Field_Mod(unsigned short val_coeff, su2double val_el_field);
  
  /*!
   * \brief Get the direction of the electric field in reference configuration.
   * \param[in] val_coeff - Index of the coefficient.
   * \return Alpha coefficient for the Runge-Kutta integration scheme.
   */
  su2double* Get_Electric_Field_Dir(void);
  
  
  /*!
   * \brief Check if the user wants to apply the load as a ramp.
   * \return 	<code>TRUE</code> means that the load is to be applied as a ramp.
   */
  bool GetRamp_Load(void);
  
  /*!
   * \brief Get the maximum time of the ramp.
   * \return 	Value of the max time while the load is linearly increased
   */
  su2double GetRamp_Time(void);
  
  /*!
   * \brief Check if the user wants to apply the load as a ramp.
   * \return  <code>TRUE</code> means that the load is to be applied as a ramp.
   */
  bool GetRampAndRelease_Load(void);

  /*!
   * \brief Check if the user wants to apply the load as a ramp.
   * \return  <code>TRUE</code> means that the load is to be applied as a ramp.
   */
  bool GetSine_Load(void);

  /*!
   * \brief Get the sine load properties.
   * \param[in] val_index - Index corresponding to the load boundary.
   * \return The pointer to the sine load values.
   */
  su2double* GetLoad_Sine(void);
   /*!
    * \brief Get the kind of load transfer method we want to use for dynamic problems
    * \note This value is obtained from the config file, and it is constant
    *       during the computation.
    * \return Kind of transfer method for multiphysics problems
    */
   unsigned short GetDynamic_LoadTransfer(void);
  
   /*!
    * \brief Get the penalty weight value for the objective function.
    * \return  Penalty weight value for the reference geometry objective function.
    */
   su2double GetRefGeom_Penalty(void);
  
   /*!
    * \brief Get the penalty weight value for the objective function.
    * \return  Penalty weight value for the reference geometry objective function.
    */
   su2double GetTotalDV_Penalty(void);
  
   /*!
    * \brief Get whether a predictor is used for FSI applications.
    * \return  Bool: determines if predictor is used or not
    */
   bool GetPredictor(void);

  /*!
   * \brief Get the order of the predictor for FSI applications.
   * \return 	Order of predictor
   */
  unsigned short GetPredictorOrder(void);

  /*!
   * \brief Get boolean for using Persson's shock capturing method in Euler flow DG-FEM
   * \return Boolean for using Persson's shock capturing method in Euler flow DG-FEM
   */
  bool GetEulerPersson(void);

  /*!
   * \brief Set boolean for using Persson's shock capturing method in Euler flow DG-FEM
   * \param[in] val_EulerPersson - Boolean for using Persson's shock capturing method in Euler flow DG-FEM
   */
  void SetEulerPersson(bool val_EulerPersson);

  /*!
   * \brief Get whether a relaxation parameter is used for FSI applications.
   * \return Bool: determines if relaxation parameter  is used or not
   */
  bool GetRelaxation(void);

  /*!
   * \brief Check if the simulation we are running is a FSI simulation
   * \return Value of the physical time in an unsteady simulation.
   */
  bool GetFSI_Simulation(void);
  
  /*!
   * \brief Set that the simulation we are running is a FSI simulation
   * \param[in] FSI_sim - boolean that determines is FSI_Problem is true/false.
   */
  void SetFSI_Simulation(bool FSI_sim);

  /*!
   * \brief Set that the simulation we are running is a multizone simulation
   * \param[in] MZ_problem - boolean that determines is Multizone_Problem is true/false.
   */
  void SetMultizone_Problem(bool MZ_problem);

  /*!
   * \brief Get whether the simulation we are running is a multizone simulation
   * \return Multizone_Problem - boolean that determines is Multizone_Problem is true/false.
   */
  bool GetMultizone_Problem(void);

   /*!
    * \brief Get the ID for the FEA region that we want to compute the gradient for using direct differentiation
    * \return ID
    */
   unsigned short GetnID_DV(void);
  
  /*!
   * \brief Check if we want to apply an incremental load to the nonlinear structural simulation
   * \return <code>TRUE</code> means that the load is to be applied in increments.
   */
  bool GetIncrementalLoad(void);
  
  /*!
   * \brief Get the number of increments for an incremental load.
   * \return 	Number of increments.
   */
  unsigned long GetNumberIncrements(void);

  /*!
   * \brief Get the value of the criteria for applying incremental loading.
   * \return Value of the log10 of the residual.
   */
  su2double GetIncLoad_Criteria(unsigned short val_var);
  
  /*!
   * \brief Get the relaxation method chosen for the simulation
   * \return Value of the relaxation method
   */
  unsigned short GetRelaxation_Method_FSI(void);

  /*!
   * \brief Get the kind of Riemann solver for the DG method (FEM flow solver).
   * \note This value is obtained from the config file, and it is constant
   *       during the computation.
   * \return Kind of Riemann solver for the DG method (FEM flow solver).
   */
  unsigned short GetRiemann_Solver_FEM(void);

  /*!
   * \brief Get the factor applied during quadrature of straight elements.
   * \return The specified straight element quadrature factor.
   */
  su2double GetQuadrature_Factor_Straight(void);

  /*!
   * \brief Get the factor applied during quadrature of curved elements.
   * \return The specified curved element quadrature factor.
   */
  su2double GetQuadrature_Factor_Curved(void);

  /*!
   * \brief Get the factor applied during time quadrature for ADER-DG.
   * \return The specified ADER-DG time quadrature factor.
   */
  su2double GetQuadrature_Factor_Time_ADER_DG(void);

  /*!
   * \brief Function to make available the multiplication factor theta of the
            symmetrizing terms in the DG discretization of the viscous terms.
   * \return The specified factor for the DG discretization.
   */
  su2double GetTheta_Interior_Penalty_DGFEM(void);

  /*!
   * \brief Function to make available the matrix size in vectorization in
            order to optimize the gemm performance.
   * \return The matrix size in this direction.
   */
  unsigned short GetSizeMatMulPadding(void);

  /*!
   * \brief Function to make available whether or not the entropy must be computed.
   * \return The boolean whether or not the entropy must be computed.
   */
  bool GetCompute_Entropy(void);

  /*!
   * \brief Function to make available whether or not the lumped mass matrix
            must be used for steady computations.
   * \return The boolean whether or not to use the lumped mass matrix.
   */
  bool GetUse_Lumped_MassMatrix_DGFEM(void);

  /*!
   * \brief Function to make available whether or not only the exact Jacobian
            of the spatial discretization must be computed.
   * \return The boolean whether or not the Jacobian must be computed.
   */
  bool GetJacobian_Spatial_Discretization_Only(void);

  /*!
   * \brief Get the interpolation method used for matching between zones.
   */
  inline unsigned short GetKindInterpolation(void);
	
	/*!
	 * \brief Get option of whether to use conservative interpolation between zones.
	 */
  inline bool GetConservativeInterpolation(void);
	
  /*!
   * \brief Get the basis function to use for radial basis function interpolation for FSI.
   */
  inline unsigned short GetKindRadialBasisFunction(void);
	
  /*!
   * \brief Get option of whether to use polynomial terms in Radial Basis Function interpolation.
   */
  inline bool GetRadialBasisFunctionPolynomialOption(void);
	
  /*!
   * \brief Get the basis function radius to use for radial basis function interpolation for FSI.
   */
  inline su2double GetRadialBasisFunctionParameter(void);

  /*!
   * \brief Get information about using UQ methodology
   * \return <code>TRUE</code> means that UQ methodology of eigenspace perturbation will be used
   */
  bool GetUsing_UQ(void);

  /*!
   * \brief Get the amount of eigenvalue perturbation to be done
   * \return Value of the uq_delta_b parameter
   */
  su2double GetUQ_Delta_B(void);

  /*!
   * \brief Get the kind of eigenspace perturbation to be done
   * \return Value of the eig_val_comp
   */
  unsigned short GetEig_Val_Comp(void);

  /*!
   * \brief Get the underelaxation factor
   * \return Value of the uq_urlx parameter
   */
  su2double GetUQ_URLX(void);

  /*!
   * \brief Get information about eigenspace perturbation
   * \return <code>TRUE</code> means eigenspace perterturbation will be used
   */
  bool GetUQ_Permute(void);
  
  /*!
   * \brief Get information about whether to use wall functions.
   * \return <code>TRUE</code> if wall functions are on; otherwise <code>FALSE</code>.
   */
  bool GetWall_Functions(void);
  /*!
   * \brief Get the AD support.
   */
  bool GetAD_Mode(void);

  /*!
   * \brief Set the maximum velocity^2 in the domain for the incompressible preconditioner.
   * \param[in] Value of the maximum velocity^2 in the domain for the incompressible preconditioner.
   */
  void SetMax_Vel2(su2double val_max_vel2);

  /*!
   * \brief Get the maximum velocity^2 in the domain for the incompressible preconditioner.
   * \return Value of the maximum velocity^2 in the domain for the incompressible preconditioner.
   */
  su2double GetMax_Vel2(void);
  
  /*!
   * \brief Set the sum of the bandwidth for writing binary restarts (to be averaged later).
   * \param[in] Sum of the bandwidth for writing binary restarts.
   */
  void SetRestart_Bandwidth_Agg(su2double val_restart_bandwidth_sum);
  
  /*!
   * \brief Set the sum of the bandwidth for writing binary restarts (to be averaged later).
   * \return Sum of the bandwidth for writing binary restarts.
   */
  su2double GetRestart_Bandwidth_Agg(void);

  /*!
   * \brief Get the frequency for writing the surface solution file in Dual Time.
   * \return It writes the surface solution file with this frequency.
   */
  unsigned long GetWrt_Surf_Freq_DualTime(void);
    
  /*!
   * \brief Get the Kind of Hybrid RANS/LES.
   * \return Value of Hybrid RANS/LES method.
   */
  unsigned short GetKind_HybridRANSLES(void);

  /*!
   * \brief Get the Kind of Roe Low Dissipation Scheme for Unsteady flows.
   * \return Value of Low dissipation approach.
   */
   unsigned short GetKind_RoeLowDiss(void);
    
  /*!
   * \brief Get the DES Constant.
   * \return Value of DES constant.
   */
   su2double GetConst_DES(void);

  /*!
   * \brief Get QCR (SA-QCR2000).
   */
  bool GetQCR(void);

  /*!
   * \brief Get if AD preaccumulation should be performed.
   */
  bool GetAD_Preaccumulation(void);

  /*!
   * \brief Get the heat equation.
   * \return YES if weakly coupled heat equation for inc. flow is enabled.
   */
  bool GetWeakly_Coupled_Heat(void);

  /*!
   * \brief Get the boundary condition method for CHT.
   * \return YES if Robin BC is used.
   */
  bool GetCHT_Robin(void);

  /*!
   * \brief Check if values passed to the BC_HeatFlux-Routine are already integrated.
   * \return YES if the passed values is the integrated heat flux over the marker's surface.
   */
  bool GetIntegrated_HeatFlux(void);
  
  /*!
   * \brief Get Compute Average.
   * \return YES if start computing averages
   */
  bool GetCompute_Average(void);

  /*!
   * \brief Get the verification solution.
   * \return The verification solution to be used.
   */
  unsigned short GetVerification_Solution(void);
  
  /*!
   * \brief Get topology optimization.
   */
  bool GetTopology_Optimization(void) const;

  /*!
   * \brief Get name of output file for topology optimization derivatives.
   */
  string GetTopology_Optim_FileName(void) const;

  /*!
   * \brief Get exponent for density-based stiffness penalization.
   */
  su2double GetSIMP_Exponent(void) const;

  /*!
   * \brief Get lower bound for density-based stiffness penalization.
   */
  su2double GetSIMP_MinStiffness(void) const;
  
  /*!
   * \brief Number of kernels to use in filtering the design density field.
   */
  unsigned short GetTopology_Optim_Num_Kernels(void) const;
  
  /*!
   * \brief Get the i'th kernel to use, its parameter, and the radius.
   */
  void GetTopology_Optim_Kernel(const unsigned short iKernel, unsigned short &type,
                                su2double &param, su2double &radius) const;
  /*!
   * \brief Get the maximum "logical radius" (degree of neighborhood) to consider in the neighbor search.
   */
  unsigned short GetTopology_Search_Limit(void) const;

  /*!
   * \brief Get the type and parameter for the projection function used in topology optimization
   */
  void GetTopology_Optim_Projection(unsigned short &type, su2double &param) const;

  /*!
   * \brief Retrieve the ofstream of the history file for the current zone.
   */
  ofstream* GetHistFile(void);

  /*!
   * \brief Set the ofstream of the history file for the current zone.
   */
  void SetHistFile(ofstream *HistFile);

  /*!
   * \brief Get the filenames of the individual config files
   * \return File name of the config file for zone "index"
   */
  string GetConfigFilename(unsigned short index);

  /*!
   * \brief Get the number of config files
   * \return Number of config filenames in CONFIG_LIST
   */
  unsigned short GetnConfigFiles(void);

  /*!
   * \brief Check if the multizone problem is solved for time domain.
   * \return YES if time-domain is considered.
   */
  bool GetTime_Domain(void);

  /*!
   * \brief Get the number of inner iterations
   * \return Number of inner iterations on each multizone block
   */
  unsigned long GetnInner_Iter(void);

  /*!
   * \brief Get the number of outer iterations
   * \return Number of outer iterations for the multizone problem
   */
  unsigned long GetnOuter_Iter(void);

  /*!
   * \brief Get the number of time iterations
   * \return Number of time steps run 
   */
  unsigned long GetnTime_Iter(void);

  /*!
   * \brief Set the number of time iterations
   * \param[in] val_iter - Number of time steps run 
   */
  void SetnTime_Iter(unsigned long val_iter);
  
  /*!
   * \brief Get the number of pseudo-time iterations
   * \return Number of pseudo-time steps run for the single-zone problem
   */
  unsigned long GetnIter(void);

  /*!
   * \brief Get the restart iteration
   * \return Iteration for the restart of multizone problems
   */
  unsigned long GetRestart_Iter(void);

  /*!
   * \brief Get the time step for multizone problems
   * \return Time step for multizone problems, it is set on all the zones
   */
  su2double GetTime_Step(void);

  /*!
   * \brief Get the maximum simulation time for time-domain problems
   * \return Simulation time for multizone problems, it is set on all the zones
   */
  su2double GetMax_Time(void);

  /*!
   * \brief Get the level of MPI communications to be performed.
   * \return Level of MPI communications.
   */
  unsigned short GetComm_Level(void);
  
  /*
   * \brief Check if the mesh read supports multiple zones.
   * \return YES if multiple zones can be contained in the mesh file.
   */
  bool GetMultizone_Mesh(void);

  /*!
   * \brief Check if the mesh read supports multiple zones.
   * \return YES if multiple zones can be contained in the mesh file.
   */
  bool GetMultizone_Residual(void);

  /*!
   * \brief Check if the (new) single-zone driver is to be used (temporary)
   * \return YES if the (new) single-zone driver is to be used.
   */
  bool GetSinglezone_Driver(void);

  /*!
   * \brief Check if the convergence history of each individual zone is written to screen
   * \return YES if the zone convergence history of each individual zone must be written to screen
   */
  bool GetWrt_ZoneConv(void);

  /*!
   * \brief Check if the convergence history of each individual zone is written to file
   * \return YES if the zone convergence history of each individual zone must be written to file
   */
  bool GetWrt_ZoneHist(void);


  /*!
   * \brief Check if the special output is written
   * \return YES if the special output is written.
   */
  bool GetSpecial_Output(void);

  /*!
   * \brief Check if the forces breakdown file is written
   * \return YES if the forces breakdown file is written.
   */
  bool GetWrt_ForcesBreakdown(void);
  
  /*!
   * \brief Get the number of grid points in the analytic RECTANGLE or BOX grid in the specified coordinate direction.
   * \return Number of grid points in the analytic RECTANGLE or BOX grid in the specified coordinate direction.
   */
  short GetMeshBoxSize(unsigned short val_iDim);
  
  /*!
   * \brief Get the length of the analytic RECTANGLE or BOX grid in the specified coordinate direction.
   * \return Length the analytic RECTANGLE or BOX grid in the specified coordinate direction.
   */
  su2double GetMeshBoxLength(unsigned short val_iDim);
  
  /*!
   * \brief Get the offset from 0.0 of the analytic RECTANGLE or BOX grid in the specified coordinate direction.
   * \return Offset from 0.0 the analytic RECTANGLE or BOX grid in the specified coordinate direction.
   */
  su2double GetMeshBoxOffset(unsigned short val_iDim);

  /*!
   * \brief Get the number of screen output variables requested (maximum 6)
   */
  unsigned short GetnScreenOutput(void);

  /*
  * \brief Get the screen output field iField
  */
  string GetScreenOutput_Field(unsigned short iField);

  /*!
   * \brief Get the number of history output variables requested
   */
  unsigned short GetnHistoryOutput(void);

  /*
  * \brief Get the history output field iField
  */
  string GetHistoryOutput_Field(unsigned short iField);

  /*!
   * \brief Get the number of history output variables requested
   */
  unsigned short GetnVolumeOutput(void);

  /*
  * \brief Get the history output field iField
  */
  string GetVolumeOutput_Field(unsigned short iField);

  /*
  * \brief Get the convergence fields for monitoring
  * \param[in] iField - Index of the field
  * return Field name for monitoring convergence
  */
  string GetConv_Field(unsigned short iField);
  
  /*
  * \brief Get the number of convergence monitoring fields.
  * return Number of convergence monitoring fields.
  */
  unsigned short GetnConv_Field();  
  
  /*!
   * \brief Set_StartTime
   * \param starttime
   */
  void Set_StartTime(su2double starttime);
  
  /*!
   * \brief Get_StartTime
   * \return 
   */
  su2double Get_StartTime();

  /*!
   * \brief GetHistory_Wrt_Freq_Inner
   * \return 
   */
  unsigned long GetHistory_Wrt_Freq(unsigned short iter);

    /*!
   * \brief SetHistory_Wrt_Freq_Inner
   * \param[in] iter: index for Time (0), Outer (1), or Inner (2) iterations
   * \param[in] nIter: Number of iterations
   */
  void SetHistory_Wrt_Freq(unsigned short iter, unsigned long nIter);
  
  /*!
   * \brief GetScreen_Wrt_Freq_Inner
   * \return 
   */
  unsigned long GetScreen_Wrt_Freq(unsigned short iter);
  
  /*!
   * \brief SetScreen_Wrt_Freq_Inner
   * \param[in] iter: index for Time (0), Outer (1), or Inner (2) iterations
   * \param[in] nIter: Number of iterations
   */
  void SetScreen_Wrt_Freq(unsigned short iter, unsigned long nIter);
  
  /*!
   * \brief GetScreen_Wrt_Freq_Inner
   * \return 
   */
  unsigned long GetVolume_Wrt_Freq();
  
  /*!
   * \brief GetVolumeOutputFiles
   * \return 
   */
  unsigned short* GetVolumeOutputFiles();
  
  /*!
   * \brief GetnVolumeOutputFiles
   * \return 
   */
  unsigned short GetnVolumeOutputFiles();
  
  /*!
   * \brief Get the desired factorization frequency for PaStiX
   * \return Number of calls to 'Build' that trigger re-factorization.
   */
  unsigned long GetPastixFactFreq(void);

  /*!
   * \brief Get the desired level of verbosity for PaStiX
   * \return 0 - Quiet, 1 - During factorization and cleanup, 2 - Even more detail.
   */
  unsigned short GetPastixVerbLvl(void);

  /*!
   * \brief Get the desired level of fill for the PaStiX ILU
   * \return Level of fill.
   */
  unsigned short GetPastixFillLvl(void);

  /*!
   * \brief Check if an option is present in the config file
   * \param[in] - Name of the option
   * \return <TRUE> if option was set in the config file
   */
  bool OptionIsSet(string option);
};

#include "config_structure.inl"<|MERGE_RESOLUTION|>--- conflicted
+++ resolved
@@ -423,6 +423,7 @@
 
   bool SmoothGradient; /*!< \brief Flag for enabling gradient smoothing. */
   su2double SmoothingParam; /*!< \brief Parameter for the Laplace part in gradient smoothing. */
+  su2double SmoothingParamSecond; /*!< \brief Parameter for the identity part in gradient smoothing. */
   bool SepDim; /*!< \brief Flag for enabling separated calculation for every dimension. */
   bool SecOrdQuad; /*!< \brief Flag for using second order quadrature rules in numerical integration. */
   bool Project2Surface; /*!< \brief Flag for calculating the projection onto the surface mesh from the SetVolume_Deformation routines stiffness matrix. */
@@ -692,13 +693,10 @@
   *Marker_All_MixingPlaneInterface,        /*!< \brief Global index for MixingPlane interface markers using the grid information. */    
   *Marker_All_DV,          /*!< \brief Global index for design variable markers using the grid information. */
   *Marker_All_Moving,          /*!< \brief Global index for moving surfaces using the grid information. */
-<<<<<<< HEAD
   *Marker_All_SobolevBC,          /*!< \brief Global index for boundary condition applied to gradient smoothing. */
   *Marker_All_Interface,       /*!< \brief Global index for interface surfaces using the grid information. */
-=======
   *Marker_All_Deform_Mesh,     /*!< \brief Global index for deformable markers at the boundary. */
   *Marker_All_Fluid_Load,       /*!< \brief Global index for markers in which the flow load is computed/employed. */
->>>>>>> f9868cc9
   *Marker_All_PyCustom,                 /*!< \brief Global index for Python customizable surfaces using the grid information. */
   *Marker_All_Designing,         /*!< \brief Global index for moving using the grid information. */
   *Marker_CfgFile_Monitoring,     /*!< \brief Global index for monitoring using the config information. */
@@ -711,13 +709,10 @@
   *Marker_CfgFile_TurbomachineryFlag,     /*!< \brief Global index for Turbomachinery flag using the config information. */
   *Marker_CfgFile_MixingPlaneInterface,     /*!< \brief Global index for MixingPlane interface using the config information. */
   *Marker_CfgFile_Moving,       /*!< \brief Global index for moving surfaces using the config information. */
-<<<<<<< HEAD
   *Marker_CfgFile_SobolevBC,          /*!< \brief Global index for boundary condition applied to gradient smoothing using the config information. */
   *Marker_CfgFile_Interface,       /*!< \brief Global index for interface surfaces using the config information. */
-=======
   *Marker_CfgFile_Deform_Mesh,     /*!< \brief Global index for deformable markers at the boundary. */
   *Marker_CfgFile_Fluid_Load,       /*!< \brief Global index for markers in which the flow load is computed/employed. */
->>>>>>> f9868cc9
   *Marker_CfgFile_PyCustom,        /*!< \brief Global index for Python customizable surfaces using the config information. */
   *Marker_CfgFile_DV,       /*!< \brief Global index for design variable markers using the config information. */
   *Marker_CfgFile_PerBound;     /*!< \brief Global index for periodic boundaries using the config information. */
@@ -2810,10 +2805,16 @@
   bool GetSmoothGradient(void);
   
   /*!
-   * \brief Check if the gradient smoothing is active
-   * \return true means that smoothing is applied to the sensitivities
+   * \brief Gets the factor epsilon in front of the Laplace term
+   * \return epsilon
    */
   su2double GetSmoothingParam(void);
+
+  /*!
+   * \brief Gets the factor zeta in front of the identity term
+   * \return zeta
+   */
+  su2double GetSmoothingParamSecond(void);
 
   /*!
    * \brief Check if we split in the dimensions
@@ -3553,7 +3554,6 @@
   void SetMarker_All_Moving(unsigned short val_marker, unsigned short val_moving);
 
   /*!
-<<<<<<< HEAD
    * \brief Set if a marker how <i>val_marker</i> is going to be treated.
    * \param[in] val_marker - Index of the marker in which we are interested.
    * \param[in] val_moving - depending on the boundary condition applied
@@ -3561,9 +3561,6 @@
   void SetMarker_All_SobolevBC(unsigned short val_marker, unsigned short val_moving);
 
   /*!
-   * \brief Set if a marker <i>val_marker</i> belongs to the interface <i>val_moving</i>
-   *        (read from the config file).
-=======
    * \brief Set if a marker <i>val_marker</i> allows deformation at the boundary.
    * \param[in] val_marker - Index of the marker in which we are interested.
    * \param[in] val_interface - 0 or 1 depending if the the marker is or not a DEFORM_MESH marker.
@@ -3572,7 +3569,6 @@
 
   /*!
    * \brief Set if a in marker <i>val_marker</i> the flow load will be computed/employed.
->>>>>>> f9868cc9
    * \param[in] val_marker - Index of the marker in which we are interested.
    * \param[in] val_interface - 0 or 1 depending if the the marker is or not a Fluid_Load marker.
    */
@@ -3702,7 +3698,6 @@
   unsigned short GetMarker_All_Moving(unsigned short val_marker);
 
   /*!
-<<<<<<< HEAD
    * \brief Get the information what boundary to apply for a marker <i>val_marker</i>.
    * \param[in] val_marker
    * \return Number Depending on BC
@@ -3710,10 +3705,6 @@
   unsigned short GetMarker_All_SobolevBC(unsigned short val_marker);
 
   /*!
-   * \brief Get the interface information for a marker <i>val_marker</i>.
-   * \param[in] val_marker - 0 or 1 depending if the the marker belongs to the interface.
-   * \return 0 or 1 depending if the marker belongs to the interface.
-=======
    * \brief Get whether marker <i>val_marker</i> is a DEFORM_MESH marker
    * \param[in] val_marker - 0 or 1 depending if the the marker belongs to the DEFORM_MESH subset.
    * \return 0 or 1 depending if the marker belongs to the DEFORM_MESH subset.
@@ -3724,7 +3715,6 @@
    * \brief Get whether marker <i>val_marker</i> is a Fluid_Load marker
    * \param[in] val_marker - 0 or 1 depending if the the marker belongs to the Fluid_Load subset.
    * \return 0 or 1 depending if the marker belongs to the Fluid_Load subset.
->>>>>>> f9868cc9
    */
   unsigned short GetMarker_All_Fluid_Load(unsigned short val_marker);
 
@@ -6227,16 +6217,12 @@
   unsigned short GetMarker_CfgFile_Moving(string val_marker);
 
   /*!
-<<<<<<< HEAD
    * \brief Get the gradient boundary information from the config definition for the marker <i>val_marker</i>.
    * \return gradient boundary information of the boundary in the config information for the marker <i>val_marker</i>.
    */
   unsigned short GetMarker_CfgFile_SobolevBC(string val_marker);
 
   /*!
-   * \brief Get the interface information from the config definition for the marker <i>val_marker</i>.
-   * \return Interface information of the boundary in the config information for the marker <i>val_marker</i>.
-=======
    * \brief Get the DEFORM_MESH information from the config definition for the marker <i>val_marker</i>.
    * \return DEFORM_MESH information of the boundary in the config information for the marker <i>val_marker</i>.
    */
@@ -6245,7 +6231,6 @@
   /*!
    * \brief Get the Fluid_Load information from the config definition for the marker <i>val_marker</i>.
    * \return Fluid_Load information of the boundary in the config information for the marker <i>val_marker</i>.
->>>>>>> f9868cc9
    */
   unsigned short GetMarker_CfgFile_Fluid_Load(string val_marker);
 
