/*!
 * \file config_structure.hpp
 * \brief All the information about the definition of the physical problem.
 *        The subroutines and functions are in the <i>config_structure.cpp</i> file.
 * \author F. Palacios, T. Economon, B. Tracey
 * \version 5.0.0 "Raven"
 *
 * SU2 Original Developers: Dr. Francisco D. Palacios.
 *                          Dr. Thomas D. Economon.
 *
 * SU2 Developers: Prof. Juan J. Alonso's group at Stanford University.
 *                 Prof. Piero Colonna's group at Delft University of Technology.
 *                 Prof. Nicolas R. Gauger's group at Kaiserslautern University of Technology.
 *                 Prof. Alberto Guardone's group at Polytechnic University of Milan.
 *                 Prof. Rafael Palacios' group at Imperial College London.
 *                 Prof. Edwin van der Weide's group at the University of Twente.
 *                 Prof. Vincent Terrapon's group at the University of Liege.
 *
 * Copyright (C) 2012-2017 SU2, the open-source CFD code.
 *
 * SU2 is free software; you can redistribute it and/or
 * modify it under the terms of the GNU Lesser General Public
 * License as published by the Free Software Foundation; either
 * version 2.1 of the License, or (at your option) any later version.
 *
 * SU2 is distributed in the hope that it will be useful,
 * but WITHOUT ANY WARRANTY; without even the implied warranty of
 * MERCHANTABILITY or FITNESS FOR A PARTICULAR PURPOSE. See the GNU
 * Lesser General Public License for more details.
 *
 * You should have received a copy of the GNU Lesser General Public
 * License along with SU2. If not, see <http://www.gnu.org/licenses/>.
 */

#pragma once

#include "./mpi_structure.hpp"

#include <iostream>
#include <cstdlib>
#include <fstream>
#include <sstream>
#include <string>
#include <cstring>
#include <vector>
#include <stdlib.h>
#include <cmath>
#include <map>
#include <assert.h>

#include "./option_structure.hpp"
#include "./datatype_structure.hpp"

#ifdef HAVE_CGNS
#include "cgnslib.h"
#endif

using namespace std;

/*!
 * \class CConfig
 * \brief Main class for defining the problem; basically this class reads the configuration file, and
 *        stores all the information.
 * \author F. Palacios
 * \version 5.0.0 "Raven"
 */

class CConfig {
private:
  SU2_Comm SU2_Communicator; /*!< \brief MPI communicator of SU2.*/
  int rank;
  unsigned short Kind_SU2; /*!< \brief Kind of SU2 software component.*/
  unsigned short Ref_NonDim; /*!< \brief Kind of non dimensionalization.*/
  unsigned short Kind_AverageProcess; /*!< \brief Kind of mixing process.*/
  unsigned short Kind_PerformanceAverageProcess; /*!< \brief Kind of mixing process.*/
  unsigned short Kind_MixingPlaneInterface; /*!< \brief Kind of mixing process.*/
  unsigned short Kind_SpanWise; /*!< \brief Kind of span-wise section computation.*/
  unsigned short *Kind_TurboMachinery;  /*!< \brief Kind of turbomachynery architecture.*/
  unsigned short iZone, nZone; /*!< \brief Number of zones in the mesh. */
  su2double Highlite_Area; /*!< \brief Highlite area. */
  su2double Fan_Poly_Eff; /*!< \brief Highlite area. */
  su2double OrderMagResidual; /*!< \brief Order of magnitude reduction. */
  su2double MinLogResidual; /*!< \brief Minimum value of the log residual. */
  su2double OrderMagResidualFSI; /*!< \brief Order of magnitude reduction. */
  su2double MinLogResidualFSI; /*!< \brief Minimum value of the log residual. */
  su2double OrderMagResidual_BGS_F; /*!< \brief Order of magnitude reduction. */
  su2double MinLogResidual_BGS_F; /*!< \brief Minimum value of the log residual. */
  su2double OrderMagResidual_BGS_S; /*!< \brief Order of magnitude reduction. */
  su2double MinLogResidual_BGS_S; /*!< \brief Minimum value of the log residual. */
  su2double Res_FEM_UTOL; 		/*!< \brief UTOL criteria for structural FEM. */
  su2double Res_FEM_RTOL; 		/*!< \brief RTOL criteria for structural FEM. */
  su2double Res_FEM_ETOL; 		/*!< \brief ETOL criteria for structural FEM. */
  su2double Res_FEM_ADJ;     /*!< \brief Convergence criteria for adjoint FEM. */
  su2double EA_ScaleFactor; /*!< \brief Equivalent Area scaling factor */
  su2double* EA_IntLimit; /*!< \brief Integration limits of the Equivalent Area computation */
  su2double AdjointLimit; /*!< \brief Adjoint variable limit */
  su2double* Obj_ChainRuleCoeff; /*!< \brief Array defining objective function for adjoint problem based on chain rule in terms of gradient w.r.t. density, velocity, pressure */
  bool MG_AdjointFlow; /*!< \brief MG with the adjoint flow problem */
  su2double* SubsonicEngine_Cyl; /*!< \brief Coordinates of the box subsonic region */
  su2double* SubsonicEngine_Values; /*!< \brief Values of the box subsonic region */
  su2double* Hold_GridFixed_Coord; /*!< \brief Coordinates of the box to hold fixed the nbumerical grid */
  su2double *DistortionRack;
  su2double *PressureLimits,
  *DensityLimits,
  *TemperatureLimits; /*!< \brief Limits for the primitive variables */
  bool ActDisk_DoubleSurface;  /*!< \brief actuator disk double surface  */
  bool Engine_HalfModel;  /*!< \brief only half model is in the computational grid  */
  bool ActDisk_SU2_DEF;  /*!< \brief actuator disk double surface  */
  unsigned short ConvCriteria;	/*!< \brief Kind of convergence criteria. */
  unsigned short nFFD_Iter; 	/*!< \brief Iteration for the point inversion problem. */
  unsigned short FFD_Blending; /*!< \brief Kind of FFD Blending function. */
  su2double* FFD_BSpline_Order; /*!< \brief BSpline order in i,j,k direction. */
  su2double FFD_Tol;  	/*!< \brief Tolerance in the point inversion problem. */
  su2double Opt_RelaxFactor;  	/*!< \brief Scale factor for the line search. */
  su2double Opt_LineSearch_Bound;  	/*!< \brief Bounds for the line search. */
  bool Write_Conv_FSI;			/*!< \brief Write convergence file for FSI problems. */
  bool ContinuousAdjoint,			/*!< \brief Flag to know if the code is solving an adjoint problem. */
  Viscous,                /*!< \brief Flag to know if the code is solving a viscous problem. */
  EquivArea,				/*!< \brief Flag to know if the code is going to compute and plot the equivalent area. */
  Engine,				/*!< \brief Flag to know if the code is going to compute a problem with engine. */
  InvDesign_Cp,				/*!< \brief Flag to know if the code is going to compute and plot the inverse design. */
  InvDesign_HeatFlux,				/*!< \brief Flag to know if the code is going to compute and plot the inverse design. */
  Grid_Movement,			/*!< \brief Flag to know if there is grid movement. */
  Wind_Gust,              /*!< \brief Flag to know if there is a wind gust. */
  Aeroelastic_Simulation, /*!< \brief Flag to know if there is an aeroelastic simulation. */
  Rotating_Frame,			/*!< \brief Flag to know if there is a rotating frame. */
  PoissonSolver,			/*!< \brief Flag to know if we are solving  poisson forces  in plasma solver. */
  Low_Mach_Precon,		/*!< \brief Flag to know if we are using a low Mach number preconditioner. */
  Low_Mach_Corr,			/*!< \brief Flag to know if we are using a low Mach number correction. */
  GravityForce,			/*!< \brief Flag to know if the gravity force is incuded in the formulation. */
  SmoothNumGrid,			/*!< \brief Smooth the numerical grid. */
  AdaptBoundary,			/*!< \brief Adapt the elements on the boundary. */
  SubsonicEngine,			/*!< \brief Engine intake subsonic region. */
  Frozen_Visc_Cont,			/*!< \brief Flag for cont. adjoint problem with/without frozen viscosity. */
  Frozen_Visc_Disc,			/*!< \brief Flag for disc. adjoint problem with/without frozen viscosity. */
  Frozen_Limiter_Disc,			/*!< \brief Flag for disc. adjoint problem with/without frozen limiter. */
  Sens_Remove_Sharp,			/*!< \brief Flag for removing or not the sharp edges from the sensitivity computation. */
  Hold_GridFixed,	/*!< \brief Flag hold fixed some part of the mesh during the deformation. */
  Axisymmetric; /*!< \brief Flag for axisymmetric calculations */
  su2double Damp_Engine_Inflow;	/*!< \brief Damping factor for the engine inlet. */
  su2double Damp_Engine_Exhaust;	/*!< \brief Damping factor for the engine exhaust. */
  su2double Damp_Res_Restric,	/*!< \brief Damping factor for the residual restriction. */
  Damp_Correc_Prolong; /*!< \brief Damping factor for the correction prolongation. */
  su2double Position_Plane; /*!< \brief Position of the Near-Field (y coordinate 2D, and z coordinate 3D). */
  su2double WeightCd; /*!< \brief Weight of the drag coefficient. */
  su2double dCD_dCL; /*!< \brief Weight of the drag coefficient. */
  su2double dCMx_dCL; /*!< \brief Weight of the drag coefficient. */
  su2double dCMy_dCL; /*!< \brief Weight of the drag coefficient. */
  su2double dCMz_dCL; /*!< \brief Weight of the drag coefficient. */
  su2double dCD_dCMy; /*!< \brief Weight of the drag coefficient. */
  su2double CL_Target; /*!< \brief Weight of the drag coefficient. */
  su2double CM_Target; /*!< \brief Weight of the drag coefficient. */
  su2double *HTP_Min_XCoord, *HTP_Min_YCoord; /*!< \brief Identification of the HTP. */
  unsigned short Unsteady_Simulation;	/*!< \brief Steady or unsteady (time stepping or dual time stepping) computation. */
  unsigned short Dynamic_Analysis;	/*!< \brief Static or dynamic structural analysis. */
  unsigned short nStartUpIter;	/*!< \brief Start up iterations using the fine grid. */
  su2double FixAzimuthalLine; /*!< \brief Fix an azimuthal line due to misalignments of the nearfield. */
  su2double **DV_Value;		/*!< \brief Previous value of the design variable. */
  su2double Venkat_LimiterCoeff;				/*!< \brief Limiter coefficient */
  unsigned long LimiterIter;	/*!< \brief Freeze the value of the limiter after a number of iterations */
  su2double AdjSharp_LimiterCoeff;				/*!< \brief Coefficient to identify the limit of a sharp edge. */
  unsigned short SystemMeasurements; /*!< \brief System of measurements. */
  unsigned short Kind_Regime;  /*!< \brief Kind of adjoint function. */
  unsigned short *Kind_ObjFunc;  /*!< \brief Kind of objective function. */
  su2double *Weight_ObjFunc;    /*!< \brief Weight applied to objective function. */
  unsigned short Kind_SensSmooth; /*!< \brief Kind of sensitivity smoothing technique. */
  unsigned short Continuous_Eqns; /*!< \brief Which equations to treat continuously (Hybrid adjoint)*/
  unsigned short Discrete_Eqns; /*!< \brief Which equations to treat discretely (Hybrid adjoint). */
  unsigned short *Design_Variable; /*!< \brief Kind of design variable. */
  unsigned short Kind_Adaptation;	/*!< \brief Kind of numerical grid adaptation. */
  unsigned short nTimeInstances;  /*!< \brief Number of periodic time instances for  harmonic balance. */
  su2double HarmonicBalance_Period;		/*!< \brief Period of oscillation to be used with harmonic balance computations. */
  su2double New_Elem_Adapt;			/*!< \brief Elements to adapt in the numerical grid adaptation process. */
  su2double Delta_UnstTime,			/*!< \brief Time step for unsteady computations. */
  Delta_UnstTimeND;						/*!< \brief Time step for unsteady computations (non dimensional). */
  su2double Delta_DynTime,		/*!< \brief Time step for dynamic structural computations. */
  Total_DynTime,				/*!< \brief Total time for dynamic structural computations. */
  Current_DynTime;			/*!< \brief Global time of the dynamic structural computations. */
  su2double Total_UnstTime,						/*!< \brief Total time for unsteady computations. */
  Total_UnstTimeND;								/*!< \brief Total time for unsteady computations (non dimensional). */
  su2double Current_UnstTime,									/*!< \brief Global time of the unsteady simulation. */
  Current_UnstTimeND;									/*!< \brief Global time of the unsteady simulation. */
  unsigned short nMarker_Euler,	/*!< \brief Number of Euler wall markers. */
  nMarker_FarField,				/*!< \brief Number of far-field markers. */
  nMarker_Custom,
  nMarker_SymWall,				/*!< \brief Number of symmetry wall markers. */
  nMarker_Pressure,				/*!< \brief Number of pressure wall markers. */
  nMarker_PerBound,				/*!< \brief Number of periodic boundary markers. */
  nMarker_MixingPlaneInterface,				/*!< \brief Number of mixing plane interface boundary markers. */
  nMarker_Turbomachinery,				/*!< \brief Number turbomachinery markers. */
  nMarker_TurboPerformance,				/*!< \brief Number of turboperformance markers. */
  nSpanWiseSections_User,			/*!< \brief Number of spanwise sections to compute 3D BC and Performance for turbomachinery   */
  nMarker_Shroud,/*!< \brief Number of shroud markers to set grid velocity to 0.*/
  nMarker_NearFieldBound,				/*!< \brief Number of near field boundary markers. */
  nMarker_ActDiskInlet, nMarker_ActDiskOutlet,
  nMarker_InterfaceBound,				/*!< \brief Number of interface boundary markers. */
  nMarker_Fluid_InterfaceBound,				/*!< \brief Number of fluid interface markers. */
  nMarker_Dirichlet,				/*!< \brief Number of interface boundary markers. */
  nMarker_Inlet,					/*!< \brief Number of inlet flow markers. */
  nMarker_Riemann,					/*!< \brief Number of Riemann flow markers. */
  nMarker_Giles,					/*!< \brief Number of Giles flow markers. */
  nRelaxFactor_Giles,                                   /*!< \brief Number of relaxation factors for Giles markers. */
  nMarker_Supersonic_Inlet,					/*!< \brief Number of supersonic inlet flow markers. */
  nMarker_Supersonic_Outlet,					/*!< \brief Number of supersonic outlet flow markers. */
  nMarker_Outlet,					/*!< \brief Number of outlet flow markers. */
  nMarker_Isothermal,     /*!< \brief Number of isothermal wall boundaries. */
  nMarker_HeatFlux,       /*!< \brief Number of constant heat flux wall boundaries. */
  nMarker_EngineExhaust,					/*!< \brief Number of nacelle exhaust flow markers. */
  nMarker_EngineInflow,					/*!< \brief Number of nacelle inflow flow markers. */
  nMarker_Clamped,						/*!< \brief Number of clamped markers in the FEM. */
  nMarker_Displacement,					/*!< \brief Number of displacement surface markers. */
  nMarker_Load,					/*!< \brief Number of load surface markers. */
  nMarker_Damper,         /*!< \brief Number of damper surface markers. */
  nMarker_Load_Dir,					/*!< \brief Number of load surface markers defined by magnitude and direction. */
  nMarker_Disp_Dir,         /*!< \brief Number of load surface markers defined by magnitude and direction. */
  nMarker_Load_Sine,					/*!< \brief Number of load surface markers defined by magnitude and direction. */
  nMarker_FlowLoad,					/*!< \brief Number of load surface markers. */
  nMarker_Neumann,				/*!< \brief Number of Neumann flow markers. */
  nMarker_Internal,				/*!< \brief Number of Neumann flow markers. */
  nMarker_All,					/*!< \brief Total number of markers using the grid information. */
  nMarker_Max,					/*!< \brief Max number of number of markers using the grid information. */
  nMarker_CfgFile;					/*!< \brief Total number of markers using the config file
                             (note that using parallel computation this number can be different
                             from nMarker_All). */
  string *Marker_Euler,			/*!< \brief Euler wall markers. */
  *Marker_FarField,				/*!< \brief Far field markers. */
  *Marker_Custom,
  *Marker_SymWall,				/*!< \brief Symmetry wall markers. */
  *Marker_Pressure,				/*!< \brief Pressure boundary markers. */
  *Marker_PerBound,				/*!< \brief Periodic boundary markers. */
  *Marker_PerDonor,				/*!< \brief Rotationally periodic boundary donor markers. */
  *Marker_MixingPlaneInterface,				/*!< \brief MixingPlane interface boundary markers. */
  *Marker_TurboBoundIn,				/*!< \brief Turbomachinery performance boundary markers. */
  *Marker_TurboBoundOut,				/*!< \brief Turbomachinery performance boundary donor markers. */
  *Marker_NearFieldBound,				/*!< \brief Near Field boundaries markers. */
  *Marker_InterfaceBound,				/*!< \brief Interface boundaries markers. */
  *Marker_Fluid_InterfaceBound,				/*!< \brief Fluid interface markers. */
  *Marker_ActDiskInlet,
  *Marker_ActDiskOutlet,
  *Marker_Dirichlet,				/*!< \brief Interface boundaries markers. */
  *Marker_Inlet,					/*!< \brief Inlet flow markers. */
  *Marker_Riemann,					/*!< \brief Riemann markers. */
  *Marker_Giles,					/*!< \brief Giles markers. */
  *Marker_Shroud,                                       /*!< \brief Shroud markers. */
  *Marker_Supersonic_Inlet,					/*!< \brief Supersonic inlet flow markers. */
  *Marker_Supersonic_Outlet,					/*!< \brief Supersonic outlet flow markers. */
  *Marker_Outlet,					/*!< \brief Outlet flow markers. */
  *Marker_Isothermal,     /*!< \brief Isothermal wall markers. */
  *Marker_HeatFlux,       /*!< \brief Constant heat flux wall markers. */
  *Marker_EngineInflow,					/*!< \brief Engine Inflow flow markers. */
  *Marker_EngineExhaust,					/*!< \brief Engine Exhaust flow markers. */
  *Marker_Clamped,						/*!< \brief Clamped markers. */
  *Marker_Displacement,					/*!< \brief Displacement markers. */
  *Marker_Load,					/*!< \brief Load markers. */
  *Marker_Damper,         /*!< \brief Damper markers. */
  *Marker_Load_Dir,					/*!< \brief Load markers defined in cartesian coordinates. */
  *Marker_Disp_Dir,         /*!< \brief Load markers defined in cartesian coordinates. */
  *Marker_Load_Sine,					/*!< \brief Sine-wave loaded markers defined in cartesian coordinates. */
  *Marker_FlowLoad,					/*!< \brief Flow Load markers. */
  *Marker_Neumann,					/*!< \brief Neumann flow markers. */
  *Marker_Internal,					/*!< \brief Neumann flow markers. */
  *Marker_All_TagBound;				/*!< \brief Global index for markers using grid information. */
  su2double *Dirichlet_Value;    /*!< \brief Specified Dirichlet value at the boundaries. */
  su2double *Exhaust_Temperature_Target;    /*!< \brief Specified total temperatures for nacelle boundaries. */
  su2double *Exhaust_Pressure_Target;    /*!< \brief Specified total pressures for nacelle boundaries. */
  su2double *Inlet_Ttotal;    /*!< \brief Specified total temperatures for inlet boundaries. */
  su2double *Riemann_Var1, *Riemann_Var2;    /*!< \brief Specified values for Riemann boundary. */
  su2double **Riemann_FlowDir;  /*!< \brief Specified flow direction vector (unit vector) for Riemann boundaries. */
  su2double *Giles_Var1, *Giles_Var2, *RelaxFactorAverage, *RelaxFactorFourier;    /*!< \brief Specified values for Giles BC. */
  su2double **Giles_FlowDir;  /*!< \brief Specified flow direction vector (unit vector) for Giles BC. */
  su2double *Inlet_Ptotal;    /*!< \brief Specified total pressures for inlet boundaries. */
  su2double **Inlet_FlowDir;  /*!< \brief Specified flow direction vector (unit vector) for inlet boundaries. */
  su2double *Inlet_Temperature;    /*!< \brief Specified temperatures for a supersonic inlet boundaries. */
  su2double *Inlet_Pressure;    /*!< \brief Specified static pressures for supersonic inlet boundaries. */
  su2double **Inlet_Velocity;  /*!< \brief Specified flow velocity vectors for supersonic inlet boundaries. */
  su2double *EngineInflow_Target;    /*!< \brief Specified fan face mach for nacelle boundaries. */
  su2double *Inflow_Mach;    /*!< \brief Specified fan face mach for nacelle boundaries. */
  su2double *Inflow_Pressure;    /*!< \brief Specified fan face mach for nacelle boundaries. */
  su2double *Inflow_MassFlow;    /*!< \brief Specified fan face mach for nacelle boundaries. */
  su2double *Inflow_ReverseMassFlow;    /*!< \brief Specified fan face mach for nacelle boundaries. */
  su2double *Inflow_TotalPressure;    /*!< \brief Specified fan face mach for nacelle boundaries. */
  su2double *Inflow_Temperature;    /*!< \brief Specified fan face mach for nacelle boundaries. */
  su2double *Inflow_TotalTemperature;    /*!< \brief Specified fan face mach for nacelle boundaries. */
  su2double *Inflow_RamDrag;    /*!< \brief Specified fan face mach for nacelle boundaries. */
  su2double *Inflow_Force;    /*!< \brief Specified fan face mach for nacelle boundaries. */
  su2double *Inflow_Power;    /*!< \brief Specified fan face mach for nacelle boundaries. */
  su2double *Exhaust_Pressure;    /*!< \brief Specified fan face mach for nacelle boundaries. */
  su2double *Exhaust_Temperature;    /*!< \brief Specified fan face mach for nacelle boundaries. */
  su2double *Exhaust_MassFlow;    /*!< \brief Specified fan face mach for nacelle boundaries. */
  su2double *Exhaust_TotalPressure;    /*!< \brief Specified fan face mach for nacelle boundaries. */
  su2double *Exhaust_TotalTemperature;    /*!< \brief Specified fan face mach for nacelle boundaries. */
  su2double *Exhaust_GrossThrust;    /*!< \brief Specified fan face mach for nacelle boundaries. */
  su2double *Exhaust_Force;    /*!< \brief Specified fan face mach for nacelle boundaries. */
  su2double *Exhaust_Power;    /*!< \brief Specified fan face mach for nacelle boundaries. */
  su2double *Engine_Power;    /*!< \brief Specified fan face mach for nacelle boundaries. */
  su2double *Engine_Mach;    /*!< \brief Specified fan face mach for nacelle boundaries. */
  su2double *Engine_Force;    /*!< \brief Specified fan face mach for nacelle boundaries. */
  su2double *Engine_NetThrust;    /*!< \brief Specified fan face mach for nacelle boundaries. */
  su2double *Engine_GrossThrust;    /*!< \brief Specified fan face mach for nacelle boundaries. */
  su2double *Engine_Area;    /*!< \brief Specified fan face mach for nacelle boundaries. */
  su2double *Outlet_Pressure;    /*!< \brief Specified back pressures (static) for outlet boundaries. */
  su2double *Isothermal_Temperature; /*!< \brief Specified isothermal wall temperatures (static). */
  su2double *Heat_Flux;  /*!< \brief Specified wall heat fluxes. */
  su2double *Displ_Value;    /*!< \brief Specified displacement for displacement boundaries. */
  su2double *Load_Value;    /*!< \brief Specified force for load boundaries. */
  su2double *Damper_Constant;    /*!< \brief Specified constant for damper boundaries. */
  su2double *Load_Dir_Value;    /*!< \brief Specified force for load boundaries defined in cartesian coordinates. */
  su2double *Load_Dir_Multiplier;    /*!< \brief Specified multiplier for load boundaries defined in cartesian coordinates. */
  su2double *Disp_Dir_Value;    /*!< \brief Specified force for load boundaries defined in cartesian coordinates. */
   su2double *Disp_Dir_Multiplier;    /*!< \brief Specified multiplier for load boundaries defined in cartesian coordinates. */
  su2double **Load_Dir;  /*!< \brief Specified flow direction vector (unit vector) for inlet boundaries. */
  su2double **Disp_Dir;  /*!< \brief Specified structural displacement direction (unit vector). */
  su2double *Load_Sine_Amplitude;    /*!< \brief Specified amplitude for a sine-wave load. */
  su2double *Load_Sine_Frequency;    /*!< \brief Specified multiplier for load boundaries defined in cartesian coordinates. */
  su2double **Load_Sine_Dir;  /*!< \brief Specified flow direction vector (unit vector) for inlet boundaries. */
  su2double *FlowLoad_Value;    /*!< \brief Specified force for flow load boundaries. */
  su2double *ActDiskInlet_MassFlow;    /*!< \brief Specified fan face mach for nacelle boundaries. */
  su2double *ActDiskInlet_Temperature;    /*!< \brief Specified fan face mach for nacelle boundaries. */
  su2double *ActDiskInlet_TotalTemperature;    /*!< \brief Specified fan face mach for nacelle boundaries. */
  su2double *ActDiskInlet_Pressure;    /*!< \brief Specified fan face mach for nacelle boundaries. */
  su2double *ActDiskInlet_TotalPressure;    /*!< \brief Specified fan face mach for nacelle boundaries. */
  su2double *ActDiskInlet_RamDrag;    /*!< \brief Specified fan face mach for nacelle boundaries. */
  su2double *ActDiskInlet_Force;    /*!< \brief Specified fan face mach for nacelle boundaries. */
  su2double *ActDiskInlet_Power;    /*!< \brief Specified fan face mach for nacelle boundaries. */
  su2double *ActDiskOutlet_MassFlow;    /*!< \brief Specified fan face mach for nacelle boundaries. */
  su2double *ActDiskOutlet_Temperature;    /*!< \brief Specified fan face mach for nacelle boundaries. */
  su2double *ActDiskOutlet_TotalTemperature;    /*!< \brief Specified fan face mach for nacelle boundaries. */
  su2double *ActDiskOutlet_Pressure;    /*!< \brief Specified fan face mach for nacelle boundaries. */
  su2double *ActDiskOutlet_TotalPressure;    /*!< \brief Specified fan face mach for nacelle boundaries. */
  su2double *ActDiskOutlet_GrossThrust;    /*!< \brief Specified fan face mach for nacelle boundaries. */
  su2double *ActDiskOutlet_Force;    /*!< \brief Specified fan face mach for nacelle boundaries. */
  su2double *ActDiskOutlet_Power;    /*!< \brief Specified fan face mach for nacelle boundaries. */
  su2double **ActDisk_PressJump, **ActDisk_TempJump,  **ActDisk_Omega;
  su2double *ActDisk_DeltaPress;    /*!< \brief Specified fan face mach for nacelle boundaries. */
  su2double *ActDisk_DeltaTemp;    /*!< \brief Specified fan face mach for nacelle boundaries. */
  su2double *ActDisk_TotalPressRatio;    /*!< \brief Specified fan face mach for nacelle boundaries. */
  su2double *ActDisk_TotalTempRatio;    /*!< \brief Specified fan face mach for nacelle boundaries. */
  su2double *ActDisk_StaticPressRatio;    /*!< \brief Specified fan face mach for nacelle boundaries. */
  su2double *ActDisk_StaticTempRatio;    /*!< \brief Specified fan face mach for nacelle boundaries. */
  su2double *ActDisk_Power;    /*!< \brief Specified fan face mach for nacelle boundaries. */
  su2double *ActDisk_MassFlow;    /*!< \brief Specified fan face mach for nacelle boundaries. */
  su2double *ActDisk_Mach;    /*!< \brief Specified fan face mach for nacelle boundaries. */
  su2double *ActDisk_Force;    /*!< \brief Specified fan face mach for nacelle boundaries. */
  su2double *Surface_MassFlow;    /*!< \brief Massflow at the boundaries. */
  su2double *Surface_Mach;    /*!< \brief Mach number at the boundaries. */
  su2double *Surface_Temperature;    /*!< \brief Temperature at the boundaries. */
  su2double *Surface_Pressure;    /*!< \brief Pressure at the boundaries. */
  su2double *Surface_Density;    /*!< \brief Density at the boundaries. */
  su2double *Surface_Enthalpy;    /*!< \brief Enthalpy at the boundaries. */
  su2double *Surface_NormalVelocity;    /*!< \brief Normal velocity at the boundaries. */
  su2double *Surface_TotalTemperature;   /*!< \brief Total temperature at the boundaries. */
  su2double *Surface_TotalPressure;    /*!< \brief Total pressure at the boundaries. */
  su2double *Surface_DC60;    /*!< \brief Specified fan face mach for nacelle boundaries. */
  su2double *Surface_IDC;    /*!< \brief Specified fan face mach for nacelle boundaries. */
  su2double *Surface_IDC_Mach;    /*!< \brief Specified fan face mach for nacelle boundaries. */
  su2double *Surface_IDR;    /*!< \brief Specified fan face mach for nacelle boundaries. */
  su2double *ActDisk_NetThrust;    /*!< \brief Specified fan face mach for nacelle boundaries. */
  su2double *ActDisk_BCThrust;    /*!< \brief Specified fan face mach for nacelle boundaries. */
  su2double *ActDisk_BCThrust_Old;    /*!< \brief Specified fan face mach for nacelle boundaries. */
  su2double *ActDisk_GrossThrust;    /*!< \brief Specified fan face mach for nacelle boundaries. */
  su2double *ActDisk_Area;    /*!< \brief Specified fan face mach for nacelle boundaries. */
  su2double *ActDisk_ReverseMassFlow;    /*!< \brief Specified fan face mach for nacelle boundaries. */
  su2double **Periodic_RotCenter;  /*!< \brief Rotational center for each periodic boundary. */
  su2double **Periodic_RotAngles;      /*!< \brief Rotation angles for each periodic boundary. */
  su2double **Periodic_Translation;      /*!< \brief Translation vector for each periodic boundary. */
  unsigned short nPeriodic_Index;     /*!< \brief Number of SEND_RECEIVE periodic transformations. */
  su2double **Periodic_Center;         /*!< \brief Rotational center for each SEND_RECEIVE boundary. */
  su2double **Periodic_Rotation;      /*!< \brief Rotation angles for each SEND_RECEIVE boundary. */
  su2double **Periodic_Translate;      /*!< \brief Translation vector for each SEND_RECEIVE boundary. */
  string *Marker_CfgFile_TagBound;			/*!< \brief Global index for markers using config file. */
  unsigned short *Marker_All_KindBC,			/*!< \brief Global index for boundaries using grid information. */
  *Marker_CfgFile_KindBC;		/*!< \brief Global index for boundaries using config file. */
  short *Marker_All_SendRecv;		/*!< \brief Information about if the boundary is sended (+), received (-). */
  short *Marker_All_PerBound;	/*!< \brief Global index for periodic bc using the grid information. */
  unsigned long nExtIter;			/*!< \brief Number of external iterations. */
  unsigned long ExtIter;			/*!< \brief Current external iteration number. */
  unsigned long ExtIter_OffSet;			/*!< \brief External iteration number offset. */
  unsigned long IntIter;			/*!< \brief Current internal iteration number. */
  unsigned long FSIIter;			/*!< \brief Current Fluid Structure Interaction sub-iteration number. */
  unsigned long Unst_nIntIter;			/*!< \brief Number of internal iterations (Dual time Method). */
  unsigned long Dyn_nIntIter;			/*!< \brief Number of internal iterations (Newton-Raphson Method for nonlinear structural analysis). */
  long Unst_RestartIter;			/*!< \brief Iteration number to restart an unsteady simulation (Dual time Method). */
  long Unst_AdjointIter;			/*!< \brief Iteration number to begin the reverse time integration in the direct solver for the unsteady adjoint. */
  long Iter_Avg_Objective;			/*!< \brief Iteration the number of time steps to be averaged, counting from the back */
  long Dyn_RestartIter;                         /*!< \brief Iteration number to restart a dynamic structural analysis. */
  unsigned short nLevels_TimeAccurateLTS; /*!< \brief Number of time levels for time accurate local time stepping. */
  unsigned short nTimeDOFsADER_DG;        /*!< \brief Number of time DOFs used in the predictor step of ADER-DG. */
  su2double *TimeDOFsADER_DG;             /*!< \brief The location of the ADER-DG time DOFs on the interval [-1,1]. */
  unsigned short nTimeIntegrationADER_DG; /*!< \brief Number of time integration points ADER-DG. */
  su2double *TimeIntegrationADER_DG;      /*!< \brief The location of the ADER-DG time integration points on the interval [-1,1]. */
  su2double *WeightsIntegrationADER_DG;   /*!< \brief The weights of the ADER-DG time integration points on the interval [-1,1]. */
  unsigned short nRKStep;			/*!< \brief Number of steps of the explicit Runge-Kutta method. */
  su2double *RK_Alpha_Step;			/*!< \brief Runge-Kutta beta coefficients. */
  unsigned short nMGLevels;		/*!< \brief Number of multigrid levels (coarse levels). */
  unsigned short nCFL;			/*!< \brief Number of CFL, one for each multigrid level. */
  su2double
  CFLRedCoeff_Turb,		/*!< \brief CFL reduction coefficient on the LevelSet problem. */
  CFLRedCoeff_AdjFlow,	/*!< \brief CFL reduction coefficient for the adjoint problem. */
  CFLRedCoeff_AdjTurb,	/*!< \brief CFL reduction coefficient for the adjoint problem. */
  CFLFineGrid,		/*!< \brief CFL of the finest grid. */
  Max_DeltaTime,  		/*!< \brief Max delta time. */
  Unst_CFL;		/*!< \brief Unsteady CFL number. */
  bool AddIndNeighbor;			/*!< \brief Include indirect neighbor in the agglomeration process. */
  unsigned short nDV,		/*!< \brief Number of design variables. */
  nObj, nObjW;              /*! \brief Number of objective functions. */
  unsigned short* nDV_Value;		/*!< \brief Number of values for each design variable (might be different than 1 if we allow arbitrary movement). */
  unsigned short nFFDBox;		/*!< \brief Number of ffd boxes. */
  unsigned short nGridMovement;		/*!< \brief Number of grid movement types specified. */
  unsigned short nTurboMachineryKind; 	/*!< \brief Number turbomachinery types specified. */
  unsigned short nParamDV;		/*!< \brief Number of parameters of the design variable. */
  su2double **ParamDV;				/*!< \brief Parameters of the design variable. */
  su2double **CoordFFDBox;				/*!< \brief Coordinates of the FFD boxes. */
  unsigned short **DegreeFFDBox;	/*!< \brief Degree of the FFD boxes. */
  string *FFDTag;				/*!< \brief Parameters of the design variable. */
  string *TagFFDBox;				/*!< \brief Tag of the FFD box. */
  unsigned short GeometryMode;			/*!< \brief Gemoetry mode (analysis or gradient computation). */
  unsigned short MGCycle;			/*!< \brief Kind of multigrid cycle. */
  unsigned short FinestMesh;		/*!< \brief Finest mesh for the full multigrid approach. */
  unsigned short nFFD_Fix_IDir, nFFD_Fix_JDir, nFFD_Fix_KDir;                 /*!< \brief Number of planes fixed in the FFD. */
  unsigned short nMG_PreSmooth,                 /*!< \brief Number of MG pre-smooth parameters found in config file. */
  nMG_PostSmooth,                             /*!< \brief Number of MG post-smooth parameters found in config file. */
  nMG_CorrecSmooth;                           /*!< \brief Number of MG correct-smooth parameters found in config file. */
  short *FFD_Fix_IDir, *FFD_Fix_JDir, *FFD_Fix_KDir;	/*!< \brief Exact sections. */
  unsigned short *MG_PreSmooth,	/*!< \brief Multigrid Pre smoothing. */
  *MG_PostSmooth,					/*!< \brief Multigrid Post smoothing. */
  *MG_CorrecSmooth;					/*!< \brief Multigrid Jacobi implicit smoothing of the correction. */
  su2double *LocationStations;   /*!< \brief Airfoil sections in wing slicing subroutine. */
  unsigned short Kind_Solver,	/*!< \brief Kind of solver Euler, NS, Continuous adjoint, etc.  */
  Kind_FluidModel,			/*!< \brief Kind of the Fluid Model: Ideal or Van der Walls, ... . */
  Kind_ViscosityModel,			/*!< \brief Kind of the Viscosity Model*/
  Kind_ConductivityModel,			/*!< \brief Kind of the Thermal Conductivity Model*/
  Kind_FreeStreamOption,			/*!< \brief Kind of free stream option to choose if initializing with density or temperature  */
  Kind_InitOption,			/*!< \brief Kind of Init option to choose if initializing with Reynolds number or with thermodynamic conditions   */
  Kind_GasModel,				/*!< \brief Kind of the Gas Model. */
  *Kind_GridMovement,    /*!< \brief Kind of the unsteady mesh movement. */
  Kind_Gradient_Method,		/*!< \brief Numerical method for computation of spatial gradients. */
  Kind_Deform_Linear_Solver, /*!< Numerical method to deform the grid */
  Kind_Deform_Linear_Solver_Prec,		/*!< \brief Preconditioner of the linear solver. */
  Kind_Linear_Solver,		/*!< \brief Numerical solver for the implicit scheme. */
  Kind_Linear_Solver_FSI_Struc,	 /*!< \brief Numerical solver for the structural part in FSI problems. */
  Kind_Linear_Solver_Prec,		/*!< \brief Preconditioner of the linear solver. */
  Kind_Linear_Solver_Prec_FSI_Struc,		/*!< \brief Preconditioner of the linear solver for the structural part in FSI problems. */
  Kind_AdjTurb_Linear_Solver,		/*!< \brief Numerical solver for the turbulent adjoint implicit scheme. */
  Kind_AdjTurb_Linear_Prec,		/*!< \brief Preconditioner of the turbulent adjoint linear solver. */
  Kind_DiscAdj_Linear_Solver, /*!< \brief Linear solver for the discrete adjoint system. */
  Kind_DiscAdj_Linear_Prec,  /*!< \brief Preconditioner of the discrete adjoint linear solver. */
<<<<<<< HEAD
	Kind_SlopeLimit,				/*!< \brief Global slope limiter. */
	Kind_SlopeLimit_Flow,		/*!< \brief Slope limiter for flow equations.*/
	Kind_SlopeLimit_Turb,		/*!< \brief Slope limiter for the turbulence equation.*/
	Kind_SlopeLimit_AdjTurb,	/*!< \brief Slope limiter for the adjoint turbulent equation.*/
	Kind_SlopeLimit_AdjFlow,	/*!< \brief Slope limiter for the adjoint equation.*/
	Kind_TimeNumScheme,			/*!< \brief Global explicit or implicit time integration. */
	Kind_TimeIntScheme_Flow,	/*!< \brief Time integration for the flow equations. */
  Kind_TimeIntScheme_FEM_Flow,	/*!< \brief Time integration for the flow equations. */
  Kind_ADER_Predictor,          /*!< \brief Predictor step of the ADER-DG time integration scheme. */
	Kind_TimeIntScheme_AdjFlow,		/*!< \brief Time integration for the adjoint flow equations. */
	Kind_TimeIntScheme_Turb,	/*!< \brief Time integration for the turbulence model. */
	Kind_TimeIntScheme_AdjTurb,	/*!< \brief Time integration for the adjoint turbulence model. */
	Kind_TimeIntScheme_Wave,	/*!< \brief Time integration for the wave equations. */
	Kind_TimeIntScheme_Heat,	/*!< \brief Time integration for the wave equations. */
	Kind_TimeIntScheme_Poisson,	/*!< \brief Time integration for the wave equations. */
	Kind_TimeIntScheme_FEA,	/*!< \brief Time integration for the FEA equations. */
	Kind_SpaceIteScheme_FEA,	/*!< \brief Iterative scheme for nonlinear structural analysis. */
	Kind_ConvNumScheme,			/*!< \brief Global definition of the convective term. */
	Kind_ConvNumScheme_Flow,	/*!< \brief Centered or upwind scheme for the flow equations. */
  Kind_ConvNumScheme_FEM_Flow,	/*!< \brief Finite element scheme for the flow equations. */
	Kind_ConvNumScheme_Heat,	/*!< \brief Centered or upwind scheme for the flow equations. */
	Kind_ConvNumScheme_AdjFlow,		/*!< \brief Centered or upwind scheme for the adjoint flow equations. */
	Kind_ConvNumScheme_Turb,	/*!< \brief Centered or upwind scheme for the turbulence model. */
	Kind_ConvNumScheme_AdjTurb,	/*!< \brief Centered or upwind scheme for the adjoint turbulence model. */
	Kind_ConvNumScheme_Template,	/*!< \brief Centered or upwind scheme for the level set equation. */
	Kind_Centered,				/*!< \brief Centered scheme. */
	Kind_Centered_Flow,			/*!< \brief Centered scheme for the flow equations. */
	Kind_Centered_AdjFlow,			/*!< \brief Centered scheme for the adjoint flow equations. */
	Kind_Centered_Turb,			/*!< \brief Centered scheme for the turbulence model. */
	Kind_Centered_AdjTurb,		/*!< \brief Centered scheme for the adjoint turbulence model. */
	Kind_Centered_Template,		/*!< \brief Centered scheme for the template model. */
	Kind_Upwind,				/*!< \brief Upwind scheme. */
	Kind_Upwind_Flow,			/*!< \brief Upwind scheme for the flow equations. */
	Kind_Upwind_AdjFlow,			/*!< \brief Upwind scheme for the adjoint flow equations. */
	Kind_Upwind_Turb,			/*!< \brief Upwind scheme for the turbulence model. */
	Kind_Upwind_AdjTurb,		/*!< \brief Upwind scheme for the adjoint turbulence model. */
	Kind_Upwind_Template,			/*!< \brief Upwind scheme for the template model. */
  Kind_FEM,			/*!< \brief Finite element scheme for the flow equations. */
  Kind_FEM_Flow,			/*!< \brief Finite element scheme for the flow equations. */
  Kind_FEM_DG_Shock,      /*!< \brief Shock capturing method for the FEM DG solver. */
  Kind_Matrix_Coloring,   /*!< \brief Type of matrix coloring for sparse Jacobian computation. */
=======
  Kind_DiscAdj_Linear_Solver_FSI_Struc, /*!< \brief Linear solver for the discrete adjoint system in the structural side of FSI problems. */
  Kind_DiscAdj_Linear_Prec_FSI_Struc,   /*!< \brief Preconditioner of the discrete adjoint linear solver in the structural side of FSI problems. */
  Kind_SlopeLimit,				/*!< \brief Global slope limiter. */
  Kind_SlopeLimit_Flow,		/*!< \brief Slope limiter for flow equations.*/
  Kind_SlopeLimit_Turb,		/*!< \brief Slope limiter for the turbulence equation.*/
  Kind_SlopeLimit_AdjTurb,	/*!< \brief Slope limiter for the adjoint turbulent equation.*/
  Kind_SlopeLimit_AdjFlow,	/*!< \brief Slope limiter for the adjoint equation.*/
  Kind_TimeNumScheme,			/*!< \brief Global explicit or implicit time integration. */
  Kind_TimeIntScheme_Flow,	/*!< \brief Time integration for the flow equations. */
  Kind_TimeIntScheme_AdjFlow,		/*!< \brief Time integration for the adjoint flow equations. */
  Kind_TimeIntScheme_Turb,	/*!< \brief Time integration for the turbulence model. */
  Kind_TimeIntScheme_AdjTurb,	/*!< \brief Time integration for the adjoint turbulence model. */
  Kind_TimeIntScheme_Wave,	/*!< \brief Time integration for the wave equations. */
  Kind_TimeIntScheme_Heat,	/*!< \brief Time integration for the wave equations. */
  Kind_TimeIntScheme_Poisson,	/*!< \brief Time integration for the wave equations. */
  Kind_TimeIntScheme_FEA,	/*!< \brief Time integration for the FEA equations. */
  Kind_SpaceIteScheme_FEA,	/*!< \brief Iterative scheme for nonlinear structural analysis. */
  Kind_ConvNumScheme,			/*!< \brief Global definition of the convective term. */
  Kind_ConvNumScheme_Flow,	/*!< \brief Centered or upwind scheme for the flow equations. */
  Kind_ConvNumScheme_Heat,	/*!< \brief Centered or upwind scheme for the flow equations. */
  Kind_ConvNumScheme_AdjFlow,		/*!< \brief Centered or upwind scheme for the adjoint flow equations. */
  Kind_ConvNumScheme_Turb,	/*!< \brief Centered or upwind scheme for the turbulence model. */
  Kind_ConvNumScheme_AdjTurb,	/*!< \brief Centered or upwind scheme for the adjoint turbulence model. */
  Kind_ConvNumScheme_Template,	/*!< \brief Centered or upwind scheme for the level set equation. */
  Kind_Centered,				/*!< \brief Centered scheme. */
  Kind_Centered_Flow,			/*!< \brief Centered scheme for the flow equations. */
  Kind_Centered_AdjFlow,			/*!< \brief Centered scheme for the adjoint flow equations. */
  Kind_Centered_Turb,			/*!< \brief Centered scheme for the turbulence model. */
  Kind_Centered_AdjTurb,		/*!< \brief Centered scheme for the adjoint turbulence model. */
  Kind_Centered_Template,		/*!< \brief Centered scheme for the template model. */
  Kind_Upwind,				/*!< \brief Upwind scheme. */
  Kind_Upwind_Flow,			/*!< \brief Upwind scheme for the flow equations. */
  Kind_Upwind_AdjFlow,			/*!< \brief Upwind scheme for the adjoint flow equations. */
  Kind_Upwind_Turb,			/*!< \brief Upwind scheme for the turbulence model. */
  Kind_Upwind_AdjTurb,		/*!< \brief Upwind scheme for the adjoint turbulence model. */
  Kind_Upwind_Template,			/*!< \brief Upwind scheme for the template model. */
>>>>>>> 7f16509e
  Kind_Solver_Fluid_FSI,		/*!< \brief Kind of solver for the fluid in FSI applications. */
  Kind_Solver_Struc_FSI,		/*!< \brief Kind of solver for the structure in FSI applications. */
  Kind_BGS_RelaxMethod,				/*!< \brief Kind of relaxation method for Block Gauss Seidel method in FSI problems. */
  Kind_TransferMethod;	/*!< \brief Iterative scheme for nonlinear structural analysis. */
  bool MUSCL,		/*!< \brief MUSCL scheme .*/
  MUSCL_Flow,		/*!< \brief MUSCL scheme for the flow equations.*/
  MUSCL_Turb,	 /*!< \brief MUSCL scheme for the turbulence equations.*/
  MUSCL_AdjFlow,		/*!< \brief MUSCL scheme for the adj flow equations.*/
  MUSCL_AdjTurb; 	/*!< \brief MUSCL scheme for the adj turbulence equations.*/
  bool EulerPersson;        /*!< \brief Boolean to determine whether this is an Euler simulation with Persson shock capturing. */
  bool FSI_Problem;			/*!< \brief Boolean to determine whether the simulation is FSI or not. */
  unsigned short nID_DV;  /*!< \brief ID for the region of FEM when computed using direct differentiation. */
  bool AD_Mode;         /*!< \brief Algorithmic Differentiation support. */
  unsigned short Kind_Material_Compress,	/*!< \brief Determines if the material is compressible or incompressible (structural analysis). */
  Kind_Material,			/*!< \brief Determines the material model to be used (structural analysis). */
  Kind_Struct_Solver,		/*!< \brief Determines the geometric condition (small or large deformations) for structural analysis. */
  Kind_DV_FEA;				/*!< \brief Kind of Design Variable for FEA problems.*/
  unsigned short Kind_Turb_Model;			/*!< \brief Turbulent model definition. */
  unsigned short Kind_SGS_Model;                        /*!< \brief LES SGS model definition. */
  unsigned short Kind_Trans_Model,			/*!< \brief Transition model definition. */
  Kind_ActDisk, Kind_Engine_Inflow, Kind_Inlet, *Kind_Data_Riemann, *Kind_Data_Giles;           /*!< \brief Kind of inlet boundary treatment. */
  su2double Linear_Solver_Error;		/*!< \brief Min error of the linear solver for the implicit formulation. */
  su2double Deform_Linear_Solver_Error;    /*!< \brief Min error of the linear solver for the implicit formulation. */
  su2double Linear_Solver_Error_FSI_Struc;		/*!< \brief Min error of the linear solver for the implicit formulation in the structural side for FSI problems . */
  unsigned long Linear_Solver_Iter;		/*!< \brief Max iterations of the linear solver for the implicit formulation. */
  unsigned long Deform_Linear_Solver_Iter;   /*!< \brief Max iterations of the linear solver for the implicit formulation. */
  unsigned long Linear_Solver_Iter_FSI_Struc;		/*!< \brief Max iterations of the linear solver for FSI applications and structural solver. */
  unsigned long Linear_Solver_Restart_Frequency;   /*!< \brief Restart frequency of the linear solver for the implicit formulation. */
  unsigned short Linear_Solver_ILU_n;		/*!< \brief ILU fill=in level. */
  su2double SemiSpan;		/*!< \brief Wing Semi span. */
  su2double Roe_Kappa;		/*!< \brief Relaxation of the Roe scheme. */
  su2double Relaxation_Factor_Flow;		/*!< \brief Relaxation coefficient of the linear solver mean flow. */
  su2double Relaxation_Factor_Turb;		/*!< \brief Relaxation coefficient of the linear solver turbulence. */
  su2double Relaxation_Factor_AdjFlow;		/*!< \brief Relaxation coefficient of the linear solver adjoint mean flow. */
  su2double AdjTurb_Linear_Error;		/*!< \brief Min error of the turbulent adjoint linear solver for the implicit formulation. */
  su2double EntropyFix_Coeff;              /*!< \brief Entropy fix coefficient. */
  unsigned short AdjTurb_Linear_Iter;		/*!< \brief Min error of the turbulent adjoint linear solver for the implicit formulation. */
  su2double *Stations_Bounds;                  /*!< \brief Airfoil section limit. */
  unsigned short nLocationStations,      /*!< \brief Number of section cuts to make when outputting mesh and cp . */
  nWingStations;               /*!< \brief Number of section cuts to make when calculating internal volume. */
  su2double* Kappa_Flow,           /*!< \brief Numerical dissipation coefficients for the flow equations. */
  *Kappa_AdjFlow;                  /*!< \brief Numerical dissipation coefficients for the adjoint flow equations. */
  su2double* FFD_Axis;       /*!< \brief Numerical dissipation coefficients for the adjoint equations. */
  su2double Kappa_1st_AdjFlow,	/*!< \brief JST 1st order dissipation coefficient for adjoint flow equations (coarse multigrid levels). */
  Kappa_2nd_AdjFlow,			/*!< \brief JST 2nd order dissipation coefficient for adjoint flow equations. */
  Kappa_4th_AdjFlow,			/*!< \brief JST 4th order dissipation coefficient for adjoint flow equations. */
  Kappa_1st_Flow,			/*!< \brief JST 1st order dissipation coefficient for flow equations (coarse multigrid levels). */
  Kappa_2nd_Flow,			/*!< \brief JST 2nd order dissipation coefficient for flow equations. */
  Kappa_4th_Flow;			/*!< \brief JST 4th order dissipation coefficient for flow equations. */
  su2double Geo_Waterline_Location; /*!< \brief Location of the waterline. */
  
  su2double Min_Beta_RoeTurkel,		/*!< \brief Minimum value of Beta for the Roe-Turkel low Mach preconditioner. */
  Max_Beta_RoeTurkel;		/*!< \brief Maximum value of Beta for the Roe-Turkel low Mach preconditioner. */
  unsigned long GridDef_Nonlinear_Iter, /*!< \brief Number of nonlinear increments for grid deformation. */
  GridDef_Linear_Iter; /*!< \brief Number of linear smoothing iterations for grid deformation. */
  unsigned short Deform_Stiffness_Type; /*!< \brief Type of element stiffness imposed for FEA mesh deformation. */
  bool Deform_Output;  /*!< \brief Print the residuals during mesh deformation to the console. */
  su2double Deform_Tol_Factor; /*!< Factor to multiply smallest volume for deform tolerance (0.001 default) */
  su2double Deform_Coeff; /*!< Deform coeffienct */
  su2double Deform_Limit; /*!< Deform limit */
  unsigned short FFD_Continuity; /*!< Surface continuity at the intersection with the FFD */
  unsigned short FFD_CoordSystem; /*!< Define the coordinates system */
  su2double Deform_ElasticityMod, Deform_PoissonRatio; /*!< young's modulus and poisson ratio for volume deformation stiffness model */
  bool Visualize_Deformation;	/*!< \brief Flag to visualize the deformation in MDC. */
  bool FFD_Symmetry_Plane;	/*!< \brief FFD symmetry plane. */
  su2double Mach;		/*!< \brief Mach number. */
  su2double Reynolds;	/*!< \brief Reynolds number. */
  su2double Froude;	/*!< \brief Froude number. */
  su2double Length_Reynolds;	/*!< \brief Reynolds length (dimensional). */
  su2double AoA,			/*!< \brief Angle of attack (just external flow). */
  iH, AoS, AoA_Offset, AoS_Offset, AoA_Sens;		/*!< \brief Angle of sideSlip (just external flow). */
  bool Fixed_CL_Mode;			/*!< \brief Activate fixed CL mode (external flow only). */
  bool Fixed_CM_Mode;			/*!< \brief Activate fixed CL mode (external flow only). */
  bool Eval_dOF_dCX;			/*!< \brief Activate fixed CL mode (external flow only). */
  bool Discard_InFiles; /*!< \brief Discard angle of attack in solution and geometry files. */
  su2double Target_CL;			/*!< \brief Specify a target CL instead of AoA (external flow only). */
  su2double Target_CM;			/*!< \brief Specify a target CL instead of AoA (external flow only). */
  su2double Total_CM;			/*!< \brief Specify a target CL instead of AoA (external flow only). */
  su2double Total_CD;			/*!< \brief Specify a target CL instead of AoA (external flow only). */
  su2double dCL_dAlpha;        /*!< \brief value of dCl/dAlpha. */
  su2double dCM_diH;        /*!< \brief value of dCM/dHi. */
  unsigned long Iter_Fixed_CL;			/*!< \brief Iterations to re-evaluate the angle of attack (external flow only). */
  unsigned long Iter_Fixed_CM;			/*!< \brief Iterations to re-evaluate the angle of attack (external flow only). */
  unsigned long Iter_Fixed_NetThrust;			/*!< \brief Iterations to re-evaluate the angle of attack (external flow only). */
  unsigned long Iter_dCL_dAlpha;   /*!< \brief Number of iterations to evaluate dCL_dAlpha. */
  unsigned long Update_Alpha;			/*!< \brief Iterations to re-evaluate the angle of attack (external flow only). */
  unsigned long Update_iH;			/*!< \brief Iterations to re-evaluate the angle of attack (external flow only). */
  unsigned long Update_BCThrust;			/*!< \brief Iterations to re-evaluate the angle of attack (external flow only). */
  su2double dNetThrust_dBCThrust;        /*!< \brief value of dCl/dAlpha. */
  bool Update_BCThrust_Bool;			/*!< \brief Boolean flag for whether to update the AoA for fixed lift mode on a given iteration. */
  bool Update_AoA;			/*!< \brief Boolean flag for whether to update the AoA for fixed lift mode on a given iteration. */
  bool Update_HTPIncidence;			/*!< \brief Boolean flag for whether to update the AoA for fixed lift mode on a given iteration. */
  su2double ChargeCoeff;		/*!< \brief Charge coefficient (just for poisson problems). */
  unsigned short Cauchy_Func_Flow,	/*!< \brief Function where to apply the convergence criteria in the flow problem. */
  Cauchy_Func_AdjFlow,				/*!< \brief Function where to apply the convergence criteria in the adjoint problem. */
  Cauchy_Elems;						/*!< \brief Number of elements to evaluate. */
  unsigned short Residual_Func_Flow;	/*!< \brief Equation to apply residual convergence to. */
  unsigned short Res_FEM_CRIT;  /*!< \brief Criteria to apply to the FEM convergence (absolute/relative). */
  unsigned long StartConv_Iter;	/*!< \brief Start convergence criteria at iteration. */
  su2double Cauchy_Eps;	/*!< \brief Epsilon used for the convergence. */
  unsigned long Wrt_Sol_Freq,	/*!< \brief Writing solution frequency. */
  Wrt_Sol_Freq_DualTime,	/*!< \brief Writing solution frequency for Dual Time. */
  Wrt_Con_Freq,				/*!< \brief Writing convergence history frequency. */
  Wrt_Con_Freq_DualTime;				/*!< \brief Writing convergence history frequency. */
  bool Wrt_Unsteady;  /*!< \brief Write unsteady data adding header and prefix. */
  bool Wrt_Dynamic;  		/*!< \brief Write dynamic data adding header and prefix. */
  bool Restart,	/*!< \brief Restart solution (for direct, adjoint, and linearized problems).*/
  Wrt_Binary_Restart,	/*!< \brief Write binary SU2 native restart files.*/
  Read_Binary_Restart,	/*!< \brief Read binary SU2 native restart files.*/
  Restart_Flow;	/*!< \brief Restart flow solution for adjoint and linearized problems. */
  unsigned short nMarker_Monitoring,	/*!< \brief Number of markers to monitor. */
  nMarker_Designing,					/*!< \brief Number of markers for the objective function. */
  nMarker_GeoEval,					/*!< \brief Number of markers for the objective function. */
  nMarker_ZoneInterface, /*!< \brief Number of markers in the zone interface. */
  nMarker_Plotting,					/*!< \brief Number of markers to plot. */
  nMarker_Analyze,					/*!< \brief Number of markers to plot. */
  nMarker_Moving,               /*!< \brief Number of markers in motion (DEFORMING, MOVING_WALL, or FLUID_STRUCTURE). */
  nMarker_DV,               /*!< \brief Number of markers affected by the design variables. */
  nMarker_WallFunctions;    /*!< \brief Number of markers for which wall functions must be applied. */
  string *Marker_Monitoring,     /*!< \brief Markers to monitor. */
  *Marker_Designing,         /*!< \brief Markers to plot. */
  *Marker_GeoEval,         /*!< \brief Markers to plot. */
  *Marker_Plotting,          /*!< \brief Markers to plot. */
  *Marker_Analyze,          /*!< \brief Markers to plot. */
  *Marker_ZoneInterface,          /*!< \brief Markers in the FSI interface. */
  *Marker_Moving,            /*!< \brief Markers in motion (DEFORMING, MOVING_WALL, or FLUID_STRUCTURE). */
  *Marker_DV,            /*!< \brief Markers affected by the design variables. */
  *Marker_WallFunctions; /*!< \brief Markers for which wall functions must be applied. */
  unsigned short  *Kind_WallFunctions;        /*!< \brief The kind of wall function to use for the corresponding markers. */
  unsigned short  **IntInfo_WallFunctions;    /*!< \brief Additional integer information for the wall function markers. */
  su2double       **DoubleInfo_WallFunctions; /*!< \brief Additional double information for the wall function markers. */
  unsigned short  *Marker_All_Monitoring,        /*!< \brief Global index for monitoring using the grid information. */
  *Marker_All_GeoEval,       /*!< \brief Global index for geometrical evaluation. */
  *Marker_All_Plotting,        /*!< \brief Global index for plotting using the grid information. */
  *Marker_All_Analyze,        /*!< \brief Global index for plotting using the grid information. */
  *Marker_All_ZoneInterface,        /*!< \brief Global index for FSI interface markers using the grid information. */
  *Marker_All_Turbomachinery,        /*!< \brief Global index for Turbomachinery markers using the grid information. */
  *Marker_All_TurbomachineryFlag,        /*!< \brief Global index for Turbomachinery markers flag using the grid information. */
  *Marker_All_MixingPlaneInterface,        /*!< \brief Global index for MixingPlane interface markers using the grid information. */    
  *Marker_All_DV,          /*!< \brief Global index for design variable markers using the grid information. */
  *Marker_All_Moving,          /*!< \brief Global index for moving surfaces using the grid information. */
  *Marker_All_Designing,         /*!< \brief Global index for moving using the grid information. */
  *Marker_CfgFile_Monitoring,     /*!< \brief Global index for monitoring using the config information. */
  *Marker_CfgFile_Designing,      /*!< \brief Global index for monitoring using the config information. */
  *Marker_CfgFile_GeoEval,      /*!< \brief Global index for monitoring using the config information. */
  *Marker_CfgFile_Plotting,     /*!< \brief Global index for plotting using the config information. */
  *Marker_CfgFile_Analyze,     /*!< \brief Global index for plotting using the config information. */
  *Marker_CfgFile_ZoneInterface,     /*!< \brief Global index for FSI interface using the config information. */
  *Marker_CfgFile_Turbomachinery,     /*!< \brief Global index for Turbomachinery  using the config information. */
  *Marker_CfgFile_TurbomachineryFlag,     /*!< \brief Global index for Turbomachinery flag using the config information. */
  *Marker_CfgFile_MixingPlaneInterface,     /*!< \brief Global index for MixingPlane interface using the config information. */
  *Marker_CfgFile_Moving,       /*!< \brief Global index for moving surfaces using the config information. */
  *Marker_CfgFile_DV,       /*!< \brief Global index for design variable markers using the config information. */
  *Marker_CfgFile_PerBound;     /*!< \brief Global index for periodic boundaries using the config information. */
  string *PlaneTag;      /*!< \brief Global index for the plane adaptation (upper, lower). */
  su2double DualVol_Power;			/*!< \brief Power for the dual volume in the grid adaptation sensor. */
  su2double *nBlades;						/*!< \brief number of blades for turbomachinery computation. */
  unsigned short Analytical_Surface;	/*!< \brief Information about the analytical definition of the surface for grid adaptation. */
  unsigned short Geo_Description;	/*!< \brief Description of the geometry. */
  unsigned short Mesh_FileFormat;	/*!< \brief Mesh input format. */
  unsigned short Output_FileFormat;	/*!< \brief Format of the output files. */
  unsigned short ActDisk_Jump;	/*!< \brief Format of the output files. */
  bool CFL_Adapt;      /*!< \brief Adaptive CFL number. */
  bool HB_Precondition;    /*< \brief Flag to turn on harmonic balance source term preconditioning */
  su2double RefArea,		/*!< \brief Reference area for coefficient computation. */
  RefElemLength,				/*!< \brief Reference element length for computing the slope limiting epsilon. */
  RefSharpEdges,				/*!< \brief Reference coefficient for detecting sharp edges. */
  RefLength,			/*!< \brief Reference length for moment computation. */
  *RefOriginMoment,           /*!< \brief Origin for moment computation. */
  *RefOriginMoment_X,      /*!< \brief X Origin for moment computation. */
  *RefOriginMoment_Y,      /*!< \brief Y Origin for moment computation. */
  *RefOriginMoment_Z,      /*!< \brief Z Origin for moment computation. */
  *CFL_AdaptParam,      /*!< \brief Information about the CFL ramp. */
  *RelaxFactor_Giles,      /*!< \brief Information about the under relaxation factor for Giles BC. */
  *CFL,
  *HTP_Axis,      /*!< \brief Location of the HTP axis. */
  DomainVolume;		/*!< \brief Volume of the computational grid. */
  unsigned short nRefOriginMoment_X,    /*!< \brief Number of X-coordinate moment computation origins. */
  nRefOriginMoment_Y,           /*!< \brief Number of Y-coordinate moment computation origins. */
  nRefOriginMoment_Z;           /*!< \brief Number of Z-coordinate moment computation origins. */
  string Mesh_FileName,			/*!< \brief Mesh input file. */
  Mesh_Out_FileName,				/*!< \brief Mesh output file. */
  Solution_FlowFileName,			/*!< \brief Flow solution input file. */
  Solution_LinFileName,			/*!< \brief Linearized flow solution input file. */
  Solution_AdjFileName,			/*!< \brief Adjoint solution input file for drag functional. */
  Solution_FEMFileName,			/*!< \brief Solution input file for structural problem. */
  Solution_AdjFEMFileName,     /*!< \brief Adjoint solution input file for structural problem. */
  Flow_FileName,					/*!< \brief Flow variables output file. */
  Structure_FileName,					/*!< \brief Structure variables output file. */
  SurfStructure_FileName,					/*!< \brief Surface structure variables output file. */
  AdjStructure_FileName,         /*!< \brief Structure variables output file. */
  AdjSurfStructure_FileName,         /*!< \brief Surface structure variables output file. */
  SurfWave_FileName,					/*!< \brief Surface structure variables output file. */
  SurfHeat_FileName,					/*!< \brief Surface structure variables output file. */
  Wave_FileName,					/*!< \brief Wave variables output file. */
  Heat_FileName,					/*!< \brief Heat variables output file. */
  AdjWave_FileName,					/*!< \brief Adjoint wave variables output file. */
  Residual_FileName,				/*!< \brief Residual variables output file. */
  Conv_FileName,					/*!< \brief Convergence history output file. */
  Breakdown_FileName,			    /*!< \brief Breakdown output file. */
  Conv_FileName_FSI,					/*!< \brief Convergence history output file. */
  Restart_FlowFileName,			/*!< \brief Restart file for flow variables. */
  Restart_WaveFileName,			/*!< \brief Restart file for wave variables. */
  Restart_HeatFileName,			/*!< \brief Restart file for heat variables. */
  Restart_AdjFileName,			/*!< \brief Restart file for adjoint variables, drag functional. */
  Restart_FEMFileName,			/*!< \brief Restart file for FEM elasticity. */
  Restart_AdjFEMFileName,      /*!< \brief Restart file for FEM elasticity. */
  Adj_FileName,					/*!< \brief Output file with the adjoint variables. */
  ObjFunc_Grad_FileName,			/*!< \brief Gradient of the objective function. */
  ObjFunc_Value_FileName,			/*!< \brief Objective function. */
  SurfFlowCoeff_FileName,			/*!< \brief Output file with the flow variables on the surface. */
  SurfAdjCoeff_FileName,			/*!< \brief Output file with the adjoint variables on the surface. */
  New_SU2_FileName,       		/*!< \brief Output SU2 mesh file converted from CGNS format. */
  SurfSens_FileName,			/*!< \brief Output file for the sensitivity on the surface (discrete adjoint). */
  VolSens_FileName;			/*!< \brief Output file for the sensitivity in the volume (discrete adjoint). */
	bool Low_MemoryOutput,      /*!< \brief Write a volume solution file */
  Wrt_Output,                /*!< \brief Write any output files */
  Wrt_Vol_Sol,                /*!< \brief Write a volume solution file */
  Wrt_Srf_Sol,                /*!< \brief Write a surface solution file */
  Wrt_Csv_Sol,                /*!< \brief Write a surface comma-separated values solution file */
  Wrt_Residuals,              /*!< \brief Write residuals to solution file */
  Wrt_Surface,                /*!< \brief Write solution at each surface */
  Wrt_Limiters,              /*!< \brief Write residuals to solution file */
  Wrt_SharpEdges,              /*!< \brief Write residuals to solution file */
  Wrt_Halo,                   /*!< \brief Write rind layers in solution files */
  Plot_Section_Forces;       /*!< \brief Write sectional forces for specified markers. */
  unsigned short Console_Output_Verb,  /*!< \brief Level of verbosity for console output */
  Kind_Average;        /*!< \brief Particular average for the marker analyze. */
  su2double Gamma,			/*!< \brief Ratio of specific heats of the gas. */
  Bulk_Modulus,			/*!< \brief Value of the bulk modulus for incompressible flows. */
  ArtComp_Factor,			/*!< \brief Value of the artificial compresibility factor for incompressible flows. */
  Gas_Constant,     /*!< \brief Specific gas constant. */
  Gas_ConstantND,     /*!< \brief Non-dimensional specific gas constant. */
  Gas_Constant_Ref, /*!< \brief Reference specific gas constant. */
  Temperature_Critical,   /*!< \brief Critical Temperature for real fluid model.  */
  Pressure_Critical,   /*!< \brief Critical Pressure for real fluid model.  */
  Density_Critical,   /*!< \brief Critical Density for real fluid model.  */
  Acentric_Factor,   /*!< \brief Acentric Factor for real fluid model.  */
  Mu_Constant,     /*!< \brief Constant viscosity for ConstantViscosity model.  */
  Mu_ConstantND,   /*!< \brief Non-dimensional constant viscosity for ConstantViscosity model.  */
  Kt_Constant,     /*!< \brief Constant thermal conductivity for ConstantConductivity model.  */
  Kt_ConstantND,   /*!< \brief Non-dimensional constant thermal conductivity for ConstantConductivity model.  */
  Mu_Ref,     /*!< \brief Reference viscosity for Sutherland model.  */
  Mu_RefND,   /*!< \brief Non-dimensional reference viscosity for Sutherland model.  */
  Mu_Temperature_Ref,     /*!< \brief Reference temperature for Sutherland model.  */
  Mu_Temperature_RefND,   /*!< \brief Non-dimensional reference temperature for Sutherland model.  */
  Mu_S,     /*!< \brief Reference S for Sutherland model.  */
  Mu_SND,   /*!< \brief Non-dimensional reference S for Sutherland model.  */
  *Velocity_FreeStream,     /*!< \brief Free-stream velocity vector of the fluid.  */
  Energy_FreeStream,     /*!< \brief Free-stream total energy of the fluid.  */
  ModVel_FreeStream,     /*!< \brief Magnitude of the free-stream velocity of the fluid.  */
  ModVel_FreeStreamND,     /*!< \brief Non-dimensional magnitude of the free-stream velocity of the fluid.  */
  Density_FreeStream,     /*!< \brief Free-stream density of the fluid. */
  Viscosity_FreeStream,     /*!< \brief Free-stream viscosity of the fluid.  */
  Tke_FreeStream,     /*!< \brief Total turbulent kinetic energy of the fluid.  */
  Intermittency_FreeStream,     /*!< \brief Freestream intermittency (for sagt transition model) of the fluid.  */
  TurbulenceIntensity_FreeStream,     /*!< \brief Freestream turbulent intensity (for sagt transition model) of the fluid.  */
  Turb2LamViscRatio_FreeStream,          /*!< \brief Ratio of turbulent to laminar viscosity. */
  NuFactor_FreeStream,  /*!< \brief Ratio of turbulent to laminar viscosity. */
  NuFactor_Engine,  /*!< \brief Ratio of turbulent to laminar viscosity at the engine. */
  SecondaryFlow_ActDisk,  /*!< \brief Ratio of turbulent to laminar viscosity at the actuator disk. */
  Initial_BCThrust,  /*!< \brief Ratio of turbulent to laminar viscosity at the actuator disk. */
  Pressure_FreeStream,     /*!< \brief Total pressure of the fluid. */
  Temperature_FreeStream,  /*!< \brief Total temperature of the fluid.  */
  Temperature_ve_FreeStream,  /*!< \brief Total vibrational-electronic temperature of the fluid.  */
  *MassFrac_FreeStream, /*!< \brief Mixture mass fractions of the fluid. */
  Prandtl_Lam,      /*!< \brief Laminar Prandtl number for the gas.  */
  Prandtl_Turb,     /*!< \brief Turbulent Prandtl number for the gas.  */
  Length_Ref,       /*!< \brief Reference length for non-dimensionalization. */
  Pressure_Ref,     /*!< \brief Reference pressure for non-dimensionalization.  */
  Temperature_Ref,  /*!< \brief Reference temperature for non-dimensionalization.*/
  Density_Ref,      /*!< \brief Reference density for non-dimensionalization.*/
  Velocity_Ref,     /*!< \brief Reference velocity for non-dimensionalization.*/
  Time_Ref,                  /*!< \brief Reference time for non-dimensionalization. */
  Viscosity_Ref,              /*!< \brief Reference viscosity for non-dimensionalization. */
  Conductivity_Ref,           /*!< \brief Reference conductivity for non-dimensionalization. */
  Energy_Ref,                 /*!< \brief Reference viscosity for non-dimensionalization. */
  Wall_Temperature,           /*!< \brief Temperature at an isotropic wall in Kelvin. */
  Omega_Ref,                  /*!< \brief Reference angular velocity for non-dimensionalization. */
  Force_Ref,                  /*!< \brief Reference body force for non-dimensionalization. */
  Pressure_FreeStreamND,      /*!< \brief Farfield pressure value (external flow). */
  Temperature_FreeStreamND,   /*!< \brief Farfield temperature value (external flow). */
  Density_FreeStreamND,       /*!< \brief Farfield density value (external flow). */
  Velocity_FreeStreamND[3],   /*!< \brief Farfield velocity values (external flow). */
  Energy_FreeStreamND,        /*!< \brief Farfield energy value (external flow). */
  Viscosity_FreeStreamND,     /*!< \brief Farfield viscosity value (external flow). */
  Tke_FreeStreamND,           /*!< \brief Farfield kinetic energy (external flow). */
  Omega_FreeStreamND,         /*!< \brief Specific dissipation (external flow). */
  Omega_FreeStream;           /*!< \brief Specific dissipation (external flow). */
  unsigned short nElectric_Constant; /*!< \brief Number of different electric constants. */
  su2double *Electric_Constant;   /*!< \brief Dielectric constant modulus. */
  su2double Knowles_B,      /*!< \brief Knowles material model constant B. */
  Knowles_N;                /*!< \brief Knowles material model constant N. */
  bool DE_Effects; 						/*!< Application of DE effects to FE analysis */
  bool RefGeom; 						/*!< Read a reference geometry for optimization purposes. */
  unsigned long refNodeID;     /*!< \brief Global ID for the reference node (optimization). */
  string RefGeom_FEMFileName;    			/*!< \brief File name for reference geometry. */
  unsigned short RefGeom_FileFormat;	/*!< \brief Mesh input format. */
  unsigned short Kind_2DElasForm;			/*!< \brief Kind of bidimensional elasticity solver. */
  unsigned short nIterFSI;	  /*!< \brief Number of maximum number of subiterations in a FSI problem. */
  unsigned short nIterFSI_Ramp;  /*!< \brief Number of FSI subiterations during which a ramp is applied. */
  su2double AitkenStatRelax;	/*!< \brief Aitken's relaxation factor (if set as static) */
  su2double AitkenDynMaxInit;	/*!< \brief Aitken's maximum dynamic relaxation factor for the first iteration */
  su2double AitkenDynMinInit;	/*!< \brief Aitken's minimum dynamic relaxation factor for the first iteration */
  su2double Wave_Speed;			  /*!< \brief Wave speed used in the wave solver. */
  su2double Thermal_Diffusivity;			/*!< \brief Thermal diffusivity used in the heat solver. */
  su2double Cyclic_Pitch,     /*!< \brief Cyclic pitch for rotorcraft simulations. */
  Collective_Pitch;           /*!< \brief Collective pitch for rotorcraft simulations. */
  string Motion_Filename;			/*!< \brief Arbitrary mesh motion input base filename. */
  su2double Mach_Motion;			/*!< \brief Mach number based on mesh velocity and freestream quantities. */
  su2double *Motion_Origin_X, /*!< \brief X-coordinate of the mesh motion origin. */
  *Motion_Origin_Y,           /*!< \brief Y-coordinate of the mesh motion origin. */
  *Motion_Origin_Z,           /*!< \brief Z-coordinate of the mesh motion origin. */
  *Translation_Rate_X,        /*!< \brief Translational velocity of the mesh in the x-direction. */
  *Translation_Rate_Y,        /*!< \brief Translational velocity of the mesh in the y-direction. */
  *Translation_Rate_Z,        /*!< \brief Translational velocity of the mesh in the z-direction. */
  *Rotation_Rate_X,           /*!< \brief Angular velocity of the mesh about the x-axis. */
  *Rotation_Rate_Y,           /*!< \brief Angular velocity of the mesh about the y-axis. */
  *Rotation_Rate_Z,           /*!< \brief Angular velocity of the mesh about the z-axis. */
  *Pitching_Omega_X,          /*!< \brief Angular frequency of the mesh pitching about the x-axis. */
  *Pitching_Omega_Y,          /*!< \brief Angular frequency of the mesh pitching about the y-axis. */
  *Pitching_Omega_Z,          /*!< \brief Angular frequency of the mesh pitching about the z-axis. */
  *Pitching_Ampl_X,           /*!< \brief Pitching amplitude about the x-axis. */
  *Pitching_Ampl_Y,           /*!< \brief Pitching amplitude about the y-axis. */
  *Pitching_Ampl_Z,           /*!< \brief Pitching amplitude about the z-axis. */
  *Pitching_Phase_X,          /*!< \brief Pitching phase offset about the x-axis. */
  *Pitching_Phase_Y,          /*!< \brief Pitching phase offset about the y-axis. */
  *Pitching_Phase_Z,          /*!< \brief Pitching phase offset about the z-axis. */
  *Plunging_Omega_X,          /*!< \brief Angular frequency of the mesh plunging in the x-direction. */
  *Plunging_Omega_Y,          /*!< \brief Angular frequency of the mesh plunging in the y-direction. */
  *Plunging_Omega_Z,          /*!< \brief Angular frequency of the mesh plunging in the z-direction. */
  *Plunging_Ampl_X,           /*!< \brief Plunging amplitude in the x-direction. */
  *Plunging_Ampl_Y,           /*!< \brief Plunging amplitude in the y-direction. */
  *Plunging_Ampl_Z,           /*!< \brief Plunging amplitude in the z-direction. */
  *Omega_HB;                  /*!< \brief Frequency for Harmonic Balance Operator (in rad/s). */
  unsigned short nMotion_Origin_X,    /*!< \brief Number of X-coordinate mesh motion origins. */
  nMotion_Origin_Y,           /*!< \brief Number of Y-coordinate mesh motion origins. */
  nMotion_Origin_Z,           /*!< \brief Number of Z-coordinate mesh motion origins. */
  nTranslation_Rate_X,        /*!< \brief Number of Translational x-velocities for mesh motion. */
  nTranslation_Rate_Y,        /*!< \brief Number of Translational y-velocities for mesh motion. */
  nTranslation_Rate_Z,        /*!< \brief Number of Translational z-velocities for mesh motion. */
  nRotation_Rate_X,           /*!< \brief Number of Angular velocities about the x-axis for mesh motion. */
  nRotation_Rate_Y,           /*!< \brief Number of Angular velocities about the y-axis for mesh motion. */
  nRotation_Rate_Z,           /*!< \brief Number of Angular velocities about the z-axis for mesh motion. */
  nPitching_Omega_X,          /*!< \brief Number of Angular frequencies about the x-axis for pitching. */
  nPitching_Omega_Y,          /*!< \brief Number of Angular frequencies about the y-axis for pitching. */
  nPitching_Omega_Z,          /*!< \brief Number of Angular frequencies about the z-axis for pitching. */
  nPitching_Ampl_X,           /*!< \brief Number of Pitching amplitudes about the x-axis. */
  nPitching_Ampl_Y,           /*!< \brief Number of Pitching amplitudes about the y-axis. */
  nPitching_Ampl_Z,           /*!< \brief Number of Pitching amplitudes about the z-axis. */
  nPitching_Phase_X,          /*!< \brief Number of Pitching phase offsets about the x-axis. */
  nPitching_Phase_Y,          /*!< \brief Number of Pitching phase offsets about the y-axis. */
  nPitching_Phase_Z,          /*!< \brief Number of Pitching phase offsets about the z-axis. */
  nPlunging_Omega_X,          /*!< \brief Number of Angular frequencies in the x-direction for plunging. */
  nPlunging_Omega_Y,          /*!< \brief Number of Angular frequencies in the y-direction for plunging. */
  nPlunging_Omega_Z,          /*!< \brief Number of Angular frequencies in the z-direction for plunging. */
  nPlunging_Ampl_X,           /*!< \brief Number of Plunging amplitudes in the x-direction. */
  nPlunging_Ampl_Y,           /*!< \brief Number of Plunging amplitudes in the y-direction. */
  nPlunging_Ampl_Z,           /*!< \brief Number of Plunging amplitudes in the z-direction. */
  nOmega_HB,                /*!< \brief Number of frequencies in Harmonic Balance Operator. */
  nMoveMotion_Origin,         /*!< \brief Number of motion origins. */
  *MoveMotion_Origin;         /*!< \brief Keeps track if we should move moment origin. */
  vector<vector<vector<su2double> > > Aeroelastic_np1, /*!< \brief Aeroelastic solution at time level n+1. */
  Aeroelastic_n,              /*!< \brief Aeroelastic solution at time level n. */
  Aeroelastic_n1;             /*!< \brief Aeroelastic solution at time level n-1. */
  su2double FlutterSpeedIndex,/*!< \brief The flutter speed index. */
  PlungeNaturalFrequency,     /*!< \brief Plunging natural frequency for Aeroelastic. */
  PitchNaturalFrequency,      /*!< \brief Pitch natural frequency for Aeroelastic. */
  AirfoilMassRatio,           /*!< \brief The airfoil mass ratio for Aeroelastic. */
  CG_Location,                /*!< \brief Center of gravity location for Aeroelastic. */
  RadiusGyrationSquared;      /*!< \brief The radius of gyration squared for Aeroelastic. */
  su2double *Aeroelastic_plunge, /*!< \brief Value of plunging coordinate at the end of an external iteration. */
  *Aeroelastic_pitch;         /*!< \brief Value of pitching coordinate at the end of an external iteration. */
  unsigned short AeroelasticIter; /*!< \brief Solve the aeroelastic equations every given number of internal iterations. */
  unsigned short Gust_Type,	  /*!< \brief Type of Gust. */
  Gust_Dir;                   /*!< \brief Direction of the gust */
  su2double Gust_WaveLength,  /*!< \brief The gust wavelength. */
  Gust_Periods,               /*!< \brief Number of gust periods. */
  Gust_Ampl,                  /*!< \brief Gust amplitude. */
  Gust_Begin_Time,            /*!< \brief Time at which to begin the gust. */
  Gust_Begin_Loc;             /*!< \brief Location at which the gust begins. */
  long Visualize_CV;          /*!< \brief Node number for the CV to be visualized */
  bool ExtraOutput;
  bool DeadLoad; 	          	/*!< Application of dead loads to the FE analysis */
  bool PseudoStatic;    /*!< Application of dead loads to the FE analysis */
  bool MatchingMesh; 	        /*!< Matching mesh (while implementing interpolation procedures). */
  bool SteadyRestart; 	      /*!< Restart from a steady state for FSI problems. */
  su2double Newmark_alpha,		/*!< \brief Parameter alpha for Newmark method. */
  Newmark_delta;				      /*!< \brief Parameter delta for Newmark method. */
  unsigned short nIntCoeffs;	/*!< \brief Number of integration coeffs for structural calculations. */
  su2double *Int_Coeffs;		  /*!< \brief Time integration coefficients for structural method. */
  unsigned short nElasticityMod,  /*!< \brief Number of different values for the elasticity modulus. */
  nPoissonRatio,                    /*!< \brief Number of different values for the Poisson ratio modulus. */
  nMaterialDensity;                 /*!< \brief Number of different values for the Material density. */
  su2double *ElasticityMod,         /*!< \brief Value of the elasticity moduli. */
  *PoissonRatio,                    /*!< \brief Value of the Poisson ratios. */
  *MaterialDensity;                 /*!< \brief Value of the Material densities. */
  unsigned short nElectric_Field,	/*!< \brief Number of different values for the electric field in the membrane. */
  nDim_Electric_Field;				/*!< \brief Dimensionality of the problem. */
  unsigned short nDim_RefNode;   /*!< \brief Dimensionality of the vector . */
  su2double *Electric_Field_Mod, 	/*!< \brief Values of the modulus of the electric field. */
  *Electric_Field_Dir;				/*!< \brief Direction of the electric field. */
  su2double *RefNode_Displacement;  /*!< \brief Displacement of the reference node. */
  bool Ramp_Load;				          /*!< \brief Apply the load with linear increases. */
  unsigned short Dynamic_LoadTransfer;  /*!< \brief Method for dynamic load transferring. */
  bool IncrementalLoad;		    /*!< \brief Apply the load in increments (for nonlinear structural analysis). */
  unsigned long IncLoad_Nincrements; /*!< \brief Number of increments. */
  su2double *IncLoad_Criteria;/*!< \brief Criteria for the application of incremental loading. */
  su2double Ramp_Time;			  /*!< \brief Time until the maximum load is applied. */
  su2double Static_Time;			/*!< \brief Time while the structure is not loaded in FSI applications. */
  unsigned short Pred_Order;  /*!< \brief Order of the predictor for FSI applications. */
  unsigned short Kind_Interpolation; /*!\brief type of interpolation to use for FSI applications. */
  bool Prestretch;            /*!< Read a reference geometry for optimization purposes. */
  string Prestretch_FEMFileName;         /*!< \brief File name for reference geometry. */
  string FEA_FileName;         /*!< \brief File name for element-based properties. */
  su2double RefGeom_Penalty,        /*!< \brief Penalty weight value for the reference geometry objective function. */
  RefNode_Penalty,            /*!< \brief Penalty weight value for the reference node objective function. */
  DV_Penalty;                 /*!< \brief Penalty weight to add a constraint to the total amount of stiffness. */
  bool addCrossTerm;          /*!< \brief Evaluates the need to add the cross term when setting the adjoint output. */
  unsigned long Nonphys_Points, /*!< \brief Current number of non-physical points in the solution. */
  Nonphys_Reconstr;           /*!< \brief Current number of non-physical reconstructions for 2nd-order upwinding. */
  bool ParMETIS;              /*!< \brief Boolean for activating ParMETIS mode (while testing). */
  unsigned short DirectDiff;  /*!< \brief Direct Differentation mode. */
  bool DiscreteAdjoint;       /*!< \brief AD-based discrete adjoint mode. */
  su2double *default_vel_inf, /*!< \brief Default freestream velocity array for the COption class. */
  *default_eng_cyl,           /*!< \brief Default engine box array for the COption class. */
  *default_eng_val,           /*!< \brief Default engine box array values for the COption class. */
  *default_cfl_adapt,         /*!< \brief Default CFL adapt param array for the COption class. */
  *default_jst_coeff,         /*!< \brief Default artificial dissipation (flow) array for the COption class. */
  *default_ffd_coeff,         /*!< \brief Default artificial dissipation (flow) array for the COption class. */
  *default_mixedout_coeff,    /*!< \brief Default default mixedout algorithm coefficients for the COption class. */
  *default_rampRotFrame_coeff,/*!< \brief Default ramp rotating frame coefficients for the COption class. */
  *default_rampOutPres_coeff, /*!< \brief Default ramp outlet pressure coefficients for the COption class. */
  *default_jst_adj_coeff,      /*!< \brief Default artificial dissipation (adjoint) array for the COption class. */
  *default_obj_coeff,         /*!< \brief Default objective array for the COption class. */
  *default_geo_loc,           /*!< \brief Default SU2_GEO section locations array for the COption class. */
  *default_distortion,        /*!< \brief Default SU2_GEO section locations array for the COption class. */
  *default_ea_lim,            /*!< \brief Default equivalent area limit array for the COption class. */
  *default_grid_fix,          /*!< \brief Default fixed grid (non-deforming region) array for the COption class. */
  *default_htp_axis,          /*!< \brief Default HTP axis for the COption class. */
  *default_ffd_axis,          /*!< \brief Default FFD axis for the COption class. */
  *default_inc_crit,          /*!< \brief Default incremental criteria array for the COption class. */
  *default_extrarelfac;       /*!< \brief Default extra relaxation factor for Giles BC in the COption class. */
  unsigned short nSpanWiseSections; /*!< \brief number of span-wise sections */
  unsigned short nSpanMaxAllZones; /*!< \brief number of maximum span-wise sections for all zones */
  unsigned short *nSpan_iZones;  /*!< \brief number of span-wise sections for each zones */
  bool turbMixingPlane;   /*!< \brief option for turbulent mixingplane */
  bool SpatialFourier; /*!< \brief option for computing the fourier transforms for subsonic non-reflecting BC. */
  bool RampRotatingFrame;   /*!< \brief option for ramping up or down the Rotating Frame values */
  bool RampOutletPressure;  /*!< \brief option for ramping up or down the outlet pressure */
  su2double *Mixedout_Coeff; /*!< \brief coefficient for the  */
  su2double *RampRotatingFrame_Coeff; /*!< \brief coefficient for Rotating frame ramp */
  su2double *RampOutletPressure_Coeff; /*!< \brief coefficient for outlet pressure ramp */
  su2double AverageMachLimit;       /*!< \brief option for turbulent mixingplane */
  su2double *FinalRotation_Rate_Z; /*!< \brief Final rotation rate Z if Ramp rotating frame is activated. */
  su2double FinalOutletPressure; /*!< \brief Final outlet pressure if Ramp outlet pressure is activated. */
  su2double MonitorOutletPressure; /*!< \brief Monitor outlet pressure if Ramp outlet pressure is activated. */
  su2double *default_body_force;        /*!< \brief Default body force vector for the COption class. */
  su2double *ExtraRelFacGiles; /*!< \brief coefficient for extra relaxation factor for Giles BC*/
  bool Body_Force;            /*!< \brief Flag to know if a body force is included in the formulation. */
  su2double *Body_Force_Vector;  /*!< \brief Values of the prescribed body force vector. */
  su2double *FreeStreamTurboNormal; /*!< \brief Direction to initialize the flow in turbomachinery computation */
  unsigned short Riemann_Solver_FEM;         /*!< \brief Riemann solver chosen for the DG method. */
  su2double Quadrature_Factor_Straight;      /*!< \brief Factor applied during quadrature of elements with a constant Jacobian. */
  su2double Quadrature_Factor_Curved;        /*!< \brief Factor applied during quadrature of elements with a non-constant Jacobian. */
  su2double Quadrature_Factor_Time_ADER_DG;  /*!< \brief Factor applied during quadrature in time for ADER-DG. */
  su2double Theta_Interior_Penalty_DGFEM;    /*!< \brief Factor for the symmetrizing terms in the DG discretization of the viscous fluxes. */
  bool Compute_Entropy;                      /*!< \brief Whether or not to compute the entropy in the fluid model. */
  bool Use_Lumped_MassMatrix_DGFEM;          /*!< \brief Whether or not to use the lumped mass matrix for DGFEM. */
  bool Jacobian_Spatial_Discretization_Only; /*!< \brief Flag to know if only the exact Jacobian of the spatial discretization must be computed. */

  /*--- all_options is a map containing all of the options. This is used during config file parsing
   to track the options which have not been set (so the default values can be used). Without this map
   there would be no list of all the config file options. ---*/

  map<string, bool> all_options;

  /*--- brief param is a map from the option name (config file string) to its decoder (the specific child
   class of COptionBase that turns the string into a value) ---*/

  map<string, COptionBase*> option_map;


  // All of the addXxxOptions take in the name of the option, and a refernce to the field of that option
  // in the option structure. Depending on the specific type, it may take in a default value, and may
  // take in extra options. The addXxxOptions mostly follow the same pattern, so please see addDoubleOption
  // for detailed comments.
  //
  // List options are those that can be an unknown number of elements, and also take in a reference to
  // an integer. This integer will be populated with the number of elements of that type unmarshaled.
  //
  // Array options are those with a fixed number of elements.
  //
  // List and Array options should also be able to be specified with the string "NONE" indicating that there
  // are no elements. This allows the option to be present in a config file but left blank.

  /*!<\brief addDoubleOption creates a config file parser for an option with the given name whose
   value can be represented by a su2double.*/

  void addDoubleOption(const string name, su2double & option_field, su2double default_value) {
    // Check if the key is already in the map. If this fails, it is coder error
    // and not user error, so throw.
    assert(option_map.find(name) == option_map.end());

    // Add this option to the list of all the options
    all_options.insert(pair<string, bool>(name, true));

    // Create the parser for a su2double option with a reference to the option_field and the desired
    // default value. This will take the string in the config file, convert it to a su2double, and
    // place that su2double in the memory location specified by the reference.
    COptionBase* val = new COptionDouble(name, option_field, default_value);

    // Create an association between the option name ("CFL") and the parser generated above.
    // During configuration, the parsing script will get the option name, and use this map
    // to find how to parse that option.
    option_map.insert(pair<string, COptionBase *>(name, val));
  }

  void addStringOption(const string name, string & option_field, string default_value) {
    assert(option_map.find(name) == option_map.end());
    all_options.insert(pair<string, bool>(name, true));
    COptionBase* val = new COptionString(name, option_field, default_value);
    option_map.insert(pair<string, COptionBase *>(name, val));
  }

  void addIntegerOption(const string name, int & option_field, int default_value) {
    assert(option_map.find(name) == option_map.end());
    all_options.insert(pair<string, bool>(name, true));
    COptionBase* val = new COptionInt(name, option_field, default_value);
    option_map.insert(pair<string, COptionBase *>(name, val));
  }

  void addUnsignedLongOption(const string name, unsigned long & option_field, unsigned long default_value) {
    assert(option_map.find(name) == option_map.end());
    all_options.insert(pair<string, bool>(name, true));
    COptionBase* val = new COptionULong(name, option_field, default_value);
    option_map.insert(pair<string, COptionBase *>(name, val));
  }

  void addUnsignedShortOption(const string name, unsigned short & option_field, unsigned short default_value) {
    assert(option_map.find(name) == option_map.end());
    all_options.insert(pair<string, bool>(name, true));
    COptionBase* val = new COptionUShort(name, option_field, default_value);
    option_map.insert(pair<string, COptionBase *>(name, val));
  }

  void addLongOption(const string name, long & option_field, long default_value) {
    assert(option_map.find(name) == option_map.end());
    all_options.insert(pair<string, bool>(name, true));
    COptionBase* val = new COptionLong(name, option_field, default_value);
    option_map.insert(pair<string, COptionBase *>(name, val));
  }

  void addBoolOption(const string name, bool & option_field, bool default_value) {
    assert(option_map.find(name) == option_map.end());
    all_options.insert(pair<string, bool>(name, true));
    COptionBase* val = new COptionBool(name, option_field, default_value);
    option_map.insert(pair<string, COptionBase *>(name, val));
  }

  // enum types work differently than all of the others because there are a small number of valid
  // string entries for the type. One must also provide a list of all the valid strings of that type.
  template <class Tenum>
  void addEnumOption(const string name, unsigned short & option_field, const map<string, Tenum> & enum_map, Tenum default_value) {
    assert(option_map.find(name) == option_map.end());
    all_options.insert(pair<string, bool>(name, true));
    COptionBase* val = new COptionEnum<Tenum>(name, enum_map, option_field, default_value);
    option_map.insert(pair<string, COptionBase *>(name, val));
    return;
  }


  // input_size is the number of options read in from the config file
  template <class Tenum>
  void addEnumListOption(const string name, unsigned short & input_size, unsigned short * & option_field, const map<string, Tenum> & enum_map) {
    input_size = 0;
    assert(option_map.find(name) == option_map.end());
    all_options.insert(pair<string, bool>(name, true));
    COptionBase* val = new COptionEnumList<Tenum>(name, enum_map, option_field, input_size);
    option_map.insert( pair<string, COptionBase*>(name, val) );
  }

  void addDoubleArrayOption(const string name, const int size, su2double * & option_field, su2double * default_value) {

    //  su2double * def = new su2double [size];
    //  for (int i = 0; i < size; i++) {
    //    def[i] = default_value[i];
    //  }

    assert(option_map.find(name) == option_map.end());
    all_options.insert(pair<string, bool>(name, true));
    COptionBase* val = new COptionDoubleArray(name, size, option_field, default_value);
    option_map.insert(pair<string, COptionBase *>(name, val));
  }

  void addDoubleListOption(const string name, unsigned short & size, su2double * & option_field) {
    assert(option_map.find(name) == option_map.end());
    all_options.insert(pair<string, bool>(name, true));
    COptionBase* val = new COptionDoubleList(name, size, option_field);
    option_map.insert(pair<string, COptionBase *>(name, val));
  }

  void addShortListOption(const string name, unsigned short & size, short * & option_field) {
    assert(option_map.find(name) == option_map.end());
    all_options.insert(pair<string, bool>(name, true));
    COptionBase* val = new COptionShortList(name, size, option_field);
    option_map.insert(pair<string, COptionBase *>(name, val));
  }

  void addUShortListOption(const string name, unsigned short & size, unsigned short * & option_field) {
    assert(option_map.find(name) == option_map.end());
    all_options.insert(pair<string, bool>(name, true));
    COptionBase* val = new COptionUShortList(name, size, option_field);
    option_map.insert(pair<string, COptionBase *>(name, val));
  }

  void addStringListOption(const string name, unsigned short & num_marker, string* & option_field) {
    assert(option_map.find(name) == option_map.end());
    all_options.insert(pair<string, bool>(name, true));
    COptionBase* val = new COptionStringList(name, num_marker, option_field);
    option_map.insert(pair<string, COptionBase *>(name, val));
  }

  void addConvectOption(const string name, unsigned short & space_field, unsigned short & centered_field, unsigned short & upwind_field) {
    assert(option_map.find(name) == option_map.end());
    all_options.insert(pair<string, bool>(name, true));
    COptionBase* val = new COptionConvect(name, space_field, centered_field, upwind_field);
    option_map.insert(pair<string, COptionBase *>(name, val));
  }

  void addConvectFEMOption(const string name, unsigned short & space_field, unsigned short & fem_field) {
    assert(option_map.find(name) == option_map.end());
    all_options.insert(pair<string, bool>(name, true));
    COptionBase* val = new COptionFEMConvect(name, space_field, fem_field);
    option_map.insert(pair<string, COptionBase *>(name, val));
  }

  void addMathProblemOption(const string name, bool & ContinuousAdjoint, const bool & ContinuousAdjoint_default,
                            bool & DiscreteAdjoint, const bool & DiscreteAdjoint_default,
                            bool & Restart_Flow, const bool & Restart_Flow_default) {
    assert(option_map.find(name) == option_map.end());
    all_options.insert(pair<string, bool>(name, true));
    COptionBase* val = new COptionMathProblem(name, ContinuousAdjoint, ContinuousAdjoint_default, DiscreteAdjoint, DiscreteAdjoint_default, Restart_Flow, Restart_Flow_default);
    option_map.insert(pair<string, COptionBase *>(name, val));
  }

  void addDVParamOption(const string name, unsigned short & nDV_field, su2double** & paramDV, string* & FFDTag,
                        unsigned short* & design_variable) {
    assert(option_map.find(name) == option_map.end());
    all_options.insert(pair<string, bool>(name, true));
    COptionBase* val = new COptionDVParam(name, nDV_field, paramDV, FFDTag, design_variable);
    option_map.insert(pair<string, COptionBase *>(name, val));
  }

  void addDVValueOption(const string name, unsigned short* & nDVValue_field, su2double** & valueDV, unsigned short & nDV_field,  su2double** & paramDV,
                        unsigned short* & design_variable) {
    assert(option_map.find(name) == option_map.end());
    all_options.insert(pair<string, bool>(name, true));
    COptionBase* val = new COptionDVValue(name, nDVValue_field, valueDV, nDV_field, paramDV, design_variable);
    option_map.insert(pair<string, COptionBase *>(name, val));
  }

  void addFFDDefOption(const string name, unsigned short & nFFD_field, su2double** & coordFFD, string* & FFDTag) {
    assert(option_map.find(name) == option_map.end());
    all_options.insert(pair<string, bool>(name, true));
    COptionBase* val = new COptionFFDDef(name, nFFD_field, coordFFD, FFDTag);
    option_map.insert(pair<string, COptionBase *>(name, val));
  }

  void addFFDDegreeOption(const string name, unsigned short & nFFD_field, unsigned short** & degreeFFD) {
    assert(option_map.find(name) == option_map.end());
    all_options.insert(pair<string, bool>(name, true));
    COptionBase* val = new COptionFFDDegree(name, nFFD_field, degreeFFD);
    option_map.insert(pair<string, COptionBase *>(name, val));
  }

  void addStringDoubleListOption(const string name, unsigned short & list_size, string * & string_field,
                                 su2double* & double_field) {
    assert(option_map.find(name) == option_map.end());
    all_options.insert(pair<string, bool>(name, true));
    COptionBase* val = new COptionStringDoubleList(name, list_size, string_field, double_field);
    option_map.insert(pair<string, COptionBase *>(name, val));
  }

  void addInletOption(const string name, unsigned short & nMarker_Inlet, string * & Marker_Inlet,
                      su2double* & Ttotal, su2double* & Ptotal, su2double** & FlowDir) {
    assert(option_map.find(name) == option_map.end());
    all_options.insert(pair<string, bool>(name, true));
    COptionBase* val = new COptionInlet(name, nMarker_Inlet, Marker_Inlet, Ttotal, Ptotal, FlowDir);
    option_map.insert(pair<string, COptionBase *>(name, val));
  }
  
  template <class Tenum>
  void addRiemannOption(const string name, unsigned short & nMarker_Riemann, string * & Marker_Riemann, unsigned short* & option_field, const map<string, Tenum> & enum_map,
                        su2double* & var1, su2double* & var2, su2double** & FlowDir) {
    assert(option_map.find(name) == option_map.end());
    all_options.insert(pair<string, bool>(name, true));
    COptionBase* val = new COptionRiemann<Tenum>(name, nMarker_Riemann, Marker_Riemann, option_field, enum_map, var1, var2, FlowDir);
    option_map.insert(pair<string, COptionBase *>(name, val));
  }
  
  template <class Tenum>
  void addGilesOption(const string name, unsigned short & nMarker_Giles, string * & Marker_Giles, unsigned short* & option_field, const map<string, Tenum> & enum_map,
                     su2double* & var1, su2double* & var2, su2double** & FlowDir, su2double* & relaxfactor1, su2double* & relaxfactor2) {
    assert(option_map.find(name) == option_map.end());
    all_options.insert(pair<string, bool>(name, true));
    COptionBase* val = new COptionGiles<Tenum>(name, nMarker_Giles, Marker_Giles, option_field, enum_map, var1, var2, FlowDir, relaxfactor1, relaxfactor2);
    option_map.insert(pair<string, COptionBase *>(name, val));
  }

  void addExhaustOption(const string name, unsigned short & nMarker_Exhaust, string * & Marker_Exhaust,
                        su2double* & Ttotal, su2double* & Ptotal) {
    assert(option_map.find(name) == option_map.end());
    all_options.insert(pair<string, bool>(name, true));
    COptionBase* val = new COptionExhaust(name, nMarker_Exhaust, Marker_Exhaust, Ttotal, Ptotal);
    option_map.insert(pair<string, COptionBase *>(name, val));
  }

  void addPeriodicOption(const string & name, unsigned short & nMarker_PerBound,
                         string* & Marker_PerBound, string* & Marker_PerDonor,
                         su2double** & RotCenter, su2double** & RotAngles, su2double** & Translation) {
    assert(option_map.find(name) == option_map.end());
    all_options.insert(pair<string, bool>(name, true));
    COptionBase* val = new COptionPeriodic(name, nMarker_PerBound, Marker_PerBound, Marker_PerDonor, RotCenter, RotAngles, Translation);
    option_map.insert(pair<string, COptionBase *>(name, val));
  }
 
  void addTurboPerfOption(const string & name, unsigned short & nMarker_TurboPerf,
                    string* & Marker_TurboBoundIn, string* & Marker_TurboBoundOut) {
    assert(option_map.find(name) == option_map.end());
    all_options.insert(pair<string, bool>(name, true));
    COptionBase* val = new COptionTurboPerformance(name, nMarker_TurboPerf, Marker_TurboBoundIn, Marker_TurboBoundOut);
    option_map.insert(pair<string, COptionBase *>(name, val));
  }

  void addActDiskOption(const string & name,
                        unsigned short & nMarker_ActDiskInlet, unsigned short & nMarker_ActDiskOutlet, string* & Marker_ActDiskInlet, string* & Marker_ActDiskOutlet,
                        su2double** & ActDisk_PressJump, su2double** & ActDisk_TempJump, su2double** & ActDisk_Omega) {
    assert(option_map.find(name) == option_map.end());
    all_options.insert(pair<string, bool>(name, true));
    COptionBase* val = new COptionActDisk(name,
                                          nMarker_ActDiskInlet, nMarker_ActDiskOutlet, Marker_ActDiskInlet, Marker_ActDiskOutlet,
                                          ActDisk_PressJump, ActDisk_TempJump, ActDisk_Omega);
    option_map.insert(pair<string, COptionBase *>(name, val));
  }

  void addWallFunctionOption(const string &name,               unsigned short &list_size,
                             string* &string_field,            unsigned short* &val_Kind_WF,
                             unsigned short** &val_IntInfo_WF, su2double** &val_DoubleInfo_WF) {
    assert(option_map.find(name) == option_map.end());
    all_options.insert(pair<string, bool>(name, true));
    COptionBase* val = new COptionWallFunction(name, list_size, string_field, val_Kind_WF,
                                               val_IntInfo_WF, val_DoubleInfo_WF);
    option_map.insert(pair<string, COptionBase *>(name, val));
  }
  
  void addPythonOption(const string name) {
    assert(option_map.find(name) == option_map.end());
    all_options.insert(pair<string, bool>(name, true));
    COptionBase* val = new COptionPython(name);
    option_map.insert(pair<string, COptionBase *>(name, val));
  }

public:

  vector<string> fields; /*!< \brief Tags for the different fields in a restart file. */

  /*!
   * \brief Constructor of the class which reads the input file.
   */
  CConfig(char case_filename[MAX_STRING_SIZE], unsigned short val_software, unsigned short val_iZone, unsigned short val_nZone, unsigned short val_nDim, unsigned short verb_level);

  /*!
   * \brief Constructor of the class which reads the input file.
   */
  CConfig(char case_filename[MAX_STRING_SIZE], unsigned short val_software);

  /*!
   * \brief Constructor of the class which reads the input file.
   */
  CConfig(char case_filename[MAX_STRING_SIZE], CConfig *config);
  
  /*!
   * \brief Destructor of the class.
   */
  ~CConfig(void);
  
  /*!
   * \brief Get the MPI communicator of SU2.
   * \return MPI communicator of SU2.
   */
  SU2_Comm GetMPICommunicator();
  
  /*!
   * \brief Set the MPI communicator for SU2.
   * \param[in] Communicator - MPI communicator for SU2.
   */
  void SetMPICommunicator(SU2_Comm Communicator);
  
  /*!
   * \brief Gets the number of zones in the mesh file.
   * \param[in] val_mesh_filename - Name of the file with the grid information.
   * \param[in] val_format - Format of the file with the grid information.
   * \param[in] config - Definition of the particular problem.
   * \return Total number of zones in the grid file.
   */
  static unsigned short GetnZone(string val_mesh_filename, unsigned short val_format, CConfig *config);

  /*!
   * \brief Gets the number of dimensions in the mesh file
   * \param[in] val_mesh_filename - Name of the file with the grid information.
   * \param[in] val_format - Format of the file with the grid information.
   * \return Total number of domains in the grid file.
   */
  static unsigned short GetnDim(string val_mesh_filename, unsigned short val_format);

  /*!
   * \brief Initializes pointers to null
   */
  void SetPointersNull(void);

  /*!
   * \brief breaks an input line from the config file into a set of tokens
   * \param[in] str - the input line string
   * \param[out] option_name - the name of the option found at the beginning of the line
   * \param[out] option_value - the tokens found after the "=" sign on the line
   * \returns false if the line is empty or a commment, true otherwise
   */
  bool TokenizeString(string & str, string & option_name,
                      vector<string> & option_value);

  /*!
   * \brief Get reference origin for moment computation.
   * \param[in] val_marker - the marker we are monitoring.
   * \return Reference origin (in cartesians coordinates) for moment computation.
   */
  su2double *GetRefOriginMoment(unsigned short val_marker);

  /*!
   * \brief Get reference origin x-coordinate for moment computation.
   * \param[in] val_marker - the marker we are monitoring.
   * \return Reference origin x-coordinate (in cartesians coordinates) for moment computation.
   */
  su2double GetRefOriginMoment_X(unsigned short val_marker);

  /*!
   * \brief Get reference origin y-coordinate for moment computation.
   * \param[in] val_marker - the marker we are monitoring.
   * \return Reference origin y-coordinate (in cartesians coordinates) for moment computation.
   */
  su2double GetRefOriginMoment_Y(unsigned short val_marker);

  /*!
   * \brief Get reference origin z-coordinate for moment computation.
   * \param[in] val_marker - the marker we are monitoring.
   * \return Reference origin z-coordinate (in cartesians coordinates) for moment computation.
   */
  su2double GetRefOriginMoment_Z(unsigned short val_marker);

  /*!
   * \brief Set reference origin x-coordinate for moment computation.
   * \param[in] val_marker - the marker we are monitoring.
   * \param[in] val_origin - New x-coordinate of the mesh motion origin.
   */
  void SetRefOriginMoment_X(unsigned short val_marker, su2double val_origin);

  /*!
   * \brief Set reference origin y-coordinate for moment computation.
   * \param[in] val_marker - the marker we are monitoring.
   * \param[in] val_origin - New y-coordinate of the mesh motion origin.
   */
  void SetRefOriginMoment_Y(unsigned short val_marker, su2double val_origin);

  /*!
   * \brief Set reference origin z-coordinate for moment computation.
   * \param[in] val_marker - the marker we are monitoring.
   * \param[in] val_origin - New z-coordinate of the mesh motion origin.
   */
  void SetRefOriginMoment_Z(unsigned short val_marker, su2double val_origin);

  /*!
   * \brief Get index of the upper and lower horizontal plane.
   * \param[in] index - 0 means upper surface, and 1 means lower surface.
   * \return Index of the upper and lower surface.
   */
  string GetPlaneTag(unsigned short index);

  /*!
   * \brief Get the integration limits for the equivalent area computation.
   * \param[in] index - 0 means x_min, and 1 means x_max.
   * \return Integration limits for the equivalent area computation.
   */
  su2double GetEA_IntLimit(unsigned short index);

  /*!
   * \brief Get the integration limits for the equivalent area computation.
   * \param[in] index - 0 means x_min, and 1 means x_max.
   * \return Integration limits for the equivalent area computation.
   */
  su2double GetEA_ScaleFactor(void);

  /*!
   * \brief Get the limit value for the adjoint variables.
   * \return Limit value for the adjoint variables.
   */
  su2double GetAdjointLimit(void);

  /*!
   * \brief Get the the coordinates where of the box where the grid is going to be deformed.
   * \return Coordinates where of the box where the grid is going to be deformed.
   */
  su2double *GetHold_GridFixed_Coord(void);

  /*!
   * \brief Get the the coordinates where of the box where a subsonic region is imposed.
   * \return Coordinates where of the box where the grid is going to be a subsonic region.
   */
  su2double *GetSubsonicEngine_Values(void);

  /*!
   * \brief Get the the coordinates where of the box where a subsonic region is imposed.
   * \return Coordinates where of the box where the grid is going to be a subsonic region.
   */
  su2double *GetSubsonicEngine_Cyl(void);

  /*!
   * \brief Get the the coordinates where of the box where a subsonic region is imposed.
   * \return Coordinates where of the box where the grid is going to be a subsonic region.
   */
  su2double *GetDistortionRack(void);

  /*!
   * \brief Get the power of the dual volume in the grid adaptation sensor.
   * \return Power of the dual volume in the grid adaptation sensor.
   */
  su2double GetDualVol_Power(void);

  /*!
   * \brief Get Information about if there is an analytical definition of the surface for doing the
   *        grid adaptation.
   * \return Definition of the surfaces. NONE implies that there isn't any analytical definition
   *         and it will use and interpolation.
   */
  unsigned short GetAnalytical_Surface(void);

  /*!
   * \brief Get Description of the geometry to be analyzed
   */
  unsigned short GetGeo_Description(void);
  
  /*!
   * \brief Creates a tecplot file to visualize the partition made by the DDC software.
   * \return <code>TRUE</code> if the partition is going to be plotted; otherwise <code>FALSE</code>.
   */
  bool GetExtraOutput(void);

  /*!
   * \brief Get the value of the Mach number (velocity divided by speed of sound).
   * \return Value of the Mach number.
   */
  su2double GetMach(void);

  /*!
   * \brief Get the value of the Gamma of fluid (ratio of specific heats).
   * \return Value of the constant: Gamma
   */
  su2double GetGamma(void);

  /*!
   * \brief Get the values of the CFL adapation.
   * \return Value of CFL adapation
   */
  su2double GetCFL_AdaptParam(unsigned short val_index);

  /*!
   * \brief Get the values of the CFL adapation.
   * \return Value of CFL adapation
   */
  bool GetCFL_Adapt(void);

  /*!
   * \brief Get the values of the CFL adapation.
   * \return Value of CFL adapation
   */
  su2double GetHTP_Axis(unsigned short val_index);

  /*!
   * \brief Get the value of the limits for the sections.
   * \return Value of the limits for the sections.
   */
  su2double GetStations_Bounds(unsigned short val_var);
  
  /*!
   * \brief Get the value of the vector that connects the cartesian axis with a sherical or cylindrical one.
   * \return Coordinate of the Axis.
   */
  su2double GetFFD_Axis(unsigned short val_var);

  /*!
   * \brief Get the value of the bulk modulus.
   * \return Value of the bulk modulus.
   */
  su2double GetBulk_Modulus(void);

  /*!
   * \brief Get the artificial compresibility factor.
   * \return Value of the artificial compresibility factor.
   */
  su2double GetArtComp_Factor(void);

  /*!
   * \brief Get the value of specific gas constant.
   * \return Value of the constant: Gamma
   */
  su2double GetGas_Constant(void);

  /*!
   * \brief Get the value of specific gas constant.
   * \return Value of the constant: Gamma
   */
  su2double GetGas_ConstantND(void);

  /*!
   * \brief Get the coefficients of the Blottner viscosity model
   * \param[in] val_Species - Index of the species
   * \param[in] val_Coeff - Index of the coefficient (As, Bs, Cs)
   * \return Value of the Blottner coefficient
   */
  su2double GetBlottnerCoeff(unsigned short val_Species, unsigned short val_Coeff);

  /*!
   * \brief Get the p-norm for heat-flux objective functions (adjoint problem).
   * \return Value of the heat flux p-norm
   */
  su2double GetPnormHeat(void);

  /*!
   * \brief Get the value of wall temperature.
   * \return Value of the constant: Temperature
   */
  su2double GetWallTemperature(void);

  /*!
   * \brief Get the reference value for the specific gas constant.
   * \return Reference value for the specific gas constant.
   */
  su2double GetGas_Constant_Ref(void);

  /*!
   * \brief Get the value of the frestream temperature.
   * \return Freestream temperature.
   */
  su2double GetTemperature_FreeStream(void);

  /*!
   * \brief Get the value of the frestream temperature.
   * \return Freestream temperature.
   */
  su2double GetEnergy_FreeStream(void);

  /*!
   * \brief Get the value of the frestream temperature.
   * \return Freestream temperature.
   */
  su2double GetViscosity_FreeStream(void);

  /*!
   * \brief Get the value of the frestream temperature.
   * \return Freestream temperature.
   */
  su2double GetDensity_FreeStream(void);

  /*!
   * \brief Get the value of the frestream temperature.
   * \return Freestream temperature.
   */
  su2double GetModVel_FreeStream(void);

  /*!
   * \brief Get the value of the frestream temperature.
   * \return Freestream temperature.
   */
  su2double GetModVel_FreeStreamND(void);

  /*!
   * \brief Get the value of the frestream vibrational-electronic temperature.
   * \return Freestream temperature.
   */
  su2double GetTemperature_ve_FreeStream(void);

  /*!
   * \brief Get the value of the laminar Prandtl number.
   * \return Laminar Prandtl number.
   */
  su2double GetPrandtl_Lam(void);

  /*!
   * \brief Get the value of the turbulent Prandtl number.
   * \return Turbulent Prandtl number.
   */
  su2double GetPrandtl_Turb(void);

  /*!
   * \brief Get the value of the reference length for non-dimensionalization.
   *        This value should always be 1 internally, and is not user-specified.
   * \return Reference length for non-dimensionalization.
   */
  su2double GetLength_Ref(void);

  /*!
   * \brief Get the value of the reference pressure for non-dimensionalization.
   * \return Reference pressure for non-dimensionalization.
   */
  su2double GetPressure_Ref(void);

  /*!
   * \brief Get the value of the reference pressure for non-dimensionalization.
   * \return Reference pressure for non-dimensionalization.
   */
  su2double GetEnergy_Ref(void);

  /*!
   * \brief Get the value of the reference temperature for non-dimensionalization.
   * \return Reference temperature for non-dimensionalization.
   */
  su2double GetTemperature_Ref(void);

  /*!
   * \brief Get the value of the reference density for non-dimensionalization.
   * \return Reference density for non-dimensionalization.
   */
  su2double GetDensity_Ref(void);

  /*!
   * \brief Get the value of the reference velocity for non-dimensionalization.
   * \return Reference velocity for non-dimensionalization.
   */
  su2double GetVelocity_Ref(void);

  /*!
   * \brief Get the value of the reference time for non-dimensionalization.
   * \return Reference time for non-dimensionalization.
   */
  su2double GetTime_Ref(void);

  /*!
   * \brief Get the value of the reference viscosity for non-dimensionalization.
   * \return Reference viscosity for non-dimensionalization.
   */
  su2double GetViscosity_Ref(void);

  /*!
   * \brief Get the value of the reference viscosity for non-dimensionalization.
   * \return Reference viscosity for non-dimensionalization.
   */
  su2double GetHighlite_Area(void);

  /*!
   * \brief Get the value of the reference viscosity for non-dimensionalization.
   * \return Reference viscosity for non-dimensionalization.
   */
  su2double GetFan_Poly_Eff(void);

  /*!
   * \brief Get the value of the reference conductivity for non-dimensionalization.
   * \return Reference conductivity for non-dimensionalization.
   */
  su2double GetConductivity_Ref(void);

  /*!
   * \brief Get the value of the reference angular velocity for non-dimensionalization.
   * \return Reference angular velocity for non-dimensionalization.
   */
  su2double GetOmega_Ref(void);

  /*!
   * \brief Get the value of the reference force for non-dimensionalization.
   * \return Reference force for non-dimensionalization.
   */
  su2double GetForce_Ref(void);

  /*!
   * \brief Get the value of the non-dimensionalized freestream pressure.
   * \return Non-dimensionalized freestream pressure.
   */
  su2double GetPressure_FreeStream(void);

  /*!
   * \brief Get the value of the non-dimensionalized freestream pressure.
   * \return Non-dimensionalized freestream pressure.
   */
  su2double GetPressure_FreeStreamND(void);

  /*!
   * \brief Get the vector of the dimensionalized freestream velocity.
   * \return Dimensionalized freestream velocity vector.
   */
  su2double* GetVelocity_FreeStream(void);

  /*!
   * \brief Get the value of the non-dimensionalized freestream temperature.
   * \return Non-dimensionalized freestream temperature.
   */
  su2double GetTemperature_FreeStreamND(void);

  /*!
   * \brief Get the value of the non-dimensionalized freestream density.
   * \return Non-dimensionalized freestream density.
   */
  su2double GetDensity_FreeStreamND(void);

  /*!
   * \brief Get the vector of the non-dimensionalized freestream velocity.
   * \return Non-dimensionalized freestream velocity vector.
   */
  su2double* GetVelocity_FreeStreamND(void);

  /*!
   * \brief Get the value of the non-dimensionalized freestream energy.
   * \return Non-dimensionalized freestream energy.
   */
  su2double GetEnergy_FreeStreamND(void);

  /*!
   * \brief Get the value of the non-dimensionalized freestream viscosity.
   * \return Non-dimensionalized freestream viscosity.
   */
  su2double GetViscosity_FreeStreamND(void);

  /*!
   * \brief Get the value of the non-dimensionalized freestream viscosity.
   * \return Non-dimensionalized freestream viscosity.
   */
  su2double GetTke_FreeStreamND(void);

  /*!
   * \brief Get the value of the non-dimensionalized freestream viscosity.
   * \return Non-dimensionalized freestream viscosity.
   */
  su2double GetOmega_FreeStreamND(void);

  /*!
   * \brief Get the value of the non-dimensionalized freestream viscosity.
   * \return Non-dimensionalized freestream viscosity.
   */
  su2double GetTke_FreeStream(void);

  /*!
   * \brief Get the value of the non-dimensionalized freestream viscosity.
   * \return Non-dimensionalized freestream viscosity.
   */
  su2double GetOmega_FreeStream(void);

  /*!
   * \brief Get the value of the non-dimensionalized freestream intermittency.
   * \return Non-dimensionalized freestream intermittency.
   */
  su2double GetIntermittency_FreeStream(void);

  /*!
   * \brief Get the value of the non-dimensionalized freestream turbulence intensity.
   * \return Non-dimensionalized freestream intensity.
   */
  su2double GetTurbulenceIntensity_FreeStream(void);

  /*!
   * \brief Get the value of the non-dimensionalized freestream turbulence intensity.
   * \return Non-dimensionalized freestream intensity.
   */
  su2double GetNuFactor_FreeStream(void);

  /*!
   * \brief Get the value of the non-dimensionalized engine turbulence intensity.
   * \return Non-dimensionalized engine intensity.
   */
  su2double GetNuFactor_Engine(void);

  /*!
   * \brief Get the value of the non-dimensionalized actuator disk turbulence intensity.
   * \return Non-dimensionalized actuator disk intensity.
   */
  su2double GetSecondaryFlow_ActDisk(void);

  /*!
   * \brief Get the value of the non-dimensionalized actuator disk turbulence intensity.
   * \return Non-dimensionalized actuator disk intensity.
   */
  su2double GetInitial_BCThrust(void);

  /*!
   * \brief Get the value of the non-dimensionalized actuator disk turbulence intensity.
   * \return Non-dimensionalized actuator disk intensity.
   */
  void SetInitial_BCThrust(su2double val_bcthrust);

  /*!
   * \brief Get the value of the turbulent to laminar viscosity ratio.
   * \return Ratio of turbulent to laminar viscosity ratio.
   */
  su2double GetTurb2LamViscRatio_FreeStream(void);

  /*!
   * \brief Get the vector of free stream mass fraction values.
   * \return Ratio of species mass to mixture mass.
   */
  su2double* GetMassFrac_FreeStream(void);

  /*!
   * \brief Get the value of the Reynolds length.
   * \return Reynolds length.
   */
  su2double GetLength_Reynolds(void);

  /*!
   * \brief Get the start up iterations using the fine grid, this works only for multigrid problems.
   * \return Start up iterations using the fine grid.
   */
  unsigned short GetnStartUpIter(void);

  /*!
   * \brief Get the reference area for non dimensional coefficient computation. If the value from the
   *        is 0 then, the code will compute the reference area using the projection of the shape into
   *        the z plane (3D) or the x plane (2D).
   * \return Value of the reference area for coefficient computation.
   */
  su2double GetRefArea(void);
  
  /*!
   * \brief Get the wave speed.
   * \return Value of the wave speed.
   */
  su2double GetWaveSpeed(void);

  /*!
   * \brief Get the wave speed.
   * \return Value of the wave speed.
   */
  su2double GetThermalDiffusivity(void);

  /*!
   * \brief Get the Young's modulus of elasticity.
   * \return Value of the Young's modulus of elasticity.
   */
<<<<<<< HEAD
  su2double GetElasticyMod(void);

  /*!
   * \brief Get the value of the bulk modulus on the structural side.
   * \return Value of the bulk modulus on the structural side.
   */
  su2double GetBulk_Modulus_Struct(void);

=======
  su2double GetElasticyMod(unsigned short id_val);
  
  /*!
    * \brief Decide whether to apply DE effects to the model.
    * \return <code>TRUE</code> if the DE effects are to be applied, <code>FALSE</code> otherwise.
    */
  
  bool GetDE_Effects(void);
  
  /*!
    * \brief Decide whether to predict the DE effects for the next time step.
    * \return <code>TRUE</code> if the DE effects are to be applied, <code>FALSE</code> otherwise.
    */
  
  bool GetDE_Predicted(void);
  
>>>>>>> 7f16509e
  /*!
   * \brief Get the number of different electric constants.
   * \return Value of the DE modulus.
   */
  unsigned short GetnElectric_Constant(void);

  /*!
   * \brief Get the value of the DE modulus.
   * \return Value of the DE modulus.
   */
  su2double GetElectric_Constant(unsigned short iVar);

  /*!
   * \brief Get the value of the B constant in the Knowles material model.
   * \return Value of the B constant in the Knowles material model.
   */
  su2double GetKnowles_B(void);

  /*!
   * \brief Get the value of the N constant in the Knowles material model.
   * \return Value of the N constant in the Knowles material model.
   */
  su2double GetKnowles_N(void);

  /*!
   * \brief Get the kind of design variable for FEA.
   * \return Value of the DE voltage.
   */
  unsigned short GetDV_FEA(void);

  /*!
   * \brief Get the ID of the reference node.
   * \return Number of FSI subiters.
   */
  unsigned long GetRefNode_ID(void);

  /*!
   * \brief Get the values for the reference node displacement.
   * \param[in] val_coeff - Index of the displacement.
   */
  su2double GetRefNode_Displacement(unsigned short val_coeff);

  /*!
   * \brief Get the penalty weight value for the objective function.
   * \return  Penalty weight value for the reference geometry objective function.
   */
  su2double GetRefNode_Penalty(void);

  /*!
    * \brief Decide whether it's necessary to read a reference geometry.
    * \return <code>TRUE</code> if it's necessary to read a reference geometry, <code>FALSE</code> otherwise.
    */

  bool GetRefGeom(void);

  /*!
   * \brief Get the name of the file with the reference geometry of the structural problem.
   * \return Name of the file with the reference geometry of the structural problem.
   */
  string GetRefGeom_FEMFileName(void);

  /*!
   * \brief Get the format of the reference geometry file.
   * \return Format of the reference geometry file.
   */
  unsigned short GetRefGeom_FileFormat(void);

    /*!
   * \brief Formulation for 2D elasticity (plane stress - strain)
   * \return Flag to 2D elasticity model.
   */
  unsigned short GetElas2D_Formulation(void);

  /*!
   * \brief Decide whether it's necessary to read a reference geometry.
   * \return <code>TRUE</code> if it's necessary to read a reference geometry, <code>FALSE</code> otherwise.
   */

  bool GetPrestretch(void);

  /*!
    * \brief Decide whether it's necessary to add the cross term for adjoint FSI.
    * \return <code>TRUE</code> if it's necessary to add the cross term, <code>FALSE</code> otherwise.
    */
  
  bool Add_CrossTerm(void);
  
  /*!
    * \brief Set the boolean addCrossTerm to true or false.
    */
  
  void Set_CrossTerm(bool needCrossTerm);

  /*!
   * \brief Get the name of the file with the element properties for structural problems.
   * \return Name of the file with the element properties of the structural problem.
   */
  string GetFEA_FileName(void);

  /*!
   * \brief Get the name of the file with the reference geometry of the structural problem.
   * \return Name of the file with the reference geometry of the structural problem.
   */
  string GetPrestretch_FEMFileName(void);

  /*!
   * \brief Get the Poisson's ratio.
   * \return Value of the Poisson's ratio.
   */
<<<<<<< HEAD
  su2double GetPoissonRatio(void);

=======
  su2double GetPoissonRatio(unsigned short id_val);
  
>>>>>>> 7f16509e
  /*!
   * \brief Get the Material Density.
   * \return Value of the Material Density.
   */
<<<<<<< HEAD
  su2double GetMaterialDensity(void);

=======
  su2double GetMaterialDensity(unsigned short id_val);
  
>>>>>>> 7f16509e
  /*!
   * \brief Compressibility/incompressibility of the solids analysed using the structural solver.
   * \return Compressible or incompressible.
   */
  unsigned short GetMaterialCompressibility(void);

  /*!
   * \brief Compressibility/incompressibility of the solids analysed using the structural solver.
   * \return Compressible or incompressible.
   */
  unsigned short GetMaterialModel(void);

  /*!
   * \brief Geometric conditions for the structural solver.
   * \return Small or large deformation structural analysis.
   */
  unsigned short GetGeometricConditions(void);

  /*!
   * \brief Get the reference length for computing moment (the default value is 1).
   * \return Reference length for moment computation.
   */
  su2double GetRefLength(void);
  
  /*!
   * \brief Get the reference element length for computing the slope limiting epsilon.
   * \return Reference element length for slope limiting epsilon.
   */
  su2double GetRefElemLength(void);

  /*!
   * \brief Get the reference coefficient for detecting sharp edges.
   * \return Reference coefficient for detecting sharp edges.
   */
  su2double GetRefSharpEdges(void);

  /*!
   * \brief Get the volume of the whole domain using the fine grid, this value is common for all the grids
   *        in the multigrid method.
   * \return Volume of the whole domain.
   */
  su2double GetDomainVolume(void);

  /*!
   * \brief In case the <i>RefArea</i> is equal to 0 then, it is necessary to compute a reference area,
   *        with this function we set the value of the reference area.
   * \param[in] val_area - Value of the reference area for non dimensional coefficient computation.
   */
  void SetRefArea(su2double val_area);
  
  /*!
   * \brief In case the <i>SemiSpan</i> is equal to 0 then, it is necessary to compute the max y distance,
   *        with this function we set the value of the semi span.
   * \param[in] val_semispan - Value of the semispan.
   */
  void SetSemiSpan(su2double val_semispan);
  
  /*!
   * \brief Set the value of the domain volume computed on the finest grid.
   * \note This volume do not include the volume of the body that is being simulated.
   * \param[in] val_volume - Value of the domain volume computed on the finest grid.
   */
  void SetDomainVolume(su2double val_volume);

  /*!
   * \brief Set the finest mesh in a multigrid strategy.
   * \note If we are using a Full Multigrid Strategy or a start up with finest grid, it is necessary
   *       to change several times the finest grid.
   * \param[in] val_finestmesh - Index of the finest grid.
   */
  void SetFinestMesh(unsigned short val_finestmesh);

  /*!
   * \brief Set the kind of time integration scheme.
   * \note If we are solving different equations it will be necessary to change several
   *       times the kind of time integration, to choose the right scheme.
   * \param[in] val_kind_timeintscheme - Kind of time integration scheme.
   */
  void SetKind_TimeIntScheme(unsigned short val_kind_timeintscheme);

  /*!
   * \brief Set the parameters of the convective numerical scheme.
   * \note The parameters will change because we are solving different kind of equations.
   * \param[in] val_kind_convnumscheme - Center or upwind scheme.
   * \param[in] val_kind_centered - If centered scheme, kind of centered scheme (JST, etc.).
   * \param[in] val_kind_upwind - If upwind scheme, kind of upwind scheme (Roe, etc.).
   * \param[in] val_kind_slopelimit - If upwind scheme, kind of slope limit.
   * \param[in] val_muscl - Define if we apply a MUSCL scheme or not.
   * \param[in] val_kind_fem - If FEM, what kind of FEM discretization.
   */
  void SetKind_ConvNumScheme(unsigned short val_kind_convnumscheme, unsigned short val_kind_centered,
                             unsigned short val_kind_upwind,        unsigned short val_kind_slopelimit,
                             bool val_muscl,                        unsigned short val_kind_fem);
  
  /*!
   * \brief Get the value of limiter coefficient.
   * \return Value of the limiter coefficient.
   */
  su2double GetVenkat_LimiterCoeff(void);
  
  /*!
   * \brief Freeze the value of the limiter after a number of iterations.
   * \return Number of iterations.
   */
  unsigned long GetLimiterIter(void);

  /*!
   * \brief Get the value of sharp edge limiter.
   * \return Value of the sharp edge limiter coefficient.
   */
  su2double GetAdjSharp_LimiterCoeff(void);
  
  /*!
   * \brief Get the Reynolds number. Dimensionless number that gives a measure of the ratio of inertial forces
   *        to viscous forces and consequently quantifies the relative importance of these two types of forces
   *        for given flow condition.
   * \return Value of the Reynolds number.
   */
  su2double GetReynolds(void);

  /*!
   * \brief Get the Froude number for free surface problems.
   * \return Value of the Froude number.
   */
  su2double GetFroude(void);

  /*!
   * \brief Set the Froude number for free surface problems.
   * \return Value of the Froude number.
   */
  void SetFroude(su2double val_froude);

  /*!
   * \brief Set the Froude number for free surface problems.
   * \return Value of the Froude number.
   */
  void SetMach(su2double val_mach);

  /*!
   * \brief Set the Froude number for free surface problems.
   * \return Value of the Froude number.
   */
  void SetReynolds(su2double val_reynolds);

  /*!
   * \brief Set the Froude number for free surface problems.
   * \return Value of the Froude number.
   */
  void SetLength_Ref(su2double val_length_ref);

  /*!
   * \brief Set the Froude number for free surface problems.
   * \return Value of the Froude number.
   */
  void SetVelocity_Ref(su2double val_velocity_ref);

  /*!
   * \brief Set the Froude number for free surface problems.
   * \return Value of the Froude number.
   */
  void SetPressure_Ref(su2double val_pressure_ref);

  /*!
   * \brief Set the Froude number for free surface problems.
   * \return Value of the Froude number.
   */
  void SetDensity_Ref(su2double val_density_ref);

  /*!
   * \brief Set the reference temperature.
   * \return Value of the Froude number.
   */
  void SetTemperature_Ref(su2double val_temperature_ref);

  /*!
   * \brief Set the Froude number for free surface problems.
   * \return Value of the Froude number.
   */
  void SetTime_Ref(su2double val_time_ref);

  /*!
   * \brief Set the Froude number for free surface problems.
   * \return Value of the Froude number.
   */
  void SetEnergy_Ref(su2double val_energy_ref);

  /*!
   * \brief Set the Froude number for free surface problems.
   * \return Value of the Froude number.
   */
  void SetOmega_Ref(su2double val_omega_ref);

  /*!
   * \brief Set the Froude number for free surface problems.
   * \return Value of the Froude number.
   */
  void SetForce_Ref(su2double val_force_ref);

  /*!
   * \brief Set the Froude number for free surface problems.
   * \return Value of the Froude number.
   */
  void SetGas_Constant_Ref(su2double val_gas_constant_ref);

  /*!
   * \brief Set the Froude number for free surface problems.
   * \return Value of the Froude number.
   */
  void SetGas_Constant(su2double val_gas_constant);

  /*!
   * \brief Set the Froude number for free surface problems.
   * \return Value of the Froude number.
   */
  void SetViscosity_Ref(su2double val_viscosity_ref);

  /*!
   * \brief Set the Froude number for free surface problems.
   * \return Value of the Froude number.
   */
  void SetConductivity_Ref(su2double val_conductivity_ref);

  /*!
   * \brief Set the Froude number for free surface problems.
   * \return Value of the Froude number.
   */
  void SetPressure_FreeStreamND(su2double val_pressure_freestreamnd);

  /*!
   * \brief Set the Froude number for free surface problems.
   * \return Value of the Froude number.
   */
  void SetPressure_FreeStream(su2double val_pressure_freestream);

  /*!
   * \brief Set the Froude number for free surface problems.
   * \return Value of the Froude number.
   */
  void SetDensity_FreeStreamND(su2double val_density_freestreamnd);

  /*!
   * \brief Set the Froude number for free surface problems.
   * \return Value of the Froude number.
   */
  void SetDensity_FreeStream(su2double val_density_freestream);

  /*!
   * \brief Set the Froude number for free surface problems.
   * \return Value of the Froude number.
   */
  void SetViscosity_FreeStream(su2double val_viscosity_freestream);

  /*!
   * \brief Set the Froude number for free surface problems.
   * \return Value of the Froude number.
   */
  void SetModVel_FreeStream(su2double val_modvel_freestream);

  /*!
   * \brief Set the Froude number for free surface problems.
   * \return Value of the Froude number.
   */
  void SetModVel_FreeStreamND(su2double val_modvel_freestreamnd);

  /*!
   * \brief Set the Froude number for free surface problems.
   * \return Value of the Froude number.
   */
  void SetTemperature_FreeStream(su2double val_temperature_freestream);

  /*!
   * \brief Set the Froude number for free surface problems.
   * \return Value of the Froude number.
   */
  void SetTemperature_FreeStreamND(su2double val_temperature_freestreamnd);

  /*!
   * \brief Set the Froude number for free surface problems.
   * \return Value of the Froude number.
   */
  void SetGas_ConstantND(su2double val_gas_constantnd);

  /*!
   * \brief Set the Froude number for free surface problems.
   * \return Value of the Froude number.
   */
  void SetVelocity_FreeStreamND(su2double val_velocity_freestreamnd, unsigned short val_dim);

  /*!
   * \brief Set the Froude number for free surface problems.
   * \return Value of the Froude number.
   */
  void SetViscosity_FreeStreamND(su2double val_viscosity_freestreamnd);

  /*!
   * \brief Set the Froude number for free surface problems.
   * \return Value of the Froude number.
   */
  void SetTke_FreeStreamND(su2double val_tke_freestreamnd);

  /*!
   * \brief Set the Froude number for free surface problems.
   * \return Value of the Froude number.
   */
  void SetOmega_FreeStreamND(su2double val_omega_freestreamnd);

  /*!
   * \brief Set the Froude number for free surface problems.
   * \return Value of the Froude number.
   */
  void SetTke_FreeStream(su2double val_tke_freestream);

  /*!
   * \brief Set the Froude number for free surface problems.
   * \return Value of the Froude number.
   */
  void SetOmega_FreeStream(su2double val_omega_freestream);

  /*!
   * \brief Set the Froude number for free surface problems.
   * \return Value of the Froude number.
   */
  void SetEnergy_FreeStreamND(su2double val_energy_freestreamnd);

  /*!
   * \brief Set the Froude number for free surface problems.
   * \return Value of the Froude number.
   */
  void SetEnergy_FreeStream(su2double val_energy_freestream);

  /*!
   * \brief Set the Froude number for free surface problems.
   * \return Value of the Froude number.
   */
  void SetTotal_UnstTimeND(su2double val_total_unsttimend);

  /*!
   * \brief Get the angle of attack of the body. This is the angle between a reference line on a lifting body
   *        (often the chord line of an airfoil) and the vector representing the relative motion between the
   *        lifting body and the fluid through which it is moving.
   * \return Value of the angle of attack.
   */
  su2double GetAoA(void);

  /*!
   * \brief Get the off set angle of attack of the body. The solution and the geometry
   *        file are able to modifity the angle of attack in the config file
   * \return Value of the off set angle of attack.
   */
  su2double GetAoA_Offset(void);

  /*!
   * \brief Get the off set sideslip angle of the body. The solution and the geometry
   *        file are able to modifity the angle of attack in the config file
   * \return Value of the off set sideslip angle.
   */
  su2double GetAoS_Offset(void);

  /*!
   * \brief Get the functional sensitivity with respect to changes in the angle of attack.
   * \return Value of the angle of attack.
   */
  su2double GetAoA_Sens(void);

  /*!
   * \brief Set the angle of attack.
   * \param[in] val_AoA - Value of the angle of attack.
   */
  void SetAoA(su2double val_AoA);

  /*!
   * \brief Set the off set angle of attack.
   * \param[in] val_AoA - Value of the angle of attack.
   */
  void SetAoA_Offset(su2double val_AoA_offset);

  /*!
   * \brief Set the off set sideslip angle.
   * \param[in] val_AoA - Value of the off set sideslip angle.
   */
  void SetAoS_Offset(su2double val_AoS_offset);

  /*!
   * \brief Set the angle of attack.
   * \param[in] val_AoA - Value of the angle of attack.
   */
  void SetAoA_Sens(su2double val_AoA_sens);

  /*!
   * \brief Set the angle of attack.
   * \param[in] val_AoA - Value of the angle of attack.
   */
  void SetAoS(su2double val_AoS);

  /*!
   * \brief Get the angle of sideslip of the body. It relates to the rotation of the aircraft centerline from
   *        the relative wind.
   * \return Value of the angle of sideslip.
   */
  su2double GetAoS(void);

  /*!
   * \brief Get the charge coefficient that is used in the poissonal potential simulation.
   * \return Value of the charge coefficient.
   */
  su2double GetChargeCoeff(void);

  /*!
   * \brief Get the number of multigrid levels.
   * \return Number of multigrid levels (without including the original grid).
   */
  unsigned short GetnMGLevels(void);

  /*!
   * \brief Set the number of multigrid levels.
   * \param[in] val_nMGLevels - Index of the mesh were the CFL is applied
   */
  void SetMGLevels(unsigned short val_nMGLevels);

  /*!
   * \brief Get the index of the finest grid.
   * \return Index of the finest grid in a multigrid strategy, this is 0 unless we are
   performing a Full multigrid.
   */
  unsigned short GetFinestMesh(void);

  /*!
   * \brief Get the kind of multigrid (V or W).
   * \note This variable is used in a recursive way to perform the different kind of cycles
   * \return 0 or 1 depending of we are dealing with a V or W cycle.
   */
  unsigned short GetMGCycle(void);

	/*!
   * \brief Get the king of evaluation in the geometrical module.
   * \return 0 or 1 depending of we are dealing with a V or W cycle.
   */
  unsigned short GetGeometryMode(void);

  /*!
   * \brief Get the Courant Friedrich Levi number for each grid.
   * \param[in] val_mesh - Index of the mesh were the CFL is applied.
   * \return CFL number for each grid.
   */
  su2double GetCFL(unsigned short val_mesh);

  /*!
   * \brief Get the Courant Friedrich Levi number for each grid.
   * \param[in] val_mesh - Index of the mesh were the CFL is applied.
   * \return CFL number for each grid.
   */
  void SetCFL(unsigned short val_mesh, su2double val_cfl);

  /*!
   * \brief Get the Courant Friedrich Levi number for unsteady simulations.
   * \return CFL number for unsteady simulations.
   */
  su2double GetUnst_CFL(void);

  /*!
   * \brief Get the Courant Friedrich Levi number for unsteady simulations.
   * \return CFL number for unsteady simulations.
   */
  su2double GetMax_DeltaTime(void);

  /*!
   * \brief Get a parameter of the particular design variable.
   * \param[in] val_dv - Number of the design variable that we want to read.
   * \param[in] val_param - Index of the parameter that we want to read.
   * \return Design variable parameter.
   */
  su2double GetParamDV(unsigned short val_dv, unsigned short val_param);

  /*!
   * \brief Get the coordinates of the FFD corner points.
   * \param[in] val_ffd - Index of the FFD box.
   * \param[in] val_coord - Index of the coordinate that we want to read.
   * \return Value of the coordinate.
   */
  su2double GetCoordFFDBox(unsigned short val_ffd, unsigned short val_index);

  /*!
   * \brief Get the degree of the FFD corner points.
   * \param[in] val_ffd - Index of the FFD box.
   * \param[in] val_degree - Index (I,J,K) to obtain the degree.
   * \return Value of the degree in a particular direction.
   */
  unsigned short GetDegreeFFDBox(unsigned short val_ffd, unsigned short val_index);

  /*!
   * \brief Get the FFD Tag of a particular design variable.
   * \param[in] val_dv - Number of the design variable that we want to read.
   * \return Name of the FFD box.
   */
  string GetFFDTag(unsigned short val_dv);

  /*!
   * \brief Get the FFD Tag of a particular FFD box.
   * \param[in] val_ffd - Number of the FFD box that we want to read.
   * \return Name of the FFD box.
   */
  string GetTagFFDBox(unsigned short val_ffd);

  /*!
   * \brief Get the number of design variables.
   * \return Number of the design variables.
   */
  unsigned short GetnDV(void);

  /*!
   * \brief Get the number of design variables.
   * \return Number of the design variables.
   */
  unsigned short GetnDV_Value(unsigned short iDV);

  /*!
   * \brief Get the number of FFD boxes.
   * \return Number of FFD boxes.
   */
  unsigned short GetnFFDBox(void);

  /*!
   * \brief Get the required continuity level at the surface intersection with the FFD
   * \return Continuity level at the surface intersection.
   */
  unsigned short GetFFD_Continuity(void);

  /*!
   * \brief Get the coordinate system that we are going to use to define the FFD
   * \return Coordinate system (cartesian, spherical, etc).
   */
  unsigned short GetFFD_CoordSystem(void);
  
  /*!
   * \brief Get the kind of FFD Blending function.
   * \return Kind of FFD Blending function.
   */
  unsigned short GetFFD_Blending(void);
  
  /*!
   * \brief Get the kind BSpline Order in i,j,k direction.
   * \return The kind BSpline Order in i,j,k direction.
   */
  su2double* GetFFD_BSplineOrder();

  /*!
   * \brief Get the number of Runge-Kutta steps.
   * \return Number of Runge-Kutta steps.
   */
  unsigned short GetnRKStep(void);

  /*!
   * \brief Get the number of time levels for time accurate local time stepping.
   * \return Number of time levels.
   */
  unsigned short GetnLevels_TimeAccurateLTS(void);

  /*!
   * \brief Set the number of time levels for time accurate local time stepping.
   * \param[in] val_nLevels - The number of time levels to be set.
   */
  void SetnLevels_TimeAccurateLTS(unsigned short val_nLevels);

  /*!
   * \brief Get the number time DOFs for ADER-DG.
   * \return Number of time DOFs used in ADER-DG.
   */
  unsigned short GetnTimeDOFsADER_DG(void);

  /*!
   * \brief Get the location of the time DOFs for ADER-DG on the interval [-1..1].
   * \return The location of the time DOFs used in ADER-DG.
   */
  su2double *GetTimeDOFsADER_DG(void);

  /*!
   * \brief Get the number time integration points for ADER-DG.
   * \return Number of time integration points used in ADER-DG.
   */
  unsigned short GetnTimeIntegrationADER_DG(void);

  /*!
   * \brief Get the location of the time integration points for ADER-DG on the interval [-1..1].
   * \return The location of the time integration points used in ADER-DG.
   */
  su2double *GetTimeIntegrationADER_DG(void);

  /*!
   * \brief Get the weights of the time integration points for ADER-DG.
   * \return The weights of the time integration points used in ADER-DG.
   */
  su2double *GetWeightsIntegrationADER_DG(void);

  /*!
   * \brief Get the total number of boundary markers.
   * \return Total number of boundary markers.
   */
  unsigned short GetnMarker_All(void);

  /*!
   * \brief Get the total number of boundary markers.
   * \return Total number of boundary markers.
   */
  unsigned short GetnMarker_Max(void);

  /*!
   * \brief Get the total number of boundary markers.
   * \return Total number of boundary markers.
   */
  unsigned short GetnMarker_EngineInflow(void);

  /*!
   * \brief Get the total number of boundary markers.
   * \return Total number of boundary markers.
   */
  unsigned short GetnMarker_EngineExhaust(void);

  /*!
   * \brief Get the total number of boundary markers.
   * \return Total number of boundary markers.
   */
  unsigned short GetnMarker_NearFieldBound(void);

  /*!
   * \brief Get the total number of boundary markers.
   * \return Total number of boundary markers.
   */
  unsigned short GetnMarker_InterfaceBound(void);

  /*!
   * \brief Get the total number of boundary markers.
   * \return Total number of boundary markers.
   */
  unsigned short GetnMarker_Fluid_InterfaceBound(void);

  /*!
   * \brief Get the total number of boundary markers.
   * \return Total number of boundary markers.
   */
  unsigned short GetnMarker_ActDiskInlet(void);

  /*!
   * \brief Get the total number of boundary markers.
   * \return Total number of boundary markers.
   */
  unsigned short GetnMarker_ActDiskOutlet(void);

  /*!
   * \brief Get the total number of monitoring markers.
   * \return Total number of monitoring markers.
   */
  unsigned short GetnMarker_Monitoring(void);

  /*!
   * \brief Get the total number of moving markers.
   * \return Total number of moving markers.
   */
  unsigned short GetnMarker_Moving(void);

  /*!
   * \brief Get the total number of moving markers.
   * \return Total number of moving markers.
   */
  unsigned short GetnMarker_Analyze(void);

  /*!
   * \brief Get the total number of objectives in kind_objective list
   * \return Total number of objectives in kind_objective list
   */
  unsigned short GetnObj(void);

  /*!
   * \brief Stores the number of marker in the simulation.
   * \param[in] val_nmarker - Number of markers of the problem.
   */
  void SetnMarker_All(unsigned short val_nmarker);

  /*!
   * \brief Get the number of external iterations.
   * \return Number of external iterations.
   */
  unsigned long GetnExtIter(void);

  /*!
   * \brief Get the number of internal iterations.
   * \return Number of internal iterations.
   */
  unsigned long GetUnst_nIntIter(void);

  /*!
   * \brief Get the number of internal iterations for the Newton-Raphson Method in nonlinear structural applications.
   * \return Number of internal iterations.
   */
  unsigned long GetDyn_nIntIter(void);

  /*!
   * \brief Get the restart iteration number for unsteady simulations.
   * \return Restart iteration number for unsteady simulations.
   */
  long GetUnst_RestartIter(void);

  /*!
   * \brief Get the starting direct iteration number for the unsteady adjoint (reverse time integration).
   * \return Starting direct iteration number for the unsteady adjoint.
   */
  long GetUnst_AdjointIter(void);

  /*!
   * \brief Number of iterations to average (reverse time integration).
   * \return Starting direct iteration number for the unsteady adjoint.
   */
  unsigned long GetIter_Avg_Objective(void);

  /*!
   * \brief Get the restart iteration number for dynamic structural simulations.
   * \return Restart iteration number for dynamic structural simulations.
   */
  long GetDyn_RestartIter(void);

  /*!
   * \brief Retrieves the number of periodic time instances for Harmonic Balance.
   * \return: Number of periodic time instances for Harmonic Balance.
   */
  unsigned short GetnTimeInstances(void);

  /*!
   * \brief Retrieves the period of oscillations to be used with Harmonic Balance.
   * \return: Period for Harmonic Balance.
   */
  su2double GetHarmonicBalance_Period(void);

  /*!
   * \brief Set the number of external iterations.
   * \note This is important in no time depending methods, where only
   *       one external iteration is needed.
   * \param[in] val_niter - Set the number of external iterations.
   */
  void SetnExtIter(unsigned long val_niter);

  /*!
   * \brief Set the current external iteration number.
   * \param[in] val_iter - Current external iteration number.
   */
  void SetExtIter(unsigned long val_iter);

  /*!
   * \brief Set the current external iteration number.
   * \param[in] val_iter - Current external iteration number.
   */
  void SetExtIter_OffSet(unsigned long val_iter);

  /*!
   * \brief Set the current FSI iteration number.
   * \param[in] val_iter - Current FSI iteration number.
   */
  void SetFSIIter(unsigned long val_iter);

  /*!
   * \brief Set the current internal iteration number.
   * \param[in] val_iter - Current external iteration number.
   */
  void SetIntIter(unsigned long val_iter);

  /*!
   * \brief Get the current external iteration number.
   * \return Current external iteration.
   */
  unsigned long GetExtIter(void);

  /*!
   * \brief Get the current internal iteration number.
   * \return Current external iteration.
   */
  unsigned long GetExtIter_OffSet(void);

  /*!
   * \brief Get the current FSI iteration number.
   * \return Current FSI iteration.
   */
  unsigned long GetFSIIter(void);

  /*!
   * \brief Get the current internal iteration number.
   * \return Current internal iteration.
   */
  unsigned long GetIntIter(void);

  /*!
   * \brief Get the frequency for writing the solution file.
   * \return It writes the solution file with this frequency.
   */
  unsigned long GetWrt_Sol_Freq(void);

  /*!
   * \brief Get the frequency for writing the solution file in Dual Time.
   * \return It writes the solution file with this frequency.
   */
  unsigned long GetWrt_Sol_Freq_DualTime(void);

  /*!
   * \brief Get the frequency for writing the convergence file.
   * \return It writes the convergence file with this frequency.
   */
  unsigned long GetWrt_Con_Freq(void);

  /*!
   * \brief Set the frequency for writing the convergence file.
   * \return It writes the convergence file with this frequency.
   */
  void SetWrt_Con_Freq(unsigned long val_freq);

  /*!
   * \brief Get the frequency for writing the convergence file in Dual Time.
   * \return It writes the convergence file with this frequency.
   */
  unsigned long GetWrt_Con_Freq_DualTime(void);

  /*!
   * \brief Get information about writing unsteady headers and file extensions.
   * \return 	<code>TRUE</code> means that unsteady solution files will be written.
   */
  bool GetWrt_Unsteady(void);

  /*!
   * \brief Get information about writing output files.
   * \return <code>TRUE</code> means that output files will be written.
   */
  bool GetWrt_Output(void);

  /*!
   * \brief Get information about writing a volume solution file.
   * \return <code>TRUE</code> means that a volume solution file will be written.
   */
  bool GetWrt_Vol_Sol(void);

  /*!
   * \brief Get information about writing a volume solution file.
   * \return <code>TRUE</code> means that a volume solution file will be written.
   */
  bool GetLow_MemoryOutput(void);

  /*!
   * \brief Get information about writing a surface solution file.
   * \return <code>TRUE</code> means that a surface solution file will be written.
   */
  bool GetWrt_Srf_Sol(void);

  /*!
   * \brief Get information about writing a surface comma-separated values (CSV) solution file.
   * \return <code>TRUE</code> means that a surface comma-separated values (CSV) solution file will be written.
   */
  bool GetWrt_Csv_Sol(void);

  /*!
   * \brief Get information about writing residuals to volume solution file.
   * \return <code>TRUE</code> means that residuals will be written to the solution file.
   */
  bool GetWrt_Residuals(void);

  /*!
   * \brief Get information about writing residuals to volume solution file.
   * \return <code>TRUE</code> means that residuals will be written to the solution file.
   */
  bool GetWrt_Limiters(void);

  /*!
   * \brief Write solution at each surface.
   * \return <code>TRUE</code> means that the solution at each surface will be written.
   */
  bool GetWrt_Surface(void);
  
  /*!
   * \brief Get information about writing residuals to volume solution file.
   * \return <code>TRUE</code> means that residuals will be written to the solution file.
   */
  bool GetWrt_SharpEdges(void);

  /*!
   * \brief Get information about writing rind layers to the solution files.
   * \return <code>TRUE</code> means that rind layers will be written to the solution file.
   */
  bool GetWrt_Halo(void);

  /*!
   * \brief Get information about writing sectional force files.
   * \return <code>TRUE</code> means that sectional force files will be written for specified markers.
   */
  bool GetPlot_Section_Forces(void);

  /*!
   * \brief Get the alpha (convective) coefficients for the Runge-Kutta integration scheme.
   * \param[in] val_step - Index of the step.
   * \return Alpha coefficient for the Runge-Kutta integration scheme.
   */
  su2double Get_Alpha_RKStep(unsigned short val_step);

  /*!
   * \brief Get the index of the surface defined in the geometry file.
   * \param[in] val_marker - Value of the marker in which we are interested.
   * \return Value of the index that is in the geometry file for the surface that
   *         has the marker <i>val_marker</i>.
   */
  string GetMarker_All_TagBound(unsigned short val_marker);

  /*!
   * \brief Get the index of the surface defined in the geometry file.
   * \param[in] val_marker - Value of the marker in which we are interested.
   * \return Value of the index that is in the geometry file for the surface that
   *         has the marker <i>val_marker</i>.
   */
  string GetMarker_ActDiskInlet_TagBound(unsigned short val_marker);

  /*!
   * \brief Get the index of the surface defined in the geometry file.
   * \param[in] val_marker - Value of the marker in which we are interested.
   * \return Value of the index that is in the geometry file for the surface that
   *         has the marker <i>val_marker</i>.
   */
  string GetMarker_ActDiskOutlet_TagBound(unsigned short val_marker);

  /*!
   * \brief Get the index of the surface defined in the geometry file.
   * \param[in] val_marker - Value of the marker in which we are interested.
   * \return Value of the index that is in the geometry file for the surface that
   *         has the marker <i>val_marker</i>.
   */
  string GetMarker_EngineInflow_TagBound(unsigned short val_marker);

  /*!
   * \brief Get the index of the surface defined in the geometry file.
   * \param[in] val_marker - Value of the marker in which we are interested.
   * \return Value of the index that is in the geometry file for the surface that
   *         has the marker <i>val_marker</i>.
   */
  string GetMarker_EngineExhaust_TagBound(unsigned short val_marker);

  /*!
   * \brief Get the name of the surface defined in the geometry file.
   * \param[in] val_marker - Value of the marker in which we are interested.
   * \return Name that is in the geometry file for the surface that
   *         has the marker <i>val_marker</i>.
   */
  string GetMarker_Monitoring_TagBound(unsigned short val_marker);

  /*!
   * \brief Get the tag if the iMarker defined in the geometry file.
   * \param[in] val_tag - Value of the tag in which we are interested.
   * \return Value of the marker <i>val_marker</i> that is in the geometry file
   *         for the surface that has the tag.
   */
  short GetMarker_All_TagBound(string val_tag);

  /*!
   * \brief Get the kind of boundary for each marker.
   * \param[in] val_marker - Index of the marker in which we are interested.
   * \return Kind of boundary for the marker <i>val_marker</i>.
   */
  unsigned short GetMarker_All_KindBC(unsigned short val_marker);

  /*!
   * \brief Set the value of the boundary <i>val_boundary</i> (read from the config file)
   *        for the marker <i>val_marker</i>.
   * \param[in] val_marker - Index of the marker in which we are interested.
   * \param[in] val_boundary - Kind of boundary read from config file.
   */
  void SetMarker_All_KindBC(unsigned short val_marker, unsigned short val_boundary);

  /*!
   * \brief Set the value of the index <i>val_index</i> (read from the geometry file) for
   *        the marker <i>val_marker</i>.
   * \param[in] val_marker - Index of the marker in which we are interested.
   * \param[in] val_index - Index of the surface read from geometry file.
   */
  void SetMarker_All_TagBound(unsigned short val_marker, string val_index);

  /*!
   * \brief Set if a marker <i>val_marker</i> is going to be monitored <i>val_monitoring</i>
   *        (read from the config file).
   * \note This is important for non dimensional coefficient computation.
   * \param[in] val_marker - Index of the marker in which we are interested.
   * \param[in] val_monitoring - 0 or 1 depending if the the marker is going to be monitored.
   */
  void SetMarker_All_Monitoring(unsigned short val_marker, unsigned short val_monitoring);

  /*!
   * \brief Set if a marker <i>val_marker</i> is going to be monitored <i>val_monitoring</i>
   *        (read from the config file).
   * \note This is important for non dimensional coefficient computation.
   * \param[in] val_marker - Index of the marker in which we are interested.
   * \param[in] val_monitoring - 0 or 1 depending if the the marker is going to be monitored.
   */
  void SetMarker_All_GeoEval(unsigned short val_marker, unsigned short val_geoeval);

  /*!
   * \brief Set if a marker <i>val_marker</i> is going to be designed <i>val_designing</i>
   *        (read from the config file).
   * \note This is important for non dimensional coefficient computation.
   * \param[in] val_marker - Index of the marker in which we are interested.
   * \param[in] val_monitoring - 0 or 1 depending if the the marker is going to be designed.
   */
  void SetMarker_All_Designing(unsigned short val_marker, unsigned short val_designing);

  /*!
   * \brief Set if a marker <i>val_marker</i> is going to be plot <i>val_plotting</i>
   *        (read from the config file).
   * \param[in] val_marker - Index of the marker in which we are interested.
   * \param[in] val_plotting - 0 or 1 depending if the the marker is going to be plot.
   */
  void SetMarker_All_Plotting(unsigned short val_marker, unsigned short val_plotting);

  /*!
   * \brief Set if a marker <i>val_marker</i> is going to be plot <i>val_plotting</i>
   *        (read from the config file).
   * \param[in] val_marker - Index of the marker in which we are interested.
   * \param[in] val_plotting - 0 or 1 depending if the the marker is going to be plot.
   */
  void SetMarker_All_Analyze(unsigned short val_marker, unsigned short val_analyze);

  /*!
   * \brief Set if a marker <i>val_marker</i> is part of the FSI interface <i>val_plotting</i>
   *        (read from the config file).
   * \param[in] val_marker - Index of the marker in which we are interested.
   * \param[in] val_plotting - 0 or 1 depending if the the marker is part of the FSI interface.
   */
  void SetMarker_All_ZoneInterface(unsigned short val_marker, unsigned short val_fsiinterface);
 
  /*!
   * \brief Set if a marker <i>val_marker</i> is part of the Turbomachinery (read from the config file).
   * \param[in] val_marker - Index of the marker in which we are interested.
   * \param[in] val_turboperf - 0 if not part of Turbomachinery or greater than 1 if it is part.
   */
  void SetMarker_All_Turbomachinery(unsigned short val_marker, unsigned short val_turbo);

  /*!
   * \brief Set a flag to the marker <i>val_marker</i> part of the Turbomachinery (read from the config file).
   * \param[in] val_marker - Index of the marker in which we are interested.
   * \param[in] val_turboperflag - 0 if is not part of the Turbomachinery, flag INFLOW or OUTFLOW if it is part.
   */
  void SetMarker_All_TurbomachineryFlag(unsigned short val_marker, unsigned short val_turboflag);

  /*!
   * \brief Set if a marker <i>val_marker</i> is part of the MixingPlane interface (read from the config file).
   * \param[in] val_marker - Index of the marker in which we are interested.
   * \param[in] val_turboperf - 0 if not part of the MixingPlane interface or greater than 1 if it is part.
   */
  void SetMarker_All_MixingPlaneInterface(unsigned short val_marker, unsigned short val_mixplan_interface);
   
  /*!
   * \brief Set if a marker <i>val_marker</i> is going to be affected by design variables <i>val_moving</i>
   *        (read from the config file).
   * \param[in] val_marker - Index of the marker in which we are interested.
   * \param[in] val_DV - 0 or 1 depending if the the marker is affected by design variables.
   */
  void SetMarker_All_DV(unsigned short val_marker, unsigned short val_DV);

  /*!
   * \brief Set if a marker <i>val_marker</i> is going to be moved <i>val_moving</i>
   *        (read from the config file).
   * \param[in] val_marker - Index of the marker in which we are interested.
   * \param[in] val_moving - 0 or 1 depending if the the marker is going to be moved.
   */
  void SetMarker_All_Moving(unsigned short val_marker, unsigned short val_moving);

  /*!
   * \brief Set if a marker <i>val_marker</i> is going to be periodic <i>val_perbound</i>
   *        (read from the config file).
   * \param[in] val_marker - Index of the marker in which we are interested.
   * \param[in] val_perbound - Index of the surface with the periodic boundary.
   */
  void SetMarker_All_PerBound(unsigned short val_marker, short val_perbound);

  /*!
   * \brief Set if a marker <i>val_marker</i> is going to be sent or receive <i>val_index</i>
   *        from another domain.
   * \param[in] val_marker - 0 or 1 depending if the the marker is going to be moved.
   * \param[in] val_index - Index of the surface read from geometry file.
   */
  void SetMarker_All_SendRecv(unsigned short val_marker, short val_index);

  /*!
   * \brief Get the send-receive information for a marker <i>val_marker</i>.
   * \param[in] val_marker - 0 or 1 depending if the the marker is going to be moved.
   * \return If positive, the information is sended to that domain, in case negative
   *         the information is receive from that domain.
   */
  short GetMarker_All_SendRecv(unsigned short val_marker);

  /*!
   * \brief Get an internal index that identify the periodic boundary conditions.
   * \param[in] val_marker - Value of the marker that correspond with the periodic boundary.
   * \return The internal index of the periodic boundary condition.
   */
  short GetMarker_All_PerBound(unsigned short val_marker);

  /*!
   * \brief Get the monitoring information for a marker <i>val_marker</i>.
   * \param[in] val_marker - 0 or 1 depending if the the marker is going to be monitored.
   * \return 0 or 1 depending if the marker is going to be monitored.
   */
  unsigned short GetMarker_All_Monitoring(unsigned short val_marker);

  /*!
   * \brief Get the monitoring information for a marker <i>val_marker</i>.
   * \param[in] val_marker - 0 or 1 depending if the the marker is going to be monitored.
   * \return 0 or 1 depending if the marker is going to be monitored.
   */
  unsigned short GetMarker_All_GeoEval(unsigned short val_marker);

  /*!
   * \brief Get the design information for a marker <i>val_marker</i>.
   * \param[in] val_marker - 0 or 1 depending if the the marker is going to be monitored.
   * \return 0 or 1 depending if the marker is going to be monitored.
   */
  unsigned short GetMarker_All_Designing(unsigned short val_marker);

  /*!
   * \brief Get the plotting information for a marker <i>val_marker</i>.
   * \param[in] val_marker - 0 or 1 depending if the the marker is going to be moved.
   * \return 0 or 1 depending if the marker is going to be plotted.
   */
  unsigned short GetMarker_All_Plotting(unsigned short val_marker);

  /*!
   * \brief Get the plotting information for a marker <i>val_marker</i>.
   * \param[in] val_marker - 0 or 1 depending if the the marker is going to be moved.
   * \return 0 or 1 depending if the marker is going to be plotted.
   */
  unsigned short GetMarker_All_Analyze(unsigned short val_marker);

  /*!
   * \brief Get the FSI interface information for a marker <i>val_marker</i>.
   * \param[in] val_marker - 0 or 1 depending if the the marker is going to be moved.
   * \return 0 or 1 depending if the marker is part of the FSI interface.
   */
  unsigned short GetMarker_All_ZoneInterface(unsigned short val_marker);

  /*!
	 * \brief Get the MixingPlane interface information for a marker <i>val_marker</i>.
	 * \param[in] val_marker value of the marker on the grid.
	 * \return 0 if is not part of the MixingPlane Interface and greater than 1 if it is part.
	 */
	unsigned short GetMarker_All_MixingPlaneInterface(unsigned short val_marker);

	/*!
	 * \brief Get the Turbomachinery information for a marker <i>val_marker</i>.
	 * \param[in] val_marker value of the marker on the grid.
	 * \return 0 if is not part of the Turbomachinery and greater than 1 if it is part.
	 */
	unsigned short GetMarker_All_Turbomachinery(unsigned short val_marker);

	/*!
	 * \brief Get the Turbomachinery flag information for a marker <i>val_marker</i>.
	 * \param[in] val_marker value of the marker on the grid.
	 * \return 0 if is not part of the Turbomachinery, flag INFLOW or OUTFLOW if it is part.
	 */
	unsigned short GetMarker_All_TurbomachineryFlag(unsigned short val_marker);

	/*!
   * \brief Get the number of FSI interface markers <i>val_marker</i>.
   * \param[in] void.
   * \return Number of markers belonging to the FSI interface.
   */
  unsigned short GetMarker_n_ZoneInterface(void);

  /*!
   * \brief Get the DV information for a marker <i>val_marker</i>.
   * \param[in] val_marker - 0 or 1 depending if the the marker is going to be affected by design variables.
   * \return 0 or 1 depending if the marker is going to be affected by design variables.
   */
  unsigned short GetMarker_All_DV(unsigned short val_marker);

  /*!
   * \brief Get the motion information for a marker <i>val_marker</i>.
   * \param[in] val_marker - 0 or 1 depending if the the marker is going to be moved.
   * \return 0 or 1 depending if the marker is going to be moved.
   */
  unsigned short GetMarker_All_Moving(unsigned short val_marker);

  /*!
   * \brief Get the airfoil sections in the slicing process.
   * \param[in] val_section - Index of the section.
   * \return Coordinate of the airfoil to slice.
   */
  su2double GetLocationStations(unsigned short val_section);
  
  /*!
   * \brief Get the number of pre-smoothings in a multigrid strategy.
   * \param[in] val_mesh - Index of the grid.
   * \return Number of smoothing iterations.
   */
  unsigned short GetMG_PreSmooth(unsigned short val_mesh);

  /*!
   * \brief Get the number of post-smoothings in a multigrid strategy.
   * \param[in] val_mesh - Index of the grid.
   * \return Number of smoothing iterations.
   */
  unsigned short GetMG_PostSmooth(unsigned short val_mesh);

  /*!
   * \brief Get the number of implicit Jacobi smoothings of the correction in a multigrid strategy.
   * \param[in] val_mesh - Index of the grid.
   * \return Number of implicit smoothing iterations.
   */
  unsigned short GetMG_CorrecSmooth(unsigned short val_mesh);

  /*!
   * \brief plane of the FFD (I axis) that should be fixed.
   * \param[in] val_index - Index of the arrray with all the planes in the I direction that should be fixed.
   * \return Index of the plane that is going to be freeze.
   */
  short GetFFD_Fix_IDir(unsigned short val_index);

  /*!
   * \brief plane of the FFD (J axis) that should be fixed.
   * \param[in] val_index - Index of the arrray with all the planes in the J direction that should be fixed.
   * \return Index of the plane that is going to be freeze.
   */
  short GetFFD_Fix_JDir(unsigned short val_index);

  /*!
   * \brief plane of the FFD (K axis) that should be fixed.
   * \param[in] val_index - Index of the arrray with all the planes in the K direction that should be fixed.
   * \return Index of the plane that is going to be freeze.
   */
  short GetFFD_Fix_KDir(unsigned short val_index);

  /*!
   * \brief Get the number of planes to fix in the I direction.
   * \return Number of planes to fix in the I direction.
   */
  unsigned short GetnFFD_Fix_IDir(void);

  /*!
   * \brief Get the number of planes to fix in the J direction.
   * \return Number of planes to fix in the J direction.
   */
  unsigned short GetnFFD_Fix_JDir(void);

  /*!
   * \brief Get the number of planes to fix in the K direction.
   * \return Number of planes to fix in the K direction.
   */
  unsigned short GetnFFD_Fix_KDir(void);

  /*!
   * \brief Governing equations of the flow (it can be different from the run time equation).
   * \param[in] val_zone - Zone where the soler is applied.
   * \return Governing equation that we are solving.
   */
  unsigned short GetKind_Solver(void);

  /*!
   * \brief Governing equations of the flow (it can be different from the run time equation).
   * \param[in] val_zone - Zone where the soler is applied.
   * \return Governing equation that we are solving.
   */
  void SetKind_Solver(unsigned short val_solver);


  /*!
   * \brief Governing equations of the flow (it can be different from the run time equation).
   * \param[in] val_zone - Zone where the soler is applied.
   * \return Governing equation that we are solving.
   */
  unsigned short GetKind_Regime(void);

  /*!
   * \brief Governing equations of the flow (it can be different from the run time equation).
   * \param[in] val_zone - Zone where the soler is applied.
   * \return Governing equation that we are solving.
   */
  unsigned short GetSystemMeasurements(void);

  /*!
   * \brief Gas model that we are using.
   * \return Gas model that we are using.
   */
  unsigned short GetKind_GasModel(void);

  /*!
   * \brief Fluid model that we are using.
   * \return Fluid model that we are using.
   */
  unsigned short GetKind_FluidModel(void);

  /*!
   * \brief free stream option to initialize the solution
   * \return free stream option
   */
  unsigned short GetKind_FreeStreamOption(void);

  /*!
   * \brief free stream option to initialize the solution
   * \return free stream option
   */
  unsigned short GetKind_InitOption(void);
  /*!
   * \brief Get the value of the critical pressure.
   * \return Critical pressure.
   */
  su2double GetPressure_Critical(void);

  /*!
   * \brief Get the value of the critical temperature.
   * \return Critical temperature.
   */
  su2double GetTemperature_Critical(void);

  /*!
   * \brief Get the value of the critical pressure.
   * \return Critical pressure.
   */
  su2double GetAcentric_Factor(void);

  /*!
   * \brief Get the value of the viscosity model.
   * \return Viscosity model.
   */
  unsigned short GetKind_ViscosityModel(void);

  /*!
   * \brief Get the value of the thermal conductivity model.
   * \return Connectivity model.
   */
  unsigned short GetKind_ConductivityModel(void);

  /*!
   * \brief Get the value of the constant viscosity.
   * \return Constant viscosity.
   */
  su2double GetMu_Constant(void);

  /*!
   * \brief Get the value of the non-dimensional constant viscosity.
   * \return Non-dimensional constant viscosity.
   */
  su2double GetMu_ConstantND(void);

  /*!
   * \brief Get the value of the thermal conductivity.
   * \return Thermal conductivity.
   */
  su2double GetKt_Constant(void);
  
  /*!
   * \brief Get the value of the non-dimensional thermal conductivity.
   * \return Non-dimensional thermal conductivity.
   */
  su2double GetKt_ConstantND(void);

  /*!
   * \brief Get the value of the reference viscosity for Sutherland model.
   * \return The reference viscosity.
   */
  su2double GetMu_Ref(void);

  /*!
   * \brief Get the value of the non-dimensional reference viscosity for Sutherland model.
   * \return The non-dimensional reference viscosity.
   */
  su2double GetMu_RefND(void);

  /*!
   * \brief Get the value of the reference temperature for Sutherland model.
   * \return The reference temperature.
   */
  su2double GetMu_Temperature_Ref(void);

  /*!
   * \brief Get the value of the non-dimensional reference temperature for Sutherland model.
   * \return The non-dimensional reference temperature.
   */
  su2double GetMu_Temperature_RefND(void);

  /*!
   * \brief Get the value of the reference S for Sutherland model.
   * \return The reference S.
   */
  su2double GetMu_S(void);

  /*!
   * \brief Get the value of the non-dimensional reference S for Sutherland model.
   * \return The non-dimensional reference S.
   */
  su2double GetMu_SND(void);

  /*!
   * \brief Set the value of the non-dimensional constant viscosity.
   */
  void SetMu_ConstantND(su2double mu_const);

  /*!
   * \brief Set the value of the non-dimensional thermal conductivity.
   */
  void SetKt_ConstantND(su2double kt_const);

  /*!
   * \brief Set the value of the non-dimensional reference viscosity for Sutherland model.
   */
  void SetMu_RefND(su2double mu_ref);

  /*!
   * \brief Set the value of the non-dimensional reference temperature for Sutherland model.
   */
  void SetMu_Temperature_RefND(su2double mu_Tref);

  /*!
   * \brief Set the value of the non-dimensional S for Sutherland model.
   */
  void SetMu_SND(su2double mu_s);

  /*!
   * \brief Get the kind of method for computation of spatial gradients.
   * \return Numerical method for computation of spatial gradients.
   */
  unsigned short GetKind_Gradient_Method(void);

  /*!
   * \brief Get the kind of solver for the implicit solver.
   * \return Numerical solver for implicit formulation (solving the linear system).
   */
  unsigned short GetKind_Linear_Solver(void);
<<<<<<< HEAD

=======
  
  
  /*!
   * \brief Get the kind of preconditioner for the implicit solver.
   * \return Numerical preconditioner for implicit formulation (solving the linear system).
   */
  unsigned short GetKind_Linear_Solver_Prec(void);
  
>>>>>>> 7f16509e
  /*!
   * \brief Get the kind of solver for the implicit solver.
   * \return Numerical solver for implicit formulation (solving the linear system).
   */
  unsigned short GetKind_Deform_Linear_Solver(void);

  /*!
   * \brief Set the kind of preconditioner for the implicit solver.
   * \return Numerical preconditioner for implicit formulation (solving the linear system).
   */
  void SetKind_Deform_Linear_Solver_Prec(unsigned short val_kind_prec);

  /*!
<<<<<<< HEAD
   * \brief Get the kind of preconditioner for the implicit solver.
   * \return Numerical preconditioner for implicit formulation (solving the linear system).
   */
  unsigned short GetKind_Linear_Solver_Prec(void);

  /*!
=======
>>>>>>> 7f16509e
   * \brief Set the kind of preconditioner for the implicit solver.
   * \return Numerical preconditioner for implicit formulation (solving the linear system).
   */
  void SetKind_Linear_Solver_Prec(unsigned short val_kind_prec);

  /*!
   * \brief Get min error of the linear solver for the implicit formulation.
   * \return Min error of the linear solver for the implicit formulation.
   */
  su2double GetLinear_Solver_Error(void);

  /*!
   * \brief Get min error of the linear solver for the implicit formulation.
   * \return Min error of the linear solver for the implicit formulation.
   */
  su2double GetDeform_Linear_Solver_Error(void);
  
  /*!
   * \brief Get max number of iterations of the linear solver for the implicit formulation.
   * \return Max number of iterations of the linear solver for the implicit formulation.
   */
  unsigned long GetLinear_Solver_Iter(void);

  /*!
   * \brief Get max number of iterations of the linear solver for the implicit formulation.
   * \return Max number of iterations of the linear solver for the implicit formulation.
   */
  unsigned long GetDeform_Linear_Solver_Iter(void);
  
  /*!
   * \brief Get the ILU fill-in level for the linear solver.
   * \return Fill in level of the ILU preconditioner for the linear solver.
   */
  unsigned short GetLinear_Solver_ILU_n(void);

  /*!
   * \brief Get restart frequency of the linear solver for the implicit formulation.
   * \return Restart frequency of the linear solver for the implicit formulation.
   */
  unsigned long GetLinear_Solver_Restart_Frequency(void);

  /*!
   * \brief Get the relaxation coefficient of the linear solver for the implicit formulation.
   * \return relaxation coefficient of the linear solver for the implicit formulation.
   */
  su2double GetRelaxation_Factor_Flow(void);

  /*!
   * \brief Get the relaxation coefficient of the linear solver for the implicit formulation.
   * \return relaxation coefficient of the linear solver for the implicit formulation.
   */
  su2double GetRelaxation_Factor_AdjFlow(void);

  /*!
   * \brief Get the relaxation coefficient of the linear solver for the implicit formulation.
   * \return relaxation coefficient of the linear solver for the implicit formulation.
   */
  su2double GetRelaxation_Factor_Turb(void);

  /*!
   * \brief Get the relaxation coefficient of the linear solver for the implicit formulation.
   * \return relaxation coefficient of the linear solver for the implicit formulation.
   */
  su2double GetRoe_Kappa(void);

  /*!
   * \brief Get the wing semi span.
   * \return value of the wing semi span.
   */
  su2double GetSemiSpan(void);
  
  /*!
   * \brief Get the kind of solver for the implicit solver.
   * \return Numerical solver for implicit formulation (solving the linear system).
   */
  unsigned short GetKind_AdjTurb_Linear_Solver(void);

  /*!
   * \brief Get the kind of preconditioner for the implicit solver.
   * \return Numerical preconditioner for implicit formulation (solving the linear system).
   */
  unsigned short GetKind_AdjTurb_Linear_Prec(void);

  /*!
   * \brief Get the kind of solver for the implicit solver.
   * \return Numerical solver for implicit formulation (solving the linear system).
   */
  unsigned short GetKind_DiscAdj_Linear_Solver(void);

  /*!
   * \brief Get the kind of preconditioner for the implicit solver.
   * \return Numerical preconditioner for implicit formulation (solving the linear system).
   */
  unsigned short GetKind_DiscAdj_Linear_Prec(void);

  /*!
   * \brief Get the kind of preconditioner for the implicit solver.
   * \return Numerical preconditioner for implicit formulation (solving the linear system).
   */
  unsigned short GetKind_Deform_Linear_Solver_Prec(void);

  /*!
   * \brief Set the kind of preconditioner for the implicit solver.
   * \return Numerical preconditioner for implicit formulation (solving the linear system).
   */
  void SetKind_AdjTurb_Linear_Prec(unsigned short val_kind_prec);

  /*!
   * \brief Get min error of the linear solver for the implicit formulation.
   * \return Min error of the linear solver for the implicit formulation.
   */
  su2double GetAdjTurb_Linear_Error(void);

  /*!
   * \brief Get the entropy fix.
   * \return Vaule of the entropy fix.
   */
  su2double GetEntropyFix_Coeff(void);

  /*!
   * \brief Get max number of iterations of the linear solver for the implicit formulation.
   * \return Max number of iterations of the linear solver for the implicit formulation.
   */
  unsigned short GetAdjTurb_Linear_Iter(void);

  /*!
   * \brief Get CFL reduction factor for adjoint turbulence model.
   * \return CFL reduction factor.
   */
  su2double GetCFLRedCoeff_AdjTurb(void);

  /*!
   * \brief Get the number of linear smoothing iterations for mesh deformation.
   * \return Number of linear smoothing iterations for mesh deformation.
   */
  unsigned long GetGridDef_Linear_Iter(void);

  /*!
   * \brief Get the number of nonlinear increments for mesh deformation.
   * \return Number of nonlinear increments for mesh deformation.
   */
  unsigned long GetGridDef_Nonlinear_Iter(void);

  /*!
   * \brief Get information about writing grid deformation residuals to the console.
   * \return <code>TRUE</code> means that grid deformation residuals will be written to the console.
   */
  bool GetDeform_Output(void);

  /*!
   * \brief Get factor to multiply smallest volume for deform tolerance.
   * \return Factor to multiply smallest volume for deform tolerance.
   */
  su2double GetDeform_Tol_Factor(void);

  /*!
   * \brief Get factor to multiply smallest volume for deform tolerance.
   * \return Factor to multiply smallest volume for deform tolerance.
   */
  su2double GetDeform_Coeff(void);

  /*!
   * \brief Get limit for the volumetric deformation.
   * \return Distance to the surface to be deformed.
   */
  su2double GetDeform_Limit(void);
  
  /*!
   * \brief Get Young's modulus for deformation (constant stiffness deformation)
   */
  su2double GetDeform_ElasticityMod(void);

  /*!
   * \brief Get Poisson's ratio for deformation (constant stiffness deformation)
   * \
   */
  su2double GetDeform_PoissonRatio(void);

  /*!
   * \brief Get the type of stiffness to impose for FEA mesh deformation.
   * \return type of stiffness to impose for FEA mesh deformation.
   */
  unsigned short GetDeform_Stiffness_Type(void);

  /*!
   * \brief Creates a teot file to visualize the deformation made by the MDC software.
   * \return <code>TRUE</code> if the deformation is going to be plotted; otherwise <code>FALSE</code>.
   */
  bool GetVisualize_Deformation(void);

  /*!
   * \brief Define the FFD box with a symetry plane.
   * \return <code>TRUE</code> if there is a symmetry plane in the FFD; otherwise <code>FALSE</code>.
   */
  bool GetFFD_Symmetry_Plane(void);

  /*!
   * \brief Get the kind of SU2 software component.
   * \return Kind of the SU2 software component.
   */
  unsigned short GetKind_SU2(void);

  /*!
   * \brief Get the kind of non-dimensionalization.
   * \return Kind of non-dimensionalization.
   */
  unsigned short GetRef_NonDim(void);

  /*!
   * \brief Get the kind of SU2 software component.
   * \return Kind of the SU2 software component.
   */
  void SetKind_SU2(unsigned short val_kind_su2);

  /*!
   * \brief Get the kind of the turbulence model.
   * \return Kind of the turbulence model.
   */
  unsigned short GetKind_Turb_Model(void);

  /*!
   * \brief Get the kind of the transition model.
   * \return Kind of the transion model.
   */
  unsigned short GetKind_Trans_Model(void);

  /*!
   * \brief Get the kind of the subgrid scale model.
   * \return Kind of the subgrid scale model.
   */
  unsigned short GetKind_SGS_Model(void);

  /*!
   * \brief Get the kind of adaptation technique.
   * \return Kind of adaptation technique.
   */
  unsigned short GetKind_Adaptation(void);

  /*!
   * \brief Get the number of new elements added in the adaptation process.
   * \return percentage of new elements that are going to be added in the adaptation.
   */
  su2double GetNew_Elem_Adapt(void);

  /*!
   * \brief Get the kind of time integration method.
   * \note This is the information that the code will use, the method will
   *       change in runtime depending of the specific equation (direct, adjoint,
   *       linearized) that is being solved.
   * \return Kind of time integration method.
   */
  unsigned short GetKind_TimeIntScheme(void);

  /*!
   * \brief Get the kind of convective numerical scheme.
   * \note This is the information that the code will use, the method will
   *       change in runtime depending of the specific equation (direct, adjoint,
   *       linearized) that is being solved.
   * \return Kind of the convective scheme.
   */
  unsigned short GetKind_ConvNumScheme(void);

  /*!
   * \brief Get kind of center scheme for the convective terms.
   * \note This is the information that the code will use, the method will
   *       change in runtime depending of the specific equation (direct, adjoint,
   *       linearized) that is being solved.
   * \return Kind of center scheme for the convective terms.
   */
  unsigned short GetKind_Centered(void);

  /*!
   * \brief Get kind of upwind scheme for the convective terms.
   * \note This is the information that the code will use, the method will
   *       change in runtime depending of the specific equation (direct, adjoint,
   *       linearized) that is being solved.
   * \return Kind of upwind scheme for the convective terms.
   */
  unsigned short GetKind_Upwind(void);

  /*!
   * \brief Get if the upwind scheme used MUSCL or not.
   * \note This is the information that the code will use, the method will
   *       change in runtime depending of the specific equation (direct, adjoint,
   *       linearized) that is being solved.
   * \return MUSCL scheme.
   */
  bool GetMUSCL(void);
  
  /*!
   * \brief Get if the upwind scheme used MUSCL or not.
   * \note This is the information that the code will use, the method will
   *       change in runtime depending of the specific equation (direct, adjoint,
   *       linearized) that is being solved.
   * \return MUSCL scheme.
   */
  bool GetMUSCL_Flow(void);
  
  /*!
   * \brief Get if the upwind scheme used MUSCL or not.
   * \note This is the information that the code will use, the method will
   *       change in runtime depending of the specific equation (direct, adjoint,
   *       linearized) that is being solved.
   * \return MUSCL scheme.
   */
  bool GetMUSCL_Turb(void);
  
  /*!
   * \brief Get if the upwind scheme used MUSCL or not.
   * \note This is the information that the code will use, the method will
   *       change in runtime depending of the specific equation (direct, adjoint,
   *       linearized) that is being solved.
   * \return MUSCL scheme.
   */
  bool GetMUSCL_AdjFlow(void);
  
  /*!
   * \brief Get if the upwind scheme used MUSCL or not.
   * \note This is the information that the code will use, the method will
   *       change in runtime depending of the specific equation (direct, adjoint,
   *       linearized) that is being solved.
   * \return MUSCL scheme.
   */
  bool GetMUSCL_AdjTurb(void);

  /*!
   * \brief Get the kind of integration scheme (explicit or implicit)
   *        for the flow equations.
   * \note This value is obtained from the config file, and it is constant
   *       during the computation.
   * \return Kind of integration scheme for the flow equations.
   */
  unsigned short GetKind_TimeIntScheme_Flow(void);

  /*!
   * \brief Get the kind of scheme (aliased or non-aliased) to be used in the
   *        predictor step of ADER-DG.
   * \return Kind of scheme used in the predictor step of ADER-DG.
   */
  unsigned short GetKind_ADER_Predictor(void);

  /*!
   * \brief Get the kind of integration scheme (explicit or implicit)
   *        for the flow equations.
   * \note This value is obtained from the config file, and it is constant
   *       during the computation.
   * \return Kind of integration scheme for the plasma equations.
   */
  unsigned short GetKind_TimeIntScheme_Wave(void);

  /*!
   * \brief Get the kind of integration scheme (explicit or implicit)
   *        for the flow equations.
   * \note This value is obtained from the config file, and it is constant
   *       during the computation.
   * \return Kind of integration scheme for the plasma equations.
   */
  unsigned short GetKind_TimeIntScheme_Heat(void);

  /*!
   * \brief Get the kind of integration scheme (explicit or implicit)
   *        for the flow equations.
   * \note This value is obtained from the config file, and it is constant
   *       during the computation.
   * \return Kind of integration scheme for the plasma equations.
   */
  unsigned short GetKind_TimeIntScheme_Poisson(void);

  /*!
   * \brief Get the kind of integration scheme (explicit or implicit)
   *        for the flow equations.
   * \note This value is obtained from the config file, and it is constant
   *       during the computation.
   * \return Kind of integration scheme for the plasma equations.
   */
  unsigned short GetKind_TimeIntScheme_FEA(void);

  /*!
   * \brief Get the kind of integration scheme (explicit or implicit)
   *        for the template equations.
   * \note This value is obtained from the config file, and it is constant
   *       during the computation.
   * \return Kind of integration scheme for the plasma equations.
   */
  unsigned short GetKind_TimeIntScheme_Template(void);

  /*!
   * \brief Get the kind of integration scheme (explicit or implicit)
   *        for the flow equations.
   * \note This value is obtained from the config file, and it is constant
   *       during the computation.
   * \return Kind of integration scheme for the plasma equations.
   */
  unsigned short GetKind_SpaceIteScheme_FEA(void);

  /*!
   * \brief Get the kind of transfer method we want to use for multiphysics problems
   * \note This value is obtained from the config file, and it is constant
   *       during the computation.
   * \return Kind of transfer method for multiphysics problems
   */
  unsigned short GetKind_TransferMethod(void);

  /*!
   * \brief Get the kind of convective numerical scheme for the flow
   *        equations (centered or upwind).
   * \note This value is obtained from the config file, and it is constant
   *       during the computation.
   * \return Kind of convective numerical scheme for the flow equations.
   */
  unsigned short GetKind_ConvNumScheme_Flow(void);

  /*!
   * \brief Get the kind of convective numerical scheme for the flow
   *        equations (finite element).
   * \note This value is obtained from the config file, and it is constant
   *       during the computation.
   * \return Kind of convective numerical scheme for the flow equations.
   */
  unsigned short GetKind_ConvNumScheme_FEM_Flow(void);

  /*!
   * \brief Get the kind of convective numerical scheme for the template
   *        equations (centered or upwind).
   * \note This value is obtained from the config file, and it is constant
   *       during the computation.
   * \return Kind of convective numerical scheme for the flow equations.
   */
  unsigned short GetKind_ConvNumScheme_Template(void);

  /*!
   * \brief Get the kind of center convective numerical scheme for the flow equations.
   * \note This value is obtained from the config file, and it is constant
   *       during the computation.
   * \return Kind of center convective numerical scheme for the flow equations.
   */
  unsigned short GetKind_Centered_Flow(void);

  /*!
   * \brief Get the kind of center convective numerical scheme for the plasma equations.
   * \note This value is obtained from the config file, and it is constant
   *       during the computation.
   * \return Kind of center convective numerical scheme for the flow equations.
   */
  unsigned short GetKind_Centered_Template(void);

  /*!
   * \brief Get the kind of upwind convective numerical scheme for the flow equations.
   * \note This value is obtained from the config file, and it is constant
   *       during the computation.
   * \return Kind of upwind convective numerical scheme for the flow equations.
   */
  unsigned short GetKind_Upwind_Flow(void);

  /*!
   * \brief Get the kind of finite element convective numerical scheme for the flow equations.
   * \note This value is obtained from the config file, and it is constant
   *       during the computation.
   * \return Kind of finite element convective numerical scheme for the flow equations.
   */
  unsigned short GetKind_FEM_Flow(void);

  /*!
   * \brief Get the kind of shock capturing method in FEM DG solver.
   * \note This value is obtained from the config file, and it is constant
   *       during the computation.
   * \return Kind of shock capturing method in FEM DG solver.
   */
  unsigned short GetKind_FEM_DG_Shock(void);

  /*!
   * \brief Get the kind of matrix coloring used for the sparse Jacobian computation.
   * \note This value is obtained from the config file, and it is constant
   *       during the computation.
   * \return Kind of matrix coloring used.
   */
  unsigned short GetKind_Matrix_Coloring(void);

  /*!
   * \brief Get the method for limiting the spatial gradients.
   * \return Method for limiting the spatial gradients.
   */
  unsigned short GetKind_SlopeLimit(void);

  /*!
   * \brief Get the method for limiting the spatial gradients.
   * \return Method for limiting the spatial gradients solving the flow equations.
   */
  unsigned short GetKind_SlopeLimit_Flow(void);

  /*!
   * \brief Get the method for limiting the spatial gradients.
   * \return Method for limiting the spatial gradients solving the turbulent equation.
   */
  unsigned short GetKind_SlopeLimit_Turb(void);

  /*!
   * \brief Get the method for limiting the spatial gradients.
   * \return Method for limiting the spatial gradients solving the adjoint turbulent equation.
   */
  unsigned short GetKind_SlopeLimit_AdjTurb(void);

  /*!
   * \brief Get the method for limiting the spatial gradients.
   * \return Method for limiting the spatial gradients solving the adjoint flow equation.
   */
  unsigned short GetKind_SlopeLimit_AdjFlow(void);

  /*!
   * \brief Value of the calibrated constant for the Lax method (center scheme).
   * \note This constant is used in coarse levels and with first order methods.
   * \return Calibrated constant for the Lax method.
   */
  su2double GetKappa_1st_Flow(void);

  /*!
   * \brief Value of the calibrated constant for the JST method (center scheme).
   * \return Calibrated constant for the JST method for the flow equations.
   */
  su2double GetKappa_2nd_Flow(void);

  /*!
   * \brief Value of the calibrated constant for the JST method (center scheme).
   * \return Calibrated constant for the JST method for the flow equations.
   */
  su2double GetKappa_4th_Flow(void);

  /*!
   * \brief Get the kind of integration scheme (explicit or implicit)
   *        for the adjoint flow equations.
   * \note This value is obtained from the config file, and it is constant
   *       during the computation.
   * \return Kind of integration scheme for the adjoint flow equations.
   */
  unsigned short GetKind_TimeIntScheme_AdjFlow(void);

  /*!
   * \brief Get the kind of convective numerical scheme for the adjoint flow
   *        equations (centered or upwind).
   * \note This value is obtained from the config file, and it is constant
   *       during the computation.
   * \return Kind of convective numerical scheme for the adjoint flow equations.
   */
  unsigned short GetKind_ConvNumScheme_AdjFlow(void);

  /*!
   * \brief Get the kind of center convective numerical scheme for the adjoint flow equations.
   * \note This value is obtained from the config file, and it is constant
   *       during the computation.
   * \return Kind of center convective numerical scheme for the adjoint flow equations.
   */
  unsigned short GetKind_Centered_AdjFlow(void);

  /*!
   * \brief Get the kind of upwind convective numerical scheme for the adjoint flow equations.
   * \note This value is obtained from the config file, and it is constant
   *       during the computation.
   * \return Kind of upwind convective numerical scheme for the adjoint flow equations.
   */
  unsigned short GetKind_Upwind_AdjFlow(void);

  /*!
   * \brief Value of the calibrated constant for the high order method (center scheme).
   * \return Calibrated constant for the high order center method for the adjoint flow equations.
   */
  su2double GetKappa_2nd_AdjFlow(void);

  /*!
   * \brief Value of the calibrated constant for the high order method (center scheme).
   * \return Calibrated constant for the high order center method for the adjoint flow equations.
   */
  su2double GetKappa_4th_AdjFlow(void);

  /*!
   * \brief Value of the calibrated constant for the low order method (center scheme).
   * \return Calibrated constant for the low order center method for the adjoint flow equations.
   */
  su2double GetKappa_1st_AdjFlow(void);

  /*!
   * \brief Get the kind of integration scheme (implicit)
   *        for the turbulence equations.
   * \note This value is obtained from the config file, and it is constant
   *       during the computation.
   * \return Kind of integration scheme for the turbulence equations.
   */
  unsigned short GetKind_TimeIntScheme_Turb(void);

  /*!
   * \brief Get the kind of convective numerical scheme for the turbulence
   *        equations (upwind).
   * \note This value is obtained from the config file, and it is constant
   *       during the computation.
   * \return Kind of convective numerical scheme for the turbulence equations.
   */
  unsigned short GetKind_ConvNumScheme_Turb(void);

  /*!
   * \brief Get the kind of center convective numerical scheme for the turbulence equations.
   * \note This value is obtained from the config file, and it is constant
   *       during the computation.
   * \return Kind of center convective numerical scheme for the turbulence equations.
   */
  unsigned short GetKind_Centered_Turb(void);

  /*!
   * \brief Get the kind of upwind convective numerical scheme for the turbulence equations.
   * \note This value is obtained from the config file, and it is constant
   *       during the computation.
   * \return Kind of upwind convective numerical scheme for the turbulence equations.
   */
  unsigned short GetKind_Upwind_Turb(void);

  /*!
   * \brief Get the kind of integration scheme (explicit or implicit)
   *        for the adjoint turbulence equations.
   * \note This value is obtained from the config file, and it is constant
   *       during the computation.
   * \return Kind of integration scheme for the adjoint turbulence equations.
   */
  unsigned short GetKind_TimeIntScheme_AdjTurb(void);

  /*!
   * \brief Get the kind of convective numerical scheme for the adjoint turbulence
   *        equations (centered or upwind).
   * \note This value is obtained from the config file, and it is constant
   *       during the computation.
   * \return Kind of convective numerical scheme for the adjoint turbulence equations.
   */
  unsigned short GetKind_ConvNumScheme_AdjTurb(void);

  /*!
   * \brief Get the kind of center convective numerical scheme for the adjoint turbulence equations.
   * \note This value is obtained from the config file, and it is constant
   *       during the computation.
   * \return Kind of center convective numerical scheme for the adjoint turbulence equations.
   */
  unsigned short GetKind_Centered_AdjTurb(void);

  /*!
   * \brief Get the kind of upwind convective numerical scheme for the adjoint turbulence equations.
   * \note This value is obtained from the config file, and it is constant
   *       during the computation.
   * \return Kind of upwind convective numerical scheme for the adjoint turbulence equations.
   */
  unsigned short GetKind_Upwind_AdjTurb(void);

  /*!
   * \brief Provides information about the way in which the turbulence will be treated by the
   *        cont. adjoint method.
   * \return <code>FALSE</code> means that the adjoint turbulence equations will be used.
   */
  bool GetFrozen_Visc_Cont(void);
  
  /*!
   * \brief Provides information about the way in which the turbulence will be treated by the
   *        disc. adjoint method.
   * \return <code>FALSE</code> means that the adjoint turbulence equations will be used.
   */
  bool GetFrozen_Visc_Disc(void);

  /*!
   * \brief Provides information about the way in which the limiter will be treated by the
   *        disc. adjoint method.
   * \return <code>FALSE</code> means that the limiter computation is included.
   */
  bool GetFrozen_Limiter_Disc(void);
  
  /*!
   * \brief Write convergence file for FSI problems
   * \return <code>FALSE</code> means no file is written.
   */
  bool GetWrite_Conv_FSI(void);

  /*!
   * \brief Provides information about if the sharp edges are going to be removed from the sensitivity.
   * \return <code>FALSE</code> means that the sharp edges will be removed from the sensitivity.
   */
  bool GetSens_Remove_Sharp(void);

  /*!
   * \brief Get the kind of inlet boundary condition treatment (total conditions or mass flow).
   * \return Kind of inlet boundary condition.
   */
  unsigned short GetKind_Inlet(void);


  /*!
   * \brief Get the kind of mixing process for averaging quantities at the boundaries.
   * \return Kind of mixing process.
   */
  unsigned short GetKind_AverageProcess(void);

  /*!
   * \brief Get the kind of mixing process for averaging quantities at the boundaries.
   * \return Kind of mixing process.
   */
  unsigned short GetKind_PerformanceAverageProcess(void);

  /*!
   * \brief Set the kind of mixing process for averaging quantities at the boundaries.
   * \return Kind of mixing process.
   */
  void SetKind_AverageProcess(unsigned short new_AverageProcess);

  /*!
   * \brief Set the kind of mixing process for averaging quantities at the boundaries.
   * \return Kind of mixing process.
   */
  void SetKind_PerformanceAverageProcess(unsigned short new_AverageProcess);

  /*!
   * \brief Get coeff for Rotating Frame Ramp.
   * \return coeff Ramp Rotating Frame.
   */
  su2double GetRampRotatingFrame_Coeff(unsigned short iCoeff);

  /*!
   * \brief Get Rotating Frame Ramp option.
   * \return Ramp Rotating Frame option.
   */
  bool GetRampRotatingFrame(void);

  /*!
   * \brief Get coeff for Outlet Pressure Ramp.
   * \return coeff Ramp Outlet Pressure.
   */
  su2double GetRampOutletPressure_Coeff(unsigned short iCoeff);

  /*!
   * \brief Get final Outlet Pressure value for the ramp.
   * \return final Outlet Pressure value.
   */
  su2double GetFinalOutletPressure(void);

  /*!
   * \brief Get final Outlet Pressure value for the ramp.
   * \return Monitor Outlet Pressure value.
   */
  su2double GetMonitorOutletPressure(void);

  /*!
   * \brief Set Monitor Outlet Pressure value for the ramp.
   */
  void SetMonitotOutletPressure(su2double newMonPres);

  /*!
   * \brief Get Outlet Pressure Ramp option.
   * \return Ramp Outlet pressure option.
   */
  bool GetRampOutletPressure(void);

  /*!
   * \brief Get mixedout coefficients.
   * \return mixedout coefficient.
   */
  su2double GetMixedout_Coeff(unsigned short iCoeff);

  /*!
   * \brief Get extra relaxation factor coefficients for the Giels BC.
   * \return mixedout coefficient.
   */
  su2double GetExtraRelFacGiles(unsigned short iCoeff);

  /*!
   * \brief Get mach limit for average massflow-based procedure .
   * \return mach limit.
   */
  su2double GetAverageMachLimit(void);

  /*!
   * \brief Get the kind of mixing process for averaging quantities at the boundaries.
   * \return Kind of mixing process.
   */
  unsigned short GetKind_MixingPlaneInterface(void);

  /*!
   * \brief Get the kind of turbomachinery architecture.
   * \return Kind of turbomachinery architecture.
   */
  unsigned short GetKind_TurboMachinery(unsigned short val_iZone);

  /*!
   * \brief Get the kind of turbomachinery architecture.
   * \return Kind of turbomachinery architecture.
   */
  unsigned short GetKind_SpanWise(void);
  
  /*!
   * \brief Verify if there is mixing plane interface specified from config file.
   * \return boolean.
   */
  bool GetBoolMixingPlaneInterface(void);

  /*!
   * \brief Verify if there is mixing plane interface specified from config file.
   * \return boolean.
   */
  bool GetBoolTurbMixingPlane(void);

  /*!
   * \brief Verify if there is mixing plane interface specified from config file.
   * \return boolean.
   */
  bool GetSpatialFourier(void);

  /*!
   * \brief number mixing plane interface specified from config file.
   * \return number of bound.
   */
  unsigned short GetnMarker_MixingPlaneInterface(void);
  
  /*!
   * \brief Verify if there is Turbomachinery performance option specified from config file.
   * \return boolean.
   */
  bool GetBoolTurbomachinery(void);
  
  /*!
   * \brief number Turbomachinery blades computed using the pitch information.
   * \return nBlades.
   */
  su2double GetnBlades(unsigned short val_iZone);

  /*!
   * \brief number Turbomachinery blades computed using the pitch information.
   * \return nBlades.
   */
  void SetnBlades(unsigned short val_iZone, su2double nblades);

  /*!
   * \brief Verify if there is any Giles Boundary Condition option specified from config file.
   * \return boolean.
   */
  bool GetBoolGiles(void);
  
  /*!
   * \brief Verify if there is any Riemann Boundary Condition option specified from config file.
   * \return boolean.
   */
  bool GetBoolRiemann(void);

  /*!
   * \brief number Turbomachinery performance option specified from config file.
   * \return number of bound.
   */
  unsigned short GetnMarker_Turbomachinery(void);

  /*!
   * \brief Get number of shroud markers.
   * \return number of marker shroud.
   */
  unsigned short GetnMarker_Shroud(void);

  /*!
   * \brief Get the marker shroud.
   * \return marker shroud.
   */
  string GetMarker_Shroud(unsigned short val_marker);

  /*!
   * \brief number Turbomachinery performance option specified from config file.
   * \return number of bound.
   */
  unsigned short GetnMarker_TurboPerformance(void);

  /*!
   * \brief number span-wise sections to compute 3D BC and performance for turbomachinery specified by the user.
   * \return number of span-wise sections.
   */
  unsigned short Get_nSpanWiseSections_User(void);

  /*!
   * \brief number span-wise sections to compute 3D BC and performance for turbomachinery.
   * \return number of span-wise sections.
   */
  unsigned short GetnSpanWiseSections(void);

  /*!
   * \brief set number of maximum span-wise sections among all zones .
   */
  void SetnSpanMaxAllZones(unsigned short val_nSpna_max);

  /*!
   * \brief number span-wise sections to compute performance for turbomachinery.
   * \return number of max span-wise sections.
   */
  unsigned short GetnSpanMaxAllZones(void);
	
  /*!
   * \brief set number span-wise sections to compute 3D BC and performance for turbomachinery.
   */
  void SetnSpanWiseSections(unsigned short nSpan);

  /*!
   * \brief set number span-wise sections to compute 3D BC and performance for turbomachinery.
   */
  unsigned short GetnSpan_iZones(unsigned short iZone);

  /*!
   * \brief set number span-wise sections to compute 3D BC and performance for turbomachinery.
   */
  void SetnSpan_iZones(unsigned short nSpan, unsigned short iZone);

  /*!
   * \brief get inlet bounds name for Turbomachinery performance calculation.
   * \return name of the bound.
   */
  string GetMarker_TurboPerf_BoundIn(unsigned short index);

  /*!
   * \brief get outlet bounds name for Turbomachinery performance calculation.
   * \return name of the bound.
   */
  string GetMarker_TurboPerf_BoundOut(unsigned short index);

  /*!
   * \brief get marker kind for Turbomachinery performance calculation.
   * \return kind index.
   */
  unsigned short GetKind_TurboPerf(unsigned short index);

  /*!
   * \brief get outlet bounds name for Turbomachinery performance calculation.
   * \return name of the bound.
   */
  string GetMarker_PerBound(unsigned short val_marker);
  
  /*!
   * \brief Get the kind of inlet boundary condition treatment (total conditions or mass flow).
   * \return Kind of inlet boundary condition.
   */
  unsigned short GetKind_Engine_Inflow(void);

  /*!
   * \brief Get the kind of inlet boundary condition treatment (total conditions or mass flow).
   * \return Kind of inlet boundary condition.
   */
  unsigned short GetKind_ActDisk(void);

  /*!
   * \brief Get the number of sections.
   * \return Number of sections
   */
  unsigned short GetnLocationStations(void);

  /*!
   * \brief Get the number of sections for computing internal volume.
   * \return Number of sections for computing internal volume.
   */
  unsigned short GetnWingStations(void);

  /*!
   * \brief Get the location of the waterline.
   * \return Z location of the waterline.
   */
  su2double GetGeo_Waterline_Location(void);
  
  /*!
   * \brief Provides information about the the nodes that are going to be moved on a deformation
   *        volumetric grid deformation.
   * \return <code>TRUE</code> means that only the points on the FFD box will be moved.
   */
  bool GetHold_GridFixed(void);

  /*!
   * \brief Get the kind of objective function. There are several options: Drag coefficient,
   *        Lift coefficient, efficiency, etc.
   * \note The objective function will determine the boundary condition of the adjoint problem.
   * \return Kind of objective function.
   */
  unsigned short GetKind_ObjFunc(void);

  /*!
   * \author H. Kline
   * \brief Get the kind of objective function. There are several options: Drag coefficient,
   *        Lift coefficient, efficiency, etc.
   * \note The objective function will determine the boundary condition of the adjoint problem.
   * \return Kind of objective function.
   */
  unsigned short GetKind_ObjFunc(unsigned short val_obj);

  /*!
   * \author H. Kline
   * \brief Get the weight of objective function. There are several options: Drag coefficient,
   *        Lift coefficient, efficiency, etc.
   * \note The objective function will determine the boundary condition of the adjoint problem.
   * \return Weight of objective function.
   */
  su2double GetWeight_ObjFunc(unsigned short val_obj);

  /*!
   * \author H. Kline
   * \brief Set the weight of objective function. There are several options: Drag coefficient,
   *        Lift coefficient, efficiency, etc.
   * \note The objective function will determine the boundary condition of the adjoint problem.
   * \return Weight of objective function.
   */
  void SetWeight_ObjFunc(unsigned short val_obj, su2double val);

  /*!
   * \author H. Kline
   * \brief Get the coefficients of the objective defined by the chain rule with primitive variables.
   * \note This objective is only applicable to gradient calculations. Objective value must be
   * calculated using the area averaged outlet values of density, velocity, and pressure.
   * Gradients are w.r.t density, velocity[3], and pressure. when 2D gradient w.r.t. 3rd component of velocity set to 0.
   */
  su2double GetCoeff_ObjChainRule(unsigned short iVar);

  /*!
   * \author H. Kline
   * \brief Get the flag indicating whether to comput a combined objective.
   */
  bool GetComboObj(void);

  /*!
   * \brief Get the kind of sensitivity smoothing technique.
   * \return Kind of sensitivity smoothing technique.
   */
  unsigned short GetKind_SensSmooth(void);

  /*!
   * \brief Provides information about the time integration, and change the write in the output
   *        files information about the iteration.
   * \return The kind of time integration: Steady state, time stepping method (unsteady) or
   *         dual time stepping method (unsteady).
   */
  unsigned short GetUnsteady_Simulation(void);

  /*!
   * \brief Provides the number of chemical reactions in the chemistry model
   * \return: The number of chemical reactions, read from input file
   */
  unsigned short GetnReactions(void);

  /*!
   * \brief Provides the number of chemical reactions in the chemistry model
   * \return: The number of chemical reactions, read from input file
   */
  su2double GetArrheniusCoeff(unsigned short iReaction);

  /*!
   * \brief Provides the number of chemical reactions in the chemistry model
   * \return: The number of chemical reactions, read from input file
   */
  su2double GetArrheniusEta(unsigned short iReaction);

  /*!
   * \brief Provides the number of chemical reactions in the chemistry model
   * \return: The number of chemical reactions, read from input file
   */
  su2double GetArrheniusTheta(unsigned short iReaction);

  /*!
   * \brief Provides the rate controlling temperature exponents for chemistry.
   * \return: Rate controlling temperature exponents.
   */
  su2double* GetRxnTcf_a(void);

  /*!
   * \brief Provides the rate controlling temperature exponents for chemistry.
   * \return: Rate controlling temperature exponents.
   */
  su2double* GetRxnTcf_b(void);

  /*!
   * \brief Provides the rate controlling temperature exponents for chemistry.
   * \return: Rate controlling temperature exponents.
   */
  su2double* GetRxnTcb_a(void);

  /*!
   * \brief Provides the rate controlling temperature exponents for chemistry.
   * \return: Rate controlling temperature exponents.
   */
  su2double* GetRxnTcb_b(void);

  /*!
   * \brief Dissociation potential of species.
   * \return: Dissociation potential.
   */
  su2double* GetDissociationPot(void);

  /*!
   * \brief Provides the number of rotational modes of energy storage
   * \return: Vector of rotational mode count
   */
  su2double* GetRotationModes(void);

  /*!
   * \brief Provides the characteristic vibrational temperature for calculating e_vib
   * \return: Vector of characteristic vibrational temperatures [K]
   */
  su2double* GetCharVibTemp(void);

  /*!
   * \brief Provides the characteristic electronic temperature for calculating e_el
   * \return: Vector of characteristic vibrational temperatures [K]
   */
  su2double** GetCharElTemp(void);

  /*!
   * \brief Provides the degeneracy of electron states for calculating e_el
   * \return: Vector of characteristic vibrational temperatures [K]
   */
  su2double** GetElDegeneracy(void);

  /*!
   * \brief Provides number electron states for calculating e_el
   * \return: Vector of number of electron states for each species
   */
  unsigned short* GetnElStates(void);


  /*!
   * \brief Provides the thermodynamic reference temperatures from the JANAF tables
   * \return: Vector of reference temperatures [K]
   */
  su2double* GetRefTemperature(void);

  /*!
   * \brief Provides the characteristic vibrational temperature for calculating e_vib
   * \return: The number of chemical reactions, read from input file
   */
  su2double GetCharVibTemp(unsigned short iSpecies);

  /*!
   * \brief Provides the molar mass of each species present in multi species fluid
   * \return: Vector of molar mass of each species in kg/kmol
   */
  su2double* GetMolar_Mass(void);

  /*!
   * \brief Provides the molar mass of each species present in multi species fluid
   * \return: Mass of each species in Kg
   */
  su2double GetMolar_Mass(unsigned short iSpecies);

  /*!
   * \brief Retrieves the number of monatomic species in the multicomponent gas.
   * \return: Number of monatomic species.
   */
  unsigned short GetnMonatomics(void);

  /*!
   * \brief Retrieves the number of monatomic species in the multicomponent gas.
   * \return: Number of monatomic species.
   */
  unsigned short GetnDiatomics(void);

  /*!
   * \brief Provides the molar mass of each species present in multi species fluid
   * \return: Molar mass of the specified gas consituent [kg/kmol]
   */
  su2double GetInitial_Gas_Composition(unsigned short iSpecies);

  /*!
   * \brief Provides the formation enthalpy of the specified species at standard conditions
   * \return: Enthalpy of formation
   */
  su2double* GetEnthalpy_Formation(void);

  /*!
   * \brief Provides the formation enthalpy of the specified species at standard conditions
   * \return: Enthalpy of formation
   */
  su2double GetEnthalpy_Formation(unsigned short iSpecies);

  /*!
   * \brief Provides the restart information.
   * \return Restart information, if <code>TRUE</code> then the code will use the solution as restart.
   */
  bool GetRestart(void);

  /*!
   * \brief Flag for whether binary SU2 native restart files are written.
   * \return Flag for whether binary SU2 native restart files are written, if <code>TRUE</code> then the code will output binary restart files.
   */
  bool GetWrt_Binary_Restart(void);

  /*!
   * \brief Flag for whether binary SU2 native restart files are read.
   * \return Flag for whether binary SU2 native restart files are read, if <code>TRUE</code> then the code will load binary restart files.
   */
  bool GetRead_Binary_Restart(void);

  /*!
   * \brief Provides the number of varaibles.
   * \return Number of variables.
   */
  unsigned short GetnVar(void);

  /*!
   * \brief Provides the number of varaibles.
   * \return Number of variables.
   */
  unsigned short GetnZone(void);

  /*!
   * \brief Provides the number of varaibles.
   * \return Number of variables.
   */
  unsigned short GetiZone(void);

  /*!
   * \brief For some problems like adjoint or the linearized equations it
   *		  is necessary to restart the flow solution.
   * \return Flow restart information, if <code>TRUE</code> then the code will restart the flow solution.
   */

  bool GetRestart_Flow(void);

  /*!
   * \brief Indicates whether electron gas is present in the gas mixture.
   */
  bool GetIonization(void);

  /*!
   * \brief Information about computing and plotting the equivalent area distribution.
   * \return <code>TRUE</code> or <code>FALSE</code>  depending if we are computing the equivalent area.
   */
  bool GetEquivArea(void);

  /*!
   * \brief Information about computing and plotting the equivalent area distribution.
   * \return <code>TRUE</code> or <code>FALSE</code>  depending if we are computing the equivalent area.
   */
  bool GetInvDesign_Cp(void);

  /*!
   * \brief Information about computing and plotting the equivalent area distribution.
   * \return <code>TRUE</code> or <code>FALSE</code>  depending if we are computing the equivalent area.
   */
  bool GetInvDesign_HeatFlux(void);

  /*!
   * \brief Get name of the input grid.
   * \return File name of the input grid.
   */
  string GetMesh_FileName(void);

  /*!
   * \brief Get name of the output grid, this parameter is important for grid
   *        adaptation and deformation.
   * \return File name of the output grid.
   */
  string GetMesh_Out_FileName(void);

  /*!
   * \brief Get the name of the file with the solution of the flow problem.
   * \return Name of the file with the solution of the flow problem.
   */
  string GetSolution_FlowFileName(void);

  /*!
   * \brief Get the name of the file with the solution of the adjoint flow problem
   *		  with drag objective function.
   * \return Name of the file with the solution of the adjoint flow problem with
   *         drag objective function.
   */
  string GetSolution_AdjFileName(void);

  /*!
   * \brief Get the name of the file with the solution of the structural problem.
   * \return Name of the file with the solution of the structural problem.
   */
  string GetSolution_FEMFileName(void);

  /*!
   * \brief Get the name of the file with the solution of the adjoint structural problem.
   * \return Name of the file with the solution of the structural problem.
   */
  string GetSolution_AdjFEMFileName(void);
  
  /*!
   * \brief Get the name of the file with the residual of the problem.
   * \return Name of the file with the residual of the problem.
   */
  string GetResidual_FileName(void);

  /*!
   * \brief Get the format of the input/output grid.
   * \return Format of the input/output grid.
   */
  unsigned short GetMesh_FileFormat(void);

  /*!
   * \brief Get the format of the output solution.
   * \return Format of the output solution.
   */
  unsigned short GetOutput_FileFormat(void);

  /*!
   * \brief Get the format of the output solution.
   * \return Format of the output solution.
   */
  unsigned short GetActDisk_Jump(void);

  /*!
   * \brief Get the name of the file with the convergence history of the problem.
   * \return Name of the file with convergence history of the problem.
   */
  string GetConv_FileName(void);

  /*!
   * \brief Get the name of the file with the convergence history of the problem for FSI applications.
   * \return Name of the file with convergence history of the problem.
   */
  string GetConv_FileName_FSI(void);

  /*!
   * \brief Get the name of the file with the forces breakdown of the problem.
   * \return Name of the file with forces breakdown of the problem.
   */
  string GetBreakdown_FileName(void);

  /*!
   * \brief Get the name of the file with the flow variables.
   * \return Name of the file with the primitive variables.
   */
  string GetFlow_FileName(void);

  /*!
   * \brief Get the name of the file with the structure variables.
   * \return Name of the file with the structure variables.
   */
  string GetStructure_FileName(void);

  /*!
   * \brief Get the name of the file with the structure variables.
   * \return Name of the file with the structure variables.
   */
  string GetSurfStructure_FileName(void);

  /*!
   * \brief Get the name of the file with the adjoint structure variables.
   * \return Name of the file with the adjoint structure variables.
   */
  string GetAdjStructure_FileName(void);
  
  /*!
   * \brief Get the name of the file with the adjoint structure variables.
   * \return Name of the file with the adjoint structure variables.
   */
  string GetAdjSurfStructure_FileName(void);
  
  /*!
   * \brief Get the name of the file with the structure variables.
   * \return Name of the file with the structure variables.
   */
  string GetSurfWave_FileName(void);

  /*!
   * \brief Get the name of the file with the structure variables.
   * \return Name of the file with the structure variables.
   */
  string GetSurfHeat_FileName(void);

  /*!
   * \brief Get the name of the file with the wave variables.
   * \return Name of the file with the wave variables.
   */
  string GetWave_FileName(void);

  /*!
   * \brief Get the name of the file with the wave variables.
   * \return Name of the file with the wave variables.
   */
  string GetHeat_FileName(void);

  /*!
   * \brief Get the name of the file with the adjoint wave variables.
   * \return Name of the file with the adjoint wave variables.
   */
  string GetAdjWave_FileName(void);

  /*!
   * \brief Get the name of the restart file for the wave variables.
   * \return Name of the restart file for the flow variables.
   */
  string GetRestart_WaveFileName(void);

  /*!
   * \brief Get the name of the restart file for the heat variables.
   * \return Name of the restart file for the flow variables.
   */
  string GetRestart_HeatFileName(void);

  /*!
   * \brief Append the zone index to the restart or the solution files.
   * \return Name of the restart file for the flow variables.
   */
  string GetMultizone_FileName(string val_filename, int val_iZone);

  /*!
   * \brief Append the zone index to the restart or the solution files.
   * \return Name of the restart file for the flow variables.
   */
  string GetMultizone_HistoryFileName(string val_filename, int val_iZone);
  
  /*!
   * \brief Get the name of the restart file for the flow variables.
   * \return Name of the restart file for the flow variables.
   */
  string GetRestart_FlowFileName(void);

  /*!
   * \brief Get the name of the restart file for the adjoint variables (drag objective function).
   * \return Name of the restart file for the adjoint variables (drag objective function).
   */
  string GetRestart_AdjFileName(void);

  /*!
   * \brief Get the name of the restart file for the structural variables.
   * \return Name of the restart file for the structural variables.
   */
  string GetRestart_FEMFileName(void);

  /*!
   * \brief Get the name of the restart file for the structural adjoint variables.
   * \return Name of the restart file for the structural adjoint variables.
   */
  string GetRestart_AdjFEMFileName(void);
  
  /*!
   * \brief Get the name of the file with the adjoint variables.
   * \return Name of the file with the adjoint variables.
   */
  string GetAdj_FileName(void);

  /*!
   * \brief Get the name of the file with the gradient of the objective function.
   * \return Name of the file with the gradient of the objective function.
   */
  string GetObjFunc_Grad_FileName(void);

  /*!
   * \brief Get the name of the file with the gradient of the objective function.
   * \return Name of the file with the gradient of the objective function.
   */
  string GetObjFunc_Value_FileName(void);

  /*!
   * \brief Get the name of the file with the surface information for the flow problem.
   * \return Name of the file with the surface information for the flow problem.
   */
  string GetSurfFlowCoeff_FileName(void);

  /*!
   * \brief Get the name of the file with the surface information for the adjoint problem.
   * \return Name of the file with the surface information for the adjoint problem.
   */
  string GetSurfAdjCoeff_FileName(void);

  /*!
   * \brief Get the name of the file with the surface sensitivity (discrete adjoint).
   * \return Name of the file with the surface sensitivity (discrete adjoint).
   */
  string GetSurfSens_FileName(void);

  /*!
   * \brief Get the name of the file with the volume sensitivity (discrete adjoint).
   * \return Name of the file with the volume sensitivity (discrete adjoint).
   */
  string GetVolSens_FileName(void);

  /*!
   * \brief Augment the input filename with the iteration number for an unsteady file.
   * \param[in] val_filename - String value of the base filename.
   * \param[in] val_iter - Unsteady iteration number or time instance.
   * \return Name of the file with the iteration number for an unsteady solution file.
   */
  string GetUnsteady_FileName(string val_filename, int val_iter);

  /*!
   * \brief Append the input filename string with the appropriate objective function extension.
   * \param[in] val_filename - String value of the base filename.
   * \return Name of the file with the appropriate objective function extension.
   */
  string GetObjFunc_Extension(string val_filename);

  /*!
   * \brief Get the criteria for structural residual (relative/absolute).
   * \return Relative/Absolute criteria for structural convergence.
   */
  unsigned short GetResidual_Criteria_FEM(void);
  
  /*!
   * \brief Get functional that is going to be used to evaluate the residual flow convergence.
   * \return Functional that is going to be used to evaluate the residual flow convergence.
   */
  unsigned short GetResidual_Func_Flow(void);

  /*!
   * \brief Get functional that is going to be used to evaluate the flow convergence.
   * \return Functional that is going to be used to evaluate the flow convergence.
   */
  unsigned short GetCauchy_Func_Flow(void);

  /*!
   * \brief Get functional that is going to be used to evaluate the adjoint flow convergence.
   * \return Functional that is going to be used to evaluate the adjoint flow convergence.
   */
  unsigned short GetCauchy_Func_AdjFlow(void);

  /*!
   * \brief Get the number of iterations that are considered in the Cauchy convergence criteria.
   * \return Number of elements in the Cauchy criteria.
   */
  unsigned short GetCauchy_Elems(void);

  /*!
   * \brief Get the number of iterations that are not considered in the convergence criteria.
   * \return Number of iterations before starting with the convergence criteria.
   */
  unsigned long GetStartConv_Iter(void);

  /*!
   * \brief Get the value of convergence criteria for the Cauchy method in the direct,
   *        adjoint or linearized problem.
   * \return Value of the convergence criteria.
   */
  su2double GetCauchy_Eps(void);

  /*!
   * \brief If we are prforming an unsteady simulation, there is only
   *        one value of the time step for the complete simulation.
   * \return Value of the time step in an unsteady simulation (non dimensional).
   */
  su2double GetDelta_UnstTimeND(void);

  /*!
   * \brief If we are prforming an unsteady simulation, there is only
   *        one value of the time step for the complete simulation.
   * \return Value of the time step in an unsteady simulation (non dimensional).
   */
  su2double GetTotal_UnstTimeND(void);

  /*!
   * \brief If we are prforming an unsteady simulation, there is only
   *        one value of the time step for the complete simulation.
   * \return Value of the time step in an unsteady simulation.
   */
  su2double GetDelta_UnstTime(void);

  /*!
   * \brief Set the value of the unsteadty time step using the CFL number.
   * \param[in] val_delta_unsttimend - Value of the unsteady time step using CFL number.
   */
  void SetDelta_UnstTimeND(su2double val_delta_unsttimend);

  /*!
   * \brief If we are performing an unsteady simulation, this is the
   * 	value of max physical time for which we run the simulation
   * \return Value of the physical time in an unsteady simulation.
   */
  su2double GetTotal_UnstTime(void);

  /*!
   * \brief If we are performing an unsteady simulation, this is the
   * 	value of current time.
   * \return Value of the physical time in an unsteady simulation.
   */
  su2double GetCurrent_UnstTime(void);

  /*!
   * \brief Divide the rectbles and hexahedron.
   * \return <code>TRUE</code> if the elements must be divided; otherwise <code>FALSE</code>.
   */
  bool GetSubsonicEngine(void);

  /*!
   * \brief Actuator disk defined with a double surface.
   * \return <code>TRUE</code> if the elements must be divided; otherwise <code>FALSE</code>.
   */
  bool GetActDisk_DoubleSurface(void);

  /*!
   * \brief Only halg of the engine is in the compputational grid.
   * \return <code>TRUE</code> if the engine is complete; otherwise <code>FALSE</code>.
   */
  bool GetEngine_HalfModel(void);

  /*!
   * \brief Actuator disk defined with a double surface.
   * \return <code>TRUE</code> if the elements must be divided; otherwise <code>FALSE</code>.
   */
  bool GetActDisk_SU2_DEF(void);

  /*!
   * \brief Value of the design variable step, we use this value in design problems.
   * \param[in] val_dv - Number of the design variable that we want to read.
   * \param[in] val_value - Value of the design variable that we want to read.
   * \return Design variable step.
   */
  su2double GetDV_Value(unsigned short val_dv, unsigned short val_val = 0);

  /*!
   * \brief Set the value of the design variable step, we use this value in design problems.
   * \param[in] val_dv - Number of the design variable that we want to read.
   * \param[in] val    - Value of the design variable.
   */
  void SetDV_Value(unsigned short val_dv, unsigned short val_ind, su2double val);

  /*!
   * \brief Get information about the grid movement.
   * \return <code>TRUE</code> if there is a grid movement; otherwise <code>FALSE</code>.
   */
  bool GetGrid_Movement(void);

  /*!
   * \brief Get the type of dynamic mesh motion.
   * \param[in] val_iZone - Number for the current zone in the mesh (each zone has independent motion).
   * \return Type of dynamic mesh motion.
   */
  unsigned short GetKind_GridMovement(unsigned short val_iZone);

  /*!
   * \brief Set the type of dynamic mesh motion.
   * \param[in] val_iZone - Number for the current zone in the mesh (each zone has independent motion).
   * \param[in] motion_Type - Specify motion type.
   */
  void SetKind_GridMovement(unsigned short val_iZone, unsigned short motion_Type);

  /*!
   * \brief Get the mach number based on the mesh velocity and freestream quantities.
   * \return Mach number based on the mesh velocity and freestream quantities.
   */
  su2double GetMach_Motion(void);

  /*!
   * \brief Get x-coordinate of the mesh motion origin.
   * \param[in] val_iZone - Number for the current zone in the mesh (each zone has independent motion).
   * \return X-coordinate of the mesh motion origin.
   */
  su2double GetMotion_Origin_X(unsigned short val_iZone);

  /*!
   * \brief Get y-coordinate of the mesh motion origin
   * \param[in] val_iZone - Number for the current zone in the mesh (each zone has independent motion).
   * \return Y-coordinate of the mesh motion origin.
   */
  su2double GetMotion_Origin_Y(unsigned short val_iZone);

  /*!
   * \brief Get z-coordinate of the mesh motion origin
   * \param[in] val_iZone - Number for the current zone in the mesh (each zone has independent motion).
   * \return Z-coordinate of the mesh motion origin.
   */
  su2double GetMotion_Origin_Z(unsigned short val_iZone);

  /*!
   * \brief Set x-coordinate of the mesh motion origin.
   * \param[in] val_iZone - Number for the current zone in the mesh (each zone has independent motion).
   * \param[in] val_origin - New x-coordinate of the mesh motion origin.
   */
  void SetMotion_Origin_X(unsigned short val_iZone, su2double val_origin);

  /*!
   * \brief Set y-coordinate of the mesh motion origin
   * \param[in] val_iZone - Number for the current zone in the mesh (each zone has independent motion).
   * \param[in] val_origin - New y-coordinate of the mesh motion origin.
   */
  void SetMotion_Origin_Y(unsigned short val_iZone, su2double val_origin);

  /*!
   * \brief Set z-coordinate of the mesh motion origin
   * \param[in] val_iZone - Number for the current zone in the mesh (each zone has independent motion).
   * \param[in] val_origin - New y-coordinate of the mesh motion origin.
   */
  void SetMotion_Origin_Z(unsigned short val_iZone, su2double val_origin);

  /*!
   * \brief Get the translational velocity of the mesh in the x-direction.
   * \param[in] val_iZone - Number for the current zone in the mesh (each zone has independent motion).
   * \return Translational velocity of the mesh in the x-direction.
   */
  su2double GetTranslation_Rate_X(unsigned short val_iZone);

  /*!
   * \brief Get the translational velocity of the mesh in the y-direction.
   * \param[in] val_iZone - Number for the current zone in the mesh (each zone has independent motion).
   * \return Translational velocity of the mesh in the y-direction.
   */
  su2double GetTranslation_Rate_Y(unsigned short val_iZone);

  /*!
   * \brief Get the translational velocity of the mesh in the z-direction.
   * \param[in] val_iZone - Number for the current zone in the mesh (each zone has independent motion).
   * \return Translational velocity of the mesh in the z-direction.
   */
  su2double GetTranslation_Rate_Z(unsigned short val_iZone);

  /*!
   * \brief Get the angular velocity of the mesh about the x-axis.
   * \param[in] val_iZone - Number for the current zone in the mesh (each zone has independent motion).
   * \return Angular velocity of the mesh about the x-axis.
   */
  su2double GetRotation_Rate_X(unsigned short val_iZone);

  /*!
   * \brief Get the angular velocity of the mesh about the y-axis.
   * \param[in] val_iZone - Number for the current zone in the mesh (each zone has independent motion).
   * \return Angular velocity of the mesh about the y-axis.
   */
  su2double GetRotation_Rate_Y(unsigned short val_iZone);

  /*!
   * \brief Get the angular velocity of the mesh about the z-axis.
   * \param[in] val_iZone - Number for the current zone in the mesh (each zone has independent motion).
   * \return Angular velocity of the mesh about the z-axis.
   */
  su2double GetRotation_Rate_Z(unsigned short val_iZone);

  /*!
   * \brief Get the angular velocity of the mesh about the z-axis.
   * \param[in] val_iZone - Number for the current zone in the mesh (each zone has independent motion).
   * \return Angular velocity of the mesh about the z-axis.
   */
  su2double GetFinalRotation_Rate_Z(unsigned short val_iZone);

  /*!
   * \brief Set the angular velocity of the mesh about the z-axis.
   * \param[in] val_iZone - Number for the current zone in the mesh (each zone has independent motion).
   * \param[in] newRotation_Rate_Z - new rotation rate after computing the ramp value.
   */
  void SetRotation_Rate_Z(su2double newRotation_Rate_Z, unsigned short val_iZone);

  /*!
   * \brief Get the angular frequency of a mesh pitching about the x-axis.
   * \param[in] val_iZone - Number for the current zone in the mesh (each zone has independent motion).
   * \return Angular frequency of a mesh pitching about the x-axis.
   */
  su2double GetPitching_Omega_X(unsigned short val_iZone);

  /*!
   * \brief Get the angular frequency of a mesh pitching about the y-axis.
   * \param[in] val_iZone - Number for the current zone in the mesh (each zone has independent motion).
   * \return Angular frequency of a mesh pitching about the y-axis.
   */
  su2double GetPitching_Omega_Y(unsigned short val_iZone);

  /*!
   * \brief Get the angular frequency of a mesh pitching about the z-axis.
   * \param[in] val_iZone - Number for the current zone in the mesh (each zone has independent motion).
   * \return Angular frequency of a mesh pitching about the z-axis.
   */
  su2double GetPitching_Omega_Z(unsigned short val_iZone);

  /*!
   * \brief Get the pitching amplitude about the x-axis.
   * \param[in] val_iZone - Number for the current zone in the mesh (each zone has independent motion).
   * \return Pitching amplitude about the x-axis.
   */
  su2double GetPitching_Ampl_X(unsigned short val_iZone);

  /*!
   * \brief Get the pitching amplitude about the y-axis.
   * \param[in] val_iZone - Number for the current zone in the mesh (each zone has independent motion).
   * \return Pitching amplitude about the y-axis.
   */
  su2double GetPitching_Ampl_Y(unsigned short val_iZone);

  /*!
   * \brief Get the pitching amplitude about the z-axis.
   * \param[in] val_iZone - Number for the current zone in the mesh (each zone has independent motion).
   * \return Pitching amplitude about the z-axis.
   */
  su2double GetPitching_Ampl_Z(unsigned short val_iZone);

  /*!
   * \brief Get the pitching phase offset about the x-axis.
   * \param[in] val_iZone - Number for the current zone in the mesh (each zone has independent motion).
   * \return Pitching phase offset about the x-axis.
   */
  su2double GetPitching_Phase_X(unsigned short val_iZone);

  /*!
   * \brief Get the pitching phase offset about the y-axis.
   * \param[in] val_iZone - Number for the current zone in the mesh (each zone has independent motion).
   * \return Pitching phase offset about the y-axis.
   */
  su2double GetPitching_Phase_Y(unsigned short val_iZone);

  /*!
   * \brief Get the pitching phase offset about the z-axis.
   * \param[in] val_iZone - Number for the current zone in the mesh (each zone has independent motion).
   * \return Pitching phase offset about the z-axis.
   */
  su2double GetPitching_Phase_Z(unsigned short val_iZone);

  /*!
   * \brief Get the angular frequency of a mesh plunging in the x-direction.
   * \param[in] val_iZone - Number for the current zone in the mesh (each zone has independent motion).
   * \return Angular frequency of a mesh plunging in the x-direction.
   */
  su2double GetPlunging_Omega_X(unsigned short val_iZone);

  /*!
   * \brief Get the angular frequency of a mesh plunging in the y-direction.
   * \param[in] val_iZone - Number for the current zone in the mesh (each zone has independent motion).
   * \return Angular frequency of a mesh plunging in the y-direction.
   */
  su2double GetPlunging_Omega_Y(unsigned short val_iZone);

  /*!
   * \brief Get the angular frequency of a mesh plunging in the z-direction.
   * \param[in] val_iZone - Number for the current zone in the mesh (each zone has independent motion).
   * \return Angular frequency of a mesh plunging in the z-direction.
   */
  su2double GetPlunging_Omega_Z(unsigned short val_iZone);

  /*!
   * \brief Get the plunging amplitude in the x-direction.
   * \param[in] val_iZone - Number for the current zone in the mesh (each zone has independent motion).
   * \return Plunging amplitude in the x-direction.
   */
  su2double GetPlunging_Ampl_X(unsigned short val_iZone);

  /*!
   * \brief Get the plunging amplitude in the y-direction.
   * \param[in] val_iZone - Number for the current zone in the mesh (each zone has independent motion).
   * \return Plunging amplitude in the y-direction.
   */
  su2double GetPlunging_Ampl_Y(unsigned short val_iZone);

  /*!
   * \brief Get the plunging amplitude in the z-direction.
   * \param[in] val_iZone - Number for the current zone in the mesh (each zone has independent motion).
   * \return Plunging amplitude in the z-direction.
   */
  su2double GetPlunging_Ampl_Z(unsigned short val_iZone);

  /*!
   * \brief Get the Harmonic Balance frequency pointer.
   * \return Harmonic Balance Frequency pointer.
   */
  su2double* GetOmega_HB(void);
	
  /*!
   * \brief Get if harmonic balance source term is to be preconditioned
   * \return yes or no to harmonic balance preconditioning
   */
  bool GetHB_Precondition(void);
  
  /*!
   * \brief Get if we should update the motion origin.
   * \param[in] val_marker - Value of the marker in which we are interested.
   * \return yes or no to update motion origin.
   */
  unsigned short GetMoveMotion_Origin(unsigned short val_marker);

  /*!
   * \brief Get the minimum value of Beta for Roe-Turkel preconditioner
   * \return the minimum value of Beta for Roe-Turkel preconditioner
   */
  su2double GetminTurkelBeta();

  /*!
   * \brief Get the minimum value of Beta for Roe-Turkel preconditioner
   * \return the minimum value of Beta for Roe-Turkel preconditioner
   */
  su2double GetmaxTurkelBeta();

  /*!
   * \brief Get information about the adibatic wall condition
   * \return <code>TRUE</code> if it is a adiabatic wall condition; otherwise <code>FALSE</code>.
   */
  bool GetAdiabaticWall(void);

  /*!
   * \brief Get information about the isothermal wall condition
   * \return <code>TRUE</code> if it is a isothermal wall condition; otherwise <code>FALSE</code>.
   */
  bool GetIsothermalWall(void);

  /*!
   * \brief Get information about the Low Mach Preconditioning
   * \return <code>TRUE</code> if we are using low Mach preconditioner; otherwise <code>FALSE</code>.
   */
  bool Low_Mach_Preconditioning(void);

  /*!
   * \brief Get information about the Low Mach Correction
   * \return <code>TRUE</code> if we are using low Mach correction; otherwise <code>FALSE</code>.
   */
  bool Low_Mach_Correction(void);

  /*!
   * \brief Get information about the poisson solver condition
   * \return <code>TRUE</code> if it is a poisson solver condition; otherwise <code>FALSE</code>.
   */
  bool GetPoissonSolver(void);

  /*!
   * \brief Get information about the gravity force.
   * \return <code>TRUE</code> if it uses the gravity force; otherwise <code>FALSE</code>.
   */
  bool GetGravityForce(void);

  /*!
   * \brief Get information about the body force.
   * \return <code>TRUE</code> if it uses a body force; otherwise <code>FALSE</code>.
   */
  bool GetBody_Force(void);

  /*!
   * \brief Get a pointer to the body force vector.
   * \return A pointer to the body force vector.
   */
  su2double* GetBody_Force_Vector(void);

  /*!
   * \brief Get information about the rotational frame.
   * \return <code>TRUE</code> if there is a rotational frame; otherwise <code>FALSE</code>.
   */
  bool GetRotating_Frame(void);

  /*!
   * \brief Get information about the axisymmetric frame.
   * \return <code>TRUE</code> if there is a rotational frame; otherwise <code>FALSE</code>.
   */
  bool GetAxisymmetric(void);

  /*!
   * \brief Get information about the axisymmetric frame.
   * \return <code>TRUE</code> if there is a rotational frame; otherwise <code>FALSE</code>.
   */
  bool GetDebugMode(void);

  /*!
   * \brief Get information about there is a smoothing of the grid coordinates.
   * \return <code>TRUE</code> if there is smoothing of the grid coordinates; otherwise <code>FALSE</code>.
   */
  bool GetAdaptBoundary(void);

  /*!
   * \brief Get information about there is a smoothing of the grid coordinates.
   * \return <code>TRUE</code> if there is smoothing of the grid coordinates; otherwise <code>FALSE</code>.
   */
  bool GetSmoothNumGrid(void);

  /*!
   * \brief Set information about there is a smoothing of the grid coordinates.
   * \param[in] val_smoothnumgrid - <code>TRUE</code> if there is smoothing of the grid coordinates; otherwise <code>FALSE</code>.
   */
  void SetSmoothNumGrid(bool val_smoothnumgrid);

  /*!
   * \brief Subtract one to the index of the finest grid (full multigrid strategy).
   * \return Change the index of the finest grid.
   */
  void SubtractFinestMesh(void);

  /*!
   * \brief Obtain the kind of design variable.
   * \param[in] val_dv - Number of the design variable that we want to read.
   * \return Design variable identification.
   */
  unsigned short GetDesign_Variable(unsigned short val_dv);

  /*!
   * \brief Obtain the kind of convergence criteria to establish the convergence of the CFD code.
   * \return Kind of convergence criteria.
   */
  unsigned short GetConvCriteria(void);

  /*!
   * \brief Get the index in the config information of the marker <i>val_marker</i>.
   * \note When we read the config file, it stores the markers in a particular vector.
   * \return Index in the config information of the marker <i>val_marker</i>.
   */
  unsigned short GetMarker_CfgFile_TagBound(string val_marker);

  /*!
   * \brief Get the name in the config information of the marker number <i>val_marker</i>.
   * \note When we read the config file, it stores the markers in a particular vector.
   * \return Name of the marker in the config information of the marker <i>val_marker</i>.
   */
  string GetMarker_CfgFile_TagBound(unsigned short val_marker);

  /*!
   * \brief Get the boundary information (kind of boundary) in the config information of the marker <i>val_marker</i>.
   * \return Kind of boundary in the config information of the marker <i>val_marker</i>.
   */
  unsigned short GetMarker_CfgFile_KindBC(string val_marker);

  /*!
   * \brief Get the monitoring information from the config definition for the marker <i>val_marker</i>.
   * \return Monitoring information of the boundary in the config information for the marker <i>val_marker</i>.
   */
  unsigned short GetMarker_CfgFile_Monitoring(string val_marker);

  /*!
   * \brief Get the monitoring information from the config definition for the marker <i>val_marker</i>.
   * \return Monitoring information of the boundary in the config information for the marker <i>val_marker</i>.
   */
  unsigned short GetMarker_CfgFile_GeoEval(string val_marker);

  /*!
   * \brief Get the monitoring information from the config definition for the marker <i>val_marker</i>.
   * \return Monitoring information of the boundary in the config information for the marker <i>val_marker</i>.
   */
  unsigned short GetMarker_CfgFile_Designing(string val_marker);

  /*!
   * \brief Get the plotting information from the config definition for the marker <i>val_marker</i>.
   * \return Plotting information of the boundary in the config information for the marker <i>val_marker</i>.
   */
  unsigned short GetMarker_CfgFile_Plotting(string val_marker);

  /*!
   * \brief Get the plotting information from the config definition for the marker <i>val_marker</i>.
   * \return Plotting information of the boundary in the config information for the marker <i>val_marker</i>.
   */
  unsigned short GetMarker_CfgFile_Analyze(string val_marker);

  /*!
   * \brief Get the FSI interface information from the config definition for the marker <i>val_marker</i>.
   * \return Plotting information of the boundary in the config information for the marker <i>val_marker</i>.
   */
  unsigned short GetMarker_CfgFile_ZoneInterface(string val_marker);

  /*!
   * \brief Get the TurboPerformance information from the config definition for the marker <i>val_marker</i>.
   * \return TurboPerformance information of the boundary in the config information for the marker <i>val_marker</i>.
   */
  unsigned short GetMarker_CfgFile_Turbomachinery(string val_marker);

  /*!
   * \brief Get the TurboPerformance flag information from the config definition for the marker <i>val_marker</i>.
   * \return TurboPerformance flag information of the boundary in the config information for the marker <i>val_marker</i>.
   */
  unsigned short GetMarker_CfgFile_TurbomachineryFlag(string val_marker);

  /*!
   * \brief Get the MixingPlane interface information from the config definition for the marker <i>val_marker</i>.
   * \return Plotting information of the boundary in the config information for the marker <i>val_marker</i>.
   */
  unsigned short GetMarker_CfgFile_MixingPlaneInterface(string val_marker);
  
  /*!
   * \brief Get the DV information from the config definition for the marker <i>val_marker</i>.
   * \return DV information of the boundary in the config information for the marker <i>val_marker</i>.
   */
  unsigned short GetMarker_CfgFile_DV(string val_marker);

  /*!
   * \brief Get the motion information from the config definition for the marker <i>val_marker</i>.
   * \return Motion information of the boundary in the config information for the marker <i>val_marker</i>.
   */
  unsigned short GetMarker_CfgFile_Moving(string val_marker);

  /*!
   * \brief Get the periodic information from the config definition of the marker <i>val_marker</i>.
   * \return Periodic information of the boundary in the config information of the marker <i>val_marker</i>.
   */
  unsigned short GetMarker_CfgFile_PerBound(string val_marker);

  /*!
   * \brief  Get the name of the marker <i>val_marker</i>.
   * \return The interface which owns that marker <i>val_marker</i>.
   */
  int GetMarker_ZoneInterface(string val_marker);

  /*!
   * \brief Determines if problem is adjoint
   * \return true if Adjoint
   */
  bool GetContinuous_Adjoint(void);

  /*!
   * \brief Determines if problem is viscous
   * \return true if Viscous
   */
  bool GetViscous(void);

  /*!
   * \brief Provides the index of the solution in the container.
   * \param[in] val_eqsystem - Equation that is being solved.
   * \return Index on the solution container.
   */
  unsigned short GetContainerPosition(unsigned short val_eqsystem);

  /*!
   * \brief Value of the order of magnitude reduction of the residual.
   * \return Value of the order of magnitude reduction of the residual.
   */
  su2double GetOrderMagResidual(void);

  /*!
   * \brief Value of the minimum residual value (log10 scale).
   * \return Value of the minimum residual value (log10 scale).
   */
  su2double GetMinLogResidual(void);

  /*!
   * \brief Value of the order of magnitude reduction of the residual for FSI applications.
   * \return Value of the order of magnitude reduction of the residual.
   */
  su2double GetOrderMagResidualFSI(void);

  /*!
   * \brief Value of the minimum residual value for FSI applications (log10 scale).
   * \return Value of the minimum residual value (log10 scale).
   */
  su2double GetMinLogResidualFSI(void);

  /*!
   * \brief Value of the order of magnitude reduction of the flow residual for BGS applications.
   * \return Value of the order of magnitude reduction of the residual.
   */
  su2double GetOrderMagResidual_BGS_F(void);
  
  /*!
   * \brief Value of the minimum flow residual value for BGS applications (log10 scale).
   * \return Value of the minimum residual value (log10 scale).
   */
  su2double GetMinLogResidual_BGS_F(void);
  
  /*!
   * \brief Value of the order of magnitude reduction of the flow residual for BGS applications.
   * \return Value of the order of magnitude reduction of the residual.
   */
  su2double GetOrderMagResidual_BGS_S(void);
  
  /*!
   * \brief Value of the minimum flow residual value for BGS applications (log10 scale).
   * \return Value of the minimum residual value (log10 scale).
   */
  su2double GetMinLogResidual_BGS_S(void);
  
  /*!
   * \brief Value of the displacement tolerance UTOL for FEM structural analysis (log10 scale).
   * \return Value of Res_FEM_UTOL (log10 scale).
   */
  su2double GetResidual_FEM_UTOL(void);

  /*!
   * \brief Value of the displacement tolerance UTOL for FEM structural analysis (log10 scale).
   * \return Value of Res_FEM_UTOL (log10 scale).
   */
  su2double GetResidual_FEM_RTOL(void);

  /*!
   * \brief Value of the displacement tolerance UTOL for FEM structural analysis (log10 scale).
   * \return Value of Res_FEM_UTOL (log10 scale).
   */
  su2double GetResidual_FEM_ETOL(void);

  /*!
   * \brief Value of the maximum objective function for FEM elasticity adjoint (log10 scale).
   * \return Value of Res_FEM_ADJ (log10 scale).
   */
  su2double GetCriteria_FEM_ADJ(void);
  
  /*!
   * \brief Value of the damping factor for the engine inlet bc.
   * \return Value of the damping factor.
   */
  su2double GetDamp_Engine_Inflow(void);

  /*!
   * \brief Value of the damping factor for the engine exhaust inlet bc.
   * \return Value of the damping factor.
   */
  su2double GetDamp_Engine_Exhaust(void);

  /*!
   * \brief Value of the damping factor for the residual restriction.
   * \return Value of the damping factor.
   */
  su2double GetDamp_Res_Restric(void);

  /*!
   * \brief Value of the damping factor for the correction prolongation.
   * \return Value of the damping factor.
   */
  su2double GetDamp_Correc_Prolong(void);

  /*!
   * \brief Value of the position of the Near Field (y coordinate for 2D, and z coordinate for 3D).
   * \return Value of the Near Field position.
   */
  su2double GetPosition_Plane(void);

  /*!
   * \brief Value of the weight of the drag coefficient in the Sonic Boom optimization.
   * \return Value of the weight of the drag coefficient in the Sonic Boom optimization.
   */
  su2double GetWeightCd(void);

  /*!
   * \brief Value of the weight of the CD, CL, CM optimization.
   * \return Value of the weight of the CD, CL, CM optimization.
   */
  void SetdNetThrust_dBCThrust(su2double val_dnetthrust_dbcthrust);

  /*!
   * \brief Value of the azimuthal line to fix due to a misalignments of the nearfield.
   * \return Azimuthal line to fix due to a misalignments of the nearfield.
   */
  su2double GetFixAzimuthalLine(void);

  /*!
   * \brief Value of the weight of the CD, CL, CM optimization.
   * \return Value of the weight of the CD, CL, CM optimization.
   */
  su2double GetdCD_dCMy(void);
  
  /*!
   * \brief Value of the weight of the CD, CL, CM optimization.
   * \return Value of the weight of the CD, CL, CM optimization.
   */
  su2double GetCM_Target(void);

  /*!
   * \brief Value of the weight of the CD, CL, CM optimization.
   * \return Value of the weight of the CD, CL, CM optimization.
   */
  su2double GetdCD_dCL(void);

  /*!
   * \brief Value of the weight of the CD, CL, CM optimization.
   * \return Value of the weight of the CD, CL, CM optimization.
   */
  void SetdCD_dCL(su2double val_dcd_dcl);

  /*!
   * \brief Value of the weight of the CD, CL, CM optimization.
   * \return Value of the weight of the CD, CL, CM optimization.
   */
  su2double GetdCMx_dCL(void);
  
  /*!
   * \brief Value of the weight of the CD, CL, CM optimization.
   * \return Value of the weight of the CD, CL, CM optimization.
   */
  void SetdCMx_dCL(su2double val_dcmx_dcl);
  
  /*!
   * \brief Value of the weight of the CD, CL, CM optimization.
   * \return Value of the weight of the CD, CL, CM optimization.
   */
  su2double GetdCMy_dCL(void);
  
  /*!
   * \brief Value of the weight of the CD, CL, CM optimization.
   * \return Value of the weight of the CD, CL, CM optimization.
   */
  void SetdCMy_dCL(su2double val_dcmy_dcl);
  
  /*!
   * \brief Value of the weight of the CD, CL, CM optimization.
   * \return Value of the weight of the CD, CL, CM optimization.
   */
  su2double GetdCMz_dCL(void);
  
  /*!
   * \brief Value of the weight of the CD, CL, CM optimization.
   * \return Value of the weight of the CD, CL, CM optimization.
   */
  void SetdCMz_dCL(su2double val_dcmz_dcl);
  
  /*!
   * \brief Value of the weight of the CD, CL, CM optimization.
   * \return Value of the weight of the CD, CL, CM optimization.
   */
  void SetdCL_dAlpha(su2double val_dcl_dalpha);

  /*!
   * \brief Value of the weight of the CD, CL, CM optimization.
   * \return Value of the weight of the CD, CL, CM optimization.
   */
  void SetdCM_diH(su2double val_dcm_dhi);

  /*!
   * \brief Value of the weight of the CD, CL, CM optimization.
   * \return Value of the weight of the CD, CL, CM optimization.
   */
  void SetdCD_dCMy(su2double val_dcd_dcmy);
  
  /*!
   * \brief Value of the weight of the CD, CL, CM optimization.
   * \return Value of the weight of the CD, CL, CM optimization.
   */
  su2double GetCL_Target(void);

  /*!
   * \brief Set the global parameters of each simulation for each runtime system.
   * \param[in] val_solver - Solver of the simulation.
   * \param[in] val_system - Runtime system that we are solving.
   */
  void SetGlobalParam(unsigned short val_solver, unsigned short val_system, unsigned long val_extiter);

  /*!
   * \brief Center of rotation for a rotational periodic boundary.
   */
  su2double *GetPeriodicRotCenter(string val_marker);

  /*!
   * \brief Angles of rotation for a rotational periodic boundary.
   */
  su2double *GetPeriodicRotAngles(string val_marker);

  /*!
   * \brief Translation vector for a rotational periodic boundary.
   */
  su2double *GetPeriodicTranslation(string val_marker);

  /*!
   * \brief Get the rotationally periodic donor marker for boundary <i>val_marker</i>.
   * \return Periodic donor marker from the config information for the marker <i>val_marker</i>.
   */
  unsigned short GetMarker_Periodic_Donor(string val_marker);

  /*!
   * \brief Get the origin of the actuator disk.
   */
  su2double GetActDisk_NetThrust(string val_marker);

  /*!
   * \brief Get the origin of the actuator disk.
   */
  su2double GetActDisk_Power(string val_marker);

  /*!
   * \brief Get the origin of the actuator disk.
   */
  su2double GetActDisk_MassFlow(string val_marker);
  /*!
   * \brief Get the origin of the actuator disk.
   */
  su2double GetActDisk_Mach(string val_marker);
  /*!
   * \brief Get the origin of the actuator disk.
   */
  su2double GetActDisk_Force(string val_marker);

  /*!
   * \brief Get the origin of the actuator disk.
   */
  su2double GetActDisk_BCThrust(string val_marker);

  /*!
   * \brief Get the origin of the actuator disk.
   */
  su2double GetActDisk_BCThrust_Old(string val_marker);

  /*!
   * \brief Get the tip radius of th actuator disk.
   */
  su2double GetActDisk_Area(string val_marker);

  /*!
   * \brief Get the tip radius of th actuator disk.
   */
  su2double GetActDisk_ReverseMassFlow(string val_marker);

  /*!
   * \brief Get the thrust corffient of the actuator disk.
   */
  su2double GetActDisk_PressJump(string val_marker, unsigned short val_index);

  /*!
   * \brief Get the thrust corffient of the actuator disk.
   */
  su2double GetActDisk_TempJump(string val_marker, unsigned short val_index);

  /*!
   * \brief Get the rev / min of the actuator disk.
   */
  su2double GetActDisk_Omega(string val_marker, unsigned short val_index);

  /*!
   * \brief Get Actuator Disk Outlet for boundary <i>val_marker</i> (actuator disk inlet).
   * \return Actuator Disk Outlet from the config information for the marker <i>val_marker</i>.
   */
  unsigned short GetMarker_CfgFile_ActDiskOutlet(string val_marker);

  /*!
   * \brief Get Actuator Disk Outlet for boundary <i>val_marker</i> (actuator disk inlet).
   * \return Actuator Disk Outlet from the config information for the marker <i>val_marker</i>.
   */
  unsigned short GetMarker_CfgFile_EngineExhaust(string val_marker);

  /*!
   * \brief Get the internal index for a moving boundary <i>val_marker</i>.
   * \return Internal index for a moving boundary <i>val_marker</i>.
   */
  unsigned short GetMarker_Moving(string val_marker);

  /*!
   * \brief Get the name of the surface defined in the geometry file.
   * \param[in] val_marker - Value of the marker in which we are interested.
   * \return Name that is in the geometry file for the surface that
   *         has the marker <i>val_marker</i>.
   */
  string GetMarker_Moving_TagBound(unsigned short val_marker);

  /*!
   * \brief Get the name of the surface defined in the geometry file.
   * \param[in] val_marker - Value of the marker in which we are interested.
   * \return Name that is in the geometry file for the surface that
   *         has the marker <i>val_marker</i>.
   */
  string GetMarker_Analyze_TagBound(unsigned short val_marker);

  /*!
   * \brief Set the total number of SEND_RECEIVE periodic transformations.
   * \param[in] val_index - Total number of transformations.
   */
  void SetnPeriodicIndex(unsigned short val_index);

  /*!
   * \brief Get the total number of SEND_RECEIVE periodic transformations.
   * \return Total number of transformations.
   */
  unsigned short GetnPeriodicIndex(void);

  /*!
   * \brief Set the rotation center for a periodic transformation.
   * \param[in] val_index - Index corresponding to the periodic transformation.
   * \param[in] center - Pointer to a vector containing the coordinate of the center.
   */
  void SetPeriodicCenter(unsigned short val_index, su2double* center);

  /*!
   * \brief Get the rotation center for a periodic transformation.
   * \param[in] val_index - Index corresponding to the periodic transformation.
   * \return A vector containing coordinates of the center point.
   */
  su2double* GetPeriodicCenter(unsigned short val_index);

  /*!
   * \brief Set the rotation angles for a periodic transformation.
   * \param[in] val_index - Index corresponding to the periodic transformation.
   * \param[in] rotation - Pointer to a vector containing the rotation angles.
   */
  void SetPeriodicRotation(unsigned short val_index, su2double* rotation);

  /*!
   * \brief Get the rotation angles for a periodic transformation.
   * \param[in] val_index - Index corresponding to the periodic transformation.
   * \return A vector containing the angles of rotation.
   */
  su2double* GetPeriodicRotation(unsigned short val_index);

  /*!
   * \brief Set the translation vector for a periodic transformation.
   * \param[in] val_index - Index corresponding to the periodic transformation.
   * \param[in] translate - Pointer to a vector containing the coordinate of the center.
   */
  void SetPeriodicTranslate(unsigned short val_index, su2double* translate);

  /*!
   * \brief Get the translation vector for a periodic transformation.
   * \param[in] val_index - Index corresponding to the periodic transformation.
   * \return The translation vector.
   */
  su2double* GetPeriodicTranslate(unsigned short val_index);

  /*!
   * \brief Get the total temperature at a nacelle boundary.
   * \param[in] val_index - Index corresponding to the inlet boundary.
   * \return The total temperature.
   */
  su2double GetExhaust_Temperature_Target(string val_index);

  /*!
   * \brief Get the total temperature at an inlet boundary.
   * \param[in] val_index - Index corresponding to the inlet boundary.
   * \return The total temperature.
   */
  su2double GetInlet_Ttotal(string val_index);

  /*!
   * \brief Get the temperature at a supersonic inlet boundary.
   * \param[in] val_index - Index corresponding to the inlet boundary.
   * \return The inlet density.
   */
  su2double GetInlet_Temperature(string val_index);

  /*!
   * \brief Get the pressure at a supersonic inlet boundary.
   * \param[in] val_index - Index corresponding to the inlet boundary.
   * \return The inlet pressure.
   */
  su2double GetInlet_Pressure(string val_index);

  /*!
   * \brief Get the velocity vector at a supersonic inlet boundary.
   * \param[in] val_index - Index corresponding to the inlet boundary.
   * \return The inlet velocity vector.
   */
  su2double* GetInlet_Velocity(string val_index);

  /*!
   * \brief Get the fixed value at the Dirichlet boundary.
   * \param[in] val_index - Index corresponding to the Dirichlet boundary.
   * \return The total temperature.
   */
  su2double GetDirichlet_Value(string val_index);

  /*!
   * \brief Get whether this is a Dirichlet or a Neumann boundary.
   * \param[in] val_index - Index corresponding to the Dirichlet boundary.
   * \return Yes or No.
   */
  bool GetDirichlet_Boundary(string val_index);

  /*!
   * \brief Get the total pressure at an inlet boundary.
   * \param[in] val_index - Index corresponding to the inlet boundary.
   * \return The total pressure.
   */
  su2double GetInlet_Ptotal(string val_index);

  /*!
   * \brief Get the total pressure at an nacelle boundary.
   * \param[in] val_index - Index corresponding to the inlet boundary.
   * \return The total pressure.
   */
  su2double GetExhaust_Pressure_Target(string val_index);

  /*!
   * \brief Value of the CFL reduction in LevelSet problems.
   * \return Value of the CFL reduction in LevelSet problems.
   */
  su2double GetCFLRedCoeff_Turb(void);

  /*!
   * \brief Get the flow direction unit vector at an inlet boundary.
   * \param[in] val_index - Index corresponding to the inlet boundary.
   * \return The flow direction vector.
   */
  su2double* GetInlet_FlowDir(string val_index);

  /*!
   * \brief Get the back pressure (static) at an outlet boundary.
   * \param[in] val_index - Index corresponding to the outlet boundary.
   * \return The outlet pressure.
   */
  su2double GetOutlet_Pressure(string val_index);

  /*!
   * \brief Get the var 1 at Riemann boundary.
   * \param[in] val_marker - Index corresponding to the Riemann boundary.
   * \return The var1
   */
  su2double GetRiemann_Var1(string val_marker);

  /*!
   * \brief Get the var 2 at Riemann boundary.
   * \param[in] val_marker - Index corresponding to the Riemann boundary.
   * \return The var2
   */
  su2double GetRiemann_Var2(string val_marker);

  /*!
   * \brief Get the Flowdir at Riemann boundary.
   * \param[in] val_marker - Index corresponding to the Riemann boundary.
   * \return The Flowdir
   */
  su2double* GetRiemann_FlowDir(string val_marker);

  /*!
   * \brief Get Kind Data of Riemann boundary.
   * \param[in] val_marker - Index corresponding to the Riemann boundary.
   * \return Kind data
   */
  unsigned short GetKind_Data_Riemann(string val_marker);

  /*!
   * \brief Get the var 1 for the Giels BC.
   * \param[in] val_marker - Index corresponding to the Giles BC.
   * \return The var1
   */
  su2double GetGiles_Var1(string val_marker);
  
  /*!
   * \brief Get the var 2 for the Giles boundary.
   * \param[in] val_marker - Index corresponding to the Giles BC.
   * \return The var2
   */
  su2double GetGiles_Var2(string val_marker);
  
  /*!
   * \brief Get the Flowdir for the Giles BC.
   * \param[in] val_marker - Index corresponding to the Giles BC.
   * \return The Flowdir
   */
  su2double* GetGiles_FlowDir(string val_marker);
  
  /*!
   * \brief Get Kind Data for the Giles BC.
   * \param[in] val_marker - Index corresponding to the Giles BC.
   * \return Kind data
   */
  unsigned short GetKind_Data_Giles(string val_marker);
  
  /*!
   * \brief Set the var 1 for Giles BC.
   * \param[in] val_marker - Index corresponding to the Giles BC.
   */
  void SetGiles_Var1(su2double newVar1, string val_marker);

  /*!
   * \brief Get the relax factor for the average component for the Giles BC.
   * \param[in] val_marker - Index corresponding to the Giles BC.
   * \return The relax factor for the average component
   */
  su2double GetGiles_RelaxFactorAverage(string val_marker);

  /*!
   * \brief Get the relax factor for the fourier component for the Giles BC.
   * \param[in] val_marker - Index corresponding to the Giles BC.
   * \return The relax factor for the fourier component
   */
  su2double GetGiles_RelaxFactorFourier(string val_marker);

  /*!
   * \brief Get the outlet pressure imposed as BC for internal flow.
   * \return outlet pressure
   */
  su2double GetPressureOut_BC();

  /*!
   * \brief Set the outlet pressure imposed as BC for internal flow.
   * \param[in] val_temp - New value of the outlet pressure.
   */
  void SetPressureOut_BC(su2double val_press);

  /*!
   * \brief Get the inlet total pressure imposed as BC for internal flow.
   * \return inlet total pressure
   */
  su2double GetTotalPressureIn_BC();

  /*!
   * \brief Get the inlet total temperature imposed as BC for internal flow.
   * \return inlet total temperature
   */
  su2double GetTotalTemperatureIn_BC();

  /*!
   * \brief Set the inlet total temperature imposed as BC for internal flow.
   * \param[in] val_temp - New value of the total temperature.
   */
  void SetTotalTemperatureIn_BC(su2double val_temp);

  /*!
   * \brief Get the inlet flow angle imposed as BC for internal flow.
   * \return inlet flow angle
   */
  su2double GetFlowAngleIn_BC();

  /*!
   * \brief Get the wall temperature (static) at an isothermal boundary.
   * \param[in] val_index - Index corresponding to the isothermal boundary.
   * \return The wall temperature.
   */
  su2double GetIsothermal_Temperature(string val_index);

  /*!
   * \brief Get the wall heat flux on a constant heat flux boundary.
   * \param[in] val_index - Index corresponding to the constant heat flux boundary.
   * \return The heat flux.
   */
  su2double GetWall_HeatFlux(string val_index);

  /*!
   * \brief Get the wall function treatment for the given boundary marker.
   * \param[in] val_marker - String of the viscous wall marker.
   * \return The type of wall function treatment.
   */
  unsigned short GetWallFunction_Treatment(string val_marker);

  /*!
   * \brief Get the additional integer info for the wall function treatment
            for the given boundary marker.
   * \param[in] val_marker - String of the viscous wall marker.
   * \return Pointer to the integer info for the given marker.
   */
  unsigned short* GetWallFunction_IntInfo(string val_marker);

  /*!
   * \brief Get the additional double info for the wall function treatment
            for the given boundary marker.
   * \param[in] val_marker - String of the viscous wall marker.
   * \return Pointer to the double info for the given marker.
   */
  su2double* GetWallFunction_DoubleInfo(string val_marker);
  
  /*!
   * \brief Get the target (pressure, massflow, etc) at an engine inflow boundary.
   * \param[in] val_index - Index corresponding to the engine inflow boundary.
   * \return Target (pressure, massflow, etc) .
   */
  su2double GetEngineInflow_Target(string val_marker);

  /*!
   * \brief Get the fan face Mach number at an engine inflow boundary.
   * \param[in] val_marker - Name of the boundary.
   * \return The fan face Mach number.
   */
  su2double GetInflow_Mach(string val_marker);

  /*!
   * \brief Get the back pressure (static) at an engine inflow boundary.
   * \param[in] val_marker - Name of the boundary.
   * \return The engine inflow pressure.
   */
  su2double GetInflow_Pressure(string val_marker);

  /*!
   * \brief Get the mass flow rate at an engine inflow boundary.
   * \param[in] val_marker - Name of the boundary.
   * \return The engine mass flow rate.
   */
  su2double GetInflow_MassFlow(string val_marker);

  /*!
   * \brief Get the percentage of reverse flow at an engine inflow boundary.
   * \param[in] val_marker - Name of the boundary.
   * \return The percentage of reverse flow.
   */
  su2double GetInflow_ReverseMassFlow(string val_marker);

  /*!
   * \brief Get the percentage of reverse flow at an engine inflow boundary.
   * \param[in] val_index - Index corresponding to the engine inflow boundary.
   * \return The percentage of reverse flow.
   */
  su2double GetInflow_ReverseMassFlow(unsigned short val_marker);

  /*!
   * \brief Get the total pressure at an engine inflow boundary.
   * \param[in] val_marker - Name of the boundary.
   * \return The total pressure.
   */
  su2double GetInflow_TotalPressure(string val_marker);

  /*!
   * \brief Get the temperature (static) at an engine inflow boundary.
   * \param[in] val_marker - Name of the boundary.
   * \return The engine inflow temperature.
   */
  su2double GetInflow_Temperature(string val_marker);

  /*!
   * \brief Get the total temperature at an engine inflow boundary.
   * \param[in] val_marker - Name of the boundary.
   * \return The engine inflow total temperature.
   */
  su2double GetInflow_TotalTemperature(string val_marker);

  /*!
   * \brief Get the ram drag at an engine inflow boundary.
   * \param[in] val_marker - Name of the boundary.
   * \return The engine inflow ram drag.
   */
  su2double GetInflow_RamDrag(string val_marker);

  /*!
   * \brief Get the force balance at an engine inflow boundary.
   * \param[in] val_marker - Name of the boundary.
   * \return The engine inflow force balance.
   */
  su2double GetInflow_Force(string val_marker);

  /*!
   * \brief Get the power at an engine inflow boundary.
   * \param[in] val_marker - Name of the boundary.
   * \return The engine inflow power.
   */
  su2double GetInflow_Power(string val_marker);

  /*!
   * \brief Get the back pressure (static) at an engine exhaust boundary.
   * \param[in] val_marker - Name of the boundary.
   * \return The engine exhaust pressure.
   */
  su2double GetExhaust_Pressure(string val_marker);

  /*!
   * \brief Get the temperature (static) at an engine exhaust boundary.
   * \param[in] val_marker - Name of the boundary.
   * \return The engine exhaust temperature.
   */
  su2double GetExhaust_Temperature(string val_marker);

  /*!
   * \brief Get the massflow at an engine exhaust boundary.
   * \param[in] val_marker - Name of the boundary.
   * \return The engine exhaust massflow.
   */
  su2double GetExhaust_MassFlow(string val_marker);

  /*!
   * \brief Get the total pressure at an engine exhaust boundary.
   * \param[in] val_marker - Name of the boundary.
   * \return The engine exhaust total pressure.
   */
  su2double GetExhaust_TotalPressure(string val_marker);

  /*!
   * \brief Get the total temperature at an engine exhaust boundary.
   * \param[in] val_marker - Name of the boundary.
   * \return The total temperature.
   */
  su2double GetExhaust_TotalTemperature(string val_marker);

  /*!
   * \brief Get the gross thrust at an engine exhaust boundary.
   * \param[in] val_marker - Name of the boundary.
   * \return Gross thrust.
   */
  su2double GetExhaust_GrossThrust(string val_marker);

  /*!
   * \brief Get the force balance at an engine exhaust boundary.
   * \param[in] val_marker - Name of the boundary.
   * \return Force balance.
   */
  su2double GetExhaust_Force(string val_marker);

  /*!
   * \brief Get the power at an engine exhaust boundary.
   * \param[in] val_marker - Name of the boundary.
   * \return Power.
   */
  su2double GetExhaust_Power(string val_marker);

  /*!
   * \brief Get the back pressure (static) at an outlet boundary.
   * \param[in] val_index - Index corresponding to the outlet boundary.
   * \return The outlet pressure.
   */
  void SetInflow_Mach(unsigned short val_imarker, su2double val_fanface_mach);

  /*!
   * \brief Set the fan face static pressure at an engine inflow boundary.
   * \param[in] val_index - Index corresponding to the engine inflow boundary.
   * \param[in] val_fanface_pressure - Fan face static pressure.
   */
  void SetInflow_Pressure(unsigned short val_imarker, su2double val_fanface_pressure);

  /*!
   * \brief Set the massflow at an engine inflow boundary.
   * \param[in] val_index - Index corresponding to the engine inflow boundary.
   * \param[in] val_fanface_massflow - Massflow.
   */
  void SetInflow_MassFlow(unsigned short val_imarker, su2double val_fanface_massflow);

  /*!
   * \brief Set the reverse flow at an engine inflow boundary.
   * \param[in] val_index - Index corresponding to the engine inflow boundary.
   * \param[in] val_fanface_reversemassflow - reverse flow.
   */
  void SetInflow_ReverseMassFlow(unsigned short val_imarker, su2double val_fanface_reversemassflow);

  /*!
   * \brief Set the fan face total pressure at an engine inflow boundary.
   * \param[in] val_index - Index corresponding to the engine inflow boundary.
   * \param[in] val_fanface_totalpressure - Fan face total pressure.
   */
  void SetInflow_TotalPressure(unsigned short val_imarker, su2double val_fanface_totalpressure);

  /*!
   * \brief Set the fan face static temperature at an engine inflow boundary.
   * \param[in] val_index - Index corresponding to the engine inflow boundary.
   * \param[in] val_fanface_pressure - Fan face static temperature.
   */
  void SetInflow_Temperature(unsigned short val_imarker, su2double val_fanface_temperature);

  /*!
   * \brief Set the fan face total temperature at an engine inflow boundary.
   * \param[in] val_index - Index corresponding to the engine inflow boundary.
   * \param[in] val_fanface_totaltemperature - Fan face total temperature.
   */
  void SetInflow_TotalTemperature(unsigned short val_imarker, su2double val_fanface_totaltemperature);

  /*!
   * \brief Set the ram drag temperature at an engine inflow boundary.
   * \param[in] val_index - Index corresponding to the engine inflow boundary.
   * \param[in] val_fanface_ramdrag - Ram drag value.
   */
  void SetInflow_RamDrag(unsigned short val_imarker, su2double val_fanface_ramdrag);

  /*!
   * \brief Set the force balance at an engine inflow boundary.
   * \param[in] val_index - Index corresponding to the engine inflow boundary.
   * \param[in] val_fanface_force - Fan face force.
   */
  void SetInflow_Force(unsigned short val_imarker, su2double val_fanface_force);

  /*!
   * \brief Set the power at an engine inflow boundary.
   * \param[in] val_index - Index corresponding to the engine inflow boundary.
   * \param[in] val_fanface_force - Power.
   */
  void SetInflow_Power(unsigned short val_imarker, su2double val_fanface_power);

  /*!
   * \brief Set the back pressure (static) at an engine exhaust boundary.
   * \param[in] val_index - Index corresponding to the outlet boundary.
   * \param[in] val_exhaust_pressure - Exhaust static pressure.
   */
  void SetExhaust_Pressure(unsigned short val_imarker, su2double val_exhaust_pressure);

  /*!
   * \brief Set the temperature (static) at an engine exhaust boundary.
   * \param[in] val_index - Index corresponding to the outlet boundary.
   * \param[in] val_exhaust_temp - Exhaust static temperature.
   */
  void SetExhaust_Temperature(unsigned short val_imarker, su2double val_exhaust_temp);

  /*!
   * \brief Set the back pressure (static) at an engine exhaust boundary.
   * \param[in] val_index - Index corresponding to the outlet boundary.
   * \param[in] val_exhaust_temp - Exhaust static temperature.
   */
  void SetExhaust_MassFlow(unsigned short val_imarker, su2double val_exhaust_massflow);

  /*!
   * \brief Set the back pressure (total) at an engine exhaust boundary.
   * \param[in] val_index - Index corresponding to the outlet boundary.
   * \param[in] val_exhaust_totalpressure - Exhaust total pressure.
   */
  void SetExhaust_TotalPressure(unsigned short val_imarker, su2double val_exhaust_totalpressure);

  /*!
   * \brief Set the total temperature at an engine exhaust boundary.
   * \param[in] val_index - Index corresponding to the outlet boundary.
   * \param[in] val_exhaust_totaltemp - Exhaust total temperature.
   */
  void SetExhaust_TotalTemperature(unsigned short val_imarker, su2double val_exhaust_totaltemp);

  /*!
   * \brief Set the gross thrust at an engine exhaust boundary.
   * \param[in] val_index - Index corresponding to the outlet boundary.
   * \param[in] val_exhaust_grossthrust - Exhaust gross thrust temperature.
   */
  void SetExhaust_GrossThrust(unsigned short val_imarker, su2double val_exhaust_grossthrust);

  /*!
   * \brief Set the force balance at an engine exhaust boundary.
   * \param[in] val_index - Index corresponding to the outlet boundary.
   * \param[in] val_exhaust_force - Exhaust force balance.
   */
  void SetExhaust_Force(unsigned short val_imarker, su2double val_exhaust_force);

  /*!
   * \brief Set the power at an engine exhaust boundary.
   * \param[in] val_index - Index corresponding to the outlet boundary.
   * \param[in] val_exhaust_power - Exhaust power.
   */
  void SetExhaust_Power(unsigned short val_imarker, su2double val_exhaust_power);

  /*!
   * \brief Set the back pressure (static) at an outlet boundary.
   * \param[in] val_imarker - Index corresponding to a particular engine boundary.
   * \param[in] val_engine_mach - Exhaust power.
   */
  void SetEngine_Mach(unsigned short val_imarker, su2double val_engine_mach);

  /*!
   * \brief Set the back pressure (static) at an outlet boundary.
   * \param[in] val_imarker - Index corresponding to a particular engine boundary.
   * \param[in] val_engine_force - Exhaust power.
   */
  void SetEngine_Force(unsigned short val_imarker, su2double val_engine_force);

  /*!
   * \brief Get the back pressure (static) at an outlet boundary.
   * \param[in] val_imarker - Index corresponding to a particular engine boundary.
   * \param[in] val_engine_power - Exhaust power.
   */
  void SetEngine_Power(unsigned short val_imarker, su2double val_engine_power);

  /*!
   * \brief Get the back pressure (static) at an outlet boundary.
   * \param[in] val_imarker - Index corresponding to a particular engine boundary.
   * \param[in] val_engine_netthrust - Exhaust power.
   */
  void SetEngine_NetThrust(unsigned short val_imarker, su2double val_engine_netthrust);

  /*!
   * \brief Get the back pressure (static) at an outlet boundary.
   * \param[in] val_imarker - Index corresponding to a particular engine boundary.
   * \param[in] val_engine_grossthrust - Exhaust power.
   */
  void SetEngine_GrossThrust(unsigned short val_imarker, su2double val_engine_grossthrust);

  /*!
   * \brief Get the back pressure (static) at an outlet boundary.
   * \param[in] val_imarker - Index corresponding to a particular engine boundary.
   * \param[in] val_engine_area - Exhaust power.
   */
  void SetEngine_Area(unsigned short val_imarker, su2double val_engine_area);

  /*!
   * \brief Get the back pressure (static) at an outlet boundary.
   * \param[in] val_imarker - Index corresponding to a particular engine boundary.
   * \return The outlet pressure.
   */
  su2double GetEngine_Mach(unsigned short val_imarker);

  /*!
   * \brief Get the back pressure (static) at an outlet boundary.
   * \param[in] val_imarker - Index corresponding to a particular engine boundary.
   * \return The outlet pressure.
   */
  su2double GetEngine_Force(unsigned short val_imarker);

  /*!
   * \brief Get the back pressure (static) at an outlet boundary.
   * \param[in] val_imarker - Index corresponding to a particular engine boundary.
   * \return The outlet pressure.
   */
  su2double GetEngine_Power(unsigned short val_imarker);

  /*!
   * \brief Get the back pressure (static) at an outlet boundary.
   * \param[in] val_imarker - Index corresponding to a particular engine boundary.
   * \return The outlet pressure.
   */

  su2double GetEngine_NetThrust(unsigned short val_imarker);
  /*!
   * \brief Get the back pressure (static) at an outlet boundary.
   * \param[in] val_imarker - Index corresponding to a particular engine boundary.
   * \return The outlet pressure.
   */

  su2double GetEngine_GrossThrust(unsigned short val_imarker);

  /*!
   * \brief Get the back pressure (static) at an outlet boundary.
   * \param[in] val_imarker - Index corresponding to a particular engine boundary.
   * \return The outlet pressure.
   */
  su2double GetEngine_Area(unsigned short val_imarker);

  /*!
   * \brief Get the back pressure (static) at an outlet boundary.
   * \param[in] val_index - Index corresponding to the outlet boundary.
   * \return The outlet pressure.
   */
  void SetActDiskInlet_Temperature(unsigned short val_imarker, su2double val_actdisk_temp);

  /*!
   * \brief Get the back pressure (static) at an outlet boundary.
   * \param[in] val_index - Index corresponding to the outlet boundary.
   * \return The outlet pressure.
   */
  void SetActDiskInlet_TotalTemperature(unsigned short val_imarker, su2double val_actdisk_totaltemp);

  /*!
   * \brief Get the back pressure (static) at an outlet boundary.
   * \param[in] val_index - Index corresponding to the outlet boundary.
   * \return The outlet pressure.
   */
  su2double GetActDiskInlet_Temperature(string val_marker);

  /*!
   * \brief Get the back pressure (static) at an outlet boundary.
   * \param[in] val_index - Index corresponding to the outlet boundary.
   * \return The outlet pressure.
   */
  su2double GetActDiskInlet_TotalTemperature(string val_marker);

  /*!
   * \brief Get the back pressure (static) at an outlet boundary.
   * \param[in] val_index - Index corresponding to the outlet boundary.
   * \return The outlet pressure.
   */
  void SetActDiskOutlet_Temperature(unsigned short val_imarker, su2double val_actdisk_temp);

  /*!
   * \brief Get the back pressure (static) at an outlet boundary.
   * \param[in] val_index - Index corresponding to the outlet boundary.
   * \return The outlet pressure.
   */
  void SetActDiskOutlet_TotalTemperature(unsigned short val_imarker, su2double val_actdisk_totaltemp);

  /*!
   * \brief Get the back pressure (static) at an outlet boundary.
   * \param[in] val_index - Index corresponding to the outlet boundary.
   * \return The outlet pressure.
   */
  su2double GetActDiskOutlet_Temperature(string val_marker);

  /*!
   * \brief Get the back pressure (static) at an outlet boundary.
   * \param[in] val_index - Index corresponding to the outlet boundary.
   * \return The outlet pressure.
   */
  su2double GetActDiskOutlet_TotalTemperature(string val_marker);

  /*!
   * \brief Get the back pressure (static) at an outlet boundary.
   * \param[in] val_index - Index corresponding to the outlet boundary.
   * \return The outlet pressure.
   */
  su2double GetActDiskInlet_MassFlow(string val_marker);

  /*!
   * \brief Get the back pressure (static) at an outlet boundary.
   * \param[in] val_index - Index corresponding to the outlet boundary.
   * \return The outlet pressure.
   */
  void SetActDiskInlet_MassFlow(unsigned short val_imarker, su2double val_actdisk_massflow);

  /*!
   * \brief Get the back pressure (static) at an outlet boundary.
   * \param[in] val_index - Index corresponding to the outlet boundary.
   * \return The outlet pressure.
   */
  su2double GetActDiskOutlet_MassFlow(string val_marker);

  /*!
   * \brief Get the back pressure (static) at an outlet boundary.
   * \param[in] val_index - Index corresponding to the outlet boundary.
   * \return The outlet pressure.
   */
  void SetActDiskOutlet_MassFlow(unsigned short val_imarker, su2double val_actdisk_massflow);

  /*!
   * \brief Get the back pressure (static) at an outlet boundary.
   * \param[in] val_index - Index corresponding to the outlet boundary.
   * \return The outlet pressure.
   */
  su2double GetActDiskInlet_Pressure(string val_marker);

  /*!
   * \brief Get the back pressure (static) at an outlet boundary.
   * \param[in] val_index - Index corresponding to the outlet boundary.
   * \return The outlet pressure.
   */
  su2double GetActDiskInlet_TotalPressure(string val_marker);

  /*!
   * \brief Get the back pressure (static) at an outlet boundary.
   * \param[in] val_index - Index corresponding to the outlet boundary.
   * \return The outlet pressure.
   */
  su2double GetActDisk_DeltaPress(unsigned short val_marker);

  /*!
   * \brief Get the back pressure (static) at an outlet boundary.
   * \param[in] val_index - Index corresponding to the outlet boundary.
   * \return The outlet pressure.
   */
  su2double GetActDisk_DeltaTemp(unsigned short val_marker);

  /*!
   * \brief Get the back pressure (static) at an outlet boundary.
   * \param[in] val_index - Index corresponding to the outlet boundary.
   * \return The outlet pressure.
   */
  su2double GetActDisk_TotalPressRatio(unsigned short val_marker);

  /*!
   * \brief Get the back pressure (static) at an outlet boundary.
   * \param[in] val_index - Index corresponding to the outlet boundary.
   * \return The outlet pressure.
   */
  su2double GetActDisk_TotalTempRatio(unsigned short val_marker);

  /*!
   * \brief Get the back pressure (static) at an outlet boundary.
   * \param[in] val_index - Index corresponding to the outlet boundary.
   * \return The outlet pressure.
   */
  su2double GetActDisk_StaticPressRatio(unsigned short val_marker);

  /*!
   * \brief Get the back pressure (static) at an outlet boundary.
   * \param[in] val_index - Index corresponding to the outlet boundary.
   * \return The outlet pressure.
   */
  su2double GetActDisk_StaticTempRatio(unsigned short val_marker);

  /*!
   * \brief Get the back pressure (static) at an outlet boundary.
   * \param[in] val_index - Index corresponding to the outlet boundary.
   * \return The outlet pressure.
   */
  su2double GetActDisk_NetThrust(unsigned short val_marker);

  /*!
   * \brief Get the back pressure (static) at an outlet boundary.
   * \param[in] val_index - Index corresponding to the outlet boundary.
   * \return The outlet pressure.
   */
  su2double GetActDisk_BCThrust(unsigned short val_marker);

  /*!
   * \brief Get the back pressure (static) at an outlet boundary.
   * \param[in] val_index - Index corresponding to the outlet boundary.
   * \return The outlet pressure.
   */
  su2double GetActDisk_BCThrust_Old(unsigned short val_marker);

  /*!
   * \brief Get the back pressure (static) at an outlet boundary.
   * \param[in] val_index - Index corresponding to the outlet boundary.
   * \return The outlet pressure.
   */
  su2double GetActDisk_GrossThrust(unsigned short val_marker);

  /*!
   * \brief Get the back pressure (static) at an outlet boundary.
   * \param[in] val_index - Index corresponding to the outlet boundary.
   * \return The outlet pressure.
   */
  su2double GetActDisk_Area(unsigned short val_marker);

  /*!
   * \brief Get the back pressure (static) at an outlet boundary.
   * \param[in] val_index - Index corresponding to the outlet boundary.
   * \return The outlet pressure.
   */
  su2double GetActDisk_ReverseMassFlow(unsigned short val_marker);

  /*!
   * \brief Get the back pressure (static) at an outlet boundary.
   * \param[in] val_index - Index corresponding to the outlet boundary.
   * \return The outlet pressure.
   */
  su2double GetActDiskInlet_RamDrag(string val_marker);

  /*!
   * \brief Get the back pressure (static) at an outlet boundary.
   * \param[in] val_index - Index corresponding to the outlet boundary.
   * \return The outlet pressure.
   */
  su2double GetActDiskInlet_Force(string val_marker);

  /*!
   * \brief Get the back pressure (static) at an outlet boundary.
   * \param[in] val_index - Index corresponding to the outlet boundary.
   * \return The outlet pressure.
   */
  su2double GetActDiskInlet_Power(string val_marker);

  /*!
   * \brief Get the back pressure (static) at an outlet boundary.
   * \param[in] val_index - Index corresponding to the outlet boundary.
   * \return The outlet pressure.
   */
  void SetActDiskInlet_Pressure(unsigned short val_imarker, su2double val_actdisk_pressure);

  /*!
   * \brief Get the back pressure (static) at an outlet boundary.
   * \param[in] val_index - Index corresponding to the outlet boundary.
   * \return The outlet pressure.
   */
  void SetActDiskInlet_TotalPressure(unsigned short val_imarker, su2double val_actdisk_totalpressure);

  /*!
   * \brief Get the back pressure (static) at an outlet boundary.
   * \param[in] val_index - Index corresponding to the outlet boundary.
   * \return The outlet pressure.
   */
  void SetActDisk_DeltaPress(unsigned short val_imarker, su2double val_actdisk_deltapress);

  /*!
   * \brief Get the back pressure (static) at an outlet boundary.
   * \param[in] val_index - Index corresponding to the outlet boundary.
   * \return The outlet pressure.
   */
  void SetActDisk_Power(unsigned short val_imarker, su2double val_actdisk_power);

  /*!
   * \brief Get the back pressure (static) at an outlet boundary.
   * \param[in] val_index - Index corresponding to the outlet boundary.
   * \return The outlet pressure.
   */
  void SetActDisk_MassFlow(unsigned short val_imarker, su2double val_actdisk_massflow);

  /*!
   * \brief Get the back pressure (static) at an outlet boundary.
   * \param[in] val_index - Index corresponding to the outlet boundary.
   * \return The outlet pressure.
   */
  void SetActDisk_Mach(unsigned short val_imarker, su2double val_actdisk_mach);

  /*!
   * \brief Get the back pressure (static) at an outlet boundary.
   * \param[in] val_index - Index corresponding to the outlet boundary.
   * \return The outlet pressure.
   */
  void SetActDisk_Force(unsigned short val_imarker, su2double val_actdisk_force);

  /*!
   * \brief Get the back pressure (static) at an outlet boundary.
   * \param[in] val_index - Index corresponding to the outlet boundary.
   * \return The outlet pressure.
   */
  void SetSurface_DC60(unsigned short val_imarker, su2double val_surface_distortion);

  /*!
   * \brief Set the massflow at the surface.
   * \param[in] val_imarker - Index corresponding to the outlet boundary.
   * \param[in] val_surface_massflow - Value of the mass flow.
   */
  void SetSurface_MassFlow(unsigned short val_imarker, su2double val_surface_massflow);

  /*!
   * \brief Set the mach number at the surface.
   * \param[in] val_imarker - Index corresponding to the outlet boundary.
   * \param[in] val_surface_massflow - Value of the mach number.
   */
  void SetSurface_Mach(unsigned short val_imarker, su2double val_surface_mach);

  /*!
   * \brief Set the temperature at the surface.
   * \param[in] val_imarker - Index corresponding to the outlet boundary.
   * \param[in] val_surface_massflow - Value of the temperature.
   */
  void SetSurface_Temperature(unsigned short val_imarker, su2double val_surface_temperature);

  /*!
   * \brief Set the pressure at the surface.
   * \param[in] val_imarker - Index corresponding to the outlet boundary.
   * \param[in] val_surface_massflow - Value of the pressure.
   */
  void SetSurface_Pressure(unsigned short val_imarker, su2double val_surface_pressure);

  /*!
   * \brief Set the density at the surface.
   * \param[in] val_imarker - Index corresponding to the outlet boundary.
   * \param[in] val_surface_density - Value of the density.
   */
  void SetSurface_Density(unsigned short val_imarker, su2double val_surface_density);

  /*!
   * \brief Set the enthalpy at the surface.
   * \param[in] val_imarker - Index corresponding to the outlet boundary.
   * \param[in] val_surface_density - Value of the density.
   */
  void SetSurface_Enthalpy(unsigned short val_imarker, su2double val_surface_enthalpy);

  /*!
   * \brief Set the normal velocity at the surface.
   * \param[in] val_imarker - Index corresponding to the outlet boundary.
   * \param[in] val_surface_normalvelocity - Value of the normal velocity.
   */
  void SetSurface_NormalVelocity(unsigned short val_imarker, su2double val_surface_normalvelocity);

  /*!
   * \brief Set the total temperature at the surface.
   * \param[in] val_imarker - Index corresponding to the outlet boundary.
   * \param[in] val_surface_totaltemperature - Value of the total temperature.
   */
  void SetSurface_TotalTemperature(unsigned short val_imarker, su2double val_surface_totaltemperature);

  /*!
   * \brief Set the total pressure at the surface.
   * \param[in] val_imarker - Index corresponding to the outlet boundary.
   * \param[in] val_surface_totalpressure - Value of the total pressure.
   */
  void SetSurface_TotalPressure(unsigned short val_imarker, su2double val_surface_totalpressure);
  
  /*!
   * \brief Get the back pressure (static) at an outlet boundary.
   * \param[in] val_index - Index corresponding to the outlet boundary.
   * \return The outlet pressure.
   */
  void SetSurface_IDC(unsigned short val_imarker, su2double val_surface_distortion);

  /*!
   * \brief Get the back pressure (static) at an outlet boundary.
   * \param[in] val_index - Index corresponding to the outlet boundary.
   * \return The outlet pressure.
   */
  void SetSurface_IDC_Mach(unsigned short val_imarker, su2double val_surface_distortion);

  /*!
   * \brief Get the back pressure (static) at an outlet boundary.
   * \param[in] val_index - Index corresponding to the outlet boundary.
   * \return The outlet pressure.
   */
  void SetSurface_IDR(unsigned short val_imarker, su2double val_surface_distortion);

  /*!
   * \brief Get the back pressure (static) at an outlet boundary.
   * \param[in] val_index - Index corresponding to the outlet boundary.
   * \return The outlet pressure.
   */
  void SetActDisk_DeltaTemp(unsigned short val_imarker, su2double val_actdisk_deltatemp);

  /*!
   * \brief Get the back pressure (static) at an outlet boundary.
   * \param[in] val_index - Index corresponding to the outlet boundary.
   * \return The outlet pressure.
   */
  void SetActDisk_TotalPressRatio(unsigned short val_imarker, su2double val_actdisk_pressratio);

  /*!
   * \brief Get the back pressure (static) at an outlet boundary.
   * \param[in] val_index - Index corresponding to the outlet boundary.
   * \return The outlet pressure.
   */
  void SetActDisk_TotalTempRatio(unsigned short val_imarker, su2double val_actdisk_tempratio);

  /*!
   * \brief Get the back pressure (static) at an outlet boundary.
   * \param[in] val_index - Index corresponding to the outlet boundary.
   * \return The outlet pressure.
   */
  void SetActDisk_StaticPressRatio(unsigned short val_imarker, su2double val_actdisk_pressratio);

  /*!
   * \brief Get the back pressure (static) at an outlet boundary.
   * \param[in] val_index - Index corresponding to the outlet boundary.
   * \return The outlet pressure.
   */
  void SetActDisk_StaticTempRatio(unsigned short val_imarker, su2double val_actdisk_tempratio);

  /*!
   * \brief Get the back pressure (static) at an outlet boundary.
   * \param[in] val_index - Index corresponding to the outlet boundary.
   * \return The outlet pressure.
   */
  void SetActDisk_NetThrust(unsigned short val_imarker, su2double val_actdisk_netthrust);

  /*!
   * \brief Get the back pressure (static) at an outlet boundary.
   * \param[in] val_index - Index corresponding to the outlet boundary.
   * \return The outlet pressure.
   */
  void SetActDisk_BCThrust(string val_marker, su2double val_actdisk_bcthrust);

  /*!
   * \brief Get the back pressure (static) at an outlet boundary.
   * \param[in] val_index - Index corresponding to the outlet boundary.
   * \return The outlet pressure.
   */
  void SetActDisk_BCThrust(unsigned short val_imarker, su2double val_actdisk_bcthrust);

  /*!
   * \brief Get the back pressure (static) at an outlet boundary.
   * \param[in] val_index - Index corresponding to the outlet boundary.
   * \return The outlet pressure.
   */
  void SetActDisk_BCThrust_Old(string val_marker, su2double val_actdisk_bcthrust_old);

  /*!
   * \brief Get the back pressure (static) at an outlet boundary.
   * \param[in] val_index - Index corresponding to the outlet boundary.
   * \return The outlet pressure.
   */
  void SetActDisk_BCThrust_Old(unsigned short val_imarker, su2double val_actdisk_bcthrust_old);

  /*!
   * \brief Get the back pressure (static) at an outlet boundary.
   * \param[in] val_index - Index corresponding to the outlet boundary.
   * \return The outlet pressure.
   */
  void SetActDisk_GrossThrust(unsigned short val_imarker, su2double val_actdisk_grossthrust);

  /*!
   * \brief Get the back pressure (static) at an outlet boundary.
   * \param[in] val_index - Index corresponding to the outlet boundary.
   * \return The outlet pressure.
   */
  void SetActDisk_Area(unsigned short val_imarker, su2double val_actdisk_area);

  /*!
   * \brief Get the back pressure (static) at an outlet boundary.
   * \param[in] val_index - Index corresponding to the outlet boundary.
   * \return The outlet pressure.
   */
  void SetActDiskInlet_ReverseMassFlow(unsigned short val_imarker, su2double val_actdisk_area);

  /*!
   * \brief Get the back pressure (static) at an outlet boundary.
   * \param[in] val_index - Index corresponding to the outlet boundary.
   * \return The outlet pressure.
   */
  void SetActDiskInlet_RamDrag(unsigned short val_imarker, su2double val_actdisk_ramdrag);

  /*!
   * \brief Get the back pressure (static) at an outlet boundary.
   * \param[in] val_index - Index corresponding to the outlet boundary.
   * \return The outlet pressure.
   */
  void SetActDiskInlet_Force(unsigned short val_imarker, su2double val_actdisk_force);

  /*!
   * \brief Get the back pressure (static) at an outlet boundary.
   * \param[in] val_index - Index corresponding to the outlet boundary.
   * \return The outlet pressure.
   */
  void SetActDiskInlet_Power(unsigned short val_imarker, su2double val_actdisk_power);

  /*!
   * \brief Get the back pressure (static) at an outlet boundary.
   * \param[in] val_index - Index corresponding to the outlet boundary.
   * \return The outlet pressure.
   */
  su2double GetActDisk_Power(unsigned short val_imarker);

  /*!
   * \brief Get the back pressure (static) at an outlet boundary.
   * \param[in] val_index - Index corresponding to the outlet boundary.
   * \return The outlet pressure.
   */
  su2double GetActDisk_MassFlow(unsigned short val_imarker);

  /*!
   * \brief Get the back pressure (static) at an outlet boundary.
   * \param[in] val_index - Index corresponding to the outlet boundary.
   * \return The outlet pressure.
   */
  su2double GetActDisk_Mach(unsigned short val_imarker);

  /*!
   * \brief Get the back pressure (static) at an outlet boundary.
   * \param[in] val_index - Index corresponding to the outlet boundary.
   * \return The outlet pressure.
   */
  su2double GetActDisk_Force(unsigned short val_imarker);

  /*!
   * \brief Get the back pressure (static) at an outlet boundary.
   * \param[in] val_index - Index corresponding to the outlet boundary.
   * \return The outlet pressure.
   */
  su2double GetSurface_DC60(unsigned short val_imarker);

  /*!
   * \brief Get the massflow at an outlet boundary.
   * \param[in] val_index - Index corresponding to the outlet boundary.
   * \return The massflow.
   */
  su2double GetSurface_MassFlow(unsigned short val_imarker);

  /*!
   * \brief Get the mach number at an outlet boundary.
   * \param[in] val_index - Index corresponding to the outlet boundary.
   * \return The mach number.
   */
  su2double GetSurface_Mach(unsigned short val_imarker);

  /*!
   * \brief Get the temperature at an outlet boundary.
   * \param[in] val_index - Index corresponding to the outlet boundary.
   * \return The temperature.
   */
  su2double GetSurface_Temperature(unsigned short val_imarker);

  /*!
   * \brief Get the pressure at an outlet boundary.
   * \param[in] val_index - Index corresponding to the outlet boundary.
   * \return The pressure.
   */
  su2double GetSurface_Pressure(unsigned short val_imarker);

  /*!
   * \brief Get the density at an outlet boundary.
   * \param[in] val_index - Index corresponding to the outlet boundary.
   * \return The density.
   */
  su2double GetSurface_Density(unsigned short val_imarker);

  /*!
   * \brief Get the enthalpy at an outlet boundary.
   * \param[in] val_index - Index corresponding to the outlet boundary.
   * \return The density.
   */
  su2double GetSurface_Enthalpy(unsigned short val_imarker);

  /*!
   * \brief Get the normal velocity at an outlet boundary.
   * \param[in] val_index - Index corresponding to the outlet boundary.
   * \return The normal velocity.
   */
  su2double GetSurface_NormalVelocity(unsigned short val_imarker);
  /*!
   * \brief Get the total temperature at an outlet boundary.
   * \param[in] val_index - Index corresponding to the outlet boundary.
   * \return The total temperature.
   */
  su2double GetSurface_TotalTemperature(unsigned short val_imarker);

  /*!
   * \brief Get the total pressure at an outlet boundary.
   * \param[in] val_index - Index corresponding to the outlet boundary.
   * \return The total pressure.
   */
  su2double GetSurface_TotalPressure(unsigned short val_imarker);
   
  /*!
   * \brief Get the back pressure (static) at an outlet boundary.
   * \param[in] val_index - Index corresponding to the outlet boundary.
   * \return The outlet pressure.
   */
  su2double GetSurface_IDC(unsigned short val_imarker);

  /*!
   * \brief Get the back pressure (static) at an outlet boundary.
   * \param[in] val_index - Index corresponding to the outlet boundary.
   * \return The outlet pressure.
   */
  su2double GetSurface_IDC_Mach(unsigned short val_imarker);

  /*!
   * \brief Get the back pressure (static) at an outlet boundary.
   * \param[in] val_index - Index corresponding to the outlet boundary.
   * \return The outlet pressure.
   */
  su2double GetSurface_IDR(unsigned short val_imarker);

  /*!
   * \brief Get the back pressure (static) at an outlet boundary.
   * \param[in] val_index - Index corresponding to the outlet boundary.
   * \return The outlet pressure.
   */
  su2double GetActDiskOutlet_Pressure(string val_marker);

  /*!
   * \brief Get the back pressure (static) at an outlet boundary.
   * \param[in] val_index - Index corresponding to the outlet boundary.
   * \return The outlet pressure.
   */
  su2double GetActDiskOutlet_TotalPressure(string val_marker);

  /*!
   * \brief Get the back pressure (static) at an outlet boundary.
   * \param[in] val_index - Index corresponding to the outlet boundary.
   * \return The outlet pressure.
   */
  su2double GetActDiskOutlet_GrossThrust(string val_marker);

  /*!
   * \brief Get the back pressure (static) at an outlet boundary.
   * \param[in] val_index - Index corresponding to the outlet boundary.
   * \return The outlet pressure.
   */
  su2double GetActDiskOutlet_Force(string val_marker);

  /*!
   * \brief Get the back pressure (static) at an outlet boundary.
   * \param[in] val_index - Index corresponding to the outlet boundary.
   * \return The outlet pressure.
   */
  su2double GetActDiskOutlet_Power(string val_marker);

  /*!
   * \brief Get the back pressure (static) at an outlet boundary.
   * \param[in] val_index - Index corresponding to the outlet boundary.
   * \return The outlet pressure.
   */
  void SetActDiskOutlet_Pressure(unsigned short val_imarker, su2double val_actdisk_pressure);

  /*!
   * \brief Get the back pressure (static) at an outlet boundary.
   * \param[in] val_index - Index corresponding to the outlet boundary.
   * \return The outlet pressure.
   */
  void SetActDiskOutlet_TotalPressure(unsigned short val_imarker, su2double val_actdisk_totalpressure);

  /*!
   * \brief Get the back pressure (static) at an outlet boundary.
   * \param[in] val_index - Index corresponding to the outlet boundary.
   * \return The outlet pressure.
   */
  void SetActDiskOutlet_GrossThrust(unsigned short val_imarker, su2double val_actdisk_grossthrust);

  /*!
   * \brief Get the back pressure (static) at an outlet boundary.
   * \param[in] val_index - Index corresponding to the outlet boundary.
   * \return The outlet pressure.
   */
  void SetActDiskOutlet_Force(unsigned short val_imarker, su2double val_actdisk_force);

  /*!
   * \brief Get the back pressure (static) at an outlet boundary.
   * \param[in] val_index - Index corresponding to the outlet boundary.
   * \return The outlet pressure.
   */
  void SetActDiskOutlet_Power(unsigned short val_imarker, su2double val_actdisk_power);

  /*!
   * \brief Get the displacement value at an displacement boundary.
   * \param[in] val_index - Index corresponding to the displacement boundary.
   * \return The displacement value.
   */
  su2double GetDispl_Value(string val_index);

  /*!
   * \brief Get the force value at an load boundary.
   * \param[in] val_index - Index corresponding to the load boundary.
   * \return The load value.
   */
  su2double GetLoad_Value(string val_index);

  /*!
   * \brief Get the constant value at a damper boundary.
   * \param[in] val_index - Index corresponding to the load boundary.
   * \return The damper constant.
   */
  su2double GetDamper_Constant(string val_index);
  
  /*!
   * \brief Get the force value at a load boundary defined in cartesian coordinates.
   * \param[in] val_index - Index corresponding to the load boundary.
   * \return The load value.
   */
  su2double GetLoad_Dir_Value(string val_index);

  /*!
   * \brief Get the force multiplier at a load boundary in cartesian coordinates.
   * \param[in] val_index - Index corresponding to the load boundary.
   * \return The load multiplier.
   */
  su2double GetLoad_Dir_Multiplier(string val_index);

  /*!
   * \brief Get the force value at a load boundary defined in cartesian coordinates.
   * \param[in] val_index - Index corresponding to the load boundary.
   * \return The load value.
   */
  su2double GetDisp_Dir_Value(string val_index);
  
  /*!
   * \brief Get the force multiplier at a load boundary in cartesian coordinates.
   * \param[in] val_index - Index corresponding to the load boundary.
   * \return The load multiplier.
   */
  su2double GetDisp_Dir_Multiplier(string val_index);
  
  /*!
   * \brief Get the force direction at a loaded boundary in cartesian coordinates.
   * \param[in] val_index - Index corresponding to the load boundary.
   * \return The load direction.
   */
  su2double* GetLoad_Dir(string val_index);

  /*!
   * \brief Get the force direction at a loaded boundary in cartesian coordinates.
   * \param[in] val_index - Index corresponding to the load boundary.
   * \return The load direction.
   */
  su2double* GetDisp_Dir(string val_index);
  
  /*!
   * \brief Get the amplitude of the sine-wave at a load boundary defined in cartesian coordinates.
   * \param[in] val_index - Index corresponding to the load boundary.
   * \return The load value.
   */
  su2double GetLoad_Sine_Amplitude(string val_index);

  /*!
   * \brief Get the frequency of the sine-wave at a load boundary in cartesian coordinates.
   * \param[in] val_index - Index corresponding to the load boundary.
   * \return The load frequency.
   */
  su2double GetLoad_Sine_Frequency(string val_index);

  /*!
   * \brief Get the force direction at a sine-wave loaded boundary in cartesian coordinates.
   * \param[in] val_index - Index corresponding to the load boundary.
   * \return The load direction.
   */
  su2double* GetLoad_Sine_Dir(string val_index);

  /*!
   * \brief Get the force value at an load boundary.
   * \param[in] val_index - Index corresponding to the load boundary.
   * \return The load value.
   */
  su2double GetFlowLoad_Value(string val_index);

  /*!
   * \brief Cyclic pitch amplitude for rotor blades.
   * \return The specified cyclic pitch amplitude.
   */
  su2double GetCyclic_Pitch(void);

  /*!
   * \brief Collective pitch setting for rotor blades.
   * \return The specified collective pitch setting.
   */
  su2double GetCollective_Pitch(void);

  /*!
   * \brief Get name of the arbitrary mesh motion input file.
   * \return File name of the arbitrary mesh motion input file.
   */
  string GetMotion_FileName(void);

  /*!
   * \brief Set the config options.
   */
  void SetConfig_Options(unsigned short val_iZone, unsigned short val_nZone);

  /*!
   * \brief Set the config options.
   */
  void SetRunTime_Options(void);

  /*!
   * \brief Set the config file parsing.
   */
  void SetConfig_Parsing(char case_filename[MAX_STRING_SIZE]);

  /*!
   * \brief Set the config file parsing.
   */
  bool SetRunTime_Parsing(char case_filename[MAX_STRING_SIZE]);

  /*!
   * \brief Config file postprocessing.
   */
  void SetPostprocessing(unsigned short val_software, unsigned short val_izone, unsigned short val_nDim);

  /*!
   * \brief Config file markers processing.
   */
  void SetMarkers(unsigned short val_software);

  /*!
   * \brief Config file output.
   */
  void SetOutput(unsigned short val_software, unsigned short val_izone);

  /*!
   * \brief Value of Aeroelastic solution coordinate at time n+1.
   */
  vector<vector<su2double> > GetAeroelastic_np1(unsigned short iMarker);

  /*!
   * \brief Value of Aeroelastic solution coordinate at time n.
   */
  vector<vector<su2double> > GetAeroelastic_n(unsigned short iMarker);

  /*!
   * \brief Value of Aeroelastic solution coordinate at time n-1.
   */
  vector<vector<su2double> > GetAeroelastic_n1(unsigned short iMarker);

  /*!
   * \brief Value of Aeroelastic solution coordinate at time n+1.
   */
  void SetAeroelastic_np1(unsigned short iMarker, vector<vector<su2double> > solution);

  /*!
   * \brief Value of Aeroelastic solution coordinate at time n from time n+1.
   */
  void SetAeroelastic_n(void);

  /*!
   * \brief Value of Aeroelastic solution coordinate at time n-1 from time n.
   */
  void SetAeroelastic_n1(void);

  /*!
   * \brief Aeroelastic Flutter Speed Index.
   */
  su2double GetAeroelastic_Flutter_Speed_Index(void);

  /*!
   * \brief Uncoupled Aeroelastic Frequency Plunge.
   */
  su2double GetAeroelastic_Frequency_Plunge(void);

  /*!
   * \brief Uncoupled Aeroelastic Frequency Pitch.
   */
  su2double GetAeroelastic_Frequency_Pitch(void);

  /*!
   * \brief Aeroelastic Airfoil Mass Ratio.
   */
  su2double GetAeroelastic_Airfoil_Mass_Ratio(void);

  /*!
   * \brief Aeroelastic center of gravity location.
   */
  su2double GetAeroelastic_CG_Location(void);

  /*!
   * \brief Aeroelastic radius of gyration squared.
   */
  su2double GetAeroelastic_Radius_Gyration_Squared(void);

  /*!
   * \brief Aeroelastic solve every x inner iteration.
   */
  unsigned short GetAeroelasticIter(void);

  /*!
   * \brief Value of plunging coordinate.
   * \param[in] val_marker - the marker we are monitoring.
   * \return Value of plunging coordinate.
   */
  su2double GetAeroelastic_plunge(unsigned short val_marker);

  /*!
   * \brief Value of pitching coordinate.
   * \param[in] val_marker - the marker we are monitoring.
   * \return Value of pitching coordinate.
   */
  su2double GetAeroelastic_pitch(unsigned short val_marker);

  /*!
   * \brief Value of plunging coordinate.
   * \param[in] val_marker - the marker we are monitoring.
   * \param[in] val - value of plunging coordinate.
   */
  void SetAeroelastic_plunge(unsigned short val_marker, su2double val);

  /*!
   * \brief Value of pitching coordinate.
   * \param[in] val_marker - the marker we are monitoring.
   * \param[in] val - value of pitching coordinate.
   */
  void SetAeroelastic_pitch(unsigned short val_marker, su2double val);

  /*!
   * \brief Get information about the aeroelastic simulation.
   * \return <code>TRUE</code> if it is an aeroelastic case; otherwise <code>FALSE</code>.
   */
  bool GetAeroelastic_Simulation(void);

  /*!
   * \brief Get information about the wind gust.
   * \return <code>TRUE</code> if there is a wind gust; otherwise <code>FALSE</code>.
   */
  bool GetWind_Gust(void);

  /*!
   * \brief Get the type of gust to simulate.
   * \return type of gust to use for the simulation.
   */
  unsigned short GetGust_Type(void);

  /*!
   * \brief Get the gust direction.
   * \return the gust direction.
   */
  unsigned short GetGust_Dir(void);

  /*!
   * \brief Value of the gust wavelength.
   */
  su2double GetGust_WaveLength(void);

  /*!
   * \brief Value of the number of gust periods.
   */
  su2double GetGust_Periods(void);

  /*!
   * \brief Value of the gust amplitude.
   */
  su2double GetGust_Ampl(void);

  /*!
   * \brief Value of the time at which to begin the gust.
   */
  su2double GetGust_Begin_Time(void);

  /*!
   * \brief Value of the location ath which the gust begins.
   */
  su2double GetGust_Begin_Loc(void);

  /*!
   * \brief Get the number of iterations to evaluate the parametric coordinates.
   * \return Number of iterations to evaluate the parametric coordinates.
   */
  unsigned short GetnFFD_Iter(void);

  /*!
   * \brief Get the tolerance of the point inversion algorithm.
   * \return Tolerance of the point inversion algorithm.
   */
  su2double GetFFD_Tol(void);

  /*!
   * \brief Get the scale factor for the line search.
   * \return Scale factor for the line search.
   */
  su2double GetOpt_RelaxFactor(void);

  /*!
   * \brief Get the bound for the line search.
   * \return Bound for the line search.
   */
  su2double GetOpt_LineSearch_Bound(void);
  
  /*!
   * \brief Set the scale factor for the line search.
   * \param[in] val_scale - scale of the deformation.
   */
  void SetOpt_RelaxFactor(su2double val_scale);
  
  /*!
   * \brief Get the node number of the CV to visualize.
   * \return Node number of the CV to visualize.
   */
  long GetVisualize_CV(void);

  /*!
   * \brief Get information about whether to use fixed CL mode.
   * \return <code>TRUE</code> if fixed CL mode is active; otherwise <code>FALSE</code>.
   */
  bool GetFixed_CL_Mode(void);

  /*!
   * \brief Get information about whether to use fixed CL mode.
   * \return <code>TRUE</code> if fixed CL mode is active; otherwise <code>FALSE</code>.
   */
  bool GetFixed_CM_Mode(void);

  /*!
   * \brief Get information about whether to use fixed CL mode.
   * \return <code>TRUE</code> if fixed CL mode is active; otherwise <code>FALSE</code>.
   */
  bool GetEval_dOF_dCX(void);
  
  /*!
   * \brief Get information about whether to use fixed CL mode.
   * \return <code>TRUE</code> if fixed CL mode is active; otherwise <code>FALSE</code>.
   */
  bool GetDiscard_InFiles(void);

  /*!
   * \brief Get the value specified for the target CL.
   * \return Value of the target CL.
   */
  su2double GetTarget_CL(void);

  /*!
   * \brief Get the value for the lift curve slope for fixed CL mode.
   * \return Lift curve slope for fixed CL mode.
   */
  su2double GetdCL_dAlpha(void);

  /*!
   * \brief Get the value of iterations to re-evaluate the angle of attack.
   * \return Number of iterations.
   */
  unsigned long GetUpdate_Alpha(void);

  /*!
   * \brief Number of iterations to evaluate dCL_dAlpha.
   * \return Number of iterations.
   */
  unsigned long GetIter_dCL_dAlpha(void);
  
  /*!
   * \brief Get the value of the damping coefficient for fixed CL mode.
   * \return Damping coefficient for fixed CL mode.
   */
  su2double GetdCM_diH(void);

  /*!
   * \brief Get the value of iterations to re-evaluate the angle of attack.
   * \return Number of iterations.
   */
  unsigned long GetIter_Fixed_CL(void);

  /*!
   * \brief Get the value of iterations to re-evaluate the angle of attack.
   * \return Number of iterations.
   */
  unsigned long GetIter_Fixed_NetThrust(void);

  /*!
   * \brief Get the value of the damping coefficient for fixed CL mode.
   * \return Damping coefficient for fixed CL mode.
   */
  su2double GetdNetThrust_dBCThrust(void);

  /*!
   * \brief Get the value of iterations to re-evaluate the angle of attack.
   * \return Number of iterations.
   */
  unsigned long GetUpdate_BCThrust(void);

  /*!
   * \brief Set the value of the boolean for updating AoA in fixed lift mode.
   * \param[in] val_update - the bool for whether to update the AoA.
   */
  void SetUpdate_BCThrust_Bool(bool val_update);

  /*!
   * \brief Set the value of the boolean for updating AoA in fixed lift mode.
   * \param[in] val_update - the bool for whether to update the AoA.
   */
  void SetUpdate_AoA(bool val_update);

  /*!
   * \brief Get information about whether to update the AoA for fixed lift mode.
   * \return <code>TRUE</code> if we should update the AoA for fixed lift mode; otherwise <code>FALSE</code>.
   */
  bool GetUpdate_BCThrust_Bool(void);

  /*!
   * \brief Get information about whether to update the AoA for fixed lift mode.
   * \return <code>TRUE</code> if we should update the AoA for fixed lift mode; otherwise <code>FALSE</code>.
   */
  bool GetUpdate_AoA(void);

  /*!
   * \brief Set the current number of non-physical nodes in the solution.
   * \param[in] val_nonphys_points - current number of non-physical points.
   */
  void SetNonphysical_Points(unsigned long val_nonphys_points);

  /*!
   * \brief Get the current number of non-physical nodes in the solution.
   * \return Current number of non-physical points.
   */
  unsigned long GetNonphysical_Points(void);

  /*!
   * \brief Set the current number of non-physical reconstructions for 2nd-order upwinding.
   * \param[in] val_nonphys_reconstr - current number of non-physical reconstructions for 2nd-order upwinding.
   */
  void SetNonphysical_Reconstr(unsigned long val_nonphys_reconstr);

  /*!
   * \brief Get the current number of non-physical reconstructions for 2nd-order upwinding.
   * \return Current number of non-physical reconstructions for 2nd-order upwinding.
   */
  unsigned long GetNonphysical_Reconstr(void);

  /*!
   * \brief Given arrays x[1..n] and y[1..n] containing a tabulated function, i.e., yi = f(xi), with
   x1 < x2 < . . . < xN , and given values yp1 and ypn for the first derivative of the interpolating
   function at points 1 and n, respectively, this routine returns an array y2[1..n] that contains
   the second derivatives of the interpolating function at the tabulated points xi. If yp1 and/or
   ypn are equal to 1 × 1030 or larger, the routine is signaled to set the corresponding boundary
   condition for a natural spline, with zero second derivative on that boundary.
   Numerical Recipes: The Art of Scientific Computing, Third Edition in C++.
   */
  void SetSpline(vector<su2double> &x, vector<su2double> &y, unsigned long n, su2double yp1, su2double ypn, vector<su2double> &y2);

  /*!
   * \brief Given the arrays xa[1..n] and ya[1..n], which tabulate a function (with the xai’s in order),
   and given the array y2a[1..n], which is the output from spline above, and given a value of
   x, this routine returns a cubic-spline interpolated value y.
   Numerical Recipes: The Art of Scientific Computing, Third Edition in C++.
   * \returns The interpolated value of for x.
   */
  su2double GetSpline(vector<su2double> &xa, vector<su2double> &ya, vector<su2double> &y2a, unsigned long n, su2double x);

  /*!
   * \brief Start the timer for profiling subroutines.
   * \param[in] val_start_time - the value of the start time.
   */
  void Tick(double *val_start_time);

  /*!
   * \brief Stop the timer for profiling subroutines and store results.
   * \param[in] val_start_time - the value of the start time.
   * \param[in] val_function_name - string for the name of the profiled subroutine.
   * \param[in] val_group_id - string for the name of the profiled subroutine.
   */
  void Tock(double val_start_time, string val_function_name, int val_group_id);

  /*!
   * \brief Write a CSV file containing the results of the profiling.
   */
  void SetProfilingCSV(void);

  /*!
   * \brief Start the timer for profiling subroutines.
   * \param[in] val_start_time - the value of the start time.
   */
  void GEMM_Tick(double *val_start_time);

  /*!
   * \brief Stop the timer for profiling subroutines and store results.
   * \param[in] val_start_time - the value of the start time.
   * \param[in] val_function_name - string for the name of the profiled subroutine.
   * \param[in] val_group_id - string for the name of the profiled subroutine.
   */
  void GEMM_Tock(double val_start_time, string val_function_name, int M, int N, int K);

  /*!
   * \brief Write a CSV file containing the results of the profiling.
   */
  void GEMMProfilingCSV(void);

  /*!
   *
   * \brief Set freestream turbonormal for initializing solution.
   */
  void SetFreeStreamTurboNormal(su2double* turboNormal);

  /*!
   *
   * \brief Set freestream turbonormal for initializing solution.
   */
  su2double* GetFreeStreamTurboNormal(void);

  /*!
   * \brief Get the verbosity level of the console output.
   * \return Verbosity level for the console output.
   */
  unsigned short GetConsole_Output_Verb(void);

  /*!
   * \brief Get the kind of marker analyze marker (area-averaged, mass flux averaged, etc).
   * \return Kind of average.
   */
  unsigned short GetKind_Average(void);

  /*!
   *
   * \brief Get the direct differentation method.
   * \return direct differentiation method.
   */
  unsigned short GetDirectDiff();

  /*!
   * \brief Get the indicator whether we are solving an discrete adjoint problem.
   * \return the discrete adjoint indicator.
   */
  bool GetDiscrete_Adjoint(void);

  /*!
   * \brief Get the indicator whether we want to benchmark the MPI performance of FSI problems
   * \return The value for checking
   */
  bool CheckFSI_MPI(void);

  /*!
   * \brief Get the number of fluid subiterations roblems.
   * \return Number of FSI subiters.
   */
  unsigned short GetnIterFSI(void);

  /*!
   * \brief Get the number of subiterations while a ramp is applied.
   * \return Number of FSI subiters.
   */
  unsigned short GetnIterFSI_Ramp(void);
  
  /*!
   * \brief Get Aitken's relaxation parameter for static relaxation cases.
   * \return Aitken's relaxation parameters.
   */
  su2double GetAitkenStatRelax(void);

  /*!
   * \brief Get Aitken's maximum relaxation parameter for dynamic relaxation cases and first iteration.
   * \return Aitken's relaxation parameters.
   */
  su2double GetAitkenDynMaxInit(void);

  /*!
   * \brief Get Aitken's maximum relaxation parameter for dynamic relaxation cases and first iteration.
   * \return Aitken's relaxation parameters.
   */
  su2double GetAitkenDynMinInit(void);


  /*!
   * \brief Decide whether to apply dead loads to the model.
   * \return <code>TRUE</code> if the dead loads are to be applied, <code>FALSE</code> otherwise.
   */

  bool GetDeadLoad(void);

  /*!
   * \brief Identifies if the mesh is matching or not (temporary, while implementing interpolation procedures).
   * \return <code>TRUE</code> if the mesh is matching, <code>FALSE</code> otherwise.
   */
<<<<<<< HEAD

=======
  
  bool GetPseudoStatic(void);
  
  /*!
    * \brief Identifies if the mesh is matching or not (temporary, while implementing interpolation procedures).
    * \return <code>TRUE</code> if the mesh is matching, <code>FALSE</code> otherwise.
    */
  
>>>>>>> 7f16509e
  bool GetMatchingMesh(void);

  /*!
   * \brief Identifies if we want to restart from a steady or an unsteady solution.
   * \return <code>TRUE</code> if we restart from steady state solution, <code>FALSE</code> otherwise.
   */

  bool GetSteadyRestart(void);


  /*!
   * \brief Provides information about the time integration of the structural analysis, and change the write in the output
   *        files information about the iteration.
   * \return The kind of time integration: Static or dynamic analysis
   */
  unsigned short GetDynamic_Analysis(void);

  /*!
   * \brief If we are prforming an unsteady simulation, there is only
   *        one value of the time step for the complete simulation.
   * \return Value of the time step in an unsteady simulation (non dimensional).
   */
  su2double GetDelta_DynTime(void);

  /*!
   * \brief If we are prforming an unsteady simulation, there is only
   *        one value of the time step for the complete simulation.
   * \return Value of the time step in an unsteady simulation (non dimensional).
   */
  su2double GetTotal_DynTime(void);

  /*!
   * \brief If we are prforming an unsteady simulation, there is only
   *        one value of the time step for the complete simulation.
   * \return Value of the time step in an unsteady simulation (non dimensional).
   */
  su2double GetCurrent_DynTime(void);

  /*!
   * \brief Get information about writing dynamic structural analysis headers and file extensions.
   * \return 	<code>TRUE</code> means that dynamic structural analysis solution files will be written.
   */
  bool GetWrt_Dynamic(void);

  /*!
   * \brief Get Newmark alpha parameter.
   * \return Value of the Newmark alpha parameter.
   */
  su2double GetNewmark_alpha(void);

  /*!
   * \brief Get Newmark delta parameter.
   * \return Value of the Newmark delta parameter.
   */
  su2double GetNewmark_delta(void);

  /*!
   * \brief Get the number of integration coefficients provided by the user.
   * \return Number of integration coefficients.
   */
  unsigned short GetnIntCoeffs(void);

  /*!
   * \brief Get the number of different values for the elasticity modulus.
   * \return Number of different values for the elasticity modulus.
   */
  unsigned short GetnElasticityMod(void);
  
  /*!
   * \brief Get the number of different values for the Poisson ratio.
   * \return Number of different values for the Poisson ratio.
   */
  unsigned short GetnPoissonRatio(void);
  
  /*!
   * \brief Get the number of different values for the Material density.
   * \return Number of different values for the Material density.
   */
  unsigned short GetnMaterialDensity(void);
  
  /*!
   * \brief Get the integration coefficients for the Generalized Alpha - Newmark integration integration scheme.
   * \param[in] val_coeff - Index of the coefficient.
   * \return Alpha coefficient for the Runge-Kutta integration scheme.
   */
  su2double Get_Int_Coeffs(unsigned short val_coeff);

  /*!
   * \brief Get the number of different values for the modulus of the electric field.
   * \return Number of different values for the modulus of the electric field.
   */
  unsigned short GetnElectric_Field(void);
  
  /*!
   * \brief Get the dimensionality of the electric field.
   * \return Number of integration coefficients.
   */
  unsigned short GetnDim_Electric_Field(void);
  
  /*!
   * \brief Get the values for the electric field modulus.
   * \param[in] val_coeff - Index of the coefficient.
   * \return Alpha coefficient for the Runge-Kutta integration scheme.
   */
<<<<<<< HEAD
  bool GetSigmoid_Load(void);

=======
  su2double Get_Electric_Field_Mod(unsigned short val_coeff);
  
  /*!
   * \brief Set the values for the electric field modulus.
   * \param[in] val_coeff - Index of the electric field.
   * \param[in] val_el_field - Value of the electric field.
   */
  void Set_Electric_Field_Mod(unsigned short val_coeff, su2double val_el_field);
  
  /*!
   * \brief Get the direction of the electric field in reference configuration.
   * \param[in] val_coeff - Index of the coefficient.
   * \return Alpha coefficient for the Runge-Kutta integration scheme.
   */
  su2double* Get_Electric_Field_Dir(void);
  
  
>>>>>>> 7f16509e
  /*!
   * \brief Check if the user wants to apply the load as a ramp.
   * \return 	<code>TRUE</code> means that the load is to be applied as a ramp.
   */
  bool GetRamp_Load(void);

  /*!
   * \brief Get the maximum time of the ramp.
   * \return 	Value of the max time while the load is linearly increased
   */
  su2double GetRamp_Time(void);
<<<<<<< HEAD

  /*!
   * \brief Get the maximum time of the sigmoid.
   * \return 	Value of the max time while the load is increased using a sigmoid
   */
  su2double GetSigmoid_Time(void);

  /*!
   * \brief Get the sigmoid parameter.
   * \return 	Parameter of steepness of the sigmoid
   */
  su2double GetSigmoid_K(void);

=======
  
   /*!
    * \brief Get the kind of load transfer method we want to use for dynamic problems
    * \note This value is obtained from the config file, and it is constant
    *       during the computation.
    * \return Kind of transfer method for multiphysics problems
    */
   unsigned short GetDynamic_LoadTransfer(void);
  
   /*!
    * \brief Get the penalty weight value for the objective function.
    * \return  Penalty weight value for the reference geometry objective function.
    */
   su2double GetRefGeom_Penalty(void);
  
   /*!
    * \brief Get the penalty weight value for the objective function.
    * \return  Penalty weight value for the reference geometry objective function.
    */
   su2double GetTotalDV_Penalty(void);
  
>>>>>>> 7f16509e
  /*!
   * \brief Get the maximum time of the ramp.
   * \return 	Value of the max time while the load is linearly increased
   */
  su2double GetStatic_Time(void);

  /*!
   * \brief Get the order of the predictor for FSI applications.
   * \return 	Order of predictor
   */
  unsigned short GetPredictorOrder(void);

  /*!
   * \brief Get boolean for using Persson's shock capturing in Euler flow
   * \return Boolean for using Persson's shock capturing in Euler flow
   */
  bool GetEulerPersson(void);

  /*!
   * \brief Set boolean for using Persson's shock capturing in Euler flow
   * \param[in] val_EulerPersson - Boolean for using Persson's shock capturing in Euler flow
   */
  void SetEulerPersson(bool val_EulerPersson);

  /*!
   * \brief Check if the simulation we are running is a FSI simulation
   * \return Value of the physical time in an unsteady simulation.
   */
  bool GetFSI_Simulation(void);
<<<<<<< HEAD

=======
  
   /*!
    * \brief Get the ID for the FEA region that we want to compute the gradient for using direct differentiation
    * \return ID
    */
   unsigned short GetnID_DV(void);
  
>>>>>>> 7f16509e
  /*!
   * \brief Check if we want to apply an incremental load to the nonlinear structural simulation
   * \return <code>TRUE</code> means that the load is to be applied in increments.
   */
  bool GetIncrementalLoad(void);

  /*!
   * \brief Get the number of increments for an incremental load.
   * \return 	Number of increments.
   */
  unsigned long GetNumberIncrements(void);

  /*!
   * \brief Get the value of the criteria for applying incremental loading.
   * \return Value of the log10 of the residual.
   */
  su2double GetIncLoad_Criteria(unsigned short val_var);

  /*!
   * \brief Get the relaxation method chosen for the simulation
   * \return Value of the relaxation method
   */
  unsigned short GetRelaxation_Method_FSI(void);

  /*!
   * \brief Get the kind of Riemann solver for the DG method (FEM flow solver).
   * \note This value is obtained from the config file, and it is constant
   *       during the computation.
   * \return Kind of Riemann solver for the DG method (FEM flow solver).
   */
  unsigned short GetRiemann_Solver_FEM(void);

  /*!
   * \brief Get the factor applied during quadrature of straight elements.
   * \return The specified straight element quadrature factor.
   */
  su2double GetQuadrature_Factor_Straight(void);

  /*!
   * \brief Get the factor applied during quadrature of curved elements.
   * \return The specified curved element quadrature factor.
   */
  su2double GetQuadrature_Factor_Curved(void);

  /*!
   * \brief Get the factor applied during time quadrature for ADER-DG.
   * \return The specified ADER-DG time quadrature factor.
   */
  su2double GetQuadrature_Factor_Time_ADER_DG(void);

  /*!
   * \brief Function to make available the multiplication factor theta of the
            symmetrizing terms in the DG discretization of the viscous terms.
   * \return The specified factor for the DG discretization.
   */
  su2double GetTheta_Interior_Penalty_DGFEM(void);

  /*!
   * \brief Function to make available whether or not the entropy must be computed.
   * \return The boolean whether or not the entropy must be computed.
   */
  bool GetCompute_Entropy(void);

  /*!
   * \brief Function to make available whether or not the lumped mass matrix
            must be used for steady computations.
   * \return The boolean whether or not to use the lumped mass matrix.
   */
  bool GetUse_Lumped_MassMatrix_DGFEM(void);

  /*!
   * \brief Function to make available whether or not only the exact Jacobian
            of the spatial discretization must be computed.
   * \return The boolean whether or not the Jacobian must be computed.
   */
  bool GetJacobian_Spatial_Discretization_Only(void);

  /*!
   * \brief Get the interpolation method used for matching between zones.
   */
  inline unsigned short GetKindInterpolation(void);

  /*!
   * \brief Get the AD support.
   */
  bool GetAD_Mode(void);
};

#include "config_structure.inl"<|MERGE_RESOLUTION|>--- conflicted
+++ resolved
@@ -444,49 +444,6 @@
   Kind_AdjTurb_Linear_Prec,		/*!< \brief Preconditioner of the turbulent adjoint linear solver. */
   Kind_DiscAdj_Linear_Solver, /*!< \brief Linear solver for the discrete adjoint system. */
   Kind_DiscAdj_Linear_Prec,  /*!< \brief Preconditioner of the discrete adjoint linear solver. */
-<<<<<<< HEAD
-	Kind_SlopeLimit,				/*!< \brief Global slope limiter. */
-	Kind_SlopeLimit_Flow,		/*!< \brief Slope limiter for flow equations.*/
-	Kind_SlopeLimit_Turb,		/*!< \brief Slope limiter for the turbulence equation.*/
-	Kind_SlopeLimit_AdjTurb,	/*!< \brief Slope limiter for the adjoint turbulent equation.*/
-	Kind_SlopeLimit_AdjFlow,	/*!< \brief Slope limiter for the adjoint equation.*/
-	Kind_TimeNumScheme,			/*!< \brief Global explicit or implicit time integration. */
-	Kind_TimeIntScheme_Flow,	/*!< \brief Time integration for the flow equations. */
-  Kind_TimeIntScheme_FEM_Flow,	/*!< \brief Time integration for the flow equations. */
-  Kind_ADER_Predictor,          /*!< \brief Predictor step of the ADER-DG time integration scheme. */
-	Kind_TimeIntScheme_AdjFlow,		/*!< \brief Time integration for the adjoint flow equations. */
-	Kind_TimeIntScheme_Turb,	/*!< \brief Time integration for the turbulence model. */
-	Kind_TimeIntScheme_AdjTurb,	/*!< \brief Time integration for the adjoint turbulence model. */
-	Kind_TimeIntScheme_Wave,	/*!< \brief Time integration for the wave equations. */
-	Kind_TimeIntScheme_Heat,	/*!< \brief Time integration for the wave equations. */
-	Kind_TimeIntScheme_Poisson,	/*!< \brief Time integration for the wave equations. */
-	Kind_TimeIntScheme_FEA,	/*!< \brief Time integration for the FEA equations. */
-	Kind_SpaceIteScheme_FEA,	/*!< \brief Iterative scheme for nonlinear structural analysis. */
-	Kind_ConvNumScheme,			/*!< \brief Global definition of the convective term. */
-	Kind_ConvNumScheme_Flow,	/*!< \brief Centered or upwind scheme for the flow equations. */
-  Kind_ConvNumScheme_FEM_Flow,	/*!< \brief Finite element scheme for the flow equations. */
-	Kind_ConvNumScheme_Heat,	/*!< \brief Centered or upwind scheme for the flow equations. */
-	Kind_ConvNumScheme_AdjFlow,		/*!< \brief Centered or upwind scheme for the adjoint flow equations. */
-	Kind_ConvNumScheme_Turb,	/*!< \brief Centered or upwind scheme for the turbulence model. */
-	Kind_ConvNumScheme_AdjTurb,	/*!< \brief Centered or upwind scheme for the adjoint turbulence model. */
-	Kind_ConvNumScheme_Template,	/*!< \brief Centered or upwind scheme for the level set equation. */
-	Kind_Centered,				/*!< \brief Centered scheme. */
-	Kind_Centered_Flow,			/*!< \brief Centered scheme for the flow equations. */
-	Kind_Centered_AdjFlow,			/*!< \brief Centered scheme for the adjoint flow equations. */
-	Kind_Centered_Turb,			/*!< \brief Centered scheme for the turbulence model. */
-	Kind_Centered_AdjTurb,		/*!< \brief Centered scheme for the adjoint turbulence model. */
-	Kind_Centered_Template,		/*!< \brief Centered scheme for the template model. */
-	Kind_Upwind,				/*!< \brief Upwind scheme. */
-	Kind_Upwind_Flow,			/*!< \brief Upwind scheme for the flow equations. */
-	Kind_Upwind_AdjFlow,			/*!< \brief Upwind scheme for the adjoint flow equations. */
-	Kind_Upwind_Turb,			/*!< \brief Upwind scheme for the turbulence model. */
-	Kind_Upwind_AdjTurb,		/*!< \brief Upwind scheme for the adjoint turbulence model. */
-	Kind_Upwind_Template,			/*!< \brief Upwind scheme for the template model. */
-  Kind_FEM,			/*!< \brief Finite element scheme for the flow equations. */
-  Kind_FEM_Flow,			/*!< \brief Finite element scheme for the flow equations. */
-  Kind_FEM_DG_Shock,      /*!< \brief Shock capturing method for the FEM DG solver. */
-  Kind_Matrix_Coloring,   /*!< \brief Type of matrix coloring for sparse Jacobian computation. */
-=======
   Kind_DiscAdj_Linear_Solver_FSI_Struc, /*!< \brief Linear solver for the discrete adjoint system in the structural side of FSI problems. */
   Kind_DiscAdj_Linear_Prec_FSI_Struc,   /*!< \brief Preconditioner of the discrete adjoint linear solver in the structural side of FSI problems. */
   Kind_SlopeLimit,				/*!< \brief Global slope limiter. */
@@ -496,6 +453,8 @@
   Kind_SlopeLimit_AdjFlow,	/*!< \brief Slope limiter for the adjoint equation.*/
   Kind_TimeNumScheme,			/*!< \brief Global explicit or implicit time integration. */
   Kind_TimeIntScheme_Flow,	/*!< \brief Time integration for the flow equations. */
+  Kind_TimeIntScheme_FEM_Flow,  /*!< \brief Time integration for the flow equations. */
+  Kind_ADER_Predictor,          /*!< \brief Predictor step of the ADER-DG time integration scheme. */
   Kind_TimeIntScheme_AdjFlow,		/*!< \brief Time integration for the adjoint flow equations. */
   Kind_TimeIntScheme_Turb,	/*!< \brief Time integration for the turbulence model. */
   Kind_TimeIntScheme_AdjTurb,	/*!< \brief Time integration for the adjoint turbulence model. */
@@ -506,6 +465,7 @@
   Kind_SpaceIteScheme_FEA,	/*!< \brief Iterative scheme for nonlinear structural analysis. */
   Kind_ConvNumScheme,			/*!< \brief Global definition of the convective term. */
   Kind_ConvNumScheme_Flow,	/*!< \brief Centered or upwind scheme for the flow equations. */
+  Kind_ConvNumScheme_FEM_Flow,  /*!< \brief Finite element scheme for the flow equations. */
   Kind_ConvNumScheme_Heat,	/*!< \brief Centered or upwind scheme for the flow equations. */
   Kind_ConvNumScheme_AdjFlow,		/*!< \brief Centered or upwind scheme for the adjoint flow equations. */
   Kind_ConvNumScheme_Turb,	/*!< \brief Centered or upwind scheme for the turbulence model. */
@@ -523,7 +483,10 @@
   Kind_Upwind_Turb,			/*!< \brief Upwind scheme for the turbulence model. */
   Kind_Upwind_AdjTurb,		/*!< \brief Upwind scheme for the adjoint turbulence model. */
   Kind_Upwind_Template,			/*!< \brief Upwind scheme for the template model. */
->>>>>>> 7f16509e
+  Kind_FEM,                     /*!< \brief Finite element scheme for the flow equations. */
+  Kind_FEM_Flow,                        /*!< \brief Finite element scheme for the flow equations. */
+  Kind_FEM_DG_Shock,      /*!< \brief Shock capturing method for the FEM DG solver. */
+  Kind_Matrix_Coloring,   /*!< \brief Type of matrix coloring for sparse Jacobian computation. */
   Kind_Solver_Fluid_FSI,		/*!< \brief Kind of solver for the fluid in FSI applications. */
   Kind_Solver_Struc_FSI,		/*!< \brief Kind of solver for the structure in FSI applications. */
   Kind_BGS_RelaxMethod,				/*!< \brief Kind of relaxation method for Block Gauss Seidel method in FSI problems. */
@@ -1867,16 +1830,6 @@
    * \brief Get the Young's modulus of elasticity.
    * \return Value of the Young's modulus of elasticity.
    */
-<<<<<<< HEAD
-  su2double GetElasticyMod(void);
-
-  /*!
-   * \brief Get the value of the bulk modulus on the structural side.
-   * \return Value of the bulk modulus on the structural side.
-   */
-  su2double GetBulk_Modulus_Struct(void);
-
-=======
   su2double GetElasticyMod(unsigned short id_val);
   
   /*!
@@ -1893,7 +1846,6 @@
   
   bool GetDE_Predicted(void);
   
->>>>>>> 7f16509e
   /*!
    * \brief Get the number of different electric constants.
    * \return Value of the DE modulus.
@@ -2003,24 +1955,14 @@
    * \brief Get the Poisson's ratio.
    * \return Value of the Poisson's ratio.
    */
-<<<<<<< HEAD
-  su2double GetPoissonRatio(void);
-
-=======
   su2double GetPoissonRatio(unsigned short id_val);
   
->>>>>>> 7f16509e
   /*!
    * \brief Get the Material Density.
    * \return Value of the Material Density.
    */
-<<<<<<< HEAD
-  su2double GetMaterialDensity(void);
-
-=======
   su2double GetMaterialDensity(unsigned short id_val);
   
->>>>>>> 7f16509e
   /*!
    * \brief Compressibility/incompressibility of the solids analysed using the structural solver.
    * \return Compressible or incompressible.
@@ -3444,9 +3386,6 @@
    * \return Numerical solver for implicit formulation (solving the linear system).
    */
   unsigned short GetKind_Linear_Solver(void);
-<<<<<<< HEAD
-
-=======
   
   
   /*!
@@ -3455,7 +3394,6 @@
    */
   unsigned short GetKind_Linear_Solver_Prec(void);
   
->>>>>>> 7f16509e
   /*!
    * \brief Get the kind of solver for the implicit solver.
    * \return Numerical solver for implicit formulation (solving the linear system).
@@ -3469,15 +3407,6 @@
   void SetKind_Deform_Linear_Solver_Prec(unsigned short val_kind_prec);
 
   /*!
-<<<<<<< HEAD
-   * \brief Get the kind of preconditioner for the implicit solver.
-   * \return Numerical preconditioner for implicit formulation (solving the linear system).
-   */
-  unsigned short GetKind_Linear_Solver_Prec(void);
-
-  /*!
-=======
->>>>>>> 7f16509e
    * \brief Set the kind of preconditioner for the implicit solver.
    * \return Numerical preconditioner for implicit formulation (solving the linear system).
    */
@@ -7757,9 +7686,6 @@
    * \brief Identifies if the mesh is matching or not (temporary, while implementing interpolation procedures).
    * \return <code>TRUE</code> if the mesh is matching, <code>FALSE</code> otherwise.
    */
-<<<<<<< HEAD
-
-=======
   
   bool GetPseudoStatic(void);
   
@@ -7768,7 +7694,6 @@
     * \return <code>TRUE</code> if the mesh is matching, <code>FALSE</code> otherwise.
     */
   
->>>>>>> 7f16509e
   bool GetMatchingMesh(void);
 
   /*!
@@ -7873,10 +7798,6 @@
    * \param[in] val_coeff - Index of the coefficient.
    * \return Alpha coefficient for the Runge-Kutta integration scheme.
    */
-<<<<<<< HEAD
-  bool GetSigmoid_Load(void);
-
-=======
   su2double Get_Electric_Field_Mod(unsigned short val_coeff);
   
   /*!
@@ -7894,7 +7815,6 @@
   su2double* Get_Electric_Field_Dir(void);
   
   
->>>>>>> 7f16509e
   /*!
    * \brief Check if the user wants to apply the load as a ramp.
    * \return 	<code>TRUE</code> means that the load is to be applied as a ramp.
@@ -7906,21 +7826,6 @@
    * \return 	Value of the max time while the load is linearly increased
    */
   su2double GetRamp_Time(void);
-<<<<<<< HEAD
-
-  /*!
-   * \brief Get the maximum time of the sigmoid.
-   * \return 	Value of the max time while the load is increased using a sigmoid
-   */
-  su2double GetSigmoid_Time(void);
-
-  /*!
-   * \brief Get the sigmoid parameter.
-   * \return 	Parameter of steepness of the sigmoid
-   */
-  su2double GetSigmoid_K(void);
-
-=======
   
    /*!
     * \brief Get the kind of load transfer method we want to use for dynamic problems
@@ -7942,7 +7847,6 @@
     */
    su2double GetTotalDV_Penalty(void);
   
->>>>>>> 7f16509e
   /*!
    * \brief Get the maximum time of the ramp.
    * \return 	Value of the max time while the load is linearly increased
@@ -7972,9 +7876,6 @@
    * \return Value of the physical time in an unsteady simulation.
    */
   bool GetFSI_Simulation(void);
-<<<<<<< HEAD
-
-=======
   
    /*!
     * \brief Get the ID for the FEA region that we want to compute the gradient for using direct differentiation
@@ -7982,7 +7883,6 @@
     */
    unsigned short GetnID_DV(void);
   
->>>>>>> 7f16509e
   /*!
    * \brief Check if we want to apply an incremental load to the nonlinear structural simulation
    * \return <code>TRUE</code> means that the load is to be applied in increments.
