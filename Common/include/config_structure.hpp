/*!
 * \file config_structure.hpp
 * \brief All the information about the definition of the physical problem.
 *        The subroutines and functions are in the <i>config_structure.cpp</i> file.
 * \author F. Palacios, T. Economon, B. Tracey
 * \version 7.0.0 "Blackbird"
 *
 * SU2 Project Website: https://su2code.github.io
 *
 * The SU2 Project is maintained by the SU2 Foundation 
 * (http://su2foundation.org)
 *
 * Copyright 2012-2019, SU2 Contributors (cf. AUTHORS.md)
 *
 * SU2 is free software; you can redistribute it and/or
 * modify it under the terms of the GNU Lesser General Public
 * License as published by the Free Software Foundation; either
 * version 2.1 of the License, or (at your option) any later version.
 *
 * SU2 is distributed in the hope that it will be useful,
 * but WITHOUT ANY WARRANTY; without even the implied warranty of
 * MERCHANTABILITY or FITNESS FOR A PARTICULAR PURPOSE. See the GNU
 * Lesser General Public License for more details.
 *
 * You should have received a copy of the GNU Lesser General Public
 * License along with SU2. If not, see <http://www.gnu.org/licenses/>.
 */

#pragma once

#include "./mpi_structure.hpp"

#include <iostream>
#include <cstdlib>
#include <fstream>
#include <sstream>
#include <string>
#include <cstring>
#include <vector>
#include <array>
#include <stdlib.h>
#include <cmath>
#include <map>
#include <assert.h>

#include "./option_structure.hpp"
#include "./datatype_structure.hpp"

#ifdef HAVE_CGNS
#include "cgnslib.h"
#endif

using namespace std;

/*!
 * \class CConfig
 * \brief Main class for defining the problem; basically this class reads the configuration file, and
 *        stores all the information.
 * \author F. Palacios
 */

class CConfig {
private:
  SU2_MPI::Comm SU2_Communicator; /*!< \brief MPI communicator of SU2.*/
  int rank, size;                 /*!< \brief MPI rank and size.*/
  bool base_config;
  unsigned short Kind_SU2;        /*!< \brief Kind of SU2 software component.*/
  unsigned short Ref_NonDim;      /*!< \brief Kind of non dimensionalization.*/
  unsigned short Ref_Inc_NonDim;  /*!< \brief Kind of non dimensionalization.*/
  unsigned short Kind_AverageProcess;            /*!< \brief Kind of mixing process.*/
  unsigned short Kind_PerformanceAverageProcess; /*!< \brief Kind of mixing process.*/
  unsigned short Kind_MixingPlaneInterface;      /*!< \brief Kind of mixing process.*/
  unsigned short Kind_SpanWise;                  /*!< \brief Kind of span-wise section computation.*/
  unsigned short *Kind_TurboMachinery;           /*!< \brief Kind of turbomachynery architecture.*/
  unsigned short iZone, nZone;    /*!< \brief Number of zones in the mesh. */
  unsigned short nZoneSpecified;  /*!< \brief Number of zones that are specified in config file. */
  su2double Highlite_Area;        /*!< \brief Highlite area. */
  su2double Fan_Poly_Eff;         /*!< \brief Fan polytropic effeciency. */
  su2double MinLogResidual;       /*!< \brief Minimum value of the log residual. */
  su2double EA_ScaleFactor;       /*!< \brief Equivalent Area scaling factor */
  su2double* EA_IntLimit;         /*!< \brief Integration limits of the Equivalent Area computation */
  su2double AdjointLimit;         /*!< \brief Adjoint variable limit */
  su2double* Obj_ChainRuleCoeff;  /*!< \brief Array defining objective function for adjoint problem based on
                                              chain rule in terms of gradient w.r.t. density, velocity, pressure */
  string* ConvField;              /*!< \brief Field used for convergence check.*/
  unsigned short nConvField;      /*!< \brief Number of fields used to monitor convergence.*/
  bool MG_AdjointFlow;              /*!< \brief MG with the adjoint flow problem */
  su2double* SubsonicEngine_Cyl;    /*!< \brief Coordinates of the box subsonic region */
  su2double* SubsonicEngine_Values; /*!< \brief Values of the box subsonic region */
  su2double* Hold_GridFixed_Coord;  /*!< \brief Coordinates of the box to hold fixed the nbumerical grid */
  su2double *DistortionRack;
  su2double *PressureLimits,
  *DensityLimits,
  *TemperatureLimits;          /*!< \brief Limits for the primitive variables */
  bool ActDisk_DoubleSurface;  /*!< \brief actuator disk double surface  */
  bool Engine_HalfModel;       /*!< \brief only half model is in the computational grid  */
  bool ActDisk_SU2_DEF;        /*!< \brief actuator disk double surface  */
  unsigned short ConvCriteria;	  /*!< \brief Kind of convergence criteria. */
  unsigned short nFFD_Iter; 	  /*!< \brief Iteration for the point inversion problem. */
  unsigned short FFD_Blending;    /*!< \brief Kind of FFD Blending function. */
  su2double* FFD_BSpline_Order;   /*!< \brief BSpline order in i,j,k direction. */
  su2double FFD_Tol;  	          /*!< \brief Tolerance in the point inversion problem. */
  su2double Opt_RelaxFactor;  	  /*!< \brief Scale factor for the line search. */
  su2double Opt_LineSearch_Bound; /*!< \brief Bounds for the line search. */
  su2double StartTime;
  bool ContinuousAdjoint,   /*!< \brief Flag to know if the code is solving an adjoint problem. */
  Viscous,                  /*!< \brief Flag to know if the code is solving a viscous problem. */
  EquivArea,				/*!< \brief Flag to know if the code is going to compute and plot the equivalent area. */
  Engine,                   /*!< \brief Flag to know if the code is going to compute a problem with engine. */
  InvDesign_Cp,				/*!< \brief Flag to know if the code is going to compute and plot the inverse design. */
  InvDesign_HeatFlux,		/*!< \brief Flag to know if the code is going to compute and plot the inverse design. */
  Wind_Gust,                /*!< \brief Flag to know if there is a wind gust. */
  Aeroelastic_Simulation,   /*!< \brief Flag to know if there is an aeroelastic simulation. */
  Weakly_Coupled_Heat,      /*!< \brief Flag to know if a heat equation should be weakly coupled to the incompressible solver. */
  Rotating_Frame,			/*!< \brief Flag to know if there is a rotating frame. */
  PoissonSolver,			/*!< \brief Flag to know if we are solving  poisson forces  in plasma solver. */
  Low_Mach_Precon,		    /*!< \brief Flag to know if we are using a low Mach number preconditioner. */
  Low_Mach_Corr,			/*!< \brief Flag to know if we are using a low Mach number correction. */
  GravityForce,			    /*!< \brief Flag to know if the gravity force is incuded in the formulation. */
  SmoothNumGrid,			/*!< \brief Smooth the numerical grid. */
  AdaptBoundary,			/*!< \brief Adapt the elements on the boundary. */
  SubsonicEngine,			/*!< \brief Engine intake subsonic region. */
  Frozen_Visc_Cont,			/*!< \brief Flag for cont. adjoint problem with/without frozen viscosity. */
  Frozen_Visc_Disc,			/*!< \brief Flag for disc. adjoint problem with/without frozen viscosity. */
  Frozen_Limiter_Disc,      /*!< \brief Flag for disc. adjoint problem with/without frozen limiter. */
  Inconsistent_Disc,        /*!< \brief Use an inconsistent (primal/dual) discrete adjoint formulation. */
  Sens_Remove_Sharp,		/*!< \brief Flag for removing or not the sharp edges from the sensitivity computation. */
  Hold_GridFixed,	        /*!< \brief Flag hold fixed some part of the mesh during the deformation. */
  Axisymmetric,             /*!< \brief Flag for axisymmetric calculations */
  Integrated_HeatFlux,      /*!< \brief Flag for heat flux BC whether it deals with integrated values.*/
  Buffet_Monitoring;        /*!< \brief Flag for computing the buffet sensor.*/
  su2double Buffet_k;       /*!< \brief Sharpness coefficient for buffet sensor.*/
  su2double Buffet_lambda;  /*!< \brief Offset parameter for buffet sensor.*/
  su2double Damp_Engine_Inflow;	  /*!< \brief Damping factor for the engine inlet. */
  su2double Damp_Engine_Exhaust;  /*!< \brief Damping factor for the engine exhaust. */
  su2double Damp_Res_Restric,	  /*!< \brief Damping factor for the residual restriction. */
  Damp_Correc_Prolong;            /*!< \brief Damping factor for the correction prolongation. */
  su2double Position_Plane;    /*!< \brief Position of the Near-Field (y coordinate 2D, and z coordinate 3D). */
  su2double WeightCd;          /*!< \brief Weight of the drag coefficient. */
  su2double dCD_dCL;           /*!< \brief Fixed Cl mode derivate . */
  su2double dCMx_dCL;          /*!< \brief Fixed Cl mode derivate. */
  su2double dCMy_dCL;          /*!< \brief Fixed Cl mode derivate. */
  su2double dCMz_dCL;          /*!< \brief Fixed Cl mode derivate. */
  su2double dCD_dCMy;          /*!< \brief Fixed Cl mode derivate. */
  su2double CL_Target;         /*!< \brief Fixed Cl mode Target Cl. */
  su2double CM_Target;         /*!< \brief Fixed Cl mode Target CM. */
  su2double *HTP_Min_XCoord,
  *HTP_Min_YCoord;                   /*!< \brief Identification of the HTP. */
  unsigned short TimeMarching;	     /*!< \brief Steady or unsteady (time stepping or dual time stepping) computation. */
  unsigned short Dynamic_Analysis;   /*!< \brief Static or dynamic structural analysis. */
  unsigned short nStartUpIter;	     /*!< \brief Start up iterations using the fine grid. */
  su2double FixAzimuthalLine;        /*!< \brief Fix an azimuthal line due to misalignments of the nearfield. */
  su2double **DV_Value;		         /*!< \brief Previous value of the design variable. */
  su2double Venkat_LimiterCoeff;     /*!< \brief Limiter coefficient */
  unsigned long LimiterIter;	     /*!< \brief Freeze the value of the limiter after a number of iterations */
  su2double AdjSharp_LimiterCoeff;   /*!< \brief Coefficient to identify the limit of a sharp edge. */
  unsigned short SystemMeasurements; /*!< \brief System of measurements. */
  unsigned short Kind_Regime;      /*!< \brief Kind of adjoint function. */
  unsigned short *Kind_ObjFunc;    /*!< \brief Kind of objective function. */
  su2double *Weight_ObjFunc;       /*!< \brief Weight applied to objective function. */
  unsigned short Kind_SensSmooth;  /*!< \brief Kind of sensitivity smoothing technique. */
  unsigned short Continuous_Eqns;  /*!< \brief Which equations to treat continuously (Hybrid adjoint)*/
  unsigned short Discrete_Eqns;    /*!< \brief Which equations to treat discretely (Hybrid adjoint). */
  unsigned short *Design_Variable; /*!< \brief Kind of design variable. */
  unsigned short Kind_Adaptation;  /*!< \brief Kind of numerical grid adaptation. */
  unsigned short nTimeInstances;   /*!< \brief Number of periodic time instances for  harmonic balance. */
  su2double HarmonicBalance_Period;		/*!< \brief Period of oscillation to be used with harmonic balance computations. */
  su2double New_Elem_Adapt;			    /*!< \brief Elements to adapt in the numerical grid adaptation process. */
  su2double Delta_UnstTime,			    /*!< \brief Time step for unsteady computations. */
  Delta_UnstTimeND;						/*!< \brief Time step for unsteady computations (non dimensional). */
  su2double Delta_DynTime,		/*!< \brief Time step for dynamic structural computations. */
  Total_DynTime,				/*!< \brief Total time for dynamic structural computations. */
  Current_DynTime;			    /*!< \brief Global time of the dynamic structural computations. */
  su2double Total_UnstTime,		/*!< \brief Total time for unsteady computations. */
  Total_UnstTimeND;				/*!< \brief Total time for unsteady computations (non dimensional). */
  su2double Current_UnstTime,	/*!< \brief Global time of the unsteady simulation. */
  Current_UnstTimeND;			/*!< \brief Global time of the unsteady simulation. */
  unsigned short nMarker_Euler,	  /*!< \brief Number of Euler wall markers. */
  nMarker_FarField,				  /*!< \brief Number of far-field markers. */
  nMarker_Custom,                 /*!< \brief Number of custom markers. */
  nMarker_SymWall,				  /*!< \brief Number of symmetry wall markers. */
  nMarker_PerBound,				  /*!< \brief Number of periodic boundary markers. */
  nMarker_MixingPlaneInterface,	  /*!< \brief Number of mixing plane interface boundary markers. */
  nMarker_Turbomachinery,		  /*!< \brief Number turbomachinery markers. */
  nMarker_TurboPerformance,		  /*!< \brief Number of turboperformance markers. */
  nSpanWiseSections_User,		  /*!< \brief Number of spanwise sections to compute 3D BC and Performance for turbomachinery   */
  nMarker_Shroud,                 /*!< \brief Number of shroud markers to set grid velocity to 0.*/
  nMarker_NearFieldBound,		  /*!< \brief Number of near field boundary markers. */
  nMarker_ActDiskInlet,           /*!< \brief Number of actuator disk inlet markers. */
  nMarker_ActDiskOutlet,          /*!< \brief Number of actuator disk outlet markers. */
  nMarker_Deform_Mesh,			  /*!< \brief Number of deformable markers at the boundary. */
  nMarker_Fluid_Load,			  /*!< \brief Number of markers in which the flow load is computed/employed. */
  nMarker_Fluid_InterfaceBound,	  /*!< \brief Number of fluid interface markers. */
  nMarker_CHTInterface,           /*!< \brief Number of conjugate heat transfer interface markers. */
  nMarker_Dirichlet,			  /*!< \brief Number of interface boundary markers. */
  nMarker_Inlet,				  /*!< \brief Number of inlet flow markers. */
  nMarker_Riemann,				  /*!< \brief Number of Riemann flow markers. */
  nMarker_Giles,				  /*!< \brief Number of Giles flow markers. */
  nRelaxFactor_Giles,             /*!< \brief Number of relaxation factors for Giles markers. */
  nMarker_Supersonic_Inlet,		  /*!< \brief Number of supersonic inlet flow markers. */
  nMarker_Supersonic_Outlet,      /*!< \brief Number of supersonic outlet flow markers. */
  nMarker_Outlet,				  /*!< \brief Number of outlet flow markers. */
  nMarker_Isothermal,             /*!< \brief Number of isothermal wall boundaries. */
  nMarker_HeatFlux,               /*!< \brief Number of constant heat flux wall boundaries. */
  nMarker_EngineExhaust,		  /*!< \brief Number of nacelle exhaust flow markers. */
  nMarker_EngineInflow,			  /*!< \brief Number of nacelle inflow flow markers. */
  nMarker_Clamped,				  /*!< \brief Number of clamped markers in the FEM. */
  nMarker_Displacement,			  /*!< \brief Number of displacement surface markers. */
  nMarker_Load,					  /*!< \brief Number of load surface markers. */
  nMarker_Damper,                 /*!< \brief Number of damper surface markers. */
  nMarker_Load_Dir,				  /*!< \brief Number of load surface markers defined by magnitude and direction. */
  nMarker_Disp_Dir,               /*!< \brief Number of load surface markers defined by magnitude and direction. */
  nMarker_Load_Sine,			  /*!< \brief Number of load surface markers defined by magnitude and direction. */
  nMarker_FlowLoad,				  /*!< \brief Number of load surface markers. */
  nMarker_Neumann,				  /*!< \brief Number of Neumann flow markers. */
  nMarker_Internal,				  /*!< \brief Number of Neumann flow markers. */
  nMarker_All,					  /*!< \brief Total number of markers using the grid information. */
  nMarker_Max,					  /*!< \brief Max number of number of markers using the grid information. */
  nMarker_CfgFile;				  /*!< \brief Total number of markers using the config file
                                              (note that using parallel computation this number can be different
                                               from nMarker_All). */

  bool Inlet_From_File;         /*!< \brief True if the inlet profile is to be loaded from a file. */
  string Inlet_Filename;        /*!< \brief Filename specifying an inlet profile. */
  su2double Inlet_Matching_Tol; /*!< \brief Tolerance used when matching a point to a point from the inlet file. */

  string *Marker_Euler,			  /*!< \brief Euler wall markers. */
  *Marker_FarField,				  /*!< \brief Far field markers. */
  *Marker_Custom,
  *Marker_SymWall,				  /*!< \brief Symmetry wall markers. */
  *Marker_PerBound,				  /*!< \brief Periodic boundary markers. */
  *Marker_PerDonor,				  /*!< \brief Rotationally periodic boundary donor markers. */
  *Marker_MixingPlaneInterface,	  /*!< \brief MixingPlane interface boundary markers. */
  *Marker_TurboBoundIn,			  /*!< \brief Turbomachinery performance boundary markers. */
  *Marker_TurboBoundOut,		  /*!< \brief Turbomachinery performance boundary donor markers. */
  *Marker_NearFieldBound,		  /*!< \brief Near Field boundaries markers. */
  *Marker_Deform_Mesh,			  /*!< \brief Deformable markers at the boundary. */
  *Marker_Fluid_Load,			  /*!< \brief Markers in which the flow load is computed/employed. */
  *Marker_Fluid_InterfaceBound,	  /*!< \brief Fluid interface markers. */
  *Marker_CHTInterface,           /*!< \brief Conjugate heat transfer interface markers. */
  *Marker_ActDiskInlet,           /*!< \brief Actuator disk inlet markers. */
  *Marker_ActDiskOutlet,          /*!< \brief Actuator disk outlet markers. */
  *Marker_Dirichlet,			  /*!< \brief Interface boundaries markers. */
  *Marker_Inlet,				  /*!< \brief Inlet flow markers. */
  *Marker_Riemann,				  /*!< \brief Riemann markers. */
  *Marker_Giles,				  /*!< \brief Giles markers. */
  *Marker_Shroud,                 /*!< \brief Shroud markers. */
  *Marker_Supersonic_Inlet,       /*!< \brief Supersonic inlet flow markers. */
  *Marker_Supersonic_Outlet,	  /*!< \brief Supersonic outlet flow markers. */
  *Marker_Outlet,				  /*!< \brief Outlet flow markers. */
  *Marker_Isothermal,             /*!< \brief Isothermal wall markers. */
  *Marker_HeatFlux,               /*!< \brief Constant heat flux wall markers. */
  *Marker_EngineInflow,			  /*!< \brief Engine Inflow flow markers. */
  *Marker_EngineExhaust,		  /*!< \brief Engine Exhaust flow markers. */
  *Marker_Clamped,				  /*!< \brief Clamped markers. */
  *Marker_Displacement,			  /*!< \brief Displacement markers. */
  *Marker_Load,					  /*!< \brief Load markers. */
  *Marker_Damper,                 /*!< \brief Damper markers. */
  *Marker_Load_Dir,				  /*!< \brief Load markers defined in cartesian coordinates. */
  *Marker_Disp_Dir,               /*!< \brief Load markers defined in cartesian coordinates. */
  *Marker_Load_Sine,              /*!< \brief Sine-wave loaded markers defined in cartesian coordinates. */
  *Marker_FlowLoad,				  /*!< \brief Flow Load markers. */
  *Marker_Neumann,				  /*!< \brief Neumann flow markers. */
  *Marker_Internal,				  /*!< \brief Neumann flow markers. */
  *Marker_All_TagBound;			  /*!< \brief Global index for markers using grid information. */

  su2double *Dirichlet_Value;                /*!< \brief Specified Dirichlet value at the boundaries. */
  su2double *Exhaust_Temperature_Target;     /*!< \brief Specified total temperatures for nacelle boundaries. */
  su2double *Exhaust_Pressure_Target;        /*!< \brief Specified total pressures for nacelle boundaries. */
  su2double *Inlet_Ttotal;                   /*!< \brief Specified total temperatures for inlet boundaries. */
  su2double *Riemann_Var1, *Riemann_Var2;    /*!< \brief Specified values for Riemann boundary. */
  su2double **Riemann_FlowDir;               /*!< \brief Specified flow direction vector (unit vector) for Riemann boundaries. */
  su2double *Giles_Var1, *Giles_Var2,
  *RelaxFactorAverage, *RelaxFactorFourier;  /*!< \brief Specified values for Giles BC. */
  su2double **Giles_FlowDir;                 /*!< \brief Specified flow direction vector (unit vector) for Giles BC. */
  su2double *Inlet_Ptotal;                   /*!< \brief Specified total pressures for inlet boundaries. */
  su2double **Inlet_FlowDir;                 /*!< \brief Specified flow direction vector (unit vector) for inlet boundaries. */
  su2double *Inlet_Temperature;              /*!< \brief Specified temperatures for a supersonic inlet boundaries. */
  su2double *Inlet_Pressure;                 /*!< \brief Specified static pressures for supersonic inlet boundaries. */
  su2double **Inlet_Velocity;                /*!< \brief Specified flow velocity vectors for supersonic inlet boundaries. */
  su2double *EngineInflow_Target;            /*!< \brief Specified fan face targets for nacelle boundaries. */
  su2double *Inflow_Mach;                    /*!< \brief Specified fan face mach for nacelle boundaries. */
  su2double *Inflow_Pressure;                /*!< \brief Specified fan face pressure for nacelle boundaries. */
  su2double *Inflow_MassFlow;                /*!< \brief Specified fan face massflow for nacelle boundaries. */
  su2double *Inflow_ReverseMassFlow;         /*!< \brief Specified fan face reverse massflow for nacelle boundaries. */
  su2double *Inflow_TotalPressure;           /*!< \brief Specified fan face total pressure for nacelle boundaries. */
  su2double *Inflow_Temperature;             /*!< \brief Specified fan face temperature for nacelle boundaries. */
  su2double *Inflow_TotalTemperature;        /*!< \brief Specified fan face total temperature for nacelle boundaries. */
  su2double *Inflow_RamDrag;                 /*!< \brief Specified fan face ram drag for nacelle boundaries. */
  su2double *Inflow_Force;                   /*!< \brief Specified force for nacelle boundaries. */
  su2double *Inflow_Power;                   /*!< \brief Specified power for nacelle boundaries. */
  su2double *Exhaust_Pressure;               /*!< \brief Specified exhaust pressure for nacelle boundaries. */
  su2double *Exhaust_Temperature;            /*!< \brief Specified exhaust temperature for nacelle boundaries. */
  su2double *Exhaust_MassFlow;               /*!< \brief Specified exhaust mass flow for nacelle boundaries. */
  su2double *Exhaust_TotalPressure;          /*!< \brief Specified exhaust total pressure for nacelle boundaries. */
  su2double *Exhaust_TotalTemperature;       /*!< \brief Specified exhaust total temperature for nacelle boundaries. */
  su2double *Exhaust_GrossThrust;            /*!< \brief Specified exhaust gross thrust for nacelle boundaries. */
  su2double *Exhaust_Force;                  /*!< \brief Specified exhaust force for nacelle boundaries. */
  su2double *Exhaust_Power;                  /*!< \brief Specified exhaust power for nacelle boundaries. */
  su2double *Engine_Power;                   /*!< \brief Specified engine power for nacelle boundaries. */
  su2double *Engine_Mach;                    /*!< \brief Specified engine mach for nacelle boundaries. */
  su2double *Engine_Force;                   /*!< \brief Specified engine force for nacelle boundaries. */
  su2double *Engine_NetThrust;               /*!< \brief Specified engine net thrust for nacelle boundaries. */
  su2double *Engine_GrossThrust;             /*!< \brief Specified engine gross thrust for nacelle boundaries. */
  su2double *Engine_Area;                    /*!< \brief Specified engine area for nacelle boundaries. */
  su2double *Outlet_Pressure;                /*!< \brief Specified back pressures (static) for outlet boundaries. */
  su2double *Isothermal_Temperature;         /*!< \brief Specified isothermal wall temperatures (static). */
  su2double *Heat_Flux;                      /*!< \brief Specified wall heat fluxes. */
  su2double *Displ_Value;                    /*!< \brief Specified displacement for displacement boundaries. */
  su2double *Load_Value;                     /*!< \brief Specified force for load boundaries. */
  su2double *Damper_Constant;                /*!< \brief Specified constant for damper boundaries. */
  su2double *Load_Dir_Value;                 /*!< \brief Specified force for load boundaries defined in cartesian coordinates. */
  su2double *Load_Dir_Multiplier;            /*!< \brief Specified multiplier for load boundaries defined in cartesian coordinates. */
  su2double *Disp_Dir_Value;                 /*!< \brief Specified force for load boundaries defined in cartesian coordinates. */
  su2double *Disp_Dir_Multiplier;            /*!< \brief Specified multiplier for load boundaries defined in cartesian coordinates. */
  su2double **Load_Dir;                      /*!< \brief Specified flow direction vector (unit vector) for inlet boundaries. */
  su2double **Disp_Dir;                      /*!< \brief Specified structural displacement direction (unit vector). */
  su2double *Load_Sine_Amplitude;            /*!< \brief Specified amplitude for a sine-wave load. */
  su2double *Load_Sine_Frequency;            /*!< \brief Specified multiplier for load boundaries defined in cartesian coordinates. */
  su2double **Load_Sine_Dir;                 /*!< \brief Specified flow direction vector (unit vector) for inlet boundaries. */
  su2double *FlowLoad_Value;                 /*!< \brief Specified force for flow load boundaries. */
  su2double *ActDiskInlet_MassFlow;          /*!< \brief Specified inlet mass flow for actuator disk. */
  su2double *ActDiskInlet_Temperature;       /*!< \brief Specified inlet temperature for actuator disk. */
  su2double *ActDiskInlet_TotalTemperature;  /*!< \brief Specified inlet total temperature for actuator disk. */
  su2double *ActDiskInlet_Pressure;          /*!< \brief Specified inlet pressure for actuator disk. */
  su2double *ActDiskInlet_TotalPressure;     /*!< \brief Specified inlet total pressure for actuator disk. */
  su2double *ActDiskInlet_RamDrag;           /*!< \brief Specified inlet ram drag for actuator disk. */
  su2double *ActDiskInlet_Force;             /*!< \brief Specified inlet force for actuator disk. */
  su2double *ActDiskInlet_Power;             /*!< \brief Specified inlet power for actuator disk. */
  su2double *ActDiskOutlet_MassFlow;         /*!< \brief Specified outlet mass flow for actuator disk. */
  su2double *ActDiskOutlet_Temperature;      /*!< \brief Specified outlet temperature for actuator disk. */
  su2double *ActDiskOutlet_TotalTemperature; /*!< \brief Specified outlet total temperatur for actuator disk. */
  su2double *ActDiskOutlet_Pressure;         /*!< \brief Specified outlet pressure for actuator disk. */
  su2double *ActDiskOutlet_TotalPressure;    /*!< \brief Specified outlet total pressure for actuator disk. */
  su2double *ActDiskOutlet_GrossThrust;      /*!< \brief Specified outlet gross thrust for actuator disk. */
  su2double *ActDiskOutlet_Force;            /*!< \brief Specified outlet force for actuator disk. */
  su2double *ActDiskOutlet_Power;            /*!< \brief Specified outlet power for actuator disk. */
  su2double **ActDisk_PressJump,
  **ActDisk_TempJump,  **ActDisk_Omega;      /*!< \brief Specified deltas for actuator disk.*/
  su2double *ActDisk_DeltaPress;             /*!< \brief Specified pressure delta for actuator disk. */
  su2double *ActDisk_DeltaTemp;              /*!< \brief Specified temperature delta for actuator disk. */
  su2double *ActDisk_TotalPressRatio;        /*!< \brief Specified tot. pres. ratio for actuator disk. */
  su2double *ActDisk_TotalTempRatio;         /*!< \brief Specified tot. temp. ratio for actuator disk. */
  su2double *ActDisk_StaticPressRatio;       /*!< \brief Specified press. ratio for actuator disk. */
  su2double *ActDisk_StaticTempRatio;        /*!< \brief Specified temp. ratio for actuator disk. */
  su2double *ActDisk_Power;                  /*!< \brief Specified power for actuator disk. */
  su2double *ActDisk_MassFlow;               /*!< \brief Specified mass flow for actuator disk. */
  su2double *ActDisk_Mach;                   /*!< \brief Specified mach for actuator disk. */
  su2double *ActDisk_Force;                  /*!< \brief Specified force for actuator disk. */
  su2double *Outlet_MassFlow;                /*!< \brief Mass flow for outlet boundaries. */
  su2double *Outlet_Density;                 /*!< \brief Avg. density for outlet boundaries. */
  su2double *Outlet_Area;                    /*!< \brief Area for outlet boundaries. */
  su2double *Surface_MassFlow;               /*!< \brief Massflow at the boundaries. */
  su2double *Surface_Mach;                   /*!< \brief Mach number at the boundaries. */
  su2double *Surface_Temperature;            /*!< \brief Temperature at the boundaries. */
  su2double *Surface_Pressure;               /*!< \brief Pressure at the boundaries. */
  su2double *Surface_Density;                /*!< \brief Density at the boundaries. */
  su2double *Surface_Enthalpy;               /*!< \brief Enthalpy at the boundaries. */
  su2double *Surface_NormalVelocity;         /*!< \brief Normal velocity at the boundaries. */
  su2double *Surface_Uniformity;             /*!< \brief Integral measure of the streamwise uniformity (absolute) at the boundaries (non-dim). */
  su2double *Surface_SecondaryStrength;      /*!< \brief Integral measure of the strength of secondary flows (absolute) at the boundaries (non-dim). */
  su2double *Surface_SecondOverUniform;      /*!< \brief Integral measure of the strength of secondary flows (relative to streamwise) at the boundaries (non-dim). */
  su2double *Surface_MomentumDistortion;     /*!< \brief Integral measure of the streamwise uniformity (relative to plug flow) at the boundaries (non-dim). */
  su2double *Surface_TotalTemperature;       /*!< \brief Total temperature at the boundaries. */
  su2double *Surface_TotalPressure;          /*!< \brief Total pressure at the boundaries. */
  su2double *Surface_PressureDrop;           /*!< \brief Pressure drop between boundaries. */
  su2double *Surface_DC60;                   /*!< \brief Specified surface DC60 for nacelle boundaries. */
  su2double *Surface_IDC;                    /*!< \brief Specified IDC for nacelle boundaries. */
  su2double *Surface_IDC_Mach;               /*!< \brief Specified IDC mach for nacelle boundaries. */
  su2double *Surface_IDR;                    /*!< \brief Specified surface IDR for nacelle boundaries. */
  su2double *ActDisk_NetThrust;              /*!< \brief Specified net thrust for nacelle boundaries. */
  su2double *ActDisk_BCThrust;               /*!< \brief Specified bc thrust for nacelle boundaries. */
  su2double *ActDisk_BCThrust_Old;           /*!< \brief Specified old bc thrust for nacelle boundaries. */
  su2double *ActDisk_GrossThrust;            /*!< \brief Specified gross thrust for nacelle boundaries. */
  su2double *ActDisk_Area;                   /*!< \brief Specified area for nacelle boundaries. */
  su2double *ActDisk_ReverseMassFlow;        /*!< \brief Specified fan face mach for nacelle boundaries. */
  su2double **Periodic_RotCenter;            /*!< \brief Rotational center for each periodic boundary. */
  su2double **Periodic_RotAngles;            /*!< \brief Rotation angles for each periodic boundary. */
  su2double **Periodic_Translation;          /*!< \brief Translation vector for each periodic boundary. */
  unsigned short nPeriodic_Index;            /*!< \brief Number of SEND_RECEIVE periodic transformations. */
  su2double **Periodic_Center;               /*!< \brief Rotational center for each SEND_RECEIVE boundary. */
  su2double **Periodic_Rotation;             /*!< \brief Rotation angles for each SEND_RECEIVE boundary. */
  su2double **Periodic_Translate;            /*!< \brief Translation vector for each SEND_RECEIVE boundary. */
  string *Marker_CfgFile_TagBound;			 /*!< \brief Global index for markers using config file. */
  unsigned short *Marker_All_KindBC,		 /*!< \brief Global index for boundaries using grid information. */
  *Marker_CfgFile_KindBC;		             /*!< \brief Global index for boundaries using config file. */
  short *Marker_All_SendRecv;		         /*!< \brief Information about if the boundary is sended (+), received (-). */
  short *Marker_All_PerBound;	             /*!< \brief Global index for periodic bc using the grid information. */

  unsigned long nExtIter;			/*!< \brief Number of external iterations. */
  unsigned long ExtIter;			/*!< \brief Current external iteration number. */
  unsigned long ExtIter_OffSet;    	/*!< \brief External iteration number offset. */
  unsigned long IntIter;			/*!< \brief Current internal iteration number. */
  unsigned long OuterIter;			/*!< \brief Current Outer iterations for multizone problems. */
  unsigned long InnerIter;			/*!< \brief Current inner iterations for multizone problems. */
  unsigned long TimeIter;			/*!< \brief Current time iterations for multizone problems. */
  unsigned long Unst_nIntIter;	    /*!< \brief Number of internal iterations (Dual time Method). */
  unsigned long Dyn_nIntIter;		/*!< \brief Number of internal iterations (Newton-Raphson Method for nonlinear structural analysis). */
  long Unst_RestartIter;			/*!< \brief Iteration number to restart an unsteady simulation (Dual time Method). */
  long Unst_AdjointIter;			/*!< \brief Iteration number to begin the reverse time integration in the direct solver for the unsteady adjoint. */
  long Iter_Avg_Objective;			/*!< \brief Iteration the number of time steps to be averaged, counting from the back */
  long Dyn_RestartIter;             /*!< \brief Iteration number to restart a dynamic structural analysis. */
  su2double PhysicalTime;           /*!< \brief Physical time at the current iteration in the solver for unsteady problems. */

  unsigned short nLevels_TimeAccurateLTS;   /*!< \brief Number of time levels for time accurate local time stepping. */
  unsigned short nTimeDOFsADER_DG;          /*!< \brief Number of time DOFs used in the predictor step of ADER-DG. */
  su2double *TimeDOFsADER_DG;               /*!< \brief The location of the ADER-DG time DOFs on the interval [-1,1]. */
  unsigned short nTimeIntegrationADER_DG;   /*!< \brief Number of time integration points ADER-DG. */
  su2double *TimeIntegrationADER_DG;        /*!< \brief The location of the ADER-DG time integration points on the interval [-1,1]. */
  su2double *WeightsIntegrationADER_DG;     /*!< \brief The weights of the ADER-DG time integration points on the interval [-1,1]. */
  unsigned short nRKStep;			        /*!< \brief Number of steps of the explicit Runge-Kutta method. */
  su2double *RK_Alpha_Step;			        /*!< \brief Runge-Kutta beta coefficients. */

  unsigned short nMGLevels;	   /*!< \brief Number of multigrid levels (coarse levels). */
  unsigned short nCFL;		   /*!< \brief Number of CFL, one for each multigrid level. */
  su2double
  CFLRedCoeff_Turb,		       /*!< \brief CFL reduction coefficient on the LevelSet problem. */
  CFLRedCoeff_AdjFlow,	       /*!< \brief CFL reduction coefficient for the adjoint problem. */
  CFLRedCoeff_AdjTurb,	       /*!< \brief CFL reduction coefficient for the adjoint turbulent problem. */
  CFLFineGrid,		           /*!< \brief CFL of the finest grid. */
  Max_DeltaTime,  		       /*!< \brief Max delta time. */
  Unst_CFL;		               /*!< \brief Unsteady CFL number. */

  bool ReorientElements;	   /*!< \brief Flag for enabling element reorientation. */
  bool AddIndNeighbor;		   /*!< \brief Include indirect neighbor in the agglomeration process. */
  unsigned short nDV,		           /*!< \brief Number of design variables. */
  nObj, nObjW;                         /*! \brief Number of objective functions. */
  unsigned short* nDV_Value;		   /*!< \brief Number of values for each design variable (might be different than 1 if we allow arbitrary movement). */
  unsigned short nFFDBox;		       /*!< \brief Number of ffd boxes. */
  unsigned short nTurboMachineryKind;  /*!< \brief Number turbomachinery types specified. */
  unsigned short nParamDV;		       /*!< \brief Number of parameters of the design variable. */
  string DV_Filename;                  /*!< \brief Filename for providing surface positions from an external parameterization. */
  string DV_Unordered_Sens_Filename;   /*!< \brief Filename of volume sensitivities in an unordered ASCII format. */
  string DV_Sens_Filename;             /*!< \brief Filename of surface sensitivities written to an unordered ASCII format. */
  unsigned short
  Sensitivity_FileFormat;             /*!< \brief Format of the input volume sensitivity files (SU2_DOT). */
  su2double **ParamDV;				  /*!< \brief Parameters of the design variable. */
  su2double **CoordFFDBox;			  /*!< \brief Coordinates of the FFD boxes. */
  unsigned short **DegreeFFDBox;	  /*!< \brief Degree of the FFD boxes. */
  string *FFDTag;				      /*!< \brief Parameters of the design variable. */
  string *TagFFDBox;				  /*!< \brief Tag of the FFD box. */
  unsigned short GeometryMode;		  /*!< \brief Gemoetry mode (analysis or gradient computation). */
  unsigned short MGCycle;		      /*!< \brief Kind of multigrid cycle. */
  unsigned short FinestMesh;		  /*!< \brief Finest mesh for the full multigrid approach. */
  unsigned short nFFD_Fix_IDir,
  nFFD_Fix_JDir, nFFD_Fix_KDir;       /*!< \brief Number of planes fixed in the FFD. */
  unsigned short nMG_PreSmooth,       /*!< \brief Number of MG pre-smooth parameters found in config file. */
  nMG_PostSmooth,                     /*!< \brief Number of MG post-smooth parameters found in config file. */
  nMG_CorrecSmooth;                   /*!< \brief Number of MG correct-smooth parameters found in config file. */
  short *FFD_Fix_IDir,
  *FFD_Fix_JDir, *FFD_Fix_KDir;	      /*!< \brief Exact sections. */
  unsigned short *MG_PreSmooth,	      /*!< \brief Multigrid Pre smoothing. */
  *MG_PostSmooth,					  /*!< \brief Multigrid Post smoothing. */
  *MG_CorrecSmooth;					  /*!< \brief Multigrid Jacobi implicit smoothing of the correction. */
  su2double *LocationStations;        /*!< \brief Airfoil sections in wing slicing subroutine. */
  su2double *NacelleLocation;         /*!< \brief Definition of the nacelle location. */

  unsigned short Kind_Solver,      /*!< \brief Kind of solver Euler, NS, Continuous adjoint, etc.  */
  Kind_MZSolver,                   /*!< \brief Kind of multizone solver.  */
  Kind_FluidModel,			       /*!< \brief Kind of the Fluid Model: Ideal or Van der Walls, ... . */
  Kind_ViscosityModel,		       /*!< \brief Kind of the Viscosity Model*/
  Kind_ConductivityModel,	       /*!< \brief Kind of the Thermal Conductivity Model*/
  Kind_ConductivityModel_Turb,     /*!< \brief Kind of the Turbulent Thermal Conductivity Model*/
  Kind_FreeStreamOption,	       /*!< \brief Kind of free stream option to choose if initializing with density or temperature  */
  Kind_InitOption,			       /*!< \brief Kind of Init option to choose if initializing with Reynolds number or with thermodynamic conditions   */
  Kind_GasModel,			       /*!< \brief Kind of the Gas Model. */
  Kind_DensityModel,		       /*!< \brief Kind of the density model for incompressible flows. */
  Kind_GridMovement,               /*!< \brief Kind of the static mesh movement. */
  *Kind_SurfaceMovement,           /*!< \brief Kind of the static mesh movement. */
  nKind_SurfaceMovement,           /*!< \brief Kind of the dynamic mesh movement. */
  Kind_Gradient_Method,		       /*!< \brief Numerical method for computation of spatial gradients. */
  Kind_Gradient_Method_Recon,    /*!< \brief Numerical method for computation of spatial gradients used for upwind reconstruction. */
  Kind_Deform_Linear_Solver,             /*!< Numerical method to deform the grid */
  Kind_Deform_Linear_Solver_Prec,        /*!< \brief Preconditioner of the linear solver. */
  Kind_Linear_Solver,		             /*!< \brief Numerical solver for the implicit scheme. */
  Kind_Linear_Solver_FSI_Struc,	         /*!< \brief Numerical solver for the structural part in FSI problems. */
  Kind_Linear_Solver_Prec,		         /*!< \brief Preconditioner of the linear solver. */
  Kind_Linear_Solver_Prec_FSI_Struc,     /*!< \brief Preconditioner of the linear solver for the structural part in FSI problems. */
  Kind_AdjTurb_Linear_Solver,		     /*!< \brief Numerical solver for the turbulent adjoint implicit scheme. */
  Kind_AdjTurb_Linear_Prec,		         /*!< \brief Preconditioner of the turbulent adjoint linear solver. */
  Kind_DiscAdj_Linear_Solver,            /*!< \brief Linear solver for the discrete adjoint system. */
  Kind_DiscAdj_Linear_Prec,              /*!< \brief Preconditioner of the discrete adjoint linear solver. */
  Kind_DiscAdj_Linear_Solver_FSI_Struc,  /*!< \brief Linear solver for the discrete adjoint system in the structural side of FSI problems. */
  Kind_DiscAdj_Linear_Prec_FSI_Struc,    /*!< \brief Preconditioner of the discrete adjoint linear solver in the structural side of FSI problems. */
  Kind_SlopeLimit,			  /*!< \brief Global slope limiter. */
  Kind_SlopeLimit_Flow,		  /*!< \brief Slope limiter for flow equations.*/
  Kind_SlopeLimit_Turb,		  /*!< \brief Slope limiter for the turbulence equation.*/
  Kind_SlopeLimit_AdjTurb,	  /*!< \brief Slope limiter for the adjoint turbulent equation.*/
  Kind_SlopeLimit_AdjFlow,	  /*!< \brief Slope limiter for the adjoint equation.*/
  Kind_TimeNumScheme,		    /*!< \brief Global explicit or implicit time integration. */
  Kind_TimeIntScheme_Flow,	    /*!< \brief Time integration for the flow equations. */
  Kind_TimeIntScheme_FEM_Flow,  /*!< \brief Time integration for the flow equations. */
  Kind_ADER_Predictor,          /*!< \brief Predictor step of the ADER-DG time integration scheme. */
  Kind_TimeIntScheme_AdjFlow,	/*!< \brief Time integration for the adjoint flow equations. */
  Kind_TimeIntScheme_Turb,	    /*!< \brief Time integration for the turbulence model. */
  Kind_TimeIntScheme_AdjTurb,	/*!< \brief Time integration for the adjoint turbulence model. */
  Kind_TimeIntScheme_Heat,	    /*!< \brief Time integration for the wave equations. */
  Kind_TimeStep_Heat,           /*!< \brief Time stepping method for the (fvm) heat equation. */
  Kind_TimeIntScheme_FEA,	    /*!< \brief Time integration for the FEA equations. */
  Kind_SpaceIteScheme_FEA,	    /*!< \brief Iterative scheme for nonlinear structural analysis. */
  Kind_ConvNumScheme,			/*!< \brief Global definition of the convective term. */
  Kind_ConvNumScheme_Flow,	    /*!< \brief Centered or upwind scheme for the flow equations. */
  Kind_ConvNumScheme_FEM_Flow,  /*!< \brief Finite element scheme for the flow equations. */
  Kind_ConvNumScheme_Heat,	    /*!< \brief Centered or upwind scheme for the flow equations. */
  Kind_ConvNumScheme_AdjFlow,	/*!< \brief Centered or upwind scheme for the adjoint flow equations. */
  Kind_ConvNumScheme_Turb,	    /*!< \brief Centered or upwind scheme for the turbulence model. */
  Kind_ConvNumScheme_AdjTurb,	/*!< \brief Centered or upwind scheme for the adjoint turbulence model. */
  Kind_ConvNumScheme_Template,	/*!< \brief Centered or upwind scheme for the level set equation. */
  Kind_Centered,				/*!< \brief Centered scheme. */
  Kind_Centered_Flow,			/*!< \brief Centered scheme for the flow equations. */
  Kind_Centered_AdjFlow,		/*!< \brief Centered scheme for the adjoint flow equations. */
  Kind_Centered_Turb,			/*!< \brief Centered scheme for the turbulence model. */
  Kind_Centered_AdjTurb,		/*!< \brief Centered scheme for the adjoint turbulence model. */
  Kind_Centered_Template,		/*!< \brief Centered scheme for the template model. */
  Kind_Upwind,				    /*!< \brief Upwind scheme. */
  Kind_Upwind_Flow,			    /*!< \brief Upwind scheme for the flow equations. */
  Kind_Upwind_AdjFlow,			/*!< \brief Upwind scheme for the adjoint flow equations. */
  Kind_Upwind_Turb,			    /*!< \brief Upwind scheme for the turbulence model. */
  Kind_Upwind_AdjTurb,		    /*!< \brief Upwind scheme for the adjoint turbulence model. */
  Kind_Upwind_Template,			/*!< \brief Upwind scheme for the template model. */
  Kind_FEM,                     /*!< \brief Finite element scheme for the flow equations. */
  Kind_FEM_Flow,                /*!< \brief Finite element scheme for the flow equations. */
  Kind_FEM_DG_Shock,            /*!< \brief Shock capturing method for the FEM DG solver. */
  Kind_Matrix_Coloring,         /*!< \brief Type of matrix coloring for sparse Jacobian computation. */
  Kind_Solver_Fluid_FSI,		/*!< \brief Kind of solver for the fluid in FSI applications. */
  Kind_Solver_Struc_FSI,		/*!< \brief Kind of solver for the structure in FSI applications. */
  Kind_BGS_RelaxMethod;				/*!< \brief Kind of relaxation method for Block Gauss Seidel method in FSI problems. */
  bool ReconstructionGradientRequired; /*!< \brief Enable or disable a second gradient calculation for upwind reconstruction only. */
  bool LeastSquaresRequired;  /*!< \brief Enable or disable memory allocation for least-squares gradient methods. */
  bool Energy_Equation;         /*!< \brief Solve the energy equation for incompressible flows. */

  bool MUSCL,		       /*!< \brief MUSCL scheme .*/
  MUSCL_Flow,		       /*!< \brief MUSCL scheme for the flow equations.*/
  MUSCL_Turb,	           /*!< \brief MUSCL scheme for the turbulence equations.*/
  MUSCL_Heat,	           /*!< \brief MUSCL scheme for the (fvm) heat equation.*/
  MUSCL_AdjFlow,		   /*!< \brief MUSCL scheme for the adj flow equations.*/
  MUSCL_AdjTurb, 	       /*!< \brief MUSCL scheme for the adj turbulence equations.*/
  Use_Accurate_Jacobians;  /*!< \brief Use numerically computed Jacobians for AUSM+up(2) and SLAU(2). */
  bool EulerPersson;       /*!< \brief Boolean to determine whether this is an Euler simulation with Persson shock capturing. */
  bool FSI_Problem,		   /*!< \brief Boolean to determine whether the simulation is FSI or not. */
  Multizone_Problem;       /*!< \brief Boolean to determine whether we are solving a multizone problem. */
  unsigned short nID_DV;   /*!< \brief ID for the region of FEM when computed using direct differentiation. */

  bool AD_Mode;             /*!< \brief Algorithmic Differentiation support. */
  bool AD_Preaccumulation;  /*!< \brief Enable or disable preaccumulation in the AD mode. */
  unsigned short
  Kind_Material_Compress,	/*!< \brief Determines if the material is compressible or incompressible (structural analysis). */
  Kind_Material,			/*!< \brief Determines the material model to be used (structural analysis). */
  Kind_Struct_Solver,		/*!< \brief Determines the geometric condition (small or large deformations) for structural analysis. */
  Kind_DV_FEA;				/*!< \brief Kind of Design Variable for FEA problems.*/

  unsigned short Kind_Turb_Model;   /*!< \brief Turbulent model definition. */
  unsigned short Kind_SGS_Model;    /*!< \brief LES SGS model definition. */
  unsigned short Kind_Trans_Model,  /*!< \brief Transition model definition. */
  Kind_ActDisk, Kind_Engine_Inflow,
  Kind_Inlet, *Kind_Inc_Inlet,
  *Kind_Inc_Outlet,
  *Kind_Data_Riemann,
  *Kind_Data_Giles;                /*!< \brief Kind of inlet boundary treatment. */
  unsigned short nInc_Inlet;       /*!< \brief Number of inlet boundary treatment types listed. */
  unsigned short nInc_Outlet;      /*!< \brief Number of inlet boundary treatment types listed. */
  su2double Inc_Inlet_Damping;     /*!< \brief Damping factor applied to the iterative updates to the velocity at a pressure inlet in incompressible flow. */
  su2double Inc_Outlet_Damping;    /*!< \brief Damping factor applied to the iterative updates to the pressure at a mass flow outlet in incompressible flow. */
  bool Inc_Inlet_UseNormal;                       /*!< \brief Flag for whether to use the local normal as the flow direction for an incompressible pressure inlet. */
  su2double Linear_Solver_Error;		          /*!< \brief Min error of the linear solver for the implicit formulation. */
  su2double Deform_Linear_Solver_Error;           /*!< \brief Min error of the linear solver for the implicit formulation. */
  su2double Linear_Solver_Error_FSI_Struc;		  /*!< \brief Min error of the linear solver for the implicit formulation in the structural side for FSI problems . */
  su2double Linear_Solver_Smoother_Relaxation;    /*!< \brief Relaxation factor for iterative linear smoothers. */
  unsigned long Linear_Solver_Iter;		          /*!< \brief Max iterations of the linear solver for the implicit formulation. */
  unsigned long Deform_Linear_Solver_Iter;        /*!< \brief Max iterations of the linear solver for the implicit formulation. */
  unsigned long Linear_Solver_Iter_FSI_Struc;	  /*!< \brief Max iterations of the linear solver for FSI applications and structural solver. */
  unsigned long Linear_Solver_Restart_Frequency;  /*!< \brief Restart frequency of the linear solver for the implicit formulation. */
  unsigned short Linear_Solver_ILU_n;		      /*!< \brief ILU fill=in level. */
  su2double SemiSpan;		          /*!< \brief Wing Semi span. */
  su2double Roe_Kappa;		          /*!< \brief Relaxation of the Roe scheme. */
  su2double Relaxation_Factor_AdjFlow;  /*!< \brief Relaxation coefficient of the linear solver adjoint mean flow. */
  su2double Relaxation_Factor_CHT;      /*!< \brief Relaxation coefficient for the update of conjugate heat variables. */
  su2double AdjTurb_Linear_Error;		/*!< \brief Min error of the turbulent adjoint linear solver for the implicit formulation. */
  su2double EntropyFix_Coeff;           /*!< \brief Entropy fix coefficient. */
  unsigned short AdjTurb_Linear_Iter;	/*!< \brief Min error of the turbulent adjoint linear solver for the implicit formulation. */
  su2double *Stations_Bounds;           /*!< \brief Airfoil section limit. */
  unsigned short nLocationStations,     /*!< \brief Number of section cuts to make when outputting mesh and cp . */
  nWingStations;                        /*!< \brief Number of section cuts to make when calculating internal volume. */
  su2double* Kappa_Flow,           /*!< \brief Numerical dissipation coefficients for the flow equations. */
  *Kappa_AdjFlow,                  /*!< \brief Numerical dissipation coefficients for the adjoint flow equations. */
  *Kappa_Heat;                     /*!< \brief Numerical dissipation coefficients for the (fvm) heat equation. */
  su2double* FFD_Axis;          /*!< \brief Numerical dissipation coefficients for the adjoint equations. */
  su2double Kappa_1st_AdjFlow,	/*!< \brief JST 1st order dissipation coefficient for adjoint flow equations (coarse multigrid levels). */
  Kappa_2nd_AdjFlow,			/*!< \brief JST 2nd order dissipation coefficient for adjoint flow equations. */
  Kappa_4th_AdjFlow,			/*!< \brief JST 4th order dissipation coefficient for adjoint flow equations. */
  Kappa_1st_Flow,			/*!< \brief JST 1st order dissipation coefficient for flow equations (coarse multigrid levels). */
  Kappa_2nd_Flow,			/*!< \brief JST 2nd order dissipation coefficient for flow equations. */
  Kappa_4th_Flow,			/*!< \brief JST 4th order dissipation coefficient for flow equations. */
  Kappa_2nd_Heat,           /*!< \brief 2nd order dissipation coefficient for heat equation. */
  Kappa_4th_Heat,          /*!< \brief 4th order dissipation coefficient for heat equation. */
  Cent_Jac_Fix_Factor;              /*!< \brief Multiply the dissipation contribution to the Jacobian of central schemes
                                                by this factor to make the global matrix more diagonal dominant. */
  su2double Geo_Waterline_Location; /*!< \brief Location of the waterline. */
  
  su2double Min_Beta_RoeTurkel,		/*!< \brief Minimum value of Beta for the Roe-Turkel low Mach preconditioner. */
  Max_Beta_RoeTurkel;		        /*!< \brief Maximum value of Beta for the Roe-Turkel low Mach preconditioner. */
  unsigned long GridDef_Nonlinear_Iter;  /*!< \brief Number of nonlinear increments for grid deformation. */
  unsigned short Deform_Stiffness_Type;  /*!< \brief Type of element stiffness imposed for FEA mesh deformation. */
  bool Deform_Mesh;                      /*!< \brief Determines whether the mesh will be deformed. */
  bool Deform_Output;                    /*!< \brief Print the residuals during mesh deformation to the console. */
  su2double Deform_Tol_Factor;       /*!< \brief Factor to multiply smallest volume for deform tolerance (0.001 default) */
  su2double Deform_Coeff;            /*!< \brief Deform coeffienct */
  su2double Deform_Limit;            /*!< \brief Deform limit */
  unsigned short FFD_Continuity;     /*!< \brief Surface continuity at the intersection with the FFD */
  unsigned short FFD_CoordSystem;    /*!< \brief Define the coordinates system */
  su2double Deform_ElasticityMod,
  Deform_PoissonRatio;               /*!< \brief Young's Modulus and poisson ratio for volume deformation stiffness model */
  bool Visualize_Surface_Def;        /*!< \brief Flag to visualize the surface deformacion in SU2_DEF. */
  bool Visualize_Volume_Def;         /*!< \brief Flag to visualize the volume deformation in SU2_DEF. */
  bool FFD_Symmetry_Plane;	         /*!< \brief FFD symmetry plane. */

  su2double Mach;		      /*!< \brief Mach number. */
  su2double Reynolds;	      /*!< \brief Reynolds number. */
  su2double Froude;	          /*!< \brief Froude number. */
  su2double Length_Reynolds;  /*!< \brief Reynolds length (dimensional). */
  su2double AoA,			  /*!< \brief Angle of attack (just external flow). */
  iH, AoS, AoA_Offset,
  AoS_Offset, AoA_Sens;		  /*!< \brief Angle of sideSlip (just external flow). */
  bool Fixed_CL_Mode;		  /*!< \brief Activate fixed CL mode (external flow only). */
  bool Fixed_CM_Mode;		  /*!< \brief Activate fixed CL mode (external flow only). */
  bool Eval_dOF_dCX;		  /*!< \brief Activate fixed CL mode (external flow only). */
  bool Discard_InFiles;       /*!< \brief Discard angle of attack in solution and geometry files. */
  su2double Target_CL;	      /*!< \brief Specify a target CL instead of AoA (external flow only). */
  su2double Target_CM;        /*!< \brief Specify a target CM instead of AoA (external flow only). */
  su2double Total_CM;         /*!< \brief Specify a Total CM instead of AoA (external flow only). */
  su2double Total_CD;         /*!< \brief Specify a target CD instead of AoA (external flow only). */
  su2double dCL_dAlpha;       /*!< \brief value of dCl/dAlpha. */
  su2double dCM_diH;          /*!< \brief value of dCM/dHi. */
  unsigned long Iter_Fixed_CM;			/*!< \brief Iterations to re-evaluate the angle of attack (external flow only). */
  unsigned long Iter_Fixed_NetThrust;	/*!< \brief Iterations to re-evaluate the angle of attack (external flow only). */
  unsigned long Iter_dCL_dAlpha;        /*!< \brief Number of iterations to evaluate dCL_dAlpha. */
  unsigned long Update_Alpha;			/*!< \brief Iterations to re-evaluate the angle of attack (external flow only). */
  unsigned long Update_iH;			    /*!< \brief Iterations to re-evaluate the angle of attack (external flow only). */
  unsigned long Update_BCThrust;		/*!< \brief Iterations to re-evaluate the angle of attack (external flow only). */
  su2double dNetThrust_dBCThrust;       /*!< \brief value of dNetThrust/dBCThrust. */
  bool Update_BCThrust_Bool;			/*!< \brief Boolean flag for whether to update the AoA for fixed lift mode on a given iteration. */
  bool Update_AoA;			            /*!< \brief Boolean flag for whether to update the AoA for fixed lift mode on a given iteration. */
  unsigned long Update_AoA_Iter_Limit;  /*!< \brief Limit on number of iterations between AoA updates for fixed lift mode. */
  bool Finite_Difference_Mode;      /*!< \brief Flag to run the finite difference mode in fixed Cl mode. */
  bool Update_HTPIncidence;			/*!< \brief Boolean flag for whether to update the AoA for fixed lift mode on a given iteration. */
  su2double ChargeCoeff;		    /*!< \brief Charge coefficient (just for poisson problems). */
  unsigned short Cauchy_Func_Flow,	/*!< \brief Function where to apply the convergence criteria in the flow problem. */
  Cauchy_Func_AdjFlow,				/*!< \brief Function where to apply the convergence criteria in the adjoint problem. */
  Cauchy_Elems;						/*!< \brief Number of elements to evaluate. */
  unsigned short Residual_Func_Flow;  /*!< \brief Equation to apply residual convergence to. */
  unsigned short Res_FEM_CRIT;        /*!< \brief Criteria to apply to the FEM convergence (absolute/relative). */
  unsigned long StartConv_Iter;	      /*!< \brief Start convergence criteria at iteration. */
  su2double Cauchy_Eps;	              /*!< \brief Epsilon used for the convergence. */
  unsigned long Wrt_Sol_Freq,	/*!< \brief Writing solution frequency. */
  Wrt_Sol_Freq_DualTime,	    /*!< \brief Writing solution frequency for Dual Time. */
  Wrt_Con_Freq,				    /*!< \brief Writing convergence history frequency. */
  Wrt_Con_Freq_DualTime;	    /*!< \brief Writing convergence history frequency. */
  bool Wrt_Dynamic;  		    /*!< \brief Write dynamic data adding header and prefix. */
  bool Restart,	        /*!< \brief Restart solution (for direct, adjoint, and linearized problems).*/
  Wrt_Binary_Restart,	/*!< \brief Write binary SU2 native restart files.*/
  Read_Binary_Restart,	/*!< \brief Read binary SU2 native restart files.*/
  Restart_Flow;	        /*!< \brief Restart flow solution for adjoint and linearized problems. */
  unsigned short nMarker_Monitoring,  /*!< \brief Number of markers to monitor. */
  nMarker_Designing,				  /*!< \brief Number of markers for the objective function. */
  nMarker_GeoEval,					  /*!< \brief Number of markers for the objective function. */
  nMarker_ZoneInterface,              /*!< \brief Number of markers in the zone interface. */
  nMarker_Plotting,				      /*!< \brief Number of markers to plot. */
  nMarker_Analyze,					  /*!< \brief Number of markers to analyze. */
  nMarker_Moving,                     /*!< \brief Number of markers in motion (DEFORMING, MOVING_WALL, or FLUID_STRUCTURE). */
  nMarker_PyCustom,                   /*!< \brief Number of markers that are customizable in Python. */
  nMarker_DV,                         /*!< \brief Number of markers affected by the design variables. */
  nMarker_WallFunctions;              /*!< \brief Number of markers for which wall functions must be applied. */
  string *Marker_Monitoring,          /*!< \brief Markers to monitor. */
  *Marker_Designing,                  /*!< \brief Markers to design. */
  *Marker_GeoEval,                    /*!< \brief Markers to evaluate geometry. */
  *Marker_Plotting,                   /*!< \brief Markers to plot. */
  *Marker_Analyze,                    /*!< \brief Markers to analyze. */
  *Marker_ZoneInterface,              /*!< \brief Markers in the FSI interface. */
  *Marker_Moving,                     /*!< \brief Markers in motion (DEFORMING, MOVING_WALL, or FLUID_STRUCTURE). */
  *Marker_PyCustom,                   /*!< \brief Markers that are customizable in Python. */
  *Marker_DV,                         /*!< \brief Markers affected by the design variables. */
  *Marker_WallFunctions;              /*!< \brief Markers for which wall functions must be applied. */

  unsigned short  nConfig_Files;          /*!< \brief Number of config files for multiphysics problems. */
  string *Config_Filenames;               /*!< \brief List of names for configuration files. */
  unsigned short  *Kind_WallFunctions;        /*!< \brief The kind of wall function to use for the corresponding markers. */
  unsigned short  **IntInfo_WallFunctions;    /*!< \brief Additional integer information for the wall function markers. */
  su2double       **DoubleInfo_WallFunctions; /*!< \brief Additional double information for the wall function markers. */
  unsigned short  *Marker_All_Monitoring,     /*!< \brief Global index for monitoring using the grid information. */
  *Marker_All_GeoEval,               /*!< \brief Global index for geometrical evaluation. */
  *Marker_All_Plotting,              /*!< \brief Global index for plotting using the grid information. */
  *Marker_All_Analyze,               /*!< \brief Global index for plotting using the grid information. */
  *Marker_All_ZoneInterface,         /*!< \brief Global index for FSI interface markers using the grid information. */
  *Marker_All_Turbomachinery,        /*!< \brief Global index for Turbomachinery markers using the grid information. */
  *Marker_All_TurbomachineryFlag,    /*!< \brief Global index for Turbomachinery markers flag using the grid information. */
  *Marker_All_MixingPlaneInterface,  /*!< \brief Global index for MixingPlane interface markers using the grid information. */
  *Marker_All_DV,                    /*!< \brief Global index for design variable markers using the grid information. */
  *Marker_All_Moving,                /*!< \brief Global index for moving surfaces using the grid information. */
  *Marker_All_Deform_Mesh,           /*!< \brief Global index for deformable markers at the boundary. */
  *Marker_All_Fluid_Load,            /*!< \brief Global index for markers in which the flow load is computed/employed. */
  *Marker_All_PyCustom,              /*!< \brief Global index for Python customizable surfaces using the grid information. */
  *Marker_All_Designing,             /*!< \brief Global index for moving using the grid information. */
  *Marker_CfgFile_Monitoring,            /*!< \brief Global index for monitoring using the config information. */
  *Marker_CfgFile_Designing,             /*!< \brief Global index for monitoring using the config information. */
  *Marker_CfgFile_GeoEval,               /*!< \brief Global index for monitoring using the config information. */
  *Marker_CfgFile_Plotting,              /*!< \brief Global index for plotting using the config information. */
  *Marker_CfgFile_Analyze,               /*!< \brief Global index for plotting using the config information. */
  *Marker_CfgFile_ZoneInterface,         /*!< \brief Global index for FSI interface using the config information. */
  *Marker_CfgFile_Turbomachinery,        /*!< \brief Global index for Turbomachinery  using the config information. */
  *Marker_CfgFile_TurbomachineryFlag,    /*!< \brief Global index for Turbomachinery flag using the config information. */
  *Marker_CfgFile_MixingPlaneInterface,  /*!< \brief Global index for MixingPlane interface using the config information. */
  *Marker_CfgFile_Moving,             /*!< \brief Global index for moving surfaces using the config information. */
  *Marker_CfgFile_Deform_Mesh,        /*!< \brief Global index for deformable markers at the boundary. */
  *Marker_CfgFile_Fluid_Load,         /*!< \brief Global index for markers in which the flow load is computed/employed. */
  *Marker_CfgFile_PyCustom,           /*!< \brief Global index for Python customizable surfaces using the config information. */
  *Marker_CfgFile_DV,                 /*!< \brief Global index for design variable markers using the config information. */
  *Marker_CfgFile_PerBound;           /*!< \brief Global index for periodic boundaries using the config information. */
  string *PlaneTag;                   /*!< \brief Global index for the plane adaptation (upper, lower). */
  su2double DualVol_Power;            /*!< \brief Power for the dual volume in the grid adaptation sensor. */
  su2double *nBlades;			      /*!< \brief number of blades for turbomachinery computation. */
  unsigned short Analytical_Surface;  /*!< \brief Information about the analytical definition of the surface for grid adaptation. */
  unsigned short Geo_Description;	  /*!< \brief Description of the geometry. */
  unsigned short Mesh_FileFormat;	  /*!< \brief Mesh input format. */
  unsigned short Tab_FileFormat;	  /*!< \brief Format of the output files. */
  unsigned short ActDisk_Jump;	      /*!< \brief Format of the output files. */

  bool CFL_Adapt;        /*!< \brief Adaptive CFL number. */
  bool HB_Precondition;  /*< \brief Flag to turn on harmonic balance source term preconditioning */
  su2double RefArea,	 /*!< \brief Reference area for coefficient computation. */
  RefElemLength,		 /*!< \brief Reference element length for computing the slope limiting epsilon. */
  RefSharpEdges,		 /*!< \brief Reference coefficient for detecting sharp edges. */
  RefLength,             /*!< \brief Reference length for moment computation. */
  *RefOriginMoment,      /*!< \brief Origin for moment computation. */
  *RefOriginMoment_X,    /*!< \brief X Origin for moment computation. */
  *RefOriginMoment_Y,    /*!< \brief Y Origin for moment computation. */
  *RefOriginMoment_Z,    /*!< \brief Z Origin for moment computation. */
  *CFL_AdaptParam,       /*!< \brief Information about the CFL ramp. */
  *RelaxFactor_Giles,    /*!< \brief Information about the under relaxation factor for Giles BC. */
  *CFL,                  /*!< \brief CFL number. */
  *HTP_Axis,             /*!< \brief Location of the HTP axis. */
  DomainVolume;		     /*!< \brief Volume of the computational grid. */
  unsigned short
  nRefOriginMoment_X,      /*!< \brief Number of X-coordinate moment computation origins. */
  nRefOriginMoment_Y,      /*!< \brief Number of Y-coordinate moment computation origins. */
  nRefOriginMoment_Z;      /*!< \brief Number of Z-coordinate moment computation origins. */
  unsigned short nMesh_Box_Size;
  short *Mesh_Box_Size;          /*!< \brief Array containing the number of grid points in the x-, y-, and z-directions for the analytic RECTANGLE and BOX grid formats. */
  su2double* Mesh_Box_Length;    /*!< \brief Array containing the length in the x-, y-, and z-directions for the analytic RECTANGLE and BOX grid formats. */
  su2double* Mesh_Box_Offset;    /*!< \brief Array containing the offset from 0.0 in the x-, y-, and z-directions for the analytic RECTANGLE and BOX grid formats. */
  string Mesh_FileName,			 /*!< \brief Mesh input file. */
  Mesh_Out_FileName,			 /*!< \brief Mesh output file. */
  Solution_FileName,			 /*!< \brief Flow solution input file. */
  Solution_LinFileName,			 /*!< \brief Linearized flow solution input file. */
  Solution_AdjFileName,			 /*!< \brief Adjoint solution input file for drag functional. */
  Volume_FileName,				 /*!< \brief Flow variables output file. */
  Residual_FileName,			 /*!< \brief Residual variables output file. */
  Conv_FileName,				 /*!< \brief Convergence history output file. */
  Breakdown_FileName,			 /*!< \brief Breakdown output file. */
  Restart_FileName,			     /*!< \brief Restart file for flow variables. */
  Restart_AdjFileName,			 /*!< \brief Restart file for adjoint variables, drag functional. */
  Adj_FileName,					 /*!< \brief Output file with the adjoint variables. */
  ObjFunc_Grad_FileName,	     /*!< \brief Gradient of the objective function. */
  ObjFunc_Value_FileName,        /*!< \brief Objective function. */
  SurfCoeff_FileName,			 /*!< \brief Output file with the flow variables on the surface. */
  SurfAdjCoeff_FileName,		 /*!< \brief Output file with the adjoint variables on the surface. */
  New_SU2_FileName,       		 /*!< \brief Output SU2 mesh file converted from CGNS format. */
  SurfSens_FileName,			 /*!< \brief Output file for the sensitivity on the surface (discrete adjoint). */
  VolSens_FileName;			     /*!< \brief Output file for the sensitivity in the volume (discrete adjoint). */

  bool Wrt_Output,           /*!< \brief Write any output files */
  Wrt_Vol_Sol,               /*!< \brief Write a volume solution file */
  Wrt_Srf_Sol,               /*!< \brief Write a surface solution file */
  Wrt_Csv_Sol,               /*!< \brief Write a surface comma-separated values solution file */
  Wrt_Crd_Sol,               /*!< \brief Write a binary file with the grid coordinates only. */
  Wrt_Residuals,             /*!< \brief Write residuals to solution file */
  Wrt_Surface,               /*!< \brief Write solution at each surface */
  Wrt_Limiters,              /*!< \brief Write residuals to solution file */
  Wrt_SharpEdges,            /*!< \brief Write residuals to solution file */
  Wrt_Halo,                  /*!< \brief Write rind layers in solution files */
  Wrt_Performance,           /*!< \brief Write the performance summary at the end of a calculation.  */
  Wrt_AD_Statistics,         /*!< \brief Write the tape statistics (discrete adjoint).  */
  Wrt_MeshQuality,           /*!< \brief Write the mesh quality statistics to the visualization files.  */
  Wrt_Slice,                 /*!< \brief Write 1D slice of a 2D cartesian solution */
  Wrt_Projected_Sensitivity, /*!< \brief Write projected sensitivities (dJ/dx) on surfaces to ASCII file. */
  Plot_Section_Forces;       /*!< \brief Write sectional forces for specified markers. */
  unsigned short
  Console_Output_Verb,  /*!< \brief Level of verbosity for console output */
  Kind_Average;         /*!< \brief Particular average for the marker analyze. */
  unsigned short
  nPolyCoeffs;          /*!< \brief Number of coefficients in temperature polynomial fits for fluid models. */
  su2double Gamma,		/*!< \brief Ratio of specific heats of the gas. */
  Bulk_Modulus,			/*!< \brief Value of the bulk modulus for incompressible flows. */
  Beta_Factor,			/*!< \brief Value of the epsilon^2 multiplier for Beta for the incompressible preconditioner. */
  Gas_Constant,         /*!< \brief Specific gas constant. */
  Gas_ConstantND,       /*!< \brief Non-dimensional specific gas constant. */
  Molecular_Weight,     /*!< \brief Molecular weight of an incompressible ideal gas (g/mol). */
  Specific_Heat_Cp,           /*!< \brief Specific heat at constant pressure. */
  Specific_Heat_CpND,         /*!< \brief Non-dimensional specific heat at constant pressure. */
  Specific_Heat_Cv,           /*!< \brief Specific heat at constant volume. */
  Specific_Heat_CvND,         /*!< \brief Non-dimensional specific heat at constant volume. */
  Thermal_Expansion_Coeff,    /*!< \brief Thermal expansion coefficient. */
  Thermal_Expansion_CoeffND,  /*!< \brief Non-dimensional thermal expansion coefficient. */
  Inc_Density_Ref,       /*!< \brief Reference density for custom incompressible non-dim. */
  Inc_Velocity_Ref,      /*!< \brief Reference velocity for custom incompressible non-dim. */
  Inc_Temperature_Ref,   /*!< \brief Reference temperature for custom incompressible non-dim. */
  Inc_Density_Init,      /*!< \brief Initial density for incompressible flows. */
  *Inc_Velocity_Init,    /*!< \brief Initial velocity vector for incompressible flows. */
  Inc_Temperature_Init,  /*!< \brief Initial temperature for incompressible flows w/ heat transfer. */
  Heat_Flux_Ref,         /*!< \brief Reference heat flux for non-dim. */
  Gas_Constant_Ref,      /*!< \brief Reference specific gas constant. */
  Temperature_Critical,  /*!< \brief Critical Temperature for real fluid model.  */
  Pressure_Critical,     /*!< \brief Critical Pressure for real fluid model.  */
  Density_Critical,      /*!< \brief Critical Density for real fluid model.  */
  Acentric_Factor,       /*!< \brief Acentric Factor for real fluid model.  */
  Mu_Constant,     /*!< \brief Constant viscosity for ConstantViscosity model.  */
  Mu_ConstantND,   /*!< \brief Non-dimensional constant viscosity for ConstantViscosity model.  */
  Kt_Constant,     /*!< \brief Constant thermal conductivity for ConstantConductivity model.  */
  Kt_ConstantND,   /*!< \brief Non-dimensional constant thermal conductivity for ConstantConductivity model.  */
  Mu_Ref,                /*!< \brief Reference viscosity for Sutherland model.  */
  Mu_RefND,              /*!< \brief Non-dimensional reference viscosity for Sutherland model.  */
  Mu_Temperature_Ref,    /*!< \brief Reference temperature for Sutherland model.  */
  Mu_Temperature_RefND,  /*!< \brief Non-dimensional reference temperature for Sutherland model.  */
  Mu_S,                  /*!< \brief Reference S for Sutherland model.  */
  Mu_SND,                /*!< \brief Non-dimensional reference S for Sutherland model.  */
  *CpPolyCoefficients,     /*!< \brief Definition of the temperature polynomial coefficients for specific heat Cp. */
  *MuPolyCoefficients,     /*!< \brief Definition of the temperature polynomial coefficients for viscosity. */
  *KtPolyCoefficients,     /*!< \brief Definition of the temperature polynomial coefficients for thermal conductivity. */
  *CpPolyCoefficientsND,   /*!< \brief Definition of the non-dimensional temperature polynomial coefficients for specific heat Cp. */
  *MuPolyCoefficientsND,   /*!< \brief Definition of the non-dimensional temperature polynomial coefficients for viscosity. */
  *KtPolyCoefficientsND,   /*!< \brief Definition of the non-dimensional temperature polynomial coefficients for thermal conductivity. */
  Thermal_Conductivity_Solid,      /*!< \brief Thermal conductivity in solids. */
  Thermal_Diffusivity_Solid,       /*!< \brief Thermal diffusivity in solids. */
  Temperature_Freestream_Solid,    /*!< \brief Temperature in solids at freestream conditions. */
  Density_Solid,                   /*!< \brief Total density in solids. */
  *Velocity_FreeStream,            /*!< \brief Free-stream velocity vector of the fluid.  */
  Energy_FreeStream,               /*!< \brief Free-stream total energy of the fluid.  */
  ModVel_FreeStream,               /*!< \brief Magnitude of the free-stream velocity of the fluid.  */
  ModVel_FreeStreamND,             /*!< \brief Non-dimensional magnitude of the free-stream velocity of the fluid.  */
  Density_FreeStream,              /*!< \brief Free-stream density of the fluid. */
  Viscosity_FreeStream,            /*!< \brief Free-stream viscosity of the fluid.  */
  Tke_FreeStream,                  /*!< \brief Total turbulent kinetic energy of the fluid.  */
  Intermittency_FreeStream,        /*!< \brief Freestream intermittency (for sagt transition model) of the fluid.  */
  TurbulenceIntensity_FreeStream,  /*!< \brief Freestream turbulent intensity (for sagt transition model) of the fluid.  */
  Turb2LamViscRatio_FreeStream,    /*!< \brief Ratio of turbulent to laminar viscosity. */
  NuFactor_FreeStream,             /*!< \brief Ratio of turbulent to laminar viscosity. */
  NuFactor_Engine,                 /*!< \brief Ratio of turbulent to laminar viscosity at the engine. */
  SecondaryFlow_ActDisk,      /*!< \brief Ratio of turbulent to laminar viscosity at the actuator disk. */
  Initial_BCThrust,           /*!< \brief Ratio of turbulent to laminar viscosity at the actuator disk. */
  Pressure_FreeStream,        /*!< \brief Total pressure of the fluid. */
  Pressure_Thermodynamic,     /*!< \brief Thermodynamic pressure of the fluid. */
  Temperature_FreeStream,     /*!< \brief Total temperature of the fluid.  */
  Temperature_ve_FreeStream,  /*!< \brief Total vibrational-electronic temperature of the fluid.  */
  *MassFrac_FreeStream,       /*!< \brief Mixture mass fractions of the fluid. */
  Prandtl_Lam,      /*!< \brief Laminar Prandtl number for the gas.  */
  Prandtl_Turb,     /*!< \brief Turbulent Prandtl number for the gas.  */
  Length_Ref,       /*!< \brief Reference length for non-dimensionalization. */
  Pressure_Ref,     /*!< \brief Reference pressure for non-dimensionalization.  */
  Temperature_Ref,  /*!< \brief Reference temperature for non-dimensionalization.*/
  Density_Ref,      /*!< \brief Reference density for non-dimensionalization.*/
  Velocity_Ref,     /*!< \brief Reference velocity for non-dimensionalization.*/
  Time_Ref,                  /*!< \brief Reference time for non-dimensionalization. */
  Viscosity_Ref,              /*!< \brief Reference viscosity for non-dimensionalization. */
  Conductivity_Ref,           /*!< \brief Reference conductivity for non-dimensionalization. */
  Energy_Ref,                 /*!< \brief Reference viscosity for non-dimensionalization. */
  Wall_Temperature,           /*!< \brief Temperature at an isotropic wall in Kelvin. */
  Omega_Ref,                  /*!< \brief Reference angular velocity for non-dimensionalization. */
  Force_Ref,                  /*!< \brief Reference body force for non-dimensionalization. */
  Pressure_FreeStreamND,      /*!< \brief Farfield pressure value (external flow). */
  Pressure_ThermodynamicND,   /*!< \brief Farfield thermodynamic pressure value. */
  Temperature_FreeStreamND,   /*!< \brief Farfield temperature value (external flow). */
  Density_FreeStreamND,       /*!< \brief Farfield density value (external flow). */
  Velocity_FreeStreamND[3],   /*!< \brief Farfield velocity values (external flow). */
  Energy_FreeStreamND,        /*!< \brief Farfield energy value (external flow). */
  Viscosity_FreeStreamND,     /*!< \brief Farfield viscosity value (external flow). */
  Tke_FreeStreamND,           /*!< \brief Farfield kinetic energy (external flow). */
  Omega_FreeStreamND,         /*!< \brief Specific dissipation (external flow). */
  Omega_FreeStream;           /*!< \brief Specific dissipation (external flow). */
  unsigned short nElectric_Constant; /*!< \brief Number of different electric constants. */
  su2double *Electric_Constant;      /*!< \brief Dielectric constant modulus. */
  su2double Knowles_B,               /*!< \brief Knowles material model constant B. */
  Knowles_N;                         /*!< \brief Knowles material model constant N. */
  bool DE_Effects; 						/*!< Application of DE effects to FE analysis */
  bool RefGeom; 						/*!< Read a reference geometry for optimization purposes. */
  unsigned long refNodeID;              /*!< \brief Global ID for the reference node (optimization). */
  string RefGeom_FEMFileName;    		/*!< \brief File name for reference geometry. */
  unsigned short RefGeom_FileFormat;	/*!< \brief Mesh input format. */
  unsigned short Kind_2DElasForm;		/*!< \brief Kind of bidimensional elasticity solver. */
  unsigned short nIterFSI;	            /*!< \brief Number of maximum number of subiterations in a FSI problem. */
  unsigned short nIterFSI_Ramp;         /*!< \brief Number of FSI subiterations during which a ramp is applied. */
  unsigned short iInst;                 /*!< \brief Current instance value */
  su2double AitkenStatRelax;	   /*!< \brief Aitken's relaxation factor (if set as static) */
  su2double AitkenDynMaxInit;	  /*!< \brief Aitken's maximum dynamic relaxation factor for the first iteration */
  su2double AitkenDynMinInit;     /*!< \brief Aitken's minimum dynamic relaxation factor for the first iteration */
  bool RampAndRelease;            /*!< \brief option for ramp load and release */
  bool Sine_Load;                 /*!< \brief option for sine load */
  su2double *SineLoad_Coeff;      /*!< \brief Stores the load coefficient */
  su2double Thermal_Diffusivity;  /*!< \brief Thermal diffusivity used in the heat solver. */
  bool CHT_Robin;                 /*!< \brief Option for boundary condition method at CHT interfaces. */
  su2double Cyclic_Pitch,         /*!< \brief Cyclic pitch for rotorcraft simulations. */
  Collective_Pitch;               /*!< \brief Collective pitch for rotorcraft simulations. */
  su2double Mach_Motion;          /*!< \brief Mach number based on mesh velocity and freestream quantities. */
  
  su2double *Motion_Origin, /*!< \brief Mesh motion origin. */
  *Translation_Rate,        /*!< \brief Translational velocity of the mesh. */
  *Rotation_Rate,           /*!< \brief Angular velocity of the mesh . */
  *Pitching_Omega,          /*!< \brief Angular frequency of the mesh pitching. */
  *Pitching_Ampl,           /*!< \brief Pitching amplitude. */ 
  *Pitching_Phase,          /*!< \brief Pitching phase offset. */ 
  *Plunging_Omega,          /*!< \brief Angular frequency of the mesh plunging. */ 
  *Plunging_Ampl;           /*!< \brief Plunging amplitude. */
  su2double *MarkerMotion_Origin, /*!< \brief Mesh motion origin of marker. */
  *MarkerTranslation_Rate,        /*!< \brief Translational velocity of marker. */
  *MarkerRotation_Rate,           /*!< \brief Angular velocity of marker. */
  *MarkerPitching_Omega,          /*!< \brief Angular frequency of marker. */
  *MarkerPitching_Ampl,           /*!< \brief Pitching amplitude of marker. */ 
  *MarkerPitching_Phase,          /*!< \brief Pitching phase offset of marker. */ 
  *MarkerPlunging_Omega,          /*!< \brief Angular frequency of marker.. */ 
  *MarkerPlunging_Ampl;           /*!< \brief Plunging amplitude of marker. */
  
  unsigned short
  nMarkerMotion_Origin,           /*!< \brief Number of values provided for mesh motion origin of marker. */
  nMarkerTranslation,             /*!< \brief Number of values provided for translational velocity of marker. */
  nMarkerRotation_Rate,           /*!< \brief Number of values provided for angular velocity of marker. */
  nMarkerPitching_Omega,          /*!< \brief Number of values provided for angular frequency of marker. */
  nMarkerPitching_Ampl,           /*!< \brief Number of values provided for pitching amplitude of marker. */ 
  nMarkerPitching_Phase,          /*!< \brief Number of values provided for pitching phase offset of marker. */ 
  nMarkerPlunging_Omega,          /*!< \brief Number of values provided for angular frequency of marker. */ 
  nMarkerPlunging_Ampl;           /*!< \brief Number of values provided for plunging amplitude of marker. */
  su2double  *Omega_HB;           /*!< \brief Frequency for Harmonic Balance Operator (in rad/s). */
  unsigned short
  nOmega_HB,                      /*!< \brief Number of frequencies in Harmonic Balance Operator. */
  nMoveMotion_Origin,             /*!< \brief Number of motion origins. */
  *MoveMotion_Origin;             /*!< \brief Keeps track if we should move moment origin. */
  vector<vector<vector<su2double> > > Aeroelastic_np1, /*!< \brief Aeroelastic solution at time level n+1. */
  Aeroelastic_n,                  /*!< \brief Aeroelastic solution at time level n. */
  Aeroelastic_n1;                 /*!< \brief Aeroelastic solution at time level n-1. */
  su2double FlutterSpeedIndex,    /*!< \brief The flutter speed index. */
  PlungeNaturalFrequency,         /*!< \brief Plunging natural frequency for Aeroelastic. */
  PitchNaturalFrequency,          /*!< \brief Pitch natural frequency for Aeroelastic. */
  AirfoilMassRatio,               /*!< \brief The airfoil mass ratio for Aeroelastic. */
  CG_Location,                    /*!< \brief Center of gravity location for Aeroelastic. */
  RadiusGyrationSquared;          /*!< \brief The radius of gyration squared for Aeroelastic. */
  su2double *Aeroelastic_plunge,  /*!< \brief Value of plunging coordinate at the end of an external iteration. */
  *Aeroelastic_pitch;             /*!< \brief Value of pitching coordinate at the end of an external iteration. */
  unsigned short AeroelasticIter; /*!< \brief Solve the aeroelastic equations every given number of internal iterations. */
  unsigned short Gust_Type,	  /*!< \brief Type of Gust. */
  Gust_Dir;                   /*!< \brief Direction of the gust */
  su2double Gust_WaveLength,  /*!< \brief The gust wavelength. */
  Gust_Periods,               /*!< \brief Number of gust periods. */
  Gust_Ampl,                  /*!< \brief Gust amplitude. */
  Gust_Begin_Time,            /*!< \brief Time at which to begin the gust. */
  Gust_Begin_Loc;             /*!< \brief Location at which the gust begins. */
  long Visualize_CV;          /*!< \brief Node number for the CV to be visualized */
  bool ExtraOutput;           /*!< \brief Check if extra output need. */
  bool Wall_Functions;           /*!< \brief Use wall functions with the turbulence model */
  long ExtraHeatOutputZone;      /*!< \brief Heat solver zone with extra screen output */
  bool DeadLoad; 	             /*!< \brief Application of dead loads to the FE analysis */
  bool PseudoStatic;             /*!< \brief Application of dead loads to the FE analysis */
  bool SteadyRestart; 	         /*!< \brief Restart from a steady state for FSI problems. */
  su2double Newmark_beta,	     /*!< \brief Parameter alpha for Newmark method. */
  Newmark_gamma;			     /*!< \brief Parameter delta for Newmark method. */
  unsigned short nIntCoeffs;     /*!< \brief Number of integration coeffs for structural calculations. */
  su2double *Int_Coeffs;	     /*!< \brief Time integration coefficients for structural method. */
  unsigned short nElasticityMod, /*!< \brief Number of different values for the elasticity modulus. */
  nPoissonRatio,                    /*!< \brief Number of different values for the Poisson ratio modulus. */
  nMaterialDensity;                 /*!< \brief Number of different values for the Material density. */
  su2double *ElasticityMod,         /*!< \brief Value of the elasticity moduli. */
  *PoissonRatio,                    /*!< \brief Value of the Poisson ratios. */
  *MaterialDensity;                 /*!< \brief Value of the Material densities. */
  unsigned short nElectric_Field,	/*!< \brief Number of different values for the electric field in the membrane. */
  nDim_Electric_Field;				/*!< \brief Dimensionality of the problem. */
  unsigned short nDim_RefNode;      /*!< \brief Dimensionality of the vector . */
  su2double *Electric_Field_Mod, 	/*!< \brief Values of the modulus of the electric field. */
  *Electric_Field_Dir;				/*!< \brief Direction of the electric field. */
  su2double *RefNode_Displacement;  /*!< \brief Displacement of the reference node. */
  bool Ramp_Load;				          /*!< \brief Apply the load with linear increases. */
<<<<<<< HEAD
  unsigned short Dynamic_LoadTransfer;  /*!< \brief Method for dynamic load transferring. */
  bool IncrementalLoad;		    /*!< \brief Apply the load in increments (for nonlinear structural analysis). */
  unsigned long IncLoad_Nincrements; /*!< \brief Number of increments. */
  su2double *IncLoad_Criteria;/*!< \brief Criteria for the application of incremental loading. */
  su2double Ramp_Time;			  /*!< \brief Time until the maximum load is applied. */
  bool Predictor,             /*!< \brief Determines whether a predictor step is used. */
  Relaxation;                 /*!< \brief Determines whether a relaxation step is used. */
  unsigned short Pred_Order;  /*!< \brief Order of the predictor for FSI applications. */
  unsigned short Kind_Interpolation; /*!\brief type of interpolation to use for FSI applications. */
  bool ConservativeInterpolation; /*!\brief Conservative approach for non matching mesh interpolation. */
  unsigned short Kind_RadialBasisFunction; /*!\brief type of radial basis function to use for radial basis FSI. */
  unsigned short Kind_InletInterpolationFunction; /*!brief type of spanwise interpolation function to use for the inlet face. */
  unsigned short Kind_Inlet_InterpolationType; /*!brief type of spanwise interpolation data to use for the inlet face. */
  bool PrintInlet_InterpolatedData; /*!brief option for printing the interpolated data file. */
  bool RadialBasisFunction_PolynomialOption; /*!\brief Option of whether to include polynomial terms in Radial Basis Function Interpolation or not. */
  su2double RadialBasisFunction_Parameter; /*!\brief Radial basis function parameter. */
  bool Prestretch;            /*!< Read a reference geometry for optimization purposes. */
  string Prestretch_FEMFileName;         /*!< \brief File name for reference geometry. */
  string FEA_FileName;         /*!< \brief File name for element-based properties. */
=======
  unsigned short Dynamic_LoadTransfer;    /*!< \brief Method for dynamic load transferring. */
  bool IncrementalLoad;		              /*!< \brief Apply the load in increments (for nonlinear structural analysis). */
  unsigned long IncLoad_Nincrements;      /*!< \brief Number of increments. */
  su2double *IncLoad_Criteria;            /*!< \brief Criteria for the application of incremental loading. */
  su2double Ramp_Time;			          /*!< \brief Time until the maximum load is applied. */
  bool Predictor,                         /*!< \brief Determines whether a predictor step is used. */
  Relaxation;                             /*!< \brief Determines whether a relaxation step is used. */
  unsigned short Pred_Order;              /*!< \brief Order of the predictor for FSI applications. */
  unsigned short Kind_Interpolation;          /*!< \brief type of interpolation to use for FSI applications. */
  bool ConservativeInterpolation;            /*!< \brief Conservative approach for non matching mesh interpolation. */
  unsigned short Kind_RadialBasisFunction;   /*!< \brief type of radial basis function to use for radial basis FSI. */
  bool RadialBasisFunction_PolynomialOption; /*!< \brief Option of whether to include polynomial terms in Radial Basis Function Interpolation or not. */
  su2double RadialBasisFunction_Parameter;   /*!< \brief Radial basis function parameter. */
  bool Prestretch;                           /*!< \brief Read a reference geometry for optimization purposes. */
  string Prestretch_FEMFileName;             /*!< \brief File name for reference geometry. */
  string FEA_FileName;              /*!< \brief File name for element-based properties. */
>>>>>>> d93803a6
  su2double RefGeom_Penalty,        /*!< \brief Penalty weight value for the reference geometry objective function. */
  RefNode_Penalty,                  /*!< \brief Penalty weight value for the reference node objective function. */
  DV_Penalty;                       /*!< \brief Penalty weight to add a constraint to the total amount of stiffness. */
  bool addCrossTerm;                /*!< \brief Evaluates the need to add the cross term when setting the adjoint output. */
  unsigned long Nonphys_Points,     /*!< \brief Current number of non-physical points in the solution. */
  Nonphys_Reconstr;                 /*!< \brief Current number of non-physical reconstructions for 2nd-order upwinding. */
  bool ParMETIS;                    /*!< \brief Boolean for activating ParMETIS mode (while testing). */
  unsigned short DirectDiff;        /*!< \brief Direct Differentation mode. */
  bool DiscreteAdjoint,                  /*!< \brief AD-based discrete adjoint mode. */
  FullTape;                              /*!< \brief Full tape mode for coupled discrete adjoints. */
  unsigned long Wrt_Surf_Freq_DualTime;	 /*!< \brief Writing surface solution frequency for Dual Time. */
  su2double Const_DES;                 /*!< \brief Detached Eddy Simulation Constant. */
  unsigned short Kind_HybridRANSLES;   /*!< \brief Kind of Hybrid RANS/LES. */
  unsigned short Kind_RoeLowDiss;      /*!< \brief Kind of Roe scheme with low dissipation for unsteady flows. */
  bool QCR;                    /*!< \brief Spalart-Allmaras with Quadratic Constitutive Relation, 2000 version (SA-QCR2000) . */
  su2double *default_vel_inf,  /*!< \brief Default freestream velocity array for the COption class. */
  *default_eng_cyl,            /*!< \brief Default engine box array for the COption class. */
  *default_eng_val,            /*!< \brief Default engine box array values for the COption class. */
  *default_cfl_adapt,          /*!< \brief Default CFL adapt param array for the COption class. */
  *default_jst_coeff,          /*!< \brief Default artificial dissipation (flow) array for the COption class. */
  *default_ffd_coeff,          /*!< \brief Default artificial dissipation (flow) array for the COption class. */
  *default_mixedout_coeff,     /*!< \brief Default default mixedout algorithm coefficients for the COption class. */
  *default_rampRotFrame_coeff, /*!< \brief Default ramp rotating frame coefficients for the COption class. */
  *default_rampOutPres_coeff,  /*!< \brief Default ramp outlet pressure coefficients for the COption class. */
  *default_jst_adj_coeff,      /*!< \brief Default artificial dissipation (adjoint) array for the COption class. */
  *default_ad_coeff_heat,      /*!< \brief Default artificial dissipation (heat) array for the COption class. */
  *default_obj_coeff,          /*!< \brief Default objective array for the COption class. */
  *default_geo_loc,            /*!< \brief Default SU2_GEO section locations array for the COption class. */
  *default_distortion,         /*!< \brief Default SU2_GEO section locations array for the COption class. */
  *default_ea_lim,             /*!< \brief Default equivalent area limit array for the COption class. */
  *default_grid_fix,           /*!< \brief Default fixed grid (non-deforming region) array for the COption class. */
  *default_htp_axis,           /*!< \brief Default HTP axis for the COption class. */
  *default_ffd_axis,           /*!< \brief Default FFD axis for the COption class. */
  *default_inc_crit,           /*!< \brief Default incremental criteria array for the COption class. */
  *default_extrarelfac,        /*!< \brief Default extra relaxation factor for Giles BC in the COption class. */
  *default_sineload_coeff;     /*!< \brief Default values for a sine load. */

  unsigned short nSpanWiseSections; /*!< \brief number of span-wise sections */
  unsigned short nSpanMaxAllZones;  /*!< \brief number of maximum span-wise sections for all zones */
  unsigned short *nSpan_iZones;     /*!< \brief number of span-wise sections for each zones */
  bool turbMixingPlane;             /*!< \brief option for turbulent mixingplane */
  bool SpatialFourier;              /*!< \brief option for computing the fourier transforms for subsonic non-reflecting BC. */
  bool RampRotatingFrame;           /*!< \brief option for ramping up or down the Rotating Frame values */
  bool RampOutletPressure;          /*!< \brief option for ramping up or down the outlet pressure */
  su2double *Mixedout_Coeff;            /*!< \brief coefficient for the  */
  su2double *RampRotatingFrame_Coeff;   /*!< \brief coefficient for Rotating frame ramp */
  su2double *RampOutletPressure_Coeff;  /*!< \brief coefficient for outlet pressure ramp */
  su2double AverageMachLimit;           /*!< \brief option for turbulent mixingplane */
  su2double FinalRotation_Rate_Z;       /*!< \brief Final rotation rate Z if Ramp rotating frame is activated. */
  su2double FinalOutletPressure;        /*!< \brief Final outlet pressure if Ramp outlet pressure is activated. */
  su2double MonitorOutletPressure;      /*!< \brief Monitor outlet pressure if Ramp outlet pressure is activated. */
  su2double *default_body_force;        /*!< \brief Default body force vector for the COption class. */
  su2double *default_nacelle_location;  /*!< \brief Location of the nacelle. */
  su2double *default_cp_polycoeffs;     /*!< \brief Array for specific heat polynomial coefficients. */
  su2double *default_mu_polycoeffs;     /*!< \brief Array for viscosity polynomial coefficients. */
  su2double *default_kt_polycoeffs;     /*!< \brief Array for thermal conductivity polynomial coefficients. */
  su2double *ExtraRelFacGiles;          /*!< \brief coefficient for extra relaxation factor for Giles BC*/
  bool Body_Force;                      /*!< \brief Flag to know if a body force is included in the formulation. */
  su2double *Body_Force_Vector;         /*!< \brief Values of the prescribed body force vector. */
  su2double *FreeStreamTurboNormal;     /*!< \brief Direction to initialize the flow in turbomachinery computation */
  su2double Restart_Bandwidth_Agg;      /*!< \brief The aggregate of the bandwidth for writing binary restarts (to be averaged later). */
  su2double Max_Vel2;                   /*!< \brief The maximum velocity^2 in the domain for the incompressible preconditioner. */
  bool topology_optimization;           /*!< \brief If the structural solver should consider a variable density field to penalize element stiffness. */
  string top_optim_output_file;         /*!< \brief File to where the derivatives w.r.t. element densities will be written to. */
  su2double simp_exponent;              /*!< \brief Exponent for the density-based stiffness penalization of the SIMP method. */
  su2double simp_minimum_stiffness;     /*!< \brief Lower bound for the stiffness penalization of the SIMP method. */
  unsigned short top_optim_nKernel,        /*!< \brief Number of kernels specified. */
                *top_optim_kernels,        /*!< \brief The kernels to use. */
                 top_optim_nKernelParams,  /*!< \brief Number of kernel parameters specified. */
                 top_optim_nRadius,        /*!< \brief Number of radius values specified. */
                 top_optim_search_lim;     /*!< \brief Limit the maximum "logical radius" considered during filtering. */
  su2double *top_optim_kernel_params,  /*!< \brief The kernel parameters. */
            *top_optim_filter_radius;  /*!< \brief Radius of the filter(s) used on the design density for topology optimization. */
  unsigned short top_optim_proj_type;  /*!< \brief The projection function used in topology optimization. */
  su2double top_optim_proj_param;      /*!< \brief The value of the parameter for the projection function. */

  unsigned short Riemann_Solver_FEM;         /*!< \brief Riemann solver chosen for the DG method. */
  su2double Quadrature_Factor_Straight;      /*!< \brief Factor applied during quadrature of elements with a constant Jacobian. */
  su2double Quadrature_Factor_Curved;        /*!< \brief Factor applied during quadrature of elements with a non-constant Jacobian. */
  su2double Quadrature_Factor_Time_ADER_DG;  /*!< \brief Factor applied during quadrature in time for ADER-DG. */
  su2double Theta_Interior_Penalty_DGFEM;    /*!< \brief Factor for the symmetrizing terms in the DG discretization of the viscous fluxes. */
  unsigned short byteAlignmentMatMul;        /*!< \brief Number of bytes in the vectorization direction for the matrix multiplication. Multipe of 64. */
  unsigned short sizeMatMulPadding;          /*!< \brief The matrix size in the vectorization direction padded to a multiple of 8. Computed from byteAlignmentMatMul. */
  bool Compute_Entropy;                      /*!< \brief Whether or not to compute the entropy in the fluid model. */
  bool Use_Lumped_MassMatrix_DGFEM;          /*!< \brief Whether or not to use the lumped mass matrix for DGFEM. */
  bool Jacobian_Spatial_Discretization_Only; /*!< \brief Flag to know if only the exact Jacobian of the spatial discretization must be computed. */
  bool Compute_Average;                      /*!< \brief Whether or not to compute averages for unsteady simulations in FV or DG solver. */
  unsigned short Comm_Level;                 /*!< \brief Level of MPI communications to be performed. */
  unsigned short Kind_Verification_Solution;  /*!< \brief Verification solution for accuracy assessment. */

  ofstream *ConvHistFile;        /*!< \brief Store the pointer to each history file */
  bool Time_Domain;              /*!< \brief Determines if the multizone problem is solved in time-domain */
  unsigned long nOuterIter,      /*!< \brief Determines the number of outer iterations in the multizone problem */
  nInnerIter,                    /*!< \brief Determines the number of inner iterations in each multizone block */
  nTimeIter,                     /*!< \brief Determines the number of time iterations in the multizone problem */
  nIter,                         /*!< \brief Determines the number of pseudo-time iterations in a single-zone problem */
  Restart_Iter;                  /*!< \brief Determines the restart iteration in the multizone problem */
  su2double Time_Step;           /*!< \brief Determines the time step for the multizone problem */
  su2double Max_Time;            /*!< \brief Determines the maximum time for the time-domain problems */
  su2double *default_wrt_freq;
  unsigned long HistoryWrtFreq[3],    /*!< \brief Array containing history writing frequencies for timer iter, outer iter, inner iter */
                ScreenWrtFreq[3];     /*!< \brief Array containing screen writing frequencies for timer iter, outer iter, inner iter */
  unsigned long VolumeWrtFreq;        /*!< \brief Writing frequency for solution files. */
  unsigned short* VolumeOutputFiles;  /*!< \brief File formats to output */
  unsigned short nVolumeOutputFiles;  /*!< \brief Number of File formats to output */
  
  bool Multizone_Mesh;            /*!< \brief Determines if the mesh contains multiple zones. */
  bool SinglezoneDriver;          /*!< \brief Determines if the single-zone driver is used. (TEMPORARY) */
  bool Wrt_ZoneConv;              /*!< \brief Write the convergence history of each individual zone to screen. */
  bool Wrt_ZoneHist;              /*!< \brief Write the convergence history of each individual zone to file. */
  bool SpecialOutput,             /*!< \brief Determines if the special output is written. */
  Wrt_ForcesBreakdown;            /*!< \brief Determines if the forces breakdown file is written. */
  string *ScreenOutput,           /*!< \brief Kind of the screen output. */
  *HistoryOutput, *VolumeOutput;  /*!< \brief Kind of the output printed to the history file. */
  unsigned short nScreenOutput,   /*!< \brief Number of screen output variables (max: 6). */
  nHistoryOutput, nVolumeOutput;  /*!< \brief Number of variables printed to the history file. */
  bool Multizone_Residual;        /*!< \brief Determines if memory should be allocated for the multizone residual. */
  
  bool using_uq;                /*!< \brief Using uncertainty quantification with SST model */
  su2double uq_delta_b;         /*!< \brief Parameter used to perturb eigenvalues of Reynolds Stress Matrix */
  unsigned short eig_val_comp;  /*!< \brief Parameter used to determine type of eigenvalue perturbation */
  su2double uq_urlx;            /*!< \brief Under-relaxation factor */
  bool uq_permute;              /*!< \brief Permutation of eigenvectors */

  unsigned long pastix_fact_freq;  /*!< \brief (Re-)Factorization frequency for PaStiX */
  unsigned short pastix_verb_lvl;  /*!< \brief Verbosity level for PaStiX */
  unsigned short pastix_fill_lvl;  /*!< \brief Fill level for PaStiX ILU */


  /*!
   * \brief Set the default values of config options not set in the config file using another config object.
   * \param config - Config object to use the default values from.
   */
  void SetDefaultFromConfig(CConfig *config);
  
  /*!
   * \brief Set default values for all options not yet set.
   */
  void SetDefault();
  
  /*--- all_options is a map containing all of the options. This is used during config file parsing
   to track the options which have not been set (so the default values can be used). Without this map
   there would be no list of all the config file options. ---*/
  
  map<string, bool> all_options;
  
  /*--- brief param is a map from the option name (config file string) to its decoder (the specific child
   class of COptionBase that turns the string into a value) ---*/
  
  map<string, COptionBase*> option_map;
  
  
  // All of the addXxxOptions take in the name of the option, and a refernce to the field of that option
  // in the option structure. Depending on the specific type, it may take in a default value, and may
  // take in extra options. The addXxxOptions mostly follow the same pattern, so please see addDoubleOption
  // for detailed comments.
  //
  // List options are those that can be an unknown number of elements, and also take in a reference to
  // an integer. This integer will be populated with the number of elements of that type unmarshaled.
  //
  // Array options are those with a fixed number of elements.
  //
  // List and Array options should also be able to be specified with the string "NONE" indicating that there
  // are no elements. This allows the option to be present in a config file but left blank.
  
  /*!< \brief addDoubleOption creates a config file parser for an option with the given name whose
   value can be represented by a su2double.*/
  
  void addDoubleOption(const string name, su2double & option_field, su2double default_value) {
    // Check if the key is already in the map. If this fails, it is coder error
    // and not user error, so throw.
    assert(option_map.find(name) == option_map.end());
    
    // Add this option to the list of all the options
    all_options.insert(pair<string, bool>(name, true));
    
    // Create the parser for a su2double option with a reference to the option_field and the desired
    // default value. This will take the string in the config file, convert it to a su2double, and
    // place that su2double in the memory location specified by the reference.
    COptionBase* val = new COptionDouble(name, option_field, default_value);
    
    // Create an association between the option name ("CFL") and the parser generated above.
    // During configuration, the parsing script will get the option name, and use this map
    // to find how to parse that option.
    option_map.insert(pair<string, COptionBase *>(name, val));
  }
  
  void addStringOption(const string name, string & option_field, string default_value) {
    assert(option_map.find(name) == option_map.end());
    all_options.insert(pair<string, bool>(name, true));
    COptionBase* val = new COptionString(name, option_field, default_value);
    option_map.insert(pair<string, COptionBase *>(name, val));
  }
  
  void addIntegerOption(const string name, int & option_field, int default_value) {
    assert(option_map.find(name) == option_map.end());
    all_options.insert(pair<string, bool>(name, true));
    COptionBase* val = new COptionInt(name, option_field, default_value);
    option_map.insert(pair<string, COptionBase *>(name, val));
  }
  
  void addUnsignedLongOption(const string name, unsigned long & option_field, unsigned long default_value) {
    assert(option_map.find(name) == option_map.end());
    all_options.insert(pair<string, bool>(name, true));
    COptionBase* val = new COptionULong(name, option_field, default_value);
    option_map.insert(pair<string, COptionBase *>(name, val));
  }
  
  void addUnsignedShortOption(const string name, unsigned short & option_field, unsigned short default_value) {
    assert(option_map.find(name) == option_map.end());
    all_options.insert(pair<string, bool>(name, true));
    COptionBase* val = new COptionUShort(name, option_field, default_value);
    option_map.insert(pair<string, COptionBase *>(name, val));
  }
  
  void addLongOption(const string name, long & option_field, long default_value) {
    assert(option_map.find(name) == option_map.end());
    all_options.insert(pair<string, bool>(name, true));
    COptionBase* val = new COptionLong(name, option_field, default_value);
    option_map.insert(pair<string, COptionBase *>(name, val));
  }
  
  void addBoolOption(const string name, bool & option_field, bool default_value) {
    assert(option_map.find(name) == option_map.end());
    all_options.insert(pair<string, bool>(name, true));
    COptionBase* val = new COptionBool(name, option_field, default_value);
    option_map.insert(pair<string, COptionBase *>(name, val));
  }
  
  // enum types work differently than all of the others because there are a small number of valid
  // string entries for the type. One must also provide a list of all the valid strings of that type.
  template <class Tenum>
  void addEnumOption(const string name, unsigned short & option_field, const map<string, Tenum> & enum_map, Tenum default_value) {
    assert(option_map.find(name) == option_map.end());
    all_options.insert(pair<string, bool>(name, true));
    COptionBase* val = new COptionEnum<Tenum>(name, enum_map, option_field, default_value);
    option_map.insert(pair<string, COptionBase *>(name, val));
    return;
  }
  
  
  // input_size is the number of options read in from the config file
  template <class Tenum>
  void addEnumListOption(const string name, unsigned short & input_size, unsigned short * & option_field, const map<string, Tenum> & enum_map) {
    input_size = 0;
    assert(option_map.find(name) == option_map.end());
    all_options.insert(pair<string, bool>(name, true));
    COptionBase* val = new COptionEnumList<Tenum>(name, enum_map, option_field, input_size);
    option_map.insert( pair<string, COptionBase*>(name, val) );
  }
  
  void addDoubleArrayOption(const string name, const int size, su2double * & option_field, su2double * default_value) {
    
    //  su2double * def = new su2double [size];
    //  for (int i = 0; i < size; i++) {
    //    def[i] = default_value[i];
    //  }
    
    assert(option_map.find(name) == option_map.end());
    all_options.insert(pair<string, bool>(name, true));
    COptionBase* val = new COptionDoubleArray(name, size, option_field, default_value);
    option_map.insert(pair<string, COptionBase *>(name, val));
  }
  
  void addDoubleListOption(const string name, unsigned short & size, su2double * & option_field) {
    assert(option_map.find(name) == option_map.end());
    all_options.insert(pair<string, bool>(name, true));
    COptionBase* val = new COptionDoubleList(name, size, option_field);
    option_map.insert(pair<string, COptionBase *>(name, val));
  }
  
  void addShortListOption(const string name, unsigned short & size, short * & option_field) {
    assert(option_map.find(name) == option_map.end());
    all_options.insert(pair<string, bool>(name, true));
    COptionBase* val = new COptionShortList(name, size, option_field);
    option_map.insert(pair<string, COptionBase *>(name, val));
  }
  
  void addUShortListOption(const string name, unsigned short & size, unsigned short * & option_field) {
    assert(option_map.find(name) == option_map.end());
    all_options.insert(pair<string, bool>(name, true));
    COptionBase* val = new COptionUShortList(name, size, option_field);
    option_map.insert(pair<string, COptionBase *>(name, val));
  }
  
  void addStringListOption(const string name, unsigned short & num_marker, string* & option_field) {
    assert(option_map.find(name) == option_map.end());
    all_options.insert(pair<string, bool>(name, true));
    COptionBase* val = new COptionStringList(name, num_marker, option_field);
    option_map.insert(pair<string, COptionBase *>(name, val));
  }
  
  void addConvectOption(const string name, unsigned short & space_field, unsigned short & centered_field, unsigned short & upwind_field) {
    assert(option_map.find(name) == option_map.end());
    all_options.insert(pair<string, bool>(name, true));
    COptionBase* val = new COptionConvect(name, space_field, centered_field, upwind_field);
    option_map.insert(pair<string, COptionBase *>(name, val));
  }
  
  void addConvectFEMOption(const string name, unsigned short & space_field, unsigned short & fem_field) {
    assert(option_map.find(name) == option_map.end());
    all_options.insert(pair<string, bool>(name, true));
    COptionBase* val = new COptionFEMConvect(name, space_field, fem_field);
    option_map.insert(pair<string, COptionBase *>(name, val));
  }
  
  void addMathProblemOption(const string name, bool & ContinuousAdjoint, const bool & ContinuousAdjoint_default,
                            bool & DiscreteAdjoint, const bool & DiscreteAdjoint_default,
                            bool & Restart_Flow, const bool & Restart_Flow_default) {
    assert(option_map.find(name) == option_map.end());
    all_options.insert(pair<string, bool>(name, true));
    COptionBase* val = new COptionMathProblem(name, ContinuousAdjoint, ContinuousAdjoint_default, DiscreteAdjoint, DiscreteAdjoint_default, Restart_Flow, Restart_Flow_default);
    option_map.insert(pair<string, COptionBase *>(name, val));
  }
  
  void addDVParamOption(const string name, unsigned short & nDV_field, su2double** & paramDV, string* & FFDTag,
                        unsigned short* & design_variable) {
    assert(option_map.find(name) == option_map.end());
    all_options.insert(pair<string, bool>(name, true));
    COptionBase* val = new COptionDVParam(name, nDV_field, paramDV, FFDTag, design_variable);
    option_map.insert(pair<string, COptionBase *>(name, val));
  }
  
  void addDVValueOption(const string name, unsigned short* & nDVValue_field, su2double** & valueDV, unsigned short & nDV_field,  su2double** & paramDV,
                        unsigned short* & design_variable) {
    assert(option_map.find(name) == option_map.end());
    all_options.insert(pair<string, bool>(name, true));
    COptionBase* val = new COptionDVValue(name, nDVValue_field, valueDV, nDV_field, paramDV, design_variable);
    option_map.insert(pair<string, COptionBase *>(name, val));
  }
  
  void addFFDDefOption(const string name, unsigned short & nFFD_field, su2double** & coordFFD, string* & FFDTag) {
    assert(option_map.find(name) == option_map.end());
    all_options.insert(pair<string, bool>(name, true));
    COptionBase* val = new COptionFFDDef(name, nFFD_field, coordFFD, FFDTag);
    option_map.insert(pair<string, COptionBase *>(name, val));
  }
  
  void addFFDDegreeOption(const string name, unsigned short & nFFD_field, unsigned short** & degreeFFD) {
    assert(option_map.find(name) == option_map.end());
    all_options.insert(pair<string, bool>(name, true));
    COptionBase* val = new COptionFFDDegree(name, nFFD_field, degreeFFD);
    option_map.insert(pair<string, COptionBase *>(name, val));
  }
  
  void addStringDoubleListOption(const string name, unsigned short & list_size, string * & string_field,
                                 su2double* & double_field) {
    assert(option_map.find(name) == option_map.end());
    all_options.insert(pair<string, bool>(name, true));
    COptionBase* val = new COptionStringDoubleList(name, list_size, string_field, double_field);
    option_map.insert(pair<string, COptionBase *>(name, val));
  }
  
  void addInletOption(const string name, unsigned short & nMarker_Inlet, string * & Marker_Inlet,
                      su2double* & Ttotal, su2double* & Ptotal, su2double** & FlowDir) {
    assert(option_map.find(name) == option_map.end());
    all_options.insert(pair<string, bool>(name, true));
    COptionBase* val = new COptionInlet(name, nMarker_Inlet, Marker_Inlet, Ttotal, Ptotal, FlowDir);
    option_map.insert(pair<string, COptionBase *>(name, val));
  }
  
  template <class Tenum>
  void addRiemannOption(const string name, unsigned short & nMarker_Riemann, string * & Marker_Riemann, unsigned short* & option_field, const map<string, Tenum> & enum_map,
                        su2double* & var1, su2double* & var2, su2double** & FlowDir) {
    assert(option_map.find(name) == option_map.end());
    all_options.insert(pair<string, bool>(name, true));
    COptionBase* val = new COptionRiemann<Tenum>(name, nMarker_Riemann, Marker_Riemann, option_field, enum_map, var1, var2, FlowDir);
    option_map.insert(pair<string, COptionBase *>(name, val));
  }
  
  template <class Tenum>
  void addGilesOption(const string name, unsigned short & nMarker_Giles, string * & Marker_Giles, unsigned short* & option_field, const map<string, Tenum> & enum_map,
                     su2double* & var1, su2double* & var2, su2double** & FlowDir, su2double* & relaxfactor1, su2double* & relaxfactor2) {
    assert(option_map.find(name) == option_map.end());
    all_options.insert(pair<string, bool>(name, true));
    COptionBase* val = new COptionGiles<Tenum>(name, nMarker_Giles, Marker_Giles, option_field, enum_map, var1, var2, FlowDir, relaxfactor1, relaxfactor2);
    option_map.insert(pair<string, COptionBase *>(name, val));
  }
  
  void addExhaustOption(const string name, unsigned short & nMarker_Exhaust, string * & Marker_Exhaust,
                        su2double* & Ttotal, su2double* & Ptotal) {
    assert(option_map.find(name) == option_map.end());
    all_options.insert(pair<string, bool>(name, true));
    COptionBase* val = new COptionExhaust(name, nMarker_Exhaust, Marker_Exhaust, Ttotal, Ptotal);
    option_map.insert(pair<string, COptionBase *>(name, val));
  }
  
  void addPeriodicOption(const string & name, unsigned short & nMarker_PerBound,
                         string* & Marker_PerBound, string* & Marker_PerDonor,
                         su2double** & RotCenter, su2double** & RotAngles, su2double** & Translation) {
    assert(option_map.find(name) == option_map.end());
    all_options.insert(pair<string, bool>(name, true));
    COptionBase* val = new COptionPeriodic(name, nMarker_PerBound, Marker_PerBound, Marker_PerDonor, RotCenter, RotAngles, Translation);
    option_map.insert(pair<string, COptionBase *>(name, val));
  }
 
  void addTurboPerfOption(const string & name, unsigned short & nMarker_TurboPerf,
                    string* & Marker_TurboBoundIn, string* & Marker_TurboBoundOut) {
    assert(option_map.find(name) == option_map.end());
    all_options.insert(pair<string, bool>(name, true));
    COptionBase* val = new COptionTurboPerformance(name, nMarker_TurboPerf, Marker_TurboBoundIn, Marker_TurboBoundOut);
    option_map.insert(pair<string, COptionBase *>(name, val));
  }
  
  void addActDiskOption(const string & name,
                        unsigned short & nMarker_ActDiskInlet, unsigned short & nMarker_ActDiskOutlet, string* & Marker_ActDiskInlet, string* & Marker_ActDiskOutlet,
                        su2double** & ActDisk_PressJump, su2double** & ActDisk_TempJump, su2double** & ActDisk_Omega) {
    assert(option_map.find(name) == option_map.end());
    all_options.insert(pair<string, bool>(name, true));
    COptionBase* val = new COptionActDisk(name,
                                          nMarker_ActDiskInlet, nMarker_ActDiskOutlet, Marker_ActDiskInlet, Marker_ActDiskOutlet,
                                          ActDisk_PressJump, ActDisk_TempJump, ActDisk_Omega);
    option_map.insert(pair<string, COptionBase *>(name, val));
  }

  void addWallFunctionOption(const string &name,               unsigned short &list_size,
                             string* &string_field,            unsigned short* &val_Kind_WF,
                             unsigned short** &val_IntInfo_WF, su2double** &val_DoubleInfo_WF) {
    assert(option_map.find(name) == option_map.end());
    all_options.insert(pair<string, bool>(name, true));
    COptionBase* val = new COptionWallFunction(name, list_size, string_field, val_Kind_WF,
                                               val_IntInfo_WF, val_DoubleInfo_WF);
    option_map.insert(pair<string, COptionBase *>(name, val));
  }
  
  void addPythonOption(const string name) {
    assert(option_map.find(name) == option_map.end());
    all_options.insert(pair<string, bool>(name, true));
    COptionBase* val = new COptionPython(name);
    option_map.insert(pair<string, COptionBase *>(name, val));
  }
  
public:
  
  /*!
   * \brief Tags for the different fields in a restart file.
   */
  vector<string> fields;
  
  /*!
   * \brief Constructor of the class which reads the input file.
   */
  CConfig(char case_filename[MAX_STRING_SIZE], unsigned short val_software, bool verb_high);
  
  /*!
   * \brief Constructor of the class which reads the input file and uses default options from another config.
   */
  CConfig(CConfig * config, char case_filename[MAX_STRING_SIZE], unsigned short val_software, unsigned short val_iZone, unsigned short val_nZone, bool verb_high);
  
  /*!
   * \brief Constructor of the class which reads the input file.
   */
  CConfig(char case_filename[MAX_STRING_SIZE], unsigned short val_software);
  
  /*!
   * \brief Constructor of the class which reads the input file.
   */
  CConfig(char case_filename[MAX_STRING_SIZE], CConfig *config);
  
  /*!
   * \brief Destructor of the class.
   */
  ~CConfig(void);
  
 void SetnZone();
 
 void SetnDim();
 
 void SetHeader(unsigned short val_software);

  /*!
   * \brief Get the MPI communicator of SU2.
   * \return MPI communicator of SU2.
   */
  SU2_MPI::Comm GetMPICommunicator();

  /*!
   * \brief Set the MPI communicator for SU2.
   * \param[in] Communicator - MPI communicator for SU2.
   */
  void SetMPICommunicator(SU2_MPI::Comm Communicator);

  /*!
   * \brief Gets the number of zones in the mesh file.
   * \param[in] val_mesh_filename - Name of the file with the grid information.
   * \param[in] val_format - Format of the file with the grid information.
   * \return Total number of zones in the grid file.
   */
  static unsigned short GetnZone(string val_mesh_filename, unsigned short val_format);
  
  /*!
   * \brief Gets the number of dimensions in the mesh file
   * \param[in] val_mesh_filename - Name of the file with the grid information.
   * \param[in] val_format - Format of the file with the grid information.
   * \return Total number of domains in the grid file.
   */
  static unsigned short GetnDim(string val_mesh_filename, unsigned short val_format);
  
  /*!
   * \brief Initializes pointers to null
   */
  void SetPointersNull(void);
  
  /*!
   * \brief breaks an input line from the config file into a set of tokens
   * \param[in] str - the input line string
   * \param[out] option_name - the name of the option found at the beginning of the line
   * \param[out] option_value - the tokens found after the "=" sign on the line
   * \returns false if the line is empty or a commment, true otherwise
   */
  bool TokenizeString(string & str, string & option_name,
                      vector<string> & option_value);
  
  /*!
   * \brief Get reference origin for moment computation.
   * \param[in] val_marker - the marker we are monitoring.
   * \return Reference origin (in cartesians coordinates) for moment computation.
   */
  su2double *GetRefOriginMoment(unsigned short val_marker);
  
  /*!
   * \brief Get reference origin x-coordinate for moment computation.
   * \param[in] val_marker - the marker we are monitoring.
   * \return Reference origin x-coordinate (in cartesians coordinates) for moment computation.
   */
  su2double GetRefOriginMoment_X(unsigned short val_marker);
  
  /*!
   * \brief Get reference origin y-coordinate for moment computation.
   * \param[in] val_marker - the marker we are monitoring.
   * \return Reference origin y-coordinate (in cartesians coordinates) for moment computation.
   */
  su2double GetRefOriginMoment_Y(unsigned short val_marker);
  
  /*!
   * \brief Get reference origin z-coordinate for moment computation.
   * \param[in] val_marker - the marker we are monitoring.
   * \return Reference origin z-coordinate (in cartesians coordinates) for moment computation.
   */
  su2double GetRefOriginMoment_Z(unsigned short val_marker);
  
  /*!
   * \brief Set reference origin x-coordinate for moment computation.
   * \param[in] val_marker - the marker we are monitoring.
   * \param[in] val_origin - New x-coordinate of the mesh motion origin.
   */
  void SetRefOriginMoment_X(unsigned short val_marker, su2double val_origin);
  
  /*!
   * \brief Set reference origin y-coordinate for moment computation.
   * \param[in] val_marker - the marker we are monitoring.
   * \param[in] val_origin - New y-coordinate of the mesh motion origin.
   */
  void SetRefOriginMoment_Y(unsigned short val_marker, su2double val_origin);
  
  /*!
   * \brief Set reference origin z-coordinate for moment computation.
   * \param[in] val_marker - the marker we are monitoring.
   * \param[in] val_origin - New z-coordinate of the mesh motion origin.
   */
  void SetRefOriginMoment_Z(unsigned short val_marker, su2double val_origin);
  
  /*!
   * \brief Get index of the upper and lower horizontal plane.
   * \param[in] index - 0 means upper surface, and 1 means lower surface.
   * \return Index of the upper and lower surface.
   */
  string GetPlaneTag(unsigned short index);
  
  /*!
   * \brief Get the integration limits for the equivalent area computation.
   * \param[in] index - 0 means x_min, and 1 means x_max.
   * \return Integration limits for the equivalent area computation.
   */
  su2double GetEA_IntLimit(unsigned short index);
  
  /*!
   * \brief Get the integration limits for the equivalent area computation.
   * \param[in] index - 0 means x_min, and 1 means x_max.
   * \return Integration limits for the equivalent area computation.
   */
  su2double GetEA_ScaleFactor(void);
  
  /*!
   * \brief Get the limit value for the adjoint variables.
   * \return Limit value for the adjoint variables.
   */
  su2double GetAdjointLimit(void);
  
  /*!
   * \brief Get the coordinates where of the box where the grid is going to be deformed.
   * \return Coordinates where of the box where the grid is going to be deformed.
   */
  su2double *GetHold_GridFixed_Coord(void);
  
  /*!
   * \brief Get the values of subsonic engine.
   * \return Values of subsonic engine.
   */
  su2double *GetSubsonicEngine_Values(void);
  
  /*!
   * \brief Get the cycle of a subsonic engine.
   * \return Cyl of a subsonic engine.
   */
  su2double *GetSubsonicEngine_Cyl(void);
  
  /*!
   * \brief Get the distortion rack.
   * \return Distortion rack.
   */
  su2double *GetDistortionRack(void);
  
  /*!
   * \brief Get the power of the dual volume in the grid adaptation sensor.
   * \return Power of the dual volume in the grid adaptation sensor.
   */
  su2double GetDualVol_Power(void);
  
  /*!
   * \brief Get Information about if there is an analytical definition of the surface for doing the
   *        grid adaptation.
   * \return Definition of the surfaces. NONE implies that there isn't any analytical definition
   *         and it will use and interpolation.
   */
  unsigned short GetAnalytical_Surface(void);
  
  /*!
   * \brief Get Description of the geometry to be analyzed
   */
  unsigned short GetGeo_Description(void);
  
  /*!
   * \brief Creates a tecplot file to visualize the partition made by the DDC software.
   * \return <code>TRUE</code> if the partition is going to be plotted; otherwise <code>FALSE</code>.
   */
  bool GetExtraOutput(void);

  /*!
   * \brief Heat solver zone with extra screen output.
   * \return Heat solver zone with extra screen output.
   */
  long GetExtraHeatOutputZone(void);
  
  /*!
   * \brief Get the value of the Mach number (velocity divided by speed of sound).
   * \return Value of the Mach number.
   */
  su2double GetMach(void);
  
  /*!
   * \brief Get the value of the Gamma of fluid (ratio of specific heats).
   * \return Value of the constant: Gamma
   */
  su2double GetGamma(void);
  
  /*!
   * \brief Get the values of the CFL adaption parameters.
   * \return Value of CFL adaption parameter
   */
  su2double GetCFL_AdaptParam(unsigned short val_index);
  
  /*!
   * \brief Set the values of the CFL adaption parameters.
   * \param[in] val_index     - Index of the particular CFL adaption parameter
   * \param[in] val_cfl_param - Value of the CFL adaption parameter
   */
  inline void SetCFL_AdaptParam(unsigned short val_index, su2double val_cfl_param) { CFL_AdaptParam[val_index] = val_cfl_param; }
  
  /*!
   * \brief Get the value of the CFL adaption flag.
   * \return <code>TRUE</code> if CFL adaption is active; otherwise <code>FALSE</code>.
   */
  bool GetCFL_Adapt(void);
  
  /*!
   * \brief Get the values of the CFL adapation.
   * \return Value of CFL adapation
   */
  su2double GetHTP_Axis(unsigned short val_index);
  
  /*!
   * \brief Get the value of the limits for the sections.
   * \return Value of the limits for the sections.
   */
  su2double GetStations_Bounds(unsigned short val_var);
  
  /*!
   * \brief Get the value of the vector that connects the cartesian axis with a sherical or cylindrical one.
   * \return Coordinate of the Axis.
   */
  su2double GetFFD_Axis(unsigned short val_var);
  
  /*!
   * \brief Get the value of the bulk modulus.
   * \return Value of the bulk modulus.
   */
  su2double GetBulk_Modulus(void);
  
  /*!
   * \brief Get the epsilon^2 multiplier for Beta in the incompressible preconditioner.
   * \return Value of the epsilon^2 multiplier for Beta in the incompressible preconditioner.
   */
  su2double GetBeta_Factor(void);
  
  /*!
   * \brief Get the value of specific gas constant.
   * \return Value of the constant: Gamma
   */
  su2double GetGas_Constant(void);
  
  /*!
   * \brief Get the value of specific gas constant.
   * \return Value of the constant: Gamma
   */
  su2double GetGas_ConstantND(void);
  
  /*!
   * \brief Get the value of the molecular weight for an incompressible ideal gas (g/mol).
   * \return Value of the molecular weight for an incompressible ideal gas (g/mol).
   */
  su2double GetMolecular_Weight(void);
  
  /*!
   * \brief Get the value of specific heat at constant pressure.
   * \return Value of the constant: Cp
   */
  su2double GetSpecific_Heat_Cp(void);
  
  /*!
   * \brief Get the non-dimensional value of specific heat at constant pressure.
   * \return Value of the non-dim. constant: Cp
   */
  su2double GetSpecific_Heat_CpND(void);

  /*!
   * \brief Get the value of specific heat at constant volume.
   * \return Value of the constant: Cv
   */
  su2double GetSpecific_Heat_Cv(void);
  
  /*!
   * \brief Get the non-dimensional value of specific heat at constant volume.
   * \return Value of the non-dim. constant: Cv
   */
  su2double GetSpecific_Heat_CvND(void);

  /*!
   * \brief Get the coefficients of the Blottner viscosity model
   * \param[in] val_Species - Index of the species
   * \param[in] val_Coeff - Index of the coefficient (As, Bs, Cs)
   * \return Value of the Blottner coefficient
   */
  su2double GetBlottnerCoeff(unsigned short val_Species, unsigned short val_Coeff);
  
  /*!
   * \brief Get the p-norm for heat-flux objective functions (adjoint problem).
   * \return Value of the heat flux p-norm
   */
  su2double GetPnormHeat(void);
  
  /*!
   * \brief Get the value of wall temperature.
   * \return Value of the constant: Temperature
   */
  su2double GetWallTemperature(void);
  
  /*!
   * \brief Get the reference value for the specific gas constant.
   * \return Reference value for the specific gas constant.
   */
  su2double GetGas_Constant_Ref(void);
  
  /*!
   * \brief Get the reference value for the heat flux.
   * \return Reference value for the heat flux.
   */
  su2double GetHeat_Flux_Ref(void);

  /*!
   * \brief Get the value of the frestream temperature.
   * \return Freestream temperature.
   */
  su2double GetTemperature_FreeStream(void);
  
  /*!
   * \brief Get the value of the frestream temperature.
   * \return Freestream temperature.
   */
  su2double GetEnergy_FreeStream(void);
  
  /*!
   * \brief Get the value of the frestream temperature.
   * \return Freestream temperature.
   */
  su2double GetViscosity_FreeStream(void);
  
  /*!
   * \brief Get the value of the frestream temperature.
   * \return Freestream temperature.
   */
  su2double GetDensity_FreeStream(void);

  /*!
   * \brief Get the value of the solid density.
   * \return Solid density.
   */
  su2double GetDensity_Solid(void);
  
  /*!
   * \brief Get the value of the frestream temperature.
   * \return Freestream temperature.
   */
  su2double GetModVel_FreeStream(void);
  
  /*!
   * \brief Get the value of the frestream temperature.
   * \return Freestream temperature.
   */
  su2double GetModVel_FreeStreamND(void);
  
  /*!
   * \brief Get the value of the frestream vibrational-electronic temperature.
   * \return Freestream temperature ve.
   */
  su2double GetTemperature_ve_FreeStream(void);
  
  /*!
   * \brief Get the value of the laminar Prandtl number.
   * \return Laminar Prandtl number.
   */
  su2double GetPrandtl_Lam(void);
  
  /*!
   * \brief Get the value of the turbulent Prandtl number.
   * \return Turbulent Prandtl number.
   */
  su2double GetPrandtl_Turb(void);

  /*!
   * \brief Get the value of the thermal conductivity for solids.
   * \return Thermal conductivity (solid).
   */
  su2double GetThermalConductivity_Solid(void);

  /*!
   * \brief Get the value of the thermal diffusivity for solids.
   * \return Thermal conductivity (solid).
   */
  su2double GetThermalDiffusivity_Solid(void);

  /*!
   * \brief Get the temperature in solids at initial conditions.
   * \return Freestream temperature (solid).
   */
  su2double GetTemperature_Initial_Solid(void);
  
  /*!
   * \brief Get the value of the reference length for non-dimensionalization.
   *        This value should always be 1 internally, and is not user-specified.
   * \return Reference length for non-dimensionalization.
   */
  su2double GetLength_Ref(void);
  
  /*!
   * \brief Get the value of the reference pressure for non-dimensionalization.
   * \return Reference pressure for non-dimensionalization.
   */
  su2double GetPressure_Ref(void);
  
  /*!
   * \brief Get the value of the reference pressure for non-dimensionalization.
   * \return Reference pressure for non-dimensionalization.
   */
  su2double GetEnergy_Ref(void);
  
  /*!
   * \brief Get the value of the reference temperature for non-dimensionalization.
   * \return Reference temperature for non-dimensionalization.
   */
  su2double GetTemperature_Ref(void);
  
  /*!
   * \brief Get the value of the reference density for non-dimensionalization.
   * \return Reference density for non-dimensionalization.
   */
  su2double GetDensity_Ref(void);
  
  /*!
   * \brief Get the value of the reference velocity for non-dimensionalization.
   * \return Reference velocity for non-dimensionalization.
   */
  su2double GetVelocity_Ref(void);
  
  /*!
   * \brief Get the value of the reference time for non-dimensionalization.
   * \return Reference time for non-dimensionalization.
   */
  su2double GetTime_Ref(void);
  
  /*!
   * \brief Get the value of the reference viscosity for non-dimensionalization.
   * \return Reference viscosity for non-dimensionalization.
   */
  su2double GetViscosity_Ref(void);
  
  /*!
   * \brief Get the value of the reference viscosity for non-dimensionalization.
   * \return Reference viscosity for non-dimensionalization.
   */
  su2double GetHighlite_Area(void);
  
  /*!
   * \brief Get the value of the reference viscosity for non-dimensionalization.
   * \return Reference viscosity for non-dimensionalization.
   */
  su2double GetFan_Poly_Eff(void);
  
  /*!
   * \brief Get the value of the reference conductivity for non-dimensionalization.
   * \return Reference conductivity for non-dimensionalization.
   */
  su2double GetConductivity_Ref(void);
  
  /*!
   * \brief Get the value of the reference angular velocity for non-dimensionalization.
   * \return Reference angular velocity for non-dimensionalization.
   */
  su2double GetOmega_Ref(void);
  
  /*!
   * \brief Get the value of the reference force for non-dimensionalization.
   * \return Reference force for non-dimensionalization.
   */
  su2double GetForce_Ref(void);
  
  /*!
   * \brief Get the value of the non-dimensionalized freestream pressure.
   * \return Non-dimensionalized freestream pressure.
   */
  su2double GetPressure_FreeStream(void);
  
  /*!
   * \brief Get the value of the non-dimensionalized freestream pressure.
   * \return Non-dimensionalized freestream pressure.
   */
  su2double GetPressure_FreeStreamND(void);
  
  /*!
   * \brief Get the value of the thermodynamic pressure.
   * \return Thermodynamic pressure.
   */
  su2double GetPressure_Thermodynamic(void);
  
  /*!
   * \brief Get the value of the non-dimensionalized thermodynamic pressure.
   * \return Non-dimensionalized thermodynamic pressure.
   */
  su2double GetPressure_ThermodynamicND(void);

  /*!
   * \brief Get the vector of the dimensionalized freestream velocity.
   * \return Dimensionalized freestream velocity vector.
   */
  su2double* GetVelocity_FreeStream(void);
  
  /*!
   * \brief Get the value of the non-dimensionalized freestream temperature.
   * \return Non-dimensionalized freestream temperature.
   */
  su2double GetTemperature_FreeStreamND(void);
  
  /*!
   * \brief Get the value of the non-dimensionalized freestream density.
   * \return Non-dimensionalized freestream density.
   */
  su2double GetDensity_FreeStreamND(void);
  
  /*!
   * \brief Get the vector of the non-dimensionalized freestream velocity.
   * \return Non-dimensionalized freestream velocity vector.
   */
  su2double* GetVelocity_FreeStreamND(void);
  
  /*!
   * \brief Get the value of the non-dimensionalized freestream energy.
   * \return Non-dimensionalized freestream energy.
   */
  su2double GetEnergy_FreeStreamND(void);
  
  /*!
   * \brief Get the value of the non-dimensionalized freestream viscosity.
   * \return Non-dimensionalized freestream viscosity.
   */
  su2double GetViscosity_FreeStreamND(void);
  
  /*!
   * \brief Get the value of the non-dimensionalized freestream viscosity.
   * \return Non-dimensionalized freestream viscosity.
   */
  su2double GetTke_FreeStreamND(void);
  
  /*!
   * \brief Get the value of the non-dimensionalized freestream viscosity.
   * \return Non-dimensionalized freestream viscosity.
   */
  su2double GetOmega_FreeStreamND(void);
  
  /*!
   * \brief Get the value of the non-dimensionalized freestream viscosity.
   * \return Non-dimensionalized freestream viscosity.
   */
  su2double GetTke_FreeStream(void);
  
  /*!
   * \brief Get the value of the non-dimensionalized freestream viscosity.
   * \return Non-dimensionalized freestream viscosity.
   */
  su2double GetOmega_FreeStream(void);
  
  /*!
   * \brief Get the value of the non-dimensionalized freestream intermittency.
   * \return Non-dimensionalized freestream intermittency.
   */
  su2double GetIntermittency_FreeStream(void);
  
  /*!
   * \brief Get the value of the non-dimensionalized freestream turbulence intensity.
   * \return Non-dimensionalized freestream intensity.
   */
  su2double GetTurbulenceIntensity_FreeStream(void);
  
  /*!
   * \brief Get the value of the non-dimensionalized freestream turbulence intensity.
   * \return Non-dimensionalized freestream intensity.
   */
  su2double GetNuFactor_FreeStream(void);
  
  /*!
   * \brief Get the value of the non-dimensionalized engine turbulence intensity.
   * \return Non-dimensionalized engine intensity.
   */
  su2double GetNuFactor_Engine(void);
  
  /*!
   * \brief Get the value of the non-dimensionalized actuator disk turbulence intensity.
   * \return Non-dimensionalized actuator disk intensity.
   */
  su2double GetSecondaryFlow_ActDisk(void);
  
  /*!
   * \brief Get the value of the non-dimensionalized actuator disk turbulence intensity.
   * \return Non-dimensionalized actuator disk intensity.
   */
  su2double GetInitial_BCThrust(void);
  
  /*!
   * \brief Get the value of the non-dimensionalized actuator disk turbulence intensity.
   * \return Non-dimensionalized actuator disk intensity.
   */
  void SetInitial_BCThrust(su2double val_bcthrust);
  
  /*!
   * \brief Get the value of the turbulent to laminar viscosity ratio.
   * \return Ratio of turbulent to laminar viscosity ratio.
   */
  su2double GetTurb2LamViscRatio_FreeStream(void);
  
  /*!
   * \brief Get the vector of free stream mass fraction values.
   * \return Ratio of species mass to mixture mass.
   */
  su2double* GetMassFrac_FreeStream(void);
  
  /*!
   * \brief Get the value of the Reynolds length.
   * \return Reynolds length.
   */
  su2double GetLength_Reynolds(void);
  
  /*!
   * \brief Get the start up iterations using the fine grid, this works only for multigrid problems.
   * \return Start up iterations using the fine grid.
   */
  unsigned short GetnStartUpIter(void);
  
  /*!
   * \brief Get the reference area for non dimensional coefficient computation. If the value from the
   *        is 0 then, the code will compute the reference area using the projection of the shape into
   *        the z plane (3D) or the x plane (2D).
   * \return Value of the reference area for coefficient computation.
   */
  su2double GetRefArea(void);
  
  /*!
   * \brief Get the wave speed.
   * \return Value of the wave speed.
   */
  su2double GetThermalDiffusivity(void);
  
  /*!
   * \brief Get the thermal expansion coefficient.
   * \return Value of the thermal expansion coefficient.
   */
  su2double GetThermal_Expansion_Coeff(void);

  /*!
   * \brief Get the non-dim. thermal expansion coefficient.
   * \return Value of the non-dim. thermal expansion coefficient.
   */
  su2double GetThermal_Expansion_CoeffND(void);

  /*!
   * \brief Set the thermal expansion coefficient.
   * \param[in] val_thermal_expansion - thermal expansion coefficient
   */
  void SetThermal_Expansion_Coeff(su2double val_thermal_expansion);

  /*!
   * \brief Set the non-dim. thermal expansion coefficient.
   * \param[in] val_thermal_expansion - non-dim. thermal expansion coefficient
   */
  void SetThermal_Expansion_CoeffND(su2double val_thermal_expansionnd);

  /*!
   * \brief Get the value of the reference density for custom incompressible non-dimensionalization.
   * \return Reference density for custom incompressible non-dimensionalization.
   */
  su2double GetInc_Density_Ref(void);

  /*!
   * \brief Get the value of the reference velocity for custom incompressible non-dimensionalization.
   * \return Reference velocity for custom incompressible non-dimensionalization.
   */
  su2double GetInc_Velocity_Ref(void);

  /*!
   * \brief Get the value of the reference temperature for custom incompressible non-dimensionalization.
   * \return Reference temperature for custom incompressible non-dimensionalization.
   */
  su2double GetInc_Temperature_Ref(void);

  /*!
   * \brief Get the value of the initial density for incompressible flows.
   * \return Initial density for incompressible flows.
   */
  su2double GetInc_Density_Init(void);

  /*!
   * \brief Get the value of the initial velocity for incompressible flows.
   * \return Initial velocity for incompressible flows.
   */
  su2double* GetInc_Velocity_Init(void);

  /*!
   * \brief Get the value of the initial temperature for incompressible flows.
   * \return Initial temperature for incompressible flows.
   */
  su2double GetInc_Temperature_Init(void);

  /*!
   * \brief Get the Young's modulus of elasticity.
   * \return Value of the Young's modulus of elasticity.
   */
  su2double GetElasticyMod(unsigned short id_val);
  
  /*!
    * \brief Decide whether to apply DE effects to the model.
    * \return <code>TRUE</code> if the DE effects are to be applied, <code>FALSE</code> otherwise.
    */
  bool GetDE_Effects(void);
  
  /*!
    * \brief Decide whether to predict the DE effects for the next time step.
    * \return <code>TRUE</code> if the DE effects are to be applied, <code>FALSE</code> otherwise.
    */
   bool GetDE_Predicted(void);
  
  /*!
   * \brief Get the number of different electric constants.
   * \return Value of the DE modulus.
   */
  unsigned short GetnElectric_Constant(void);

  /*!
   * \brief Get the value of the DE modulus.
   * \return Value of the DE modulus.
   */
  su2double GetElectric_Constant(unsigned short iVar);

  /*!
   * \brief Get the value of the B constant in the Knowles material model.
   * \return Value of the B constant in the Knowles material model.
   */
  su2double GetKnowles_B(void);

  /*!
   * \brief Get the value of the N constant in the Knowles material model.
   * \return Value of the N constant in the Knowles material model.
   */
  su2double GetKnowles_N(void);

  /*!
   * \brief Get the kind of design variable for FEA.
   * \return Value of the DE voltage.
   */
  unsigned short GetDV_FEA(void);

  /*!
   * \brief Get the ID of the reference node.
   * \return Number of FSI subiters.
   */
  unsigned long GetRefNode_ID(void);

  /*!
   * \brief Get the values for the reference node displacement.
   * \param[in] val_coeff - Index of the displacement.
   */
  su2double GetRefNode_Displacement(unsigned short val_coeff);

  /*!
   * \brief Get the penalty weight value for the objective function.
   * \return  Penalty weight value for the reference geometry objective function.
   */
  su2double GetRefNode_Penalty(void);

  /*!
    * \brief Decide whether it's necessary to read a reference geometry.
    * \return <code>TRUE</code> if it's necessary to read a reference geometry, <code>FALSE</code> otherwise.
    */
  bool GetRefGeom(void);

  /*!
   * \brief Get the name of the file with the reference geometry of the structural problem.
   * \return Name of the file with the reference geometry of the structural problem.
   */
  string GetRefGeom_FEMFileName(void);

  /*!
   * \brief Get the format of the reference geometry file.
   * \return Format of the reference geometry file.
   */
  unsigned short GetRefGeom_FileFormat(void);

    /*!
   * \brief Formulation for 2D elasticity (plane stress - strain)
   * \return Flag to 2D elasticity model.
   */
  unsigned short GetElas2D_Formulation(void);
  
  /*!
   * \brief Decide whether it's necessary to read a reference geometry.
   * \return <code>TRUE</code> if it's necessary to read a reference geometry, <code>FALSE</code> otherwise.
   */
  bool GetPrestretch(void);
  
  /*!
    * \brief Decide whether it's necessary to add the cross term for adjoint FSI.
    * \return <code>TRUE</code> if it's necessary to add the cross term, <code>FALSE</code> otherwise.
    */
  bool Add_CrossTerm(void);
  
  /*!
    * \brief Set the boolean addCrossTerm to true or false.
    */
  void Set_CrossTerm(bool needCrossTerm);

  /*!
   * \brief Get the name of the file with the element properties for structural problems.
   * \return Name of the file with the element properties of the structural problem.
   */
  string GetFEA_FileName(void);

  /*!
   * \brief Get the name of the file with the reference geometry of the structural problem.
   * \return Name of the file with the reference geometry of the structural problem.
   */
  string GetPrestretch_FEMFileName(void);
  
  /*!
   * \brief Get the Poisson's ratio.
   * \return Value of the Poisson's ratio.
   */
  su2double GetPoissonRatio(unsigned short id_val);
  
  /*!
   * \brief Get the Material Density.
   * \return Value of the Material Density.
   */
  su2double GetMaterialDensity(unsigned short id_val);
  
  /*!
   * \brief Compressibility/incompressibility of the solids analysed using the structural solver.
   * \return Compressible or incompressible.
   */
  unsigned short GetMaterialCompressibility(void);
  
  /*!
   * \brief Compressibility/incompressibility of the solids analysed using the structural solver.
   * \return Compressible or incompressible.
   */
  unsigned short GetMaterialModel(void);
  
  /*!
   * \brief Geometric conditions for the structural solver.
   * \return Small or large deformation structural analysis.
   */
  unsigned short GetGeometricConditions(void);
  
  /*!
   * \brief Get the reference length for computing moment (the default value is 1).
   * \return Reference length for moment computation.
   */
  su2double GetRefLength(void);
  
  /*!
   * \brief Get the reference element length for computing the slope limiting epsilon.
   * \return Reference element length for slope limiting epsilon.
   */
  su2double GetRefElemLength(void);
  
  /*!
   * \brief Get the reference coefficient for detecting sharp edges.
   * \return Reference coefficient for detecting sharp edges.
   */
  su2double GetRefSharpEdges(void);
  
  /*!
   * \brief Get the volume of the whole domain using the fine grid, this value is common for all the grids
   *        in the multigrid method.
   * \return Volume of the whole domain.
   */
  su2double GetDomainVolume(void);
  
  /*!
   * \brief In case the <i>RefArea</i> is equal to 0 then, it is necessary to compute a reference area,
   *        with this function we set the value of the reference area.
   * \param[in] val_area - Value of the reference area for non dimensional coefficient computation.
   */
  void SetRefArea(su2double val_area);
  
  /*!
   * \brief In case the <i>SemiSpan</i> is equal to 0 then, it is necessary to compute the max y distance,
   *        with this function we set the value of the semi span.
   * \param[in] val_semispan - Value of the semispan.
   */
  void SetSemiSpan(su2double val_semispan);
  
  /*!
   * \brief Set the value of the domain volume computed on the finest grid.
   * \note This volume do not include the volume of the body that is being simulated.
   * \param[in] val_volume - Value of the domain volume computed on the finest grid.
   */
  void SetDomainVolume(su2double val_volume);
  
  /*!
   * \brief Set the finest mesh in a multigrid strategy.
   * \note If we are using a Full Multigrid Strategy or a start up with finest grid, it is necessary
   *       to change several times the finest grid.
   * \param[in] val_finestmesh - Index of the finest grid.
   */
  void SetFinestMesh(unsigned short val_finestmesh);
  
  /*!
   * \brief Set the kind of time integration scheme.
   * \note If we are solving different equations it will be necessary to change several
   *       times the kind of time integration, to choose the right scheme.
   * \param[in] val_kind_timeintscheme - Kind of time integration scheme.
   */
  void SetKind_TimeIntScheme(unsigned short val_kind_timeintscheme);
  
  /*!
   * \brief Set the parameters of the convective numerical scheme.
   * \note The parameters will change because we are solving different kind of equations.
   * \param[in] val_kind_convnumscheme - Center or upwind scheme.
   * \param[in] val_kind_centered - If centered scheme, kind of centered scheme (JST, etc.).
   * \param[in] val_kind_upwind - If upwind scheme, kind of upwind scheme (Roe, etc.).
   * \param[in] val_kind_slopelimit - If upwind scheme, kind of slope limit.
   * \param[in] val_muscl - Define if we apply a MUSCL scheme or not.
   * \param[in] val_kind_fem - If FEM, what kind of FEM discretization.
   */
  void SetKind_ConvNumScheme(unsigned short val_kind_convnumscheme, unsigned short val_kind_centered,
                             unsigned short val_kind_upwind,        unsigned short val_kind_slopelimit,
                             bool val_muscl,                        unsigned short val_kind_fem);

  /*!
   * \brief Get the value of limiter coefficient.
   * \return Value of the limiter coefficient.
   */
  su2double GetVenkat_LimiterCoeff(void);
  
  /*!
   * \brief Freeze the value of the limiter after a number of iterations.
   * \return Number of iterations.
   */
  unsigned long GetLimiterIter(void);
  
  /*!
   * \brief Get the value of sharp edge limiter.
   * \return Value of the sharp edge limiter coefficient.
   */
  su2double GetAdjSharp_LimiterCoeff(void);
  
  /*!
   * \brief Get the Reynolds number. Dimensionless number that gives a measure of the ratio of inertial forces
   *        to viscous forces and consequently quantifies the relative importance of these two types of forces
   *        for given flow condition.
   * \return Value of the Reynolds number.
   */
  su2double GetReynolds(void);
  
  /*!
   * \brief Get the Froude number for free surface problems.
   * \return Value of the Froude number.
   */
  su2double GetFroude(void);
  
  /*!
   * \brief Set the Froude number for free surface problems.
   * \return Value of the Froude number.
   */
  void SetFroude(su2double val_froude);
  
  /*!
   * \brief Set the Froude number for free surface problems.
   * \return Value of the Froude number.
   */
  void SetMach(su2double val_mach);
  
  /*!
   * \brief Set the Froude number for free surface problems.
   * \return Value of the Froude number.
   */
  void SetReynolds(su2double val_reynolds);
  
  /*!
   * \brief Set the Froude number for free surface problems.
   * \return Value of the Froude number.
   */
  void SetLength_Ref(su2double val_length_ref);
  
  /*!
   * \brief Set the Froude number for free surface problems.
   * \return Value of the Froude number.
   */
  void SetVelocity_Ref(su2double val_velocity_ref);
  
  /*!
   * \brief Set the Froude number for free surface problems.
   * \return Value of the Froude number.
   */
  void SetPressure_Ref(su2double val_pressure_ref);
  
  /*!
   * \brief Set the Froude number for free surface problems.
   * \return Value of the Froude number.
   */
  void SetDensity_Ref(su2double val_density_ref);
  
  /*!
   * \brief Set the reference temperature.
   * \return Value of the Froude number.
   */
  void SetTemperature_Ref(su2double val_temperature_ref);
  
  /*!
   * \brief Set the Froude number for free surface problems.
   * \return Value of the Froude number.
   */
  void SetTime_Ref(su2double val_time_ref);
  
  /*!
   * \brief Set the Froude number for free surface problems.
   * \return Value of the Froude number.
   */
  void SetEnergy_Ref(su2double val_energy_ref);
  
  /*!
   * \brief Set the Froude number for free surface problems.
   * \return Value of the Froude number.
   */
  void SetOmega_Ref(su2double val_omega_ref);
  
  /*!
   * \brief Set the Froude number for free surface problems.
   * \return Value of the Froude number.
   */
  void SetForce_Ref(su2double val_force_ref);
  
  /*!
   * \brief Set the Froude number for free surface problems.
   * \return Value of the Froude number.
   */
  void SetGas_Constant_Ref(su2double val_gas_constant_ref);
  
  /*!
   * \brief Set the Froude number for free surface problems.
   * \return Value of the Froude number.
   */
  void SetGas_Constant(su2double val_gas_constant);
  
  /*!
   * \brief Set the value of the specific heat at constant pressure (incompressible fluids with energy equation).
   * \param[in] val_specific_heat_cp - specific heat at constant pressure.
   */
  void SetSpecific_Heat_Cp(su2double val_specific_heat_cp);

  /*!
   * \brief Set the non-dimensional value of the specific heat at constant pressure (incompressible fluids with energy equation).
   * \param[in] val_specific_heat_cpnd - non-dim. specific heat at constant pressure.
   */
  void SetSpecific_Heat_CpND(su2double val_specific_heat_cpnd);

  /*!
   * \brief Set the value of the specific heat at constant volume (incompressible fluids with energy equation).
   * \param[in] val_specific_heat_cv - specific heat at constant volume.
   */
  void SetSpecific_Heat_Cv(su2double val_specific_heat_cv);

  /*!
   * \brief Set the non-dimensional value of the specific heat at constant volume (incompressible fluids with energy equation).
   * \param[in] val_specific_heat_cvnd - non-dim. specific heat at constant pressure.
   */
  void SetSpecific_Heat_CvND(su2double val_specific_heat_cvnd);

  /*!
   * \brief Set the heat flux reference value.
   * \return Value of the reference heat flux.
   */
  void SetHeat_Flux_Ref(su2double val_heat_flux_ref);

  /*!
   * \brief Set the Froude number for free surface problems.
   * \return Value of the Froude number.
   */
  void SetViscosity_Ref(su2double val_viscosity_ref);
  
  /*!
   * \brief Set the Froude number for free surface problems.
   * \return Value of the Froude number.
   */
  void SetConductivity_Ref(su2double val_conductivity_ref);
  
  /*!
   * \brief Set the Froude number for free surface problems.
   * \return Value of the Froude number.
   */
  void SetPressure_FreeStreamND(su2double val_pressure_freestreamnd);
  
  /*!
   * \brief Set the Froude number for free surface problems.
   * \return Value of the Froude number.
   */
  void SetPressure_FreeStream(su2double val_pressure_freestream);
  
  /*!
   * \brief Set the non-dimensionalized thermodynamic pressure for low Mach problems.
   * \return Value of the non-dimensionalized thermodynamic pressure.
   */
  void SetPressure_ThermodynamicND(su2double val_pressure_thermodynamicnd);
  
  /*!
   * \brief Set the thermodynamic pressure for low Mach problems.
   * \return Value of the thermodynamic pressure.
   */
  void SetPressure_Thermodynamic(su2double val_pressure_thermodynamic);

  /*!
   * \brief Set the Froude number for free surface problems.
   * \return Value of the Froude number.
   */
  void SetDensity_FreeStreamND(su2double val_density_freestreamnd);
  
  /*!
   * \brief Set the Froude number for free surface problems.
   * \return Value of the Froude number.
   */
  void SetDensity_FreeStream(su2double val_density_freestream);
  
  /*!
   * \brief Set the Froude number for free surface problems.
   * \return Value of the Froude number.
   */
  void SetViscosity_FreeStream(su2double val_viscosity_freestream);
  
  /*!
   * \brief Set the Froude number for free surface problems.
   * \return Value of the Froude number.
   */
  void SetModVel_FreeStream(su2double val_modvel_freestream);
  
  /*!
   * \brief Set the Froude number for free surface problems.
   * \return Value of the Froude number.
   */
  void SetModVel_FreeStreamND(su2double val_modvel_freestreamnd);
  
  /*!
   * \brief Set the Froude number for free surface problems.
   * \return Value of the Froude number.
   */
  void SetTemperature_FreeStream(su2double val_temperature_freestream);
  
  /*!
   * \brief Set the Froude number for free surface problems.
   * \return Value of the Froude number.
   */
  void SetTemperature_FreeStreamND(su2double val_temperature_freestreamnd);
  
  /*!
   * \brief Set the Froude number for free surface problems.
   * \return Value of the Froude number.
   */
  void SetGas_ConstantND(su2double val_gas_constantnd);
  
  /*!
   * \brief Set the free-stream velocity.
   * \param[in] val_velocity_freestream - Value of the free-stream velocity component.
   * \param[in] val_dim - Value of the current dimension.
   */
  void SetVelocity_FreeStream(su2double val_velocity_freestream, unsigned short val_dim);

  /*!
   * \brief Set the Froude number for free surface problems.
   * \return Value of the Froude number.
   */
  void SetVelocity_FreeStreamND(su2double val_velocity_freestreamnd, unsigned short val_dim);
  
  /*!
   * \brief Set the Froude number for free surface problems.
   * \return Value of the Froude number.
   */
  void SetViscosity_FreeStreamND(su2double val_viscosity_freestreamnd);
  
  /*!
   * \brief Set the Froude number for free surface problems.
   * \return Value of the Froude number.
   */
  void SetTke_FreeStreamND(su2double val_tke_freestreamnd);
  
  /*!
   * \brief Set the Froude number for free surface problems.
   * \return Value of the Froude number.
   */
  void SetOmega_FreeStreamND(su2double val_omega_freestreamnd);
  
  /*!
   * \brief Set the Froude number for free surface problems.
   * \return Value of the Froude number.
   */
  void SetTke_FreeStream(su2double val_tke_freestream);
  
  /*!
   * \brief Set the Froude number for free surface problems.
   * \return Value of the Froude number.
   */
  void SetOmega_FreeStream(su2double val_omega_freestream);
  
  /*!
   * \brief Set the Froude number for free surface problems.
   * \return Value of the Froude number.
   */
  void SetEnergy_FreeStreamND(su2double val_energy_freestreamnd);
  
  /*!
   * \brief Set the Froude number for free surface problems.
   * \return Value of the Froude number.
   */
  void SetEnergy_FreeStream(su2double val_energy_freestream);

  /*!
   * \brief Set the thermal diffusivity for solids.
   * \return Value of the Froude number.
   */
  void SetThermalDiffusivity_Solid(su2double val_thermal_diffusivity);
  
  /*!
   * \brief Set the Froude number for free surface problems.
   * \return Value of the Froude number.
   */
  void SetTotal_UnstTimeND(su2double val_total_unsttimend);
  
  /*!
   * \brief Get the angle of attack of the body. This is the angle between a reference line on a lifting body
   *        (often the chord line of an airfoil) and the vector representing the relative motion between the
   *        lifting body and the fluid through which it is moving.
   * \return Value of the angle of attack.
   */
  su2double GetAoA(void);
  
  /*!
   * \brief Get the off set angle of attack of the body. The solution and the geometry
   *        file are able to modifity the angle of attack in the config file
   * \return Value of the off set angle of attack.
   */
  su2double GetAoA_Offset(void);
  
  /*!
   * \brief Get the off set sideslip angle of the body. The solution and the geometry
   *        file are able to modifity the angle of attack in the config file
   * \return Value of the off set sideslip angle.
   */
  su2double GetAoS_Offset(void);
  
  /*!
   * \brief Get the functional sensitivity with respect to changes in the angle of attack.
   * \return Value of the angle of attack.
   */
  su2double GetAoA_Sens(void);
  
  /*!
   * \brief Set the angle of attack.
   * \param[in] val_AoA - Value of the angle of attack.
   */
  void SetAoA(su2double val_AoA);
  
  /*!
   * \brief Set the off set angle of attack.
   * \param[in] val_AoA - Value of the angle of attack.
   */
  void SetAoA_Offset(su2double val_AoA_offset);
  
  /*!
   * \brief Set the off set sideslip angle.
   * \param[in] val_AoA - Value of the off set sideslip angle.
   */
  void SetAoS_Offset(su2double val_AoS_offset);
  
  /*!
   * \brief Set the angle of attack.
   * \param[in] val_AoA - Value of the angle of attack.
   */
  void SetAoA_Sens(su2double val_AoA_sens);
  
  /*!
   * \brief Set the angle of attack.
   * \param[in] val_AoA - Value of the angle of attack.
   */
  void SetAoS(su2double val_AoS);
  
  /*!
   * \brief Get the angle of sideslip of the body. It relates to the rotation of the aircraft centerline from
   *        the relative wind.
   * \return Value of the angle of sideslip.
   */
  su2double GetAoS(void);
  
  /*!
   * \brief Get the charge coefficient that is used in the poissonal potential simulation.
   * \return Value of the charge coefficient.
   */
  su2double GetChargeCoeff(void);
  
  /*!
   * \brief Get the number of multigrid levels.
   * \return Number of multigrid levels (without including the original grid).
   */
  unsigned short GetnMGLevels(void);
  
  /*!
   * \brief Set the number of multigrid levels.
   * \param[in] val_nMGLevels - Index of the mesh were the CFL is applied
   */
  void SetMGLevels(unsigned short val_nMGLevels);
  
  /*!
   * \brief Get the index of the finest grid.
   * \return Index of the finest grid in a multigrid strategy, this is 0 unless we are
   performing a Full multigrid.
   */
  unsigned short GetFinestMesh(void);
  
  /*!
   * \brief Get the kind of multigrid (V or W).
   * \note This variable is used in a recursive way to perform the different kind of cycles
   * \return 0 or 1 depending of we are dealing with a V or W cycle.
   */
  unsigned short GetMGCycle(void);
  
  /*!
   * \brief Get the king of evaluation in the geometrical module.
   * \return 0 or 1 depending of we are dealing with a V or W cycle.
   */
  unsigned short GetGeometryMode(void);
  
  /*!
   * \brief Get the Courant Friedrich Levi number for each grid.
   * \param[in] val_mesh - Index of the mesh were the CFL is applied.
   * \return CFL number for each grid.
   */
  su2double GetCFL(unsigned short val_mesh);
  
  /*!
   * \brief Get the Courant Friedrich Levi number for each grid.
   * \param[in] val_mesh - Index of the mesh were the CFL is applied.
   * \return CFL number for each grid.
   */
  void SetCFL(unsigned short val_mesh, su2double val_cfl);

  /*!
   * \brief Get the Courant Friedrich Levi number for unsteady simulations.
   * \return CFL number for unsteady simulations.
   */
  su2double GetUnst_CFL(void);

  /*!
   * \brief Get information about element reorientation
   * \return 	<code>TRUE</code> means that elements can be reoriented if suspected unhealthy
   */
  bool GetReorientElements(void);
  
  /*!
   * \brief Get the Courant Friedrich Levi number for unsteady simulations.
   * \return CFL number for unsteady simulations.
   */
  su2double GetMax_DeltaTime(void);
  
  /*!
   * \brief Get a parameter of the particular design variable.
   * \param[in] val_dv - Number of the design variable that we want to read.
   * \param[in] val_param - Index of the parameter that we want to read.
   * \return Design variable parameter.
   */
  su2double GetParamDV(unsigned short val_dv, unsigned short val_param);
  
  /*!
   * \brief Get the coordinates of the FFD corner points.
   * \param[in] val_ffd - Index of the FFD box.
   * \param[in] val_coord - Index of the coordinate that we want to read.
   * \return Value of the coordinate.
   */
  su2double GetCoordFFDBox(unsigned short val_ffd, unsigned short val_index);
  
  /*!
   * \brief Get the degree of the FFD corner points.
   * \param[in] val_ffd - Index of the FFD box.
   * \param[in] val_degree - Index (I,J,K) to obtain the degree.
   * \return Value of the degree in a particular direction.
   */
  unsigned short GetDegreeFFDBox(unsigned short val_ffd, unsigned short val_index);
  
  /*!
   * \brief Get the FFD Tag of a particular design variable.
   * \param[in] val_dv - Number of the design variable that we want to read.
   * \return Name of the FFD box.
   */
  string GetFFDTag(unsigned short val_dv);
  
  /*!
   * \brief Get the FFD Tag of a particular FFD box.
   * \param[in] val_ffd - Number of the FFD box that we want to read.
   * \return Name of the FFD box.
   */
  string GetTagFFDBox(unsigned short val_ffd);
  
  /*!
   * \brief Get the number of design variables.
   * \return Number of the design variables.
   */
  unsigned short GetnDV(void);
  
  /*!
   * \brief Get the number of design variables.
   * \return Number of the design variables.
   */
  unsigned short GetnDV_Value(unsigned short iDV);
  
  /*!
   * \brief Get the number of FFD boxes.
   * \return Number of FFD boxes.
   */
  unsigned short GetnFFDBox(void);
  
  /*!
   * \brief Get the required continuity level at the surface intersection with the FFD
   * \return Continuity level at the surface intersection.
   */
  unsigned short GetFFD_Continuity(void);
  
  /*!
   * \brief Get the coordinate system that we are going to use to define the FFD
   * \return Coordinate system (cartesian, spherical, etc).
   */
  unsigned short GetFFD_CoordSystem(void);
  
  /*!
   * \brief Get the kind of FFD Blending function.
   * \return Kind of FFD Blending function.
   */
  unsigned short GetFFD_Blending(void);
  
  /*!
   * \brief Get the kind BSpline Order in i,j,k direction.
   * \return The kind BSpline Order in i,j,k direction.
   */
  su2double* GetFFD_BSplineOrder();
  
  /*!
   * \brief Get the number of Runge-Kutta steps.
   * \return Number of Runge-Kutta steps.
   */
  unsigned short GetnRKStep(void);

  /*!
   * \brief Get the number of time levels for time accurate local time stepping.
   * \return Number of time levels.
   */
  unsigned short GetnLevels_TimeAccurateLTS(void);

  /*!
   * \brief Set the number of time levels for time accurate local time stepping.
   * \param[in] val_nLevels - The number of time levels to be set.
   */
  void SetnLevels_TimeAccurateLTS(unsigned short val_nLevels);

  /*!
   * \brief Get the number time DOFs for ADER-DG.
   * \return Number of time DOFs used in ADER-DG.
   */
  unsigned short GetnTimeDOFsADER_DG(void);

  /*!
   * \brief Get the location of the time DOFs for ADER-DG on the interval [-1..1].
   * \return The location of the time DOFs used in ADER-DG.
   */
  su2double *GetTimeDOFsADER_DG(void);

  /*!
   * \brief Get the number time integration points for ADER-DG.
   * \return Number of time integration points used in ADER-DG.
   */
  unsigned short GetnTimeIntegrationADER_DG(void);

  /*!
   * \brief Get the location of the time integration points for ADER-DG on the interval [-1..1].
   * \return The location of the time integration points used in ADER-DG.
   */
  su2double *GetTimeIntegrationADER_DG(void);

  /*!
   * \brief Get the weights of the time integration points for ADER-DG.
   * \return The weights of the time integration points used in ADER-DG.
   */
  su2double *GetWeightsIntegrationADER_DG(void);

  /*!
   * \brief Get the total number of boundary markers including send/receive domains.
   * \return Total number of boundary markers.
   */
  unsigned short GetnMarker_All(void);

  /*!
   * \brief Get the total number of boundary markers in the config file.
   * \return Total number of boundary markers.
   */
  unsigned short GetnMarker_CfgFile(void);

  /*!
   * \brief Get the number of Euler boundary markers.
   * \return Number of Euler boundary markers.
   */
  unsigned short GetnMarker_Euler(void);

  /*!
   * \brief Get the number of symmetry boundary markers.
   * \return Number of symmetry boundary markers.
   */
  unsigned short GetnMarker_SymWall(void);
  
  /*!
   * \brief Get the total number of boundary markers.
   * \return Total number of boundary markers.
   */
  unsigned short GetnMarker_Max(void);
  
  /*!
   * \brief Get the total number of boundary markers.
   * \return Total number of boundary markers.
   */
  unsigned short GetnMarker_EngineInflow(void);
  
  /*!
   * \brief Get the total number of boundary markers.
   * \return Total number of boundary markers.
   */
  unsigned short GetnMarker_EngineExhaust(void);
  
  /*!
   * \brief Get the total number of boundary markers.
   * \return Total number of boundary markers.
   */
  unsigned short GetnMarker_NearFieldBound(void);
  /*!
   * \brief Get the total number of deformable markers at the boundary.
   * \return Total number of deformable markers at the boundary.
   */
  unsigned short GetnMarker_Deform_Mesh(void);

  /*!
   * \brief Get the total number of markers in which the flow load is computed/employed.
   * \return Total number of markers in which the flow load is computed/employed.
   */
  unsigned short GetnMarker_Fluid_Load(void);
  
  /*!
   * \brief Get the total number of boundary markers.
   * \return Total number of boundary markers.
   */
  unsigned short GetnMarker_Fluid_InterfaceBound(void);
  
  /*!
   * \brief Get the total number of boundary markers.
   * \return Total number of boundary markers.
   */
  unsigned short GetnMarker_ActDiskInlet(void);
  
  /*!
   * \brief Get the total number of boundary markers.
   * \return Total number of boundary markers.
   */
  unsigned short GetnMarker_ActDiskOutlet(void);
  
  /*!
   * \brief Get the total number of boundary markers.
   * \return Total number of boundary markers.
   */
  unsigned short GetnMarker_Outlet(void);
  
  /*!
   * \brief Get the total number of monitoring markers.
   * \return Total number of monitoring markers.
   */
  unsigned short GetnMarker_Monitoring(void);
  
  /*!
   * \brief Get the total number of DV markers.
   * \return Total number of DV markers.
   */
  unsigned short GetnMarker_DV(void);
  
  /*!
   * \brief Get the total number of moving markers.
   * \return Total number of moving markers.
   */
  unsigned short GetnMarker_Moving(void);

  /*!
   * \brief Get the total number of Python customizable markers.
   * \return Total number of Python customizable markers.
   */
  unsigned short GetnMarker_PyCustom(void);
  
  /*!
   * \brief Get the total number of moving markers.
   * \return Total number of moving markers.
   */
  unsigned short GetnMarker_Analyze(void);

  /*!
   * \brief Get the total number of periodic markers.
   * \return Total number of periodic markers.
   */
  unsigned short GetnMarker_Periodic(void);

  /*!
   * \brief Get the total number of heat flux markers.
   * \return Total number of heat flux markers.
   */
  unsigned short GetnMarker_HeatFlux(void);
  
  /*!
   * \brief Get the total number of objectives in kind_objective list
   * \return Total number of objectives in kind_objective list
   */
  unsigned short GetnObj(void);
  
  /*!
   * \brief Stores the number of marker in the simulation.
   * \param[in] val_nmarker - Number of markers of the problem.
   */
  void SetnMarker_All(unsigned short val_nmarker);
  
  /*!
   * \brief Get the number of internal iterations.
   * \return Number of internal iterations.
   */
  unsigned long GetUnst_nIntIter(void);
  
  /*!
   * \brief Get the number of internal iterations for the Newton-Raphson Method in nonlinear structural applications.
   * \return Number of internal iterations.
   */
  unsigned long GetDyn_nIntIter(void);
  
  /*!
   * \brief Get the starting direct iteration number for the unsteady adjoint (reverse time integration).
   * \return Starting direct iteration number for the unsteady adjoint.
   */
  long GetUnst_AdjointIter(void);
  
  /*!
   * \brief Number of iterations to average (reverse time integration).
   * \return Starting direct iteration number for the unsteady adjoint.
   */
  unsigned long GetIter_Avg_Objective(void);
  
  /*!
   * \brief Retrieves the number of periodic time instances for Harmonic Balance.
   * \return: Number of periodic time instances for Harmonic Balance.
   */
  unsigned short GetnTimeInstances(void);
  
  /*!
   * \brief Retrieves the period of oscillations to be used with Harmonic Balance.
   * \return: Period for Harmonic Balance.
   */
  su2double GetHarmonicBalance_Period(void);
  
  /*!
   * \brief Set the current external iteration number.
   * \param[in] val_iter - Current external iteration number.
   */
  void SetExtIter_OffSet(unsigned long val_iter);
  
  /*!
   * \brief Set the current FSI iteration number.
   * \param[in] val_iter - Current FSI iteration number.
   */
  void SetOuterIter(unsigned long val_iter);
  
  /*!
   * \brief Set the current FSI iteration number.
   * \param[in] val_iter - Current FSI iteration number.
   */
  void SetInnerIter(unsigned long val_iter);
  
  /*!
   * \brief Set the current time iteration number.
   * \param[in] val_iter - Current FSI iteration number.
   */
  void SetTimeIter(unsigned long val_iter);
  
  /*!
   * \brief Get the current time iteration number.
   * \param[in] val_iter - Current time iterationnumber.
   */
  unsigned long GetTimeIter();
  
  /*!
   * \brief Get the current internal iteration number.
   * \return Current external iteration.
   */
  unsigned long GetExtIter_OffSet(void);
  
  /*!
   * \brief Get the current FSI iteration number.
   * \return Current FSI iteration.
   */
  unsigned long GetOuterIter(void);
  
  /*!
   * \brief Get the current FSI iteration number.
   * \return Current FSI iteration.
   */
  unsigned long GetInnerIter(void);
  
  /*!
   * \brief Set the current physical time.
   * \param[in] val_t - Current physical time.
   */
  void SetPhysicalTime(su2double val_t);
  
  /*!
   * \brief Get the current physical time.
   * \return Current physical time.
   */
  su2double GetPhysicalTime(void);
  
  /*!
   * \brief Get the frequency for writing the solution file.
   * \return It writes the solution file with this frequency.
   */
  unsigned long GetWrt_Sol_Freq(void);
  
  /*!
   * \brief Get the frequency for writing the solution file in Dual Time.
   * \return It writes the solution file with this frequency.
   */
  unsigned long GetWrt_Sol_Freq_DualTime(void);
  
  /*!
   * \brief Get the frequency for writing the convergence file.
   * \return It writes the convergence file with this frequency.
   */
  unsigned long GetWrt_Con_Freq(void);
  
  /*!
   * \brief Set the frequency for writing the convergence file.
   * \return It writes the convergence file with this frequency.
   */
  void SetWrt_Con_Freq(unsigned long val_freq);

  /*!
   * \brief Get the frequency for writing the convergence file in Dual Time.
   * \return It writes the convergence file with this frequency.
   */
  unsigned long GetWrt_Con_Freq_DualTime(void);
  
  /*!
   * \brief Get information about writing unsteady headers and file extensions.
   * \return 	<code>TRUE</code> means that unsteady solution files will be written.
   */
  bool GetWrt_Unsteady(void);

  /*!
   * \brief Get information about writing output files.
   * \return <code>TRUE</code> means that output files will be written.
   */
  bool GetWrt_Output(void);

  /*!
   * \brief Get information about writing a volume solution file.
   * \return <code>TRUE</code> means that a volume solution file will be written.
   */
  bool GetWrt_Vol_Sol(void);

  /*!
   * \brief Get information about writing a surface solution file.
   * \return <code>TRUE</code> means that a surface solution file will be written.
   */
  bool GetWrt_Srf_Sol(void);
  
  /*!
   * \brief Get information about writing a surface comma-separated values (CSV) solution file.
   * \return <code>TRUE</code> means that a surface comma-separated values (CSV) solution file will be written.
   */
  bool GetWrt_Csv_Sol(void);
  
  /*!
   * \brief Get information about writing a binary coordinates file.
   * \return <code>TRUE</code> means that a binary coordinates file will be written.
   */
  bool GetWrt_Crd_Sol(void);
  
  /*!
   * \brief Get information about writing residuals to volume solution file.
   * \return <code>TRUE</code> means that residuals will be written to the solution file.
   */
  bool GetWrt_Residuals(void);
  
  /*!
   * \brief Get information about writing residuals to volume solution file.
   * \return <code>TRUE</code> means that residuals will be written to the solution file.
   */
  bool GetWrt_Limiters(void);
  
  /*!
   * \brief Write solution at each surface.
   * \return <code>TRUE</code> means that the solution at each surface will be written.
   */
  bool GetWrt_Surface(void);
  
  /*!
   * \brief Get information about writing residuals to volume solution file.
   * \return <code>TRUE</code> means that residuals will be written to the solution file.
   */
  bool GetWrt_SharpEdges(void);
  
  /*!
   * \brief Get information about writing rind layers to the solution files.
   * \return <code>TRUE</code> means that rind layers will be written to the solution file.
   */
  bool GetWrt_Halo(void);

  /*!
   * \brief Get information about writing the performance summary at the end of a calculation.
   * \return <code>TRUE</code> means that the performance summary will be written at the end of a calculation.
   */
  bool GetWrt_Performance(void);

  /*!
   * \brief Get information about the computational graph (e.g. memory usage) when using AD in reverse mode.
   * \return <code>TRUE</code> means that the tape statistics will be written after each recording.
   */
  bool GetWrt_AD_Statistics(void);
  
  /*!
   * \brief Get information about writing the mesh quality metrics to the visualization files.
   * \return <code>TRUE</code> means that the mesh quality metrics will be written to the visualization files.
   */
  bool GetWrt_MeshQuality(void);

  /*!
   * \brief Get information about writing a 1D slice of a 2D cartesian solution.
   * \return <code>TRUE</code> means that a 1D slice of a 2D cartesian solution will be written.
   */
  bool GetWrt_Slice(void);

  /*!
   * \brief Get information about writing projected sensitivities on surfaces to an ASCII file with rows as x, y, z, dJ/dx, dJ/dy, dJ/dz for each vertex.
   * \return <code>TRUE</code> means that projected sensitivities on surfaces in an ASCII file with rows as x, y, z, dJ/dx, dJ/dy, dJ/dz for each vertex will be written.
   */
  bool GetWrt_Projected_Sensitivity(void);
  
  /*!
   * \brief Get information about the format for the input volume sensitvities.
   * \return Format of the input volume sensitivities.
   */
  unsigned short GetSensitivity_Format(void);
  
  /*!
   * \brief Get information about writing sectional force files.
   * \return <code>TRUE</code> means that sectional force files will be written for specified markers.
   */
  bool GetPlot_Section_Forces(void);
  
  /*!
   * \brief Get the alpha (convective) coefficients for the Runge-Kutta integration scheme.
   * \param[in] val_step - Index of the step.
   * \return Alpha coefficient for the Runge-Kutta integration scheme.
   */
  su2double Get_Alpha_RKStep(unsigned short val_step);
  
  /*!
   * \brief Get the index of the surface defined in the geometry file.
   * \param[in] val_marker - Value of the marker in which we are interested.
   * \return Value of the index that is in the geometry file for the surface that
   *         has the marker <i>val_marker</i>.
   */
  string GetMarker_All_TagBound(unsigned short val_marker);
  
  /*!
   * \brief Get the index of the surface defined in the geometry file.
   * \param[in] val_marker - Value of the marker in which we are interested.
   * \return Value of the index that is in the geometry file for the surface that
   *         has the marker <i>val_marker</i>.
   */
  string GetMarker_ActDiskInlet_TagBound(unsigned short val_marker);
  
  /*!
   * \brief Get the index of the surface defined in the geometry file.
   * \param[in] val_marker - Value of the marker in which we are interested.
   * \return Value of the index that is in the geometry file for the surface that
   *         has the marker <i>val_marker</i>.
   */
  string GetMarker_ActDiskOutlet_TagBound(unsigned short val_marker);
  
  /*!
   * \brief Get the index of the surface defined in the geometry file.
   * \param[in] val_marker - Value of the marker in which we are interested.
   * \return Value of the index that is in the geometry file for the surface that
   *         has the marker <i>val_marker</i>.
   */
  string GetMarker_Outlet_TagBound(unsigned short val_marker);
  
  /*!
   * \brief Get the index of the surface defined in the geometry file.
   * \param[in] val_marker - Value of the marker in which we are interested.
   * \return Value of the index that is in the geometry file for the surface that
   *         has the marker <i>val_marker</i>.
   */
  string GetMarker_EngineInflow_TagBound(unsigned short val_marker);
  
  /*!
   * \brief Get the index of the surface defined in the geometry file.
   * \param[in] val_marker - Value of the marker in which we are interested.
   * \return Value of the index that is in the geometry file for the surface that
   *         has the marker <i>val_marker</i>.
   */
  string GetMarker_EngineExhaust_TagBound(unsigned short val_marker);
  
  /*!
   * \brief Get the name of the surface defined in the geometry file.
   * \param[in] val_marker - Value of the marker in which we are interested.
   * \return Name that is in the geometry file for the surface that
   *         has the marker <i>val_marker</i>.
   */
  string GetMarker_Monitoring_TagBound(unsigned short val_marker);

  /*!
   * \brief Get the name of the surface defined in the geometry file.
   * \param[in] val_marker - Value of the marker in which we are interested.
   * \return Name that is in the geometry file for the surface that
   *         has the marker <i>val_marker</i>.
   */
  string GetMarker_HeatFlux_TagBound(unsigned short val_marker);
  
  /*!
   * \brief Get the tag if the iMarker defined in the geometry file.
   * \param[in] val_tag - Value of the tag in which we are interested.
   * \return Value of the marker <i>val_marker</i> that is in the geometry file
   *         for the surface that has the tag.
   */
  short GetMarker_All_TagBound(string val_tag);
  
  /*!
   * \brief Get the kind of boundary for each marker.
   * \param[in] val_marker - Index of the marker in which we are interested.
   * \return Kind of boundary for the marker <i>val_marker</i>.
   */
  unsigned short GetMarker_All_KindBC(unsigned short val_marker);
  
  /*!
   * \brief Set the value of the boundary <i>val_boundary</i> (read from the config file)
   *        for the marker <i>val_marker</i>.
   * \param[in] val_marker - Index of the marker in which we are interested.
   * \param[in] val_boundary - Kind of boundary read from config file.
   */
  void SetMarker_All_KindBC(unsigned short val_marker, unsigned short val_boundary);
  
  /*!
   * \brief Set the value of the index <i>val_index</i> (read from the geometry file) for
   *        the marker <i>val_marker</i>.
   * \param[in] val_marker - Index of the marker in which we are interested.
   * \param[in] val_index - Index of the surface read from geometry file.
   */
  void SetMarker_All_TagBound(unsigned short val_marker, string val_index);
  
  /*!
   * \brief Set if a marker <i>val_marker</i> is going to be monitored <i>val_monitoring</i>
   *        (read from the config file).
   * \note This is important for non dimensional coefficient computation.
   * \param[in] val_marker - Index of the marker in which we are interested.
   * \param[in] val_monitoring - 0 or 1 depending if the the marker is going to be monitored.
   */
  void SetMarker_All_Monitoring(unsigned short val_marker, unsigned short val_monitoring);
  
  /*!
   * \brief Set if a marker <i>val_marker</i> is going to be monitored <i>val_monitoring</i>
   *        (read from the config file).
   * \note This is important for non dimensional coefficient computation.
   * \param[in] val_marker - Index of the marker in which we are interested.
   * \param[in] val_monitoring - 0 or 1 depending if the the marker is going to be monitored.
   */
  void SetMarker_All_GeoEval(unsigned short val_marker, unsigned short val_geoeval);
  
  /*!
   * \brief Set if a marker <i>val_marker</i> is going to be designed <i>val_designing</i>
   *        (read from the config file).
   * \note This is important for non dimensional coefficient computation.
   * \param[in] val_marker - Index of the marker in which we are interested.
   * \param[in] val_monitoring - 0 or 1 depending if the the marker is going to be designed.
   */
  void SetMarker_All_Designing(unsigned short val_marker, unsigned short val_designing);
  
  /*!
   * \brief Set if a marker <i>val_marker</i> is going to be plot <i>val_plotting</i>
   *        (read from the config file).
   * \param[in] val_marker - Index of the marker in which we are interested.
   * \param[in] val_plotting - 0 or 1 depending if the the marker is going to be plot.
   */
  void SetMarker_All_Plotting(unsigned short val_marker, unsigned short val_plotting);
  
  /*!
   * \brief Set if a marker <i>val_marker</i> is going to be plot <i>val_plotting</i>
   *        (read from the config file).
   * \param[in] val_marker - Index of the marker in which we are interested.
   * \param[in] val_plotting - 0 or 1 depending if the the marker is going to be plot.
   */
  void SetMarker_All_Analyze(unsigned short val_marker, unsigned short val_analyze);
  
  /*!
   * \brief Set if a marker <i>val_marker</i> is part of the FSI interface <i>val_plotting</i>
   *        (read from the config file).
   * \param[in] val_marker - Index of the marker in which we are interested.
   * \param[in] val_plotting - 0 or 1 depending if the the marker is part of the FSI interface.
   */
  void SetMarker_All_ZoneInterface(unsigned short val_marker, unsigned short val_fsiinterface);
 
  /*!
   * \brief Set if a marker <i>val_marker</i> is part of the Turbomachinery (read from the config file).
   * \param[in] val_marker - Index of the marker in which we are interested.
   * \param[in] val_turboperf - 0 if not part of Turbomachinery or greater than 1 if it is part.
   */
  void SetMarker_All_Turbomachinery(unsigned short val_marker, unsigned short val_turbo);

  /*!
   * \brief Set a flag to the marker <i>val_marker</i> part of the Turbomachinery (read from the config file).
   * \param[in] val_marker - Index of the marker in which we are interested.
   * \param[in] val_turboperflag - 0 if is not part of the Turbomachinery, flag INFLOW or OUTFLOW if it is part.
   */
  void SetMarker_All_TurbomachineryFlag(unsigned short val_marker, unsigned short val_turboflag);

  /*!
   * \brief Set if a marker <i>val_marker</i> is part of the MixingPlane interface (read from the config file).
   * \param[in] val_marker - Index of the marker in which we are interested.
   * \param[in] val_turboperf - 0 if not part of the MixingPlane interface or greater than 1 if it is part.
   */
  void SetMarker_All_MixingPlaneInterface(unsigned short val_marker, unsigned short val_mixplan_interface);
   
  /*!
   * \brief Set if a marker <i>val_marker</i> is going to be affected by design variables <i>val_moving</i>
   *        (read from the config file).
   * \param[in] val_marker - Index of the marker in which we are interested.
   * \param[in] val_DV - 0 or 1 depending if the the marker is affected by design variables.
   */
  void SetMarker_All_DV(unsigned short val_marker, unsigned short val_DV);
  
  /*!
   * \brief Set if a marker <i>val_marker</i> is going to be moved <i>val_moving</i>
   *        (read from the config file).
   * \param[in] val_marker - Index of the marker in which we are interested.
   * \param[in] val_moving - 0 or 1 depending if the the marker is going to be moved.
   */
  void SetMarker_All_Moving(unsigned short val_marker, unsigned short val_moving);

  /*!
   * \brief Set if a marker <i>val_marker</i> allows deformation at the boundary.
   * \param[in] val_marker - Index of the marker in which we are interested.
   * \param[in] val_interface - 0 or 1 depending if the the marker is or not a DEFORM_MESH marker.
   */
  void SetMarker_All_Deform_Mesh(unsigned short val_marker, unsigned short val_interface);

  /*!
   * \brief Set if a in marker <i>val_marker</i> the flow load will be computed/employed.
   * \param[in] val_marker - Index of the marker in which we are interested.
   * \param[in] val_interface - 0 or 1 depending if the the marker is or not a Fluid_Load marker.
   */
  void SetMarker_All_Fluid_Load(unsigned short val_marker, unsigned short val_interface);

  /*!
   * \brief Set if a marker <i>val_marker</i> is going to be customized in Python <i>val_PyCustom</i>
   *        (read from the config file).
   * \param[in] val_marker - Index of the marker in which we are interested.
   * \param[in] val_PyCustom - 0 or 1 depending if the the marker is going to be customized in Python.
   */
  void SetMarker_All_PyCustom(unsigned short val_marker, unsigned short val_PyCustom);
  
  /*!
   * \brief Set if a marker <i>val_marker</i> is going to be periodic <i>val_perbound</i>
   *        (read from the config file).
   * \param[in] val_marker - Index of the marker in which we are interested.
   * \param[in] val_perbound - Index of the surface with the periodic boundary.
   */
  void SetMarker_All_PerBound(unsigned short val_marker, short val_perbound);
  
  /*!
   * \brief Set if a marker <i>val_marker</i> is going to be sent or receive <i>val_index</i>
   *        from another domain.
   * \param[in] val_marker - 0 or 1 depending if the the marker is going to be moved.
   * \param[in] val_index - Index of the surface read from geometry file.
   */
  void SetMarker_All_SendRecv(unsigned short val_marker, short val_index);
  
  /*!
   * \brief Get the send-receive information for a marker <i>val_marker</i>.
   * \param[in] val_marker - 0 or 1 depending if the the marker is going to be moved.
   * \return If positive, the information is sended to that domain, in case negative
   *         the information is receive from that domain.
   */
  short GetMarker_All_SendRecv(unsigned short val_marker);
  
  /*!
   * \brief Get an internal index that identify the periodic boundary conditions.
   * \param[in] val_marker - Value of the marker that correspond with the periodic boundary.
   * \return The internal index of the periodic boundary condition.
   */
  short GetMarker_All_PerBound(unsigned short val_marker);
  
  /*!
   * \brief Get the monitoring information for a marker <i>val_marker</i>.
   * \param[in] val_marker - 0 or 1 depending if the the marker is going to be monitored.
   * \return 0 or 1 depending if the marker is going to be monitored.
   */
  unsigned short GetMarker_All_Monitoring(unsigned short val_marker);
  
  /*!
   * \brief Get the monitoring information for a marker <i>val_marker</i>.
   * \param[in] val_marker - 0 or 1 depending if the the marker is going to be monitored.
   * \return 0 or 1 depending if the marker is going to be monitored.
   */
  unsigned short GetMarker_All_GeoEval(unsigned short val_marker);
  
  /*!
   * \brief Get the design information for a marker <i>val_marker</i>.
   * \param[in] val_marker - 0 or 1 depending if the the marker is going to be monitored.
   * \return 0 or 1 depending if the marker is going to be monitored.
   */
  unsigned short GetMarker_All_Designing(unsigned short val_marker);
  
  /*!
   * \brief Get the plotting information for a marker <i>val_marker</i>.
   * \param[in] val_marker - 0 or 1 depending if the the marker is going to be moved.
   * \return 0 or 1 depending if the marker is going to be plotted.
   */
  unsigned short GetMarker_All_Plotting(unsigned short val_marker);
  
  /*!
   * \brief Get the plotting information for a marker <i>val_marker</i>.
   * \param[in] val_marker - 0 or 1 depending if the the marker is going to be moved.
   * \return 0 or 1 depending if the marker is going to be plotted.
   */
  unsigned short GetMarker_All_Analyze(unsigned short val_marker);
  
  /*!
   * \brief Get the FSI interface information for a marker <i>val_marker</i>.
   * \param[in] val_marker - 0 or 1 depending if the the marker is going to be moved.
   * \return 0 or 1 depending if the marker is part of the FSI interface.
   */
  unsigned short GetMarker_All_ZoneInterface(unsigned short val_marker);
  
  /*!
	 * \brief Get the MixingPlane interface information for a marker <i>val_marker</i>.
	 * \param[in] val_marker value of the marker on the grid.
	 * \return 0 if is not part of the MixingPlane Interface and greater than 1 if it is part.
	 */
	unsigned short GetMarker_All_MixingPlaneInterface(unsigned short val_marker);

	/*!
	 * \brief Get the Turbomachinery information for a marker <i>val_marker</i>.
	 * \param[in] val_marker value of the marker on the grid.
	 * \return 0 if is not part of the Turbomachinery and greater than 1 if it is part.
	 */
	unsigned short GetMarker_All_Turbomachinery(unsigned short val_marker);

	/*!
	 * \brief Get the Turbomachinery flag information for a marker <i>val_marker</i>.
	 * \param[in] val_marker value of the marker on the grid.
	 * \return 0 if is not part of the Turbomachinery, flag INFLOW or OUTFLOW if it is part.
	 */
	unsigned short GetMarker_All_TurbomachineryFlag(unsigned short val_marker);

	/*!
   * \brief Get the number of FSI interface markers <i>val_marker</i>.
   * \param[in] void.
   * \return Number of markers belonging to the FSI interface.
   */
  unsigned short GetMarker_n_ZoneInterface(void);
  
  /*!
   * \brief Get the DV information for a marker <i>val_marker</i>.
   * \param[in] val_marker - 0 or 1 depending if the the marker is going to be affected by design variables.
   * \return 0 or 1 depending if the marker is going to be affected by design variables.
   */
  unsigned short GetMarker_All_DV(unsigned short val_marker);
  
  /*!
   * \brief Get the motion information for a marker <i>val_marker</i>.
   * \param[in] val_marker - 0 or 1 depending if the the marker is going to be moved.
   * \return 0 or 1 depending if the marker is going to be moved.
   */
  unsigned short GetMarker_All_Moving(unsigned short val_marker);

  /*!
   * \brief Get whether marker <i>val_marker</i> is a DEFORM_MESH marker
   * \param[in] val_marker - 0 or 1 depending if the the marker belongs to the DEFORM_MESH subset.
   * \return 0 or 1 depending if the marker belongs to the DEFORM_MESH subset.
   */
  unsigned short GetMarker_All_Deform_Mesh(unsigned short val_marker);

  /*!
   * \brief Get whether marker <i>val_marker</i> is a Fluid_Load marker
   * \param[in] val_marker - 0 or 1 depending if the the marker belongs to the Fluid_Load subset.
   * \return 0 or 1 depending if the marker belongs to the Fluid_Load subset.
   */
  unsigned short GetMarker_All_Fluid_Load(unsigned short val_marker);

  /*!
   * \brief Get the Python customization for a marker <i>val_marker</i>.
   * \param[in] val_marker - Index of the marker in which we are interested.
   * \return 0 or 1 depending if the marker is going to be customized in Python.
   */
  unsigned short GetMarker_All_PyCustom(unsigned short val_marker);
  
  /*!
   * \brief Get the airfoil sections in the slicing process.
   * \param[in] val_section - Index of the section.
   * \return Coordinate of the airfoil to slice.
   */
  su2double GetLocationStations(unsigned short val_section);
  
  /*!
   * \brief Get the defintion of the nacelle location.
   * \param[in] val_index - Index of the section.
   * \return Coordinate of the nacelle location.
   */
  su2double GetNacelleLocation(unsigned short val_index);
  
  /*!
   * \brief Get the number of pre-smoothings in a multigrid strategy.
   * \param[in] val_mesh - Index of the grid.
   * \return Number of smoothing iterations.
   */
  unsigned short GetMG_PreSmooth(unsigned short val_mesh);
  
  /*!
   * \brief Get the number of post-smoothings in a multigrid strategy.
   * \param[in] val_mesh - Index of the grid.
   * \return Number of smoothing iterations.
   */
  unsigned short GetMG_PostSmooth(unsigned short val_mesh);
  
  /*!
   * \brief Get the number of implicit Jacobi smoothings of the correction in a multigrid strategy.
   * \param[in] val_mesh - Index of the grid.
   * \return Number of implicit smoothing iterations.
   */
  unsigned short GetMG_CorrecSmooth(unsigned short val_mesh);
  
  /*!
   * \brief plane of the FFD (I axis) that should be fixed.
   * \param[in] val_index - Index of the arrray with all the planes in the I direction that should be fixed.
   * \return Index of the plane that is going to be freeze.
   */
  short GetFFD_Fix_IDir(unsigned short val_index);
  
  /*!
   * \brief plane of the FFD (J axis) that should be fixed.
   * \param[in] val_index - Index of the arrray with all the planes in the J direction that should be fixed.
   * \return Index of the plane that is going to be freeze.
   */
  short GetFFD_Fix_JDir(unsigned short val_index);
  
  /*!
   * \brief plane of the FFD (K axis) that should be fixed.
   * \param[in] val_index - Index of the arrray with all the planes in the K direction that should be fixed.
   * \return Index of the plane that is going to be freeze.
   */
  short GetFFD_Fix_KDir(unsigned short val_index);
  
  /*!
   * \brief Get the number of planes to fix in the I direction.
   * \return Number of planes to fix in the I direction.
   */
  unsigned short GetnFFD_Fix_IDir(void);
  
  /*!
   * \brief Get the number of planes to fix in the J direction.
   * \return Number of planes to fix in the J direction.
   */
  unsigned short GetnFFD_Fix_JDir(void);
  
  /*!
   * \brief Get the number of planes to fix in the K direction.
   * \return Number of planes to fix in the K direction.
   */
  unsigned short GetnFFD_Fix_KDir(void);
  
  /*!
   * \brief Governing equations of the flow (it can be different from the run time equation).
   * \param[in] val_zone - Zone where the soler is applied.
   * \return Governing equation that we are solving.
   */
  unsigned short GetKind_Solver(void);
  
  /*!
   * \brief Governing equations of the flow (it can be different from the run time equation).
   * \param[in] val_zone - Zone where the soler is applied.
   * \return Governing equation that we are solving.
   */
  void SetKind_Solver(unsigned short val_solver);
  
  /*!
   * \brief Kind of Multizone Solver.
   * \return Governing equation that we are solving.
   */
  unsigned short GetKind_MZSolver(void);

  
  /*!
   * \brief Governing equations of the flow (it can be different from the run time equation).
   * \param[in] val_zone - Zone where the soler is applied.
   * \return Governing equation that we are solving.
   */
  unsigned short GetKind_Regime(void);
  
  /*!
   * \brief Governing equations of the flow (it can be different from the run time equation).
   * \param[in] val_zone - Zone where the soler is applied.
   * \return Governing equation that we are solving.
   */
  unsigned short GetSystemMeasurements(void);
  
  /*!
   * \brief Gas model that we are using.
   * \return Gas model that we are using.
   */
  unsigned short GetKind_GasModel(void);
  
  /*!
   * \brief Fluid model that we are using.
   * \return Fluid model that we are using.
   */
  unsigned short GetKind_FluidModel(void);
  
  /*!
   * \brief Option to define the density model for incompressible flows.
   * \return Density model option
   */
  unsigned short GetKind_DensityModel(void);
  
  /*!
   * \brief Flag for whether to solve the energy equation for incompressible flows.
   * \return Flag for energy equation
   */
  bool GetEnergy_Equation(void);

  /*!
   * \brief free stream option to initialize the solution
   * \return free stream option
   */
  unsigned short GetKind_FreeStreamOption(void);
  
  /*!
   * \brief free stream option to initialize the solution
   * \return free stream option
   */
  unsigned short GetKind_InitOption(void);
  /*!
   * \brief Get the value of the critical pressure.
   * \return Critical pressure.
   */
  su2double GetPressure_Critical(void);
  
  /*!
   * \brief Get the value of the critical temperature.
   * \return Critical temperature.
   */
  su2double GetTemperature_Critical(void);
  
  /*!
   * \brief Get the value of the critical pressure.
   * \return Critical pressure.
   */
  su2double GetAcentric_Factor(void);
  
  /*!
   * \brief Get the value of the viscosity model.
   * \return Viscosity model.
   */
  unsigned short GetKind_ViscosityModel(void);
  
  /*!
   * \brief Get the value of the thermal conductivity model.
   * \return Conductivity model.
   */
  unsigned short GetKind_ConductivityModel(void);
  
  /*!
   * \brief Get the value of the turbulent thermal conductivity model.
   * \return Turbulent conductivity model.
   */
  unsigned short GetKind_ConductivityModel_Turb(void);
  
  /*!
   * \brief Get the value of the constant viscosity.
   * \return Constant viscosity.
   */
  su2double GetMu_Constant(void);

  /*!
   * \brief Get the value of the non-dimensional constant viscosity.
   * \return Non-dimensional constant viscosity.
   */
  su2double GetMu_ConstantND(void);

  /*!
   * \brief Get the value of the thermal conductivity.
   * \return Thermal conductivity.
   */
  su2double GetKt_Constant(void);
  
  /*!
   * \brief Get the value of the non-dimensional thermal conductivity.
   * \return Non-dimensional thermal conductivity.
   */
  su2double GetKt_ConstantND(void);
  
  /*!
   * \brief Get the value of the reference viscosity for Sutherland model.
   * \return The reference viscosity.
   */
  su2double GetMu_Ref(void);

  /*!
   * \brief Get the value of the non-dimensional reference viscosity for Sutherland model.
   * \return The non-dimensional reference viscosity.
   */
  su2double GetMu_RefND(void);
  
  /*!
   * \brief Get the value of the reference temperature for Sutherland model.
   * \return The reference temperature.
   */
  su2double GetMu_Temperature_Ref(void);

  /*!
   * \brief Get the value of the non-dimensional reference temperature for Sutherland model.
   * \return The non-dimensional reference temperature.
   */
  su2double GetMu_Temperature_RefND(void);
  
  /*!
   * \brief Get the value of the reference S for Sutherland model.
   * \return The reference S.
   */
  su2double GetMu_S(void);

  /*!
   * \brief Get the value of the non-dimensional reference S for Sutherland model.
   * \return The non-dimensional reference S.
   */
  su2double GetMu_SND(void);
  
  /*!
   * \brief Get the number of coefficients in the temperature polynomial models.
   * \return The the number of coefficients in the temperature polynomial models.
   */
  unsigned short GetnPolyCoeffs(void);
  
  /*!
   * \brief Get the temperature polynomial coefficient for specific heat Cp.
   * \param[in] val_index - Index of the array with all polynomial coefficients.
   * \return Temperature polynomial coefficient for specific heat Cp.
   */
  su2double GetCp_PolyCoeff(unsigned short val_index);

  /*!
   * \brief Get the temperature polynomial coefficient for specific heat Cp.
   * \param[in] val_index - Index of the array with all polynomial coefficients.
   * \return Temperature polynomial coefficient for specific heat Cp.
   */
  su2double GetCp_PolyCoeffND(unsigned short val_index);
  
  /*!
   * \brief Get the temperature polynomial coefficient for viscosity.
   * \param[in] val_index - Index of the array with all polynomial coefficients.
   * \return Temperature polynomial coefficient for viscosity.
   */
  su2double GetMu_PolyCoeff(unsigned short val_index);
  
  /*!
   * \brief Get the temperature polynomial coefficient for viscosity.
   * \param[in] val_index - Index of the array with all polynomial coefficients.
   * \return Non-dimensional temperature polynomial coefficient for viscosity.
   */
  su2double GetMu_PolyCoeffND(unsigned short val_index);
  
  /*!
   * \brief Get the temperature polynomial coefficients for viscosity.
   * \return Non-dimensional temperature polynomial coefficients for viscosity.
   */
  su2double* GetMu_PolyCoeffND(void);
  
  /*!
   * \brief Get the temperature polynomial coefficient for thermal conductivity.
   * \param[in] val_index - Index of the array with all polynomial coefficients.
   * \return Temperature polynomial coefficient for thermal conductivity.
   */
  su2double GetKt_PolyCoeff(unsigned short val_index);
  
  /*!
   * \brief Get the temperature polynomial coefficient for thermal conductivity.
   * \param[in] val_index - Index of the array with all polynomial coefficients.
   * \return Non-dimensional temperature polynomial coefficient for thermal conductivity.
   */
  su2double GetKt_PolyCoeffND(unsigned short val_index);
  
  /*!
   * \brief Get the temperature polynomial coefficients for thermal conductivity.
   * \return Non-dimensional temperature polynomial coefficients for thermal conductivity.
   */
  su2double* GetKt_PolyCoeffND(void);
  
  /*!
   * \brief Set the value of the non-dimensional constant viscosity.
   */
  void SetMu_ConstantND(su2double mu_const);
  
  /*!
   * \brief Set the value of the non-dimensional thermal conductivity.
   */
  void SetKt_ConstantND(su2double kt_const);
  
  /*!
   * \brief Set the value of the non-dimensional reference viscosity for Sutherland model.
   */
  void SetMu_RefND(su2double mu_ref);
  
  /*!
   * \brief Set the value of the non-dimensional reference temperature for Sutherland model.
   */
  void SetMu_Temperature_RefND(su2double mu_Tref);
  
  /*!
   * \brief Set the value of the non-dimensional S for Sutherland model.
   */
  void SetMu_SND(su2double mu_s);
  
  /*!
   * \brief Set the temperature polynomial coefficient for specific heat Cp.
   * \param[in] val_coeff - Temperature polynomial coefficient for specific heat Cp.
   * \param[in] val_index - Index of the array with all polynomial coefficients.
   */
  void SetCp_PolyCoeffND(su2double val_coeff, unsigned short val_index);
  
  /*!
   * \brief Set the temperature polynomial coefficient for viscosity.
   * \param[in] val_coeff - Non-dimensional temperature polynomial coefficient for viscosity.
   * \param[in] val_index - Index of the array with all polynomial coefficients.
   */
  void SetMu_PolyCoeffND(su2double val_coeff, unsigned short val_index);
  
  /*!
   * \brief Set the temperature polynomial coefficient for thermal conductivity.
   * \param[in] val_coeff - Non-dimensional temperature polynomial coefficient for thermal conductivity.
   * \param[in] val_index - Index of the array with all polynomial coefficients.
   */
  void SetKt_PolyCoeffND(su2double val_coeff, unsigned short val_index);
  
  /*!
   * \brief Get the kind of method for computation of spatial gradients used for viscous and source terms.
   * \return Numerical method for computation of spatial gradients used for viscous and source terms.
   */
  unsigned short GetKind_Gradient_Method(void);
  
  /*!
   * \brief Get the kind of method for computation of spatial gradients used for upwind reconstruction.
   * \return Numerical method for computation of spatial gradients used for upwind reconstruction.
   */
  unsigned short GetKind_Gradient_Method_Recon(void);
  
  /*!
   * \brief Get flag for whether a second gradient calculation is required for upwind reconstruction alone.
   * \return <code>TRUE</code> means that a second gradient will be calculated for upwind reconstruction.
   */
  bool GetReconstructionGradientRequired(void);
  
  /*!
   * \brief Get flag for whether a least-squares gradient method is being applied.
   * \return <code>TRUE</code> means that a least-squares gradient method is being applied.
   */
  bool GetLeastSquaresRequired(void);
  
  /*!
   * \brief Get the kind of solver for the implicit solver.
   * \return Numerical solver for implicit formulation (solving the linear system).
   */
  unsigned short GetKind_Linear_Solver(void);
  
  
  /*!
   * \brief Get the kind of preconditioner for the implicit solver.
   * \return Numerical preconditioner for implicit formulation (solving the linear system).
   */
  unsigned short GetKind_Linear_Solver_Prec(void);
  
  /*!
   * \brief Get the kind of solver for the implicit solver.
   * \return Numerical solver for implicit formulation (solving the linear system).
   */
  unsigned short GetKind_Deform_Linear_Solver(void);
  
  /*!
   * \brief Set the kind of preconditioner for the implicit solver.
   * \return Numerical preconditioner for implicit formulation (solving the linear system).
   */
  void SetKind_Deform_Linear_Solver_Prec(unsigned short val_kind_prec);
  
  /*!
   * \brief Set the kind of preconditioner for the implicit solver.
   * \return Numerical preconditioner for implicit formulation (solving the linear system).
   */
  void SetKind_Linear_Solver_Prec(unsigned short val_kind_prec);
  
  /*!
   * \brief Get min error of the linear solver for the implicit formulation.
   * \return Min error of the linear solver for the implicit formulation.
   */
  su2double GetLinear_Solver_Error(void);
  
  /*!
   * \brief Get min error of the linear solver for the implicit formulation.
   * \return Min error of the linear solver for the implicit formulation.
   */
  su2double GetDeform_Linear_Solver_Error(void);
  
  /*!
   * \brief Get max number of iterations of the linear solver for the implicit formulation.
   * \return Max number of iterations of the linear solver for the implicit formulation.
   */
  unsigned long GetLinear_Solver_Iter(void);
  
  /*!
   * \brief Get max number of iterations of the linear solver for the implicit formulation.
   * \return Max number of iterations of the linear solver for the implicit formulation.
   */
  unsigned long GetDeform_Linear_Solver_Iter(void);
  
  /*!
   * \brief Get the ILU fill-in level for the linear solver.
   * \return Fill in level of the ILU preconditioner for the linear solver.
   */
  unsigned short GetLinear_Solver_ILU_n(void);

  /*!
   * \brief Get restart frequency of the linear solver for the implicit formulation.
   * \return Restart frequency of the linear solver for the implicit formulation.
   */
  unsigned long GetLinear_Solver_Restart_Frequency(void);
  
  /*!
   * \brief Get the relaxation factor for iterative linear smoothers.
   * \return Relaxation factor.
   */
  su2double GetLinear_Solver_Smoother_Relaxation(void) const;
  
  /*!
   * \brief Get the relaxation coefficient of the linear solver for the implicit formulation.
   * \return relaxation coefficient of the linear solver for the implicit formulation.
   */
  su2double GetRelaxation_Factor_AdjFlow(void);

  /*!
   * \brief Get the relaxation coefficient of the CHT coupling.
   * \return relaxation coefficient of the CHT coupling.
   */
  su2double GetRelaxation_Factor_CHT(void);
  
  /*!
   * \brief Get the relaxation coefficient of the linear solver for the implicit formulation.
   * \return relaxation coefficient of the linear solver for the implicit formulation.
   */
  su2double GetRoe_Kappa(void);
  
  /*!
   * \brief Get the wing semi span.
   * \return value of the wing semi span.
   */
  su2double GetSemiSpan(void);
  
  /*!
   * \brief Get the kind of solver for the implicit solver.
   * \return Numerical solver for implicit formulation (solving the linear system).
   */
  unsigned short GetKind_AdjTurb_Linear_Solver(void);
  
  /*!
   * \brief Get the kind of preconditioner for the implicit solver.
   * \return Numerical preconditioner for implicit formulation (solving the linear system).
   */
  unsigned short GetKind_AdjTurb_Linear_Prec(void);
  
  /*!
   * \brief Get the kind of solver for the implicit solver.
   * \return Numerical solver for implicit formulation (solving the linear system).
   */
  unsigned short GetKind_DiscAdj_Linear_Solver(void);
  
  /*!
   * \brief Get the kind of preconditioner for the implicit solver.
   * \return Numerical preconditioner for implicit formulation (solving the linear system).
   */
  unsigned short GetKind_DiscAdj_Linear_Prec(void);
  
  /*!
   * \brief Get the kind of preconditioner for the implicit solver.
   * \return Numerical preconditioner for implicit formulation (solving the linear system).
   */
  unsigned short GetKind_Deform_Linear_Solver_Prec(void);
  
  /*!
   * \brief Set the kind of preconditioner for the implicit solver.
   * \return Numerical preconditioner for implicit formulation (solving the linear system).
   */
  void SetKind_AdjTurb_Linear_Prec(unsigned short val_kind_prec);
  
  /*!
   * \brief Get min error of the linear solver for the implicit formulation.
   * \return Min error of the linear solver for the implicit formulation.
   */
  su2double GetAdjTurb_Linear_Error(void);
  
  /*!
   * \brief Get the entropy fix.
   * \return Vaule of the entropy fix.
   */
  su2double GetEntropyFix_Coeff(void);
  
  /*!
   * \brief Get max number of iterations of the linear solver for the implicit formulation.
   * \return Max number of iterations of the linear solver for the implicit formulation.
   */
  unsigned short GetAdjTurb_Linear_Iter(void);
  
  /*!
   * \brief Get CFL reduction factor for adjoint turbulence model.
   * \return CFL reduction factor.
   */
  su2double GetCFLRedCoeff_AdjTurb(void);
  
  /*!
   * \brief Get the number of nonlinear increments for mesh deformation.
   * \return Number of nonlinear increments for mesh deformation.
   */
  unsigned long GetGridDef_Nonlinear_Iter(void);

  /*!
   * \brief Get information about whether the mesh will be deformed using pseudo linear elasticity.
   * \return <code>TRUE</code> means that grid deformation is active.
   */
  bool GetDeform_Mesh(void);
  
  /*!
   * \brief Get information about writing grid deformation residuals to the console.
   * \return <code>TRUE</code> means that grid deformation residuals will be written to the console.
   */
  bool GetDeform_Output(void);
  
  /*!
   * \brief Get factor to multiply smallest volume for deform tolerance.
   * \return Factor to multiply smallest volume for deform tolerance.
   */
  su2double GetDeform_Coeff(void);
  
  /*!
   * \brief Get limit for the volumetric deformation.
   * \return Distance to the surface to be deformed.
   */
  su2double GetDeform_Limit(void);
  
  /*!
   * \brief Get Young's modulus for deformation (constant stiffness deformation)
   */
  su2double GetDeform_ElasticityMod(void);
  
  /*!
   * \brief Get Poisson's ratio for deformation (constant stiffness deformation)
   * \
   */
  su2double GetDeform_PoissonRatio(void);
  
  /*!
   * \brief Get the type of stiffness to impose for FEA mesh deformation.
   * \return type of stiffness to impose for FEA mesh deformation.
   */
  unsigned short GetDeform_Stiffness_Type(void);
  
  /*!
   * \brief Creates a tecplot file to visualize the volume deformation deformation made by the DEF software.
   * \return <code>TRUE</code> if the deformation is going to be plotted; otherwise <code>FALSE</code>.
   */
  bool GetVisualize_Volume_Def(void);
  
  /*!
   * \brief Creates a teot file to visualize the surface deformation deformation made by the DEF software.
   * \return <code>TRUE</code> if the deformation is going to be plotted; otherwise <code>FALSE</code>.
   */
  bool GetVisualize_Surface_Def(void);
  
  /*!
   * \brief Define the FFD box with a symetry plane.
   * \return <code>TRUE</code> if there is a symmetry plane in the FFD; otherwise <code>FALSE</code>.
   */
  bool GetFFD_Symmetry_Plane(void);
  
  /*!
   * \brief Get the kind of SU2 software component.
   * \return Kind of the SU2 software component.
   */
  unsigned short GetKind_SU2(void);
  
  /*!
   * \brief Get the kind of non-dimensionalization.
   * \return Kind of non-dimensionalization.
   */
  unsigned short GetRef_NonDim(void);
  
  /*!
   * \brief Get the kind of incompressible non-dimensionalization.
   * \return Kind of incompressible non-dimensionalization.
   */
  unsigned short GetRef_Inc_NonDim(void);

  /*!
   * \brief Get the kind of SU2 software component.
   * \return Kind of the SU2 software component.
   */
  void SetKind_SU2(unsigned short val_kind_su2);
  
  /*!
   * \brief Get the kind of the turbulence model.
   * \return Kind of the turbulence model.
   */
  unsigned short GetKind_Turb_Model(void);
  
  /*!
   * \brief Get the kind of the transition model.
   * \return Kind of the transion model.
   */
  unsigned short GetKind_Trans_Model(void);

  /*!
   * \brief Get the kind of the subgrid scale model.
   * \return Kind of the subgrid scale model.
   */
  unsigned short GetKind_SGS_Model(void);

  /*!
   * \brief Get the kind of adaptation technique.
   * \return Kind of adaptation technique.
   */
  unsigned short GetKind_Adaptation(void);
  
  /*!
   * \brief Get the number of new elements added in the adaptation process.
   * \return percentage of new elements that are going to be added in the adaptation.
   */
  su2double GetNew_Elem_Adapt(void);
  
  /*!
   * \brief Get the kind of time integration method.
   * \note This is the information that the code will use, the method will
   *       change in runtime depending of the specific equation (direct, adjoint,
   *       linearized) that is being solved.
   * \return Kind of time integration method.
   */
  unsigned short GetKind_TimeIntScheme(void);
  
  /*!
   * \brief Get the kind of convective numerical scheme.
   * \note This is the information that the code will use, the method will
   *       change in runtime depending of the specific equation (direct, adjoint,
   *       linearized) that is being solved.
   * \return Kind of the convective scheme.
   */
  unsigned short GetKind_ConvNumScheme(void);
  
  /*!
   * \brief Get kind of center scheme for the convective terms.
   * \note This is the information that the code will use, the method will
   *       change in runtime depending of the specific equation (direct, adjoint,
   *       linearized) that is being solved.
   * \return Kind of center scheme for the convective terms.
   */
  unsigned short GetKind_Centered(void);
  
  /*!
   * \brief Get kind of upwind scheme for the convective terms.
   * \note This is the information that the code will use, the method will
   *       change in runtime depending of the specific equation (direct, adjoint,
   *       linearized) that is being solved.
   * \return Kind of upwind scheme for the convective terms.
   */
  unsigned short GetKind_Upwind(void);
  
  /*!
   * \brief Get if the upwind scheme used MUSCL or not.
   * \note This is the information that the code will use, the method will
   *       change in runtime depending of the specific equation (direct, adjoint,
   *       linearized) that is being solved.
   * \return MUSCL scheme.
   */
  bool GetMUSCL(void);
  
  /*!
   * \brief Get if the upwind scheme used MUSCL or not.
   * \note This is the information that the code will use, the method will
   *       change in runtime depending of the specific equation (direct, adjoint,
   *       linearized) that is being solved.
   * \return MUSCL scheme.
   */
  bool GetMUSCL_Flow(void);
  
  /*!
   * \brief Get if the upwind scheme used MUSCL or not.
   * \note This is the information that the code will use, the method will
   *       change in runtime depending of the specific equation (direct, adjoint,
   *       linearized) that is being solved.
   * \return MUSCL scheme.
   */
  bool GetMUSCL_Heat(void);

  /*!
   * \brief Get if the upwind scheme used MUSCL or not.
   * \note This is the information that the code will use, the method will
   *       change in runtime depending of the specific equation (direct, adjoint,
   *       linearized) that is being solved.
   * \return MUSCL scheme.
   */
  bool GetMUSCL_Turb(void);
  
  /*!
   * \brief Get if the upwind scheme used MUSCL or not.
   * \note This is the information that the code will use, the method will
   *       change in runtime depending of the specific equation (direct, adjoint,
   *       linearized) that is being solved.
   * \return MUSCL scheme.
   */
  bool GetMUSCL_AdjFlow(void);
  
  /*!
   * \brief Get if the upwind scheme used MUSCL or not.
   * \note This is the information that the code will use, the method will
   *       change in runtime depending of the specific equation (direct, adjoint,
   *       linearized) that is being solved.
   * \return MUSCL scheme.
   */
  bool GetMUSCL_AdjTurb(void);
  
  /*!
   * \brief Get whether to "Use Accurate Jacobians" for AUSM+up(2) and SLAU(2).
   * \return yes/no.
   */
  inline bool GetUse_Accurate_Jacobians(void) { return Use_Accurate_Jacobians; }

  /*!
   * \brief Get the kind of integration scheme (explicit or implicit)
   *        for the flow equations.
   * \note This value is obtained from the config file, and it is constant
   *       during the computation.
   * \return Kind of integration scheme for the flow equations.
   */
  unsigned short GetKind_TimeIntScheme_Flow(void);

  /*!
   * \brief Get the kind of scheme (aliased or non-aliased) to be used in the
   *        predictor step of ADER-DG.
   * \return Kind of scheme used in the predictor step of ADER-DG.
   */
  unsigned short GetKind_ADER_Predictor(void);

  /*!
   * \brief Get the kind of integration scheme (explicit or implicit)
   *        for the flow equations.
   * \note This value is obtained from the config file, and it is constant
   *       during the computation.
   * \return Kind of integration scheme for the plasma equations.
   */
  unsigned short GetKind_TimeIntScheme_Heat(void);
  
  /*!
   * \brief Get the kind of time stepping
   *        for the heat equation.
   * \note This value is obtained from the config file, and it is constant
   *       during the computation.
   * \return Kind of time stepping for the heat equation.
   */
  unsigned short GetKind_TimeStep_Heat(void);
  
  /*!
   * \brief Get the kind of integration scheme (explicit or implicit)
   *        for the flow equations.
   * \note This value is obtained from the config file, and it is constant
   *       during the computation.
   * \return Kind of integration scheme for the plasma equations.
   */
  unsigned short GetKind_TimeIntScheme_FEA(void);
  
  /*!
   * \brief Get the kind of integration scheme (explicit or implicit)
   *        for the template equations.
   * \note This value is obtained from the config file, and it is constant
   *       during the computation.
   * \return Kind of integration scheme for the plasma equations.
   */
  unsigned short GetKind_TimeIntScheme_Template(void);
  
  /*!
   * \brief Get the kind of integration scheme (explicit or implicit)
   *        for the flow equations.
   * \note This value is obtained from the config file, and it is constant
   *       during the computation.
   * \return Kind of integration scheme for the plasma equations.
   */
  unsigned short GetKind_SpaceIteScheme_FEA(void);
  
  /*!
   * \brief Get the kind of convective numerical scheme for the flow
   *        equations (centered or upwind).
   * \note This value is obtained from the config file, and it is constant
   *       during the computation.
   * \return Kind of convective numerical scheme for the flow equations.
   */
  unsigned short GetKind_ConvNumScheme_Flow(void);

  /*!
   * \brief Get the kind of convective numerical scheme for the flow
   *        equations (finite element).
   * \note This value is obtained from the config file, and it is constant
   *       during the computation.
   * \return Kind of convective numerical scheme for the flow equations.
   */
  unsigned short GetKind_ConvNumScheme_FEM_Flow(void);

  /*!
   * \brief Get the kind of convective numerical scheme for the template
   *        equations (centered or upwind).
   * \note This value is obtained from the config file, and it is constant
   *       during the computation.
   * \return Kind of convective numerical scheme for the flow equations.
   */
  unsigned short GetKind_ConvNumScheme_Template(void);
  
  /*!
   * \brief Get the kind of center convective numerical scheme for the flow equations.
   * \note This value is obtained from the config file, and it is constant
   *       during the computation.
   * \return Kind of center convective numerical scheme for the flow equations.
   */
  unsigned short GetKind_Centered_Flow(void);
  
  /*!
   * \brief Get the kind of center convective numerical scheme for the plasma equations.
   * \note This value is obtained from the config file, and it is constant
   *       during the computation.
   * \return Kind of center convective numerical scheme for the flow equations.
   */
  unsigned short GetKind_Centered_Template(void);
  
  /*!
   * \brief Get the kind of upwind convective numerical scheme for the flow equations.
   * \note This value is obtained from the config file, and it is constant
   *       during the computation.
   * \return Kind of upwind convective numerical scheme for the flow equations.
   */
  unsigned short GetKind_Upwind_Flow(void);

  /*!
   * \brief Get the kind of finite element convective numerical scheme for the flow equations.
   * \note This value is obtained from the config file, and it is constant
   *       during the computation.
   * \return Kind of finite element convective numerical scheme for the flow equations.
   */
  unsigned short GetKind_FEM_Flow(void);

  /*!
   * \brief Get the kind of shock capturing method in FEM DG solver.
   * \note This value is obtained from the config file, and it is constant
   *       during the computation.
   * \return Kind of shock capturing method in FEM DG solver.
   */
  unsigned short GetKind_FEM_DG_Shock(void);

  /*!
   * \brief Get the kind of matrix coloring used for the sparse Jacobian computation.
   * \note This value is obtained from the config file, and it is constant
   *       during the computation.
   * \return Kind of matrix coloring used.
   */
  unsigned short GetKind_Matrix_Coloring(void);

  /*!
   * \brief Get the method for limiting the spatial gradients.
   * \return Method for limiting the spatial gradients.
   */
  unsigned short GetKind_SlopeLimit(void);
  
  /*!
   * \brief Get the method for limiting the spatial gradients.
   * \return Method for limiting the spatial gradients solving the flow equations.
   */
  unsigned short GetKind_SlopeLimit_Flow(void);
  
  /*!
   * \brief Get the method for limiting the spatial gradients.
   * \return Method for limiting the spatial gradients solving the turbulent equation.
   */
  unsigned short GetKind_SlopeLimit_Turb(void);
  
  /*!
   * \brief Get the method for limiting the spatial gradients.
   * \return Method for limiting the spatial gradients solving the adjoint turbulent equation.
   */
  unsigned short GetKind_SlopeLimit_AdjTurb(void);
  
  /*!
   * \brief Get the method for limiting the spatial gradients.
   * \return Method for limiting the spatial gradients solving the adjoint flow equation.
   */
  unsigned short GetKind_SlopeLimit_AdjFlow(void);
  
  /*!
   * \brief Value of the calibrated constant for the Lax method (center scheme).
   * \note This constant is used in coarse levels and with first order methods.
   * \return Calibrated constant for the Lax method.
   */
  su2double GetKappa_1st_Flow(void);
  
  /*!
   * \brief Value of the calibrated constant for the JST method (center scheme).
   * \return Calibrated constant for the JST method for the flow equations.
   */
  su2double GetKappa_2nd_Flow(void);
  
  /*!
   * \brief Value of the calibrated constant for the JST method (center scheme).
   * \return Calibrated constant for the JST method for the flow equations.
   */
  su2double GetKappa_4th_Flow(void);

  /*!
   * \brief Value of the calibrated constant for the JST method (center scheme).
   * \return Calibrated constant for the JST-like method for the heat equations.
   */
  su2double GetKappa_2nd_Heat(void);

  /*!
   * \brief Value of the calibrated constant for the JST-like method (center scheme).
   * \return Calibrated constant for the JST-like method for the heat equation.
   */
  su2double GetKappa_4th_Heat(void);
  
  /*!
   * \brief Factor by which to multiply the dissipation contribution to Jacobians of central schemes.
   * \return The factor.
   */
  inline su2double GetCent_Jac_Fix_Factor(void) { return Cent_Jac_Fix_Factor; }
  
  /*!
   * \brief Get the kind of integration scheme (explicit or implicit)
   *        for the adjoint flow equations.
   * \note This value is obtained from the config file, and it is constant
   *       during the computation.
   * \return Kind of integration scheme for the adjoint flow equations.
   */
  unsigned short GetKind_TimeIntScheme_AdjFlow(void);
  
  /*!
   * \brief Get the kind of convective numerical scheme for the adjoint flow
   *        equations (centered or upwind).
   * \note This value is obtained from the config file, and it is constant
   *       during the computation.
   * \return Kind of convective numerical scheme for the adjoint flow equations.
   */
  unsigned short GetKind_ConvNumScheme_AdjFlow(void);
  
  /*!
   * \brief Get the kind of center convective numerical scheme for the adjoint flow equations.
   * \note This value is obtained from the config file, and it is constant
   *       during the computation.
   * \return Kind of center convective numerical scheme for the adjoint flow equations.
   */
  unsigned short GetKind_Centered_AdjFlow(void);
  
  /*!
   * \brief Get the kind of upwind convective numerical scheme for the adjoint flow equations.
   * \note This value is obtained from the config file, and it is constant
   *       during the computation.
   * \return Kind of upwind convective numerical scheme for the adjoint flow equations.
   */
  unsigned short GetKind_Upwind_AdjFlow(void);
  
  /*!
   * \brief Value of the calibrated constant for the high order method (center scheme).
   * \return Calibrated constant for the high order center method for the adjoint flow equations.
   */
  su2double GetKappa_2nd_AdjFlow(void);
  
  /*!
   * \brief Value of the calibrated constant for the high order method (center scheme).
   * \return Calibrated constant for the high order center method for the adjoint flow equations.
   */
  su2double GetKappa_4th_AdjFlow(void);
  
  /*!
   * \brief Value of the calibrated constant for the low order method (center scheme).
   * \return Calibrated constant for the low order center method for the adjoint flow equations.
   */
  su2double GetKappa_1st_AdjFlow(void);
  
  /*!
   * \brief Get the kind of integration scheme (implicit)
   *        for the turbulence equations.
   * \note This value is obtained from the config file, and it is constant
   *       during the computation.
   * \return Kind of integration scheme for the turbulence equations.
   */
  unsigned short GetKind_TimeIntScheme_Turb(void);
  
  /*!
   * \brief Get the kind of convective numerical scheme for the turbulence
   *        equations (upwind).
   * \note This value is obtained from the config file, and it is constant
   *       during the computation.
   * \return Kind of convective numerical scheme for the turbulence equations.
   */
  unsigned short GetKind_ConvNumScheme_Turb(void);
  
  /*!
   * \brief Get the kind of center convective numerical scheme for the turbulence equations.
   * \note This value is obtained from the config file, and it is constant
   *       during the computation.
   * \return Kind of center convective numerical scheme for the turbulence equations.
   */
  unsigned short GetKind_Centered_Turb(void);
  
  /*!
   * \brief Get the kind of upwind convective numerical scheme for the turbulence equations.
   * \note This value is obtained from the config file, and it is constant
   *       during the computation.
   * \return Kind of upwind convective numerical scheme for the turbulence equations.
   */
  unsigned short GetKind_Upwind_Turb(void);
  
  /*!
   * \brief Get the kind of integration scheme (explicit or implicit)
   *        for the adjoint turbulence equations.
   * \note This value is obtained from the config file, and it is constant
   *       during the computation.
   * \return Kind of integration scheme for the adjoint turbulence equations.
   */
  unsigned short GetKind_TimeIntScheme_AdjTurb(void);
  
  /*!
   * \brief Get the kind of convective numerical scheme for the adjoint turbulence
   *        equations (centered or upwind).
   * \note This value is obtained from the config file, and it is constant
   *       during the computation.
   * \return Kind of convective numerical scheme for the adjoint turbulence equations.
   */
  unsigned short GetKind_ConvNumScheme_AdjTurb(void);
  
  /*!
   * \brief Get the kind of convective numerical scheme for the heat equation.
   * \note This value is obtained from the config file, and it is constant
   *       during the computation.
   * \return Kind of convective numerical scheme for the heat equation.
   */
  unsigned short GetKind_ConvNumScheme_Heat(void);

  /*!
   * \brief Get the kind of center convective numerical scheme for the adjoint turbulence equations.
   * \note This value is obtained from the config file, and it is constant
   *       during the computation.
   * \return Kind of center convective numerical scheme for the adjoint turbulence equations.
   */
  unsigned short GetKind_Centered_AdjTurb(void);
  
  /*!
   * \brief Get the kind of upwind convective numerical scheme for the adjoint turbulence equations.
   * \note This value is obtained from the config file, and it is constant
   *       during the computation.
   * \return Kind of upwind convective numerical scheme for the adjoint turbulence equations.
   */
  unsigned short GetKind_Upwind_AdjTurb(void);
  
  /*!
   * \brief Provides information about the way in which the turbulence will be treated by the
   *        cont. adjoint method.
   * \return <code>FALSE</code> means that the adjoint turbulence equations will be used.
   */
  bool GetFrozen_Visc_Cont(void);
  
  /*!
   * \brief Provides information about the way in which the turbulence will be treated by the
   *        disc. adjoint method.
   * \return <code>FALSE</code> means that the adjoint turbulence equations will be used.
   */
  bool GetFrozen_Visc_Disc(void);
  
  /*!
   * \brief Provides information about using an inconsistent (primal/dual) discrete adjoint formulation
   * \return <code>FALSE</code> means that the adjoint use the same numerical methods than the primal problem.
   */
  bool GetInconsistent_Disc(void);

  /*!
   * \brief Provides information about the way in which the limiter will be treated by the
   *        disc. adjoint method.
   * \return <code>FALSE</code> means that the limiter computation is included.
   */
  bool GetFrozen_Limiter_Disc(void);
  
  /*!
   * \brief Provides information about if the sharp edges are going to be removed from the sensitivity.
   * \return <code>FALSE</code> means that the sharp edges will be removed from the sensitivity.
   */
  bool GetSens_Remove_Sharp(void);
  
  /*!
   * \brief Get the kind of inlet boundary condition treatment (total conditions or mass flow).
   * \return Kind of inlet boundary condition.
   */
  unsigned short GetKind_Inlet(void);
  
  /*!
   * \brief Check if the inlet profile(s) are specified in an input file
   * \return True if an input file is to be used for the inlet profile(s)
   */
  bool GetInlet_Profile_From_File(void);

  /*!
   * \brief Get name of the input file for the specified inlet profile.
   * \return Name of the input file for the specified inlet profile.
   */
  string GetInlet_FileName(void);

  /*!
   * \brief Get the tolerance used for matching two points on a specified inlet
   * \return Tolerance used for matching a point to a specified inlet
   */
  su2double GetInlet_Profile_Matching_Tolerance(void);
  
  /*!
   * \brief Get the type of incompressible inlet from the list.
   * \return Kind of the incompressible inlet.
   */
  unsigned short GetKind_Inc_Inlet(string val_marker);

  /*!
   * \brief Get the total number of types in Kind_Inc_Inlet list
   * \return Total number of types in Kind_Inc_Inlet list
   */
  unsigned short GetnInc_Inlet(void);

  /*!
   * \brief Flag for whether the local boundary normal is used as the flow direction for an incompressible pressure inlet.
   * \return <code>FALSE</code> means the prescribed flow direction is used.
   */
  bool GetInc_Inlet_UseNormal(void);

  /*!
   * \brief Get the type of incompressible outlet from the list.
   * \return Kind of the incompressible outlet.
   */
  unsigned short GetKind_Inc_Outlet(string val_marker);
  
  /*!
   * \brief Get the damping factor applied to velocity updates at incompressible pressure inlets.
   * \return Damping factor applied to velocity updates at incompressible pressure inlets.
   */
  su2double GetInc_Inlet_Damping(void);
  
  /*!
   * \brief Get the damping factor applied to pressure updates at incompressible mass flow outlet.
   * \return Damping factor applied to pressure updates at incompressible mass flow outlet.
   */
  su2double GetInc_Outlet_Damping(void);
  
  /*!
   * \brief Get the kind of mixing process for averaging quantities at the boundaries.
   * \return Kind of mixing process.
   */
  unsigned short GetKind_AverageProcess(void);

  /*!
   * \brief Get the kind of mixing process for averaging quantities at the boundaries.
   * \return Kind of mixing process.
   */
  unsigned short GetKind_PerformanceAverageProcess(void);

  /*!
   * \brief Set the kind of mixing process for averaging quantities at the boundaries.
   * \return Kind of mixing process.
   */
  void SetKind_AverageProcess(unsigned short new_AverageProcess);

  /*!
   * \brief Set the kind of mixing process for averaging quantities at the boundaries.
   * \return Kind of mixing process.
   */
  void SetKind_PerformanceAverageProcess(unsigned short new_AverageProcess);

  /*!
   * \brief Get coeff for Rotating Frame Ramp.
   * \return coeff Ramp Rotating Frame.
   */
  su2double GetRampRotatingFrame_Coeff(unsigned short iCoeff);

  /*!
   * \brief Get Rotating Frame Ramp option.
   * \return Ramp Rotating Frame option.
   */
  bool GetRampRotatingFrame(void);

  /*!
   * \brief Get coeff for Outlet Pressure Ramp.
   * \return coeff Ramp Outlet Pressure.
   */
  su2double GetRampOutletPressure_Coeff(unsigned short iCoeff);

  /*!
   * \brief Get final Outlet Pressure value for the ramp.
   * \return final Outlet Pressure value.
   */
  su2double GetFinalOutletPressure(void);

  /*!
   * \brief Get final Outlet Pressure value for the ramp.
   * \return Monitor Outlet Pressure value.
   */
  su2double GetMonitorOutletPressure(void);

  /*!
   * \brief Set Monitor Outlet Pressure value for the ramp.
   */
  void SetMonitotOutletPressure(su2double newMonPres);

  /*!
   * \brief Get Outlet Pressure Ramp option.
   * \return Ramp Outlet pressure option.
   */
  bool GetRampOutletPressure(void);

  /*!
   * \brief Get mixedout coefficients.
   * \return mixedout coefficient.
   */
  su2double GetMixedout_Coeff(unsigned short iCoeff);

  /*!
   * \brief Get extra relaxation factor coefficients for the Giels BC.
   * \return mixedout coefficient.
   */
  su2double GetExtraRelFacGiles(unsigned short iCoeff);

  /*!
   * \brief Get mach limit for average massflow-based procedure .
   * \return mach limit.
   */
  su2double GetAverageMachLimit(void);

  /*!
   * \brief Get the kind of mixing process for averaging quantities at the boundaries.
   * \return Kind of mixing process.
   */
  unsigned short GetKind_MixingPlaneInterface(void);

  /*!
   * \brief Get the kind of turbomachinery architecture.
   * \return Kind of turbomachinery architecture.
   */
  unsigned short GetKind_TurboMachinery(unsigned short val_iZone);

  /*!
   * \brief Get the kind of turbomachinery architecture.
   * \return Kind of turbomachinery architecture.
   */
  unsigned short GetKind_SpanWise(void);
  
  /*!
   * \brief Verify if there is mixing plane interface specified from config file.
   * \return boolean.
   */
  bool GetBoolMixingPlaneInterface(void);

  /*!
   * \brief Verify if there is mixing plane interface specified from config file.
   * \return boolean.
   */
  bool GetBoolTurbMixingPlane(void);

  /*!
   * \brief Verify if there is mixing plane interface specified from config file.
   * \return boolean.
   */
  bool GetSpatialFourier(void);

  /*!
   * \brief number mixing plane interface specified from config file.
   * \return number of bound.
   */
  unsigned short GetnMarker_MixingPlaneInterface(void);
  
  /*!
   * \brief Verify if there is Turbomachinery performance option specified from config file.
   * \return boolean.
   */
  bool GetBoolTurbomachinery(void);
  
  /*!
   * \brief number Turbomachinery blades computed using the pitch information.
   * \return nBlades.
   */
  su2double GetnBlades(unsigned short val_iZone);

  /*!
   * \brief number Turbomachinery blades computed using the pitch information.
   * \return nBlades.
   */
  void SetnBlades(unsigned short val_iZone, su2double nblades);

  /*!
   * \brief Verify if there is any Giles Boundary Condition option specified from config file.
   * \return boolean.
   */
  bool GetBoolGiles(void);
  
  /*!
   * \brief Verify if there is any Riemann Boundary Condition option specified from config file.
   * \return boolean.
   */
  bool GetBoolRiemann(void);

  /*!
   * \brief number Turbomachinery performance option specified from config file.
   * \return number of bound.
   */
  unsigned short GetnMarker_Turbomachinery(void);

  /*!
   * \brief Get number of shroud markers.
   * \return number of marker shroud.
   */
  unsigned short GetnMarker_Shroud(void);

  /*!
   * \brief Get the marker shroud.
   * \return marker shroud.
   */
  string GetMarker_Shroud(unsigned short val_marker);

  /*!
   * \brief number Turbomachinery performance option specified from config file.
   * \return number of bound.
   */
  unsigned short GetnMarker_TurboPerformance(void);

  /*!
   * \brief number span-wise sections to compute 3D BC and performance for turbomachinery specified by the user.
   * \return number of span-wise sections.
   */
  unsigned short Get_nSpanWiseSections_User(void);

  /*!
   * \brief number span-wise sections to compute 3D BC and performance for turbomachinery.
   * \return number of span-wise sections.
   */
  unsigned short GetnSpanWiseSections(void);

  /*!
   * \brief set number of maximum span-wise sections among all zones .
   */
  void SetnSpanMaxAllZones(unsigned short val_nSpna_max);

  /*!
   * \brief number span-wise sections to compute performance for turbomachinery.
   * \return number of max span-wise sections.
   */
  unsigned short GetnSpanMaxAllZones(void);
	
  /*!
   * \brief set number span-wise sections to compute 3D BC and performance for turbomachinery.
   */
  void SetnSpanWiseSections(unsigned short nSpan);

  /*!
   * \brief set number span-wise sections to compute 3D BC and performance for turbomachinery.
   */
  unsigned short GetnSpan_iZones(unsigned short iZone);

  /*!
   * \brief set number span-wise sections to compute 3D BC and performance for turbomachinery.
   */
  void SetnSpan_iZones(unsigned short nSpan, unsigned short iZone);

  /*!
   * \brief get inlet bounds name for Turbomachinery performance calculation.
   * \return name of the bound.
   */
  string GetMarker_TurboPerf_BoundIn(unsigned short index);
  
  /*!
   * \brief get outlet bounds name for Turbomachinery performance calculation.
   * \return name of the bound.
   */
  string GetMarker_TurboPerf_BoundOut(unsigned short index);
  
  /*!
   * \brief get marker kind for Turbomachinery performance calculation.
   * \return kind index.
   */
  unsigned short GetKind_TurboPerf(unsigned short index);
  
  /*!
   * \brief get outlet bounds name for Turbomachinery performance calculation.
   * \return name of the bound.
   */
  string GetMarker_PerBound(unsigned short val_marker);
  
  /*!
   * \brief Get the kind of inlet boundary condition treatment (total conditions or mass flow).
   * \return Kind of inlet boundary condition.
   */
  unsigned short GetKind_Engine_Inflow(void);
  
  /*!
   * \brief Get the kind of inlet boundary condition treatment (total conditions or mass flow).
   * \return Kind of inlet boundary condition.
   */
  unsigned short GetKind_ActDisk(void);
  
  /*!
   * \brief Get the number of sections.
   * \return Number of sections
   */
  unsigned short GetnLocationStations(void);
  
  /*!
   * \brief Get the number of sections for computing internal volume.
   * \return Number of sections for computing internal volume.
   */
  unsigned short GetnWingStations(void);
  
  /*!
   * \brief Get the location of the waterline.
   * \return Z location of the waterline.
   */
  su2double GetGeo_Waterline_Location(void);
  
  /*!
   * \brief Provides information about the the nodes that are going to be moved on a deformation
   *        volumetric grid deformation.
   * \return <code>TRUE</code> means that only the points on the FFD box will be moved.
   */
  bool GetHold_GridFixed(void);
  
  /*!
   * \brief Get the kind of objective function. There are several options: Drag coefficient,
   *        Lift coefficient, efficiency, etc.
   * \note The objective function will determine the boundary condition of the adjoint problem.
   * \return Kind of objective function.
   */
  unsigned short GetKind_ObjFunc(void);
  
  /*!
   * \author H. Kline
   * \brief Get the kind of objective function. There are several options: Drag coefficient,
   *        Lift coefficient, efficiency, etc.
   * \note The objective function will determine the boundary condition of the adjoint problem.
   * \return Kind of objective function.
   */
  unsigned short GetKind_ObjFunc(unsigned short val_obj);
  
  /*!
   * \author H. Kline
   * \brief Get the weight of objective function. There are several options: Drag coefficient,
   *        Lift coefficient, efficiency, etc.
   * \note The objective function will determine the boundary condition of the adjoint problem.
   * \return Weight of objective function.
   */
  su2double GetWeight_ObjFunc(unsigned short val_obj);
  
  /*!
   * \author H. Kline
   * \brief Set the weight of objective function. There are several options: Drag coefficient,
   *        Lift coefficient, efficiency, etc.
   * \note The objective function will determine the boundary condition of the adjoint problem.
   * \return Weight of objective function.
   */
  void SetWeight_ObjFunc(unsigned short val_obj, su2double val);
  
  /*!
   * \author H. Kline
   * \brief Get the coefficients of the objective defined by the chain rule with primitive variables.
   * \note This objective is only applicable to gradient calculations. Objective value must be
   * calculated using the area averaged outlet values of density, velocity, and pressure.
   * Gradients are w.r.t density, velocity[3], and pressure. when 2D gradient w.r.t. 3rd component of velocity set to 0.
   */
  su2double GetCoeff_ObjChainRule(unsigned short iVar);
  
  /*!
   * \author H. Kline
   * \brief Get the flag indicating whether to comput a combined objective.
   */
  bool GetComboObj(void);
  
  /*!
   * \brief Get the kind of sensitivity smoothing technique.
   * \return Kind of sensitivity smoothing technique.
   */
  unsigned short GetKind_SensSmooth(void);
  
  /*!
   * \brief Provides information about the time integration, and change the write in the output
   *        files information about the iteration.
   * \return The kind of time integration: Steady state, time stepping method (unsteady) or
   *         dual time stepping method (unsteady).
   */
  unsigned short GetTime_Marching(void);
  
  /*!
   * \brief Provides the number of chemical reactions in the chemistry model
   * \return: The number of chemical reactions, read from input file
   */
  unsigned short GetnReactions(void);
  
  /*!
   * \brief Provides the number of chemical reactions in the chemistry model
   * \return: The number of chemical reactions, read from input file
   */
  su2double GetArrheniusCoeff(unsigned short iReaction);
  
  /*!
   * \brief Provides the number of chemical reactions in the chemistry model
   * \return: The number of chemical reactions, read from input file
   */
  su2double GetArrheniusEta(unsigned short iReaction);
  
  /*!
   * \brief Provides the number of chemical reactions in the chemistry model
   * \return: The number of chemical reactions, read from input file
   */
  su2double GetArrheniusTheta(unsigned short iReaction);
  
  /*!
   * \brief Provides the rate controlling temperature exponents for chemistry.
   * \return: Rate controlling temperature exponents.
   */
  su2double* GetRxnTcf_a(void);
  
  /*!
   * \brief Provides the rate controlling temperature exponents for chemistry.
   * \return: Rate controlling temperature exponents.
   */
  su2double* GetRxnTcf_b(void);
  
  /*!
   * \brief Provides the rate controlling temperature exponents for chemistry.
   * \return: Rate controlling temperature exponents.
   */
  su2double* GetRxnTcb_a(void);
  
  /*!
   * \brief Provides the rate controlling temperature exponents for chemistry.
   * \return: Rate controlling temperature exponents.
   */
  su2double* GetRxnTcb_b(void);
  
  /*!
   * \brief Dissociation potential of species.
   * \return: Dissociation potential.
   */
  su2double* GetDissociationPot(void);
  
  /*!
   * \brief Provides the number of rotational modes of energy storage
   * \return: Vector of rotational mode count
   */
  su2double* GetRotationModes(void);
  
  /*!
   * \brief Provides the characteristic vibrational temperature for calculating e_vib
   * \return: Vector of characteristic vibrational temperatures [K]
   */
  su2double* GetCharVibTemp(void);
  
  /*!
   * \brief Provides the characteristic electronic temperature for calculating e_el
   * \return: Vector of characteristic vibrational temperatures [K]
   */
  su2double** GetCharElTemp(void);
  
  /*!
   * \brief Provides the degeneracy of electron states for calculating e_el
   * \return: Vector of characteristic vibrational temperatures [K]
   */
  su2double** GetElDegeneracy(void);
  
  /*!
   * \brief Provides number electron states for calculating e_el
   * \return: Vector of number of electron states for each species
   */
  unsigned short* GetnElStates(void);
  
  
  /*!
   * \brief Provides the thermodynamic reference temperatures from the JANAF tables
   * \return: Vector of reference temperatures [K]
   */
  su2double* GetRefTemperature(void);
  
  /*!
   * \brief Provides the characteristic vibrational temperature for calculating e_vib
   * \return: The number of chemical reactions, read from input file
   */
  su2double GetCharVibTemp(unsigned short iSpecies);
  
  /*!
   * \brief Provides the molar mass of each species present in multi species fluid
   * \return: Vector of molar mass of each species in kg/kmol
   */
  su2double* GetMolar_Mass(void);
  
  /*!
   * \brief Provides the molar mass of each species present in multi species fluid
   * \return: Mass of each species in Kg
   */
  su2double GetMolar_Mass(unsigned short iSpecies);
  
  /*!
   * \brief Retrieves the number of monatomic species in the multicomponent gas.
   * \return: Number of monatomic species.
   */
  unsigned short GetnMonatomics(void);
  
  /*!
   * \brief Retrieves the number of monatomic species in the multicomponent gas.
   * \return: Number of monatomic species.
   */
  unsigned short GetnDiatomics(void);
  
  /*!
   * \brief Provides the molar mass of each species present in multi species fluid
   * \return: Molar mass of the specified gas consituent [kg/kmol]
   */
  su2double GetInitial_Gas_Composition(unsigned short iSpecies);
  
  /*!
   * \brief Provides the formation enthalpy of the specified species at standard conditions
   * \return: Enthalpy of formation
   */
  su2double* GetEnthalpy_Formation(void);
  
  /*!
   * \brief Provides the formation enthalpy of the specified species at standard conditions
   * \return: Enthalpy of formation
   */
  su2double GetEnthalpy_Formation(unsigned short iSpecies);
  
  /*!
   * \brief Provides the restart information.
   * \return Restart information, if <code>TRUE</code> then the code will use the solution as restart.
   */
  bool GetRestart(void);

  /*!
   * \brief Flag for whether binary SU2 native restart files are written.
   * \return Flag for whether binary SU2 native restart files are written, if <code>TRUE</code> then the code will output binary restart files.
   */
  bool GetWrt_Binary_Restart(void);

  /*!
   * \brief Flag for whether binary SU2 native restart files are read.
   * \return Flag for whether binary SU2 native restart files are read, if <code>TRUE</code> then the code will load binary restart files.
   */
  bool GetRead_Binary_Restart(void);

  /*!
   * \brief Provides the number of varaibles.
   * \return Number of variables.
   */
  unsigned short GetnVar(void);
  
  /*!
   * \brief Provides the number of varaibles.
   * \return Number of variables.
   */
  unsigned short GetnZone(void);
  
  /*!
   * \brief Provides the number of varaibles.
   * \return Number of variables.
   */
  unsigned short GetiZone(void);
  
  /*!
   * \brief For some problems like adjoint or the linearized equations it
   *		  is necessary to restart the flow solution.
   * \return Flow restart information, if <code>TRUE</code> then the code will restart the flow solution.
   */
  
  bool GetRestart_Flow(void);
  
  /*!
   * \brief Indicates whether electron gas is present in the gas mixture.
   */
  bool GetIonization(void);
  
  /*!
   * \brief Information about computing and plotting the equivalent area distribution.
   * \return <code>TRUE</code> or <code>FALSE</code>  depending if we are computing the equivalent area.
   */
  bool GetEquivArea(void);
  
  /*!
   * \brief Information about computing and plotting the equivalent area distribution.
   * \return <code>TRUE</code> or <code>FALSE</code>  depending if we are computing the equivalent area.
   */
  bool GetInvDesign_Cp(void);
  
  /*!
   * \brief Information about computing and plotting the equivalent area distribution.
   * \return <code>TRUE</code> or <code>FALSE</code>  depending if we are computing the equivalent area.
   */
  bool GetInvDesign_HeatFlux(void);
  
  /*!
   * \brief Get name of the input grid.
   * \return File name of the input grid.
   */
  string GetMesh_FileName(void);
  
  /*!
   * \brief Get name of the output grid, this parameter is important for grid
   *        adaptation and deformation.
   * \return File name of the output grid.
   */
  string GetMesh_Out_FileName(void);
  
  /*!
   * \brief Get the name of the file with the solution of the flow problem.
   * \return Name of the file with the solution of the flow problem.
   */
  string GetSolution_FileName(void);
  
  /*!
   * \brief Get the name of the file with the solution of the adjoint flow problem
   *		  with drag objective function.
   * \return Name of the file with the solution of the adjoint flow problem with
   *         drag objective function.
   */
  string GetSolution_AdjFileName(void);

  /*!
   * \brief Get the name of the file with the residual of the problem.
   * \return Name of the file with the residual of the problem.
   */
  string GetResidual_FileName(void);
  
  /*!
   * \brief Get the format of the input/output grid.
   * \return Format of the input/output grid.
   */
  unsigned short GetMesh_FileFormat(void);
  
  /*!
   * \brief Get the format of the output solution.
   * \return Format of the output solution.
   */
  unsigned short GetTabular_FileFormat(void);
  
  /*!
   * \brief Get the format of the output solution.
   * \return Format of the output solution.
   */
  unsigned short GetActDisk_Jump(void);
  
  /*!
   * \brief Get the name of the file with the convergence history of the problem.
   * \return Name of the file with convergence history of the problem.
   */
  string GetConv_FileName(void);

  /*!
   * \brief Get the name of the file with the forces breakdown of the problem.
   * \return Name of the file with forces breakdown of the problem.
   */
  string GetBreakdown_FileName(void);
  
  /*!
   * \brief Get the name of the file with the flow variables.
   * \return Name of the file with the primitive variables.
   */
  string GetVolume_FileName(void);

  /*!
   * \brief Get the name of the restart file for the heat variables.
   * \return Name of the restart file for the flow variables.
   */
  string GetRestart_HeatFileName(void);
  
  /*!
   * \brief Add any numbers necessary to the filename (iteration number, zone ID ...)
   * \param[in] config - Definition of the particular problem.
   * \param[in] filename - the base filename.
   * \param[in] ext - the extension to be added.
   * \return The new filename
   */
  string GetFilename(string filename, string ext, unsigned long Iter);
  
  /*!
   * \brief Append the zone index to the restart or the solution files.
   * \return Name of the restart file for the flow variables.
   */
  string GetMultizone_FileName(string val_filename, int val_iZone, string ext);

  /*!
   * \brief Append the zone index to the restart or the solution files.
   * \return Name of the restart file for the flow variables.
   */
  string GetMultizone_HistoryFileName(string val_filename, int val_iZone, string ext);
  
  /*!
   * \brief Append the instance index to the restart or the solution files.
   * \return Name of the restart file for the flow variables.
   */
  string GetMultiInstance_FileName(string val_filename, int val_iInst, string ext);

  /*!
   * \brief Append the instance index to the restart or the solution files.
   * \return Name of the restart file for the flow variables.
   */
  string GetMultiInstance_HistoryFileName(string val_filename, int val_iInst);

  /*!
   * \brief Get the name of the restart file for the flow variables.
   * \return Name of the restart file for the flow variables.
   */
  string GetRestart_FileName(void);
  
  /*!
   * \brief Get the name of the restart file for the adjoint variables (drag objective function).
   * \return Name of the restart file for the adjoint variables (drag objective function).
   */
  string GetRestart_AdjFileName(void);

  /*!
   * \brief Get the name of the file with the adjoint variables.
   * \return Name of the file with the adjoint variables.
   */
  string GetAdj_FileName(void);
  
  /*!
   * \brief Get the name of the file with the gradient of the objective function.
   * \return Name of the file with the gradient of the objective function.
   */
  string GetObjFunc_Grad_FileName(void);
  
  /*!
   * \brief Get the name of the file with the gradient of the objective function.
   * \return Name of the file with the gradient of the objective function.
   */
  string GetObjFunc_Value_FileName(void);
  
  /*!
   * \brief Get the name of the file with the surface information for the flow problem.
   * \return Name of the file with the surface information for the flow problem.
   */
  string GetSurfCoeff_FileName(void);
  
  /*!
   * \brief Get the name of the file with the surface information for the adjoint problem.
   * \return Name of the file with the surface information for the adjoint problem.
   */
  string GetSurfAdjCoeff_FileName(void);
  
  /*!
   * \brief Get the name of the file with the surface sensitivity (discrete adjoint).
   * \return Name of the file with the surface sensitivity (discrete adjoint).
   */
  string GetSurfSens_FileName(void);
  
  /*!
   * \brief Get the name of the file with the volume sensitivity (discrete adjoint).
   * \return Name of the file with the volume sensitivity (discrete adjoint).
   */
  string GetVolSens_FileName(void);
  
  /*!
   * \brief Augment the input filename with the iteration number for an unsteady file.
   * \param[in] val_filename - String value of the base filename.
   * \param[in] val_iter - Unsteady iteration number or time instance.
   * \return Name of the file with the iteration number for an unsteady solution file.
   */
  string GetUnsteady_FileName(string val_filename, int val_iter, string ext);
  
  /*!
   * \brief Append the input filename string with the appropriate objective function extension.
   * \param[in] val_filename - String value of the base filename.
   * \return Name of the file with the appropriate objective function extension.
   */
  string GetObjFunc_Extension(string val_filename);
  
  /*!
   * \brief Get the criteria for structural residual (relative/absolute).
   * \return Relative/Absolute criteria for structural convergence.
   */
  unsigned short GetResidual_Criteria_FEM(void);
  
  /*!
   * \brief Get functional that is going to be used to evaluate the residual flow convergence.
   * \return Functional that is going to be used to evaluate the residual flow convergence.
   */
  unsigned short GetResidual_Func_Flow(void);
  
  /*!
   * \brief Get functional that is going to be used to evaluate the flow convergence.
   * \return Functional that is going to be used to evaluate the flow convergence.
   */
  unsigned short GetCauchy_Func_Flow(void);
  
  /*!
   * \brief Get functional that is going to be used to evaluate the adjoint flow convergence.
   * \return Functional that is going to be used to evaluate the adjoint flow convergence.
   */
  unsigned short GetCauchy_Func_AdjFlow(void);
  
  /*!
   * \brief Get the number of iterations that are considered in the Cauchy convergence criteria.
   * \return Number of elements in the Cauchy criteria.
   */
  unsigned short GetCauchy_Elems(void);
  
  /*!
   * \brief Get the number of iterations that are not considered in the convergence criteria.
   * \return Number of iterations before starting with the convergence criteria.
   */
  unsigned long GetStartConv_Iter(void);
  
  /*!
   * \brief Get the value of convergence criteria for the Cauchy method in the direct,
   *        adjoint or linearized problem.
   * \return Value of the convergence criteria.
   */
  su2double GetCauchy_Eps(void);
  
  /*!
   * \brief If we are prforming an unsteady simulation, there is only
   *        one value of the time step for the complete simulation.
   * \return Value of the time step in an unsteady simulation (non dimensional).
   */
  su2double GetDelta_UnstTimeND(void);
  
  /*!
   * \brief If we are prforming an unsteady simulation, there is only
   *        one value of the time step for the complete simulation.
   * \return Value of the time step in an unsteady simulation (non dimensional).
   */
  su2double GetTotal_UnstTimeND(void);
  
  /*!
   * \brief If we are prforming an unsteady simulation, there is only
   *        one value of the time step for the complete simulation.
   * \return Value of the time step in an unsteady simulation.
   */
  su2double GetDelta_UnstTime(void);
  
  /*!
   * \brief Set the value of the unsteadty time step using the CFL number.
   * \param[in] val_delta_unsttimend - Value of the unsteady time step using CFL number.
   */
  void SetDelta_UnstTimeND(su2double val_delta_unsttimend);
  
  /*!
   * \brief If we are performing an unsteady simulation, this is the
   * 	value of max physical time for which we run the simulation
   * \return Value of the physical time in an unsteady simulation.
   */
  su2double GetTotal_UnstTime(void);
  
  /*!
   * \brief If we are performing an unsteady simulation, this is the
   * 	value of current time.
   * \return Value of the physical time in an unsteady simulation.
   */
  su2double GetCurrent_UnstTime(void);
  
  /*!
   * \brief Divide the rectbles and hexahedron.
   * \return <code>TRUE</code> if the elements must be divided; otherwise <code>FALSE</code>.
   */
  bool GetSubsonicEngine(void);
  
  /*!
   * \brief Actuator disk defined with a double surface.
   * \return <code>TRUE</code> if the elements must be divided; otherwise <code>FALSE</code>.
   */
  bool GetActDisk_DoubleSurface(void);
  
  /*!
   * \brief Only halg of the engine is in the compputational grid.
   * \return <code>TRUE</code> if the engine is complete; otherwise <code>FALSE</code>.
   */
  bool GetEngine_HalfModel(void);
  
  /*!
   * \brief Actuator disk defined with a double surface.
   * \return <code>TRUE</code> if the elements must be divided; otherwise <code>FALSE</code>.
   */
  bool GetActDisk_SU2_DEF(void);
  
  /*!
   * \brief Value of the design variable step, we use this value in design problems.
   * \param[in] val_dv - Number of the design variable that we want to read.
   * \param[in] val_value - Value of the design variable that we want to read.
   * \return Design variable step.
   */
  su2double GetDV_Value(unsigned short val_dv, unsigned short val_val = 0);
  
  /*!
   * \brief Set the value of the design variable step, we use this value in design problems.
   * \param[in] val_dv - Number of the design variable that we want to read.
   * \param[in] val    - Value of the design variable.
   */
  void SetDV_Value(unsigned short val_dv, unsigned short val_ind, su2double val);
  
  /*!
   * \brief Get information about the grid movement.
   * \return <code>TRUE</code> if there is a grid movement; otherwise <code>FALSE</code>.
   */
  bool GetGrid_Movement(void);

  /*!
   * \brief Get information about dynamic grids.
   * \return <code>TRUE</code> if there is a grid movement; otherwise <code>FALSE</code>.
   */
  bool GetDynamic_Grid(void);

  /*!
   * \brief Get information about the volumetric movement.
   * \return <code>TRUE</code> if there is a volumetric movement is required; otherwise <code>FALSE</code>.
   */
  bool GetVolumetric_Movement(void);
  
  /*!
   * \brief Get information about deforming markers.
   * \param[in] kind_movement - Kind of surface movement.
   * \return <code>TRUE</code> at least one surface of kind_movement moving; otherwise <code>FALSE</code>.
   */
  bool GetSurface_Movement(unsigned short kind_movement);

  /*!
   * \brief Set a surface movement marker.
   * \param[in] iMarker - Moving marker.
   * \param[in] kind_movement - Kind of surface movement.
   * \return <code>TRUE</code> at least one surface of kind_movement moving; otherwise <code>FALSE</code>.
   */
  void SetSurface_Movement(unsigned short iMarker, unsigned short kind_movement);
  
  /*!
   * \brief Get the type of dynamic mesh motion. Each zone gets a config file.
   * \return Type of dynamic mesh motion.
   */
  unsigned short GetKind_GridMovement();
  
  /*!
   * \brief Set the type of dynamic mesh motion.
   * \param[in] val_iZone - Number for the current zone in the mesh (each zone has independent motion).
   * \param[in] motion_Type - Specify motion type.
   */
  void SetKind_GridMovement(unsigned short motion_Type);
  
  /*!
   * \brief Get the type of surface motion.
   * \param[in] iMarkerMoving -  Index of the moving marker (as specified in Marker_Moving).
   * \return Type of surface motion.
   */
  unsigned short GetKind_SurfaceMovement(unsigned short iMarkerMoving);
  
  /*!
   * \brief Get the mach number based on the mesh velocity and freestream quantities.
   * \return Mach number based on the mesh velocity and freestream quantities.
   */
  su2double GetMach_Motion(void);
  
  /*!
   * \brief Get the mesh motion origin.
   * \param[in] iDim - spatial component
   * \return The mesh motion origin.
   */
  su2double GetMotion_Origin(unsigned short iDim);
  
  /*!
   * \brief Set the mesh motion origin.
   * \param[in] val - new value of the origin 
   * \return The mesh motion origin.
   */
  void SetMotion_Origin(su2double* val);
  
  /*!
   * \brief Get the mesh motion origin.
   * \param[in] iMarkerMoving -  Index of the moving marker (as specified in Marker_Moving) 
   * \param[in] iDim - spatial component
   * \return The motion origin of the marker.
   */
  su2double GetMarkerMotion_Origin(unsigned short iMarkerMoving, unsigned short iDim);
  
  /*!
   * \brief Set the mesh motion origin.
   * \param[in] val - new value of the origin
   * \param[in] iMarkerMoving -  Index of the moving marker (as specified in Marker_Moving) 
   */
  void SetMarkerMotion_Origin (su2double* val, unsigned short iMarkerMoving);
  
  /*!
   * \brief Get the translational velocity of the mesh.
   * \param[in] iDim - spatial component
   * \return Translational velocity of the mesh.
   */
  su2double GetTranslation_Rate(unsigned short iDim);
  
  /*!
   * \brief Get the translational velocity of the marker.
   * \param[in] iMarkerMoving -  Index of the moving marker (as specified in Marker_Moving) 
   * \param[in] iDim - spatial component    
   * \return Translational velocity of the marker.
   */
  su2double GetMarkerTranslationRate(unsigned short iMarkerMoving, unsigned short iDim);
  
  /*!
   * \brief Get the rotation rate of the mesh.
   * \param[in] iDim - spatial component
   * \return Translational velocity of the mesh.
   */
  su2double GetRotation_Rate(unsigned short iDim);
  
  /*!
   * \brief Get the rotation rate of the mesh.
   * \param[in] iDim - spatial component
   * \param[in] val - new value of the rotation rate.
   * \return Translational velocity of the mesh.
   */
  void SetRotation_Rate(unsigned short iDim, su2double val);
  
  /*!
   * \brief Get the rotation rate of the marker.
   *  \param[in] iMarkerMoving -  Index of the moving marker (as specified in Marker_Moving) 
   * \param[in] iDim - spatial component   
   * \return Rotation velocity of the marker.
   */
  su2double GetMarkerRotationRate(unsigned short iMarkerMoving, unsigned short iDim);
  
  /*!
   * \brief Get the pitching rate of the mesh.
   * \param[in] iDim - spatial component
   * \return Angular frequency of the mesh pitching.
   */
  su2double GetPitching_Omega(unsigned short iDim);
  
  /*!
   * \brief Get pitching rate of the marker.
   * \param[in] iMarkerMoving - Index of the moving marker (as specified in Marker_Moving) 
   * \param[in] iDim - spatial component  
   * \return  Angular frequency of the marker pitching.
   */
  su2double GetMarkerPitching_Omega(unsigned short iMarkerMoving, unsigned short iDim);
  
  /*!
   * \brief Get the pitching amplitude of the mesh.
   * \param[in] iDim - spatial component   
   * \return pitching amplitude of the mesh.
   */
  su2double GetPitching_Ampl(unsigned short iDim);

  /*!
   * \brief Get pitching amplitude of the marker.
   * \param[in] iMarkerMoving -  Index of the moving marker (as specified in Marker_Moving) 
   * \param[in] iDim - spatial component
   * \return  pitching amplitude of the marker.
   */
  su2double GetMarkerPitching_Ampl(unsigned short iMarkerMoving, unsigned short iDim);

  /*!
   * \brief Get the pitching phase of the mesh.
   * \param[in] val_iZone - Number for the current zone in the mesh (each zone has independent motion).
   * \return pitching phase of the mesh.
   */
  su2double GetPitching_Phase(unsigned short iDim);
  
  /*!
   * \brief Get pitching phase of the marker.
   * \param[in] iMarkerMoving -  Index of the moving marker (as specified in Marker_Moving) \
   * \param[in] iDim - spatial component
   * \return pitching phase of the marker.
   */
  su2double GetMarkerPitching_Phase(unsigned short iMarkerMoving, unsigned short iDim);
  
  /*!
   * \brief Get the plunging rate of the mesh.
   * \param[in] iDim - spatial component
   * \return Angular frequency of the mesh plunging.
   */
  su2double GetPlunging_Omega(unsigned short iDim);
  
  /*!
   * \brief Get plunging rate of the marker.
   * \param[in] iMarkerMoving -  Index of the moving marker (as specified in Marker_Moving) 
   * \param[in] iDim - spatial component
   * \return Angular frequency of the marker plunging.
   */
  su2double GetMarkerPlunging_Omega(unsigned short iMarkerMoving, unsigned short iDim);
  
  /*!
   * \brief Get the plunging amplitude of the mesh.
   * \param[in] val_iZone - Number for the current zone in the mesh (each zone has independent motion).
   * \param[in] iDim - spatial component
   * \return Plunging amplitude of the mesh.
   */
  su2double GetPlunging_Ampl(unsigned short iDim);
  
  /*!
   * \brief Get plunging amplitude of the marker.
   * \param[in] iMarkerMoving -  Index of the moving marker (as specified in Marker_Moving) 
   * \param[in] iDim - spatial component
   * \return Plunging amplitude of the marker.
   */
  su2double GetMarkerPlunging_Ampl(unsigned short iMarkerMoving, unsigned short iDim);
  
  /*!
   * \brief Get the angular velocity of the mesh about the z-axis.
   * \return Angular velocity of the mesh about the z-axis.
   */
  su2double GetFinalRotation_Rate_Z();
  
  /*!
   * \brief Set the angular velocity of the mesh about the z-axis.
   * \param[in] newRotation_Rate_Z - new rotation rate after computing the ramp value.
   */
  void SetRotation_Rate_Z(su2double newRotation_Rate_Z);
  
  /*!
   * \brief Get the Harmonic Balance frequency pointer.
   * \return Harmonic Balance Frequency pointer.
   */
  su2double* GetOmega_HB(void);
	
  /*!
   * \brief Get if harmonic balance source term is to be preconditioned
   * \return yes or no to harmonic balance preconditioning
   */
  bool GetHB_Precondition(void);
  
  /*!
   * \brief Get if we should update the motion origin.
   * \param[in] val_marker - Value of the marker in which we are interested.
   * \return yes or no to update motion origin.
   */
  unsigned short GetMoveMotion_Origin(unsigned short val_marker);
  
  /*!
   * \brief Get the minimum value of Beta for Roe-Turkel preconditioner
   * \return the minimum value of Beta for Roe-Turkel preconditioner
   */
  su2double GetminTurkelBeta();
  
  /*!
   * \brief Get the minimum value of Beta for Roe-Turkel preconditioner
   * \return the minimum value of Beta for Roe-Turkel preconditioner
   */
  su2double GetmaxTurkelBeta();
  
  /*!
   * \brief Get information about the adibatic wall condition
   * \return <code>TRUE</code> if it is a adiabatic wall condition; otherwise <code>FALSE</code>.
   */
  bool GetAdiabaticWall(void);
  
  /*!
   * \brief Get information about the isothermal wall condition
   * \return <code>TRUE</code> if it is a isothermal wall condition; otherwise <code>FALSE</code>.
   */
  bool GetIsothermalWall(void);
  
  /*!
   * \brief Get information about the Low Mach Preconditioning
   * \return <code>TRUE</code> if we are using low Mach preconditioner; otherwise <code>FALSE</code>.
   */
  bool Low_Mach_Preconditioning(void);
  
  /*!
   * \brief Get information about the Low Mach Correction
   * \return <code>TRUE</code> if we are using low Mach correction; otherwise <code>FALSE</code>.
   */
  bool Low_Mach_Correction(void);
  
  /*!
   * \brief Get information about the poisson solver condition
   * \return <code>TRUE</code> if it is a poisson solver condition; otherwise <code>FALSE</code>.
   */
  bool GetPoissonSolver(void);
  
  /*!
   * \brief Get information about the gravity force.
   * \return <code>TRUE</code> if it uses the gravity force; otherwise <code>FALSE</code>.
   */
  bool GetGravityForce(void);

  /*!
   * \brief Get information about the body force.
   * \return <code>TRUE</code> if it uses a body force; otherwise <code>FALSE</code>.
   */
  bool GetBody_Force(void);

  /*!
   * \brief Get a pointer to the body force vector.
   * \return A pointer to the body force vector.
   */
  su2double* GetBody_Force_Vector(void);

  /*!
   * \brief Get information about the rotational frame.
   * \return <code>TRUE</code> if there is a rotational frame; otherwise <code>FALSE</code>.
   */
  bool GetRotating_Frame(void);
  
  /*!
   * \brief Get information about the axisymmetric frame.
   * \return <code>TRUE</code> if there is a rotational frame; otherwise <code>FALSE</code>.
   */
  bool GetAxisymmetric(void);
    
  /*!
   * \brief Get information about the axisymmetric frame.
   * \return <code>TRUE</code> if there is a rotational frame; otherwise <code>FALSE</code>.
   */
  bool GetDebugMode(void);
  
  /*!
   * \brief Get information about there is a smoothing of the grid coordinates.
   * \return <code>TRUE</code> if there is smoothing of the grid coordinates; otherwise <code>FALSE</code>.
   */
  bool GetAdaptBoundary(void);
  
  /*!
   * \brief Get information about there is a smoothing of the grid coordinates.
   * \return <code>TRUE</code> if there is smoothing of the grid coordinates; otherwise <code>FALSE</code>.
   */
  bool GetSmoothNumGrid(void);
  
  /*!
   * \brief Set information about there is a smoothing of the grid coordinates.
   * \param[in] val_smoothnumgrid - <code>TRUE</code> if there is smoothing of the grid coordinates; otherwise <code>FALSE</code>.
   */
  void SetSmoothNumGrid(bool val_smoothnumgrid);
  
  /*!
   * \brief Subtract one to the index of the finest grid (full multigrid strategy).
   * \return Change the index of the finest grid.
   */
  void SubtractFinestMesh(void);
  
  /*!
   * \brief Obtain the kind of design variable.
   * \param[in] val_dv - Number of the design variable that we want to read.
   * \return Design variable identification.
   */
  unsigned short GetDesign_Variable(unsigned short val_dv);
    
  /*!
   * \brief Provides the buffet monitoring information.
   * \return Buffet monitoring information, if <code>TRUE</code> then the code will compute the buffet sensor.
   */
  bool GetBuffet_Monitoring(void);
    
  /*!
   * \brief Get the buffet sensor sharpness coefficient.
   * \return Sharpness coefficient for buffet sensor.
   */
  su2double GetBuffet_k(void);
    
  /*!
   * \brief Get the buffet sensor offset parameter.
   * \return Offset parameter for buffet sensor.
   */
  su2double GetBuffet_lambda(void);
  
  /*!
   * \brief Obtain the kind of convergence criteria to establish the convergence of the CFD code.
   * \return Kind of convergence criteria.
   */
  unsigned short GetConvCriteria(void);
  
  /*!
   * \brief Get the index in the config information of the marker <i>val_marker</i>.
   * \note When we read the config file, it stores the markers in a particular vector.
   * \return Index in the config information of the marker <i>val_marker</i>.
   */
  unsigned short GetMarker_CfgFile_TagBound(string val_marker);
  
  /*!
   * \brief Get the name in the config information of the marker number <i>val_marker</i>.
   * \note When we read the config file, it stores the markers in a particular vector.
   * \return Name of the marker in the config information of the marker <i>val_marker</i>.
   */
  string GetMarker_CfgFile_TagBound(unsigned short val_marker);
  
  /*!
   * \brief Get the boundary information (kind of boundary) in the config information of the marker <i>val_marker</i>.
   * \return Kind of boundary in the config information of the marker <i>val_marker</i>.
   */
  unsigned short GetMarker_CfgFile_KindBC(string val_marker);
  
  /*!
   * \brief Get the monitoring information from the config definition for the marker <i>val_marker</i>.
   * \return Monitoring information of the boundary in the config information for the marker <i>val_marker</i>.
   */
  unsigned short GetMarker_CfgFile_Monitoring(string val_marker);
  
  /*!
   * \brief Get the monitoring information from the config definition for the marker <i>val_marker</i>.
   * \return Monitoring information of the boundary in the config information for the marker <i>val_marker</i>.
   */
  unsigned short GetMarker_CfgFile_GeoEval(string val_marker);
  
  /*!
   * \brief Get the monitoring information from the config definition for the marker <i>val_marker</i>.
   * \return Monitoring information of the boundary in the config information for the marker <i>val_marker</i>.
   */
  unsigned short GetMarker_CfgFile_Designing(string val_marker);
  
  /*!
   * \brief Get the plotting information from the config definition for the marker <i>val_marker</i>.
   * \return Plotting information of the boundary in the config information for the marker <i>val_marker</i>.
   */
  unsigned short GetMarker_CfgFile_Plotting(string val_marker);
  
  /*!
   * \brief Get the plotting information from the config definition for the marker <i>val_marker</i>.
   * \return Plotting information of the boundary in the config information for the marker <i>val_marker</i>.
   */
  unsigned short GetMarker_CfgFile_Analyze(string val_marker);
  
  /*!
   * \brief Get the FSI interface information from the config definition for the marker <i>val_marker</i>.
   * \return Plotting information of the boundary in the config information for the marker <i>val_marker</i>.
   */
  unsigned short GetMarker_CfgFile_ZoneInterface(string val_marker);
  
  /*!
   * \brief Get the TurboPerformance information from the config definition for the marker <i>val_marker</i>.
   * \return TurboPerformance information of the boundary in the config information for the marker <i>val_marker</i>.
   */
  unsigned short GetMarker_CfgFile_Turbomachinery(string val_marker);

  /*!
   * \brief Get the TurboPerformance flag information from the config definition for the marker <i>val_marker</i>.
   * \return TurboPerformance flag information of the boundary in the config information for the marker <i>val_marker</i>.
   */
  unsigned short GetMarker_CfgFile_TurbomachineryFlag(string val_marker);

  /*!
   * \brief Get the MixingPlane interface information from the config definition for the marker <i>val_marker</i>.
   * \return Plotting information of the boundary in the config information for the marker <i>val_marker</i>.
   */
  unsigned short GetMarker_CfgFile_MixingPlaneInterface(string val_marker);
  
  /*!
   * \brief Get the DV information from the config definition for the marker <i>val_marker</i>.
   * \return DV information of the boundary in the config information for the marker <i>val_marker</i>.
   */
  unsigned short GetMarker_CfgFile_DV(string val_marker);
  
  /*!
   * \brief Get the motion information from the config definition for the marker <i>val_marker</i>.
   * \return Motion information of the boundary in the config information for the marker <i>val_marker</i>.
   */
  unsigned short GetMarker_CfgFile_Moving(string val_marker);

  /*!
   * \brief Get the DEFORM_MESH information from the config definition for the marker <i>val_marker</i>.
   * \return DEFORM_MESH information of the boundary in the config information for the marker <i>val_marker</i>.
   */
  unsigned short GetMarker_CfgFile_Deform_Mesh(string val_marker);

  /*!
   * \brief Get the Fluid_Load information from the config definition for the marker <i>val_marker</i>.
   * \return Fluid_Load information of the boundary in the config information for the marker <i>val_marker</i>.
   */
  unsigned short GetMarker_CfgFile_Fluid_Load(string val_marker);

  /*!
   * \brief Get the Python customization information from the config definition for the marker <i>val_marker</i>.
   * \return Python customization information of the boundary in the config information for the marker <i>val_marker</i>.
   */
  unsigned short GetMarker_CfgFile_PyCustom(string val_marker);
  
  /*!
   * \brief Get the periodic information from the config definition of the marker <i>val_marker</i>.
   * \return Periodic information of the boundary in the config information of the marker <i>val_marker</i>.
   */
  unsigned short GetMarker_CfgFile_PerBound(string val_marker);
  
  /*!
   * \brief  Get the name of the marker <i>val_marker</i>.
   * \return The interface which owns that marker <i>val_marker</i>.
   */
  int GetMarker_ZoneInterface(string val_marker);
  
  /*!
   * \brief  Get the name of the marker <i>val_iMarker</i>.
   * \return The name of the marker in the interface
   */
  string GetMarkerTag_ZoneInterface(unsigned short val_iMarker);

  /*!
   * \brief  Get the number of markers in the multizone interface.
   * \return The number markers in the multizone interface
   */
  unsigned short GetnMarker_ZoneInterface(void);

  
  /*!
   * \brief Determines whether a marker with index iMarker is a solid boundary.
   * \param iMarker
   * \return <TRUE> it marker with index iMarker is a solid boundary.
   */
  bool GetSolid_Wall(unsigned short iMarker);
  
  /*!
   * \brief Determines whether a marker with index iMarker is a viscous no-slip boundary.
   * \param iMarker
   * \return <TRUE> it marker with index iMarker is a viscous no-slip boundary.
   */
  bool GetViscous_Wall(unsigned short iMarker);

  /*!
   * \brief Determines if problem is adjoint
   * \return true if Adjoint
   */
  bool GetContinuous_Adjoint(void);
  
  /*!
   * \brief Determines if problem is viscous
   * \return true if Viscous
   */
  bool GetViscous(void);
  
  /*!
   * \brief Provides the index of the solution in the container.
   * \param[in] val_eqsystem - Equation that is being solved.
   * \return Index on the solution container.
   */
  unsigned short GetContainerPosition(unsigned short val_eqsystem);
  
  /*!
   * \brief Value of the minimum residual value (log10 scale).
   * \return Value of the minimum residual value (log10 scale).
   */
  su2double GetMinLogResidual(void);
  
  /*!
   * \brief Value of the damping factor for the engine inlet bc.
   * \return Value of the damping factor.
   */
  su2double GetDamp_Engine_Inflow(void);
  
  /*!
   * \brief Value of the damping factor for the engine exhaust inlet bc.
   * \return Value of the damping factor.
   */
  su2double GetDamp_Engine_Exhaust(void);
  
  /*!
   * \brief Value of the damping factor for the residual restriction.
   * \return Value of the damping factor.
   */
  su2double GetDamp_Res_Restric(void);
  
  /*!
   * \brief Value of the damping factor for the correction prolongation.
   * \return Value of the damping factor.
   */
  su2double GetDamp_Correc_Prolong(void);
  
  /*!
   * \brief Value of the position of the Near Field (y coordinate for 2D, and z coordinate for 3D).
   * \return Value of the Near Field position.
   */
  su2double GetPosition_Plane(void);
  
  /*!
   * \brief Value of the weight of the drag coefficient in the Sonic Boom optimization.
   * \return Value of the weight of the drag coefficient in the Sonic Boom optimization.
   */
  su2double GetWeightCd(void);
  
  /*!
   * \brief Value of the weight of the CD, CL, CM optimization.
   * \return Value of the weight of the CD, CL, CM optimization.
   */
  void SetdNetThrust_dBCThrust(su2double val_dnetthrust_dbcthrust);
  
  /*!
   * \brief Value of the azimuthal line to fix due to a misalignments of the nearfield.
   * \return Azimuthal line to fix due to a misalignments of the nearfield.
   */
  su2double GetFixAzimuthalLine(void);
  
  /*!
   * \brief Value of the weight of the CD, CL, CM optimization.
   * \return Value of the weight of the CD, CL, CM optimization.
   */
  su2double GetdCD_dCMy(void);
  
  /*!
   * \brief Value of the weight of the CD, CL, CM optimization.
   * \return Value of the weight of the CD, CL, CM optimization.
   */
  su2double GetCM_Target(void);
  
  /*!
   * \brief Value of the weight of the CD, CL, CM optimization.
   * \return Value of the weight of the CD, CL, CM optimization.
   */
  su2double GetdCD_dCL(void);
  
  /*!
   * \brief Value of the weight of the CD, CL, CM optimization.
   * \return Value of the weight of the CD, CL, CM optimization.
   */
  void SetdCD_dCL(su2double val_dcd_dcl);
  
  /*!
   * \brief Value of the weight of the CD, CL, CM optimization.
   * \return Value of the weight of the CD, CL, CM optimization.
   */
  su2double GetdCMx_dCL(void);
  
  /*!
   * \brief Value of the weight of the CD, CL, CM optimization.
   * \return Value of the weight of the CD, CL, CM optimization.
   */
  void SetdCMx_dCL(su2double val_dcmx_dcl);
  
  /*!
   * \brief Value of the weight of the CD, CL, CM optimization.
   * \return Value of the weight of the CD, CL, CM optimization.
   */
  su2double GetdCMy_dCL(void);
  
  /*!
   * \brief Value of the weight of the CD, CL, CM optimization.
   * \return Value of the weight of the CD, CL, CM optimization.
   */
  void SetdCMy_dCL(su2double val_dcmy_dcl);
  
  /*!
   * \brief Value of the weight of the CD, CL, CM optimization.
   * \return Value of the weight of the CD, CL, CM optimization.
   */
  su2double GetdCMz_dCL(void);
  
  /*!
   * \brief Value of the weight of the CD, CL, CM optimization.
   * \return Value of the weight of the CD, CL, CM optimization.
   */
  void SetdCMz_dCL(su2double val_dcmz_dcl);
  
  /*!
   * \brief Value of the weight of the CD, CL, CM optimization.
   * \return Value of the weight of the CD, CL, CM optimization.
   */
  void SetdCL_dAlpha(su2double val_dcl_dalpha);
  
  /*!
   * \brief Value of the weight of the CD, CL, CM optimization.
   * \return Value of the weight of the CD, CL, CM optimization.
   */
  void SetdCM_diH(su2double val_dcm_dhi);
  
  /*!
   * \brief Value of the weight of the CD, CL, CM optimization.
   * \return Value of the weight of the CD, CL, CM optimization.
   */
  void SetdCD_dCMy(su2double val_dcd_dcmy);
  
  /*!
   * \brief Value of the weight of the CD, CL, CM optimization.
   * \return Value of the weight of the CD, CL, CM optimization.
   */
  su2double GetCL_Target(void);
  
  /*!
   * \brief Set the global parameters of each simulation for each runtime system.
   * \param[in] val_solver - Solver of the simulation.
   * \param[in] val_system - Runtime system that we are solving.
   */
  void SetGlobalParam(unsigned short val_solver, unsigned short val_system);
  
  /*!
   * \brief Center of rotation for a rotational periodic boundary.
   */
  su2double *GetPeriodicRotCenter(string val_marker);
  
  /*!
   * \brief Angles of rotation for a rotational periodic boundary.
   */
  su2double *GetPeriodicRotAngles(string val_marker);
  
  /*!
   * \brief Translation vector for a rotational periodic boundary.
   */
  su2double *GetPeriodicTranslation(string val_marker);
  
  /*!
   * \brief Get the rotationally periodic donor marker for boundary <i>val_marker</i>.
   * \return Periodic donor marker from the config information for the marker <i>val_marker</i>.
   */
  unsigned short GetMarker_Periodic_Donor(string val_marker);
  
  /*!
   * \brief Get the origin of the actuator disk.
   */
  su2double GetActDisk_NetThrust(string val_marker);
  
  /*!
   * \brief Get the origin of the actuator disk.
   */
  su2double GetActDisk_Power(string val_marker);
  
  /*!
   * \brief Get the origin of the actuator disk.
   */
  su2double GetActDisk_MassFlow(string val_marker);
  /*!
   * \brief Get the origin of the actuator disk.
   */
  su2double GetActDisk_Mach(string val_marker);
  /*!
   * \brief Get the origin of the actuator disk.
   */
  su2double GetActDisk_Force(string val_marker);
  
  /*!
   * \brief Get the origin of the actuator disk.
   */
  su2double GetActDisk_BCThrust(string val_marker);
  
  /*!
   * \brief Get the origin of the actuator disk.
   */
  su2double GetActDisk_BCThrust_Old(string val_marker);
  
  /*!
   * \brief Get the tip radius of th actuator disk.
   */
  su2double GetActDisk_Area(string val_marker);
  
  /*!
   * \brief Get the tip radius of th actuator disk.
   */
  su2double GetActDisk_ReverseMassFlow(string val_marker);
  
  /*!
   * \brief Get the thrust corffient of the actuator disk.
   */
  su2double GetActDisk_PressJump(string val_marker, unsigned short val_index);
  
  /*!
   * \brief Get the thrust corffient of the actuator disk.
   */
  su2double GetActDisk_TempJump(string val_marker, unsigned short val_index);
  
  /*!
   * \brief Get the rev / min of the actuator disk.
   */
  su2double GetActDisk_Omega(string val_marker, unsigned short val_index);
  
  /*!
   * \brief Get Actuator Disk Outlet for boundary <i>val_marker</i> (actuator disk inlet).
   * \return Actuator Disk Outlet from the config information for the marker <i>val_marker</i>.
   */
  unsigned short GetMarker_CfgFile_ActDiskOutlet(string val_marker);
  
  /*!
   * \brief Get Actuator Disk Outlet for boundary <i>val_marker</i> (actuator disk inlet).
   * \return Actuator Disk Outlet from the config information for the marker <i>val_marker</i>.
   */
  unsigned short GetMarker_CfgFile_EngineExhaust(string val_marker);
  
  /*!
   * \brief Get the internal index for a moving boundary <i>val_marker</i>.
   * \return Internal index for a moving boundary <i>val_marker</i>.
   */
  unsigned short GetMarker_Moving(string val_marker);

  /*!
   * \brief Get bool if marker is moving. <i>val_marker</i>.
   * \param[in] val_marker - String of the marker to test.
   * \return Bool if the marker is a moving boundary <i>val_marker</i>.
   */
  bool GetMarker_Moving_Bool(string val_marker);

  /*!
   * \brief Get the internal index for a DEFORM_MESH boundary <i>val_marker</i>.
   * \return Internal index for a DEFORM_MESH boundary <i>val_marker</i>.
   */
  unsigned short GetMarker_Deform_Mesh(string val_marker);

  /*!
   * \brief Get the internal index for a Fluid_Load boundary <i>val_marker</i>.
   * \return Internal index for a Fluid_Load boundary <i>val_marker</i>.
   */
  unsigned short GetMarker_Fluid_Load(string val_marker);

  /*!
   * \brief Get the name of the surface defined in the geometry file.
   * \param[in] val_marker - Value of the marker in which we are interested.
   * \return Name that is in the geometry file for the surface that
   *         has the marker <i>val_marker</i>.
   */
  string GetMarker_Moving_TagBound(unsigned short val_marker);

  /*!
   * \brief Get the name of the DEFORM_MESH boundary defined in the geometry file.
   * \param[in] val_marker - Value of the marker in which we are interested.
   * \return Name that is in the geometry file for the surface that
   *         has the marker <i>val_marker</i>.
   */
  string GetMarker_Deform_Mesh_TagBound(unsigned short val_marker);

  /*!
   * \brief Get the name of the Fluid_Load boundary defined in the geometry file.
   * \param[in] val_marker - Value of the marker in which we are interested.
   * \return Name that is in the geometry file for the surface that
   *         has the marker <i>val_marker</i>.
   */
  string GetMarker_Fluid_Load_TagBound(unsigned short val_marker);

  /*!
   * \brief Get the name of the surface defined in the geometry file.
   * \param[in] val_marker - Value of the marker in which we are interested.
   * \return Name that is in the geometry file for the surface that
   *         has the marker <i>val_marker</i>.
   */
  string GetMarker_PyCustom_TagBound(unsigned short val_marker);
  
  /*!
   * \brief Get the name of the surface defined in the geometry file.
   * \param[in] val_marker - Value of the marker in which we are interested.
   * \return Name that is in the geometry file for the surface that
   *         has the marker <i>val_marker</i>.
   */
  string GetMarker_Analyze_TagBound(unsigned short val_marker);
  
  /*!
   * \brief Get the total temperature at a nacelle boundary.
   * \param[in] val_index - Index corresponding to the inlet boundary.
   * \return The total temperature.
   */
  su2double GetExhaust_Temperature_Target(string val_index);
  
  /*!
   * \brief Get the total temperature at an inlet boundary.
   * \param[in] val_index - Index corresponding to the inlet boundary.
   * \return The total temperature.
   */
  su2double GetInlet_Ttotal(string val_index);
  
  /*!
   * \brief Get the temperature at a supersonic inlet boundary.
   * \param[in] val_index - Index corresponding to the inlet boundary.
   * \return The inlet density.
   */
  su2double GetInlet_Temperature(string val_index);
  
  /*!
   * \brief Get the pressure at a supersonic inlet boundary.
   * \param[in] val_index - Index corresponding to the inlet boundary.
   * \return The inlet pressure.
   */
  su2double GetInlet_Pressure(string val_index);
  
  /*!
   * \brief Get the velocity vector at a supersonic inlet boundary.
   * \param[in] val_index - Index corresponding to the inlet boundary.
   * \return The inlet velocity vector.
   */
  su2double* GetInlet_Velocity(string val_index);
  
  /*!
   * \brief Get the fixed value at the Dirichlet boundary.
   * \param[in] val_index - Index corresponding to the Dirichlet boundary.
   * \return The total temperature.
   */
  su2double GetDirichlet_Value(string val_index);
  
  /*!
   * \brief Get whether this is a Dirichlet or a Neumann boundary.
   * \param[in] val_index - Index corresponding to the Dirichlet boundary.
   * \return Yes or No.
   */
  bool GetDirichlet_Boundary(string val_index);
  
  /*!
   * \brief Get the total pressure at an inlet boundary.
   * \param[in] val_index - Index corresponding to the inlet boundary.
   * \return The total pressure.
   */
  su2double GetInlet_Ptotal(string val_index);

  /*!
   * \brief Set the total pressure at an inlet boundary.
   * \param[in] val_pressure - Pressure value at the inlet boundary.
   * \param[in] val_index - Index corresponding to the inlet boundary.
   */
  void SetInlet_Ptotal(su2double val_pressure, string val_marker);

  /*!
   * \brief Get the total pressure at an nacelle boundary.
   * \param[in] val_index - Index corresponding to the inlet boundary.
   * \return The total pressure.
   */
  su2double GetExhaust_Pressure_Target(string val_index);
  
  /*!
   * \brief Value of the CFL reduction in LevelSet problems.
   * \return Value of the CFL reduction in LevelSet problems.
   */
  su2double GetCFLRedCoeff_Turb(void);
  
  /*!
   * \brief Get the flow direction unit vector at an inlet boundary.
   * \param[in] val_index - Index corresponding to the inlet boundary.
   * \return The flow direction vector.
   */
  su2double* GetInlet_FlowDir(string val_index);
  
  /*!
   * \brief Get the back pressure (static) at an outlet boundary.
   * \param[in] val_index - Index corresponding to the outlet boundary.
   * \return The outlet pressure.
   */
  su2double GetOutlet_Pressure(string val_index);

  /*!
   * \brief Set the back pressure (static) at an outlet boundary.
   * \param[in] val_pressure - Pressure value at the outlet boundary.
   * \param[in] val_index - Index corresponding to the outlet boundary.
   */
  void SetOutlet_Pressure(su2double val_pressure, string val_marker);

  /*!
   * \brief Get the var 1 at Riemann boundary.
   * \param[in] val_marker - Index corresponding to the Riemann boundary.
   * \return The var1
   */
  su2double GetRiemann_Var1(string val_marker);
  
  /*!
   * \brief Get the var 2 at Riemann boundary.
   * \param[in] val_marker - Index corresponding to the Riemann boundary.
   * \return The var2
   */
  su2double GetRiemann_Var2(string val_marker);
  
  /*!
   * \brief Get the Flowdir at Riemann boundary.
   * \param[in] val_marker - Index corresponding to the Riemann boundary.
   * \return The Flowdir
   */
  su2double* GetRiemann_FlowDir(string val_marker);
  
  /*!
   * \brief Get Kind Data of Riemann boundary.
   * \param[in] val_marker - Index corresponding to the Riemann boundary.
   * \return Kind data
   */
  unsigned short GetKind_Data_Riemann(string val_marker);
  
  /*!
   * \brief Get the var 1 for the Giels BC.
   * \param[in] val_marker - Index corresponding to the Giles BC.
   * \return The var1
   */
  su2double GetGiles_Var1(string val_marker);
  
  /*!
   * \brief Get the var 2 for the Giles boundary.
   * \param[in] val_marker - Index corresponding to the Giles BC.
   * \return The var2
   */
  su2double GetGiles_Var2(string val_marker);
  
  /*!
   * \brief Get the Flowdir for the Giles BC.
   * \param[in] val_marker - Index corresponding to the Giles BC.
   * \return The Flowdir
   */
  su2double* GetGiles_FlowDir(string val_marker);
  
  /*!
   * \brief Get Kind Data for the Giles BC.
   * \param[in] val_marker - Index corresponding to the Giles BC.
   * \return Kind data
   */
  unsigned short GetKind_Data_Giles(string val_marker);
  
  /*!
   * \brief Set the var 1 for Giles BC.
   * \param[in] val_marker - Index corresponding to the Giles BC.
   */
  void SetGiles_Var1(su2double newVar1, string val_marker);

  /*!
   * \brief Get the relax factor for the average component for the Giles BC.
   * \param[in] val_marker - Index corresponding to the Giles BC.
   * \return The relax factor for the average component
   */
  su2double GetGiles_RelaxFactorAverage(string val_marker);

  /*!
   * \brief Get the relax factor for the fourier component for the Giles BC.
   * \param[in] val_marker - Index corresponding to the Giles BC.
   * \return The relax factor for the fourier component
   */
  su2double GetGiles_RelaxFactorFourier(string val_marker);

  /*!
   * \brief Get the outlet pressure imposed as BC for internal flow.
   * \return outlet pressure
   */
  su2double GetPressureOut_BC();

  /*!
   * \brief Set the outlet pressure imposed as BC for internal flow.
   * \param[in] val_temp - New value of the outlet pressure.
   */
  void SetPressureOut_BC(su2double val_press);

  /*!
   * \brief Get the inlet velocity or pressure imposed for incompressible flow.
   * \return inlet velocity or pressure
   */
  su2double GetIncInlet_BC();

  /*!
   * \brief Set the inlet velocity or pressure imposed as BC for incompressible flow.
   * \param[in] val_in - New value of the inlet velocity or pressure.
   */
  void SetIncInlet_BC(su2double val_in);

  /*!
   * \brief Get the inlet temperature imposed as BC for incompressible flow.
   * \return inlet temperature
   */
  su2double GetIncTemperature_BC();

  /*!
   * \brief Set the inlet temperature imposed as BC for incompressible flow.
   * \param[in] val_temperature - New value of the inlet temperature.
   */
  void SetIncTemperature_BC(su2double val_temperature);

  /*!
   * \brief Get the outlet pressure imposed as BC for incompressible flow.
   * \return outlet pressure
   */
  su2double GetIncPressureOut_BC();

  /*!
   * \brief Set the outlet pressure imposed as BC for incompressible flow.
   * \param[in] val_pressure - New value of the outlet pressure.
   */
  void SetIncPressureOut_BC(su2double val_pressure);

  /*!
   * \brief Get the inlet total pressure imposed as BC for internal flow.
   * \return inlet total pressure
   */
  su2double GetTotalPressureIn_BC();

  /*!
   * \brief Get the inlet total temperature imposed as BC for internal flow.
   * \return inlet total temperature
   */
  su2double GetTotalTemperatureIn_BC();

  /*!
   * \brief Set the inlet total temperature imposed as BC for internal flow.
   * \param[in] val_temp - New value of the total temperature.
   */
  void SetTotalTemperatureIn_BC(su2double val_temp);

  /*!
   * \brief Get the inlet flow angle imposed as BC for internal flow.
   * \return inlet flow angle
   */
  su2double GetFlowAngleIn_BC();

  /*!
   * \brief Get the wall temperature (static) at an isothermal boundary.
   * \param[in] val_index - Index corresponding to the isothermal boundary.
   * \return The wall temperature.
   */
  su2double GetIsothermal_Temperature(string val_index);
  
  /*!
   * \brief Get the wall heat flux on a constant heat flux boundary.
   * \param[in] val_index - Index corresponding to the constant heat flux boundary.
   * \return The heat flux.
   */
  su2double GetWall_HeatFlux(string val_index);

  /*!
   * \brief Get the wall function treatment for the given boundary marker.
   * \param[in] val_marker - String of the viscous wall marker.
   * \return The type of wall function treatment.
   */
  unsigned short GetWallFunction_Treatment(string val_marker);

  /*!
   * \brief Get the additional integer info for the wall function treatment
            for the given boundary marker.
   * \param[in] val_marker - String of the viscous wall marker.
   * \return Pointer to the integer info for the given marker.
   */
  unsigned short* GetWallFunction_IntInfo(string val_marker);

  /*!
   * \brief Get the additional double info for the wall function treatment
            for the given boundary marker.
   * \param[in] val_marker - String of the viscous wall marker.
   * \return Pointer to the double info for the given marker.
   */
  su2double* GetWallFunction_DoubleInfo(string val_marker);
  
  /*!
   * \brief Get the target (pressure, massflow, etc) at an engine inflow boundary.
   * \param[in] val_index - Index corresponding to the engine inflow boundary.
   * \return Target (pressure, massflow, etc) .
   */
  su2double GetEngineInflow_Target(string val_marker);
  
  /*!
   * \brief Get the fan face Mach number at an engine inflow boundary.
   * \param[in] val_marker - Name of the boundary.
   * \return The fan face Mach number.
   */
  su2double GetInflow_Mach(string val_marker);
  
  /*!
   * \brief Get the back pressure (static) at an engine inflow boundary.
   * \param[in] val_marker - Name of the boundary.
   * \return The engine inflow pressure.
   */
  su2double GetInflow_Pressure(string val_marker);
  
  /*!
   * \brief Get the mass flow rate at an engine inflow boundary.
   * \param[in] val_marker - Name of the boundary.
   * \return The engine mass flow rate.
   */
  su2double GetInflow_MassFlow(string val_marker);
  
  /*!
   * \brief Get the percentage of reverse flow at an engine inflow boundary.
   * \param[in] val_marker - Name of the boundary.
   * \return The percentage of reverse flow.
   */
  su2double GetInflow_ReverseMassFlow(string val_marker);
  
  /*!
   * \brief Get the percentage of reverse flow at an engine inflow boundary.
   * \param[in] val_index - Index corresponding to the engine inflow boundary.
   * \return The percentage of reverse flow.
   */
  su2double GetInflow_ReverseMassFlow(unsigned short val_marker);
  
  /*!
   * \brief Get the total pressure at an engine inflow boundary.
   * \param[in] val_marker - Name of the boundary.
   * \return The total pressure.
   */
  su2double GetInflow_TotalPressure(string val_marker);
  
  /*!
   * \brief Get the temperature (static) at an engine inflow boundary.
   * \param[in] val_marker - Name of the boundary.
   * \return The engine inflow temperature.
   */
  su2double GetInflow_Temperature(string val_marker);
  
  /*!
   * \brief Get the total temperature at an engine inflow boundary.
   * \param[in] val_marker - Name of the boundary.
   * \return The engine inflow total temperature.
   */
  su2double GetInflow_TotalTemperature(string val_marker);
  
  /*!
   * \brief Get the ram drag at an engine inflow boundary.
   * \param[in] val_marker - Name of the boundary.
   * \return The engine inflow ram drag.
   */
  su2double GetInflow_RamDrag(string val_marker);
  
  /*!
   * \brief Get the force balance at an engine inflow boundary.
   * \param[in] val_marker - Name of the boundary.
   * \return The engine inflow force balance.
   */
  su2double GetInflow_Force(string val_marker);
  
  /*!
   * \brief Get the power at an engine inflow boundary.
   * \param[in] val_marker - Name of the boundary.
   * \return The engine inflow power.
   */
  su2double GetInflow_Power(string val_marker);
  
  /*!
   * \brief Get the back pressure (static) at an engine exhaust boundary.
   * \param[in] val_marker - Name of the boundary.
   * \return The engine exhaust pressure.
   */
  su2double GetExhaust_Pressure(string val_marker);
  
  /*!
   * \brief Get the temperature (static) at an engine exhaust boundary.
   * \param[in] val_marker - Name of the boundary.
   * \return The engine exhaust temperature.
   */
  su2double GetExhaust_Temperature(string val_marker);
  
  /*!
   * \brief Get the massflow at an engine exhaust boundary.
   * \param[in] val_marker - Name of the boundary.
   * \return The engine exhaust massflow.
   */
  su2double GetExhaust_MassFlow(string val_marker);
  
  /*!
   * \brief Get the total pressure at an engine exhaust boundary.
   * \param[in] val_marker - Name of the boundary.
   * \return The engine exhaust total pressure.
   */
  su2double GetExhaust_TotalPressure(string val_marker);
  
  /*!
   * \brief Get the total temperature at an engine exhaust boundary.
   * \param[in] val_marker - Name of the boundary.
   * \return The total temperature.
   */
  su2double GetExhaust_TotalTemperature(string val_marker);
  
  /*!
   * \brief Get the gross thrust at an engine exhaust boundary.
   * \param[in] val_marker - Name of the boundary.
   * \return Gross thrust.
   */
  su2double GetExhaust_GrossThrust(string val_marker);
  
  /*!
   * \brief Get the force balance at an engine exhaust boundary.
   * \param[in] val_marker - Name of the boundary.
   * \return Force balance.
   */
  su2double GetExhaust_Force(string val_marker);
  
  /*!
   * \brief Get the power at an engine exhaust boundary.
   * \param[in] val_marker - Name of the boundary.
   * \return Power.
   */
  su2double GetExhaust_Power(string val_marker);
  
  /*!
   * \brief Get the back pressure (static) at an outlet boundary.
   * \param[in] val_index - Index corresponding to the outlet boundary.
   * \return The outlet pressure.
   */
  void SetInflow_Mach(unsigned short val_imarker, su2double val_fanface_mach);
  
  /*!
   * \brief Set the fan face static pressure at an engine inflow boundary.
   * \param[in] val_index - Index corresponding to the engine inflow boundary.
   * \param[in] val_fanface_pressure - Fan face static pressure.
   */
  void SetInflow_Pressure(unsigned short val_imarker, su2double val_fanface_pressure);
  
  /*!
   * \brief Set the massflow at an engine inflow boundary.
   * \param[in] val_index - Index corresponding to the engine inflow boundary.
   * \param[in] val_fanface_massflow - Massflow.
   */
  void SetInflow_MassFlow(unsigned short val_imarker, su2double val_fanface_massflow);
  
  /*!
   * \brief Set the reverse flow at an engine inflow boundary.
   * \param[in] val_index - Index corresponding to the engine inflow boundary.
   * \param[in] val_fanface_reversemassflow - reverse flow.
   */
  void SetInflow_ReverseMassFlow(unsigned short val_imarker, su2double val_fanface_reversemassflow);
  
  /*!
   * \brief Set the fan face total pressure at an engine inflow boundary.
   * \param[in] val_index - Index corresponding to the engine inflow boundary.
   * \param[in] val_fanface_totalpressure - Fan face total pressure.
   */
  void SetInflow_TotalPressure(unsigned short val_imarker, su2double val_fanface_totalpressure);
  
  /*!
   * \brief Set the fan face static temperature at an engine inflow boundary.
   * \param[in] val_index - Index corresponding to the engine inflow boundary.
   * \param[in] val_fanface_pressure - Fan face static temperature.
   */
  void SetInflow_Temperature(unsigned short val_imarker, su2double val_fanface_temperature);
  
  /*!
   * \brief Set the fan face total temperature at an engine inflow boundary.
   * \param[in] val_index - Index corresponding to the engine inflow boundary.
   * \param[in] val_fanface_totaltemperature - Fan face total temperature.
   */
  void SetInflow_TotalTemperature(unsigned short val_imarker, su2double val_fanface_totaltemperature);
  
  /*!
   * \brief Set the ram drag temperature at an engine inflow boundary.
   * \param[in] val_index - Index corresponding to the engine inflow boundary.
   * \param[in] val_fanface_ramdrag - Ram drag value.
   */
  void SetInflow_RamDrag(unsigned short val_imarker, su2double val_fanface_ramdrag);
  
  /*!
   * \brief Set the force balance at an engine inflow boundary.
   * \param[in] val_index - Index corresponding to the engine inflow boundary.
   * \param[in] val_fanface_force - Fan face force.
   */
  void SetInflow_Force(unsigned short val_imarker, su2double val_fanface_force);
  
  /*!
   * \brief Set the power at an engine inflow boundary.
   * \param[in] val_index - Index corresponding to the engine inflow boundary.
   * \param[in] val_fanface_force - Power.
   */
  void SetInflow_Power(unsigned short val_imarker, su2double val_fanface_power);
  
  /*!
   * \brief Set the back pressure (static) at an engine exhaust boundary.
   * \param[in] val_index - Index corresponding to the outlet boundary.
   * \param[in] val_exhaust_pressure - Exhaust static pressure.
   */
  void SetExhaust_Pressure(unsigned short val_imarker, su2double val_exhaust_pressure);
  
  /*!
   * \brief Set the temperature (static) at an engine exhaust boundary.
   * \param[in] val_index - Index corresponding to the outlet boundary.
   * \param[in] val_exhaust_temp - Exhaust static temperature.
   */
  void SetExhaust_Temperature(unsigned short val_imarker, su2double val_exhaust_temp);
  
  /*!
   * \brief Set the back pressure (static) at an engine exhaust boundary.
   * \param[in] val_index - Index corresponding to the outlet boundary.
   * \param[in] val_exhaust_temp - Exhaust static temperature.
   */
  void SetExhaust_MassFlow(unsigned short val_imarker, su2double val_exhaust_massflow);
  
  /*!
   * \brief Set the back pressure (total) at an engine exhaust boundary.
   * \param[in] val_index - Index corresponding to the outlet boundary.
   * \param[in] val_exhaust_totalpressure - Exhaust total pressure.
   */
  void SetExhaust_TotalPressure(unsigned short val_imarker, su2double val_exhaust_totalpressure);
  
  /*!
   * \brief Set the total temperature at an engine exhaust boundary.
   * \param[in] val_index - Index corresponding to the outlet boundary.
   * \param[in] val_exhaust_totaltemp - Exhaust total temperature.
   */
  void SetExhaust_TotalTemperature(unsigned short val_imarker, su2double val_exhaust_totaltemp);
  
  /*!
   * \brief Set the gross thrust at an engine exhaust boundary.
   * \param[in] val_index - Index corresponding to the outlet boundary.
   * \param[in] val_exhaust_grossthrust - Exhaust gross thrust temperature.
   */
  void SetExhaust_GrossThrust(unsigned short val_imarker, su2double val_exhaust_grossthrust);
  
  /*!
   * \brief Set the force balance at an engine exhaust boundary.
   * \param[in] val_index - Index corresponding to the outlet boundary.
   * \param[in] val_exhaust_force - Exhaust force balance.
   */
  void SetExhaust_Force(unsigned short val_imarker, su2double val_exhaust_force);
  
  /*!
   * \brief Set the power at an engine exhaust boundary.
   * \param[in] val_index - Index corresponding to the outlet boundary.
   * \param[in] val_exhaust_power - Exhaust power.
   */
  void SetExhaust_Power(unsigned short val_imarker, su2double val_exhaust_power);
  
  /*!
   * \brief Set the back pressure (static) at an outlet boundary.
   * \param[in] val_imarker - Index corresponding to a particular engine boundary.
   * \param[in] val_engine_mach - Exhaust power.
   */
  void SetEngine_Mach(unsigned short val_imarker, su2double val_engine_mach);
  
  /*!
   * \brief Set the back pressure (static) at an outlet boundary.
   * \param[in] val_imarker - Index corresponding to a particular engine boundary.
   * \param[in] val_engine_force - Exhaust power.
   */
  void SetEngine_Force(unsigned short val_imarker, su2double val_engine_force);
  
  /*!
   * \brief Get the back pressure (static) at an outlet boundary.
   * \param[in] val_imarker - Index corresponding to a particular engine boundary.
   * \param[in] val_engine_power - Exhaust power.
   */
  void SetEngine_Power(unsigned short val_imarker, su2double val_engine_power);
  
  /*!
   * \brief Get the back pressure (static) at an outlet boundary.
   * \param[in] val_imarker - Index corresponding to a particular engine boundary.
   * \param[in] val_engine_netthrust - Exhaust power.
   */
  void SetEngine_NetThrust(unsigned short val_imarker, su2double val_engine_netthrust);
  
  /*!
   * \brief Get the back pressure (static) at an outlet boundary.
   * \param[in] val_imarker - Index corresponding to a particular engine boundary.
   * \param[in] val_engine_grossthrust - Exhaust power.
   */
  void SetEngine_GrossThrust(unsigned short val_imarker, su2double val_engine_grossthrust);
  
  /*!
   * \brief Get the back pressure (static) at an outlet boundary.
   * \param[in] val_imarker - Index corresponding to a particular engine boundary.
   * \param[in] val_engine_area - Exhaust power.
   */
  void SetEngine_Area(unsigned short val_imarker, su2double val_engine_area);
  
  /*!
   * \brief Get the back pressure (static) at an outlet boundary.
   * \param[in] val_imarker - Index corresponding to a particular engine boundary.
   * \return The outlet pressure.
   */
  su2double GetEngine_Mach(unsigned short val_imarker);
  
  /*!
   * \brief Get the back pressure (static) at an outlet boundary.
   * \param[in] val_imarker - Index corresponding to a particular engine boundary.
   * \return The outlet pressure.
   */
  su2double GetEngine_Force(unsigned short val_imarker);
  
  /*!
   * \brief Get the back pressure (static) at an outlet boundary.
   * \param[in] val_imarker - Index corresponding to a particular engine boundary.
   * \return The outlet pressure.
   */
  su2double GetEngine_Power(unsigned short val_imarker);
  
  /*!
   * \brief Get the back pressure (static) at an outlet boundary.
   * \param[in] val_imarker - Index corresponding to a particular engine boundary.
   * \return The outlet pressure.
   */
  
  su2double GetEngine_NetThrust(unsigned short val_imarker);
  /*!
   * \brief Get the back pressure (static) at an outlet boundary.
   * \param[in] val_imarker - Index corresponding to a particular engine boundary.
   * \return The outlet pressure.
   */
  
  su2double GetEngine_GrossThrust(unsigned short val_imarker);
  
  /*!
   * \brief Get the back pressure (static) at an outlet boundary.
   * \param[in] val_imarker - Index corresponding to a particular engine boundary.
   * \return The outlet pressure.
   */
  su2double GetEngine_Area(unsigned short val_imarker);
  
  /*!
   * \brief Get the back pressure (static) at an outlet boundary.
   * \param[in] val_index - Index corresponding to the outlet boundary.
   * \return The outlet pressure.
   */
  void SetActDiskInlet_Temperature(unsigned short val_imarker, su2double val_actdisk_temp);
  
  /*!
   * \brief Get the back pressure (static) at an outlet boundary.
   * \param[in] val_index - Index corresponding to the outlet boundary.
   * \return The outlet pressure.
   */
  void SetActDiskInlet_TotalTemperature(unsigned short val_imarker, su2double val_actdisk_totaltemp);
  
  /*!
   * \brief Get the back pressure (static) at an outlet boundary.
   * \param[in] val_index - Index corresponding to the outlet boundary.
   * \return The outlet pressure.
   */
  su2double GetActDiskInlet_Temperature(string val_marker);
  
  /*!
   * \brief Get the back pressure (static) at an outlet boundary.
   * \param[in] val_index - Index corresponding to the outlet boundary.
   * \return The outlet pressure.
   */
  su2double GetActDiskInlet_TotalTemperature(string val_marker);
  
  /*!
   * \brief Get the back pressure (static) at an outlet boundary.
   * \param[in] val_index - Index corresponding to the outlet boundary.
   * \return The outlet pressure.
   */
  void SetActDiskOutlet_Temperature(unsigned short val_imarker, su2double val_actdisk_temp);
  
  /*!
   * \brief Get the back pressure (static) at an outlet boundary.
   * \param[in] val_index - Index corresponding to the outlet boundary.
   * \return The outlet pressure.
   */
  void SetActDiskOutlet_TotalTemperature(unsigned short val_imarker, su2double val_actdisk_totaltemp);
  
  /*!
   * \brief Get the back pressure (static) at an outlet boundary.
   * \param[in] val_index - Index corresponding to the outlet boundary.
   * \return The outlet pressure.
   */
  su2double GetActDiskOutlet_Temperature(string val_marker);
  
  /*!
   * \brief Get the back pressure (static) at an outlet boundary.
   * \param[in] val_index - Index corresponding to the outlet boundary.
   * \return The outlet pressure.
   */
  su2double GetActDiskOutlet_TotalTemperature(string val_marker);
  
  /*!
   * \brief Get the back pressure (static) at an outlet boundary.
   * \param[in] val_index - Index corresponding to the outlet boundary.
   * \return The outlet pressure.
   */
  su2double GetActDiskInlet_MassFlow(string val_marker);
  
  /*!
   * \brief Get the back pressure (static) at an outlet boundary.
   * \param[in] val_index - Index corresponding to the outlet boundary.
   * \return The outlet pressure.
   */
  void SetActDiskInlet_MassFlow(unsigned short val_imarker, su2double val_actdisk_massflow);
  
  /*!
   * \brief Get the back pressure (static) at an outlet boundary.
   * \param[in] val_index - Index corresponding to the outlet boundary.
   * \return The outlet pressure.
   */
  su2double GetActDiskOutlet_MassFlow(string val_marker);
  
  /*!
   * \brief Get the back pressure (static) at an outlet boundary.
   * \param[in] val_index - Index corresponding to the outlet boundary.
   * \return The outlet pressure.
   */
  void SetActDiskOutlet_MassFlow(unsigned short val_imarker, su2double val_actdisk_massflow);
  
  /*!
   * \brief Get the back pressure (static) at an outlet boundary.
   * \param[in] val_index - Index corresponding to the outlet boundary.
   * \return The outlet pressure.
   */
  su2double GetActDiskInlet_Pressure(string val_marker);
  
  /*!
   * \brief Get the back pressure (static) at an outlet boundary.
   * \param[in] val_index - Index corresponding to the outlet boundary.
   * \return The outlet pressure.
   */
  su2double GetActDiskInlet_TotalPressure(string val_marker);
  
  /*!
   * \brief Get the back pressure (static) at an outlet boundary.
   * \param[in] val_index - Index corresponding to the outlet boundary.
   * \return The outlet pressure.
   */
  su2double GetActDisk_DeltaPress(unsigned short val_marker);
  
  /*!
   * \brief Get the back pressure (static) at an outlet boundary.
   * \param[in] val_index - Index corresponding to the outlet boundary.
   * \return The outlet pressure.
   */
  su2double GetActDisk_DeltaTemp(unsigned short val_marker);
  
  /*!
   * \brief Get the back pressure (static) at an outlet boundary.
   * \param[in] val_index - Index corresponding to the outlet boundary.
   * \return The outlet pressure.
   */
  su2double GetActDisk_TotalPressRatio(unsigned short val_marker);
  
  /*!
   * \brief Get the back pressure (static) at an outlet boundary.
   * \param[in] val_index - Index corresponding to the outlet boundary.
   * \return The outlet pressure.
   */
  su2double GetActDisk_TotalTempRatio(unsigned short val_marker);
  
  /*!
   * \brief Get the back pressure (static) at an outlet boundary.
   * \param[in] val_index - Index corresponding to the outlet boundary.
   * \return The outlet pressure.
   */
  su2double GetActDisk_StaticPressRatio(unsigned short val_marker);
  
  /*!
   * \brief Get the back pressure (static) at an outlet boundary.
   * \param[in] val_index - Index corresponding to the outlet boundary.
   * \return The outlet pressure.
   */
  su2double GetActDisk_StaticTempRatio(unsigned short val_marker);
  
  /*!
   * \brief Get the back pressure (static) at an outlet boundary.
   * \param[in] val_index - Index corresponding to the outlet boundary.
   * \return The outlet pressure.
   */
  su2double GetActDisk_NetThrust(unsigned short val_marker);
  
  /*!
   * \brief Get the back pressure (static) at an outlet boundary.
   * \param[in] val_index - Index corresponding to the outlet boundary.
   * \return The outlet pressure.
   */
  su2double GetActDisk_BCThrust(unsigned short val_marker);
  
  /*!
   * \brief Get the back pressure (static) at an outlet boundary.
   * \param[in] val_index - Index corresponding to the outlet boundary.
   * \return The outlet pressure.
   */
  su2double GetActDisk_BCThrust_Old(unsigned short val_marker);
  
  /*!
   * \brief Get the back pressure (static) at an outlet boundary.
   * \param[in] val_index - Index corresponding to the outlet boundary.
   * \return The outlet pressure.
   */
  su2double GetActDisk_GrossThrust(unsigned short val_marker);
  
  /*!
   * \brief Get the back pressure (static) at an outlet boundary.
   * \param[in] val_index - Index corresponding to the outlet boundary.
   * \return The outlet pressure.
   */
  su2double GetActDisk_Area(unsigned short val_marker);
  
  /*!
   * \brief Get the back pressure (static) at an outlet boundary.
   * \param[in] val_index - Index corresponding to the outlet boundary.
   * \return The outlet pressure.
   */
  su2double GetActDisk_ReverseMassFlow(unsigned short val_marker);
  
  /*!
   * \brief Get the back pressure (static) at an outlet boundary.
   * \param[in] val_index - Index corresponding to the outlet boundary.
   * \return The outlet pressure.
   */
  su2double GetActDiskInlet_RamDrag(string val_marker);
  
  /*!
   * \brief Get the back pressure (static) at an outlet boundary.
   * \param[in] val_index - Index corresponding to the outlet boundary.
   * \return The outlet pressure.
   */
  su2double GetActDiskInlet_Force(string val_marker);
  
  /*!
   * \brief Get the back pressure (static) at an outlet boundary.
   * \param[in] val_index - Index corresponding to the outlet boundary.
   * \return The outlet pressure.
   */
  su2double GetActDiskInlet_Power(string val_marker);
  
  /*!
   * \brief Get the back pressure (static) at an outlet boundary.
   * \param[in] val_index - Index corresponding to the outlet boundary.
   * \return The outlet pressure.
   */
  void SetActDiskInlet_Pressure(unsigned short val_imarker, su2double val_actdisk_pressure);
  
  /*!
   * \brief Get the back pressure (static) at an outlet boundary.
   * \param[in] val_index - Index corresponding to the outlet boundary.
   * \return The outlet pressure.
   */
  void SetActDiskInlet_TotalPressure(unsigned short val_imarker, su2double val_actdisk_totalpressure);
  
  /*!
   * \brief Get the back pressure (static) at an outlet boundary.
   * \param[in] val_index - Index corresponding to the outlet boundary.
   * \return The outlet pressure.
   */
  void SetActDisk_DeltaPress(unsigned short val_imarker, su2double val_actdisk_deltapress);
  
  /*!
   * \brief Get the back pressure (static) at an outlet boundary.
   * \param[in] val_index - Index corresponding to the outlet boundary.
   * \return The outlet pressure.
   */
  void SetActDisk_Power(unsigned short val_imarker, su2double val_actdisk_power);
  
  /*!
   * \brief Get the back pressure (static) at an outlet boundary.
   * \param[in] val_index - Index corresponding to the outlet boundary.
   * \return The outlet pressure.
   */
  void SetActDisk_MassFlow(unsigned short val_imarker, su2double val_actdisk_massflow);
  
  /*!
   * \brief Get the back pressure (static) at an outlet boundary.
   * \param[in] val_index - Index corresponding to the outlet boundary.
   * \return The outlet pressure.
   */
  void SetActDisk_Mach(unsigned short val_imarker, su2double val_actdisk_mach);
  
  /*!
   * \brief Get the back pressure (static) at an outlet boundary.
   * \param[in] val_index - Index corresponding to the outlet boundary.
   * \return The outlet pressure.
   */
  void SetActDisk_Force(unsigned short val_imarker, su2double val_actdisk_force);
  
  /*!
   * \brief Get the back pressure (static) at an outlet boundary.
   * \param[in] val_index - Index corresponding to the outlet boundary.
   * \return The outlet pressure.
   */
  su2double GetOutlet_MassFlow(string val_marker);
  
  /*!
   * \brief Get the back pressure (static) at an outlet boundary.
   * \param[in] val_index - Index corresponding to the outlet boundary.
   * \return The outlet pressure.
   */
  void SetOutlet_MassFlow(unsigned short val_imarker, su2double val_massflow);
  
  /*!
   * \brief Get the back pressure (static) at an outlet boundary.
   * \param[in] val_index - Index corresponding to the outlet boundary.
   * \return The outlet pressure.
   */
  su2double GetOutlet_Density(string val_marker);
  
  /*!
   * \brief Get the back pressure (static) at an outlet boundary.
   * \param[in] val_index - Index corresponding to the outlet boundary.
   * \return The outlet pressure.
   */
  void SetOutlet_Density(unsigned short val_imarker, su2double val_density);
  
  /*!
   * \brief Get the back pressure (static) at an outlet boundary.
   * \param[in] val_index - Index corresponding to the outlet boundary.
   * \return The outlet pressure.
   */
  su2double GetOutlet_Area(string val_marker);
  
  /*!
   * \brief Get the back pressure (static) at an outlet boundary.
   * \param[in] val_index - Index corresponding to the outlet boundary.
   * \return The outlet pressure.
   */
  void SetOutlet_Area(unsigned short val_imarker, su2double val_area);
  
  /*!
   * \brief Get the back pressure (static) at an outlet boundary.
   * \param[in] val_index - Index corresponding to the outlet boundary.
   * \return The outlet pressure.
   */
  void SetSurface_DC60(unsigned short val_imarker, su2double val_surface_distortion);
  
  /*!
   * \brief Set the massflow at the surface.
   * \param[in] val_imarker - Index corresponding to the outlet boundary.
   * \param[in] val_surface_massflow - Value of the mass flow.
   */
  void SetSurface_MassFlow(unsigned short val_imarker, su2double val_surface_massflow);
  
  /*!
   * \brief Set the mach number at the surface.
   * \param[in] val_imarker - Index corresponding to the outlet boundary.
   * \param[in] val_surface_massflow - Value of the mach number.
   */
  void SetSurface_Mach(unsigned short val_imarker, su2double val_surface_mach);

  /*!
   * \brief Set the temperature at the surface.
   * \param[in] val_imarker - Index corresponding to the outlet boundary.
   * \param[in] val_surface_massflow - Value of the temperature.
   */
  void SetSurface_Temperature(unsigned short val_imarker, su2double val_surface_temperature);

  /*!
   * \brief Set the pressure at the surface.
   * \param[in] val_imarker - Index corresponding to the outlet boundary.
   * \param[in] val_surface_massflow - Value of the pressure.
   */
  void SetSurface_Pressure(unsigned short val_imarker, su2double val_surface_pressure);

  /*!
   * \brief Set the density at the surface.
   * \param[in] val_imarker - Index corresponding to the outlet boundary.
   * \param[in] val_surface_density - Value of the density.
   */
  void SetSurface_Density(unsigned short val_imarker, su2double val_surface_density);

  /*!
   * \brief Set the enthalpy at the surface.
   * \param[in] val_imarker - Index corresponding to the outlet boundary.
   * \param[in] val_surface_density - Value of the density.
   */
  void SetSurface_Enthalpy(unsigned short val_imarker, su2double val_surface_enthalpy);

  /*!
   * \brief Set the normal velocity at the surface.
   * \param[in] val_imarker - Index corresponding to the outlet boundary.
   * \param[in] val_surface_normalvelocity - Value of the normal velocity.
   */
  void SetSurface_NormalVelocity(unsigned short val_imarker, su2double val_surface_normalvelocity);

  /*!
   * \brief Set the streamwise flow uniformity at the surface.
   * \param[in] val_imarker - Index corresponding to the outlet boundary.
   * \param[in] val_surface_streamwiseuniformity - Value of the streamwise flow uniformity.
   */
  void SetSurface_Uniformity(unsigned short val_imarker, su2double val_surface_streamwiseuniformity);

  /*!
   * \brief Set the secondary flow strength at the surface.
   * \param[in] val_imarker - Index corresponding to the outlet boundary.
   * \param[in] val_surface_secondarystrength - Value of the secondary flow strength.
   */
  void SetSurface_SecondaryStrength(unsigned short val_imarker, su2double val_surface_secondarystrength);

  /*!
   * \brief Set the relative secondary flow strength at the surface.
   * \param[in] val_imarker - Index corresponding to the outlet boundary.
   * \param[in] val_surface_secondaryoverstream - Value of the relative seondary flow strength.
   */
  void SetSurface_SecondOverUniform(unsigned short val_imarker, su2double val_surface_secondaryoverstream);

  /*!
   * \brief Set the momentum distortion at the surface.
   * \param[in] val_imarker - Index corresponding to the outlet boundary.
   * \param[in] val_surface_momentumdistortion - Value of the momentum distortion.
   */
  void SetSurface_MomentumDistortion(unsigned short val_imarker, su2double val_surface_momentumdistortion);

  /*!
   * \brief Set the total temperature at the surface.
   * \param[in] val_imarker - Index corresponding to the outlet boundary.
   * \param[in] val_surface_totaltemperature - Value of the total temperature.
   */
  void SetSurface_TotalTemperature(unsigned short val_imarker, su2double val_surface_totaltemperature);

  /*!
   * \brief Set the total pressure at the surface.
   * \param[in] val_imarker - Index corresponding to the outlet boundary.
   * \param[in] val_surface_totalpressure - Value of the total pressure.
   */
  void SetSurface_TotalPressure(unsigned short val_imarker, su2double val_surface_totalpressure);

  /*!
   * \brief Set the pressure drop between two surfaces.
   * \param[in] val_imarker - Index corresponding to the outlet boundary.
   * \param[in] val_surface_pressuredrop - Value of the pressure drop.
   */
  void SetSurface_PressureDrop(unsigned short val_imarker, su2double val_surface_pressuredrop);

  /*!
   * \brief Get the back pressure (static) at an outlet boundary.
   * \param[in] val_index - Index corresponding to the outlet boundary.
   * \return The outlet pressure.
   */
  void SetSurface_IDC(unsigned short val_imarker, su2double val_surface_distortion);
  
  /*!
   * \brief Get the back pressure (static) at an outlet boundary.
   * \param[in] val_index - Index corresponding to the outlet boundary.
   * \return The outlet pressure.
   */
  void SetSurface_IDC_Mach(unsigned short val_imarker, su2double val_surface_distortion);
  
  /*!
   * \brief Get the back pressure (static) at an outlet boundary.
   * \param[in] val_index - Index corresponding to the outlet boundary.
   * \return The outlet pressure.
   */
  void SetSurface_IDR(unsigned short val_imarker, su2double val_surface_distortion);
  
  /*!
   * \brief Get the back pressure (static) at an outlet boundary.
   * \param[in] val_index - Index corresponding to the outlet boundary.
   * \return The outlet pressure.
   */
  void SetActDisk_DeltaTemp(unsigned short val_imarker, su2double val_actdisk_deltatemp);
  
  /*!
   * \brief Get the back pressure (static) at an outlet boundary.
   * \param[in] val_index - Index corresponding to the outlet boundary.
   * \return The outlet pressure.
   */
  void SetActDisk_TotalPressRatio(unsigned short val_imarker, su2double val_actdisk_pressratio);
  
  /*!
   * \brief Get the back pressure (static) at an outlet boundary.
   * \param[in] val_index - Index corresponding to the outlet boundary.
   * \return The outlet pressure.
   */
  void SetActDisk_TotalTempRatio(unsigned short val_imarker, su2double val_actdisk_tempratio);
  
  /*!
   * \brief Get the back pressure (static) at an outlet boundary.
   * \param[in] val_index - Index corresponding to the outlet boundary.
   * \return The outlet pressure.
   */
  void SetActDisk_StaticPressRatio(unsigned short val_imarker, su2double val_actdisk_pressratio);
  
  /*!
   * \brief Get the back pressure (static) at an outlet boundary.
   * \param[in] val_index - Index corresponding to the outlet boundary.
   * \return The outlet pressure.
   */
  void SetActDisk_StaticTempRatio(unsigned short val_imarker, su2double val_actdisk_tempratio);
  
  /*!
   * \brief Get the back pressure (static) at an outlet boundary.
   * \param[in] val_index - Index corresponding to the outlet boundary.
   * \return The outlet pressure.
   */
  void SetActDisk_NetThrust(unsigned short val_imarker, su2double val_actdisk_netthrust);
  
  /*!
   * \brief Get the back pressure (static) at an outlet boundary.
   * \param[in] val_index - Index corresponding to the outlet boundary.
   * \return The outlet pressure.
   */
  void SetActDisk_BCThrust(string val_marker, su2double val_actdisk_bcthrust);
  
  /*!
   * \brief Get the back pressure (static) at an outlet boundary.
   * \param[in] val_index - Index corresponding to the outlet boundary.
   * \return The outlet pressure.
   */
  void SetActDisk_BCThrust(unsigned short val_imarker, su2double val_actdisk_bcthrust);
  
  /*!
   * \brief Get the back pressure (static) at an outlet boundary.
   * \param[in] val_index - Index corresponding to the outlet boundary.
   * \return The outlet pressure.
   */
  void SetActDisk_BCThrust_Old(string val_marker, su2double val_actdisk_bcthrust_old);
  
  /*!
   * \brief Get the back pressure (static) at an outlet boundary.
   * \param[in] val_index - Index corresponding to the outlet boundary.
   * \return The outlet pressure.
   */
  void SetActDisk_BCThrust_Old(unsigned short val_imarker, su2double val_actdisk_bcthrust_old);
  
  /*!
   * \brief Get the back pressure (static) at an outlet boundary.
   * \param[in] val_index - Index corresponding to the outlet boundary.
   * \return The outlet pressure.
   */
  void SetActDisk_GrossThrust(unsigned short val_imarker, su2double val_actdisk_grossthrust);
  
  /*!
   * \brief Get the back pressure (static) at an outlet boundary.
   * \param[in] val_index - Index corresponding to the outlet boundary.
   * \return The outlet pressure.
   */
  void SetActDisk_Area(unsigned short val_imarker, su2double val_actdisk_area);
  
  /*!
   * \brief Get the back pressure (static) at an outlet boundary.
   * \param[in] val_index - Index corresponding to the outlet boundary.
   * \return The outlet pressure.
   */
  void SetActDiskInlet_ReverseMassFlow(unsigned short val_imarker, su2double val_actdisk_area);
  
  /*!
   * \brief Get the back pressure (static) at an outlet boundary.
   * \param[in] val_index - Index corresponding to the outlet boundary.
   * \return The outlet pressure.
   */
  void SetActDiskInlet_RamDrag(unsigned short val_imarker, su2double val_actdisk_ramdrag);
  
  /*!
   * \brief Get the back pressure (static) at an outlet boundary.
   * \param[in] val_index - Index corresponding to the outlet boundary.
   * \return The outlet pressure.
   */
  void SetActDiskInlet_Force(unsigned short val_imarker, su2double val_actdisk_force);
  
  /*!
   * \brief Get the back pressure (static) at an outlet boundary.
   * \param[in] val_index - Index corresponding to the outlet boundary.
   * \return The outlet pressure.
   */
  void SetActDiskInlet_Power(unsigned short val_imarker, su2double val_actdisk_power);
  
  /*!
   * \brief Get the back pressure (static) at an outlet boundary.
   * \param[in] val_index - Index corresponding to the outlet boundary.
   * \return The outlet pressure.
   */
  su2double GetActDisk_Power(unsigned short val_imarker);
  
  /*!
   * \brief Get the back pressure (static) at an outlet boundary.
   * \param[in] val_index - Index corresponding to the outlet boundary.
   * \return The outlet pressure.
   */
  su2double GetActDisk_MassFlow(unsigned short val_imarker);
  
  /*!
   * \brief Get the back pressure (static) at an outlet boundary.
   * \param[in] val_index - Index corresponding to the outlet boundary.
   * \return The outlet pressure.
   */
  su2double GetActDisk_Mach(unsigned short val_imarker);
  
  /*!
   * \brief Get the back pressure (static) at an outlet boundary.
   * \param[in] val_index - Index corresponding to the outlet boundary.
   * \return The outlet pressure.
   */
  su2double GetActDisk_Force(unsigned short val_imarker);
  
  /*!
   * \brief Get the back pressure (static) at an outlet boundary.
   * \param[in] val_index - Index corresponding to the outlet boundary.
   * \return The outlet pressure.
   */
  su2double GetSurface_DC60(unsigned short val_imarker);
  
  /*!
   * \brief Get the massflow at an outlet boundary.
   * \param[in] val_index - Index corresponding to the outlet boundary.
   * \return The massflow.
   */
  su2double GetSurface_MassFlow(unsigned short val_imarker);
  
  /*!
   * \brief Get the mach number at an outlet boundary.
   * \param[in] val_index - Index corresponding to the outlet boundary.
   * \return The mach number.
   */
  su2double GetSurface_Mach(unsigned short val_imarker);

  /*!
   * \brief Get the temperature at an outlet boundary.
   * \param[in] val_index - Index corresponding to the outlet boundary.
   * \return The temperature.
   */
  su2double GetSurface_Temperature(unsigned short val_imarker);

  /*!
   * \brief Get the pressure at an outlet boundary.
   * \param[in] val_index - Index corresponding to the outlet boundary.
   * \return The pressure.
   */
  su2double GetSurface_Pressure(unsigned short val_imarker);

  /*!
   * \brief Get the density at an outlet boundary.
   * \param[in] val_index - Index corresponding to the outlet boundary.
   * \return The density.
   */
  su2double GetSurface_Density(unsigned short val_imarker);

  /*!
   * \brief Get the enthalpy at an outlet boundary.
   * \param[in] val_index - Index corresponding to the outlet boundary.
   * \return The density.
   */
  su2double GetSurface_Enthalpy(unsigned short val_imarker);

  /*!
   * \brief Get the normal velocity at an outlet boundary.
   * \param[in] val_index - Index corresponding to the outlet boundary.
   * \return The normal velocity.
   */
  su2double GetSurface_NormalVelocity(unsigned short val_imarker);

  /*!
   * \brief Get the streamwise flow uniformity at the surface.
   * \param[in] val_imarker - Index corresponding to the outlet boundary.
   * \return The streamwise flow uniformity.
   */
  su2double GetSurface_Uniformity(unsigned short val_imarker);

  /*!
   * \brief Get the secondary flow strength at the surface.
   * \param[in] val_imarker - Index corresponding to the outlet boundary.
   * \return The secondary flow strength.
   */
  su2double GetSurface_SecondaryStrength(unsigned short val_imarker);

  /*!
   * \brief Get the relative secondary flow strength at the surface.
   * \param[in] val_imarker - Index corresponding to the outlet boundary.
   * \return The relative seondary flow strength.
   */
  su2double GetSurface_SecondOverUniform(unsigned short val_imarker);

  /*!
   * \brief Get the momentum distortion at the surface.
   * \param[in] val_imarker - Index corresponding to the outlet boundary.
   * \return The momentum distortion.
   */
  su2double GetSurface_MomentumDistortion(unsigned short val_imarker);

  /*!
   * \brief Get the total temperature at an outlet boundary.
   * \param[in] val_index - Index corresponding to the outlet boundary.
   * \return The total temperature.
   */
  su2double GetSurface_TotalTemperature(unsigned short val_imarker);

  /*!
   * \brief Get the total pressure at an outlet boundary.
   * \param[in] val_index - Index corresponding to the outlet boundary.
   * \return The total pressure.
   */
  su2double GetSurface_TotalPressure(unsigned short val_imarker);

  /*!
   * \brief Get the pressure drop between two surfaces.
   * \param[in] val_index - Index corresponding to the outlet boundary.
   * \return The pressure drop.
   */
  su2double GetSurface_PressureDrop(unsigned short val_imarker);

  /*!
   * \brief Get the back pressure (static) at an outlet boundary.
   * \param[in] val_index - Index corresponding to the outlet boundary.
   * \return The outlet pressure.
   */
  su2double GetSurface_IDC(unsigned short val_imarker);
  
  /*!
   * \brief Get the back pressure (static) at an outlet boundary.
   * \param[in] val_index - Index corresponding to the outlet boundary.
   * \return The outlet pressure.
   */
  su2double GetSurface_IDC_Mach(unsigned short val_imarker);
  
  /*!
   * \brief Get the back pressure (static) at an outlet boundary.
   * \param[in] val_index - Index corresponding to the outlet boundary.
   * \return The outlet pressure.
   */
  su2double GetSurface_IDR(unsigned short val_imarker);
  
  /*!
   * \brief Get the back pressure (static) at an outlet boundary.
   * \param[in] val_index - Index corresponding to the outlet boundary.
   * \return The outlet pressure.
   */
  su2double GetActDiskOutlet_Pressure(string val_marker);
  
  /*!
   * \brief Get the back pressure (static) at an outlet boundary.
   * \param[in] val_index - Index corresponding to the outlet boundary.
   * \return The outlet pressure.
   */
  su2double GetActDiskOutlet_TotalPressure(string val_marker);
  
  /*!
   * \brief Get the back pressure (static) at an outlet boundary.
   * \param[in] val_index - Index corresponding to the outlet boundary.
   * \return The outlet pressure.
   */
  su2double GetActDiskOutlet_GrossThrust(string val_marker);
  
  /*!
   * \brief Get the back pressure (static) at an outlet boundary.
   * \param[in] val_index - Index corresponding to the outlet boundary.
   * \return The outlet pressure.
   */
  su2double GetActDiskOutlet_Force(string val_marker);
  
  /*!
   * \brief Get the back pressure (static) at an outlet boundary.
   * \param[in] val_index - Index corresponding to the outlet boundary.
   * \return The outlet pressure.
   */
  su2double GetActDiskOutlet_Power(string val_marker);
  
  /*!
   * \brief Get the back pressure (static) at an outlet boundary.
   * \param[in] val_index - Index corresponding to the outlet boundary.
   * \return The outlet pressure.
   */
  void SetActDiskOutlet_Pressure(unsigned short val_imarker, su2double val_actdisk_pressure);
  
  /*!
   * \brief Get the back pressure (static) at an outlet boundary.
   * \param[in] val_index - Index corresponding to the outlet boundary.
   * \return The outlet pressure.
   */
  void SetActDiskOutlet_TotalPressure(unsigned short val_imarker, su2double val_actdisk_totalpressure);
  
  /*!
   * \brief Get the back pressure (static) at an outlet boundary.
   * \param[in] val_index - Index corresponding to the outlet boundary.
   * \return The outlet pressure.
   */
  void SetActDiskOutlet_GrossThrust(unsigned short val_imarker, su2double val_actdisk_grossthrust);
  
  /*!
   * \brief Get the back pressure (static) at an outlet boundary.
   * \param[in] val_index - Index corresponding to the outlet boundary.
   * \return The outlet pressure.
   */
  void SetActDiskOutlet_Force(unsigned short val_imarker, su2double val_actdisk_force);
  
  /*!
   * \brief Get the back pressure (static) at an outlet boundary.
   * \param[in] val_index - Index corresponding to the outlet boundary.
   * \return The outlet pressure.
   */
  void SetActDiskOutlet_Power(unsigned short val_imarker, su2double val_actdisk_power);
  
  /*!
   * \brief Get the displacement value at an displacement boundary.
   * \param[in] val_index - Index corresponding to the displacement boundary.
   * \return The displacement value.
   */
  su2double GetDispl_Value(string val_index);
  
  /*!
   * \brief Get the force value at an load boundary.
   * \param[in] val_index - Index corresponding to the load boundary.
   * \return The load value.
   */
  su2double GetLoad_Value(string val_index);
  
  /*!
   * \brief Get the constant value at a damper boundary.
   * \param[in] val_index - Index corresponding to the load boundary.
   * \return The damper constant.
   */
  su2double GetDamper_Constant(string val_index);
  
  /*!
   * \brief Get the force value at a load boundary defined in cartesian coordinates.
   * \param[in] val_index - Index corresponding to the load boundary.
   * \return The load value.
   */
  su2double GetLoad_Dir_Value(string val_index);
  
  /*!
   * \brief Get the force multiplier at a load boundary in cartesian coordinates.
   * \param[in] val_index - Index corresponding to the load boundary.
   * \return The load multiplier.
   */
  su2double GetLoad_Dir_Multiplier(string val_index);
  
  /*!
   * \brief Get the force value at a load boundary defined in cartesian coordinates.
   * \param[in] val_index - Index corresponding to the load boundary.
   * \return The load value.
   */
  su2double GetDisp_Dir_Value(string val_index);
  
  /*!
   * \brief Get the force multiplier at a load boundary in cartesian coordinates.
   * \param[in] val_index - Index corresponding to the load boundary.
   * \return The load multiplier.
   */
  su2double GetDisp_Dir_Multiplier(string val_index);
  
  /*!
   * \brief Get the force direction at a loaded boundary in cartesian coordinates.
   * \param[in] val_index - Index corresponding to the load boundary.
   * \return The load direction.
   */
  su2double* GetLoad_Dir(string val_index);
  
  /*!
   * \brief Get the force direction at a loaded boundary in cartesian coordinates.
   * \param[in] val_index - Index corresponding to the load boundary.
   * \return The load direction.
   */
  su2double* GetDisp_Dir(string val_index);
  
  /*!
   * \brief Get the amplitude of the sine-wave at a load boundary defined in cartesian coordinates.
   * \param[in] val_index - Index corresponding to the load boundary.
   * \return The load value.
   */
  su2double GetLoad_Sine_Amplitude(string val_index);
  
  /*!
   * \brief Get the frequency of the sine-wave at a load boundary in cartesian coordinates.
   * \param[in] val_index - Index corresponding to the load boundary.
   * \return The load frequency.
   */
  su2double GetLoad_Sine_Frequency(string val_index);
  
  /*!
   * \brief Get the force direction at a sine-wave loaded boundary in cartesian coordinates.
   * \param[in] val_index - Index corresponding to the load boundary.
   * \return The load direction.
   */
  su2double* GetLoad_Sine_Dir(string val_index);
  
  /*!
   * \brief Get the force value at an load boundary.
   * \param[in] val_index - Index corresponding to the load boundary.
   * \return The load value.
   */
  su2double GetFlowLoad_Value(string val_index);
  
  /*!
   * \brief Cyclic pitch amplitude for rotor blades.
   * \return The specified cyclic pitch amplitude.
   */
  su2double GetCyclic_Pitch(void);
  
  /*!
   * \brief Collective pitch setting for rotor blades.
   * \return The specified collective pitch setting.
   */
  su2double GetCollective_Pitch(void);
  
  /*!
   * \brief Get name of the arbitrary mesh motion input file.
   * \return File name of the arbitrary mesh motion input file.
   */
  string GetDV_Filename(void);
  
  /*!
   * \brief Get name of the unordered ASCII volume sensitivity file.
   * \return File name of the unordered ASCII volume sensitivity file.
   */
  string GetDV_Unordered_Sens_Filename(void);
  
  /*!
   * \brief Get name of the unordered ASCII surface sensitivity file.
   * \return File name of the unordered ASCII surface sensitivity file.
   */
  string GetDV_Sens_Filename(void);
  
  /*!
   * \brief Set the config options.
   */
  void SetConfig_Options();
  
  /*!
   * \brief Set the config options.
   */
  void SetRunTime_Options(void);
  
  /*!
   * \brief Set the config file parsing.
   */
  void SetConfig_Parsing(char case_filename[MAX_STRING_SIZE]);
  
  /*!
   * \brief Set the config file parsing.
   */
  bool SetRunTime_Parsing(char case_filename[MAX_STRING_SIZE]);
  
  /*!
   * \brief Config file postprocessing.
   */
  void SetPostprocessing(unsigned short val_software, unsigned short val_izone, unsigned short val_nDim);
  
  /*!
   * \brief Config file markers processing.
   */
  void SetMarkers(unsigned short val_software);
  
  /*!
   * \brief Config file output.
   */
  void SetOutput(unsigned short val_software, unsigned short val_izone);
  
  /*!
   * \brief Value of Aeroelastic solution coordinate at time n+1.
   */
  vector<vector<su2double> > GetAeroelastic_np1(unsigned short iMarker);
  
  /*!
   * \brief Value of Aeroelastic solution coordinate at time n.
   */
  vector<vector<su2double> > GetAeroelastic_n(unsigned short iMarker);
  
  /*!
   * \brief Value of Aeroelastic solution coordinate at time n-1.
   */
  vector<vector<su2double> > GetAeroelastic_n1(unsigned short iMarker);
  
  /*!
   * \brief Value of Aeroelastic solution coordinate at time n+1.
   */
  void SetAeroelastic_np1(unsigned short iMarker, vector<vector<su2double> > solution);
  
  /*!
   * \brief Value of Aeroelastic solution coordinate at time n from time n+1.
   */
  void SetAeroelastic_n(void);
  
  /*!
   * \brief Value of Aeroelastic solution coordinate at time n-1 from time n.
   */
  void SetAeroelastic_n1(void);
  
  /*!
   * \brief Aeroelastic Flutter Speed Index.
   */
  su2double GetAeroelastic_Flutter_Speed_Index(void);
  
  /*!
   * \brief Uncoupled Aeroelastic Frequency Plunge.
   */
  su2double GetAeroelastic_Frequency_Plunge(void);
  
  /*!
   * \brief Uncoupled Aeroelastic Frequency Pitch.
   */
  su2double GetAeroelastic_Frequency_Pitch(void);
  
  /*!
   * \brief Aeroelastic Airfoil Mass Ratio.
   */
  su2double GetAeroelastic_Airfoil_Mass_Ratio(void);
  
  /*!
   * \brief Aeroelastic center of gravity location.
   */
  su2double GetAeroelastic_CG_Location(void);
  
  /*!
   * \brief Aeroelastic radius of gyration squared.
   */
  su2double GetAeroelastic_Radius_Gyration_Squared(void);
  
  /*!
   * \brief Aeroelastic solve every x inner iteration.
   */
  unsigned short GetAeroelasticIter(void);
  
  /*!
   * \brief Value of plunging coordinate.
   * \param[in] val_marker - the marker we are monitoring.
   * \return Value of plunging coordinate.
   */
  su2double GetAeroelastic_plunge(unsigned short val_marker);
  
  /*!
   * \brief Value of pitching coordinate.
   * \param[in] val_marker - the marker we are monitoring.
   * \return Value of pitching coordinate.
   */
  su2double GetAeroelastic_pitch(unsigned short val_marker);
  
  /*!
   * \brief Value of plunging coordinate.
   * \param[in] val_marker - the marker we are monitoring.
   * \param[in] val - value of plunging coordinate.
   */
  void SetAeroelastic_plunge(unsigned short val_marker, su2double val);
  
  /*!
   * \brief Value of pitching coordinate.
   * \param[in] val_marker - the marker we are monitoring.
   * \param[in] val - value of pitching coordinate.
   */
  void SetAeroelastic_pitch(unsigned short val_marker, su2double val);
  
  /*!
   * \brief Get information about the aeroelastic simulation.
   * \return <code>TRUE</code> if it is an aeroelastic case; otherwise <code>FALSE</code>.
   */
  bool GetAeroelastic_Simulation(void);
  
  /*!
   * \brief Get information about the wind gust.
   * \return <code>TRUE</code> if there is a wind gust; otherwise <code>FALSE</code>.
   */
  bool GetWind_Gust(void);
  
  /*!
   * \brief Get the type of gust to simulate.
   * \return type of gust to use for the simulation.
   */
  unsigned short GetGust_Type(void);
  
  /*!
   * \brief Get the gust direction.
   * \return the gust direction.
   */
  unsigned short GetGust_Dir(void);
  
  /*!
   * \brief Value of the gust wavelength.
   */
  su2double GetGust_WaveLength(void);
  
  /*!
   * \brief Value of the number of gust periods.
   */
  su2double GetGust_Periods(void);
  
  /*!
   * \brief Value of the gust amplitude.
   */
  su2double GetGust_Ampl(void);
  
  /*!
   * \brief Value of the time at which to begin the gust.
   */
  su2double GetGust_Begin_Time(void);
  
  /*!
   * \brief Value of the location ath which the gust begins.
   */
  su2double GetGust_Begin_Loc(void);
  
  /*!
   * \brief Get the number of iterations to evaluate the parametric coordinates.
   * \return Number of iterations to evaluate the parametric coordinates.
   */
  unsigned short GetnFFD_Iter(void);
  
  /*!
   * \brief Get the tolerance of the point inversion algorithm.
   * \return Tolerance of the point inversion algorithm.
   */
  su2double GetFFD_Tol(void);
  
  /*!
   * \brief Get the scale factor for the line search.
   * \return Scale factor for the line search.
   */
  su2double GetOpt_RelaxFactor(void);

  /*!
   * \brief Get the bound for the line search.
   * \return Bound for the line search.
   */
  su2double GetOpt_LineSearch_Bound(void);
  
  /*!
   * \brief Set the scale factor for the line search.
   * \param[in] val_scale - scale of the deformation.
   */
  void SetOpt_RelaxFactor(su2double val_scale);
  
  /*!
   * \brief Get the node number of the CV to visualize.
   * \return Node number of the CV to visualize.
   */
  long GetVisualize_CV(void);
  
  /*!
   * \brief Get information about whether to use fixed CL mode.
   * \return <code>TRUE</code> if fixed CL mode is active; otherwise <code>FALSE</code>.
   */
  bool GetFixed_CL_Mode(void);
  
  /*!
   * \brief Get information about whether to use fixed CL mode.
   * \return <code>TRUE</code> if fixed CL mode is active; otherwise <code>FALSE</code>.
   */
  bool GetFixed_CM_Mode(void);
  
  /*!
   * \brief Get information about whether to use fixed CL mode.
   * \return <code>TRUE</code> if fixed CL mode is active; otherwise <code>FALSE</code>.
   */
  bool GetEval_dOF_dCX(void);
  
  /*!
   * \brief Get information about whether to use fixed CL mode.
   * \return <code>TRUE</code> if fixed CL mode is active; otherwise <code>FALSE</code>.
   */
  bool GetDiscard_InFiles(void);
  
  /*!
   * \brief Get the value specified for the target CL.
   * \return Value of the target CL.
   */
  su2double GetTarget_CL(void);
  
  /*!
   * \brief Get the value for the lift curve slope for fixed CL mode.
   * \return Lift curve slope for fixed CL mode.
   */
  su2double GetdCL_dAlpha(void);
  
  /*!
   * \brief Number of iterations to evaluate dCL_dAlpha.
   * \return Number of iterations.
   */
  unsigned long GetIter_dCL_dAlpha(void);
  
  /*!
   * \brief Get the value of the damping coefficient for fixed CL mode.
   * \return Damping coefficient for fixed CL mode.
   */
  su2double GetdCM_diH(void);
  
  /*!
   * \brief Get the value of iterations to re-evaluate the angle of attack.
   * \return Number of iterations.
   */
  unsigned long GetIter_Fixed_NetThrust(void);
  
  /*!
   * \brief Get the value of the damping coefficient for fixed CL mode.
   * \return Damping coefficient for fixed CL mode.
   */
  su2double GetdNetThrust_dBCThrust(void);
  
  /*!
   * \brief Get the value of iterations to re-evaluate the angle of attack.
   * \return Number of iterations.
   */
  unsigned long GetUpdate_BCThrust(void);
  
  /*!
   * \brief Set the value of the boolean for updating AoA in fixed lift mode.
   * \param[in] val_update - the bool for whether to update the AoA.
   */
  void SetUpdate_BCThrust_Bool(bool val_update);
  
  /*!
   * \brief Set the value of the boolean for updating AoA in fixed lift mode.
   * \param[in] val_update - the bool for whether to update the AoA.
   */
  void SetUpdate_AoA(bool val_update);
  
  /*!
   * \brief Get information about whether to update the AoA for fixed lift mode.
   * \return <code>TRUE</code> if we should update the AoA for fixed lift mode; otherwise <code>FALSE</code>.
   */
  bool GetUpdate_BCThrust_Bool(void);
  
  /*!
   * \brief Get information about whether to update the AoA for fixed lift mode.
   * \return <code>TRUE</code> if we should update the AoA for fixed lift mode; otherwise <code>FALSE</code>.
   */
  bool GetUpdate_AoA(void);

  /*!
   * \brief Get the maximum number of iterations between AoA updates for fixed C_L mode
   * \return Number of maximum iterations between AoA updates
   */
  unsigned long GetUpdate_AoA_Iter_Limit(void);

  /*!
   * \brief Get whether at the end of finite differencing (Fixed CL mode)
   * \return boolean indicating end of finite differencing mode (Fixed CL mode)
   */
  bool GetFinite_Difference_Mode(void);

  /*!
   * \brief Set whether at the end of finite differencing (Fixed CL mode)
   */
  void SetFinite_Difference_Mode(bool val_fd_mode);
  
  /*!
   * \brief Set the current number of non-physical nodes in the solution.
   * \param[in] val_nonphys_points - current number of non-physical points.
   */
  void SetNonphysical_Points(unsigned long val_nonphys_points);
  
  /*!
   * \brief Get the current number of non-physical nodes in the solution.
   * \return Current number of non-physical points.
   */
  unsigned long GetNonphysical_Points(void);
  
  /*!
   * \brief Set the current number of non-physical reconstructions for 2nd-order upwinding.
   * \param[in] val_nonphys_reconstr - current number of non-physical reconstructions for 2nd-order upwinding.
   */
  void SetNonphysical_Reconstr(unsigned long val_nonphys_reconstr);
  
  /*!
   * \brief Get the current number of non-physical reconstructions for 2nd-order upwinding.
   * \return Current number of non-physical reconstructions for 2nd-order upwinding.
   */
  unsigned long GetNonphysical_Reconstr(void);
  
  /*!
   * \brief Given arrays x[1..n] and y[1..n] containing a tabulated function, i.e., yi = f(xi), with
   x1 < x2 < . . . < xN , and given values yp1 and ypn for the first derivative of the interpolating
   function at points 1 and n, respectively, this routine returns an array y2[1..n] that contains
   the second derivatives of the interpolating function at the tabulated points xi. If yp1 and/or
   ypn are equal to 1 × 1030 or larger, the routine is signaled to set the corresponding boundary
   condition for a natural spline, with zero second derivative on that boundary.
   Numerical Recipes: The Art of Scientific Computing, Third Edition in C++.
   */
  void SetSpline(vector<su2double> &x, vector<su2double> &y, unsigned long n, su2double yp1, su2double ypn, vector<su2double> &y2);
  
  /*!
   * \brief Given the arrays xa[1..n] and ya[1..n], which tabulate a function (with the xai’s in order),
   and given the array y2a[1..n], which is the output from spline above, and given a value of
   x, this routine returns a cubic-spline interpolated value y.
   Numerical Recipes: The Art of Scientific Computing, Third Edition in C++.
   * \returns The interpolated value of for x.
   */
  su2double GetSpline(vector<su2double> &xa, vector<su2double> &ya, vector<su2double> &y2a, unsigned long n, su2double x);

  /*!
   * \brief Start the timer for profiling subroutines.
   * \param[in] val_start_time - the value of the start time.
   */
  void Tick(double *val_start_time);

  /*!
   * \brief Stop the timer for profiling subroutines and store results.
   * \param[in] val_start_time - the value of the start time.
   * \param[in] val_function_name - string for the name of the profiled subroutine.
   * \param[in] val_group_id - string for the name of the profiled subroutine.
   */
  void Tock(double val_start_time, string val_function_name, int val_group_id);

  /*!
   * \brief Write a CSV file containing the results of the profiling.
   */
  void SetProfilingCSV(void);

  /*!
   * \brief Start the timer for profiling subroutines.
   * \param[in] val_start_time - the value of the start time.
   */
  void GEMM_Tick(double *val_start_time);

  /*!
   * \brief Stop the timer for the GEMM profiling and store results.
   * \param[in] val_start_time - The value of the start time.
   * \param[in] M, N, K        - Matrix size of the GEMM call.
   */
  void GEMM_Tock(double val_start_time, int M, int N, int K);

  /*!
   * \brief Write a CSV file containing the results of the profiling.
   */
  void GEMMProfilingCSV(void);

  /*!
   *
   * \brief Set freestream turbonormal for initializing solution.
   */
  void SetFreeStreamTurboNormal(su2double* turboNormal);

  /*!
   *
   * \brief Set freestream turbonormal for initializing solution.
   */
  su2double* GetFreeStreamTurboNormal(void);

  /*!
   *
   * \brief Set multizone properties.
   */
  void SetMultizone(CConfig *driver_config, CConfig **config_container);

  /*!
   * \brief Get the verbosity level of the console output.
   * \return Verbosity level for the console output.
   */
  unsigned short GetConsole_Output_Verb(void);
  
  /*!
   * \brief Get the kind of marker analyze marker (area-averaged, mass flux averaged, etc).
   * \return Kind of average.
   */
  unsigned short GetKind_Average(void);

  /*!
   *
   * \brief Get the direct differentation method.
   * \return direct differentiation method.
   */
  unsigned short GetDirectDiff();
  
  /*!
   * \brief Get the indicator whether we are solving an discrete adjoint problem.
   * \return the discrete adjoint indicator.
   */
  bool GetDiscrete_Adjoint(void);

  /*!
  * \brief Get the indicator whether we want to use full (coupled) tapes.
  * \return the full tape indicator.
  */
  bool GetFull_Tape(void);
  
  /*!
   * \brief Get the indicator whether we want to benchmark the MPI performance of FSI problems
   * \return The value for checking
   */
  bool CheckFSI_MPI(void);
  
  /*!
   * \brief Get the number of fluid subiterations roblems.
   * \return Number of FSI subiters.
   */
  unsigned short GetnIterFSI(void);
  
  /*!
   * \brief Get the number of subiterations while a ramp is applied.
   * \return Number of FSI subiters.
   */
  unsigned short GetnIterFSI_Ramp(void);
  
  /*!
   * \brief Get Aitken's relaxation parameter for static relaxation cases.
   * \return Aitken's relaxation parameters.
   */
  su2double GetAitkenStatRelax(void);
  
  /*!
   * \brief Get Aitken's maximum relaxation parameter for dynamic relaxation cases and first iteration.
   * \return Aitken's relaxation parameters.
   */
  su2double GetAitkenDynMaxInit(void);
  
  /*!
   * \brief Get Aitken's maximum relaxation parameter for dynamic relaxation cases and first iteration.
   * \return Aitken's relaxation parameters.
   */
  su2double GetAitkenDynMinInit(void);
  
  
  /*!
   * \brief Decide whether to apply dead loads to the model.
   * \return <code>TRUE</code> if the dead loads are to be applied, <code>FALSE</code> otherwise.
   */
  
  bool GetDeadLoad(void);
  
  /*!
   * \brief Identifies if the mesh is matching or not (temporary, while implementing interpolation procedures).
   * \return <code>TRUE</code> if the mesh is matching, <code>FALSE</code> otherwise.
   */
  
  bool GetPseudoStatic(void);
  
  /*!
   * \brief Identifies if we want to restart from a steady or an unsteady solution.
   * \return <code>TRUE</code> if we restart from steady state solution, <code>FALSE</code> otherwise.
   */
  
  bool GetSteadyRestart(void);
  
  
  /*!
   * \brief Provides information about the time integration of the structural analysis, and change the write in the output
   *        files information about the iteration.
   * \return The kind of time integration: Static or dynamic analysis
   */
  unsigned short GetDynamic_Analysis(void);
  
  /*!
   * \brief If we are prforming an unsteady simulation, there is only
   *        one value of the time step for the complete simulation.
   * \return Value of the time step in an unsteady simulation (non dimensional).
   */
  su2double GetDelta_DynTime(void);
  
  /*!
   * \brief If we are prforming an unsteady simulation, there is only
   *        one value of the time step for the complete simulation.
   * \return Value of the time step in an unsteady simulation (non dimensional).
   */
  su2double GetTotal_DynTime(void);
  
  /*!
   * \brief If we are prforming an unsteady simulation, there is only
   *        one value of the time step for the complete simulation.
   * \return Value of the time step in an unsteady simulation (non dimensional).
   */
  su2double GetCurrent_DynTime(void);
  
  /*!
   * \brief Get the current instance.
   * \return Current instance identifier.
   */
  unsigned short GetiInst(void);

  /*!
   * \brief Set the current instance.
   * \param[in] iInst - current instance identifier.
   */
  void SetiInst(unsigned short val_iInst);

  /*!
   * \brief Get information about writing dynamic structural analysis headers and file extensions.
   * \return 	<code>TRUE</code> means that dynamic structural analysis solution files will be written.
   */
  bool GetWrt_Dynamic(void);
  
  /*!
   * \brief Get Newmark alpha parameter.
   * \return Value of the Newmark alpha parameter.
   */
  su2double GetNewmark_beta(void);
  
  /*!
   * \brief Get Newmark delta parameter.
   * \return Value of the Newmark delta parameter.
   */
  su2double GetNewmark_gamma(void);
  
  /*!
   * \brief Get the number of integration coefficients provided by the user.
   * \return Number of integration coefficients.
   */
  unsigned short GetnIntCoeffs(void);
  
  /*!
   * \brief Get the number of different values for the elasticity modulus.
   * \return Number of different values for the elasticity modulus.
   */
  unsigned short GetnElasticityMod(void);
  
  /*!
   * \brief Get the number of different values for the Poisson ratio.
   * \return Number of different values for the Poisson ratio.
   */
  unsigned short GetnPoissonRatio(void);
  
  /*!
   * \brief Get the number of different values for the Material density.
   * \return Number of different values for the Material density.
   */
  unsigned short GetnMaterialDensity(void);
  
  /*!
   * \brief Get the integration coefficients for the Generalized Alpha - Newmark integration integration scheme.
   * \param[in] val_coeff - Index of the coefficient.
   * \return Alpha coefficient for the Runge-Kutta integration scheme.
   */
  su2double Get_Int_Coeffs(unsigned short val_coeff);
  
  /*!
   * \brief Get the number of different values for the modulus of the electric field.
   * \return Number of different values for the modulus of the electric field.
   */
  unsigned short GetnElectric_Field(void);
  
  /*!
   * \brief Get the dimensionality of the electric field.
   * \return Number of integration coefficients.
   */
  unsigned short GetnDim_Electric_Field(void);
  
  /*!
   * \brief Get the values for the electric field modulus.
   * \param[in] val_coeff - Index of the coefficient.
   * \return Alpha coefficient for the Runge-Kutta integration scheme.
   */
  su2double Get_Electric_Field_Mod(unsigned short val_coeff);
  
  /*!
   * \brief Set the values for the electric field modulus.
   * \param[in] val_coeff - Index of the electric field.
   * \param[in] val_el_field - Value of the electric field.
   */
  void Set_Electric_Field_Mod(unsigned short val_coeff, su2double val_el_field);
  
  /*!
   * \brief Get the direction of the electric field in reference configuration.
   * \param[in] val_coeff - Index of the coefficient.
   * \return Alpha coefficient for the Runge-Kutta integration scheme.
   */
  su2double* Get_Electric_Field_Dir(void);
  
  
  /*!
   * \brief Check if the user wants to apply the load as a ramp.
   * \return 	<code>TRUE</code> means that the load is to be applied as a ramp.
   */
  bool GetRamp_Load(void);
  
  /*!
   * \brief Get the maximum time of the ramp.
   * \return 	Value of the max time while the load is linearly increased
   */
  su2double GetRamp_Time(void);
  
  /*!
   * \brief Check if the user wants to apply the load as a ramp.
   * \return  <code>TRUE</code> means that the load is to be applied as a ramp.
   */
  bool GetRampAndRelease_Load(void);

  /*!
   * \brief Check if the user wants to apply the load as a ramp.
   * \return  <code>TRUE</code> means that the load is to be applied as a ramp.
   */
  bool GetSine_Load(void);

  /*!
   * \brief Get the sine load properties.
   * \param[in] val_index - Index corresponding to the load boundary.
   * \return The pointer to the sine load values.
   */
  su2double* GetLoad_Sine(void);
   /*!
    * \brief Get the kind of load transfer method we want to use for dynamic problems
    * \note This value is obtained from the config file, and it is constant
    *       during the computation.
    * \return Kind of transfer method for multiphysics problems
    */
   unsigned short GetDynamic_LoadTransfer(void);
  
   /*!
    * \brief Get the penalty weight value for the objective function.
    * \return  Penalty weight value for the reference geometry objective function.
    */
   su2double GetRefGeom_Penalty(void);
  
   /*!
    * \brief Get the penalty weight value for the objective function.
    * \return  Penalty weight value for the reference geometry objective function.
    */
   su2double GetTotalDV_Penalty(void);
  
   /*!
    * \brief Get whether a predictor is used for FSI applications.
    * \return  Bool: determines if predictor is used or not
    */
   bool GetPredictor(void);

  /*!
   * \brief Get the order of the predictor for FSI applications.
   * \return 	Order of predictor
   */
  unsigned short GetPredictorOrder(void);

  /*!
   * \brief Get boolean for using Persson's shock capturing method in Euler flow DG-FEM
   * \return Boolean for using Persson's shock capturing method in Euler flow DG-FEM
   */
  bool GetEulerPersson(void);

  /*!
   * \brief Set boolean for using Persson's shock capturing method in Euler flow DG-FEM
   * \param[in] val_EulerPersson - Boolean for using Persson's shock capturing method in Euler flow DG-FEM
   */
  void SetEulerPersson(bool val_EulerPersson);

  /*!
   * \brief Get whether a relaxation parameter is used for FSI applications.
   * \return Bool: determines if relaxation parameter  is used or not
   */
  bool GetRelaxation(void);

  /*!
   * \brief Check if the simulation we are running is a FSI simulation
   * \return Value of the physical time in an unsteady simulation.
   */
  bool GetFSI_Simulation(void);
  
  /*!
   * \brief Set that the simulation we are running is a FSI simulation
   * \param[in] FSI_sim - boolean that determines is FSI_Problem is true/false.
   */
  void SetFSI_Simulation(bool FSI_sim);

  /*!
   * \brief Set that the simulation we are running is a multizone simulation
   * \param[in] MZ_problem - boolean that determines is Multizone_Problem is true/false.
   */
  void SetMultizone_Problem(bool MZ_problem);

  /*!
   * \brief Get whether the simulation we are running is a multizone simulation
   * \return Multizone_Problem - boolean that determines is Multizone_Problem is true/false.
   */
  bool GetMultizone_Problem(void);

   /*!
    * \brief Get the ID for the FEA region that we want to compute the gradient for using direct differentiation
    * \return ID
    */
   unsigned short GetnID_DV(void);
  
  /*!
   * \brief Check if we want to apply an incremental load to the nonlinear structural simulation
   * \return <code>TRUE</code> means that the load is to be applied in increments.
   */
  bool GetIncrementalLoad(void);
  
  /*!
   * \brief Get the number of increments for an incremental load.
   * \return 	Number of increments.
   */
  unsigned long GetNumberIncrements(void);

  /*!
   * \brief Get the value of the criteria for applying incremental loading.
   * \return Value of the log10 of the residual.
   */
  su2double GetIncLoad_Criteria(unsigned short val_var);
  
  /*!
   * \brief Get the relaxation method chosen for the simulation
   * \return Value of the relaxation method
   */
  unsigned short GetRelaxation_Method_FSI(void);

  /*!
   * \brief Get the kind of Riemann solver for the DG method (FEM flow solver).
   * \note This value is obtained from the config file, and it is constant
   *       during the computation.
   * \return Kind of Riemann solver for the DG method (FEM flow solver).
   */
  unsigned short GetRiemann_Solver_FEM(void);

  /*!
   * \brief Get the factor applied during quadrature of straight elements.
   * \return The specified straight element quadrature factor.
   */
  su2double GetQuadrature_Factor_Straight(void);

  /*!
   * \brief Get the factor applied during quadrature of curved elements.
   * \return The specified curved element quadrature factor.
   */
  su2double GetQuadrature_Factor_Curved(void);

  /*!
   * \brief Get the factor applied during time quadrature for ADER-DG.
   * \return The specified ADER-DG time quadrature factor.
   */
  su2double GetQuadrature_Factor_Time_ADER_DG(void);

  /*!
   * \brief Function to make available the multiplication factor theta of the
            symmetrizing terms in the DG discretization of the viscous terms.
   * \return The specified factor for the DG discretization.
   */
  su2double GetTheta_Interior_Penalty_DGFEM(void);

  /*!
   * \brief Function to make available the matrix size in vectorization in
            order to optimize the gemm performance.
   * \return The matrix size in this direction.
   */
  unsigned short GetSizeMatMulPadding(void);

  /*!
   * \brief Function to make available whether or not the entropy must be computed.
   * \return The boolean whether or not the entropy must be computed.
   */
  bool GetCompute_Entropy(void);

  /*!
   * \brief Function to make available whether or not the lumped mass matrix
            must be used for steady computations.
   * \return The boolean whether or not to use the lumped mass matrix.
   */
  bool GetUse_Lumped_MassMatrix_DGFEM(void);

  /*!
   * \brief Function to make available whether or not only the exact Jacobian
            of the spatial discretization must be computed.
   * \return The boolean whether or not the Jacobian must be computed.
   */
  bool GetJacobian_Spatial_Discretization_Only(void);

  /*!
   * \brief Get the interpolation method used for matching between zones.
   */
  inline unsigned short GetKindInterpolation(void);
	
	/*!
	 * \brief Get option of whether to use conservative interpolation between zones.
	 */
  inline bool GetConservativeInterpolation(void);
	
  /*!
   * \brief Get the basis function to use for radial basis function interpolation for FSI.
   */
  inline unsigned short GetKindRadialBasisFunction(void);
	
  /*!
   * \brief Get option of whether to use polynomial terms in Radial Basis Function interpolation.
   */
  inline bool GetRadialBasisFunctionPolynomialOption(void);
	
  /*!
   * \brief Get the basis function radius to use for radial basis function interpolation for FSI.
   */
  inline su2double GetRadialBasisFunctionParameter(void);

  /*!
   * \brief Get information about using UQ methodology
   * \return <code>TRUE</code> means that UQ methodology of eigenspace perturbation will be used
   */
  bool GetUsing_UQ(void);

  /*!
   * \brief Get the kind of inlet face interpolation function to use.
   */
  inline unsigned short GetKindInletInterpolationFunction(void);


   /*!
   * \brief Get the kind of inlet face interpolation data type.
   */
  inline unsigned short GetKindInletInterpolationType(void);


   /*!
   * \brief Get whether to print inlet interpolated data or not.
   */
  bool GetPrintInlet_InterpolatedData(void);

  /*!
   * \brief Get the amount of eigenvalue perturbation to be done
   * \return Value of the uq_delta_b parameter
   */
  su2double GetUQ_Delta_B(void);

  /*!
   * \brief Get the kind of eigenspace perturbation to be done
   * \return Value of the eig_val_comp
   */
  unsigned short GetEig_Val_Comp(void);

  /*!
   * \brief Get the underelaxation factor
   * \return Value of the uq_urlx parameter
   */
  su2double GetUQ_URLX(void);

  /*!
   * \brief Get information about eigenspace perturbation
   * \return <code>TRUE</code> means eigenspace perterturbation will be used
   */
  bool GetUQ_Permute(void);
  
  /*!
   * \brief Get information about whether to use wall functions.
   * \return <code>TRUE</code> if wall functions are on; otherwise <code>FALSE</code>.
   */
  bool GetWall_Functions(void);
  /*!
   * \brief Get the AD support.
   */
  bool GetAD_Mode(void);

  /*!
   * \brief Set the maximum velocity^2 in the domain for the incompressible preconditioner.
   * \param[in] Value of the maximum velocity^2 in the domain for the incompressible preconditioner.
   */
  void SetMax_Vel2(su2double val_max_vel2);

  /*!
   * \brief Get the maximum velocity^2 in the domain for the incompressible preconditioner.
   * \return Value of the maximum velocity^2 in the domain for the incompressible preconditioner.
   */
  su2double GetMax_Vel2(void);
  
  /*!
   * \brief Set the sum of the bandwidth for writing binary restarts (to be averaged later).
   * \param[in] Sum of the bandwidth for writing binary restarts.
   */
  void SetRestart_Bandwidth_Agg(su2double val_restart_bandwidth_sum);
  
  /*!
   * \brief Set the sum of the bandwidth for writing binary restarts (to be averaged later).
   * \return Sum of the bandwidth for writing binary restarts.
   */
  su2double GetRestart_Bandwidth_Agg(void);

  /*!
   * \brief Get the frequency for writing the surface solution file in Dual Time.
   * \return It writes the surface solution file with this frequency.
   */
  unsigned long GetWrt_Surf_Freq_DualTime(void);
    
  /*!
   * \brief Get the Kind of Hybrid RANS/LES.
   * \return Value of Hybrid RANS/LES method.
   */
  unsigned short GetKind_HybridRANSLES(void);

  /*!
   * \brief Get the Kind of Roe Low Dissipation Scheme for Unsteady flows.
   * \return Value of Low dissipation approach.
   */
   unsigned short GetKind_RoeLowDiss(void);
    
  /*!
   * \brief Get the DES Constant.
   * \return Value of DES constant.
   */
   su2double GetConst_DES(void);

  /*!
   * \brief Get QCR (SA-QCR2000).
   */
  bool GetQCR(void);

  /*!
   * \brief Get if AD preaccumulation should be performed.
   */
  bool GetAD_Preaccumulation(void);

  /*!
   * \brief Get the heat equation.
   * \return YES if weakly coupled heat equation for inc. flow is enabled.
   */
  bool GetWeakly_Coupled_Heat(void);

  /*!
   * \brief Get the boundary condition method for CHT.
   * \return YES if Robin BC is used.
   */
  bool GetCHT_Robin(void);

  /*!
   * \brief Check if values passed to the BC_HeatFlux-Routine are already integrated.
   * \return YES if the passed values is the integrated heat flux over the marker's surface.
   */
  bool GetIntegrated_HeatFlux(void);
  
  /*!
   * \brief Get Compute Average.
   * \return YES if start computing averages
   */
  bool GetCompute_Average(void);

  /*!
   * \brief Get the verification solution.
   * \return The verification solution to be used.
   */
  unsigned short GetVerification_Solution(void);
  
  /*!
   * \brief Get topology optimization.
   */
  bool GetTopology_Optimization(void) const;

  /*!
   * \brief Get name of output file for topology optimization derivatives.
   */
  string GetTopology_Optim_FileName(void) const;

  /*!
   * \brief Get exponent for density-based stiffness penalization.
   */
  su2double GetSIMP_Exponent(void) const;

  /*!
   * \brief Get lower bound for density-based stiffness penalization.
   */
  su2double GetSIMP_MinStiffness(void) const;
  
  /*!
   * \brief Number of kernels to use in filtering the design density field.
   */
  unsigned short GetTopology_Optim_Num_Kernels(void) const;
  
  /*!
   * \brief Get the i'th kernel to use, its parameter, and the radius.
   */
  void GetTopology_Optim_Kernel(const unsigned short iKernel, unsigned short &type,
                                su2double &param, su2double &radius) const;
  /*!
   * \brief Get the maximum "logical radius" (degree of neighborhood) to consider in the neighbor search.
   */
  unsigned short GetTopology_Search_Limit(void) const;

  /*!
   * \brief Get the type and parameter for the projection function used in topology optimization
   */
  void GetTopology_Optim_Projection(unsigned short &type, su2double &param) const;

  /*!
   * \brief Retrieve the ofstream of the history file for the current zone.
   */
  ofstream* GetHistFile(void);

  /*!
   * \brief Set the ofstream of the history file for the current zone.
   */
  void SetHistFile(ofstream *HistFile);

  /*!
   * \brief Get the filenames of the individual config files
   * \return File name of the config file for zone "index"
   */
  string GetConfigFilename(unsigned short index);

  /*!
   * \brief Get the number of config files
   * \return Number of config filenames in CONFIG_LIST
   */
  unsigned short GetnConfigFiles(void);

  /*!
   * \brief Check if the multizone problem is solved for time domain.
   * \return YES if time-domain is considered.
   */
  bool GetTime_Domain(void);

  /*!
   * \brief Get the number of inner iterations
   * \return Number of inner iterations on each multizone block
   */
  unsigned long GetnInner_Iter(void);

  /*!
   * \brief Get the number of outer iterations
   * \return Number of outer iterations for the multizone problem
   */
  unsigned long GetnOuter_Iter(void);

  /*!
   * \brief Get the number of time iterations
   * \return Number of time steps run 
   */
  unsigned long GetnTime_Iter(void);

  /*!
   * \brief Set the number of time iterations
   * \param[in] val_iter - Number of time steps run 
   */
  void SetnTime_Iter(unsigned long val_iter);
  
  /*!
   * \brief Get the number of pseudo-time iterations
   * \return Number of pseudo-time steps run for the single-zone problem
   */
  unsigned long GetnIter(void);

  /*!
   * \brief Get the restart iteration
   * \return Iteration for the restart of multizone problems
   */
  unsigned long GetRestart_Iter(void);

  /*!
   * \brief Get the time step for multizone problems
   * \return Time step for multizone problems, it is set on all the zones
   */
  su2double GetTime_Step(void);

  /*!
   * \brief Get the maximum simulation time for time-domain problems
   * \return Simulation time for multizone problems, it is set on all the zones
   */
  su2double GetMax_Time(void);

  /*!
   * \brief Get the level of MPI communications to be performed.
   * \return Level of MPI communications.
   */
  unsigned short GetComm_Level(void);
  
  /*
   * \brief Check if the mesh read supports multiple zones.
   * \return YES if multiple zones can be contained in the mesh file.
   */
  bool GetMultizone_Mesh(void);

  /*!
   * \brief Check if the mesh read supports multiple zones.
   * \return YES if multiple zones can be contained in the mesh file.
   */
  bool GetMultizone_Residual(void);

  /*!
   * \brief Check if the (new) single-zone driver is to be used (temporary)
   * \return YES if the (new) single-zone driver is to be used.
   */
  bool GetSinglezone_Driver(void);

  /*!
   * \brief Check if the convergence history of each individual zone is written to screen
   * \return YES if the zone convergence history of each individual zone must be written to screen
   */
  bool GetWrt_ZoneConv(void);

  /*!
   * \brief Check if the convergence history of each individual zone is written to file
   * \return YES if the zone convergence history of each individual zone must be written to file
   */
  bool GetWrt_ZoneHist(void);


  /*!
   * \brief Check if the special output is written
   * \return YES if the special output is written.
   */
  bool GetSpecial_Output(void);

  /*!
   * \brief Check if the forces breakdown file is written
   * \return YES if the forces breakdown file is written.
   */
  bool GetWrt_ForcesBreakdown(void);
  
  /*!
   * \brief Get the number of grid points in the analytic RECTANGLE or BOX grid in the specified coordinate direction.
   * \return Number of grid points in the analytic RECTANGLE or BOX grid in the specified coordinate direction.
   */
  short GetMeshBoxSize(unsigned short val_iDim);
  
  /*!
   * \brief Get the length of the analytic RECTANGLE or BOX grid in the specified coordinate direction.
   * \return Length the analytic RECTANGLE or BOX grid in the specified coordinate direction.
   */
  su2double GetMeshBoxLength(unsigned short val_iDim);
  
  /*!
   * \brief Get the offset from 0.0 of the analytic RECTANGLE or BOX grid in the specified coordinate direction.
   * \return Offset from 0.0 the analytic RECTANGLE or BOX grid in the specified coordinate direction.
   */
  su2double GetMeshBoxOffset(unsigned short val_iDim);

  /*!
   * \brief Get the number of screen output variables requested (maximum 6)
   */
  unsigned short GetnScreenOutput(void);

  /*
  * \brief Get the screen output field iField
  */
  string GetScreenOutput_Field(unsigned short iField);

  /*!
   * \brief Get the number of history output variables requested
   */
  unsigned short GetnHistoryOutput(void);

  /*
  * \brief Get the history output field iField
  */
  string GetHistoryOutput_Field(unsigned short iField);

  /*!
   * \brief Get the number of history output variables requested
   */
  unsigned short GetnVolumeOutput(void);

  /*
  * \brief Get the history output field iField
  */
  string GetVolumeOutput_Field(unsigned short iField);

  /*
  * \brief Get the convergence fields for monitoring
  * \param[in] iField - Index of the field
  * return Field name for monitoring convergence
  */
  string GetConv_Field(unsigned short iField);
  
  /*
  * \brief Get the number of convergence monitoring fields.
  * return Number of convergence monitoring fields.
  */
  unsigned short GetnConv_Field();  
  
  /*!
   * \brief Set the start time to track a phase of the code (preprocessing, compute, output).
   * \param[in] Value of the start time to track a phase of the code.
   */
  void Set_StartTime(su2double starttime);
  
  /*!
   * \brief Get the start time to track a phase of the code (preprocessing, compute, output).
   * \return Value of the start time to track a phase of the code.
   */
  su2double Get_StartTime();

  /*!
   * \brief GetHistory_Wrt_Freq_Inner
   * \return 
   */
  unsigned long GetHistory_Wrt_Freq(unsigned short iter);

    /*!
   * \brief SetHistory_Wrt_Freq_Inner
   * \param[in] iter: index for Time (0), Outer (1), or Inner (2) iterations
   * \param[in] nIter: Number of iterations
   */
  void SetHistory_Wrt_Freq(unsigned short iter, unsigned long nIter);
  
  /*!
   * \brief GetScreen_Wrt_Freq_Inner
   * \return 
   */
  unsigned long GetScreen_Wrt_Freq(unsigned short iter);
  
  /*!
   * \brief SetScreen_Wrt_Freq_Inner
   * \param[in] iter: index for Time (0), Outer (1), or Inner (2) iterations
   * \param[in] nIter: Number of iterations
   */
  void SetScreen_Wrt_Freq(unsigned short iter, unsigned long nIter);
  
  /*!
   * \brief GetScreen_Wrt_Freq_Inner
   * \return 
   */
  unsigned long GetVolume_Wrt_Freq();
  
  /*!
   * \brief GetVolumeOutputFiles
   * \return 
   */
  unsigned short* GetVolumeOutputFiles();
  
  /*!
   * \brief GetnVolumeOutputFiles
   * \return 
   */
  unsigned short GetnVolumeOutputFiles();
  
  /*!
   * \brief Get the desired factorization frequency for PaStiX
   * \return Number of calls to 'Build' that trigger re-factorization.
   */
  unsigned long GetPastixFactFreq(void);

  /*!
   * \brief Get the desired level of verbosity for PaStiX
   * \return 0 - Quiet, 1 - During factorization and cleanup, 2 - Even more detail.
   */
  unsigned short GetPastixVerbLvl(void);

  /*!
   * \brief Get the desired level of fill for the PaStiX ILU
   * \return Level of fill.
   */
  unsigned short GetPastixFillLvl(void);

  /*!
   * \brief Check if an option is present in the config file
   * \param[in] - Name of the option
   * \return <TRUE> if option was set in the config file
   */
  bool OptionIsSet(string option);
};

#include "config_structure.inl"<|MERGE_RESOLUTION|>--- conflicted
+++ resolved
@@ -974,27 +974,6 @@
   *Electric_Field_Dir;				/*!< \brief Direction of the electric field. */
   su2double *RefNode_Displacement;  /*!< \brief Displacement of the reference node. */
   bool Ramp_Load;				          /*!< \brief Apply the load with linear increases. */
-<<<<<<< HEAD
-  unsigned short Dynamic_LoadTransfer;  /*!< \brief Method for dynamic load transferring. */
-  bool IncrementalLoad;		    /*!< \brief Apply the load in increments (for nonlinear structural analysis). */
-  unsigned long IncLoad_Nincrements; /*!< \brief Number of increments. */
-  su2double *IncLoad_Criteria;/*!< \brief Criteria for the application of incremental loading. */
-  su2double Ramp_Time;			  /*!< \brief Time until the maximum load is applied. */
-  bool Predictor,             /*!< \brief Determines whether a predictor step is used. */
-  Relaxation;                 /*!< \brief Determines whether a relaxation step is used. */
-  unsigned short Pred_Order;  /*!< \brief Order of the predictor for FSI applications. */
-  unsigned short Kind_Interpolation; /*!\brief type of interpolation to use for FSI applications. */
-  bool ConservativeInterpolation; /*!\brief Conservative approach for non matching mesh interpolation. */
-  unsigned short Kind_RadialBasisFunction; /*!\brief type of radial basis function to use for radial basis FSI. */
-  unsigned short Kind_InletInterpolationFunction; /*!brief type of spanwise interpolation function to use for the inlet face. */
-  unsigned short Kind_Inlet_InterpolationType; /*!brief type of spanwise interpolation data to use for the inlet face. */
-  bool PrintInlet_InterpolatedData; /*!brief option for printing the interpolated data file. */
-  bool RadialBasisFunction_PolynomialOption; /*!\brief Option of whether to include polynomial terms in Radial Basis Function Interpolation or not. */
-  su2double RadialBasisFunction_Parameter; /*!\brief Radial basis function parameter. */
-  bool Prestretch;            /*!< Read a reference geometry for optimization purposes. */
-  string Prestretch_FEMFileName;         /*!< \brief File name for reference geometry. */
-  string FEA_FileName;         /*!< \brief File name for element-based properties. */
-=======
   unsigned short Dynamic_LoadTransfer;    /*!< \brief Method for dynamic load transferring. */
   bool IncrementalLoad;		              /*!< \brief Apply the load in increments (for nonlinear structural analysis). */
   unsigned long IncLoad_Nincrements;      /*!< \brief Number of increments. */
@@ -1011,7 +990,11 @@
   bool Prestretch;                           /*!< \brief Read a reference geometry for optimization purposes. */
   string Prestretch_FEMFileName;             /*!< \brief File name for reference geometry. */
   string FEA_FileName;              /*!< \brief File name for element-based properties. */
->>>>>>> d93803a6
+ 
+  unsigned short Kind_InletInterpolationFunction; /*!brief type of spanwise interpolation function to use for the inlet face. */
+  unsigned short Kind_Inlet_InterpolationType; /*!brief type of spanwise interpolation data to use for the inlet face. */
+  bool PrintInlet_InterpolatedData; /*!brief option for printing the interpolated data file. */
+ 
   su2double RefGeom_Penalty,        /*!< \brief Penalty weight value for the reference geometry objective function. */
   RefNode_Penalty,                  /*!< \brief Penalty weight value for the reference node objective function. */
   DV_Penalty;                       /*!< \brief Penalty weight to add a constraint to the total amount of stiffness. */
