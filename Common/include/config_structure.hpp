--- conflicted
+++ resolved
@@ -67,14 +67,9 @@
 
 class CConfig {
 private:
-<<<<<<< HEAD
   SU2_Comm SU2_Communicator;
-=======
-
-	int rank;
-	
->>>>>>> 539d2c0e
-	unsigned short Kind_SU2; /*!< \brief Kind of SU2 software component.*/
+  int rank;
+  unsigned short Kind_SU2; /*!< \brief Kind of SU2 software component.*/
   unsigned short Ref_NonDim; /*!< \brief Kind of non dimensionalization.*/
   unsigned short Kind_MixingProcess; /*!< \brief Kind of mixing process.*/
   unsigned short *Kind_TurboPerformance; /*!< \brief Kind of Turbomachinery performance calculation.*/
