--- conflicted
+++ resolved
@@ -378,33 +378,6 @@
   unsigned short **DegreeFFDBox;	/*!< \brief Degree of the FFD boxes. */
   string *FFDTag;				/*!< \brief Parameters of the design variable. */
   string *TagFFDBox;				/*!< \brief Tag of the FFD box. */
-<<<<<<< HEAD
-	unsigned short GeometryMode;			/*!< \brief Gemoetry mode (analysis or gradient computation). */
-	unsigned short MGCycle;			/*!< \brief Kind of multigrid cycle. */
-	unsigned short FinestMesh;		/*!< \brief Finest mesh for the full multigrid approach. */
-	unsigned short nMG_PreSmooth,                 /*!< \brief Number of MG pre-smooth parameters found in config file. */
-	nMG_PostSmooth,                             /*!< \brief Number of MG post-smooth parameters found in config file. */
-	nMG_CorrecSmooth;                           /*!< \brief Number of MG correct-smooth parameters found in config file. */
-	unsigned short *MG_PreSmooth,	/*!< \brief Multigrid Pre smoothing. */
-	*MG_PostSmooth,					/*!< \brief Multigrid Post smoothing. */
-	*MG_CorrecSmooth;					/*!< \brief Multigrid Jacobi implicit smoothing of the correction. */
-	unsigned short Kind_Solver,	/*!< \brief Kind of solver Euler, NS, Continuous adjoint, etc.  */
-	Kind_FluidModel,			/*!< \brief Kind of the Fluid Model: Ideal or Van der Walls, ... . */
-	Kind_ViscosityModel,			/*!< \brief Kind of the Viscosity Model*/
-	Kind_ConductivityModel,			/*!< \brief Kind of the Thermal Conductivity Model*/
-	Kind_FreeStreamOption,			/*!< \brief Kind of free stream option to choose if initializing with density or temperature  */
-	Kind_InitOption,			/*!< \brief Kind of Init option to choose if initializing with Reynolds number or with thermodynamic conditions   */
-	Kind_GasModel,				/*!< \brief Kind of the Gas Model. */
-	*Kind_GridMovement,    /*!< \brief Kind of the unsteady mesh movement. */
-	Kind_Gradient_Method,		/*!< \brief Numerical method for computation of spatial gradients. */
-	Kind_Linear_Solver,		/*!< \brief Numerical solver for the implicit scheme. */
-	Kind_Linear_Solver_FSI_Struc,	 /*!< \brief Numerical solver for the structural part in FSI problems. */
-	Kind_Linear_Solver_Prec,		/*!< \brief Preconditioner of the linear solver. */
-	Kind_Deform_Linear_Solver_Prec,     /*!< \brief Preconditioner of the linear solver for the mesh deformation. */
-	Kind_Linear_Solver_Prec_FSI_Struc,		/*!< \brief Preconditioner of the linear solver for the structural part in FSI problems. */
-	Kind_AdjTurb_Linear_Solver,		/*!< \brief Numerical solver for the turbulent adjoint implicit scheme. */
-	Kind_AdjTurb_Linear_Prec,		/*!< \brief Preconditioner of the turbulent adjoint linear solver. */
-=======
   unsigned short GeometryMode;			/*!< \brief Gemoetry mode (analysis or gradient computation). */
   unsigned short MGCycle;			/*!< \brief Kind of multigrid cycle. */
   unsigned short FinestMesh;		/*!< \brief Finest mesh for the full multigrid approach. */
@@ -433,7 +406,6 @@
   Kind_Linear_Solver_Prec_FSI_Struc,		/*!< \brief Preconditioner of the linear solver for the structural part in FSI problems. */
   Kind_AdjTurb_Linear_Solver,		/*!< \brief Numerical solver for the turbulent adjoint implicit scheme. */
   Kind_AdjTurb_Linear_Prec,		/*!< \brief Preconditioner of the turbulent adjoint linear solver. */
->>>>>>> 52d01fb5
   Kind_DiscAdj_Linear_Solver, /*!< \brief Linear solver for the discrete adjoint system. */
   Kind_DiscAdj_Linear_Prec,  /*!< \brief Preconditioner of the discrete adjoint linear solver. */
   Kind_SlopeLimit,				/*!< \brief Global slope limiter. */
@@ -486,23 +458,14 @@
   Kind_Struct_Solver;		/*!< \brief Determines the geometric condition (small or large deformations) for structural analysis. */
   unsigned short Kind_Turb_Model;			/*!< \brief Turbulent model definition. */
   unsigned short Kind_Trans_Model,			/*!< \brief Transition model definition. */
-<<<<<<< HEAD
-	Kind_ActDisk, Kind_Engine_Inflow, Kind_Inlet, *Kind_Data_Riemann, *Kind_Data_NRBC;           /*!< \brief Kind of inlet boundary treatment. */
-	su2double Linear_Solver_Error;		/*!< \brief Min error of the linear solver for the implicit formulation. */
-  su2double Deform_Linear_Solver_Error;    /*!< \brief Min error of the linear solver for the implicit formulation. */
-	su2double Linear_Solver_Error_FSI_Struc;		/*!< \brief Min error of the linear solver for the implicit formulation in the structural side for FSI problems . */
-	unsigned long Linear_Solver_Iter;		/*!< \brief Max iterations of the linear solver for the implicit formulation. */
-  unsigned long Deform_Linear_Solver_Iter;   /*!< \brief Max iterations of the linear solver for the implicit formulation. */
-	unsigned long Linear_Solver_Iter_FSI_Struc;		/*!< \brief Max iterations of the linear solver for FSI applications and structural solver. */
-	unsigned long Linear_Solver_Restart_Frequency;   /*!< \brief Restart frequency of the linear solver for the implicit formulation. */
-=======
   Kind_ActDisk, Kind_Engine_Inflow, Kind_Inlet, *Kind_Data_Riemann, *Kind_Data_NRBC;           /*!< \brief Kind of inlet boundary treatment. */
   su2double Linear_Solver_Error;		/*!< \brief Min error of the linear solver for the implicit formulation. */
+  su2double Deform_Linear_Solver_Error;    /*!< \brief Min error of the linear solver for the implicit formulation. */
   su2double Linear_Solver_Error_FSI_Struc;		/*!< \brief Min error of the linear solver for the implicit formulation in the structural side for FSI problems . */
   unsigned long Linear_Solver_Iter;		/*!< \brief Max iterations of the linear solver for the implicit formulation. */
+  unsigned long Deform_Linear_Solver_Iter;   /*!< \brief Max iterations of the linear solver for the implicit formulation. */
   unsigned long Linear_Solver_Iter_FSI_Struc;		/*!< \brief Max iterations of the linear solver for FSI applications and structural solver. */
   unsigned long Linear_Solver_Restart_Frequency;   /*!< \brief Restart frequency of the linear solver for the implicit formulation. */
->>>>>>> 52d01fb5
   su2double Roe_Kappa;		/*!< \brief Relaxation of the Roe scheme. */
   su2double Relaxation_Factor_Flow;		/*!< \brief Relaxation coefficient of the linear solver mean flow. */
   su2double Relaxation_Factor_Turb;		/*!< \brief Relaxation coefficient of the linear solver turbulence. */
@@ -734,30 +697,13 @@
   Tke_FreeStreamND,           /*!< \brief Farfield kinetic energy (external flow). */
   Omega_FreeStreamND,         /*!< \brief Specific dissipation (external flow). */
   Omega_FreeStream;           /*!< \brief Specific dissipation (external flow). */
-<<<<<<< HEAD
-	su2double ElasticyMod,			/*!< \brief Young's modulus of elasticity. */
-	PoissonRatio,						    /*!< \brief Poisson's ratio. */
-	MaterialDensity,					  /*!< \brief Material density. */
-	Bulk_Modulus_Struct;				/*!< \brief Bulk modulus (on the structural side). */
-	unsigned short Kind_2DElasForm;			/*!< \brief Kind of bidimensional elasticity solver. */
-	unsigned short nIterFSI;	  /*!< \brief Number of maximum number of subiterations in a FSI problem. */
-  unsigned short nIterFSI_Ramp;  /*!< \brief Number of FSI subiterations during which a ramp is applied. */
-	su2double AitkenStatRelax;	/*!< \brief Aitken's relaxation factor (if set as static) */
-	su2double AitkenDynMaxInit;	/*!< \brief Aitken's maximum dynamic relaxation factor for the first iteration */
-	su2double AitkenDynMinInit;	/*!< \brief Aitken's minimum dynamic relaxation factor for the first iteration */
-	su2double Wave_Speed;			  /*!< \brief Wave speed used in the wave solver. */
-	su2double Thermal_Diffusivity;			/*!< \brief Thermal diffusivity used in the heat solver. */
-	su2double Cyclic_Pitch,     /*!< \brief Cyclic pitch for rotorcraft simulations. */
-	Collective_Pitch;           /*!< \brief Collective pitch for rotorcraft simulations. */
-	string Motion_Filename;			/*!< \brief Arbitrary mesh motion input base filename. */
-	su2double Mach_Motion;			/*!< \brief Mach number based on mesh velocity and freestream quantities. */
-=======
   su2double ElasticyMod,			/*!< \brief Young's modulus of elasticity. */
   PoissonRatio,						    /*!< \brief Poisson's ratio. */
   MaterialDensity,					  /*!< \brief Material density. */
   Bulk_Modulus_Struct;				/*!< \brief Bulk modulus (on the structural side). */
   unsigned short Kind_2DElasForm;			/*!< \brief Kind of bidimensional elasticity solver. */
   unsigned short nIterFSI;	  /*!< \brief Number of maximum number of subiterations in a FSI problem. */
+  unsigned short nIterFSI_Ramp;  /*!< \brief Number of FSI subiterations during which a ramp is applied. */
   su2double AitkenStatRelax;	/*!< \brief Aitken's relaxation factor (if set as static) */
   su2double AitkenDynMaxInit;	/*!< \brief Aitken's maximum dynamic relaxation factor for the first iteration */
   su2double AitkenDynMinInit;	/*!< \brief Aitken's minimum dynamic relaxation factor for the first iteration */
@@ -767,7 +713,6 @@
   Collective_Pitch;           /*!< \brief Collective pitch for rotorcraft simulations. */
   string Motion_Filename;			/*!< \brief Arbitrary mesh motion input base filename. */
   su2double Mach_Motion;			/*!< \brief Mach number based on mesh velocity and freestream quantities. */
->>>>>>> 52d01fb5
   su2double *Motion_Origin_X, /*!< \brief X-coordinate of the mesh motion origin. */
   *Motion_Origin_Y,           /*!< \brief Y-coordinate of the mesh motion origin. */
   *Motion_Origin_Z,           /*!< \brief Z-coordinate of the mesh motion origin. */
@@ -2026,61 +1971,11 @@
    * \brief Set the Froude number for free surface problems.
    * \return Value of the Froude number.
    */
-<<<<<<< HEAD
-  unsigned short GetDeform_Linear_Solver(void);
-
-	/*!
-	 * \brief Get the kind of preconditioner for the implicit solver.
-	 * \return Numerical preconditioner for implicit formulation (solving the linear system).
-	 */
-	unsigned short GetKind_Linear_Solver_Prec(void);
-
-  /*!
-   * \brief Get the kind of preconditioner for the linear solver for mesh deformation.
-   * \return Numerical preconditioner for implicit formulation (solving the linear system).
-   */
-  unsigned short GetKind_Deform_Linear_Solver_Prec(void);
-
-	/*!
-	 * \brief Set the kind of preconditioner for the implicit solver.
-	 * \return Numerical preconditioner for implicit formulation (solving the linear system).
-	 */
-	void SetKind_Linear_Solver_Prec(unsigned short val_kind_prec);
-
-	/*!
-	 * \brief Get min error of the linear solver for the implicit formulation.
-	 * \return Min error of the linear solver for the implicit formulation.
-	 */
-	su2double GetLinear_Solver_Error(void);
-
-  /*!
-   * \brief Get min error of the linear solver for the implicit formulation.
-   * \return Min error of the linear solver for the implicit formulation.
-   */
-  su2double GetDeform_Linear_Solver_Error(void);
-
-	/*!
-	 * \brief Get max number of iterations of the linear solver for the implicit formulation.
-	 * \return Max number of iterations of the linear solver for the implicit formulation.
-	 */
-	unsigned long GetLinear_Solver_Iter(void);
-
-  /*!
-   * \brief Get max number of iterations of the linear solver for the implicit formulation.
-   * \return Max number of iterations of the linear solver for the implicit formulation.
-   */
-  unsigned long GetDeform_Linear_Solver_Iter(void);
-
-  /*!
-   * \brief Get restart frequency of the linear solver for the implicit formulation.
-   * \return Restart frequency of the linear solver for the implicit formulation.
-=======
   void SetModVel_FreeStreamND(su2double val_modvel_freestreamnd);
   
   /*!
    * \brief Set the Froude number for free surface problems.
    * \return Value of the Froude number.
->>>>>>> 52d01fb5
    */
   void SetTemperature_FreeStream(su2double val_temperature_freestream);
   
@@ -3138,6 +3033,13 @@
    * \return Numerical solver for implicit formulation (solving the linear system).
    */
   unsigned short GetKind_Linear_Solver(void);
+    
+
+  /*!
+   * \brief Get the kind of preconditioner for the implicit solver.
+   * \return Numerical preconditioner for implicit formulation (solving the linear system).
+   */
+  unsigned short GetKind_Linear_Solver_Prec(void);
   
   /*!
    * \brief Get the kind of solver for the implicit solver.
@@ -3150,13 +3052,7 @@
    * \return Numerical preconditioner for implicit formulation (solving the linear system).
    */
   void SetKind_Deform_Linear_Solver_Prec(unsigned short val_kind_prec);
-  
-  /*!
-   * \brief Get the kind of preconditioner for the implicit solver.
-   * \return Numerical preconditioner for implicit formulation (solving the linear system).
-   */
-  unsigned short GetKind_Linear_Solver_Prec(void);
-  
+
   /*!
    * \brief Set the kind of preconditioner for the implicit solver.
    * \return Numerical preconditioner for implicit formulation (solving the linear system).
@@ -3170,11 +3066,23 @@
   su2double GetLinear_Solver_Error(void);
   
   /*!
+   * \brief Get min error of the linear solver for the implicit formulation.
+   * \return Min error of the linear solver for the implicit formulation.
+   */
+  su2double GetDeform_Linear_Solver_Error(void);
+  
+  /*!
    * \brief Get max number of iterations of the linear solver for the implicit formulation.
    * \return Max number of iterations of the linear solver for the implicit formulation.
    */
   unsigned long GetLinear_Solver_Iter(void);
   
+  /*!
+   * \brief Get max number of iterations of the linear solver for the implicit formulation.
+   * \return Max number of iterations of the linear solver for the implicit formulation.
+   */
+  unsigned long GetDeform_Linear_Solver_Iter(void);
+
   /*!
    * \brief Get restart frequency of the linear solver for the implicit formulation.
    * \return Restart frequency of the linear solver for the implicit formulation.
@@ -6672,212 +6580,18 @@
    * \return The value for checking
    */
   bool CheckFSI_MPI(void);
-<<<<<<< HEAD
-
-	/*!
-	 * \brief Get the number of fluid subiterations roblems.
-	 * \return Number of FSI subiters.
-	 */
-	unsigned short GetnIterFSI(void);
-
+  
+  /*!
+  * \brief Get the number of fluid subiterations roblems.
+  * \return Number of FSI subiters.
+  */
+  unsigned short GetnIterFSI(void);
+  
   /*!
    * \brief Get the number of subiterations while a ramp is applied.
    * \return Number of FSI subiters.
    */
   unsigned short GetnIterFSI_Ramp(void);
-
-	/*!
-	 * \brief Get Aitken's relaxation parameter for static relaxation cases.
-	 * \return Aitken's relaxation parameters.
-	 */
-	su2double GetAitkenStatRelax(void);
-
-	/*!
-	 * \brief Get Aitken's maximum relaxation parameter for dynamic relaxation cases and first iteration.
-	 * \return Aitken's relaxation parameters.
-	 */
-	su2double GetAitkenDynMaxInit(void);
-
-	/*!
-	 * \brief Get Aitken's maximum relaxation parameter for dynamic relaxation cases and first iteration.
-	 * \return Aitken's relaxation parameters.
-	 */
-	su2double GetAitkenDynMinInit(void);
-
-
-	/*!
-	  * \brief Decide whether to apply dead loads to the model.
-	  * \return <code>TRUE</code> if the dead loads are to be applied, <code>FALSE</code> otherwise.
-	  */
-
-	bool GetDeadLoad(void);
-
-	/*!
-	  * \brief Identifies if the mesh is matching or not (temporary, while implementing interpolation procedures).
-	  * \return <code>TRUE</code> if the mesh is matching, <code>FALSE</code> otherwise.
-	  */
-
-	bool GetMatchingMesh(void);
-
-	/*!
-	  * \brief Identifies if we want to restart from a steady or an unsteady solution.
-	  * \return <code>TRUE</code> if we restart from steady state solution, <code>FALSE</code> otherwise.
-	  */
-
-	bool GetSteadyRestart(void);
-
-
-	/*!
-	 * \brief Provides information about the time integration of the structural analysis, and change the write in the output
-	 *        files information about the iteration.
-	 * \return The kind of time integration: Static or dynamic analysis
-	 */
-	unsigned short GetDynamic_Analysis(void);
-
-	/*!
-	 * \brief If we are prforming an unsteady simulation, there is only
-	 *        one value of the time step for the complete simulation.
-	 * \return Value of the time step in an unsteady simulation (non dimensional).
-	 */
-	su2double GetDelta_DynTime(void);
-
-	/*!
-	 * \brief If we are prforming an unsteady simulation, there is only
-	 *        one value of the time step for the complete simulation.
-	 * \return Value of the time step in an unsteady simulation (non dimensional).
-	 */
-	su2double GetTotal_DynTime(void);
-
-	/*!
-	 * \brief If we are prforming an unsteady simulation, there is only
-	 *        one value of the time step for the complete simulation.
-	 * \return Value of the time step in an unsteady simulation (non dimensional).
-	 */
-	su2double GetCurrent_DynTime(void);
-
-	/*!
-	 * \brief Get information about writing dynamic structural analysis headers and file extensions.
-	 * \return 	<code>TRUE</code> means that dynamic structural analysis solution files will be written.
-	 */
-	bool GetWrt_Dynamic(void);
-
-	/*!
-	 * \brief Get Newmark alpha parameter.
-	 * \return Value of the Newmark alpha parameter.
-	 */
-	su2double GetNewmark_alpha(void);
-
-	/*!
-	 * \brief Get Newmark delta parameter.
-	 * \return Value of the Newmark delta parameter.
-	 */
-	su2double GetNewmark_delta(void);
-
-	/*!
-	 * \brief Get the number of integration coefficients provided by the user.
-	 * \return Number of integration coefficients.
-	 */
-	unsigned short GetnIntCoeffs(void);
-
-	/*!
-	 * \brief Get the integration coefficients for the Generalized Alpha - Newmark integration integration scheme.
-	 * \param[in] val_coeff - Index of the coefficient.
-	 * \return Alpha coefficient for the Runge-Kutta integration scheme.
-	 */
-	su2double Get_Int_Coeffs(unsigned short val_coeff);
-
-	/*!
-	 * \brief Check if the user wants to apply the load gradually.
-	 * \return 	<code>TRUE</code> means that the load is to be applied gradually.
-	 */
-	 bool GetSigmoid_Load(void);
-
-	/*!
-	 * \brief Check if the user wants to apply the load as a ramp.
-	 * \return 	<code>TRUE</code> means that the load is to be applied as a ramp.
-	 */
-	 bool GetRamp_Load(void);
-
-	/*!
-	 * \brief Get the maximum time of the ramp.
-	 * \return 	Value of the max time while the load is linearly increased
-	 */
-	 su2double GetRamp_Time(void);
-
-	 /*!
-	  * \brief Get the kind of load transfer method we want to use for dynamic problems
-	  * \note This value is obtained from the config file, and it is constant
-	  *       during the computation.
-	  * \return Kind of transfer method for multiphysics problems
-	  */
-	 unsigned short GetDynamic_LoadTransfer(void);
-
-	/*!
-	 * \brief Get the maximum time of the sigmoid.
-	 * \return 	Value of the max time while the load is increased using a sigmoid
-	 */
-	 su2double GetSigmoid_Time(void);
-
-	/*!
-	 * \brief Get the sigmoid parameter.
-	 * \return 	Parameter of steepness of the sigmoid
-	 */
-	 su2double GetSigmoid_K(void);
-
-	/*!
-	 * \brief Get the maximum time of the ramp.
-	 * \return 	Value of the max time while the load is linearly increased
-	 */
-	su2double GetStatic_Time(void);
-
-	/*!
-	 * \brief Get the order of the predictor for FSI applications.
-	 * \return 	Order of predictor
-	 */
-	 unsigned short GetPredictorOrder(void);
-
-	/*!
-	 * \brief Check if the simulation we are running is a FSI simulation
-	 * \return Value of the physical time in an unsteady simulation.
-	 */
-	 bool GetFSI_Simulation(void);
-
-	/*!
-	 * \brief Check if we want to apply an incremental load to the nonlinear structural simulation
-	 * \return <code>TRUE</code> means that the load is to be applied in increments.
-	 */
-	 bool GetIncrementalLoad(void);
-
-	/*!
-	 * \brief Get the number of increments for an incremental load.
-	 * \return 	Number of increments.
-	 */
-	 unsigned long GetNumberIncrements(void);
-
-	/*!
-	 * \brief Get the value of the criteria for applying incremental loading.
-	 * \return Value of the log10 of the residual.
-	 */
-	 su2double GetIncLoad_Criteria(unsigned short val_var);
-
-	/*!
-	 * \brief Get the relaxation method chosen for the simulation
-	 * \return Value of the relaxation method
-	 */
-	unsigned short GetRelaxation_Method_FSI(void);
-
-	/*!
-	 * \brief Get the interpolation method used for matching between zones.
-	 */
-	inline unsigned short GetKindInterpolation(void);
-
-=======
-  
-  /*!
-   * \brief Get the number of fluid subiterations roblems.
-   * \return Number of FSI subiters.
-   */
-  unsigned short GetnIterFSI(void);
   
   /*!
    * \brief Get Aitken's relaxation parameter for static relaxation cases.
@@ -6998,6 +6712,14 @@
   su2double GetRamp_Time(void);
   
   /*!
+  * \brief Get the kind of load transfer method we want to use for dynamic problems
+  * \note This value is obtained from the config file, and it is constant
+  *       during the computation.
+  * \return Kind of transfer method for multiphysics problems
+  */
+  unsigned short GetDynamic_LoadTransfer(void);
+  
+  /*!
    * \brief Get the maximum time of the sigmoid.
    * \return 	Value of the max time while the load is increased using a sigmoid
    */
@@ -7056,7 +6778,6 @@
    */
   inline unsigned short GetKindInterpolation(void);
   
->>>>>>> 52d01fb5
   /*!
    * \brief Get the AD support.
    */
