--- conflicted
+++ resolved
@@ -167,9 +167,6 @@
 	 * \return <code>TRUE</code> if the element must be divided; otherwise <code>FALSE</code>.
 	 */
 	bool GetDivide(void);
-<<<<<<< HEAD
-
-=======
   
   /*!
    * \brief Get the element global index in a parallel computation.
@@ -183,7 +180,6 @@
    */
   void SetGlobalIndex(unsigned long val_globalindex);
 	
->>>>>>> e77754e5
 	/*!
 	 * \brief A virtual member.
 	 * \param[in] val_domainelement Index of the domain element which has a face shared by this boundary element.
