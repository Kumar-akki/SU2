--- conflicted
+++ resolved
@@ -4,11 +4,7 @@
  *        alternating digital tree (ADT).
  *        The subroutines and functions are in the <i>adt_structure.cpp</i> file.
  * \author E. van der Weide
-<<<<<<< HEAD
- * \version 7.0.5 "Blackbird"
-=======
  * \version 7.0.6 "Blackbird"
->>>>>>> 0e3fad69
  *
  * SU2 Project Website: https://su2code.github.io
  *
@@ -91,11 +87,7 @@
  * \brief  Class for storing the information of a possible bounding box candidate
            during a minimum distance search.
  * \author E. van der Weide
-<<<<<<< HEAD
- * \version 7.0.5 "Blackbird"
-=======
  * \version 7.0.6 "Blackbird"
->>>>>>> 0e3fad69
  */
 struct CBBoxTargetClass {
 
@@ -273,11 +265,7 @@
  * \class CADTElemClass
  * \brief  Class for storing an ADT of (linear) elements in an arbitrary number of dimensions.
  * \author E. van der Weide
-<<<<<<< HEAD
- * \version 7.0.5 "Blackbird"
-=======
  * \version 7.0.6 "Blackbird"
->>>>>>> 0e3fad69
  */
 class CADTElemClass : public CADTBaseClass {
 private:
