/*!
 * \file wall_model.hpp
 * \brief Headers for the wall model functions for large eddy simulations.
 * \author E. van der Weide, T. Economon, P. Urbanczyk
<<<<<<< HEAD
 * \version 7.0.5 "Blackbird"
=======
 * \version 7.0.6 "Blackbird"
>>>>>>> 0e3fad69
 *
 * SU2 Project Website: https://su2code.github.io
 *
 * The SU2 Project is maintained by the SU2 Foundation
 * (http://su2foundation.org)
 *
 * Copyright 2012-2020, SU2 Contributors (cf. AUTHORS.md)
 *
 * SU2 is free software; you can redistribute it and/or
 * modify it under the terms of the GNU Lesser General Public
 * License as published by the Free Software Foundation; either
 * version 2.1 of the License, or (at your option) any later version.
 *
 * SU2 is distributed in the hope that it will be useful,
 * but WITHOUT ANY WARRANTY; without even the implied warranty of
 * MERCHANTABILITY or FITNESS FOR A PARTICULAR PURPOSE. See the GNU
 * Lesser General Public License for more details.
 *
 * You should have received a copy of the GNU Lesser General Public
 * License along with SU2. If not, see <http://www.gnu.org/licenses/>.
 */

#pragma once

#include "./mpi_structure.hpp"
#include "./CConfig.hpp"

#include <iostream>
#include <cmath>

using namespace std;

/* Forward declaration of the class CFluidModel to avoid any problems. */
class CFluidModel;

/*!
 * \class CWallModel
 * \brief Base class for defining the LES wall model.
 * \author: E. van der Weide, T. Economon, P. Urbanczyk
<<<<<<< HEAD
 * \version 7.0.5 "Blackbird"
=======
 * \version 7.0.6 "Blackbird"
>>>>>>> 0e3fad69
 */
class CWallModel {

public:

  /*!
   * \brief Constructor of the class.
   * \param[in] config - Definition of the particular problem.
   */
  CWallModel(CConfig *config);

  /*!
   * \brief Destructor of the class.
   */
  virtual ~CWallModel(void) = default;

  /*!
   * \brief Virtual function, which computes the wall shear stress and heat flux
            from the data at the exchange location.
   * \param[in]  tExchange              - Temperature at the exchange location.
   * \param[in]  velExchange            - Velocity at the exchange location.
   * \param[in]  muExchange             - Laminar viscosity at the exchange location.
   * \param[in]  pExchange              - Pressure at the exchange location.
   * \param[in]  Wall_HeatFlux          - Value of the wall heat flux, if prescribed.
   * \param[in]  HeatFlux_Prescribed    - Whether or not the wall heat flux is prescribed.
   * \param[in]  Wall_Temperature       - Value of the wall temperature, if prescribed.
   * \param[in]  Temperature_Prescribed - Wheter or not the wall temperature is prescribed.
   * \param[in]  FluidModel             - Fluid model used in the solver.
   * \param[out] tauWall                - Wall shear stress, to be computed.
   * \param[out] qWall                  - Wall hear flux, to be computed (if not prescribed).
   * \param[out] ViscosityWall          - Laminar viscosity at the wall, to be computed.
   * \param[out] OverCvWall             - Thermal conductivity divided by Cv at the wall,
                                          to be computed.
   */
  virtual void WallShearStressAndHeatFlux(const su2double tExchange,
                                          const su2double velExchange,
                                          const su2double muExchange,
                                          const su2double pExchange,
                                          const su2double Wall_HeatFlux,
                                          const bool      HeatFlux_Prescribed,
                                          const su2double TWall,
                                          const bool      Temperature_Prescribed,
                                          CFluidModel     *FluidModel,
                                          su2double       &tauWall,
                                          su2double       &qWall,
                                          su2double       &ViscosityWall,
                                          su2double       &kOverCvWall);
protected:

  su2double h_wm;    /*!< \brief The thickness of the wall model. This is also basically the exchange location */
  su2double Pr_lam;  /*!< \brief Laminar Prandtl number. */
  su2double Pr_turb; /*!< \brief Turbulent Prandtl number. */
  su2double karman;  /*!< \brief von Karman constant. */

private:
  /*!
   * \brief Default constructor of the class, disabled.
   */
  CWallModel(void);
};

class CWallModel1DEQ : public CWallModel {

public:

  /*!
   * \brief Constructor of the class.
   * \param[in] config     - Definition of the particular problem.
   * \param[in] Marker_Tag - String, which identifies the boundary marker for
                             which the wall model is used.
   */
  CWallModel1DEQ(CConfig      *config,
                 const string &Marker_Tag);

  /*!
   * \brief Function, which computes the wall shear stress and heat flux
            from the data at the exchange location.
   * \param[in]  tExchange              - Temperature at the exchange location.
   * \param[in]  velExchange            - Velocity at the exchange location.
   * \param[in]  muExchange             - Laminar viscosity at the exchange location.
   * \param[in]  pExchange              - Pressure at the exchange location.
   * \param[in]  Wall_HeatFlux          - Value of the wall heat flux, if prescribed.
   * \param[in]  HeatFlux_Prescribed    - Whether or not the wall heat flux is prescribed.
   * \param[in]  Wall_Temperature       - Value of the wall temperature, if prescribed.
   * \param[in]  Temperature_Prescribed - Wheter or not the wall temperature is prescribed.
   * \param[in]  FluidModel             - Fluid model used in the solver.
   * \param[out] tauWall                - Wall shear stress, to be computed.
   * \param[out] qWall                  - Wall hear flux, to be computed (if not prescribed).
   * \param[out] ViscosityWall          - Laminar viscosity at the wall, to be computed.
   * \param[out] kOverCvWall             - Thermal conductivity divided by Cv at the wall,
                                          to be computed.
   */
  void WallShearStressAndHeatFlux(const su2double tExchange,
                                  const su2double velExchange,
                                  const su2double muExchange,
                                  const su2double pExchange,
                                  const su2double Wall_HeatFlux,
                                  const bool      HeatFlux_Prescribed,
                                  const su2double Wall_Temperature,
                                  const bool      Temperature_Prescribed,
                                  CFluidModel     *FluidModel,
                                  su2double       &tauWall,
                                  su2double       &qWall,
                                  su2double       &ViscosityWall,
                                  su2double       &kOverCvWall) override;

private:

  su2double expansionRatio;   /*!< \brief  Stretching factor used for the wall model grid. */
  int       numPoints;        /*!< \brief  Number of points used in the wall model grid. */

  vector<su2double> y_cv;    /*!< \brief  The coordinates in normal direction of the wall model grid (control volumes). */
  vector<su2double> y_fa;    /*!< \brief  The coordinates in normal direction of the wall model grid (faces of CV). */

  /*!
   * \brief Default constructor of the class, disabled.
   */
  CWallModel1DEQ(void);
};

class CWallModelLogLaw : public CWallModel {

public:

  /*!
   * \brief Constructor of the class, which initializes the object.
   * \param[in] config     - Definition of the particular problem.
   * \param[in] Marker_Tag - String, which identifies the boundary marker for
                             which the wall model is used.
   */
  CWallModelLogLaw(CConfig      *config,
                   const string &Marker_Tag);

  /*!
   * \brief Function, which computes the wall shear stress and heat flux
   from the data at the exchange location.
   * \param[in]  tExchange              - Temperature at the exchange location.
   * \param[in]  velExchange            - Velocity at the exchange location.
   * \param[in]  muExchange             - Laminar Viscosity at the exchange location.
   * \param[in]  pExchange              - Pressure at the exchange location.
   * \param[in]  Wall_HeatFlux          - Value of the wall heat flux, if prescribed.
   * \param[in]  HeatFlux_Prescribed    - Whether or not the wall heat flux is prescribed.
   * \param[in]  Wall_Temperature       - Value of the wall temperature, if prescribed.
   * \param[in]  Temperature_Prescribed - Wheter or not the wall temperature is prescribed.
   * \param[in]  FluidModel             - Fluid model used in the solver.
   * \param[out] tauWall                - Wall shear stress, to be computed.
   * \param[out] qWall                  - Wall hear flux, to be computed (if not prescribed).
   * \param[out] ViscosityWall          - Laminar viscosity at the wall, to be computed.
   * \param[out] kOverCvWall             - Thermal conductivity divided by Cv at the wall,
   to be computed.
   */
  void WallShearStressAndHeatFlux(const su2double tExchange,
                                  const su2double velExchange,
                                  const su2double muExchange,
                                  const su2double pExchange,
                                  const su2double Wall_HeatFlux,
                                  const bool      HeatFlux_Prescribed,
                                  const su2double Wall_Temperature,
                                  const bool      Temperature_Prescribed,
                                  CFluidModel     *FluidModel,
                                  su2double       &tauWall,
                                  su2double       &qWall,
                                  su2double       &ViscosityWall,
                                  su2double       &kOverCvWall) override;

private:

  su2double C;  /*!< \brief Constant to match the Reichardt BL profile. */

  /*!
   * \brief Default constructor of the class, disabled.
   */
  CWallModelLogLaw(void);
};<|MERGE_RESOLUTION|>--- conflicted
+++ resolved
@@ -2,11 +2,7 @@
  * \file wall_model.hpp
  * \brief Headers for the wall model functions for large eddy simulations.
  * \author E. van der Weide, T. Economon, P. Urbanczyk
-<<<<<<< HEAD
- * \version 7.0.5 "Blackbird"
-=======
  * \version 7.0.6 "Blackbird"
->>>>>>> 0e3fad69
  *
  * SU2 Project Website: https://su2code.github.io
  *
@@ -46,11 +42,7 @@
  * \class CWallModel
  * \brief Base class for defining the LES wall model.
  * \author: E. van der Weide, T. Economon, P. Urbanczyk
-<<<<<<< HEAD
- * \version 7.0.5 "Blackbird"
-=======
  * \version 7.0.6 "Blackbird"
->>>>>>> 0e3fad69
  */
 class CWallModel {
 
