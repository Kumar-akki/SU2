--- conflicted
+++ resolved
@@ -3,11 +3,7 @@
  * \brief Headers for the classes related to linear solvers (CG, FGMRES, etc)
  *        The subroutines and functions are in the <i>CSysSolve.cpp</i> file.
  * \author J. Hicken, F. Palacios, T. Economon
-<<<<<<< HEAD
- * \version 7.0.5 "Blackbird"
-=======
  * \version 7.0.6 "Blackbird"
->>>>>>> 0e3fad69
  *
  * SU2 Project Website: https://su2code.github.io
  *
@@ -83,10 +79,7 @@
 private:
 
   bool mesh_deform;          /*!< \brief Operate in mesh deformation mode, changes the source of solver options. */
-<<<<<<< HEAD
   bool gradient_mode;        /*!< \brief Operate in gradient smoothing mode, changes the source of solver options. */
-=======
->>>>>>> 0e3fad69
   ScalarType Residual=1e-20; /*!< \brief Residual at the end of a call to Solve or Solve_b. */
   unsigned long Iterations=0;/*!< \brief Iterations done in Solve or Solve_b. */
 
@@ -250,11 +243,7 @@
    */
   unsigned long CG_LinSolver(const VectorType & b, VectorType & x, const ProductType & mat_vec,
                              const PrecondType & precond, ScalarType tol, unsigned long m,
-<<<<<<< HEAD
-                             ScalarType & residual, bool monitoring, CConfig *config) const;
-=======
                              ScalarType & residual, bool monitoring, const CConfig *config) const;
->>>>>>> 0e3fad69
 
   /*!
    * \brief Flexible Generalized Minimal Residual method
@@ -270,11 +259,7 @@
    */
   unsigned long FGMRES_LinSolver(const VectorType & b, VectorType & x, const ProductType & mat_vec,
                                  const PrecondType & precond, ScalarType tol, unsigned long m,
-<<<<<<< HEAD
-                                 ScalarType & residual, bool monitoring, CConfig *config) const;
-=======
                                  ScalarType & residual, bool monitoring, const CConfig *config) const;
->>>>>>> 0e3fad69
 
   /*!
    * \brief Biconjugate Gradient Stabilized Method (BCGSTAB)
@@ -290,11 +275,7 @@
    */
   unsigned long BCGSTAB_LinSolver(const VectorType & b, VectorType & x, const ProductType & mat_vec,
                                   const PrecondType & precond, ScalarType tol, unsigned long m,
-<<<<<<< HEAD
-                                  ScalarType & residual, bool monitoring, CConfig *config) const;
-=======
                                   ScalarType & residual, bool monitoring, const CConfig *config) const;
->>>>>>> 0e3fad69
 
   /*!
    * \brief Generic smoother (modified Richardson iteration with preconditioner)
@@ -310,11 +291,7 @@
    */
   unsigned long Smoother_LinSolver(const VectorType & b, VectorType & x, const ProductType & mat_vec,
                                    const PrecondType & precond, ScalarType tol, unsigned long m,
-<<<<<<< HEAD
-                                   ScalarType & residual, bool monitoring, CConfig *config) const;
-=======
                                    ScalarType & residual, bool monitoring, const CConfig *config) const;
->>>>>>> 0e3fad69
 
   /*!
    * \brief Solve the linear system using a Krylov subspace method
@@ -325,11 +302,7 @@
    * \param[in] config - Definition of the particular problem.
    */
   unsigned long Solve(MatrixType & Jacobian, const CSysVector<su2double> & LinSysRes, CSysVector<su2double> & LinSysSol,
-<<<<<<< HEAD
-                      CGeometry *geometry, CConfig *config);
-=======
                       CGeometry *geometry, const CConfig *config);
->>>>>>> 0e3fad69
 
   /*!
    * \brief Solve the adjoint linear system using a Krylov subspace method
@@ -340,9 +313,6 @@
    * \param[in] config - Definition of the particular problem.
    */
   unsigned long Solve_b(MatrixType & Jacobian, const CSysVector<su2double> & LinSysRes, CSysVector<su2double> & LinSysSol,
-<<<<<<< HEAD
-                        CGeometry *geometry, CConfig *config);
-=======
                         CGeometry *geometry, const CConfig *config);
 
   /*!
@@ -350,13 +320,6 @@
    * \return The number of iterations done by Solve or Solve_b
    */
   inline unsigned long GetIterations(void) const { return Iterations; }
->>>>>>> 0e3fad69
-
-  /*!
-   * \brief Get the number of iterations.
-   * \return The number of iterations done by Solve or Solve_b
-   */
-  inline unsigned long GetIterations(void) const { return Iterations; }
 
   /*!
    * \brief Get the final residual.
