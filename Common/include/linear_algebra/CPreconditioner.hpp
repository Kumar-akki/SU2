--- conflicted
+++ resolved
@@ -60,14 +60,11 @@
   virtual void Build() {}
 
   /*!
-<<<<<<< HEAD
-=======
    * \brief Return true to identify the identity preconditioner, may allow some solvers to be more efficient.
    */
   virtual bool IsIdentity() const { return false; }
 
   /*!
->>>>>>> 949f4e5e
    * \brief Factory method.
    */
   static CPreconditioner* Create(ENUM_LINEAR_SOLVER_PREC kind, CSysMatrix<ScalarType>& jacobian,
