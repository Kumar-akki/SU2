--- conflicted
+++ resolved
@@ -33,10 +33,9 @@
 #include "../parallelization/vectorization.hpp"
 #include "vector_expressions.hpp"
 
-<<<<<<< HEAD
 #include <iostream>
 #include <fstream>
-=======
+
 /*!
  * \brief OpenMP worksharing construct used in CSysVector for loops.
  * \note The loop will only run in parallel if methods are called from a
@@ -56,7 +55,6 @@
 #else
 #define CSYSVEC_PARFOR SU2_OMP_SIMD
 #endif
->>>>>>> aec088cd
 
 /*!
  * \class CSysVector
@@ -445,14 +443,11 @@
       }
     }
   }
-};
-
-<<<<<<< HEAD
+
   // changes for debugging only
   void printVec(std::ofstream& file);
   void printVec(std::ofstream& file) const;
 
 };
-=======
-#undef CSYSVEC_PARFOR
->>>>>>> aec088cd
+
+#undef CSYSVEC_PARFOR