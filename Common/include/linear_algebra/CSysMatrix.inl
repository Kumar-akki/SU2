/*!
 * \file CSysMatrix.inl
 * \brief Inline subroutines of the <i>CSysMatrix.hpp</i> file.
 * \note These are the "private" inlines, they are not needed outside
 *       of the .cpp file and so they are hidden to avoid triggering
 *       recompilation of other units when changes are made here.
 * \author F. Palacios, A. Bueno, T. Economon
<<<<<<< HEAD
 * \version 7.0.5 "Blackbird"
=======
 * \version 7.0.6 "Blackbird"
>>>>>>> 0e3fad69
 *
 * SU2 Project Website: https://su2code.github.io
 *
 * The SU2 Project is maintained by the SU2 Foundation
 * (http://su2foundation.org)
 *
 * Copyright 2012-2020, SU2 Contributors (cf. AUTHORS.md)
 *
 * SU2 is free software; you can redistribute it and/or
 * modify it under the terms of the GNU Lesser General Public
 * License as published by the Free Software Foundation; either
 * version 2.1 of the License, or (at your option) any later version.
 *
 * SU2 is distributed in the hope that it will be useful,
 * but WITHOUT ANY WARRANTY; without even the implied warranty of
 * MERCHANTABILITY or FITNESS FOR A PARTICULAR PURPOSE. See the GNU
 * Lesser General Public License for more details.
 *
 * You should have received a copy of the GNU Lesser General Public
 * License along with SU2. If not, see <http://www.gnu.org/licenses/>.
 */

#pragma once

#include "CSysMatrix.hpp"

template<class ScalarType>
FORCEINLINE ScalarType *CSysMatrix<ScalarType>::GetBlock_ILUMatrix(unsigned long block_i, unsigned long block_j) {
  /*--- The position of the diagonal block is known which allows halving the search space. ---*/
  const auto end = (block_j<block_i)? dia_ptr_ilu[block_i] : row_ptr_ilu[block_i+1];
  for (auto index = (block_j<block_i)? row_ptr_ilu[block_i] : dia_ptr_ilu[block_i]; index < end; ++index)
    if (col_ind_ilu[index] == block_j)
      return &ILU_matrix[index*nVar*nVar];
  return nullptr;
}

template<class ScalarType>
FORCEINLINE void CSysMatrix<ScalarType>::SetBlock_ILUMatrix(unsigned long block_i, unsigned long block_j, ScalarType *val_block) {

  auto ilu_ij = GetBlock_ILUMatrix(block_i, block_j);
  if (!ilu_ij) return;
<<<<<<< HEAD
  for (auto iVar = 0ul; iVar < nVar*nVar; ++iVar)
    ilu_ij[iVar] = val_block[iVar];
=======
  MatrixCopy(val_block, ilu_ij, false);
>>>>>>> 0e3fad69
}

template<class ScalarType>
FORCEINLINE void CSysMatrix<ScalarType>::SetBlockTransposed_ILUMatrix(unsigned long block_i, unsigned long block_j, ScalarType *val_block) {

  auto ilu_ij = GetBlock_ILUMatrix(block_i, block_j);
  if (!ilu_ij) return;
<<<<<<< HEAD
  for (auto iVar = 0ul; iVar < nVar; iVar++)
    for (auto jVar = 0ul; jVar < nVar; jVar++)
      ilu_ij[iVar*nVar+jVar] = val_block[jVar*nVar+iVar];
=======
  MatrixCopy(val_block, ilu_ij, true);
>>>>>>> 0e3fad69
}

template<class T, bool alpha, bool beta, bool transp>
FORCEINLINE void gemv_impl(unsigned long n, unsigned long m, const T *a, const T *b, T *c) {
  /*---
   This is a templated version of GEMV with the constants as boolean
   template parameters so that they can be optimized away at compilation.
   This is still the traditional "row dot vector" method.
  ---*/
  if (!transp) {
    for (auto i = 0ul; i < n; i++) {
      if (!beta) c[i] = 0.0;
      for (auto j = 0ul; j < m; j++)
        c[i] += (alpha? 1 : -1) * a[i*m+j] * b[j];
    }
  } else {
    if (!beta) for (auto j = 0ul; j < m; j++) c[j] = 0.0;
    for (auto i = 0ul; i < n; i++)
      for (auto j = 0ul; j < m; j++)
        c[j] += (alpha? 1 : -1) * a[i*n+j] * b[i];
  }
}

template<class T>
FORCEINLINE void gemm_impl(unsigned long n, const T *a, const T *b, T *c) {
  /*--- Same deal as for GEMV but here only the type is templated. ---*/
  unsigned long i, j, k;
  for (i = 0; i < n; i++) {
    for (j = 0; j < n; j++) {
      c[i*n+j] = 0.0;
      for (k = 0; k < n; k++)
        c[i*n+j] += a[i*n+k] * b[k*n+j];
    }
  }
}

#define __MATVECPROD_SIGNATURE__(TYPE,NAME) \
FORCEINLINE void CSysMatrix<TYPE>::NAME(const TYPE *matrix, const TYPE *vector, TYPE *product) const

#define MATVECPROD_SIGNATURE(NAME) template<class ScalarType> __MATVECPROD_SIGNATURE__(ScalarType,NAME)

#if !defined(USE_MKL)
MATVECPROD_SIGNATURE( MatrixVectorProduct ) {
  /*---
   Without MKL (default) picture copying the body of gemv_impl
   here and resolving the conditionals at compilation.
  ---*/
  gemv_impl<ScalarType,true,false,false>(nVar, nEqn, matrix, vector, product);
}

MATVECPROD_SIGNATURE( MatrixVectorProductAdd ) {
  gemv_impl<ScalarType,true,true,false>(nVar, nEqn, matrix, vector, product);
}

MATVECPROD_SIGNATURE( MatrixVectorProductSub ) {
  gemv_impl<ScalarType,false,true,false>(nVar, nEqn, matrix, vector, product);
}

MATVECPROD_SIGNATURE( MatrixVectorProductTransp ) {
  gemv_impl<ScalarType,true,true,true>(nVar, nEqn, matrix, vector, product);
}

template<class ScalarType>
FORCEINLINE void CSysMatrix<ScalarType>::MatrixMatrixProduct(const ScalarType *matrix_a,
                                                             const ScalarType *matrix_b, ScalarType *product) const {
  gemm_impl<ScalarType>(nVar, matrix_a, matrix_b, product);
}
#else
MATVECPROD_SIGNATURE( MatrixVectorProduct ) {
  /*--- With MKL we use the just-in-time kernels instead of the naive implementation. ---*/
  MatrixVectorProductKernelBetaZero(MatrixVectorProductJitterBetaZero, const_cast<ScalarType*>(vector),
                                    const_cast<ScalarType*>(matrix), product );
}

MATVECPROD_SIGNATURE( MatrixVectorProductAdd ) {
  MatrixVectorProductKernelBetaOne(MatrixVectorProductJitterBetaOne, const_cast<ScalarType*>(vector),
                                   const_cast<ScalarType*>(matrix), product );
}

MATVECPROD_SIGNATURE( MatrixVectorProductSub ) {
  MatrixVectorProductKernelAlphaMinusOne(MatrixVectorProductJitterAlphaMinusOne, const_cast<ScalarType*>(vector),
                                         const_cast<ScalarType*>(matrix), product );
}

MATVECPROD_SIGNATURE( MatrixVectorProductTransp ) {
  MatrixVectorProductTranspKernelBetaOne(MatrixVectorProductTranspJitterBetaOne, const_cast<ScalarType*>(matrix),
                                         const_cast<ScalarType*>(vector), product );
}

template<class ScalarType>
FORCEINLINE void CSysMatrix<ScalarType>::MatrixMatrixProduct(const ScalarType *matrix_a,
                                                             const ScalarType *matrix_b, ScalarType *product) const {
  MatrixMatrixProductKernel(MatrixMatrixProductJitter, const_cast<ScalarType*>(matrix_a),
                            const_cast<ScalarType*>(matrix_b), product );
}
#endif

#undef MATVECPROD_SIGNATURE
#undef __MATVECPROD_SIGNATURE__

template<class ScalarType>
FORCEINLINE void CSysMatrix<ScalarType>::Gauss_Elimination(unsigned long block_i, ScalarType* rhs, bool transposed) const {

  /*--- Copy block, as the algorithm modifies the matrix ---*/
  ScalarType block[MAXNVAR*MAXNVAR];
  MatrixCopy(&matrix[dia_ptr[block_i]*nVar*nVar], block, transposed);

  Gauss_Elimination(block, rhs);
}

template<class ScalarType>
FORCEINLINE void CSysMatrix<ScalarType>::InverseDiagonalBlock(unsigned long block_i, ScalarType *invBlock, bool transposed) const {

  /*--- Copy block, as the algorithm modifies the matrix ---*/
  ScalarType block[MAXNVAR*MAXNVAR];
  MatrixCopy(&matrix[dia_ptr[block_i]*nVar*nVar], block, transposed);

  MatrixInverse(block, invBlock);
}

template<class ScalarType>
FORCEINLINE void CSysMatrix<ScalarType>::InverseDiagonalBlock_ILUMatrix(unsigned long block_i, ScalarType *invBlock) const {

  /*--- Copy block, as the algorithm modifies the matrix ---*/
  ScalarType block[MAXNVAR*MAXNVAR];
  MatrixCopy(&ILU_matrix[dia_ptr_ilu[block_i]*nVar*nVar], block, false);

  MatrixInverse(block, invBlock);
}

template<class ScalarType>
FORCEINLINE void CSysMatrix<ScalarType>::UpperProduct(const CSysVector<ScalarType> & vec, unsigned long row_i,
                                                      unsigned long col_ub, ScalarType *prod) const {
  unsigned long iVar, index, col_j;

  for (iVar = 0; iVar < nVar; iVar++) prod[iVar] = 0.0;

  for (index = dia_ptr[row_i]+1; index < row_ptr[row_i+1]; index++) {
    col_j = col_ind[index];
    if (col_j < col_ub)
      MatrixVectorProductAdd(&matrix[index*nVar*nVar], &vec[col_j*nVar], prod);
  }
}

template<class ScalarType>
FORCEINLINE void CSysMatrix<ScalarType>::LowerProduct(const CSysVector<ScalarType> & vec, unsigned long row_i,
                                                      unsigned long col_lb, ScalarType *prod) const {
  unsigned long iVar, index, col_j;

  for (iVar = 0; iVar < nVar; iVar++) prod[iVar] = 0.0;

  for (index = row_ptr[row_i]; index < dia_ptr[row_i]; index++) {
    col_j = col_ind[index];
    if (col_j >= col_lb)
      MatrixVectorProductAdd(&matrix[index*nVar*nVar], &vec[col_j*nVar], prod);
  }
}

template<class ScalarType>
FORCEINLINE void CSysMatrix<ScalarType>::DiagonalProduct(const CSysVector<ScalarType> & vec,
                                                         unsigned long row_i, ScalarType *prod) const {

  MatrixVectorProduct(&matrix[dia_ptr[row_i]*nVar*nVar], &vec[row_i*nVar], prod);
}<|MERGE_RESOLUTION|>--- conflicted
+++ resolved
@@ -5,11 +5,7 @@
  *       of the .cpp file and so they are hidden to avoid triggering
  *       recompilation of other units when changes are made here.
  * \author F. Palacios, A. Bueno, T. Economon
-<<<<<<< HEAD
- * \version 7.0.5 "Blackbird"
-=======
  * \version 7.0.6 "Blackbird"
->>>>>>> 0e3fad69
  *
  * SU2 Project Website: https://su2code.github.io
  *
@@ -51,12 +47,7 @@
 
   auto ilu_ij = GetBlock_ILUMatrix(block_i, block_j);
   if (!ilu_ij) return;
-<<<<<<< HEAD
-  for (auto iVar = 0ul; iVar < nVar*nVar; ++iVar)
-    ilu_ij[iVar] = val_block[iVar];
-=======
   MatrixCopy(val_block, ilu_ij, false);
->>>>>>> 0e3fad69
 }
 
 template<class ScalarType>
@@ -64,13 +55,7 @@
 
   auto ilu_ij = GetBlock_ILUMatrix(block_i, block_j);
   if (!ilu_ij) return;
-<<<<<<< HEAD
-  for (auto iVar = 0ul; iVar < nVar; iVar++)
-    for (auto jVar = 0ul; jVar < nVar; jVar++)
-      ilu_ij[iVar*nVar+jVar] = val_block[jVar*nVar+iVar];
-=======
   MatrixCopy(val_block, ilu_ij, true);
->>>>>>> 0e3fad69
 }
 
 template<class T, bool alpha, bool beta, bool transp>
