--- conflicted
+++ resolved
@@ -4,11 +4,7 @@
           operations, which are typically found in the BLAS libraries.
           The functions are in the <i>blass_structure.cpp</i> file.
  * \author E. van der Weide
-<<<<<<< HEAD
- * \version 7.0.5 "Blackbird"
-=======
  * \version 7.0.6 "Blackbird"
->>>>>>> 0e3fad69
  *
  * SU2 Project Website: https://su2code.github.io
  *
@@ -44,11 +40,7 @@
  * \class CBlasStructure
  * \brief Class, which serves as an interface to the BLAS functionalities needed.
  * \author: E. van der Weide
-<<<<<<< HEAD
- * \version 7.0.5 "Blackbird"
-=======
  * \version 7.0.6 "Blackbird"
->>>>>>> 0e3fad69
  */
 class CBlasStructure {
 public:
