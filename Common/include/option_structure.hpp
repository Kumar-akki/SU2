/*!
 * \file option_structure.hpp
 * \brief Defines classes for referencing options for easy input in CConfig
 * \author J. Hicken, B. Tracey
 * \version 6.0.1 "Falcon"
 *
 * The current SU2 release has been coordinated by the
 * SU2 International Developers Society <www.su2devsociety.org>
 * with selected contributions from the open-source community.
 *
 * The main research teams contributing to the current release are:
 *  - Prof. Juan J. Alonso's group at Stanford University.
 *  - Prof. Piero Colonna's group at Delft University of Technology.
 *  - Prof. Nicolas R. Gauger's group at Kaiserslautern University of Technology.
 *  - Prof. Alberto Guardone's group at Polytechnic University of Milan.
 *  - Prof. Rafael Palacios' group at Imperial College London.
 *  - Prof. Vincent Terrapon's group at the University of Liege.
 *  - Prof. Edwin van der Weide's group at the University of Twente.
 *  - Lab. of New Concepts in Aeronautics at Tech. Institute of Aeronautics.
 *
 * Copyright 2012-2018, Francisco D. Palacios, Thomas D. Economon,
 *                      Tim Albring, and the SU2 contributors.
 *
 * SU2 is free software; you can redistribute it and/or
 * modify it under the terms of the GNU Lesser General Public
 * License as published by the Free Software Foundation; either
 * version 2.1 of the License, or (at your option) any later version.
 *
 * SU2 is distributed in the hope that it will be useful,
 * but WITHOUT ANY WARRANTY; without even the implied warranty of
 * MERCHANTABILITY or FITNESS FOR A PARTICULAR PURPOSE. See the GNU
 * Lesser General Public License for more details.
 *
 * You should have received a copy of the GNU Lesser General Public
 * License along with SU2. If not, see <http://www.gnu.org/licenses/>.
 */

#pragma once

#include "./mpi_structure.hpp"

#include <iostream>
#include <sstream>
#include <string>
#include <vector>
#include <map>
#include <cstdlib>
#include <algorithm>

using namespace std;

/*!
 * \class CCreateMap
 * \brief creates a map from a list by overloading operator()
 * \tparam T - the key type in the map
 * \tparam U - the mapped value type in the map
 * \author Boost.Assign and anonymous person on stackoverflow
 *
 * We need this to create static const maps that map strings to enum
 * types.  The implementation is based on the Boost.Assign library.  This
 * particular version is taken from
 * http://stackoverflow.com/questions/138600/initializing-a-static-stdmapint-int-in-c
 */
template <typename T, typename U>
class CCreateMap {
private:
  std::map<T, U> m_map;
public:
  CCreateMap(const T& key, const U& val) {
    m_map[key] = val;
  }
  CCreateMap<T, U>& operator()(const T& key, const U& val) {
    m_map[key] = val;
    return *this;
  }
  operator std::map<T, U>() {
    return m_map;
  }
};

/*!
 * \brief utility function for converting strings to uppercase
 * \param[in, out] str - string we want to convert
 */
inline void StringToUpperCase(string & str) {
  std::transform(str.begin(), str.end(), str.begin(), ::toupper);
}

/*!
 * \brief utility function for converting strings to uppercase
 * \param[in] str - string we want a copy of converted to uppercase
 * \returns a copy of str in uppercase
 */
inline string StringToUpperCase(const string & str) {
  string upp_str(str);
  std::transform(upp_str.begin(), upp_str.end(), upp_str.begin(), ::toupper);
  return upp_str;
}

/*!
 * \brief different software components of SU2
 */
enum SU2_COMPONENT {
  SU2_CFD = 1,	/*!< \brief Running the SU2_CFD software. */
  SU2_DEF = 2,	/*!< \brief Running the SU2_DEF software. */
  SU2_DOT = 3,	/*!< \brief Running the SU2_DOT software. */
  SU2_MSH = 4,	/*!< \brief Running the SU2_MSH software. */
  SU2_GEO = 5,	/*!< \brief Running the SU2_GEO software. */
  SU2_SOL = 6 	/*!< \brief Running the SU2_SOL software. */
};

const unsigned int EXIT_DIVERGENCE = 2; /*!< \brief Exit code (divergence). */

const unsigned int BUFSIZE = 3000000;		     /*!< \brief MPI buffer. */
const unsigned int MAX_PARAMETERS = 10;		   /*!< \brief Maximum number of parameters for a design variable definition. */
const unsigned int MAX_NUMBER_PERIODIC = 10; /*!< \brief Maximum number of periodic boundary conditions. */
const unsigned int MAX_STRING_SIZE = 200;    /*!< \brief Maximum number of domains. */
const unsigned int MAX_NUMBER_FFD = 10;	     /*!< \brief Maximum number of FFDBoxes for the FFD. */
const unsigned int MAX_SOLS = 7;		         /*!< \brief Maximum number of solutions at the same time (dimension of solution container array). */
const unsigned int MAX_TERMS = 6;		         /*!< \brief Maximum number of terms in the numerical equations (dimension of solver container array). */
const unsigned int MAX_TERMS_FEA = 10;       /*!< \brief Maximum number of terms in the numerical equations (dimension of solver container array). */
const unsigned int MAX_ZONES = 3;            /*!< \brief Maximum number of zones. */
const unsigned int MAX_FE_KINDS = 4;            	/*!< \brief Maximum number of Finite Elements. */
const unsigned int NO_RK_ITER = 0;		       /*!< \brief No Runge-Kutta iteration. */

const unsigned int OVERHEAD = 4; /*!< \brief Overhead space above nMarker when allocating space for boundary elems (MPI + periodic). */

const unsigned int MESH_0 = 0; /*!< \brief Definition of the finest grid level. */
const unsigned int MESH_1 = 1; /*!< \brief Definition of the finest grid level. */
const unsigned int ZONE_0 = 0; /*!< \brief Definition of the first grid domain. */
const unsigned int ZONE_1 = 1; /*!< \brief Definition of the first grid domain. */

const su2double STANDARD_GRAVITY = 9.80665;           /*!< \brief Acceleration due to gravity at surface of earth. */

const su2double EPS = 1.0E-16;		   /*!< \brief Error scale. */
const su2double TURB_EPS = 1.0E-16; /*!< \brief Turbulent Error scale. */

const su2double ONE2 = 0.5;			   /*!< \brief One divided by two. */
const su2double TWO3 = 2.0 / 3.0;	 /*!< \brief Two divided by three. */
const su2double FOUR3 = 4.0 / 3.0;  /*!< \brief Four divided by three. */

const su2double PI_NUMBER = 4.0 * atan(1.0);	/*!< \brief Pi number. */

const int MASTER_NODE = 0;			/*!< \brief Master node for MPI parallelization. */
const int SINGLE_NODE = 1;			/*!< \brief There is only a node in the MPI parallelization. */
const int SINGLE_ZONE = 1;			/*!< \brief There is only a zone. */

const unsigned short COMM_TYPE_UNSIGNED_LONG  = 1; /*!< \brief Communication type for unsigned long. */
const unsigned short COMM_TYPE_LONG           = 2; /*!< \brief Communication type for long. */
const unsigned short COMM_TYPE_UNSIGNED_SHORT = 3; /*!< \brief Communication type for unsigned short. */
const unsigned short COMM_TYPE_DOUBLE         = 4; /*!< \brief Communication type for double. */
const unsigned short COMM_TYPE_CHAR           = 5; /*!< \brief Communication type for char. */
const unsigned short COMM_TYPE_SHORT          = 6; /*!< \brief Communication type for short. */
const unsigned short COMM_TYPE_INT            = 7; /*!< \brief Communication type for int. */

const unsigned short N_ELEM_TYPES = 7;           /*!< \brief General output & CGNS defines. */
const unsigned short N_POINTS_LINE = 2;          /*!< \brief General output & CGNS defines. */
const unsigned short N_POINTS_TRIANGLE = 3;      /*!< \brief General output & CGNS defines. */
const unsigned short N_POINTS_QUADRILATERAL = 4; /*!< \brief General output & CGNS defines. */
const unsigned short N_POINTS_TETRAHEDRON = 4;   /*!< \brief General output & CGNS defines. */
const unsigned short N_POINTS_HEXAHEDRON = 8;    /*!< \brief General output & CGNS defines. */
const unsigned short N_POINTS_PYRAMID = 5;       /*!< \brief General output & CGNS defines. */
const unsigned short N_POINTS_PRISM = 6;         /*!< \brief General output & CGNS defines. */

/*!
 * \brief Boolean answers
 */
enum ANSWER {
  NONE = 0,
  NO = 0,    /*!< \brief Boolean definition of no. */
  YES = 1	/*!< \brief Boolean definition of yes. */
};

/*!
 * \brief Verbosity level
 */
enum VERB_LEVEL {
  VERB_NONE = 0,   /*!< \brief No verbosity. */
  VERB_MEDIUM = 1,   /*!< \brief Medium level of verbosity. */
  VERB_HIGH = 2			/*!< \brief High level of verbosity. */
};
static const map<string, VERB_LEVEL> Verb_Map = CCreateMap<string, VERB_LEVEL>
("NONE", VERB_NONE)
("MEDIUM", VERB_MEDIUM)
("HIGH", VERB_HIGH);

/*!
 * \brief Average method for marker analyze
 */
enum AVERAGE_TYPE {
  AVERAGE_AREA = 1, /*!< \brief Area-weighted average. */
  AVERAGE_MASSFLUX = 2 /*!< \brief Mass-flux weighted average. */
};
static const map<string, AVERAGE_TYPE> Average_Map = CCreateMap<string, AVERAGE_TYPE>
("AREA", AVERAGE_AREA)
("MASSFLUX", AVERAGE_MASSFLUX);

/*!
 * \brief different solver types for the CFD component
 */
enum ENUM_SOLVER {
  NO_SOLVER = 0,						/*!< \brief Definition of no solver. */
  EULER = 1,							/*!< \brief Definition of the Euler's solver. */
  NAVIER_STOKES = 2,					/*!< \brief Definition of the Navier-Stokes' solver. */
  RANS = 3,								/*!< \brief Definition of the Reynolds-averaged Navier-Stokes' (RANS) solver. */
  POISSON_EQUATION = 4,       			/*!< \brief Definition of the poisson potential solver. */
  WAVE_EQUATION = 10,					/*!< \brief Definition of the wave solver. */
  HEAT_EQUATION_FVM = 28,     /*!< \brief Definition of the finite volume heat solver. */
  HEAT_EQUATION = 29,					/*!< \brief Definition of the heat solver. */
  FLUID_STRUCTURE_INTERACTION = 12,		/*!< \brief Definition of a FSI solver. */
  FEM_ELASTICITY = 13,					/*!< \brief Definition of a FEM solver. */
  ADJ_EULER = 18,						/*!< \brief Definition of the continuous adjoint Euler's solver. */
  ADJ_NAVIER_STOKES = 19,				/*!< \brief Definition of the continuous adjoint Navier-Stokes' solver. */
  ADJ_RANS = 20,						/*!< \brief Definition of the continuous adjoint Reynolds-averaged Navier-Stokes' (RANS) solver. */
  TEMPLATE_SOLVER = 30,                 /*!< \brief Definition of template solver. */
  ZONE_SPECIFIC = 31,          /*!< \brief Definition of a solver option that will induce a zone-wise definition once the driver is created. Not a reference to an own solver. */
  DISC_ADJ_EULER = 35,
  DISC_ADJ_RANS = 36,
  DISC_ADJ_NAVIER_STOKES = 37,
  DISC_ADJ_FEM = 40
};
/* BEGIN_CONFIG_ENUMS */
static const map<string, ENUM_SOLVER> Solver_Map = CCreateMap<string, ENUM_SOLVER>
("NONE", NO_SOLVER)
("EULER", EULER)
("NAVIER_STOKES", NAVIER_STOKES)
("RANS", RANS)
("POISSON_EQUATION", POISSON_EQUATION)
("ADJ_EULER", ADJ_EULER)
("ADJ_NAVIER_STOKES", ADJ_NAVIER_STOKES)
("ADJ_RANS", ADJ_RANS )
("WAVE_EQUATION", WAVE_EQUATION)
("HEAT_EQUATION_FVM", HEAT_EQUATION_FVM)
("HEAT_EQUATION", HEAT_EQUATION)
("ELASTICITY", FEM_ELASTICITY)
("DISC_ADJ_EULER", DISC_ADJ_EULER)
("DISC_ADJ_RANS", DISC_ADJ_RANS)
("DISC_ADJ_NAVIERSTOKES", DISC_ADJ_EULER)
("DISC_ADJ_FEM", DISC_ADJ_FEM)
("FLUID_STRUCTURE_INTERACTION", FLUID_STRUCTURE_INTERACTION)
("TEMPLATE_SOLVER", TEMPLATE_SOLVER)
("ZONE_SPECIFIC", ZONE_SPECIFIC);

/*!
 * \brief types of fluid solvers
 */
enum ENUM_FSI_FLUID_PROBLEM {
	  NO_SOLVER_FFSI = 0,			/*!< \brief Definition of no solver. */
	  EULER_FFSI = 1,				/*!< \brief Euler equations for the FSI problem */
	  NAVIER_STOKES_FFSI = 2,		/*!< \brief NS equations for the FSI problem */
	  RANS_FFSI = 3 				/*!< \brief RANS equations for the FSI problem */
};
static const map<string, ENUM_FSI_FLUID_PROBLEM> FSI_Fluid_Solver_Map = CCreateMap<string, ENUM_FSI_FLUID_PROBLEM>
("NONE", NO_SOLVER_FFSI)
("EULER", EULER_FFSI)
("NAVIER_STOKES", NAVIER_STOKES_FFSI)
("RANS", RANS_FFSI);

/*!
 * \brief types of structural solvers
 */
enum ENUM_FSI_STRUC_PROBLEM {
  NO_SOLVER_SFSI = 0,				/*!< \brief Definition of no solver. */
  FEM_ELASTICITY_SFSI = 13,		/*!< \brief Nonlinear elasticity equations for the FSI problem */
};
static const map<string, ENUM_FSI_STRUC_PROBLEM> FSI_Struc_Solver_Map = CCreateMap<string, ENUM_FSI_STRUC_PROBLEM>
("NONE", NO_SOLVER_SFSI)
("ELASTICITY", FEM_ELASTICITY_SFSI);

/*!
 * \brief Material geometric conditions
 */
enum ENUM_STRUCT_SOLVER {
	SMALL_DEFORMATIONS = 0,			/*!< \brief Definition of linear elastic material. */
	LARGE_DEFORMATIONS = 1,			/*!< \brief Definition of Neo-Hookean material. */
};
static const map<string, ENUM_STRUCT_SOLVER> Struct_Map = CCreateMap<string, ENUM_STRUCT_SOLVER>
("SMALL_DEFORMATIONS", SMALL_DEFORMATIONS)
("LARGE_DEFORMATIONS", LARGE_DEFORMATIONS);


/*!
 * \brief Material model
 */
enum ENUM_MATERIAL_MODEL {
	LINEAR_ELASTIC = 0,			/*!< \brief Definition of linear elastic material. */
	NEO_HOOKEAN = 1,			/*!< \brief Definition of Neo-Hookean material. */
	KNOWLES = 2,				/*!< \brief Definition of Knowles stored-energy potential */
	IDEAL_DE = 3				/*!< \brief Definition of ideal Dielectric Elastomer */
};
static const map<string, ENUM_MATERIAL_MODEL> Material_Map = CCreateMap<string, ENUM_MATERIAL_MODEL>
("LINEAR_ELASTIC", LINEAR_ELASTIC)
("NEO_HOOKEAN", NEO_HOOKEAN)
("KNOWLES", KNOWLES)
("IDEAL_DE", IDEAL_DE);

/*!
 * \brief Material compressibility
 */
enum ENUM_MAT_COMPRESS {
  COMPRESSIBLE_MAT = 0,		/*!< \brief Definition of compressible material. */
  NEARLY_INCOMPRESSIBLE_MAT = 1,	/*!< \brief Definition of nearly incompressible material. */
  INCOMPRESSIBLE_MAT = 2			/*!< \brief Definition of incompressible material. */
};
static const map<string, ENUM_MAT_COMPRESS> MatComp_Map = CCreateMap<string, ENUM_MAT_COMPRESS>
("COMPRESSIBLE", COMPRESSIBLE_MAT)
("NEARLY_INCOMPRESSIBLE", NEARLY_INCOMPRESSIBLE_MAT)
("INCOMPRESSIBLE", INCOMPRESSIBLE_MAT);



/*!
 * \brief types of interpolators
 */
enum ENUM_INTERPOLATOR {
  NEAREST_NEIGHBOR 	= 0,   	/*!< \brief Nearest Neigbhor interpolation */
  ISOPARAMETRIC 	= 1,	/*!< \brief Isoparametric interpolation */
  CONSISTCONSERVE 	= 2,	/*!< \brief Consistent & Conservative interpolation (S.A. Brown 1997). Utilizes Isoparametric interpolation. */
  WEIGHTED_AVERAGE  = 3, 	/*!< \brief Sliding Mesh Approach E. Rinaldi 2015 */
};

static const map<string, ENUM_INTERPOLATOR> Interpolator_Map = CCreateMap<string, ENUM_INTERPOLATOR>
("NEAREST_NEIGHBOR", NEAREST_NEIGHBOR)
("ISOPARAMETRIC",    ISOPARAMETRIC)
("CONSISTCONSERVE",  CONSISTCONSERVE)
("WEIGHTED_AVERAGE", WEIGHTED_AVERAGE);

/*!
 * \brief types of (coupling) transfers between distinct physical zones
 */

enum ENUM_TRANSFER {
  ZONES_ARE_EQUAL                   = 0,    /*!< \brief Zones are equal - no transfer. */
  NO_COMMON_INTERFACE               = 1,    /*!< \brief No common interface between the zones (geometrical). */
  NO_TRANSFER                       = 2,    /*!< \brief Zones may share a boundary, but still no coupling desired. */
  FLOW_TRACTION                     = 10,   /*!< \brief Flow traction coupling (between fluids and solids). */
  STRUCTURAL_DISPLACEMENTS          = 11,   /*!< \brief Structural displacements (between fluids and solids). */
  STRUCTURAL_DISPLACEMENTS_DISC_ADJ = 12,   /*!< \brief Adjoints of structural displacements (between fluids and solids). */
  SLIDING_INTERFACE                 = 13,   /*!< \brief Sliding interface (between fluids). */
  CONSERVATIVE_VARIABLES            = 14,   /*!< \brief General coupling that simply transfers the conservative variables (between same solvers). */
  MIXING_PLANE                      = 15,   /*!< \brief Mixing plane between fluids. */
  CONJUGATE_HEAT_FS                 = 16,   /*!< \brief Conjugate heat transfer (between compressible fluids and solids). */
  CONJUGATE_HEAT_WEAKLY_FS          = 17,   /*!< \brief Conjugate heat transfer (between incompressible fluids and solids). */
  CONJUGATE_HEAT_SF                 = 18,   /*!< \brief Conjugate heat transfer (between solids and compressible fluids). */
  CONJUGATE_HEAT_WEAKLY_SF          = 19,   /*!< \brief Conjugate heat transfer (between solids and incompressible fluids). */
};
static const map<string, ENUM_TRANSFER> Transfer_Map = CCreateMap<string, ENUM_TRANSFER>
("ZONES_ARE_EQUAL", ZONES_ARE_EQUAL)
("NO_COMMON_INTERFACE", NO_COMMON_INTERFACE)
("NO_TRANSFER", NO_TRANSFER)
("FLOW_TRACTION", FLOW_TRACTION)
("STRUCTURAL_DISPLACEMENTS", STRUCTURAL_DISPLACEMENTS)
("STRUCTURAL_DISPLACEMENTS_DISC_ADJ", STRUCTURAL_DISPLACEMENTS_DISC_ADJ)
("SLIDING_INTERFACE", SLIDING_INTERFACE)
("CONSERVATIVE_VARIABLES", CONSERVATIVE_VARIABLES)
("MIXING_PLANE", MIXING_PLANE)
("CONJUGATE_HEAT_FS", CONJUGATE_HEAT_FS)
("CONJUGATE_HEAT_WEAKLY_FS", CONJUGATE_HEAT_WEAKLY_FS)
("CONJUGATE_HEAT_SF", CONJUGATE_HEAT_SF)
("CONJUGATE_HEAT_WEAKLY_SF", CONJUGATE_HEAT_WEAKLY_SF);
/*!
 * \brief different regime modes
 */
enum ENUM_REGIME {
  COMPRESSIBLE = 0,			/*!< \brief Definition of compressible solver. */
  INCOMPRESSIBLE = 1,				/*!< \brief Definition of incompressible solver. */
};
static const map<string, ENUM_REGIME> Regime_Map = CCreateMap<string, ENUM_REGIME>
("COMPRESSIBLE", COMPRESSIBLE)
("INCOMPRESSIBLE", INCOMPRESSIBLE);

/*!
 * \brief different non-dimensional modes
 */
enum ENUM_KIND_NONDIM {
  DIMENSIONAL = 0,			    /*!< \brief Dimensional simulation (compressible or incompressible). */
  FREESTREAM_PRESS_EQ_ONE = 1, /*!< \brief Non-dimensional compressible simulation with freestream pressure equal to 1.0. */
  FREESTREAM_VEL_EQ_MACH = 2, /*!< \brief Non-dimensional compressible simulation with freestream velocity equal to Mach number. */
  FREESTREAM_VEL_EQ_ONE = 3, /*!< \brief Non-dimensional compressible simulation with freestream pressure equal to 1.0. */
  INITIAL_VALUES   = 4, /*!< \brief Non-dimensional incompressible simulation based on intial values for external flow. */
  REFERENCE_VALUES = 5 /*!< \brief Non-dimensional incompressible simulation based on custom reference values. */
};
static const map<string, ENUM_KIND_NONDIM> NonDim_Map = CCreateMap<string, ENUM_KIND_NONDIM>
("DIMENSIONAL", DIMENSIONAL)
("FREESTREAM_PRESS_EQ_ONE", FREESTREAM_PRESS_EQ_ONE)
("FREESTREAM_VEL_EQ_MACH",  FREESTREAM_VEL_EQ_MACH)
("FREESTREAM_VEL_EQ_ONE",   FREESTREAM_VEL_EQ_ONE)
("INITIAL_VALUES",   INITIAL_VALUES)
("REFERENCE_VALUES", REFERENCE_VALUES);

/*!
 * \brief different system of measurements
 */
enum ENUM_MEASUREMENTS {
  SI = 0,			/*!< \brief Definition of compressible solver. */
  US = 1				/*!< \brief Definition of incompressible solver. */
};
static const map<string, ENUM_MEASUREMENTS> Measurements_Map = CCreateMap<string, ENUM_MEASUREMENTS>
("SI", SI)
("US", US);

/*!
 * \brief different types of systems
 */
enum RUNTIME_TYPE {
  RUNTIME_FLOW_SYS = 2,			/*!< \brief One-physics case, the code is solving the flow equations(Euler and Navier-Stokes). */
  RUNTIME_TURB_SYS = 3,			/*!< \brief One-physics case, the code is solving the turbulence model. */
  RUNTIME_POISSON_SYS = 4,			/*!< \brief One-physics case, the code is solving the poissonal potential equation. */
  RUNTIME_ADJPOT_SYS = 5,		/*!< \brief One-physics case, the code is solving the adjoint potential flow equation. */
  RUNTIME_ADJFLOW_SYS = 6,		/*!< \brief One-physics case, the code is solving the adjoint equations is being solved (Euler and Navier-Stokes). */
  RUNTIME_ADJTURB_SYS = 7,		/*!< \brief One-physics case, the code is solving the adjoint turbulence model. */
  RUNTIME_WAVE_SYS = 8,		/*!< \brief One-physics case, the code is solving the wave equation. */
  RUNTIME_MULTIGRID_SYS = 14,   	/*!< \brief Full Approximation Storage Multigrid system of equations. */
  RUNTIME_FEA_SYS = 20,		/*!< \brief One-physics case, the code is solving the FEA equation. */
  RUNTIME_ADJFEA_SYS = 30,		/*!< \brief One-physics case, the code is solving the adjoint FEA equation. */
  RUNTIME_HEAT_SYS = 21,		/*!< \brief One-physics case, the code is solving the heat equation. */
  RUNTIME_TRANS_SYS = 22,			/*!< \brief One-physics case, the code is solving the turbulence model. */
};

const int FLOW_SOL = 0;		/*!< \brief Position of the mean flow solution in the solver container array. */
const int ADJFLOW_SOL = 1;	/*!< \brief Position of the continuous adjoint flow solution in the solver container array. */

const int TURB_SOL = 2;		/*!< \brief Position of the turbulence model solution in the solver container array. */
const int ADJTURB_SOL = 3;	/*!< \brief Position of the continuous adjoint turbulence solution in the solver container array. */

const int TRANS_SOL = 4;	/*!< \brief Position of the transition model solution in the solver container array. */
const int POISSON_SOL = 2;		/*!< \brief Position of the electronic potential solution in the solver container array. */
const int WAVE_SOL = 1;		/*!< \brief Position of the wave equation in the solution solver array. */
const int HEAT_SOL = 5;		/*!< \brief Position of the heat equation in the solution solver array. */

const int FEA_SOL = 0;			/*!< \brief Position of the FEA equation in the solution solver array. */
const int ADJFEA_SOL = 1;		/*!< \brief Position of the FEA adjoint equation in the solution solver array. */

const int TEMPLATE_SOL = 0;     /*!< \brief Position of the template solution. */

const int CONV_TERM = 0;	/*!< \brief Position of the convective terms in the numerics container array. */
const int VISC_TERM = 1;        /*!< \brief Position of the viscous terms in the numerics container array. */
const int SOURCE_FIRST_TERM = 2;        /*!< \brief Position of the first source term in the numerics container array. */
const int SOURCE_SECOND_TERM = 3;   /*!< \brief Position of the second source term in the numerics container array. */
const int CONV_BOUND_TERM = 4;       /*!< \brief Position of the convective boundary terms in the numerics container array. */
const int VISC_BOUND_TERM = 5;       /*!< \brief Position of the viscous boundary terms in the numerics container array. */

const int FEA_TERM = 0;			/*!< \brief Position of the finite element analysis terms in the numerics container array. */
const int DE_TERM = 1;			/*!< \brief Position of the dielectric terms in the numerics container array. */

const int MAT_NHCOMP  = 2;   /*!< \brief Position of the Neo-Hookean compressible material model. */
const int MAT_NHINC   = 3;   /*!< \brief Position of the Neo-Hookean incompressible material model. */
const int MAT_IDEALDE = 4;   /*!< \brief Position of the Ideal-DE material model. */
const int MAT_KNOWLES = 5;   /*!< \brief Position of the Knowles material model. */

const int INC_TERM = 2;      /*!< \brief Position of the incompressible term in the element container array. */

const int FEA_ADJ = 6;     /*!< \brief Position of the finite element analysis terms in the numerics container array. */
const int DE_ADJ = 7;			/*!< \brief Position of the dielectric adjoint terms in the numerics container array. */



/*!
 * \brief types of finite elements (in 2D or 3D)
 */

const int EL_TRIA = 0;		/*!< \brief Elements of three nodes (2D). */
const int EL_QUAD = 1;		/*!< \brief Elements of four nodes (2D). */

const int EL_TETRA = 0;		/*!< \brief Elements of four nodes (3D). */
const int EL_HEXA  = 1;		/*!< \brief Elements of eight nodes (3D). */
const int EL_PYRAM = 2;    /*!< \brief Elements of five nodes (3D). */
const int EL_PRISM = 3;    /*!< \brief Elements of six nodes (3D). */


/*!
 * \brief types of mathematical problem to solve
 */
enum ENUM_MATH_PROBLEM {
  DIRECT = 0,		/*!< \brief Direct problem */
  CONTINUOUS_ADJOINT = 1,		/*!< \brief Continuous adjoint problem */
  DISCRETE_ADJOINT = 2 /*< \brief AD-based discrete adjoint problem. */
};
static const map<string, ENUM_MATH_PROBLEM> Math_Problem_Map = CCreateMap<string, ENUM_MATH_PROBLEM>
("DIRECT", DIRECT)
("CONTINUOUS_ADJOINT", CONTINUOUS_ADJOINT)
("DISCRETE_ADJOINT", DISCRETE_ADJOINT);

/*!
 * \brief types of spatial discretizations
 */
enum ENUM_SPACE {
  NO_CONVECTIVE = 0, /*!< \brief No convective scheme is used. */
  SPACE_CENTERED = 1,		/*!< \brief Space centered convective numerical method. */
  SPACE_UPWIND = 2		/*!< \brief Upwind convective numerical method. */
};
static const map<string, ENUM_SPACE> Space_Map = CCreateMap<string, ENUM_SPACE>
("NONE", NO_CONVECTIVE)
("SPACE_CENTERED", SPACE_CENTERED)
("SPACE_UPWIND", SPACE_UPWIND);

/*!
 * \brief types of fluid model
 */
enum ENUM_FLUIDMODEL {
	STANDARD_AIR = 0,
	IDEAL_GAS = 1, /*!< \brief _____. */
	VW_GAS = 2,
	PR_GAS = 3,
  CONSTANT_DENSITY = 4,
  INC_STANDARD_AIR = 5,
  INC_IDEAL_GAS = 6 

};

static const map<string, ENUM_FLUIDMODEL> FluidModel_Map = CCreateMap<string, ENUM_FLUIDMODEL>
("STANDARD_AIR", STANDARD_AIR)
("IDEAL_GAS", IDEAL_GAS)
("VW_GAS", VW_GAS)
("PR_GAS", PR_GAS)
("CONSTANT_DENSITY", CONSTANT_DENSITY)
("INC_STANDARD_AIR", INC_STANDARD_AIR)
("INC_IDEAL_GAS", INC_IDEAL_GAS);

/*!
 * \brief types of density models
 */
enum ENUM_DENSITYMODEL {
	CONSTANT = 0,
  BOUSSINESQ = 1,
	VARIABLE = 2
};

static const map<string, ENUM_DENSITYMODEL> DensityModel_Map = CCreateMap<string, ENUM_DENSITYMODEL>
("CONSTANT", CONSTANT)
("BOUSSINESQ", BOUSSINESQ)
("VARIABLE", VARIABLE);

/*!
 * \brief types of initialization option
 */

enum ENUM_INIT_OPTION {
	REYNOLDS = 0, /*!< \brief _____. */
	TD_CONDITIONS = 1

};

static const map<string, ENUM_INIT_OPTION> InitOption_Map = CCreateMap<string, ENUM_INIT_OPTION>
("REYNOLDS", REYNOLDS)
("TD_CONDITIONS", TD_CONDITIONS);

/*!
 * \brief types of initialization option
 */

enum ENUM_FREESTREAM_OPTION {
	TEMPERATURE_FS = 0, /*!< \brief _____. */
	DENSITY_FS = 1

};

static const map<string, ENUM_FREESTREAM_OPTION> FreeStreamOption_Map = CCreateMap<string, ENUM_FREESTREAM_OPTION>
("TEMPERATURE_FS", TEMPERATURE_FS)
("DENSITY_FS", DENSITY_FS);

/*!
 * \brief types of viscosity model
 */
enum ENUM_VISCOSITYMODEL {
	CONSTANT_VISCOSITY = 0, /*!< \brief _____. */
	SUTHERLAND = 1
};

static const map<string, ENUM_VISCOSITYMODEL> ViscosityModel_Map = CCreateMap<string, ENUM_VISCOSITYMODEL>
("CONSTANT_VISCOSITY", CONSTANT_VISCOSITY)
("SUTHERLAND", SUTHERLAND);

/*!
 * \brief types of thermal conductivity model
 */
enum ENUM_CONDUCTIVITYMODEL {
	CONSTANT_CONDUCTIVITY = 0, /*!< \brief _____. */
	CONSTANT_PRANDTL = 1
};

static const map<string, ENUM_CONDUCTIVITYMODEL> ConductivityModel_Map = CCreateMap<string, ENUM_CONDUCTIVITYMODEL>
("CONSTANT_CONDUCTIVITY", CONSTANT_CONDUCTIVITY)
("CONSTANT_PRANDTL", CONSTANT_PRANDTL);

/*!
 * \brief types of unsteady mesh motion
 */
enum ENUM_GRIDMOVEMENT {
  NO_MOVEMENT = 0, /*!< \brief Simulation on a static mesh. */
  DEFORMING = 1,		/*!< \brief Simulation with dynamically deforming meshes (plunging/pitching/rotation). */
  RIGID_MOTION = 2,		/*!< \brief Simulation with rigid mesh motion (plunging/pitching/rotation). */
  FLUID_STRUCTURE = 3,		/*!< \brief Fluid structure deformation. */
  EXTERNAL = 4,  /*!< \brief Arbitrary grid motion specified by external files at each time step. */
  EXTERNAL_ROTATION = 5,  /*!< \brief Arbitrary grid motion specified by external files at each time step with rigid rotation. */
  AEROELASTIC = 6,    /*!< \brief Simulation with aeroelastic motion. */
  MOVING_WALL = 7,    /*!< \brief Simulation with moving walls (translation/rotation). */
  ROTATING_FRAME = 8,    /*!< \brief Simulation in a rotating frame. */
  ELASTICITY = 9,    /*!< \brief Linear Elasticity. */
  AEROELASTIC_RIGID_MOTION = 10, /*!< \brief Simulation with rotation and aeroelastic motion. */
  STEADY_TRANSLATION = 11,    /*!< \brief Simulation in a steadily translating frame. */
  GUST = 12, /*!< \brief Simulation on a static mesh with a gust. */
  MOVING_HTP = 13,    /*!< \brief Simulation with moving HTP (rotation). */
  FLUID_STRUCTURE_STATIC = 14 /*!< \brief Fluid structure deformation with no grid velocity. */
};

static const map<string, ENUM_GRIDMOVEMENT> GridMovement_Map = CCreateMap<string, ENUM_GRIDMOVEMENT>
("NONE", NO_MOVEMENT)
("DEFORMING", DEFORMING)
("RIGID_MOTION", RIGID_MOTION)
("FLUID_STRUCTURE", FLUID_STRUCTURE)
("EXTERNAL", EXTERNAL)
("EXTERNAL_ROTATION", EXTERNAL_ROTATION)
("AEROELASTIC", AEROELASTIC)
("ROTATING_FRAME", ROTATING_FRAME)
("ELASTICITY", ELASTICITY)
("MOVING_WALL", MOVING_WALL)
("MOVING_HTP", MOVING_HTP)
("AEROELASTIC_RIGID_MOTION", AEROELASTIC_RIGID_MOTION)
("STEADY_TRANSLATION", STEADY_TRANSLATION)
("GUST", GUST)
("FLUID_STRUCTURE_STATIC", FLUID_STRUCTURE_STATIC);

/*!
 * \brief type of wind gusts
 */
enum ENUM_GUST_TYPE {
  NO_GUST = 0,      /*!< \brief _______. */
  TOP_HAT = 1,      /*!< \brief Top-hat function shaped gust  */
  SINE = 2,         /*!< \brief  Sine shaped gust */
  ONE_M_COSINE = 3, /*!< \brief  1-cosine shaped gust */
  VORTEX = 4,       /*!< \brief  A gust made from vortices */
  EOG = 5           /*!< \brief  An extreme operating gust */
};
static const map<string, ENUM_GUST_TYPE> Gust_Type_Map = CCreateMap<string, ENUM_GUST_TYPE>
("NONE", NO_GUST)
("TOP_HAT", TOP_HAT)
("SINE", SINE)
("ONE_M_COSINE", ONE_M_COSINE)
("VORTEX", VORTEX)
("EOG", EOG);

/*!
 * \brief type of wind direction
 */
enum ENUM_GUST_DIR {
  X_DIR = 0,        /*!< \brief _______. */
  Y_DIR = 1 		 /*!< \brief _______. */
};
static const map<string, ENUM_GUST_DIR> Gust_Dir_Map = CCreateMap<string, ENUM_GUST_DIR>
("X_DIR", X_DIR)
("Y_DIR", Y_DIR);

// If you add to ENUM_CENTERED, you must also add the option to ENUM_CONVECTIVE
/*!
 * \brief types of centered spatial discretizations
 */
enum ENUM_CENTERED {
  NO_CENTERED = 0,    /*!< \brief No centered scheme is used. */
  JST = 1,            /*!< \brief Jameson-Smith-Turkel centered numerical method. */
  LAX = 2,            /*!< \brief Lax-Friedrich centered numerical method. */
  JST_KE = 4          /*!< \brief Kinetic Energy preserving Jameson-Smith-Turkel centered numerical method. */
};
static const map<string, ENUM_CENTERED> Centered_Map = CCreateMap<string, ENUM_CENTERED>
("NONE", NO_CENTERED)
("JST", JST)
("JST_KE", JST_KE)
("LAX-FRIEDRICH", LAX);


// If you add to ENUM_UPWIND, you must also add the option to ENUM_CONVECTIVE
/*!
 * \brief types of upwind spatial discretizations
 */
enum ENUM_UPWIND {
  NO_UPWIND = 0,              /*!< \brief No upwind scheme is used. */
  ROE = 1,                    /*!< \brief Roe's upwind numerical method. */
  SCALAR_UPWIND = 2,          /*!< \brief Scalar upwind numerical method. */
  AUSM = 3,                   /*!< \brief AUSM numerical method. */
  HLLC = 4,                   /*!< \brief HLLC numerical method. */
  SW = 5,                     /*!< \brief Steger-Warming method. */
  MSW = 6,                    /*!< \brief Modified Steger-Warming method. */
  TURKEL = 7,                 /*!< \brief Roe-Turkel's upwind numerical method. */
  SLAU = 8,                   /*!< \brief Simple Low-Dissipation AUSM numerical method. */
  CUSP = 9,                   /*!< \brief Convective upwind and split pressure numerical method. */
  CONVECTIVE_TEMPLATE = 10,   /*!< \brief Template for new numerical method . */
  L2ROE = 11,                 /*!< \brief L2ROE numerical method . */
  LMROE = 12,                  /*!< \brief Rieper's Low Mach ROE numerical method . */
  SLAU2 = 13                   /*!< \brief Simple Low-Dissipation AUSM 2 numerical method. */
};
static const map<string, ENUM_UPWIND> Upwind_Map = CCreateMap<string, ENUM_UPWIND>
("NONE", NO_UPWIND)
("ROE", ROE)
("TURKEL_PREC", TURKEL)
("AUSM", AUSM)
("SLAU", SLAU)
("HLLC", HLLC)
("SW", SW)
("MSW", MSW)
("CUSP", CUSP)
("SCALAR_UPWIND", SCALAR_UPWIND)
("CONVECTIVE_TEMPLATE", CONVECTIVE_TEMPLATE)
("L2ROE", L2ROE)
("LMROE", LMROE)
("SLAU2", SLAU2);


/*!
 * \brief types of slope limiters
 */
enum ENUM_LIMITER {
  NO_LIMITER           = 0, /*!< \brief No limiter. */
  VENKATAKRISHNAN      = 1,	/*!< \brief Slope limiter using Venkatakrisnan method (stencil formulation). */
  VENKATAKRISHNAN_WANG = 2,	/*!< \brief Slope limiter using Venkatakrisnan method, eps based on solution (stencil formulation). */
  BARTH_JESPERSEN      = 3, /*!< \brief Slope limiter using Barth-Jespersen method (stencil formulation). */
  VAN_ALBADA_EDGE      = 4, /*!< \brief Slope limiter using Van Albada method (edge formulation). */
  SHARP_EDGES          = 5, /*!< \brief Slope limiter using sharp edges. */
  WALL_DISTANCE        = 6  /*!< \brief Slope limiter using wall distance. */
};
static const map<string, ENUM_LIMITER> Limiter_Map = CCreateMap<string, ENUM_LIMITER>
("NONE", NO_LIMITER)
("VENKATAKRISHNAN", VENKATAKRISHNAN)
("VENKATAKRISHNAN_WANG", VENKATAKRISHNAN_WANG)
("BARTH_JESPERSEN", BARTH_JESPERSEN)
("VAN_ALBADA_EDGE", VAN_ALBADA_EDGE)
("SHARP_EDGES", SHARP_EDGES)
("WALL_DISTANCE", WALL_DISTANCE);

/*!
 * \brief types of turbulent models
 */
enum ENUM_TURB_MODEL {
  NO_TURB_MODEL = 0, /*!< \brief No turbulence model. */
  SA      = 1, /*!< \brief Kind of Turbulent model (Spalart-Allmaras). */
  SA_NEG  = 2, /*!< \brief Kind of Turbulent model (Spalart-Allmaras). */
  SST     = 3, /*!< \brief Kind of Turbulence model (Menter SST). */
  SA_E    = 4, /*!< \brief Kind of Turbulent model (Spalart-Allmaras Edwards). */
  SA_COMP = 5, /*!< \brief Kind of Turbulent model (Spalart-Allmaras Compressibility Correction). */
  SA_E_COMP = 6, /*!< \brief Kind of Turbulent model (Spalart-Allmaras Edwards with Compressibility Correction). */
};
static const map<string, ENUM_TURB_MODEL> Turb_Model_Map = CCreateMap<string, ENUM_TURB_MODEL>
("NONE", NO_TURB_MODEL)
("SA", SA)
("SA_NEG", SA_NEG)
("SST", SST)
("SA_E", SA_E)
("SA_COMP", SA_COMP)
("SA_E_COMP", SA_E_COMP);

/*!
 * \brief types of transition models
 */
enum ENUM_TRANS_MODEL {
  NO_TRANS_MODEL = 0,            /*!< \brief No transition model. */
  LM = 1,	/*!< \brief Kind of transition model (LM for Spalart-Allmaras). */
  BC = 2	/*!< \brief Kind of transition model (BAS-CAKMAKCIOGLU (BC) for Spalart-Allmaras). */
};
static const map<string, ENUM_TRANS_MODEL> Trans_Model_Map = CCreateMap<string, ENUM_TRANS_MODEL>
("NONE", NO_TRANS_MODEL)
("LM", LM)
("BC", BC); //BAS-CAKMAKCIOGLU

/*!
 * \brief types of hybrid RANS/LES models
 */
enum ENUM_HYBRIDRANSLES {
  NO_HYBRIDRANSLES = 0, /*!< \brief No turbulence model. */
  SA_DES   = 1, /*!< \brief Kind of Hybrid RANS/LES (SA - Detached Eddy Simulation (DES)). */
  SA_DDES  = 2,  /*!< \brief Kind of Hybrid RANS/LES (SA - Delayed DES (DDES) with Delta_max SGS ). */
  SA_ZDES  = 3,  /*!< \brief Kind of Hybrid RANS/LES (SA - Delayed DES (DDES) with Vorticity based SGS like Zonal DES). */
  SA_EDDES  = 4  /*!< \brief Kind of Hybrid RANS/LES (SA - Delayed DES (DDES) with Shear Layer Adapted SGS: Enhanced DDES). */
};
static const map<string, ENUM_HYBRIDRANSLES> HybridRANSLES_Map = CCreateMap<string, ENUM_HYBRIDRANSLES>
("NONE", NO_HYBRIDRANSLES)
("SA_DES", SA_DES)
("SA_DDES", SA_DDES)
("SA_ZDES", SA_ZDES)
("SA_EDDES", SA_EDDES);

/*!
 * \brief types of Roe Low Dissipation Schemes
 */
enum ENUM_ROELOWDISS {
    NO_ROELOWDISS = 0, /*!< \brief No Roe Low Dissipation model. */
    FD            = 1, /*!< \brief Numerical Blending based on DDES's F_d function */
    NTS           = 2, /*!< \brief Numerical Blending of Travin and Shur. */
    NTS_DUCROS    = 3,  /*!< \brief Numerical Blending of Travin and Shur + Ducros' Shock Sensor. */
    FD_DUCROS     = 4 /*!< \brief Numerical Blending based on DDES's F_d function + Ducros' Shock Sensor */
};
static const map<string, ENUM_ROELOWDISS> RoeLowDiss_Map = CCreateMap<string, ENUM_ROELOWDISS>
("NONE", NO_ROELOWDISS)
("FD", FD)
("NTS", NTS)
("NTS_DUCROS", NTS_DUCROS)
("FD_DUCROS", FD_DUCROS);

/*!
 * \brief types of wall functions.
 */
enum ENUM_WALL_FUNCTIONS {
  NO_WALL_FUNCTION          = 0,   /*!< \brief No wall function treatment, integration to the wall. Default behavior. */
  STANDARD_WALL_FUNCTION    = 1,   /*!< \brief Standard wall function. */
  ADAPTIVE_WALL_FUNCTION    = 2,   /*!< \brief Adaptive wall function. Formulation depends on y+. */
  SCALABLE_WALL_FUNCTION    = 3,   /*!< \brief Scalable wall function. */
  EQUILIBRIUM_WALL_MODEL    = 4,   /*!< \brief Equilibrium wall model for LES. */
  NONEQUILIBRIUM_WALL_MODEL = 5    /*!< \brief Non-equilibrium wall model for LES. */
};
static const map<string, ENUM_WALL_FUNCTIONS> Wall_Functions_Map = CCreateMap<string, ENUM_WALL_FUNCTIONS>
("NO_WALL_FUNCTION",          NO_WALL_FUNCTION)
("STANDARD_WALL_FUNCTION",    STANDARD_WALL_FUNCTION)
("ADAPTIVE_WALL_FUNCTION",    ADAPTIVE_WALL_FUNCTION)
("SCALABLE_WALL_FUNCTION",    SCALABLE_WALL_FUNCTION)
("EQUILIBRIUM_WALL_MODEL",    EQUILIBRIUM_WALL_MODEL)
("NONEQUILIBRIUM_WALL_MODEL", NONEQUILIBRIUM_WALL_MODEL);

/*!
 * \brief type of time integration schemes
 */
enum ENUM_TIME_INT {
  RUNGE_KUTTA_EXPLICIT = 1,	/*!< \brief Explicit Runge-Kutta time integration definition. */
  EULER_EXPLICIT = 2,   	/*!< \brief Explicit Euler time integration definition. */
  EULER_IMPLICIT = 3,   	/*!< \brief Implicit Euler time integration definition. */
  CLASSICAL_RK4_EXPLICIT = 4,   	/*!< \brief Calssical RK4 time integration definition. */
};
static const map<string, ENUM_TIME_INT> Time_Int_Map = CCreateMap<string, ENUM_TIME_INT>
("RUNGE-KUTTA_EXPLICIT", RUNGE_KUTTA_EXPLICIT)
("EULER_EXPLICIT", EULER_EXPLICIT)
("EULER_IMPLICIT", EULER_IMPLICIT)
("CLASSICAL_RK4_EXPLICIT", CLASSICAL_RK4_EXPLICIT);

/*!
 * \brief type of heat timestep calculation
 */
enum ENUM_HEAT_TIMESTEP {
  MINIMUM = 1, /*!< \brief Local time stepping based on minimum lambda.*/
  CONVECTIVE = 2, /*!< \brief Local time stepping based on convective spectral radius.*/
  VISCOUS = 3, /*!< \brief Local time stepping based on viscous spectral radius.*/
  BYFLOW = 4, /*!< \brief Unsing the mean solvers time step. */
};
static const map<string, ENUM_HEAT_TIMESTEP> Heat_TimeStep_Map = CCreateMap<string, ENUM_HEAT_TIMESTEP>
("LOCAL", MINIMUM)
("CONVECTIVE", CONVECTIVE)
("VISCOUS", VISCOUS)
("BYFLOW", BYFLOW);

/*!
 * \brief type of time integration schemes
 */
enum ENUM_TIME_INT_FEA {
  CD_EXPLICIT = 1,			/*!< \brief Support for implementing an explicit method. */
  NEWMARK_IMPLICIT = 2,   	/*!< \brief Implicit Newmark integration definition. */
  GENERALIZED_ALPHA = 3   		/*!< \brief Support for implementing another implicit method. */
};
static const map<string, ENUM_TIME_INT_FEA> Time_Int_Map_FEA = CCreateMap<string, ENUM_TIME_INT_FEA>
("CD_EXPLICIT", CD_EXPLICIT)
("NEWMARK_IMPLICIT", NEWMARK_IMPLICIT)
("GENERALIZED_ALPHA", GENERALIZED_ALPHA);

/*!
 * \brief type of time integration schemes
 */
enum ENUM_SPACE_ITE_FEA {
  NEWTON_RAPHSON = 1,			/*!< \brief Full Newton-Rapshon method. */
  MODIFIED_NEWTON_RAPHSON = 2   /*!< \brief Modified Newton-Raphson method. */
};
static const map<string, ENUM_SPACE_ITE_FEA> Space_Ite_Map_FEA = CCreateMap<string, ENUM_SPACE_ITE_FEA>
("NEWTON_RAPHSON", NEWTON_RAPHSON)
("MODIFIED_NEWTON_RAPHSON", MODIFIED_NEWTON_RAPHSON);

/*!
 * \brief types of transfer methods
 */
enum ENUM_TRANSFER_METHOD {
  BROADCAST_DATA = 1,	/*!< \brief Gather data on one processor and broadcast it into all of them, relating to global nodes. */
  SCATTER_DATA = 2,   	/*!< \brief Gather data on one processor and scatter it into the one that needs it. */
  ALLGATHER_DATA = 3,   /*!< \brief All processors gather data (this will be useful for operations over a group of data - averaging) */
};
static const map<string, ENUM_TRANSFER_METHOD> Transfer_Method_Map = CCreateMap<string, ENUM_TRANSFER_METHOD>
("BROADCAST_DATA", BROADCAST_DATA)
("SCATTER_DATA", SCATTER_DATA)
("ALLGATHER_DATA", ALLGATHER_DATA);

/*!
 * \brief types of schemes to compute the flow gradient
 */
enum ENUM_FLOW_GRADIENT {
  GREEN_GAUSS = 1,		/*!< \brief Gradients computation using Green Gauss theorem. */
  WEIGHTED_LEAST_SQUARES = 2	/*!< \brief Gradients computation using Weighted Least Squares. */
};
static const map<string, ENUM_FLOW_GRADIENT> Gradient_Map = CCreateMap<string, ENUM_FLOW_GRADIENT>
("GREEN_GAUSS", GREEN_GAUSS)
("WEIGHTED_LEAST_SQUARES", WEIGHTED_LEAST_SQUARES);

/*!
 * \brief types of action to take on a geometry structure
 */
enum GEOMETRY_ACTION {
  ALLOCATE = 0,     /*!<  \brief Allocate geometry structure. */
  UPDATE = 1       /*!<  \brief Update geometry structure (grid moving, adaptation, etc.). */
};

/*!
 * \brief types of action to perform when doing the geometry evaluation
 */
enum GEOMETRY_MODE {
  FUNCTION = 0,     /*!<  \brief Geometrical analysis. */
  GRADIENT = 1      /*!<  \brief Geometrical analysis and gradient using finite differences. */
};
static const map<string, GEOMETRY_MODE> GeometryMode_Map = CCreateMap<string, GEOMETRY_MODE>
("FUNCTION", FUNCTION)
("GRADIENT", GRADIENT);

/*!
 * \brief types of boundary conditions
 */
enum BC_TYPE {
  EULER_WALL = 1,		/*!< \brief Boundary Euler wall definition. */
  FAR_FIELD = 2,		/*!< \brief Boundary far-field definition. */
  SYMMETRY_PLANE = 3,   	/*!< \brief Boundary symmetry plane definition. */
  INLET_FLOW = 4,		/*!< \brief Boundary inlet flow definition. */
  OUTLET_FLOW = 5,		/*!< \brief Boundary outlet flow definition. */
  PERIODIC_BOUNDARY = 6,	/*!< \brief Periodic boundary definition. */
  NEARFIELD_BOUNDARY = 7,	/*!< \brief Near-Field boundary definition. */
  ELECTRODE_BOUNDARY = 8,	/*!< \brief Electrode boundary definition. */
  DIELEC_BOUNDARY = 9,	/*!< \brief Dipoisson boundary definition. */
  CUSTOM_BOUNDARY = 10,         /*!< \brief custom boundary definition. */
  INTERFACE_BOUNDARY = 11,	/*!< \brief Domain interface boundary definition. */
  DIRICHLET = 12,		/*!< \brief Boundary Euler wall definition. */
  NEUMANN = 13,		/*!< \brief Boundary Neumann definition. */
  DISPLACEMENT_BOUNDARY = 14,		/*!< \brief Boundary displacement definition. */
  LOAD_BOUNDARY = 15,		/*!< \brief Boundary Load definition. */
  FLOWLOAD_BOUNDARY = 16,		/*!< \brief Boundary Load definition. */
  SUPERSONIC_INLET = 19,		/*!< \brief Boundary supersonic inlet definition. */
  SUPERSONIC_OUTLET = 20,		/*!< \brief Boundary supersonic inlet definition. */
  ENGINE_INFLOW = 21,		/*!< \brief Boundary nacelle inflow. */
  ENGINE_EXHAUST = 22,		/*!< \brief Boundary nacelle exhaust. */
  RIEMANN_BOUNDARY= 24,   /*!< \brief Riemann Boundary definition. */
  ISOTHERMAL = 25,      /*!< \brief No slip isothermal wall boundary condition. */
  HEAT_FLUX  = 26,      /*!< \brief No slip constant heat flux wall boundary condition. */
  ACTDISK_INLET = 32,	/*!< \brief Actuator disk inlet boundary definition. */
  ACTDISK_OUTLET = 33,	/*!< \brief Actuator disk outlet boundary definition. */
  CLAMPED_BOUNDARY = 34,		/*!< \brief Clamped Boundary definition. */
  LOAD_DIR_BOUNDARY = 35,		/*!< \brief Boundary Load definition. */
  LOAD_SINE_BOUNDARY = 36,		/*!< \brief Sine-waveBoundary Load definition. */
  GILES_BOUNDARY= 37,   /*!< \brief Giles Boundary definition. */
  INTERNAL_BOUNDARY= 38,   /*!< \brief Internal Boundary definition. */
  FLUID_INTERFACE = 39,	/*!< \brief Domain interface definition. */
<<<<<<< HEAD
  TRANSPIRATION = 40,   /*!< \brief Transpiration definition. */
=======
  DISP_DIR_BOUNDARY = 40,    /*!< \brief Boundary displacement definition. */
  DAMPER_BOUNDARY = 41,    /*!< \brief Damper. */
  CHT_WALL_INTERFACE = 50, /*!< \brief Domain interface definition. */
>>>>>>> 008ded81
  SEND_RECEIVE = 99,		/*!< \brief Boundary send-receive definition. */
};


/*!
 * \brief different regime modes
 */
enum ENUM_2DFORM {
  PLANE_STRESS = 0,			/*!< \brief Definition of plane stress solver. */
  PLANE_STRAIN = 1			/*!< \brief Definition of plane strain solver. */
};
static const map<string, ENUM_2DFORM> ElasForm_2D = CCreateMap<string, ENUM_2DFORM>
("PLANE_STRESS", PLANE_STRESS)
("PLANE_STRAIN", PLANE_STRAIN);


/*!
 * \brief Kinds of relaxation for FSI problem
 */
enum ENUM_AITKEN {
  NO_RELAXATION = 0,			/*!< \brief No relaxation in the strongly coupled approach. */
  FIXED_PARAMETER = 1,			/*!< \brief Relaxation with a fixed parameter. */
  AITKEN_DYNAMIC = 2			/*!< \brief Relaxation using Aitken's dynamic parameter. */
};
static const map<string, ENUM_AITKEN> AitkenForm_Map = CCreateMap<string, ENUM_AITKEN>
("NONE", NO_RELAXATION)
("FIXED_PARAMETER", FIXED_PARAMETER)
("AITKEN_DYNAMIC", AITKEN_DYNAMIC);

/*!
 * \brief types of dynamic transfer methods
 */
enum ENUM_DYN_TRANSFER_METHOD {
  INSTANTANEOUS = 1,   /*!< \brief No ramp, load is transfer instantaneously. */
  POL_ORDER_1 = 2,     /*!< \brief The load is transferred using a ramp. */
  POL_ORDER_3 = 3,     /*!< \brief The load is transferred using an order 3 polynomial function */
  POL_ORDER_5 = 4,     /*!< \brief The load is transferred using an order 5 polynomial function */
  SIGMOID_10 = 5,      /*!< \brief The load is transferred using a sigmoid with parameter 10 */
  SIGMOID_20 = 6       /*!< \brief The load is transferred using a sigmoid with parameter 20 */
};
static const map<string, ENUM_DYN_TRANSFER_METHOD> Dyn_Transfer_Method_Map = CCreateMap<string, ENUM_DYN_TRANSFER_METHOD>
("INSTANTANEOUS", INSTANTANEOUS)
("RAMP", POL_ORDER_1)
("CUBIC", POL_ORDER_3)
("QUINTIC", POL_ORDER_5)
("SIGMOID_10", SIGMOID_10)
("SIGMOID_20", SIGMOID_20);


/*!
 * \brief Kinds of Design Variables for FEA problems 
 */
enum ENUM_DVFEA {
  NODV_FEA = 0,         /*!< \brief No design variable for FEA problems. */
  YOUNG_MODULUS = 1,		/*!< \brief Young modulus (E) as design variable. */
  POISSON_RATIO = 2,  	/*!< \brief Poisson ratio (Nu) as design variable. */
  DENSITY_VAL = 3,      /*!< \brief Density (Rho) as design variable. */
  DEAD_WEIGHT = 4,      /*!< \brief Dead Weight (Rho_DL) as design variable. */
  ELECTRIC_FIELD = 5    /*!< \brief Electric field (E) as design variable. */
};
static const map<string, ENUM_DVFEA> DVFEA_Map = CCreateMap<string, ENUM_DVFEA>
("NONE", NODV_FEA)
("YOUNG_MODULUS", YOUNG_MODULUS)
("POISSON_RATIO", POISSON_RATIO)
("DENSITY", DENSITY_VAL)
("DEAD_WEIGHT", DEAD_WEIGHT)
("ELECTRIC_FIELD", ELECTRIC_FIELD);


/*!
 * \brief types Riemann boundary treatments
 */
enum RIEMANN_TYPE {
  TOTAL_CONDITIONS_PT = 1,		/*!< \brief User specifies total pressure, total temperature, and flow direction. */
  DENSITY_VELOCITY = 2,         /*!< \brief User specifies density and velocity, and flow direction. */
  STATIC_PRESSURE = 3,           /*!< \brief User specifies static pressure. */
  TOTAL_SUPERSONIC_INFLOW = 4,	/*!< \brief User specifies total pressure, total temperature and Velocity components. */
  STATIC_SUPERSONIC_INFLOW_PT = 5, /*!< \brief User specifies static pressure, static temperature, and Mach components. */
  STATIC_SUPERSONIC_INFLOW_PD = 6, /*!< \brief User specifies static pressure, static temperature, and Mach components. */
  MIXING_IN = 7, /*!< \brief User does not specify anything information are retrieved from the other domain */
  MIXING_OUT = 8, /*!< \brief User does not specify anything information are retrieved from the other domain */
  SUPERSONIC_OUTFLOW = 9,
  RADIAL_EQUILIBRIUM = 10,
  TOTAL_CONDITIONS_PT_1D = 11,
  STATIC_PRESSURE_1D = 12,
  MIXING_IN_1D = 13,
  MIXING_OUT_1D =14
};

static const map<string, RIEMANN_TYPE> Riemann_Map = CCreateMap<string, RIEMANN_TYPE>
("TOTAL_CONDITIONS_PT", TOTAL_CONDITIONS_PT)
("DENSITY_VELOCITY", DENSITY_VELOCITY)
("STATIC_PRESSURE", STATIC_PRESSURE)
("TOTAL_SUPERSONIC_INFLOW", TOTAL_SUPERSONIC_INFLOW)
("STATIC_SUPERSONIC_INFLOW_PT", STATIC_SUPERSONIC_INFLOW_PT)
("STATIC_SUPERSONIC_INFLOW_PD", STATIC_SUPERSONIC_INFLOW_PD)
("MIXING_IN", MIXING_IN)
("MIXING_OUT", MIXING_OUT)
("MIXING_IN_1D", MIXING_IN_1D)
("MIXING_OUT_1D", MIXING_OUT_1D)
("SUPERSONIC_OUTFLOW", SUPERSONIC_OUTFLOW)
("RADIAL_EQUILIBRIUM", RADIAL_EQUILIBRIUM)
("TOTAL_CONDITIONS_PT_1D", TOTAL_CONDITIONS_PT_1D)
("STATIC_PRESSURE_1D", STATIC_PRESSURE_1D);


static const map<string, RIEMANN_TYPE> Giles_Map = CCreateMap<string, RIEMANN_TYPE>
("TOTAL_CONDITIONS_PT", TOTAL_CONDITIONS_PT)
("DENSITY_VELOCITY", DENSITY_VELOCITY)
("STATIC_PRESSURE", STATIC_PRESSURE)
("TOTAL_SUPERSONIC_INFLOW", TOTAL_SUPERSONIC_INFLOW)
("STATIC_SUPERSONIC_INFLOW_PT", STATIC_SUPERSONIC_INFLOW_PT)
("STATIC_SUPERSONIC_INFLOW_PD", STATIC_SUPERSONIC_INFLOW_PD)
("MIXING_IN", MIXING_IN)
("MIXING_OUT", MIXING_OUT)
("MIXING_IN_1D", MIXING_IN_1D)
("MIXING_OUT_1D", MIXING_OUT_1D)
("SUPERSONIC_OUTFLOW", SUPERSONIC_OUTFLOW)
("RADIAL_EQUILIBRIUM", RADIAL_EQUILIBRIUM)
("TOTAL_CONDITIONS_PT_1D", TOTAL_CONDITIONS_PT_1D)
("STATIC_PRESSURE_1D", STATIC_PRESSURE_1D);

/*!
 * \brief types of mixing process for averaging quantities at the boundaries.
 */
enum AVERAGEPROCESS_TYPE {
  ALGEBRAIC = 1,		/*!< \brief an algebraic average is computed at the boundary of interest. */
  AREA = 2,           /*!< \brief an area average is computed at the boundary of interest. */
  MIXEDOUT = 3,		 /*!< \brief an mixed-out average is computed at the boundary of interest. */
  MASSFLUX = 4           /*!< \brief a mass flow average is computed at the boundary of interest. */

};

static const map<string, AVERAGEPROCESS_TYPE> AverageProcess_Map = CCreateMap<string, AVERAGEPROCESS_TYPE>
("ALGEBRAIC", ALGEBRAIC)
("AREA", AREA)
("MIXEDOUT",  MIXEDOUT)
("MASSFLUX", MASSFLUX);

/*!
 * \brief types of mixing process for averaging quantities at the boundaries.
 */
enum MIXINGPLANE_INTERFACE_TYPE {
  MATCHING = 1,		/*!< \brief an algebraic average is computed at the boundary of interest. */
  NEAREST_SPAN = 2,           /*!< \brief an area average is computed at the boundary of interest. */
  LINEAR_INTERPOLATION = 3		 /*!< \brief an mixed-out average is computed at the boundary of interest. */
};

static const map<string, MIXINGPLANE_INTERFACE_TYPE> MixingPlaneInterface_Map = CCreateMap<string, MIXINGPLANE_INTERFACE_TYPE>
("MATCHING", MATCHING)
("NEAREST_SPAN",  NEAREST_SPAN)
("LINEAR_INTERPOLATION", LINEAR_INTERPOLATION);

/*!
 * \brief this option allow to compute the span-wise section in different ways.
 */
enum SPANWISE_TYPE {
  AUTOMATIC = 1,		/*!< \brief number of span-wise section are computed automatically */
  EQUISPACED = 2           /*!< \brief number of span-wise section are specified from the user */
};

static const map<string, SPANWISE_TYPE> SpanWise_Map = CCreateMap<string, SPANWISE_TYPE>
("AUTOMATIC", AUTOMATIC)
("EQUISPACED", EQUISPACED);

/*!
 * \brief types of mixing process for averaging quantities at the boundaries.
 */
enum TURBOMACHINERY_TYPE {
  AXIAL       = 1,		/*!< \brief axial turbomachinery. */
  CENTRIFUGAL = 2,    /*!< \brief centrifugal turbomachinery. */
  CENTRIPETAL = 3,		 /*!< \brief centripetal turbomachinery. */
  CENTRIPETAL_AXIAL = 4,		 /*!< \brief mixed flow turbine. */
  AXIAL_CENTRIFUGAL = 5		 /*!< \brief mixed flow turbine. */
};

static const map<string, TURBOMACHINERY_TYPE> TurboMachinery_Map = CCreateMap<string, TURBOMACHINERY_TYPE>
("AXIAL", AXIAL)
("CENTRIFUGAL", CENTRIFUGAL)
("CENTRIPETAL",  CENTRIPETAL)
("CENTRIPETAL_AXIAL",  CENTRIPETAL_AXIAL)
("AXIAL_CENTRIFUGAL",  AXIAL_CENTRIFUGAL);

///*!
// * \brief types of Turbomachinery performance indicators.
// */
//enum TURBO_PERFORMANCE_TYPE {
//  BLADE   = 1,		/*!< \brief Turbomachinery blade performances. */
//  STAGE = 2,      /*!< \brief Turbomachinery blade stage performances. */
//  TURBINE              = 3		/*!< \brief Turbomachinery turbine performances. */
//};
//
//static const map<string, TURBO_PERFORMANCE_TYPE> TurboPerformance_Map = CCreateMap<string, TURBO_PERFORMANCE_TYPE>
//("BLADE", BLADE)
//("STAGE", STAGE)
//("TURBINE", TURBINE);

/*!
 * \brief types of Turbomachinery performance flag.
 */
enum TURBO_MARKER_TYPE{
  INFLOW   = 1,		/*!< \brief flag for inflow marker for compute turboperformance. */
  OUTFLOW = 2     /*!< \brief flag for outflow marker for compute turboperformance. */
};

/*!
 * \brief types inlet boundary treatments
 */
enum INLET_TYPE {
  TOTAL_CONDITIONS = 1,		/*!< \brief User specifies total pressure, total temperature, and flow direction. */
  MASS_FLOW = 2,           /*!< \brief User specifies density and velocity (mass flow). */
  INPUT_FILE = 3,           /*!< \brief User specifies an input file. */
  VELOCITY_INLET = 4,       /*!< \brief Velocity inlet for an incompressible flow. */
  PRESSURE_INLET = 5        /*!< \brief Total pressure inlet for an incompressible flow. */
};
static const map<string, INLET_TYPE> Inlet_Map = CCreateMap<string, INLET_TYPE>
("TOTAL_CONDITIONS", TOTAL_CONDITIONS)
("MASS_FLOW", MASS_FLOW)
("INPUT_FILE", INPUT_FILE)
("VELOCITY_INLET", VELOCITY_INLET)
("PRESSURE_INLET", PRESSURE_INLET);

/*!
 * \brief types engine inflow boundary treatments
 */
enum ENGINE_INFLOW_TYPE {
  FAN_FACE_MACH = 1,	         /*!< \brief User specifies fan face mach number. */
  FAN_FACE_MDOT = 2,           /*!< \brief User specifies Static pressure. */
  FAN_FACE_PRESSURE = 3        /*!< \brief User specifies Static pressure. */
};
static const map<string, ENGINE_INFLOW_TYPE> Engine_Inflow_Map = CCreateMap<string, ENGINE_INFLOW_TYPE>
("FAN_FACE_MACH", FAN_FACE_MACH)
("FAN_FACE_MDOT", FAN_FACE_MDOT)
("FAN_FACE_PRESSURE", FAN_FACE_PRESSURE);

/*!
 * \brief types actuator disk boundary treatments
 */
enum ACTDISK_TYPE {
  VARIABLES_JUMP = 1,		/*!< \brief User specifies the variables jump. */
  BC_THRUST = 2,     /*!< \brief User specifies the BC thrust. */
  NET_THRUST = 3,     /*!< \brief User specifies the Net thrust. */
  DRAG_MINUS_THRUST = 4,     /*!< \brief User specifies the D-T. */
  MASSFLOW = 5,     /*!< \brief User specifies the massflow. */
  POWER = 6     /*!< \brief User specifies the power. */
};
static const map<string, ACTDISK_TYPE> ActDisk_Map = CCreateMap<string, ACTDISK_TYPE>
("VARIABLES_JUMP", VARIABLES_JUMP)
("BC_THRUST", BC_THRUST)
("NET_THRUST", NET_THRUST)
("DRAG_MINUS_THRUST", DRAG_MINUS_THRUST)
("MASSFLOW", MASSFLOW)
("POWER", POWER);

/*!
 * \brief types of geometric entities based on VTK nomenclature
 */
enum GEO_TYPE {
  VERTEX = 1,   		/*!< \brief VTK nomenclature for defining a vertex element. */
  LINE = 3,			/*!< \brief VTK nomenclature for defining a line element. */
  TRIANGLE = 5, 		/*!< \brief VTK nomenclature for defining a triangle element. */
  QUADRILATERAL = 9,		/*!< \brief VTK nomenclature for defining a quadrilateral element. */
  TETRAHEDRON = 10,     	/*!< \brief VTK nomenclature for defining a tetrahedron element. */
  HEXAHEDRON = 12,      	/*!< \brief VTK nomenclature for defining a hexahedron element. */
  PRISM = 13,     		/*!< \brief VTK nomenclature for defining a prism element. */
  PYRAMID = 14  		/*!< \brief VTK nomenclature for defining a pyramid element. */
};

/*!
 * \brief types of objective functions
 */
enum ENUM_OBJECTIVE {
  DRAG_COEFFICIENT = 1, 	      /*!< \brief Drag objective function definition. */
  LIFT_COEFFICIENT = 2, 	      /*!< \brief Lift objective function definition. */
  SIDEFORCE_COEFFICIENT = 3,	  /*!< \brief Side force objective function definition. */
  EFFICIENCY = 4,		            /*!< \brief Efficiency objective function definition. */
  INVERSE_DESIGN_PRESSURE = 5,	/*!< \brief Pressure objective function definition (inverse design). */
  INVERSE_DESIGN_HEATFLUX = 6,  /*!< \brief Heat flux objective function definition (inverse design). */
  TOTAL_HEATFLUX = 7,           /*!< \brief Total heat flux. */
  MAXIMUM_HEATFLUX = 8,         /*!< \brief Maximum heat flux. */
  MOMENT_X_COEFFICIENT = 9,	    /*!< \brief Pitching moment objective function definition. */
  MOMENT_Y_COEFFICIENT = 10,    /*!< \brief Rolling moment objective function definition. */
  MOMENT_Z_COEFFICIENT = 11,    /*!< \brief Yawing objective function definition. */
  EQUIVALENT_AREA = 12,		      /*!< \brief Equivalent area objective function definition. */
  NEARFIELD_PRESSURE = 13,	    /*!< \brief NearField Pressure objective function definition. */
  FORCE_X_COEFFICIENT = 14,	    /*!< \brief X-direction force objective function definition. */
  FORCE_Y_COEFFICIENT = 15,	    /*!< \brief Y-direction force objective function definition. */
  FORCE_Z_COEFFICIENT = 16,	    /*!< \brief Z-direction force objective function definition. */
  THRUST_COEFFICIENT = 17,		  /*!< \brief Thrust objective function definition. */
  TORQUE_COEFFICIENT = 18,		  /*!< \brief Torque objective function definition. */
  FIGURE_OF_MERIT = 19,		      /*!< \brief Rotor Figure of Merit objective function definition. */
  SURFACE_TOTAL_PRESSURE = 28, 	    /*!< \brief Total Pressure objective function definition. */
  SURFACE_STATIC_PRESSURE = 29,      /*!< \brief Static Pressure objective function definition. */
  SURFACE_MASSFLOW = 30,           /*!< \brief Mass Flow Rate objective function definition. */
  SURFACE_MACH = 51,           /*!< \brief Mach number objective function definition. */
  SURFACE_UNIFORMITY = 52,           /*!< \brief Flow uniformity objective function definition. */
  SURFACE_SECONDARY = 53,           /*!< \brief Secondary flow strength objective function definition. */
  SURFACE_MOM_DISTORTION = 54,           /*!< \brief Momentum distortion objective function definition. */
  SURFACE_SECOND_OVER_UNIFORM = 55,   /*!< \brief Secondary over uniformity (relative secondary strength) objective function definition. */
  SURFACE_PRESSURE_DROP = 56, 	    /*!< \brief Pressure drop objective function definition. */
  CUSTOM_OBJFUNC = 31, 	           /*!< \brief Custom objective function definition. */
  TOTAL_PRESSURE_LOSS = 39,
  KINETIC_ENERGY_LOSS = 40,
  TOTAL_EFFICIENCY = 41,
  TOTAL_STATIC_EFFICIENCY = 42,
  EULERIAN_WORK = 43,
  TOTAL_ENTHALPY_IN = 44,
  FLOW_ANGLE_IN = 45,
  FLOW_ANGLE_OUT = 46,
  MASS_FLOW_IN = 47,
  MASS_FLOW_OUT = 48,
  PRESSURE_RATIO = 49,
  ENTROPY_GENERATION = 50,
  REFERENCE_GEOMETRY=60,          /*!<\brief Norm of displacements with respect to target geometry. */
  REFERENCE_NODE=61               /*!<\brief Objective function defined as the difference of a particular node respect to a reference position. */
};

static const map<string, ENUM_OBJECTIVE> Objective_Map = CCreateMap<string, ENUM_OBJECTIVE>
("DRAG", DRAG_COEFFICIENT)
("LIFT", LIFT_COEFFICIENT)
("SIDEFORCE", SIDEFORCE_COEFFICIENT)
("EFFICIENCY", EFFICIENCY)
("INVERSE_DESIGN_PRESSURE", INVERSE_DESIGN_PRESSURE)
("INVERSE_DESIGN_HEATFLUX", INVERSE_DESIGN_HEATFLUX)
("MOMENT_X", MOMENT_X_COEFFICIENT)
("MOMENT_Y", MOMENT_Y_COEFFICIENT)
("MOMENT_Z", MOMENT_Z_COEFFICIENT)
("EQUIVALENT_AREA", EQUIVALENT_AREA)
("NEARFIELD_PRESSURE", NEARFIELD_PRESSURE)
("FORCE_X", FORCE_X_COEFFICIENT)
("FORCE_Y", FORCE_Y_COEFFICIENT)
("FORCE_Z", FORCE_Z_COEFFICIENT)
("THRUST", THRUST_COEFFICIENT)
("TORQUE", TORQUE_COEFFICIENT)
("TOTAL_HEATFLUX", TOTAL_HEATFLUX)
("MAXIMUM_HEATFLUX", MAXIMUM_HEATFLUX)
("FIGURE_OF_MERIT", FIGURE_OF_MERIT)
("SURFACE_TOTAL_PRESSURE", SURFACE_TOTAL_PRESSURE)
("SURFACE_STATIC_PRESSURE", SURFACE_STATIC_PRESSURE)
("SURFACE_MASSFLOW", SURFACE_MASSFLOW)
("SURFACE_MACH", SURFACE_MACH)
("SURFACE_UNIFORMITY", SURFACE_UNIFORMITY)
("SURFACE_SECONDARY", SURFACE_SECONDARY)
("SURFACE_MOM_DISTORTION", SURFACE_MOM_DISTORTION)
("SURFACE_SECOND_OVER_UNIFORM", SURFACE_SECOND_OVER_UNIFORM)
("CUSTOM_OBJFUNC", CUSTOM_OBJFUNC)
("TOTAL_EFFICIENCY", TOTAL_EFFICIENCY)
("TOTAL_STATIC_EFFICIENCY", TOTAL_STATIC_EFFICIENCY)
("TOTAL_PRESSURE_LOSS", TOTAL_PRESSURE_LOSS)
("EULERIAN_WORK", EULERIAN_WORK)
("TOTAL_ENTHALPY_IN", TOTAL_ENTHALPY_IN)
("FLOW_ANGLE_IN", FLOW_ANGLE_IN)
("FLOW_ANGLE_OUT", FLOW_ANGLE_OUT)
("MASS_FLOW_IN", MASS_FLOW_IN)
("MASS_FLOW_OUT", MASS_FLOW_OUT)
("PRESSURE_RATIO",  PRESSURE_RATIO)
("ENTROPY_GENERATION",  ENTROPY_GENERATION)
("KINETIC_ENERGY_LOSS", KINETIC_ENERGY_LOSS)
("REFERENCE_GEOMETRY", REFERENCE_GEOMETRY)
("REFERENCE_NODE", REFERENCE_NODE);

/*!
 * \brief types of residual criteria equations
 */

enum ENUM_RESIDUAL {
	RHO_RESIDUAL = 1, 	      /*!< \brief Rho equation residual criteria equation. */
	RHO_ENERGY_RESIDUAL = 2 	      /*!< \brief RhoE equation residual criteria equation. */
};

static const map<string, ENUM_RESIDUAL> Residual_Map = CCreateMap<string, ENUM_RESIDUAL>
("RHO", RHO_RESIDUAL)
("RHO_ENERGY", RHO_ENERGY_RESIDUAL);

/*!
 * \brief types of residual criteria for structural problems
 */

enum ENUM_RESFEM {
  RESFEM_RELATIVE = 1,         /*!< \brief Relative criteria: Res/Res0. */
  RESFEM_ABSOLUTE = 2          /*!< \brief Absolute criteria: abs(Res). */
};

static const map<string, ENUM_RESFEM> ResFem_Map = CCreateMap<string, ENUM_RESFEM>
("RELATIVE", RESFEM_RELATIVE)
("ABSOLUTE", RESFEM_ABSOLUTE);

/*!
 * \brief types of sensitivities to compute
 */
enum ENUM_SENS {
  SENS_GEOMETRY = 1,    	/*!< \brief Geometrical sensitivity. */
  SENS_MACH = 2,		/*!< \brief Mach number sensitivity. */
  SENS_AOA = 3, 		/*!< \brief Angle of attack sensitivity. */
  SENS_AOS = 4  		/*!< \brief Angle of Sideslip sensitivity. */
};
static const map<string, ENUM_SENS> Sens_Map = CCreateMap<string, ENUM_SENS>
("SENS_GEOMETRY", SENS_GEOMETRY)
("SENS_MACH", SENS_MACH)
("SENS_AOA", SENS_AOA)
("SENS_AOS", SENS_AOS);

/*!
 * \brief types of grid adaptation/refinement
 */
enum ENUM_ADAPT {
  NO_ADAPT = 0,                 /*!< \brief No grid adaptation. */
  FULL = 1,			/*!< \brief Do a complete grid refinement of all the computational grids. */
  FULL_FLOW = 2,		/*!< \brief Do a complete grid refinement of the flow grid. */
  FULL_ADJOINT = 3,		/*!< \brief Do a complete grid refinement of the adjoint grid. */
  GRAD_FLOW = 5,		/*!< \brief Do a gradient based grid adaptation of the flow grid. */
  GRAD_ADJOINT = 6,		/*!< \brief Do a gradient based grid adaptation of the adjoint grid. */
  GRAD_FLOW_ADJ = 7,		/*!< \brief Do a gradient based grid adaptation of the flow and adjoint grid. */
  COMPUTABLE = 9,		/*!< \brief Apply a computable error grid adaptation. */
  REMAINING = 10,		/*!< \brief Apply a remaining error grid adaptation. */
  WAKE = 12,			/*!< \brief Do a grid refinement on the wake. */
  SMOOTHING = 14,		/*!< \brief Do a grid smoothing of the geometry. */
  SUPERSONIC_SHOCK = 15,	/*!< \brief Do a grid smoothing. */
  PERIODIC = 17			/*!< \brief Add the periodic halo cells. */
};
static const map<string, ENUM_ADAPT> Adapt_Map = CCreateMap<string, ENUM_ADAPT>
("NONE", NO_ADAPT)
("FULL", FULL)
("FULL_FLOW", FULL_FLOW)
("FULL_ADJOINT", FULL_ADJOINT)
("GRAD_FLOW", GRAD_FLOW)
("GRAD_ADJOINT", GRAD_ADJOINT)
("GRAD_FLOW_ADJ", GRAD_FLOW_ADJ)
("COMPUTABLE", COMPUTABLE)
("REMAINING", REMAINING)
("WAKE", WAKE)
("SMOOTHING", SMOOTHING)
("SUPERSONIC_SHOCK", SUPERSONIC_SHOCK)
("PERIODIC", PERIODIC);

/*!
 * \brief types of input file formats
 */
enum ENUM_INPUT {
  SU2 = 1,                       /*!< \brief SU2 input format. */
  CGNS = 2                     /*!< \brief CGNS input format for the computational grid. */
};
static const map<string, ENUM_INPUT> Input_Map = CCreateMap<string, ENUM_INPUT>
("SU2", SU2)
("CGNS", CGNS);

const int CGNS_STRING_SIZE = 33;/*!< \brief Length of strings used in the CGNS format. */

/*!
 * \brief type of solution output file formats
 */
enum ENUM_OUTPUT {
  TECPLOT = 1,  		     /*!< \brief Tecplot format for the solution output. */
  TECPLOT_BINARY = 2,    /*!< \brief Tecplot binary format for the solution output. */
  FIELDVIEW = 3,  		   /*!< \brief FieldView format for the solution output. */
  FIELDVIEW_BINARY = 4,  /*!< \brief FieldView binary format for the solution output. */
  CSV = 5,			         /*!< \brief Comma-separated values format for the solution output. */
  CGNS_SOL = 6,  	     	 /*!< \brief CGNS format for the solution output. */
  PARAVIEW = 7  		     /*!< \brief Paraview format for the solution output. */
};
static const map<string, ENUM_OUTPUT> Output_Map = CCreateMap<string, ENUM_OUTPUT>
("TECPLOT", TECPLOT)
("TECPLOT_BINARY", TECPLOT_BINARY)
("FIELDVIEW", FIELDVIEW)
("FIELDVIEW_BINARY", FIELDVIEW_BINARY)
("CSV", CSV)
("CGNS", CGNS_SOL)
("PARAVIEW", PARAVIEW);

/*!
 * \brief type of jump definition
 */
enum JUMP_DEFINITION {
  DIFFERENCE = 1,     /*!< \brief Jump given by a difference in values. */
  RATIO = 2           /*!< \brief Jump given by a ratio. */
};
static const map<string, JUMP_DEFINITION> Jump_Map = CCreateMap<string, JUMP_DEFINITION>
("DIFFERENCE", DIFFERENCE)
("RATIO", RATIO);

/*!
 * \brief type of multigrid cycle
 */
enum MG_CYCLE {
  V_CYCLE = 0,  		/*!< \brief V cycle. */
  W_CYCLE = 1,			/*!< \brief W cycle. */
  FULLMG_CYCLE = 2  /*!< \brief FullMG cycle. */
};
static const map<string, MG_CYCLE> MG_Cycle_Map = CCreateMap<string, MG_CYCLE>
("V_CYCLE", V_CYCLE)
("W_CYCLE", W_CYCLE)
("FULLMG_CYCLE", FULLMG_CYCLE);

/*!
 * \brief type of solution output variables
 */
enum ENUM_OUTPUT_VARS {
  DENSITY = 1,      /*!< \brief Density. */
  VEL_X = 2,        /*!< \brief X-component of velocity. */
  VEL_Y = 3,        /*!< \brief Y-component of velocity. */
  VEL_Z = 4,        /*!< \brief Z-component of velocity. */
  PRESSURE = 5, 		/*!< \brief Static pressure. */
  MACH = 6,         /*!< \brief Mach number. */
  TEMPERATURE = 7,  /*!< \brief Temperature. */
  LAM_VISC = 8,     /*!< \brief Laminar viscosity. */
  EDDY_VISC = 9     /*!< \brief Eddy viscosity. */
};
static const map<string, ENUM_OUTPUT_VARS> Output_Vars_Map = CCreateMap<string, ENUM_OUTPUT_VARS>
("DENSITY", DENSITY)
("VEL_X", VEL_X)
("VEL_Y", VEL_Y)
("VEL_Z", VEL_Z)
("PRESSURE", PRESSURE)
("MACH", MACH)
("TEMPERATURE", TEMPERATURE)
("LAM_VISC", LAM_VISC)
("EDDY_VISC", EDDY_VISC);

/*!
 * \brief types of design parameterizations
 */
enum ENUM_PARAM {
  TRANSLATION = 0,		       /*!< \brief Surface movement as design variable. */
  ROTATION = 1,			         /*!< \brief Surface rotation as design variable. */
  SCALE = 2,			           /*!< \brief Surface rotation as design variable. */
  FFD_SETTING = 3,		       /*!< \brief No surface deformation. */
  FFD_CONTROL_POINT = 4,	   /*!< \brief Free form deformation for 3D design (change a control point). */
  FFD_NACELLE = 5,	         /*!< \brief Free form deformation for 3D design (change a control point). */
  FFD_GULL = 6,	             /*!< \brief Free form deformation for 3D design (change a control point). */
  FFD_CAMBER = 7,		         /*!< \brief Free form deformation for 3D design (camber change). */
  FFD_TWIST = 8,		         /*!< \brief Free form deformation for 3D design (change the twist angle of a section). */
  FFD_THICKNESS = 9,		     /*!< \brief Free form deformation for 3D design (thickness change). */
  FFD_DIHEDRAL_ANGLE = 10,	 /*!< \brief Free form deformation for 3D design (change the dihedral angle). */
  FFD_ROTATION = 11,		     /*!< \brief Free form deformation for 3D design (rotation around a line). */
  FFD_CONTROL_POINT_2D = 12, /*!< \brief Free form deformation for 2D design (change a control point). */
  FFD_CAMBER_2D = 13,		     /*!< \brief Free form deformation for 3D design (camber change). */
  FFD_THICKNESS_2D = 14,		 /*!< \brief Free form deformation for 3D design (thickness change). */
  FFD_TWIST_2D = 15,		     /*!< \brief Free form deformation for 3D design (camber change). */
  FFD_CONTROL_SURFACE = 16,	 /*!< \brief Free form deformation for 3D design (control surface). */
  HICKS_HENNE = 17,	         /*!< \brief Hicks-Henne bump function for airfoil deformation. */
  PARABOLIC = 18,		         /*!< \brief Parabolic airfoil definition as design variables. */
  NACA_4DIGITS = 19,	       /*!< \brief The four digits NACA airfoil family as design variables. */
  AIRFOIL = 20,		           /*!< \brief Airfoil definition as design variables. */
  CST = 21,                  /*!< \brief CST method with Kulfan parameters for airfoil deformation. */
  SURFACE_BUMP = 22,	       /*!< \brief Surfacebump function for flat surfaces deformation. */
  SURFACE_FILE = 23,		     /*!< Nodal coordinates set using a surface file. */
  NO_DEFORMATION = 24,		   /*!< \brief No Deformation. */
  DV_EFIELD = 30,            /*!< \brief Electric field in deformable membranes. */
  DV_YOUNG = 31,
  DV_POISSON = 32,
  DV_RHO = 33,
  DV_RHO_DL = 34,
  ANGLE_OF_ATTACK = 101,	   /*!< \brief Angle of attack for airfoils. */
  FFD_ANGLE_OF_ATTACK = 102, /*!< \brief Angle of attack for FFD problem. */
  TRANSP_DV = 201        /*!< \brief Transpiration boundary problem. */
};
static const map<string, ENUM_PARAM> Param_Map = CCreateMap<string, ENUM_PARAM>
("FFD_SETTING", FFD_SETTING)
("FFD_CONTROL_POINT_2D", FFD_CONTROL_POINT_2D)
("FFD_TWIST_2D", FFD_TWIST_2D)
("FFD_ANGLE_OF_ATTACK", FFD_ANGLE_OF_ATTACK)
("FFD_CAMBER_2D", FFD_CAMBER_2D)
("FFD_THICKNESS_2D", FFD_THICKNESS_2D)
("HICKS_HENNE", HICKS_HENNE)
("SURFACE_BUMP", SURFACE_BUMP)
("ANGLE_OF_ATTACK", ANGLE_OF_ATTACK)
("NACA_4DIGITS", NACA_4DIGITS)
("TRANSLATION", TRANSLATION)
("ROTATION", ROTATION)
("SCALE", SCALE)
("FFD_CONTROL_POINT", FFD_CONTROL_POINT)
("FFD_DIHEDRAL_ANGLE", FFD_DIHEDRAL_ANGLE)
("FFD_ROTATION", FFD_ROTATION)
("FFD_CONTROL_SURFACE", FFD_CONTROL_SURFACE)
("FFD_NACELLE", FFD_NACELLE)
("FFD_GULL", FFD_GULL)
("FFD_TWIST", FFD_TWIST)
("FFD_CAMBER", FFD_CAMBER)
("FFD_THICKNESS", FFD_THICKNESS)
("PARABOLIC", PARABOLIC)
("AIRFOIL", AIRFOIL)
("SURFACE_FILE", SURFACE_FILE)
("NO_DEFORMATION", NO_DEFORMATION)
("CST", CST)
<<<<<<< HEAD
("TRANSP_DV", TRANSP_DV);
=======
("ELECTRIC_FIELD", DV_EFIELD)
("YOUNG_MODULUS", DV_YOUNG)
("POISSON_RATIO", DV_POISSON)
("STRUCTURAL_DENSITY", DV_RHO)
("DEAD_WEIGHT", DV_RHO_DL)
;
>>>>>>> 008ded81


/*!
 * \brief types of FFD Blending function
 */
enum ENUM_FFD_BLENDING{
  BSPLINE_UNIFORM = 0,
  BEZIER = 1,
};
static const map<string, ENUM_FFD_BLENDING> Blending_Map = CCreateMap<string, ENUM_FFD_BLENDING>
("BSPLINE_UNIFORM", BSPLINE_UNIFORM)
("BEZIER", BEZIER);

/*!
 * \brief types of solvers for solving linear systems
 */
enum ENUM_LINEAR_SOLVER {
  STEEPEST_DESCENT = 1,		/*!< \brief Steepest descent method for point inversion algoritm (Free-Form). */
  NEWTON = 2,			/*!< \brief Newton method for point inversion algorithm (Free-Form). */
  QUASI_NEWTON = 3,		/*!< \brief Quasi Newton method for point inversion algorithm (Free-Form). */
  CONJUGATE_GRADIENT = 4,	/*!< \brief Preconditionated conjugate gradient method for grid deformation. */
  FGMRES = 5,    	/*!< \brief Flexible Generalized Minimal Residual method. */
  BCGSTAB = 6,	/*!< \brief BCGSTAB - Biconjugate Gradient Stabilized Method (main solver). */
  RESTARTED_FGMRES = 7,  /*!< \brief Flexible Generalized Minimal Residual method with restart. */
  SMOOTHER_LUSGS = 8,  /*!< \brief LU_SGS smoother. */
  SMOOTHER_JACOBI = 9,  /*!< \brief Jacobi smoother. */
  SMOOTHER_ILU = 10,  /*!< \brief ILU smoother. */
  SMOOTHER_LINELET = 11  /*!< \brief Linelet smoother. */
};
static const map<string, ENUM_LINEAR_SOLVER> Linear_Solver_Map = CCreateMap<string, ENUM_LINEAR_SOLVER>
("STEEPEST_DESCENT", STEEPEST_DESCENT)
("NEWTON", NEWTON)
("QUASI_NEWTON", QUASI_NEWTON)
("CONJUGATE_GRADIENT", CONJUGATE_GRADIENT)
("BCGSTAB", BCGSTAB)
("FGMRES", FGMRES)
("RESTARTED_FGMRES", RESTARTED_FGMRES)
("SMOOTHER_LUSGS", SMOOTHER_LUSGS)
("SMOOTHER_JACOBI", SMOOTHER_JACOBI)
("SMOOTHER_LINELET", SMOOTHER_LINELET)
("SMOOTHER_ILU", SMOOTHER_ILU);

/*!
 * \brief types surface continuity at the intersection with the FFD
 */
enum ENUM_FFD_CONTINUITY {
  DERIVATIVE_NONE = 0,		/*!< \brief No derivative continuity. */
  DERIVATIVE_1ST = 1,		/*!< \brief First derivative continuity. */
  DERIVATIVE_2ND = 2,	/*!< \brief Second derivative continuity. */
  USER_INPUT = 3			      /*!< \brief User input. */
};
static const map<string, ENUM_FFD_CONTINUITY> Continuity_Map = CCreateMap<string, ENUM_FFD_CONTINUITY>
("NO_DERIVATIVE", DERIVATIVE_NONE)
("1ST_DERIVATIVE", DERIVATIVE_1ST)
("2ND_DERIVATIVE", DERIVATIVE_2ND)
("USER_INPUT", USER_INPUT);

/*!
 * \brief types of coordinates systems for the FFD
 */
enum ENUM_FFD_COORD_SYSTEM {
  CARTESIAN = 0,
  CYLINDRICAL = 1,
  SPHERICAL = 2,
  POLAR = 3
};
static const map<string, ENUM_FFD_COORD_SYSTEM> CoordSystem_Map = CCreateMap<string, ENUM_FFD_COORD_SYSTEM>
("CARTESIAN", CARTESIAN)
("CYLINDRICAL", CYLINDRICAL)
("SPHERICAL", SPHERICAL)
("POLAR", POLAR);

/*!
 * \brief types of sensitivity smoothing
 */
enum ENUM_SENS_SMOOTHING {
  NO_SMOOTH = 0,		/*!< \brief No smoothing. */
  SOBOLEV = 1,		/*!< \brief Sobolev gradient smoothing. */
  BIGRID = 2	/*!< \brief Bi-grid technique smoothing. */
};
static const map<string, ENUM_SENS_SMOOTHING> Sens_Smoothing_Map = CCreateMap<string, ENUM_SENS_SMOOTHING>
("NONE", NO_SMOOTH)
("SOBOLEV", SOBOLEV)
("BIGRID", BIGRID);

/*!
 * \brief types of preconditioners for the linear solver
 */
enum ENUM_LINEAR_SOLVER_PREC {
  JACOBI = 1,		/*!< \brief Jacobi preconditioner. */
  LU_SGS = 2,		/*!< \brief LU SGS preconditioner. */
  LINELET = 3,  /*!< \brief Line implicit preconditioner. */
  ILU = 4       /*!< \brief ILU(0) preconditioner. */
};
static const map<string, ENUM_LINEAR_SOLVER_PREC> Linear_Solver_Prec_Map = CCreateMap<string, ENUM_LINEAR_SOLVER_PREC>
("JACOBI", JACOBI)
("LU_SGS", LU_SGS)
("LINELET", LINELET)
("ILU", ILU);

/*!
 * \brief types of analytic definitions for various geometries
 */
enum ENUM_GEO_ANALYTIC {
  NO_GEO_ANALYTIC = 0,          /*!< \brief No analytic definition of the geometry. */
  NACA0012_AIRFOIL = 1, 	/*!< \brief Use the analytical definition of the NACA0012 for doing the grid adaptation. */
  NACA4412_AIRFOIL = 2, 	/*!< \brief Use the analytical definition of the NACA4412 for doing the grid adaptation. */
  CYLINDER = 3, 		/*!< \brief Use the analytical definition of a cylinder for doing the grid adaptation. */
  BIPARABOLIC = 4       	/*!< \brief Use the analytical definition of a biparabolic airfoil for doing the grid adaptation. */
};
static const map<string, ENUM_GEO_ANALYTIC> Geo_Analytic_Map = CCreateMap<string, ENUM_GEO_ANALYTIC>
("NONE", NO_GEO_ANALYTIC)
("NACA0012_AIRFOIL", NACA0012_AIRFOIL)
("NACA4412_AIRFOIL", NACA4412_AIRFOIL)
("CYLINDER", CYLINDER)
("BIPARABOLIC", BIPARABOLIC);

/*!
 * \brief types of axis orientation
 */
enum ENUM_GEO_DESCRIPTION {
	TWOD_AIRFOIL = 0, /*!< \brief Airfoil analysis. */
  WING = 1, 	      /*!< \brief Wing analysis. */
  FUSELAGE = 2,    /*!< \brief Fuselage analysis. */
  NACELLE = 3      /*!< \brief Nacelle analysis. */
};
static const map<string, ENUM_GEO_DESCRIPTION> Geo_Description_Map = CCreateMap<string, ENUM_GEO_DESCRIPTION>
("AIRFOIL", TWOD_AIRFOIL)
("WING", WING)
("FUSELAGE", FUSELAGE)
("NACELLE", NACELLE);

/*!
 * \brief types of schemes for unsteady computations
 */
enum ENUM_UNSTEADY {
  STEADY = 0,            /*!< \brief A steady computation. */
  TIME_STEPPING = 1,		 /*!< \brief Use a time stepping strategy for unsteady computations. */
  DT_STEPPING_1ST = 2,	 /*!< \brief Use a dual time stepping strategy for unsteady computations (1st order). */
  DT_STEPPING_2ND = 3,	 /*!< \brief Use a dual time stepping strategy for unsteady computations (2nd order). */
  ROTATIONAL_FRAME = 4,  /*!< \brief Use a rotational source term. */
  HARMONIC_BALANCE = 5    /*!< \brief Use a harmonic balance source term. */

};
static const map<string, ENUM_UNSTEADY> Unsteady_Map = CCreateMap<string, ENUM_UNSTEADY>
("NO", STEADY)
("TIME_STEPPING", TIME_STEPPING)
("DUAL_TIME_STEPPING-1ST_ORDER", DT_STEPPING_1ST)
("DUAL_TIME_STEPPING-2ND_ORDER", DT_STEPPING_2ND)
("HARMONIC_BALANCE", HARMONIC_BALANCE)
("ROTATIONAL_FRAME", ROTATIONAL_FRAME);

/*!
 * \brief types of criteria to determine when the solution is converged
 */
enum ENUM_CONVERGE_CRIT {
  CAUCHY = 1,			/*!< \brief Cauchy criteria to establish the convergence of the code. */
  RESIDUAL = 2			/*!< \brief Residual criteria to establish the convergence of the code. */
};
static const map<string, ENUM_CONVERGE_CRIT> Converge_Crit_Map = CCreateMap<string, ENUM_CONVERGE_CRIT>
("CAUCHY", CAUCHY)
("RESIDUAL", RESIDUAL);

/*!
 * \brief types of element stiffnesses imposed for FEA mesh deformation
 */
enum ENUM_DEFORM_STIFFNESS {
  CONSTANT_STIFFNESS = 0,               /*!< \brief Impose a constant stiffness for each element (steel). */
  INVERSE_VOLUME = 1,			/*!< \brief Impose a stiffness for each element that is inversely proportional to cell volume. */
  SOLID_WALL_DISTANCE = 2			/*!< \brief Impose a stiffness for each element that is proportional to the distance from the solid surface. */
};
static const map<string, ENUM_DEFORM_STIFFNESS> Deform_Stiffness_Map = CCreateMap<string, ENUM_DEFORM_STIFFNESS>
("CONSTANT_STIFFNESS", CONSTANT_STIFFNESS)
("INVERSE_VOLUME", INVERSE_VOLUME)
("WALL_DISTANCE", SOLID_WALL_DISTANCE);

/*!
 * \brief The direct differentation variables.
 */
enum ENUM_DIRECTDIFF_VAR {
  NO_DERIVATIVE = 0,
  D_MACH = 1,   /*!< \brief Derivative with respect to the mach number */
  D_AOA = 2,		 /*!< \brief Derivative with respect to the angle of attack */
  D_PRESSURE = 3, /*!< \brief Derivative with respect to the freestream pressure */
  D_TEMPERATURE = 4,/*!< \brief Derivative with respect to the freestream temperature */
  D_DENSITY = 5,
  D_TURB2LAM = 6,
  D_SIDESLIP = 7,
  D_VISCOSITY = 8,
  D_REYNOLDS = 9,
  D_DESIGN = 10,
  D_YOUNG = 11,
  D_POISSON = 12,
  D_RHO = 13,
  D_RHO_DL = 14,
  D_EFIELD = 15
};
static const map<string, ENUM_DIRECTDIFF_VAR> DirectDiff_Var_Map = CCreateMap<string, ENUM_DIRECTDIFF_VAR>
("NONE", NO_DERIVATIVE)
("MACH", D_MACH)
("AOA", D_AOA)
("PRESSURE", D_PRESSURE)
("TEMPERATURE", D_TEMPERATURE)
("DENSITY", D_DENSITY)
("TURB2LAM", D_TURB2LAM)
("SIDESLIP", D_SIDESLIP)
("VISCOSITY", D_VISCOSITY)
("REYNOLDS", D_REYNOLDS)
("DESIGN_VARIABLES", D_DESIGN)
("YOUNG_MODULUS", D_YOUNG)
("POISSON_RATIO", D_POISSON)
("STRUCTURAL_DENSITY", D_RHO)
("STRUCTURAL_DEAD_LOAD", D_RHO_DL)
("ELECTRIC_FIELD", D_EFIELD);


enum ENUM_RECORDING {
  FLOW_CONS_VARS   = 1,
  MESH_COORDS = 2,
  COMBINED    = 3,
<<<<<<< HEAD
  TRANSP_VEL  = 4
=======
  FEA_DISP_VARS = 4,
  FLOW_CROSS_TERM = 5,
  FEM_CROSS_TERM_GEOMETRY = 6,
  GEOMETRY_CROSS_TERM = 7,
  ALL_VARIABLES = 8
>>>>>>> 008ded81
};

/*!
 * \brief types of schemes for dynamic structural computations
 */
enum ENUM_DYNAMIC {
  STATIC = 0,             /*!< \brief A static structural computation. */
  DYNAMIC = 1		      /*!< \brief Use a time stepping strategy for dynamic computations. */
};
static const map<string, ENUM_DYNAMIC> Dynamic_Map = CCreateMap<string, ENUM_DYNAMIC>
("NO", STATIC)
("YES", DYNAMIC);

/*!
 * \brief types of input file formats
 */
enum ENUM_INPUT_REF {
  SU2_REF = 1,                     /*!< \brief SU2 input format (from a restart). */
  CUSTOM_REF = 2                   /*!< \brief CGNS input format for the computational grid. */
};
static const map<string, ENUM_INPUT_REF> Input_Ref_Map = CCreateMap<string, ENUM_INPUT_REF>
("SU2", SU2_REF)
("CUSTOM", CUSTOM_REF);

/* END_CONFIG_ENUMS */

class COptionBase {
private:
public:
  COptionBase() {};
  virtual  ~COptionBase() = 0;
  //  virtual string SetValue(string) {SU2MPI::PrintAndFinalize("shouldn't be here"); return "";};
  virtual string SetValue(vector<string>) = 0;
  virtual void SetDefault() = 0;

  string optionCheckMultipleValues(vector<string> & option_value, string type_id, string option_name) {
    if (option_value.size() != 1) {
      string newString;
      newString.append(option_name);
      newString.append(": multiple values for type ");
      newString.append(type_id);
      return newString;
    }
    return "";
  }

  string badValue(vector<string> & option_value, string type_id, string option_name) {
    string newString;
    newString.append(option_name);
    newString.append(": improper option value for type ");
    newString.append(type_id);
    return newString;
  }
};

inline COptionBase::~COptionBase() {}


template <class Tenum>
class COptionEnum : public COptionBase {

  map<string, Tenum> m;
  unsigned short & field; // Reference to the feildname
  Tenum def; // Default value
  string name; // identifier for the option

public:
  COptionEnum(string option_field_name, const map<string, Tenum> m, unsigned short & option_field, Tenum default_value) : field(option_field) {
    this->m = m;
    this->def = default_value;
    this->name = option_field_name;
  }

  ~COptionEnum() {};
  string SetValue(vector<string> option_value) {
    // Check if there is more than one string
    string out = optionCheckMultipleValues(option_value, "enum", this->name);
    if (out.compare("") != 0) {
      return out;
    }

    // Check to see if the enum value is in the map
    if (this->m.find(option_value[0]) == m.end()) {
      string str;
      str.append(this->name);
      str.append(": invalid option value ");
      str.append(option_value[0]);
      str.append(". Check current SU2 options in config_template.cfg.");
      return str;
    }
    // If it is there, set the option value
    Tenum val = this->m[option_value[0]];
    this->field = val;
    return "";
  }

  void SetDefault() {
    this->field = this->def;
  }
};

class COptionDouble : public COptionBase {
  su2double & field; // Reference to the fieldname
  su2double def; // Default value
  string name; // identifier for the option

public:
  COptionDouble(string option_field_name, su2double & option_field, su2double default_value) : field(option_field) {
    this->def = default_value;
    this->name = option_field_name;
  }

  ~COptionDouble() {};
  string SetValue(vector<string> option_value) {
    // check if there is more than one value
    string out = optionCheckMultipleValues(option_value, "su2double", this->name);
    if (out.compare("") != 0) {
      return out;
    }
    istringstream is(option_value[0]);
    su2double val;
    if (is >> val) {
      this->field = val;
      return "";
    }
    return badValue(option_value, "su2double", this->name);
  }
  void SetDefault() {
    this->field = this->def;
  }
};

class COptionString : public COptionBase {
  string & field; // Reference to the fieldname
  string def; // Default value
  string name; // identifier for the option

public:
  COptionString(string option_field_name, string & option_field, string default_value) : field(option_field) {
    this->def = default_value;
    this->name = option_field_name;
  }

  ~COptionString() {};
  string SetValue(vector<string> option_value) {
    // check if there is more than one value
    string out = optionCheckMultipleValues(option_value, "su2double", this->name);
    if (out.compare("") != 0) {
      return out;
    }
    this->field.assign(option_value[0]);
    return "";
  }
  void SetDefault() {
    this->field = this->def;
  }
};

class COptionInt : public COptionBase {
  int & field; // Reference to the feildname
  int def; // Default value
  string name; // identifier for the option

public:
  COptionInt(string option_field_name, int & option_field, int default_value) : field(option_field) {
    this->def = default_value;
    this->name = option_field_name;
  }

  ~COptionInt() {};
  string SetValue(vector<string> option_value) {
    string out = optionCheckMultipleValues(option_value, "int", this->name);
    if (out.compare("") != 0) {
      return out;
    }
    istringstream is(option_value[0]);
    int val;
    if (is >> val) {
      this->field = val;
      return "";
    }
    return badValue(option_value, "int", this->name);
  }
  void SetDefault() {
    this->field = this->def;
  }
};

class COptionULong : public COptionBase {
  unsigned long & field; // Reference to the feildname
  unsigned long def; // Default value
  string name; // identifier for the option

public:
  COptionULong(string option_field_name, unsigned long & option_field, unsigned long default_value) : field(option_field) {
    this->def = default_value;
    this->name = option_field_name;
  }

  ~COptionULong() {};
  string SetValue(vector<string> option_value) {
    string out = optionCheckMultipleValues(option_value, "unsigned long", this->name);
    if (out.compare("") != 0) {
      return out;
    }
    istringstream is(option_value[0]);
    unsigned long val;
    if (is >> val) {
      this->field = val;
      return "";
    }
    return badValue(option_value, "unsigned long", this->name);
  }
  void SetDefault() {
    this->field = this->def;
  }
};

class COptionUShort : public COptionBase {
  unsigned short & field; // Reference to the feildname
  unsigned short def; // Default value
  string name; // identifier for the option

public:
  COptionUShort(string option_field_name, unsigned short & option_field, unsigned short default_value) : field(option_field) {
    this->def = default_value;
    this->name = option_field_name;
  }

  ~COptionUShort() {};
  string SetValue(vector<string> option_value) {
    string out = optionCheckMultipleValues(option_value, "unsigned short", this->name);
    if (out.compare("") != 0) {
      return out;
    }
    istringstream is(option_value[0]);
    unsigned short val;
    if (is >> val) {
      this->field = val;
      return "";
    }
    return badValue(option_value, "unsigned short", this->name);
  }
  void SetDefault() {
    this->field = this->def;
  }
};

class COptionLong : public COptionBase {
  long & field; // Reference to the feildname
  long def; // Default value
  string name; // identifier for the option

public:
  COptionLong(string option_field_name, long & option_field, long default_value) : field(option_field) {
    this->def = default_value;
    this->name = option_field_name;
  }

  ~COptionLong() {};
  string SetValue(vector<string> option_value) {
    string out = optionCheckMultipleValues(option_value, "long", this->name);
    if (out.compare("") != 0) {
      return out;
    }
    istringstream is(option_value[0]);
    long val;
    if (is >> val) {
      this->field = val;
      return "";
    }
    return badValue(option_value, "long", this->name);
  }
  void SetDefault() {
    this->field = this->def;
  }
};


class COptionBool : public COptionBase {
  bool & field; // Reference to the feildname
  bool def; // Default value
  string name; // identifier for the option

public:
  COptionBool(string option_field_name, bool & option_field, bool default_value) : field(option_field) {
    this->def = default_value;
    this->name = option_field_name;
  }

  ~COptionBool() {};
  string SetValue(vector<string> option_value) {
    // check if there is more than one value
    string out = optionCheckMultipleValues(option_value, "bool", this->name);
    if (out.compare("") != 0) {
      return out;
    }
    if (option_value[0].compare("YES") == 0) {
      this->field = true;
      return "";
    }
    if (option_value[0].compare("NO") == 0) {
      this->field = false;
      return "";
    }
    return badValue(option_value, "bool", this->name);
  }
  void SetDefault() {
    this->field = this->def;
  }
};

template <class Tenum>
class COptionEnumList : public COptionBase {

  map<string, Tenum> m;
  unsigned short * & field; // Reference to the feildname
  string name; // identifier for the option
  unsigned short & size;

public:
  COptionEnumList(string option_field_name, const map<string, Tenum> m, unsigned short * & option_field, unsigned short & list_size) : field(option_field) , size(list_size) {
    this->m = m;
    this->name = option_field_name;
  }

  ~COptionEnumList() {};
  string SetValue(vector<string> option_value) {
    if (option_value.size() == 1 && option_value[0].compare("NONE") == 0) {
      this->size = 0;
      return "";
    }
    // size is the length of the option list
    this->size = option_value.size();
    unsigned short * enums = new unsigned short[size];
    for (int i  = 0; i < this->size; i++) {
      // Check to see if the enum value is in the map
      if (this->m.find(option_value[i]) == m.end()) {
        string str;
        str.append(this->name);
        str.append(": invalid option value ");
        str.append(option_value[i]);
        str.append(". Check current SU2 options in config_template.cfg.");
        return str;
      }
      // If it is there, set the option value
      enums[i] = this->m[option_value[i]];
    }
    this->field = enums;
    return "";
  }

  void SetDefault() {
    // No default to set
    size = 0;
  }
};

class COptionDoubleArray : public COptionBase {
  su2double * & field; // Reference to the feildname
  string name; // identifier for the option
  const int size;
  su2double * def;
  su2double * vals;
  su2double * default_value;

public:
  COptionDoubleArray(string option_field_name, const int list_size, su2double * & option_field, su2double * default_value) : field(option_field), size(list_size) {
    this->name = option_field_name;
    this->default_value = default_value;
    def  = NULL;
    vals = NULL;
  }

  ~COptionDoubleArray() {
     if(def  != NULL) delete [] def; 
     if(vals != NULL) delete [] vals; 
  };
  string SetValue(vector<string> option_value) {
    // Check that the size is correct
    if (option_value.size() != (unsigned long)this->size) {
      string newstring;
      newstring.append(this->name);
      newstring.append(": wrong number of arguments: ");
      stringstream ss;
      ss << this->size;
      newstring.append(ss.str());
      newstring.append(" expected, ");
      stringstream ss2;
      ss2 << option_value.size();
      newstring.append(ss2.str());
      newstring.append(" found");
      return newstring;
    }
    vals = new su2double[this->size];
    for (int i  = 0; i < this->size; i++) {
      istringstream is(option_value[i]);
      su2double val;
      if (!(is >> val)) {
        delete [] vals;
        return badValue(option_value, "su2double array", this->name);
      }
      vals[i] = val;
    }
    this->field = vals;
    return "";
  }

  void SetDefault() {
    def = new su2double [size];
    for (int i = 0; i < size; i++) {
      def[i] = default_value[i];
    }
    this->field = def;
  }
};

class COptionDoubleList : public COptionBase {
  su2double * & field; // Reference to the feildname
  string name; // identifier for the option
  unsigned short & size;

public:
  COptionDoubleList(string option_field_name, unsigned short & list_size, su2double * & option_field) : field(option_field), size(list_size) {
    this->name = option_field_name;
  }

  ~COptionDoubleList() {};
  string SetValue(vector<string> option_value) {
    // The size is the length of option_value
    unsigned short option_size = option_value.size();
    if (option_size == 1 && option_value[0].compare("NONE") == 0) {
      // No options
      this->size = 0;
      return "";
    }

    this->size = option_size;

    // Parse all of the options
    su2double * vals = new su2double[option_size];
    for (unsigned long i  = 0; i < option_size; i++) {
      istringstream is(option_value[i]);
      su2double val;
      if (!(is >> val)) {
        delete [] vals;
        return badValue(option_value, "su2double list", this->name);
      }
      vals[i] = val;
    }
    this->field = vals;
    return "";
  }

  void SetDefault() {
    this->size = 0; // There is no default value for list
  }
};

class COptionShortList : public COptionBase {
  short * & field; // Reference to the feildname
  string name; // identifier for the option
  unsigned short & size;
  
public:
  COptionShortList(string option_field_name, unsigned short & list_size,  short * & option_field) : field(option_field), size(list_size) {
    this->name = option_field_name;
  }
  
  ~COptionShortList() {};
  string SetValue(vector<string> option_value) {
    // The size is the length of option_value
    unsigned short option_size = option_value.size();
    if (option_size == 1 && option_value[0].compare("NONE") == 0) {
      // No options
      this->size = 0;
      return "";
    }
    this->size = option_size;
    
    // Parse all of the options
    short * vals = new  short[option_size];
    for (unsigned long i  = 0; i < option_size; i++) {
      istringstream is(option_value[i]);
      unsigned short val;
      if (!(is >> val)) {
        delete [] vals;
        return badValue(option_value, "short", this->name);
      }
      vals[i] = val;
    }
    this->field = vals;
    return "";
  }
  
  void SetDefault() {
    this->size = 0; // There is no default value for list
  }
};

class COptionUShortList : public COptionBase {
  unsigned short * & field; // Reference to the feildname
  string name; // identifier for the option
  unsigned short & size;

public:
  COptionUShortList(string option_field_name, unsigned short & list_size, unsigned short * & option_field) : field(option_field), size(list_size) {
    this->name = option_field_name;
  }

  ~COptionUShortList() {};
  string SetValue(vector<string> option_value) {
    // The size is the length of option_value
    unsigned short option_size = option_value.size();
    if (option_size == 1 && option_value[0].compare("NONE") == 0) {
      // No options
      this->size = 0;
      return "";
    }
    this->size = option_size;

    // Parse all of the options
    unsigned short * vals = new unsigned short[option_size];
    for (unsigned long i  = 0; i < option_size; i++) {
      istringstream is(option_value[i]);
      unsigned short val;
      if (!(is >> val)) {
        delete [] vals;
        return badValue(option_value, "unsigned short", this->name);
      }
      vals[i] = val;
    }
    this->field = vals;
    return "";
  }

  void SetDefault() {
    this->size = 0; // There is no default value for list
  }
};

class COptionStringList : public COptionBase {
  string * & field; // Reference to the feildname
  string name; // identifier for the option
  unsigned short & size;

public:
  COptionStringList(string option_field_name, unsigned short & list_size, string * & option_field) : field(option_field), size(list_size) {
    this->name = option_field_name;
  }

  ~COptionStringList() {};
  string SetValue(vector<string> option_value) {
    // The size is the length of option_value
    unsigned short option_size = option_value.size();
    if (option_size == 1 && option_value[0].compare("NONE") == 0) {
      this->size = 0;
      return "";
    }
    this->size = option_size;

    // Parse all of the options
    string * vals = new string[option_size];
    for (unsigned long i  = 0; i < option_size; i++) {
      vals[i].assign(option_value[i]);
    }
    this->field = vals;
    return "";
  }

  void SetDefault() {
    this->size = 0; // There is no default value for list
  }
};

class COptionConvect : public COptionBase {
  string name; // identifier for the option
  unsigned short & space;
  unsigned short & centered;
  unsigned short & upwind;

public:
  COptionConvect(string option_field_name, unsigned short & space_field, unsigned short & centered_field, unsigned short & upwind_field) : space(space_field), centered(centered_field), upwind(upwind_field) {
    this->name = option_field_name;
  }

  ~COptionConvect() {};
  string SetValue(vector<string> option_value) {

    string out = optionCheckMultipleValues(option_value, "unsigned short", this->name);
    if (out.compare("") != 0) {
      return out;
    }

    if (Centered_Map.count(option_value[0])) {
      this->space = Space_Map.find("SPACE_CENTERED")->second;
      this->centered = Centered_Map.find(option_value[0])->second;
      this->upwind = NO_UPWIND;
      return "";
    }
    if (Upwind_Map.count(option_value[0])) {
      this->space = Space_Map.find("SPACE_UPWIND")->second;
      this->upwind = Upwind_Map.find(option_value[0])->second;
      this->centered = NO_CENTERED;
      return "";
    }
    // Make them defined in case something weird happens
    this->centered = NO_CENTERED;
    this->upwind = NO_UPWIND;
    this->space = SPACE_CENTERED;
    return badValue(option_value, "convect", this->name);

  }

  void SetDefault() {
    this->centered = NO_CENTERED;
    this->upwind = NO_UPWIND;
    this->space = SPACE_CENTERED;
  }
};

class COptionMathProblem : public COptionBase {
  string name; // identifier for the option
  bool & cont_adjoint;
  bool cont_adjoint_def;
  bool & disc_adjoint;
  bool disc_adjoint_def;
  bool & restart;
  bool restart_def;

public:
  COptionMathProblem(string option_field_name, bool & cont_adjoint_field, bool cont_adjoint_default, bool & disc_adjoint_field, bool disc_adjoint_default, bool & restart_field, bool restart_default) : cont_adjoint(cont_adjoint_field), disc_adjoint(disc_adjoint_field), restart(restart_field) {
    this->name = option_field_name;
    this->cont_adjoint_def = cont_adjoint_default;
    this->disc_adjoint_def = disc_adjoint_default;
    this->restart_def = restart_default;
  }

  ~COptionMathProblem() {};
  string SetValue(vector<string> option_value) {
    string out = optionCheckMultipleValues(option_value, "unsigned short", this->name);
    if (out.compare("") != 0) {
      return out;
    }
    if (option_value[0] == "ADJOINT") {
      return badValue(option_value, "math problem (try CONTINUOUS_ADJOINT)", this->name);
    }
    if (Math_Problem_Map.find(option_value[0]) == Math_Problem_Map.end()) {
      return badValue(option_value, "math problem", this->name);
    }
    if (option_value[0] == "DIRECT") {
      this->cont_adjoint = false;
      this->disc_adjoint = false;
      this->restart = false;
      return "";
    }
    if (option_value[0] == "CONTINUOUS_ADJOINT") {
      this->cont_adjoint= true;
      this->disc_adjoint = false;
      this->restart= true;
      return "";
    }
    if (option_value[0] == "DISCRETE_ADJOINT") {
      this->disc_adjoint = true;
      this->cont_adjoint= false;
      this->restart = true;
      return "";
    }
    return "option in math problem map not considered in constructor";
  }

  void SetDefault() {
    this->cont_adjoint = this->cont_adjoint_def;
    this->disc_adjoint = this->disc_adjoint_def;
    this->restart = this->restart_def;
  }
  
};

class COptionDVParam : public COptionBase {
  string name; // identifier for the option
  unsigned short & nDV;
  su2double ** & paramDV;
  string * & FFDTag;
  string * & TranspTag;
  unsigned short* & design_variable;

public:
  COptionDVParam(string option_field_name, unsigned short & nDV_field, su2double** & paramDV_field, string* & FFDTag_field, string* & TranspTag_field, unsigned short * & design_variable_field) : nDV(nDV_field), paramDV(paramDV_field), FFDTag(FFDTag_field), TranspTag(TranspTag_field), design_variable(design_variable_field) {
    this->name = option_field_name;
  }

  ~COptionDVParam() {};
  
  string SetValue(vector<string> option_value) {
    if ((option_value.size() == 1) && (option_value[0].compare("NONE") == 0)) {
      this->nDV = 0;
      return "";
    }

    // Cannot have ; at the beginning or the end
    if (option_value[0].compare(";") == 0) {
      string newstring;
      newstring.append(this->name);
      newstring.append(": may not have beginning semicolon");
      return newstring;
    }
    if (option_value[option_value.size()-1].compare(";") == 0) {
      string newstring;
      newstring.append(this->name);
      newstring.append(": may not have ending semicolon");
      return newstring;
    }


    // use the ";" token to determine the number of design variables
    // This works because semicolon is not one of the delimiters in tokenize string
    this->nDV = 0;
    //unsigned int num_semi = 0;
    for (unsigned int i = 0; i < static_cast<unsigned int>(option_value.size()); i++) {
      if (option_value[i].compare(";") == 0) {
        this->nDV++;
        //        num_semi++;
      }
    }

    // One more design variable than semicolon
    this->nDV++;

    if ( (this->nDV > 0) && (this->design_variable == NULL) ) {
      string newstring;
      newstring.append(this->name);
      newstring.append(": Design_Variable array has not been allocated. Check that DV_KIND appears before DV_PARAM in configuration file.");
      return newstring;
    }

    this->paramDV = new su2double*[this->nDV];
    for (unsigned short iDV = 0; iDV < this->nDV; iDV++) {
      this->paramDV[iDV] = new su2double[MAX_PARAMETERS];
    }

    this->FFDTag = new string[this->nDV];
    this->TranspTag = new string[this->nDV];

    unsigned short nParamDV = 0;
    stringstream ss;
    unsigned int i = 0;
    for (unsigned short iDV = 0; iDV < this->nDV; iDV++) {
      switch (this->design_variable[iDV]) {
        case NO_DEFORMATION:       nParamDV = 0; break;
        case FFD_SETTING:          nParamDV = 0; break;
        case FFD_CONTROL_POINT_2D: nParamDV = 5; break;
        case FFD_CAMBER_2D:        nParamDV = 2; break;
        case FFD_THICKNESS_2D:     nParamDV = 2; break;
        case FFD_TWIST_2D:         nParamDV = 3; break;
        case HICKS_HENNE:          nParamDV = 2; break;
        case SURFACE_BUMP:         nParamDV = 3; break;
        case CST:                  nParamDV = 3; break;
        case ANGLE_OF_ATTACK:      nParamDV = 1; break;
        case SCALE:                nParamDV = 0; break;
        case TRANSLATION:          nParamDV = 3; break;
        case ROTATION:             nParamDV = 6; break;
        case NACA_4DIGITS:         nParamDV = 3; break;
        case PARABOLIC:            nParamDV = 2; break;
        case AIRFOIL:              nParamDV = 2; break;
        case FFD_CONTROL_POINT:    nParamDV = 7; break;
        case FFD_NACELLE:          nParamDV = 6; break;
        case FFD_GULL:             nParamDV = 2; break;
        case FFD_TWIST:            nParamDV = 8; break;
        case FFD_ROTATION:         nParamDV = 7; break;
        case FFD_CONTROL_SURFACE:  nParamDV = 7; break;
        case FFD_CAMBER:           nParamDV = 3; break;
        case FFD_THICKNESS:        nParamDV = 3; break;
        case FFD_ANGLE_OF_ATTACK:  nParamDV = 2; break;
        case SURFACE_FILE:         nParamDV = 0; break;
<<<<<<< HEAD
        case TRANSP_DV:            nParamDV = 9; break;
=======
        case DV_EFIELD:            nParamDV = 2; break;
        case DV_YOUNG:             nParamDV = 0; break;
        case DV_POISSON:           nParamDV = 0; break;
        case DV_RHO:               nParamDV = 0; break;
        case DV_RHO_DL:            nParamDV = 0; break;
>>>>>>> 008ded81
        default : {
          string newstring;
          newstring.append(this->name);
          newstring.append(": undefined design variable type found in configuration file.");
          return newstring;
        }
      }

      for (unsigned short iParamDV = 0; iParamDV < nParamDV; iParamDV++) {

        ss << option_value[i] << " ";

        if ((iParamDV == 0) &&
            ((this->design_variable[iDV] == NO_DEFORMATION) ||
             (this->design_variable[iDV] == FFD_SETTING) ||
             (this->design_variable[iDV] == FFD_ANGLE_OF_ATTACK)||
             (this->design_variable[iDV] == FFD_CONTROL_POINT_2D) ||
             (this->design_variable[iDV] == FFD_CAMBER_2D) ||
             (this->design_variable[iDV] == FFD_TWIST_2D) ||
             (this->design_variable[iDV] == FFD_THICKNESS_2D) ||
             (this->design_variable[iDV] == FFD_CONTROL_POINT) ||
             (this->design_variable[iDV] == FFD_NACELLE) ||
             (this->design_variable[iDV] == FFD_GULL) ||
             (this->design_variable[iDV] == FFD_TWIST) ||
             (this->design_variable[iDV] == FFD_ROTATION) ||
             (this->design_variable[iDV] == FFD_CONTROL_SURFACE) ||
             (this->design_variable[iDV] == FFD_CAMBER) ||
             (this->design_variable[iDV] == FFD_THICKNESS))) {
              ss >> this->FFDTag[iDV];
              this->paramDV[iDV][iParamDV] = 0;
            }
        else if ((iParamDV == 0) &&
                 (this->design_variable[iDV] == TRANSP_DV)){
              ss >> this->TranspTag[iDV];
              this->paramDV[iDV][iParamDV] = 0;
        }
        else
          ss >> this->paramDV[iDV][iParamDV];

        i++;
      }
      if (iDV < (this->nDV-1)) {
        if (option_value[i].compare(";") != 0) {
          string newstring;
          newstring.append(this->name);
          newstring.append(": a design variable in the configuration file has the wrong number of parameters");
          return newstring;
        }
        i++;
      }
    }

    // Need to return something...
    return "";
  }

  void SetDefault() {
    this->nDV = 0;
    this->paramDV = NULL;
    this->FFDTag = NULL;
    this->TranspTag = NULL;
    // Don't mess with the Design_Variable because it's an input, not modified
  }
};

class COptionDVValue : public COptionBase {
  string name; // identifier for the option
  unsigned short* & nDV_Value;
  su2double ** & valueDV;
  unsigned short & nDV;
  su2double ** & paramDV;
  unsigned short* & design_variable;

public:
  COptionDVValue(string option_field_name, unsigned short* & nDVValue_field, su2double** & valueDV_field, unsigned short & nDV_field,  su2double** & paramDV_field, unsigned short * & design_variable_field) : nDV_Value(nDVValue_field), valueDV(valueDV_field), nDV(nDV_field), paramDV(paramDV_field), design_variable(design_variable_field) {
    this->name = option_field_name;
  }

  ~COptionDVValue() {};

  string SetValue(vector<string> option_value) {
    if ((option_value.size() == 1) && (option_value[0].compare("NONE") == 0)) {
      this->nDV_Value = NULL;
      return "";
    }

    if ( (this->nDV > 0) && (this->design_variable == NULL) ) {
      string newstring;
      newstring.append(this->name);
      newstring.append(": Design_Variable array has not been allocated. Check that DV_KIND appears before DV_VALUE in configuration file.");
      return newstring;
    }
    if ( (this->nDV > 0) && (this->paramDV == NULL) ) {
      string newstring;
      newstring.append(this->name);
      newstring.append(": Design_Parameter array has not been allocated. Check that DV_PARAM appears before DV_VALUE in configuration file.");
      return newstring;
    }

    this->valueDV = new su2double*[this->nDV];
    this->nDV_Value = new unsigned short[this->nDV];

    //for (unsigned short iDV = 0; iDV < this->nDV; iDV++) {
      //this->valueDV[iDV] = new su2double[3];
    //}

    unsigned short nValueDV = 0;
    unsigned short totalnValueDV = 0;
    stringstream ss;
    unsigned int i = 0;
    for (unsigned short iDV = 0; iDV < this->nDV; iDV++) {
      switch (this->design_variable[iDV]) {
        case FFD_CONTROL_POINT:
          if((this->paramDV[iDV][4] == 0) &&
             (this->paramDV[iDV][5] == 0) &&
             (this->paramDV[iDV][6] == 0)) {
            nValueDV = 3;
          } else {
            nValueDV = 1;
          }
          break;
        case FFD_CONTROL_POINT_2D:
          if((this->paramDV[iDV][3] == 0) &&
             (this->paramDV[iDV][4] == 0)) {
            nValueDV = 2;
          } else {
            nValueDV = 1;
          }
          break;
        case TRANSP_DV:
          nValueDV = 4;
          break;
        default :
          nValueDV = 1;
      }

      this->nDV_Value[iDV] = nValueDV;
      this->valueDV[iDV] = new su2double[nValueDV];

      totalnValueDV += nValueDV;

      for (unsigned short iValueDV = 0; iValueDV < nValueDV; iValueDV++) {

        ss << option_value[i] << " ";

        ss >> this->valueDV[iDV][iValueDV];

        i++;
      }
    }

    if (i != totalnValueDV) {
      string newstring;
      newstring.append(this->name);
      newstring.append(": a design variable in the configuration file has the wrong number of values");
      return newstring;
    }

    // Need to return something...
    return "";
  }

  void SetDefault() {
    this->nDV_Value = 0;
    this->valueDV = NULL;
    // Don't mess with the Design_Variable because it's an input, not modified
  }
};

class COptionFFDDef : public COptionBase {
  string name;
  unsigned short & nFFD;
  su2double ** & CoordFFD;
  string * & FFDTag;
  
public:
  COptionFFDDef(string option_field_name, unsigned short & nFFD_field, su2double** & coordFFD_field, string* & FFDTag_field) : nFFD(nFFD_field), CoordFFD(coordFFD_field), FFDTag(FFDTag_field) {
    this->name = option_field_name;
  }
  
  ~COptionFFDDef() {};
  
  string SetValue(vector<string> option_value) {
    if ((option_value.size() == 1) && (option_value[0].compare("NONE") == 0)) {
      this->nFFD = 0;
      return "";
    }
    
    // Cannot have ; at the beginning or the end
    if (option_value[0].compare(";") == 0) {
      string newstring;
      newstring.append(this->name);
      newstring.append(": may not have beginning semicolon");
      return newstring;
    }
    if (option_value[option_value.size()-1].compare(";") == 0) {
      string newstring;
      newstring.append(this->name);
      newstring.append(": may not have ending semicolon");
      return newstring;
    }
    
    
    // use the ";" token to determine the number of design variables
    // This works because semicolon is not one of the delimiters in tokenize string
    this->nFFD = 0;
    for (unsigned int i = 0; i < static_cast<unsigned int>(option_value.size()); i++) {
      if (option_value[i].compare(";") == 0) {
        this->nFFD++;
      }
    }
    
    // One more design variable than semicolon
    this->nFFD++;
    
    this->CoordFFD = new su2double*[this->nFFD];
    for (unsigned short iFFD = 0; iFFD < this->nFFD; iFFD++) {
      this->CoordFFD[iFFD] = new su2double[25];
    }
    
    this->FFDTag = new string[this->nFFD];
    
    unsigned short nCoordFFD = 0;
    stringstream ss;
    unsigned int i = 0;
    
    for (unsigned short iFFD = 0; iFFD < this->nFFD; iFFD++) {
      
      nCoordFFD = 25;
      
      for (unsigned short iCoordFFD = 0; iCoordFFD < nCoordFFD; iCoordFFD++) {
        
        ss << option_value[i] << " ";
        
        if (iCoordFFD == 0) ss >> this->FFDTag[iFFD];
        else ss >> this->CoordFFD[iFFD][iCoordFFD-1];
        
        i++;
      }
      
      if (iFFD < (this->nFFD-1)) {
        if (option_value[i].compare(";") != 0) {
          string newstring;
          newstring.append(this->name);
          newstring.append(": a FFD box in the configuration file has the wrong number of parameters");
          return newstring;
        }
        i++;
      }
      
    }
    
    // Need to return something...
    return "";
  }
  
  void SetDefault() {
    this->nFFD = 0;
    this->CoordFFD = NULL;
    this->FFDTag = NULL;
  }
  
};

class COptionFFDDegree : public COptionBase {
  string name;
  unsigned short & nFFD;
  unsigned short ** & DegreeFFD;
  
public:
  COptionFFDDegree(string option_field_name, unsigned short & nFFD_field, unsigned short** & degreeFFD_field) : nFFD(nFFD_field), DegreeFFD(degreeFFD_field) {
    this->name = option_field_name;
  }
  
  ~COptionFFDDegree() {};
  
  string SetValue(vector<string> option_value) {
    if ((option_value.size() == 1) && (option_value[0].compare("NONE") == 0)) {
      this->nFFD = 0;
      return "";
    }
    
    // Cannot have ; at the beginning or the end
    if (option_value[0].compare(";") == 0) {
      string newstring;
      newstring.append(this->name);
      newstring.append(": may not have beginning semicolon");
      return newstring;
    }
    if (option_value[option_value.size()-1].compare(";") == 0) {
      string newstring;
      newstring.append(this->name);
      newstring.append(": may not have ending semicolon");
      return newstring;
    }
    
    
    // use the ";" token to determine the number of design variables
    // This works because semicolon is not one of the delimiters in tokenize string
    this->nFFD = 0;
    for (unsigned int i = 0; i < static_cast<unsigned int>(option_value.size()); i++) {
      if (option_value[i].compare(";") == 0) {
        this->nFFD++;
      }
    }
    
    // One more design variable than semicolon
    this->nFFD++;
    
    this->DegreeFFD = new unsigned short*[this->nFFD];
    for (unsigned short iFFD = 0; iFFD < this->nFFD; iFFD++) {
      this->DegreeFFD[iFFD] = new unsigned short[3];
    }
    
    unsigned short nDegreeFFD = 0;
    stringstream ss;
    unsigned int i = 0;
    
    for (unsigned short iFFD = 0; iFFD < this->nFFD; iFFD++) {
      
      nDegreeFFD = 3;
      
      for (unsigned short iDegreeFFD = 0; iDegreeFFD < nDegreeFFD; iDegreeFFD++) {
        ss << option_value[i] << " ";
        ss >> this->DegreeFFD[iFFD][iDegreeFFD];
        i++;
      }
      
      if (iFFD < (this->nFFD-1)) {
        if (option_value[i].compare(";") != 0) {
          string newstring;
          newstring.append(this->name);
          newstring.append(": a FFD degree in the configuration file has the wrong number of parameters");
          return newstring;
        }
        i++;
      }
      
    }
    
    // Need to return something...
    return "";
  }
  
  void SetDefault() {
    this->nFFD = 0;
    this->DegreeFFD = NULL;
  }
  
};

// Class where the option is represented by (String, su2double, string, su2double, ...)
class COptionStringDoubleList : public COptionBase {
  string name; // identifier for the option
  unsigned short & size; // how many strings are there (same as number of su2doubles)

  string * & s_f; // Reference to the string fields
  su2double* & d_f; // reference to the su2double fields

public:
  COptionStringDoubleList(string option_field_name, unsigned short & list_size, string * & string_field, su2double* & double_field) : size(list_size), s_f(string_field), d_f(double_field) {
    this->name = option_field_name;
  }

  ~COptionStringDoubleList() {};
  string SetValue(vector<string> option_value) {
    // There must be an even number of entries (same number of strings and doubles
    unsigned short totalVals = option_value.size();
    if ((totalVals % 2) != 0) {
      if ((totalVals == 1) && (option_value[0].compare("NONE") == 0)) {
        // It's okay to say its NONE
        this->size = 0;
        return "";
      }
      string newstring;
      newstring.append(this->name);
      newstring.append(": must have an even number of entries");
      return newstring;
    }
    unsigned short nVals = totalVals / 2;
    this->size = nVals;
    this->s_f = new string[nVals];
    this->d_f = new su2double[nVals];

    for (unsigned long i = 0; i < nVals; i++) {
      this->s_f[i].assign(option_value[2*i]); // 2 because have su2double and string
      istringstream is(option_value[2*i + 1]);
      su2double val;
      if (!(is >> val)) {
        return badValue(option_value, "string su2double", this->name);
      }
      this->d_f[i] = val;
    }
    // Need to return something...
    return "";
  }

  void SetDefault() {
    this->size = 0; // There is no default value for list
  }
};

class COptionTransp : public COptionBase {
  string name; // identifier for the option
  unsigned short & size;
  string * & marker;
  su2double* & x0;
  su2double* & x1;
  su2double* & x2;
  su2double* & x3;
  su2double* & y0;
  su2double* & y1;
  su2double* & y2;
  su2double* & y3;
  su2double* & eps0;
  su2double* & eps1;
  su2double* & eps2;
  su2double* & eps3;

public:
  COptionTransp(string option_field_name, unsigned short & nMarker_Transpiration, string* & Marker_Transpiration, 
                su2double* & Transx0, su2double* & Transx1, su2double* & Transx2, su2double* & Transx3,
                su2double* & Transy0, su2double* & Transy1, su2double* & Transy2, su2double* & Transy3, 
                su2double* & TransEps0, su2double* & TransEps1, su2double* & TransEps2, su2double* & TransEps3) : 
                  size(nMarker_Transpiration), marker(Marker_Transpiration), 
                  x0(Transx0), x1(Transx1), x2(Transx2), x3(Transx3), 
                  y0(Transy0), y1(Transy1), y2(Transy2), y3(Transy3), 
                  eps0(TransEps0), eps1(TransEps1), eps2(TransEps2), eps3(TransEps3) {
    this->name = option_field_name;
  }

  ~COptionTransp() {};
  string SetValue(vector<string> option_value) {

    unsigned short totalVals = option_value.size();
    if ((totalVals == 1) && (option_value[0].compare("NONE") == 0)) {
      this->size = 0;
      this->marker = NULL;
      this->x0 = NULL;
      this->x1 = NULL;
      this->x2 = NULL;
      this->x3 = NULL;
      this->y0 = NULL;
      this->y1 = NULL;
      this->y2 = NULL;
      this->y3 = NULL;
      this->eps0 = NULL;
      this->eps1 = NULL;
      this->eps2 = NULL;
      this->eps3 = NULL;
      return "";
    }

    if (totalVals % 13 != 0) {
      string newstring;
      newstring.append(this->name);
      newstring.append(": must have a number of entries divisible by 13");
      this->size = 0;
      this->marker = NULL;
      this->x0 = NULL;
      this->x1 = NULL;
      this->x2 = NULL;
      this->x3 = NULL;
      this->y0 = NULL;
      this->y1 = NULL;
      this->y2 = NULL;
      this->y3 = NULL;
      this->eps0 = NULL;
      this->eps1 = NULL;
      this->eps2 = NULL;
      this->eps3 = NULL;
      return newstring;
    }

    unsigned short nVals = totalVals / 13;
    this->size = nVals;
    this->marker = new string[nVals];
    this->x0 = new su2double[nVals];
    this->x1 = new su2double[nVals];
    this->x2 = new su2double[nVals];
    this->x3 = new su2double[nVals];
    this->y0 = new su2double[nVals];
    this->y1 = new su2double[nVals];
    this->y2 = new su2double[nVals];
    this->y3 = new su2double[nVals];
    this->eps0 = new su2double[nVals];
    this->eps1 = new su2double[nVals];
    this->eps2 = new su2double[nVals];
    this->eps3 = new su2double[nVals];

    for (unsigned long i = 0; i < nVals; i++) {
      this->marker[i].assign(option_value[13*i]);

      istringstream ss_1st(option_value[13*i + 1]);
      if (!(ss_1st >> this->x0[i])) {
        return badValue(option_value, "transpiration", this->name);
      }
      istringstream ss_2nd(option_value[13*i + 2]);
      if (!(ss_2nd >> this->x1[i])) {
        return badValue(option_value, "transpiration", this->name);
      }
      istringstream ss_3rd(option_value[13*i + 3]);
      if (!(ss_3rd >> this->x2[i])) {
        return badValue(option_value, "transpiration", this->name);
      }
      istringstream ss_4th(option_value[13*i + 4]);
      if (!(ss_4th >> this->x3[i])) {
        return badValue(option_value, "transpiration", this->name);
      }

      istringstream ss_5th(option_value[13*i + 5]);
      if (!(ss_5th >> this->y0[i])) {
        return badValue(option_value, "transpiration", this->name);
      }
      istringstream ss_6th(option_value[13*i + 6]);
      if (!(ss_6th >> this->y1[i])) {
        return badValue(option_value, "transpiration", this->name);
      }
      istringstream ss_7th(option_value[13*i + 7]);
      if (!(ss_7th >> this->y2[i])) {
        return badValue(option_value, "transpiration", this->name);
      }
      istringstream ss_8th(option_value[13*i + 8]);
      if (!(ss_8th >> this->y3[i])) {
        return badValue(option_value, "transpiration", this->name);
      }

      istringstream ss_9th(option_value[13*i + 9]);
      if (!(ss_9th >> this->eps0[i])) {
        return badValue(option_value, "transpiration", this->name);
      }
      istringstream ss_10th(option_value[13*i + 10]);
      if (!(ss_10th >> this->eps1[i])) {
        return badValue(option_value, "transpiration", this->name);
      }
      istringstream ss_11th(option_value[13*i + 11]);
      if (!(ss_11th >> this->eps2[i])) {
        return badValue(option_value, "transpiration", this->name);
      }
      istringstream ss_12th(option_value[13*i + 12]);
      if (!(ss_12th >> this->eps3[i])) {
        return badValue(option_value, "transpiration", this->name);
      }
    }

    return "";
  }

  void SetDefault() {
    this->marker = NULL;
    this->x0 = NULL;
    this->x1 = NULL;
    this->x2 = NULL;
    this->x3 = NULL;
    this->y0 = NULL;
    this->y1 = NULL;
    this->y2 = NULL;
    this->y3 = NULL;
    this->eps0 = NULL;
    this->eps1 = NULL;
    this->eps2 = NULL;
    this->eps3 = NULL;
    this->size = 0; // There is no default value for list
  }
};

class COptionInlet : public COptionBase {
  string name; // identifier for the option
  unsigned short & size;
  string * & marker;
  su2double * & ttotal;
  su2double * & ptotal;
  su2double ** & flowdir;

public:
  COptionInlet(string option_field_name, unsigned short & nMarker_Inlet, string* & Marker_Inlet, su2double* & Ttotal, su2double* & Ptotal, su2double** & FlowDir) : size(nMarker_Inlet), marker(Marker_Inlet), ttotal(Ttotal), ptotal(Ptotal), flowdir(FlowDir) {
    this->name = option_field_name;
  }

  ~COptionInlet() {};
  string SetValue(vector<string> option_value) {

    unsigned short totalVals = option_value.size();
    if ((totalVals == 1) && (option_value[0].compare("NONE") == 0)) {
      this->size = 0;
      this->marker = NULL;
      this->ttotal = NULL;
      this->ptotal = NULL;
      this->flowdir = NULL;
      return "";
    }

    if (totalVals % 6 != 0) {
      string newstring;
      newstring.append(this->name);
      newstring.append(": must have a number of entries divisible by 6");
      this->size = 0;
      this->marker = NULL;
      this->ttotal = NULL;
      this->ptotal = NULL;
      this->flowdir = NULL;
      return newstring;
    }

    unsigned short nVals = totalVals / 6;
    this->size = nVals;
    this->marker = new string[nVals];
    this->ttotal = new su2double[nVals];
    this->ptotal = new su2double[nVals];
    this->flowdir = new su2double*[nVals];
    for (unsigned long i = 0; i < nVals; i++) {
      this->flowdir[i] = new su2double[3];
    }

    for (unsigned long i = 0; i < nVals; i++) {
      this->marker[i].assign(option_value[6*i]);
      istringstream ss_1st(option_value[6*i + 1]);
      if (!(ss_1st >> this->ttotal[i])) {
        return badValue(option_value, "inlet", this->name);
      }
      istringstream ss_2nd(option_value[6*i + 2]);
      if (!(ss_2nd >> this->ptotal[i])) {
        return badValue(option_value, "inlet", this->name);
      }
      istringstream ss_3rd(option_value[6*i + 3]);
      if (!(ss_3rd >> this->flowdir[i][0])) {
        return badValue(option_value, "inlet", this->name);
      }
      istringstream ss_4th(option_value[6*i + 4]);
      if (!(ss_4th >> this->flowdir[i][1])) {
        return badValue(option_value, "inlet", this->name);
      }
      istringstream ss_5th(option_value[6*i + 5]);
      if (!(ss_5th >> this->flowdir[i][2])) {
        return badValue(option_value, "inlet", this->name);
      }
    }

    return "";
  }

  void SetDefault() {
    this->marker = NULL;
    this->ttotal = NULL;
    this->ptotal = NULL;
    this->flowdir = NULL;
    this->size = 0; // There is no default value for list
  }
};

template <class Tenum>
class COptionRiemann : public COptionBase {

protected:
  map<string, Tenum> m;
  string name; // identifier for the option
  unsigned short & size;
  string * & marker;
  unsigned short* & field; // Reference to the field name
  su2double * & var1;
  su2double * & var2;
  su2double ** & flowdir;

public:
  COptionRiemann(string option_field_name, unsigned short & nMarker_Riemann, string* & Marker_Riemann, unsigned short* & option_field, const map<string, Tenum> m, su2double* & var1, su2double* & var2, su2double** & FlowDir) : size(nMarker_Riemann),
  	  	  	  	  marker(Marker_Riemann), field(option_field), var1(var1), var2(var2), flowdir(FlowDir) {
    this->name = option_field_name;
    this->m = m;
  }
  ~COptionRiemann() {};

  string SetValue(vector<string> option_value) {

    unsigned short totalVals = option_value.size();
    if ((totalVals == 1) && (option_value[0].compare("NONE") == 0)) {
      this->size = 0;
      this->marker = NULL;
      this->field = 0;
      this->var1 = NULL;
      this->var2 = NULL;
      this->flowdir = NULL;
      return "";
    }

    if (totalVals % 7 != 0) {
      string newstring;
      newstring.append(this->name);
      newstring.append(": must have a number of entries divisible by 7");
      this->size = 0;
      this->marker = NULL;
      this->var1 = NULL;
      this->var2 = NULL;
      this->flowdir = NULL;
      this->field = NULL;
      return newstring;
    }

    unsigned short nVals = totalVals / 7;
    this->size = nVals;
    this->marker = new string[nVals];
    this->var1 = new su2double[nVals];
    this->var2 = new su2double[nVals];
    this->flowdir = new su2double*[nVals];
    this->field = new unsigned short[nVals];

    for (unsigned long i = 0; i < nVals; i++) {
      this->flowdir[i] = new su2double[3];
    }

    for (unsigned long i = 0; i < nVals; i++) {
      this->marker[i].assign(option_value[7*i]);
        // Check to see if the enum value is in the map
    if (this->m.find(option_value[7*i + 1]) == m.end()) {
      string str;
      str.append(this->name);
      str.append(": invalid option value ");
      str.append(option_value[0]);
      str.append(". Check current SU2 options in config_template.cfg.");
      return str;
    }
      Tenum val = this->m[option_value[7*i + 1]];
      this->field[i] = val;

      istringstream ss_1st(option_value[7*i + 2]);
      if (!(ss_1st >> this->var1[i])) {
        return badValue(option_value, "Riemann", this->name);
      }
      istringstream ss_2nd(option_value[7*i + 3]);
      if (!(ss_2nd >> this->var2[i])) {
        return badValue(option_value, "Riemann", this->name);
      }
      istringstream ss_3rd(option_value[7*i + 4]);
      if (!(ss_3rd >> this->flowdir[i][0])) {
        return badValue(option_value, "Riemann", this->name);
      }
      istringstream ss_4th(option_value[7*i + 5]);
      if (!(ss_4th >> this->flowdir[i][1])) {
        return badValue(option_value, "Riemann", this->name);
      }
      istringstream ss_5th(option_value[7*i + 6]);
      if (!(ss_5th >> this->flowdir[i][2])) {
        return badValue(option_value, "Riemann", this->name);
      }
    }

    return "";
  }

  void SetDefault() {
    this->marker = NULL;
    this->var1 = NULL;
    this->var2 = NULL;
    this->flowdir = NULL;
    this->size = 0; // There is no default value for list
  }
};

template <class Tenum>
class COptionGiles : public COptionBase{

  map<string, Tenum> m;
  unsigned short & size;
  string * & marker;
  unsigned short* & field; // Reference to the fieldname
  string name; // identifier for the option
  su2double * & var1;
  su2double * & var2;
  su2double ** & flowdir;
  su2double * & relfac1;
  su2double * & relfac2;

public:
  COptionGiles(string option_field_name, unsigned short & nMarker_Giles, string* & Marker_Giles, unsigned short* & option_field, const map<string, Tenum> m, su2double* & var1, su2double* & var2, su2double** & FlowDir, su2double* & relfac1, su2double* & relfac2) : size(nMarker_Giles),
  	  	  	  	  marker(Marker_Giles), field(option_field), var1(var1), var2(var2), flowdir(FlowDir), relfac1(relfac1), relfac2(relfac2) {
    this->name = option_field_name;
    this->m = m;
  }
  ~COptionGiles() {};

  string SetValue(vector<string> option_value) {

    unsigned long totalVals = option_value.size();
    if ((totalVals == 1) && (option_value[0].compare("NONE") == 0)) {
      this->size = 0;
      this->marker = NULL;
      this->field = 0;
      this->var1 = NULL;
      this->var2 = NULL;
      this->flowdir = NULL;
      this->relfac1 = NULL;
      this->relfac2 = NULL;
      return "";
    }

    if (totalVals % 9 != 0) {
      string newstring;
      newstring.append(this->name);
      newstring.append(": must have a number of entries divisible by 9");
      this->size = 0;
      this->marker = NULL;
      this->var1 = NULL;
      this->var2 = NULL;
      this->flowdir = NULL;
      this->field = NULL;
      this->relfac1 = NULL;
      this->relfac2 = NULL;
      return newstring;
    }

    unsigned long nVals = totalVals / 9;
    this->size = nVals;
    this->marker = new string[nVals];
    this->var1 = new su2double[nVals];
    this->var2 = new su2double[nVals];
    this->flowdir = new su2double*[nVals];
    this->field = new unsigned short[nVals];
    this->relfac1 = new su2double[nVals];
    this->relfac2 = new su2double[nVals];

    for (unsigned int i = 0; i < nVals; i++) {
      this->flowdir[i] = new su2double[3];
    }

    for (unsigned int i = 0; i < nVals; i++) {
      this->marker[i].assign(option_value[9*i]);
        // Check to see if the enum value is in the map
    if (this->m.find(option_value[9*i + 1]) == m.end()) {
      string str;
      str.append(this->name);
      str.append(": invalid option value ");
      str.append(option_value[0]);
      str.append(". Check current SU2 options in config_template.cfg.");
      return str;
    }
      Tenum val = this->m[option_value[9*i + 1]];
      this->field[i] = val;

      istringstream ss_1st(option_value[9*i + 2]);
      if (!(ss_1st >> this->var1[i])) {
        return badValue(option_value, "Giles BC", this->name);
      }
      istringstream ss_2nd(option_value[9*i + 3]);
      if (!(ss_2nd >> this->var2[i])) {
        return badValue(option_value, "Giles BC", this->name);
      }
      istringstream ss_3rd(option_value[9*i + 4]);
      if (!(ss_3rd >> this->flowdir[i][0])) {
        return badValue(option_value, "Giles BC", this->name);
      }
      istringstream ss_4th(option_value[9*i + 5]);
      if (!(ss_4th >> this->flowdir[i][1])) {
        return badValue(option_value, "Giles BC", this->name);
      }
      istringstream ss_5th(option_value[9*i + 6]);
      if (!(ss_5th >> this->flowdir[i][2])) {
        return badValue(option_value, "Giles BC", this->name);
      }
      istringstream ss_6th(option_value[9*i + 7]);
      if (!(ss_6th >> this->relfac1[i])) {
        return badValue(option_value, "Giles BC", this->name);
      }
      istringstream ss_7th(option_value[9*i + 8]);
      if (!(ss_7th >> this->relfac2[i])) {
        return badValue(option_value, "Giles BC", this->name);
      }
    }

    return "";
  }

  void SetDefault() {
    this->marker = NULL;
    this->var1 = NULL;
    this->var2 = NULL;
    this->relfac1 = NULL;
    this->relfac2 = NULL;
    this->flowdir = NULL;
    this->size = 0; // There is no default value for list
  }
};






//Inlet condition where the input direction is assumed
class COptionExhaust : public COptionBase {
  string name; // identifier for the option
  unsigned short & size;
  string * & marker;
  su2double * & ttotal;
  su2double * & ptotal;

public:
  COptionExhaust(string option_field_name, unsigned short & nMarker_Exhaust, string* & Marker_Exhaust, su2double* & Ttotal, su2double* & Ptotal) : size(nMarker_Exhaust), marker(Marker_Exhaust), ttotal(Ttotal), ptotal(Ptotal) {
    this->name = option_field_name;
  }

  ~COptionExhaust() {};
  
  string SetValue(vector<string> option_value) {

    unsigned short totalVals = option_value.size();
    if ((totalVals == 1) && (option_value[0].compare("NONE") == 0)) {
      this->size = 0;
      this->marker = NULL;
      this->ttotal = NULL;
      this->ptotal = NULL;
      return "";
    }

    if (totalVals % 3 != 0) {
      string newstring;
      newstring.append(this->name);
      newstring.append(": must have a number of entries divisible by 3");
      this->size = 0;
      this->marker = NULL;
      this->ttotal = NULL;
      this->ptotal = NULL;
      return newstring;
    }

    unsigned short nVals = totalVals / 3;
    this->size = nVals;
    this->marker = new string[nVals];
    this->ttotal = new su2double[nVals];
    this->ptotal = new su2double[nVals];

    for (unsigned long i = 0; i < nVals; i++) {
      this->marker[i].assign(option_value[3*i]);
      istringstream ss_1st(option_value[3*i + 1]);
      if (!(ss_1st >> this->ttotal[i]))
        return badValue(option_value, "exhaust fixed", this->name);
      istringstream ss_2nd(option_value[3*i + 2]);
      if (!(ss_2nd >> this->ptotal[i]))
        return badValue(option_value, "exhaust fixed", this->name);
    }
    
    return "";
  }

  void SetDefault() {
    this->marker = NULL;
    this->ttotal = NULL;
    this->ptotal = NULL;
    this->size = 0; // There is no default value for list
  }
  
};

class COptionPeriodic : public COptionBase {
  string name; // identifier for the option
  unsigned short & size;
  string * & marker_bound;
  string * & marker_donor;
  su2double ** & rot_center;
  su2double ** & rot_angles;
  su2double ** & translation;

public:
  COptionPeriodic(const string option_field_name, unsigned short & nMarker_PerBound,
                  string* & Marker_PerBound, string* & Marker_PerDonor,
                  su2double** & RotCenter, su2double** & RotAngles, su2double** & Translation) : size(nMarker_PerBound), marker_bound(Marker_PerBound), marker_donor(Marker_PerDonor), rot_center(RotCenter), rot_angles(RotAngles), translation(Translation) {
    this->name = option_field_name;
  }

  ~COptionPeriodic() {};
  string SetValue(vector<string> option_value) {

    const int mod_num = 11;

    unsigned short totalVals = option_value.size();
    if ((totalVals == 1) && (option_value[0].compare("NONE") == 0)) {
      this->size = 0;
      this->marker_bound = NULL;
      this->marker_donor = NULL;
      this->rot_center = NULL;
      this->rot_angles = NULL;
      this->translation = NULL;
      return "";
    }

    if (totalVals % mod_num != 0) {
      string newstring;
      newstring.append(this->name);
      newstring.append(": must have a number of entries divisible by 11");
      this->size = 0;
      this->marker_bound = NULL;
      this->marker_donor = NULL;
      this->rot_center = NULL;
      this->rot_angles = NULL;
      this->translation = NULL;
      return newstring;
    }

    unsigned short nVals = 2 * (totalVals / mod_num); // To account for periodic and donor
    this->size = nVals;
    this->marker_bound = new string[nVals];
    this->marker_donor = new string[nVals];
    this->rot_center = new su2double*[nVals];
    this->rot_angles = new su2double*[nVals];
    this->translation = new su2double*[nVals];
    for (unsigned long i = 0; i < nVals; i++) {
      this->rot_center[i] = new su2double[3];
      this->rot_angles[i] = new su2double[3];
      this->translation[i] = new su2double[3];
    }

    su2double deg2rad = PI_NUMBER/180.0;

    for (unsigned long i = 0; i < (nVals/2); i++) {
      this->marker_bound[i].assign(option_value[mod_num*i]);
      this->marker_donor[i].assign(option_value[mod_num*i+1]);
      istringstream ss_1st(option_value[mod_num*i + 2]);
      if (!(ss_1st >> this->rot_center[i][0])) {
        return badValue(option_value, "periodic", this->name);
      }
      istringstream ss_2nd(option_value[mod_num*i + 3]);
      if (!(ss_2nd >> this->rot_center[i][1])) {
        return badValue(option_value, "periodic", this->name);
      }
      istringstream ss_3rd(option_value[mod_num*i + 4]);
      if (!(ss_3rd >> this->rot_center[i][2])) {
        return badValue(option_value, "periodic", this->name);
      }
      istringstream ss_4th(option_value[mod_num*i + 5]);
      if (!(ss_4th >> this->rot_angles[i][0])) {
        return badValue(option_value, "periodic", this->name);
      }
      istringstream ss_5th(option_value[mod_num*i + 6]);
      if (!(ss_5th >> this->rot_angles[i][1])) {
        return badValue(option_value, "periodic", this->name);
      }
      istringstream ss_6th(option_value[mod_num*i + 7]);
      if (!(ss_6th >> this->rot_angles[i][2])) {
        return badValue(option_value, "periodic", this->name);
      }
      istringstream ss_7th(option_value[mod_num*i + 8]);
      if (!(ss_7th >> this->translation[i][0])) {
        return badValue(option_value, "periodic", this->name);
      }
      istringstream ss_8th(option_value[mod_num*i + 9]);
      if (!(ss_8th >> this->translation[i][1])) {
        return badValue(option_value, "periodic", this->name);
      }
      istringstream ss_9th(option_value[mod_num*i + 10]);
      if (!(ss_9th >> this->translation[i][2])) {
        return badValue(option_value, "periodic", this->name);
      }
      this->rot_angles[i][0] *= deg2rad;
      this->rot_angles[i][1] *= deg2rad;
      this->rot_angles[i][2] *= deg2rad;
    }

    for (unsigned long i = (nVals/2); i < nVals; i++) {
      this->marker_bound[i].assign(option_value[mod_num*(i-nVals/2)+1]);
      this->marker_donor[i].assign(option_value[mod_num*(i-nVals/2)]);
      istringstream ss_1st(option_value[mod_num*(i-nVals/2) + 2]);
      if (!(ss_1st >> this->rot_center[i][0])) {
        return badValue(option_value, "periodic", this->name);
      }
      istringstream ss_2nd(option_value[mod_num*(i-nVals/2) + 3]);
      if (!(ss_2nd >> this->rot_center[i][1])) {
        return badValue(option_value, "periodic", this->name);
      }
      istringstream ss_3rd(option_value[mod_num*(i-nVals/2) + 4]);
      if (!(ss_3rd >> this->rot_center[i][2])) {
        return badValue(option_value, "periodic", this->name);
      }
      istringstream ss_4th(option_value[mod_num*(i-nVals/2) + 5]);
      if (!(ss_4th >> this->rot_angles[i][0])) {
        return badValue(option_value, "periodic", this->name);
      }
      istringstream ss_5th(option_value[mod_num*(i-nVals/2) + 6]);
      if (!(ss_5th >> this->rot_angles[i][1])) {
        return badValue(option_value, "periodic", this->name);
      }
      istringstream ss_6th(option_value[mod_num*(i-nVals/2) + 7]);
      if (!(ss_6th >> this->rot_angles[i][2])) {
        return badValue(option_value, "periodic", this->name);
      }
      istringstream ss_7th(option_value[mod_num*(i-nVals/2) + 8]);
      if (!(ss_7th >> this->translation[i][0])) {
        return badValue(option_value, "periodic", this->name);
      }
      istringstream ss_8th(option_value[mod_num*(i-nVals/2) + 9]);
      if (!(ss_8th >> this->translation[i][1])) {
        return badValue(option_value, "periodic", this->name);
      }
      istringstream ss_9th(option_value[mod_num*(i-nVals/2) + 10]);
      if (!(ss_9th >> this->translation[i][2])) {
        return badValue(option_value, "periodic", this->name);
      }
      /*--- Mirror the rotational angles and translation vector (rotational
       center does not need to move) ---*/
      this->rot_center[i][0] *= 1.0;
      this->rot_center[i][1] *= 1.0;
      this->rot_center[i][2] *= 1.0;
      this->rot_angles[i][0] *= -deg2rad;
      this->rot_angles[i][1] *= -deg2rad;
      this->rot_angles[i][2] *= -deg2rad;
      this->translation[i][0] *= -1.0;
      this->translation[i][1] *= -1.0;
      this->translation[i][2] *= -1.0;
    }

    return "";
  }

  void SetDefault() {
    this->size = 0;
    this->marker_bound = NULL;
    this->marker_donor = NULL;
    this->rot_center = NULL;
    this->rot_angles = NULL;
    this->translation = NULL;
  }
};

class COptionTurboPerformance : public COptionBase {
  string name; // identifier for the option
  unsigned short & size;
  string * & marker_turboIn;
  string * & marker_turboOut;

public:
  COptionTurboPerformance(const string option_field_name, unsigned short & nMarker_TurboPerf,
                          string* & Marker_TurboBoundIn, string* & Marker_TurboBoundOut) : size(nMarker_TurboPerf), marker_turboIn(Marker_TurboBoundIn), marker_turboOut(Marker_TurboBoundOut){
    this->name = option_field_name;
  }

  ~COptionTurboPerformance() {};
  string SetValue(vector<string> option_value) {

    const int mod_num = 2;

    unsigned long totalVals = option_value.size();
    if ((totalVals == 1) && (option_value[0].compare("NONE") == 0)) {
      this->size = 0;
      this->marker_turboIn= NULL;
      this->marker_turboOut = NULL;
      return "";
    }

    if (totalVals % mod_num != 0) {
      string newstring;
      newstring.append(this->name);
      newstring.append(": must have a number of entries divisible by 2");
      this->size = 0;
      this->marker_turboIn= NULL;
      this->marker_turboOut = NULL;;
      return newstring;
    }

    unsigned long nVals = totalVals / mod_num;
    this->size = nVals;
    this->marker_turboIn = new string[nVals];
    this->marker_turboOut = new string[nVals];
    for (unsigned long i = 0; i < nVals; i++) {
      this->marker_turboIn[i].assign(option_value[mod_num*i]);
      this->marker_turboOut[i].assign(option_value[mod_num*i+1]);
     }


    return "";
  }

  void SetDefault() {
    this->size = 0;
    this->marker_turboIn= NULL;
    this->marker_turboOut = NULL;
  }
};


class COptionPython : public COptionBase {
  string name;
public:
  COptionPython(const string name) {
    this->name = name;
  }
  ~COptionPython() {};
  // No checking happens with python options
  string SetValue(vector<string>) {
    return "";
  }
  // No defaults with python options
  void SetDefault() {
    return;
  };
};



class COptionActDisk : public COptionBase {
  string name; // identifier for the option
  unsigned short & inlet_size;
  unsigned short & outlet_size;
  string * & marker_inlet;
  string * & marker_outlet;
  su2double ** & press_jump;
  su2double ** & temp_jump;
  su2double ** & omega;
  
public:
  COptionActDisk(const string name,
                 unsigned short & nMarker_ActDiskInlet, unsigned short & nMarker_ActDiskOutlet, string * & Marker_ActDiskInlet, string * & Marker_ActDiskOutlet,
                 su2double ** & ActDisk_PressJump, su2double ** & ActDisk_TempJump, su2double ** & ActDisk_Omega) :
  inlet_size(nMarker_ActDiskInlet), outlet_size(nMarker_ActDiskOutlet), marker_inlet(Marker_ActDiskInlet), marker_outlet(Marker_ActDiskOutlet),
  press_jump(ActDisk_PressJump), temp_jump(ActDisk_TempJump), omega(ActDisk_Omega) {
    this->name = name;
  }
  
  ~COptionActDisk() {};
  string SetValue(vector<string> option_value) {
    const int mod_num = 8;
    unsigned short totalVals = option_value.size();
    if ((totalVals == 1) && (option_value[0].compare("NONE") == 0)) {
      this->SetDefault();
      return "";
    }
    
    if (totalVals % mod_num != 0) {
      string newstring;
      newstring.append(this->name);
      newstring.append(": must have a number of entries divisible by 8");
      this->SetDefault();
      return newstring;
    }
    
    unsigned short nVals = totalVals / mod_num;
    this->inlet_size = nVals;
    this->outlet_size = nVals;
    this->marker_inlet = new string[this->inlet_size];
    this->marker_outlet = new string[this->outlet_size];
    
    this->press_jump = new su2double*[this->inlet_size];
    this->temp_jump = new su2double*[this->inlet_size];
    this->omega = new su2double*[this->inlet_size];
    for (int i = 0; i < this->inlet_size; i++) {
      this->press_jump[i] = new su2double[2];
      this->temp_jump[i] = new su2double[2];
      this->omega[i] = new su2double[2];
    }
    
    string tname = "actuator disk";
    
    for (int i = 0; i < this->inlet_size; i++) {
      this->marker_inlet[i].assign(option_value[mod_num*i]);
      this->marker_outlet[i].assign(option_value[mod_num*i+1]);
      istringstream ss_1st(option_value[mod_num*i + 2]);
      if (!(ss_1st >> this->press_jump[i][0])) {
        return badValue(option_value, tname, this->name);
      }
      istringstream ss_2nd(option_value[mod_num*i + 3]);
      if (!(ss_2nd >> this->temp_jump[i][0])) {
        return badValue(option_value, tname, this->name);
      }
      istringstream ss_3rd(option_value[mod_num*i + 4]);
      if (!(ss_3rd >> this->omega[i][0])) {
        return badValue(option_value, tname, this->name);
      }
      istringstream ss_4th(option_value[mod_num*i + 5]);
      if (!(ss_4th >> this->press_jump[i][1])) {
        return badValue(option_value, tname, this->name);
      }
      istringstream ss_5th(option_value[mod_num*i + 6]);
      if (!(ss_5th >> this->temp_jump[i][1])) {
        return badValue(option_value, tname, this->name);
      }
      istringstream ss_6th(option_value[mod_num*i + 7]);
      if (!(ss_6th >> this->omega[i][1])) {
        return badValue(option_value, tname, this->name);
      }
    }
    return "";
  }
  void SetDefault() {
    this->inlet_size = 0;
    this->outlet_size = 0;
    this->marker_inlet = NULL;
    this->marker_outlet = NULL;
    this->press_jump = NULL;
    this->temp_jump = NULL;
    this->omega = NULL;
  }
};


class COptionWallFunction : public COptionBase {
  string name; // identifier for the option
  unsigned short &nMarkers;
  string* &markers;
  unsigned short*  &walltype;
  unsigned short** &intInfo;
  su2double**      &doubleInfo;

public:
  COptionWallFunction(const string name, unsigned short &nMarker_WF, 
                      string* &Marker_WF, unsigned short* &type_WF,
                      unsigned short** &intInfo_WF, su2double** &doubleInfo_WF) :
  nMarkers(nMarker_WF), markers(Marker_WF), walltype(type_WF),
  intInfo(intInfo_WF), doubleInfo(doubleInfo_WF) {
    this->name = name;
  }

  ~COptionWallFunction(){}

  string SetValue(vector<string> option_value) {

    /*--- First check if NONE is specified. ---*/
    unsigned short totalSize = option_value.size();
    if ((totalSize == 1) && (option_value[0].compare("NONE") == 0)) {
      this->SetDefault();
      return "";
    }

    /*--- Determine the number of markers, for which a wall
          function treatment has been specified. ---*/
    unsigned short counter = 0, nVals = 0;
    while (counter < totalSize ) {

      /* Update the counter for the number of markers specified
         and store the current index for possible error messages. */
      ++nVals;
      const unsigned short indMarker = counter;

      /* Check if a wall function type has been specified for this marker.
         If not, create an error message and return. */
      ++counter;
      const unsigned short indWallType = counter;
      unsigned short typeWF = NO_WALL_FUNCTION;
      bool validWF = true;
      if (counter == totalSize) validWF = false;
      else {
        map<string, ENUM_WALL_FUNCTIONS>::const_iterator it;
        it = Wall_Functions_Map.find(option_value[counter]);
        if(it == Wall_Functions_Map.end()) validWF = false;
        else                               typeWF  = it->second;
      }

      if (!validWF ) {
        string newstring;
        newstring.append(this->name);
        newstring.append(": Invalid wall function type, ");
        newstring.append(option_value[counter]);
        newstring.append(", encountered for marker ");
        newstring.append(option_value[indMarker]);
        return newstring;
      }

      /* Update the counter, as the wall function type is valid. */
      ++counter;

      /*--- For some wall function types some additional info
            must be specified. Hence the counter must be updated
            accordingly. ---*/
      switch( typeWF ) {
        case EQUILIBRIUM_WALL_MODEL:    counter += 3; break;
        case NONEQUILIBRIUM_WALL_MODEL: counter += 2; break;
        default: break;
      }

      /* In case the counter is larger than totalSize, the data for
         this wall function type has not been specified correctly. */
      if (counter > totalSize) {
        string newstring;
        newstring.append(this->name);
        newstring.append(", marker ");
        newstring.append(option_value[indMarker]);
        newstring.append(", wall function type ");
        newstring.append(option_value[indWallType]);
        newstring.append(": Additional information is missing.");
        return newstring;
      }
    }

    /* Allocate the memory to store the data for the wall function markers. */
    this->nMarkers   = nVals;
    this->markers    = new string[nVals];
    this->walltype   = new unsigned short[nVals];
    this->intInfo    = new unsigned short*[nVals];
    this->doubleInfo = new su2double*[nVals];

    for (unsigned short i=0; i<nVals; i++) {
      this->intInfo[i]    = NULL;
      this->doubleInfo[i] = NULL;
    }

    /*--- Loop over the wall markers and store the info in the
          appropriate arrays. ---*/
    counter = 0;
    for (unsigned short i=0; i<nVals; i++) {

      /* Set the name of the wall function marker. */
      this->markers[i].assign(option_value[counter++]);

      /* Determine the wall function type. As their validaties have
         already been tested, there is no need to do so again. */
      map<string, ENUM_WALL_FUNCTIONS>::const_iterator it;
      it = Wall_Functions_Map.find(option_value[counter++]);

      this->walltype[i] = it->second;

      /*--- For some wall function types, some additional info
            is needed, which is extracted from option_value. ---*/
      switch( this->walltype[i] ) {

        case EQUILIBRIUM_WALL_MODEL: {

          /* LES equilibrium wall model. The exchange distance, stretching
             factor and number of points in the wall model must be specified. */
          this->intInfo[i]    = new unsigned short[1];
          this->doubleInfo[i] = new su2double[2];

          istringstream ss_1st(option_value[counter++]);
          if (!(ss_1st >> this->doubleInfo[i][0])) {
            return badValue(option_value, "su2double", this->name);
          }

          istringstream ss_2nd(option_value[counter++]);
          if (!(ss_2nd >> this->doubleInfo[i][1])) {
            return badValue(option_value, "su2double", this->name);
          }

          istringstream ss_3rd(option_value[counter++]);
          if (!(ss_3rd >> this->intInfo[i][0])) {
            return badValue(option_value, "unsigned short", this->name);
          }

          break;
        }

        case NONEQUILIBRIUM_WALL_MODEL: {

          /* LES non-equilibrium model. The RANS turbulence model and
             the exchange distance need to be specified. */
          this->intInfo[i]    = new unsigned short[1];
          this->doubleInfo[i] = new su2double[1];

          /* Check for a valid RANS turbulence model. */
          map<string, ENUM_TURB_MODEL>::const_iterator iit;
          iit = Turb_Model_Map.find(option_value[counter++]);
          if(iit == Turb_Model_Map.end()) {
            string newstring;
            newstring.append(this->name);
            newstring.append(", marker ");
            newstring.append(this->markers[i]);
            newstring.append(", wall function type ");
            newstring.append(option_value[counter-2]);
            newstring.append(": Invalid RANS turbulence model, ");
            newstring.append(option_value[counter-1]);
            newstring.append(", specified");
            return newstring;
          }

          this->intInfo[i][0] = iit->second;

          /* Extract the exchange distance. */
          istringstream ss_1st(option_value[counter++]);
          if (!(ss_1st >> this->doubleInfo[i][0])) {
            return badValue(option_value, "su2double", this->name);
          }

          break;
        }

        default: // Just to avoid a compiler warning.
          break;
      }
    }

    // Need to return something...
    return "";
  }

  void SetDefault() {
    this->nMarkers   = 0;
    this->markers    = NULL;
    this->walltype   = NULL;
    this->intInfo    = NULL;
    this->doubleInfo = NULL;
  }
};<|MERGE_RESOLUTION|>--- conflicted
+++ resolved
@@ -945,13 +945,10 @@
   GILES_BOUNDARY= 37,   /*!< \brief Giles Boundary definition. */
   INTERNAL_BOUNDARY= 38,   /*!< \brief Internal Boundary definition. */
   FLUID_INTERFACE = 39,	/*!< \brief Domain interface definition. */
-<<<<<<< HEAD
-  TRANSPIRATION = 40,   /*!< \brief Transpiration definition. */
-=======
   DISP_DIR_BOUNDARY = 40,    /*!< \brief Boundary displacement definition. */
   DAMPER_BOUNDARY = 41,    /*!< \brief Damper. */
   CHT_WALL_INTERFACE = 50, /*!< \brief Domain interface definition. */
->>>>>>> 008ded81
+  TRANSPIRATION = 60,   /*!< \brief Transpiration definition. */
   SEND_RECEIVE = 99,		/*!< \brief Boundary send-receive definition. */
 };
 
@@ -1536,16 +1533,13 @@
 ("SURFACE_FILE", SURFACE_FILE)
 ("NO_DEFORMATION", NO_DEFORMATION)
 ("CST", CST)
-<<<<<<< HEAD
-("TRANSP_DV", TRANSP_DV);
-=======
 ("ELECTRIC_FIELD", DV_EFIELD)
 ("YOUNG_MODULUS", DV_YOUNG)
 ("POISSON_RATIO", DV_POISSON)
 ("STRUCTURAL_DENSITY", DV_RHO)
 ("DEAD_WEIGHT", DV_RHO_DL)
+("TRANSP_DV", TRANSP_DV)
 ;
->>>>>>> 008ded81
 
 
 /*!
@@ -1766,15 +1760,12 @@
   FLOW_CONS_VARS   = 1,
   MESH_COORDS = 2,
   COMBINED    = 3,
-<<<<<<< HEAD
-  TRANSP_VEL  = 4
-=======
   FEA_DISP_VARS = 4,
   FLOW_CROSS_TERM = 5,
   FEM_CROSS_TERM_GEOMETRY = 6,
   GEOMETRY_CROSS_TERM = 7,
-  ALL_VARIABLES = 8
->>>>>>> 008ded81
+  ALL_VARIABLES = 8,
+  TRANSP_VEL  = 9
 };
 
 /*!
@@ -2550,15 +2541,12 @@
         case FFD_THICKNESS:        nParamDV = 3; break;
         case FFD_ANGLE_OF_ATTACK:  nParamDV = 2; break;
         case SURFACE_FILE:         nParamDV = 0; break;
-<<<<<<< HEAD
-        case TRANSP_DV:            nParamDV = 9; break;
-=======
         case DV_EFIELD:            nParamDV = 2; break;
         case DV_YOUNG:             nParamDV = 0; break;
         case DV_POISSON:           nParamDV = 0; break;
         case DV_RHO:               nParamDV = 0; break;
         case DV_RHO_DL:            nParamDV = 0; break;
->>>>>>> 008ded81
+        case TRANSP_DV:            nParamDV = 9; break;
         default : {
           string newstring;
           newstring.append(this->name);
