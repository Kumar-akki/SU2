--- conflicted
+++ resolved
@@ -614,30 +614,20 @@
   NO_UPWIND = 0,              /*!< \brief No upwind scheme is used. */
   ROE = 1,                    /*!< \brief Roe's upwind numerical method. */
   SCALAR_UPWIND = 2,          /*!< \brief Scalar upwind numerical method. */
-<<<<<<< HEAD
   LAX_FRIEDRICH = 3,          /*!< \brief Lax-Friedrich numerical method. */
   AUSM = 4,                   /*!< \brief AUSM numerical method. */
   HLLC = 5,                   /*!< \brief HLLC numerical method. */
   SW = 6,                     /*!< \brief Steger-Warming method. */
   MSW = 7,                    /*!< \brief Modified Steger-Warming method. */
   TURKEL = 8,                 /*!< \brief Roe-Turkel's upwind numerical method. */
-  AUSMPWPLUS = 9,             /*!< \brief AUSMPW+ numerical method. */
-  CUSP = 10,                  /*!< \brief Convective upwind and split pressure numerical method. */
-  VAN_LEER = 11,              /*!< \brief Van Leer method. */
-  CONVECTIVE_TEMPLATE = 12    /*!< \brief Template for new numerical method . */
-=======
-  AUSM = 3,                   /*!< \brief AUSM numerical method. */
-  HLLC = 4,                   /*!< \brief HLLC numerical method. */
-  SW = 5,                     /*!< \brief Steger-Warming method. */
-  MSW = 6,                    /*!< \brief Modified Steger-Warming method. */
-  TURKEL = 7,                 /*!< \brief Roe-Turkel's upwind numerical method. */
-  SLAU = 8,                   /*!< \brief Simple Low-Dissipation AUSM numerical method. */
-  CUSP = 9,                   /*!< \brief Convective upwind and split pressure numerical method. */
-  CONVECTIVE_TEMPLATE = 10,   /*!< \brief Template for new numerical method . */
-  L2ROE = 11,                 /*!< \brief L2ROE numerical method . */
-  LMROE = 12,                  /*!< \brief Rieper's Low Mach ROE numerical method . */
-  SLAU2 = 13                   /*!< \brief Simple Low-Dissipation AUSM 2 numerical method. */
->>>>>>> 9f1300b5
+  SLAU = 9,                   /*!< \brief Simple Low-Dissipation AUSM numerical method. */
+  AUSMPWPLUS = 10,            /*!< \brief AUSMPW+ numerical method. */
+  CUSP = 11,                   /*!< \brief Convective upwind and split pressure numerical method. */
+  VAN_LEER = 12,              /*!< \brief Van Leer method. */
+  CONVECTIVE_TEMPLATE = 13,   /*!< \brief Template for new numerical method . */
+  L2ROE = 14,                 /*!< \brief L2ROE numerical method . */
+  LMROE = 15,                  /*!< \brief Rieper's Low Mach ROE numerical method . */
+  SLAU2 = 16                   /*!< \brief Simple Low-Dissipation AUSM 2 numerical method. */
 };
 static const map<string, ENUM_UPWIND> Upwind_Map = CCreateMap<string, ENUM_UPWIND>
 ("NONE", NO_UPWIND)
@@ -649,6 +639,7 @@
 ("HLLC", HLLC)
 ("SW", SW)
 ("MSW", MSW)
+("AUSMPW+", AUSMPWPLUS)
 ("CUSP", CUSP)
 ("VAN_LEER", VAN_LEER)
 ("SCALAR_UPWIND", SCALAR_UPWIND)
@@ -656,7 +647,6 @@
 ("L2ROE", L2ROE)
 ("LMROE", LMROE)
 ("SLAU2", SLAU2);
-
 
 /*!
  * \brief types of FEM spatial discretizations
@@ -747,7 +737,6 @@
 ("BC", BC); //BAS-CAKMAKCIOGLU
 
 /*!
-<<<<<<< HEAD
  * \brief types of subgrid scale models
  */
 enum ENUM_SGS_MODEL {
@@ -761,7 +750,8 @@
 ("IMPLICIT_LES", IMPLICIT_LES)
 ("SMAGORINSKY",  SMAGORINSKY)
 ("WALE",         WALE);
-=======
+
+/*!
  * \brief types of hybrid RANS/LES models
  */
 enum ENUM_HYBRIDRANSLES {
@@ -795,7 +785,6 @@
 ("NTS_DUCROS", NTS_DUCROS)
 ("FD_DUCROS", FD_DUCROS);
 
->>>>>>> 9f1300b5
 /*!
  * \brief types of wall functions.
  */
