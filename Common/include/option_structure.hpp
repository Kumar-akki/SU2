--- conflicted
+++ resolved
@@ -2,11 +2,7 @@
  * \file option_structure.hpp
  * \brief Defines classes for referencing options for easy input in CConfig
  * \author J. Hicken, B. Tracey
-<<<<<<< HEAD
- * \version 7.0.5 "Blackbird"
-=======
  * \version 7.0.6 "Blackbird"
->>>>>>> 0e3fad69
  *
  * SU2 Project Website: https://su2code.github.io
  *
@@ -83,17 +79,10 @@
 const unsigned int MAX_NUMBER_PERIODIC = 10;  /*!< \brief Maximum number of periodic boundary conditions. */
 const unsigned int MAX_STRING_SIZE = 200;     /*!< \brief Maximum number of domains. */
 const unsigned int MAX_NUMBER_FFD = 15;       /*!< \brief Maximum number of FFDBoxes for the FFD. */
-<<<<<<< HEAD
 const unsigned int MAX_SOLS = 13;             /*!< \brief Maximum number of solutions at the same time (dimension of solution container array). */
 const unsigned int MAX_TERMS = 7;             /*!< \brief Maximum number of terms in the numerical equations (dimension of solver container array). */
 const unsigned int MAX_ZONES = 3;             /*!< \brief Maximum number of zones. */
 const unsigned int MAX_FE_KINDS = 7;          /*!< \brief Maximum number of Finite Elements. */
-=======
-const unsigned int MAX_SOLS = 12;             /*!< \brief Maximum number of solutions at the same time (dimension of solution container array). */
-const unsigned int MAX_TERMS = 6;             /*!< \brief Maximum number of terms in the numerical equations (dimension of solver container array). */
-const unsigned int MAX_ZONES = 3;             /*!< \brief Maximum number of zones. */
-const unsigned int MAX_FE_KINDS = 4;          /*!< \brief Maximum number of Finite Elements. */
->>>>>>> 0e3fad69
 const unsigned int NO_RK_ITER = 0;            /*!< \brief No Runge-Kutta iteration. */
 
 const unsigned int OVERHEAD = 4;    /*!< \brief Overhead space above nMarker when allocating space for boundary elems (MPI + periodic). */
@@ -147,15 +136,12 @@
 
 const su2double COLORING_EFF_THRESH = 0.875;  /*!< \brief Below this value fallback strategies are used instead. */
 
-<<<<<<< HEAD
-=======
 /*--- All temperature polynomial fits for the fluid models currently
    assume a quartic form (5 coefficients). For example,
    Cp(T) = b0 + b1*T + b2*T^2 + b3*T^3 + b4*T^4. By default, all coeffs
    are set to zero and will be properly non-dim. in the solver. ---*/
 constexpr int N_POLY_COEFFS = 5; /*!< \brief Number of coefficients in temperature polynomial fits for fluid models. */;
 
->>>>>>> 0e3fad69
 /*!
  * \brief Boolean answers
  */
@@ -474,17 +460,11 @@
 const int ADJHEAT_SOL = 6;  /*!< \brief Position of the adjoint heat equation in the solution solver array. */
 const int RAD_SOL = 7;      /*!< \brief Position of the radiation equation in the solution solver array. */
 const int ADJRAD_SOL = 8;   /*!< \brief Position of the continuous adjoint turbulence solution in the solver container array. */
-<<<<<<< HEAD
 
 const int MESH_SOL = 9;      /*!< \brief Position of the mesh solver. */
 const int ADJMESH_SOL = 10;   /*!< \brief Position of the adjoint of the mesh solver. */
 
 const int GRADIENT_SMOOTHING = 11; /*!< \brief Position of the gradient smoothing equation in the solution solver array. */
-=======
-
-const int MESH_SOL = 9;      /*!< \brief Position of the mesh solver. */
-const int ADJMESH_SOL = 10;   /*!< \brief Position of the adjoint of the mesh solver. */
->>>>>>> 0e3fad69
 
 const int FEA_SOL = 0;      /*!< \brief Position of the FEA equation in the solution solver array. */
 const int ADJFEA_SOL = 1;   /*!< \brief Position of the FEA adjoint equation in the solution solver array. */
@@ -507,7 +487,6 @@
 const int MAT_KNOWLES = 4;   /*!< \brief Position of the Knowles material model. */
 
 /*!
-<<<<<<< HEAD
  * \brief Types of finite elements (in 1D or 2D or 3D)
  */
 const int EL_LINE = 6;    /*!< \brief Elements of two nodes, with second order gauss quadrature (1D). */
@@ -515,17 +494,6 @@
 const int EL_TRIA = 0;    /*!< \brief Elements of three nodes (2D). */
 const int EL_QUAD = 1;    /*!< \brief Elements of four nodes (2D). */
 const int EL_TRIA2 = 2;   /*!< \brief Elements of three nodes (2D), with second order gauss quadrature. */
-=======
- * \brief Types of finite elements (in 2D or 3D)
- */
-const int EL_TRIA = 0;    /*!< \brief Elements of three nodes (2D). */
-const int EL_QUAD = 1;    /*!< \brief Elements of four nodes (2D). */
-
-const int EL_TETRA = 0;   /*!< \brief Elements of four nodes (3D). */
-const int EL_HEXA  = 1;   /*!< \brief Elements of eight nodes (3D). */
-const int EL_PYRAM = 2;   /*!< \brief Elements of five nodes (3D). */
-const int EL_PRISM = 3;   /*!< \brief Elements of six nodes (3D). */
->>>>>>> 0e3fad69
 
 const int EL_TETRA = 0;   /*!< \brief Elements of four nodes (3D). */
 const int EL_HEXA  = 1;   /*!< \brief Elements of eight nodes (3D). */
@@ -2235,7 +2203,6 @@
   MakePair("USER_DEFINED_SOLUTION",    USER_DEFINED_SOLUTION)
 };
 
-<<<<<<< HEAD
 /*!
  * \brief modus of operation for the sobolev smoothing solver.
  */
@@ -2254,8 +2221,6 @@
   MakePair("DEBUG" , DEBUG)
 };
 
-=======
->>>>>>> 0e3fad69
 #undef MakePair
 /* END_CONFIG_ENUMS */
 
