/*!
 * \file CConfig.hpp
 * \brief All the information about the definition of the physical problem.
 *        The subroutines and functions are in the <i>CConfig.cpp</i> file.
 * \author F. Palacios, T. Economon, B. Tracey
 * \version 7.4.0 "Blackbird"
 *
 * SU2 Project Website: https://su2code.github.io
 *
 * The SU2 Project is maintained by the SU2 Foundation
 * (http://su2foundation.org)
 *
 * Copyright 2012-2022, SU2 Contributors (cf. AUTHORS.md)
 *
 * SU2 is free software; you can redistribute it and/or
 * modify it under the terms of the GNU Lesser General Public
 * License as published by the Free Software Foundation; either
 * version 2.1 of the License, or (at your option) any later version.
 *
 * SU2 is distributed in the hope that it will be useful,
 * but WITHOUT ANY WARRANTY; without even the implied warranty of
 * MERCHANTABILITY or FITNESS FOR A PARTICULAR PURPOSE. See the GNU
 * Lesser General Public License for more details.
 *
 * You should have received a copy of the GNU Lesser General Public
 * License along with SU2. If not, see <http://www.gnu.org/licenses/>.
 */

#pragma once

#include "parallelization/mpi_structure.hpp"

#include <iostream>
#include <cstdlib>
#include <fstream>
#include <sstream>
#include <string>
#include <cstring>
#include <vector>
#include <array>
#include <stdlib.h>
#include <cmath>
#include <map>
#include <assert.h>

#include "option_structure.hpp"
#include "containers/container_decorators.hpp"

#ifdef HAVE_CGNS
#include "cgnslib.h"
#endif

using namespace std;

/*!
 * \class CConfig
 * \brief Main class for defining the problem; basically this class reads the configuration file, and
 *        stores all the information.
 * \author F. Palacios
 */

class CConfig {
private:
  SU2_MPI::Comm SU2_Communicator; /*!< \brief MPI communicator of SU2.*/
  int rank, size;                 /*!< \brief MPI rank and size.*/
  bool base_config;
  SU2_COMPONENT Kind_SU2;        /*!< \brief Kind of SU2 software component.*/
  unsigned short Ref_NonDim;      /*!< \brief Kind of non dimensionalization.*/
  unsigned short Ref_Inc_NonDim;  /*!< \brief Kind of non dimensionalization.*/
  unsigned short Kind_AverageProcess;            /*!< \brief Kind of mixing process.*/
  unsigned short Kind_PerformanceAverageProcess; /*!< \brief Kind of mixing process.*/
  unsigned short Kind_MixingPlaneInterface;      /*!< \brief Kind of mixing process.*/
  unsigned short Kind_SpanWise;                  /*!< \brief Kind of span-wise section computation.*/
  unsigned short *Kind_TurboMachinery;           /*!< \brief Kind of turbomachynery architecture.*/
  unsigned short iZone, nZone;    /*!< \brief Number of zones in the mesh. */
  unsigned short nZoneSpecified;  /*!< \brief Number of zones that are specified in config file. */
  su2double Highlite_Area;        /*!< \brief Highlite area. */
  su2double Fan_Poly_Eff;         /*!< \brief Fan polytropic effeciency. */
  su2double MinLogResidual;       /*!< \brief Minimum value of the log residual. */
  su2double EA_ScaleFactor;       /*!< \brief Equivalent Area scaling factor */
  su2double AdjointLimit;         /*!< \brief Adjoint variable limit */
  string* ConvField;              /*!< \brief Field used for convergence check.*/
  string FluidName;              /*!< \brief name of the applied fluid. */

  string* WndConvField;              /*!< \brief Function where to apply the windowed convergence criteria for the time average of the unsteady (single zone) flow problem. */
  unsigned short nConvField;         /*!< \brief Number of fields used to monitor convergence.*/
  unsigned short nWndConvField;      /*!< \brief Number of fields used to monitor time convergence.*/
  unsigned short Wnd_Cauchy_Elems;   /*!< \brief Number of elements to evaluate in the time iteration  for convergence of the time average of the unsteady (single zone)´ flow problem.  */
  su2double Wnd_Cauchy_Eps;          /*!< \brief Epsilon used for the convergence of the time average of the unsteady (single zone)´ flow problem. */
  unsigned long Wnd_StartConv_Iter;  /*!< \brief Start convergence criteria at this iteration after Start_Iter_Wnd. */
  bool Wnd_Cauchy_Crit;              /*!< \brief True => Cauchy criterion is used for time average objective function in unsteady flows. */

  bool MG_AdjointFlow;              /*!< \brief MG with the adjoint flow problem */
  su2double *PressureLimits,
  *DensityLimits,
  *TemperatureLimits;             /*!< \brief Limits for the primitive variables */
  bool ActDisk_DoubleSurface;     /*!< \brief actuator disk double surface  */
  bool Engine_HalfModel;          /*!< \brief only half model is in the computational grid  */
  bool ActDisk_SU2_DEF;           /*!< \brief actuator disk double surface  */
  unsigned short nFFD_Iter;       /*!< \brief Iteration for the point inversion problem. */
  unsigned short FFD_Blending;    /*!< \brief Kind of FFD Blending function. */
  su2double FFD_Tol;              /*!< \brief Tolerance in the point inversion problem. */
  bool FFD_IntPrev;                       /*!< \brief Enables self-intersection prevention procedure within the FFD box. */
  unsigned short FFD_IntPrev_MaxIter;     /*!< \brief Amount of iterations for FFD box self-intersection prevention procedure. */
  unsigned short FFD_IntPrev_MaxDepth;    /*!< \brief Maximum recursion depth for FFD box self-intersection procedure. */
  bool ConvexityCheck;                    /*!< \brief Enables convexity check on all mesh elements. */
  unsigned short ConvexityCheck_MaxIter;  /*!< \brief Amount of iterations for convexity check in deformations. */
  unsigned short ConvexityCheck_MaxDepth; /*!< \brief Maximum recursion depth for convexity check in deformations.*/
  su2double Opt_RelaxFactor;              /*!< \brief Scale factor for the line search. */
  su2double Opt_LineSearch_Bound;         /*!< \brief Bounds for the line search. */
  su2double StartTime;
  unsigned short SmoothNumGrid;           /*!< \brief Smooth the numerical grid. */
  bool ContinuousAdjoint,   /*!< \brief Flag to know if the code is solving an adjoint problem. */
  Viscous,                  /*!< \brief Flag to know if the code is solving a viscous problem. */
  EquivArea,                /*!< \brief Flag to know if the code is going to compute and plot the equivalent area. */
  Engine,                   /*!< \brief Flag to know if the code is going to compute a problem with engine. */
  InvDesign_Cp,             /*!< \brief Flag to know if the code is going to compute and plot the inverse design. */
  InvDesign_HeatFlux,       /*!< \brief Flag to know if the code is going to compute and plot the inverse design. */
  Wind_Gust,                /*!< \brief Flag to know if there is a wind gust. */
  Turb_Fixed_Values,        /*!< \brief Flag to know if there are fixed values for turbulence quantities in one half-plane. */
  Aeroelastic_Simulation,   /*!< \brief Flag to know if there is an aeroelastic simulation. */
  Weakly_Coupled_Heat,      /*!< \brief Flag to know if a heat equation should be weakly coupled to the incompressible solver. */
  Rotating_Frame,           /*!< \brief Flag to know if there is a rotating frame. */
  PoissonSolver,            /*!< \brief Flag to know if we are solving  poisson forces  in plasma solver. */
  Low_Mach_Precon,          /*!< \brief Flag to know if we are using a low Mach number preconditioner. */
  Low_Mach_Corr,            /*!< \brief Flag to know if we are using a low Mach number correction. */
  GravityForce,             /*!< \brief Flag to know if the gravity force is incuded in the formulation. */
  SubsonicEngine,           /*!< \brief Engine intake subsonic region. */
  Frozen_Visc_Cont,         /*!< \brief Flag for cont. adjoint problem with/without frozen viscosity. */
  Frozen_Visc_Disc,         /*!< \brief Flag for disc. adjoint problem with/without frozen viscosity. */
  Frozen_Limiter_Disc,      /*!< \brief Flag for disc. adjoint problem with/without frozen limiter. */
  Inconsistent_Disc,        /*!< \brief Use an inconsistent (primal/dual) discrete adjoint formulation. */
  Sens_Remove_Sharp,        /*!< \brief Flag for removing or not the sharp edges from the sensitivity computation. */
  Hold_GridFixed,           /*!< \brief Flag hold fixed some part of the mesh during the deformation. */
  Axisymmetric,             /*!< \brief Flag for axisymmetric calculations */
  Integrated_HeatFlux;      /*!< \brief Flag for heat flux BC whether it deals with integrated values.*/
  su2double Buffet_k;       /*!< \brief Sharpness coefficient for buffet sensor.*/
  su2double Buffet_lambda;  /*!< \brief Offset parameter for buffet sensor.*/
  su2double Damp_Engine_Inflow;   /*!< \brief Damping factor for the engine inlet. */
  su2double Damp_Engine_Exhaust;  /*!< \brief Damping factor for the engine exhaust. */
  su2double Damp_Res_Restric,     /*!< \brief Damping factor for the residual restriction. */
  Damp_Correc_Prolong;            /*!< \brief Damping factor for the correction prolongation. */
  su2double Position_Plane;    /*!< \brief Position of the Near-Field (y coordinate 2D, and z coordinate 3D). */
  su2double WeightCd;          /*!< \brief Weight of the drag coefficient. */
  su2double dCD_dCL;           /*!< \brief Fixed Cl mode derivate . */
  su2double dCMx_dCL;          /*!< \brief Fixed Cl mode derivate. */
  su2double dCMy_dCL;          /*!< \brief Fixed Cl mode derivate. */
  su2double dCMz_dCL;          /*!< \brief Fixed Cl mode derivate. */
  su2double CL_Target;         /*!< \brief Fixed Cl mode Target Cl. */
  TIME_MARCHING TimeMarching;        /*!< \brief Steady or unsteady (time stepping or dual time stepping) computation. */
  unsigned short Dynamic_Analysis;   /*!< \brief Static or dynamic structural analysis. */
  su2double FixAzimuthalLine;        /*!< \brief Fix an azimuthal line due to misalignments of the nearfield. */
  su2double **DV_Value;              /*!< \brief Previous value of the design variable. */
  su2double Venkat_LimiterCoeff;     /*!< \brief Limiter coefficient */
  unsigned long LimiterIter;         /*!< \brief Freeze the value of the limiter after a number of iterations */
  su2double AdjSharp_LimiterCoeff;   /*!< \brief Coefficient to identify the limit of a sharp edge. */
  unsigned short SystemMeasurements; /*!< \brief System of measurements. */
  ENUM_REGIME Kind_Regime;           /*!< \brief Kind of flow regime: in/compressible. */
  unsigned short *Kind_ObjFunc;      /*!< \brief Kind of objective function. */
  su2double *Weight_ObjFunc;         /*!< \brief Weight applied to objective function. */
  unsigned short Kind_SensSmooth;    /*!< \brief Kind of sensitivity smoothing technique. */
  unsigned short Continuous_Eqns;    /*!< \brief Which equations to treat continuously (Hybrid adjoint)*/
  unsigned short Discrete_Eqns;      /*!< \brief Which equations to treat discretely (Hybrid adjoint). */
  unsigned short *Design_Variable;   /*!< \brief Kind of design variable. */
  unsigned short nTimeInstances;     /*!< \brief Number of periodic time instances for  harmonic balance. */
  su2double HarmonicBalance_Period;  /*!< \brief Period of oscillation to be used with harmonic balance computations. */
  su2double Delta_UnstTime,          /*!< \brief Time step for unsteady computations. */
  Delta_UnstTimeND;                  /*!< \brief Time step for unsteady computations (non dimensional). */
  su2double Delta_DynTime,        /*!< \brief Time step for dynamic structural computations. */
  Total_DynTime,                  /*!< \brief Total time for dynamic structural computations. */
  Current_DynTime;                /*!< \brief Global time of the dynamic structural computations. */
  su2double Total_UnstTime,       /*!< \brief Total time for unsteady computations. */
  Total_UnstTimeND;               /*!< \brief Total time for unsteady computations (non dimensional). */
  su2double Current_UnstTime,     /*!< \brief Global time of the unsteady simulation. */
  Current_UnstTimeND;             /*!< \brief Global time of the unsteady simulation. */
  unsigned short nMarker_Euler,   /*!< \brief Number of Euler wall markers. */
  nMarker_FarField,               /*!< \brief Number of far-field markers. */
  nMarker_Custom,                 /*!< \brief Number of custom markers. */
  nMarker_SymWall,                /*!< \brief Number of symmetry wall markers. */
  nMarker_PerBound,               /*!< \brief Number of periodic boundary markers. */
  nMarker_MixingPlaneInterface,   /*!< \brief Number of mixing plane interface boundary markers. */
  nMarker_Turbomachinery,         /*!< \brief Number turbomachinery markers. */
  nMarker_TurboPerformance,       /*!< \brief Number of turboperformance markers. */
  nSpanWiseSections_User,         /*!< \brief Number of spanwise sections to compute 3D BC and Performance for turbomachinery   */
  nMarker_Shroud,                 /*!< \brief Number of shroud markers to set grid velocity to 0.*/
  nMarker_NearFieldBound,         /*!< \brief Number of near field boundary markers. */
  nMarker_ActDiskInlet,           /*!< \brief Number of actuator disk inlet markers. */
  nMarker_ActDiskOutlet,          /*!< \brief Number of actuator disk outlet markers. */
  nMarker_Deform_Mesh_Sym_Plane,  /*!< \brief Number of markers with symmetric deformation */
  nMarker_Deform_Mesh,            /*!< \brief Number of deformable markers at the boundary. */
  nMarker_Fluid_Load,             /*!< \brief Number of markers in which the flow load is computed/employed. */
  nMarker_Fluid_InterfaceBound,   /*!< \brief Number of fluid interface markers. */
  nMarker_CHTInterface,           /*!< \brief Number of conjugate heat transfer interface markers. */
  nMarker_Inlet,                  /*!< \brief Number of inlet flow markers. */
  nMarker_Inlet_Species,          /*!< \brief Number of inlet species markers. */
  nSpecies_per_Inlet,             /*!< \brief Number of species defined per inlet markers. */
  nMarker_Riemann,                /*!< \brief Number of Riemann flow markers. */
  nMarker_Giles,                  /*!< \brief Number of Giles flow markers. */
  nRelaxFactor_Giles,             /*!< \brief Number of relaxation factors for Giles markers. */
  nMarker_Supersonic_Inlet,       /*!< \brief Number of supersonic inlet flow markers. */
  nMarker_Supersonic_Outlet,      /*!< \brief Number of supersonic outlet flow markers. */
  nMarker_Outlet,                 /*!< \brief Number of outlet flow markers. */
  nMarker_Smoluchowski_Maxwell,   /*!< \brief Number of smoluchowski/maxwell wall boundaries. */
  nMarker_Isothermal,             /*!< \brief Number of isothermal wall boundaries. */
  nMarker_HeatFlux,               /*!< \brief Number of constant heat flux wall boundaries. */
  nMarker_HeatTransfer,           /*!< \brief Number of heat-transfer/convection wall boundaries. */
  nMarker_EngineExhaust,          /*!< \brief Number of nacelle exhaust flow markers. */
  nMarker_EngineInflow,           /*!< \brief Number of nacelle inflow flow markers. */
  nMarker_Clamped,                /*!< \brief Number of clamped markers in the FEM. */
  nMarker_Displacement,           /*!< \brief Number of displacement surface markers. */
  nMarker_Load,                   /*!< \brief Number of load surface markers. */
  nMarker_Damper,                 /*!< \brief Number of damper surface markers. */
  nMarker_Load_Dir,               /*!< \brief Number of load surface markers defined by magnitude and direction. */
  nMarker_Disp_Dir,               /*!< \brief Number of load surface markers defined by magnitude and direction. */
  nMarker_Load_Sine,              /*!< \brief Number of load surface markers defined by magnitude and direction. */
  nMarker_FlowLoad,               /*!< \brief Number of load surface markers. */
  nMarker_Internal,               /*!< \brief Number of internal flow markers. */
  nMarker_All,                    /*!< \brief Total number of markers using the grid information. */
  nMarker_Max,                    /*!< \brief Max number of number of markers using the grid information. */
  nMarker_CfgFile;                /*!< \brief Total number of markers using the config file (note that in
                                        parallel computations this number can be different from nMarker_All). */

  bool Inlet_From_File;         /*!< \brief True if the inlet profile is to be loaded from a file. */
  string Inlet_Filename;        /*!< \brief Filename specifying an inlet profile. */
  su2double Inlet_Matching_Tol; /*!< \brief Tolerance used when matching a point to a point from the inlet file. */
  string ActDisk_FileName;      /*!< \brief Filename specifying an actuator disk. */

  string *Marker_Euler,           /*!< \brief Euler wall markers. */
  *Marker_FarField,               /*!< \brief Far field markers. */
  *Marker_Custom,
  *Marker_SymWall,                /*!< \brief Symmetry wall markers. */
  *Marker_PerBound,               /*!< \brief Periodic boundary markers. */
  *Marker_PerDonor,               /*!< \brief Rotationally periodic boundary donor markers. */
  *Marker_MixingPlaneInterface,   /*!< \brief MixingPlane interface boundary markers. */
  *Marker_TurboBoundIn,           /*!< \brief Turbomachinery performance boundary markers. */
  *Marker_TurboBoundOut,          /*!< \brief Turbomachinery performance boundary donor markers. */
  *Marker_NearFieldBound,         /*!< \brief Near Field boundaries markers. */
  *Marker_Deform_Mesh,            /*!< \brief Deformable markers at the boundary. */
  *Marker_Deform_Mesh_Sym_Plane,  /*!< \brief Marker with symmetric deformation. */
  *Marker_Fluid_Load,             /*!< \brief Markers in which the flow load is computed/employed. */
  *Marker_Fluid_InterfaceBound,   /*!< \brief Fluid interface markers. */
  *Marker_CHTInterface,           /*!< \brief Conjugate heat transfer interface markers. */
  *Marker_ActDiskInlet,           /*!< \brief Actuator disk inlet markers. */
  *Marker_ActDiskOutlet,          /*!< \brief Actuator disk outlet markers. */
  *Marker_Inlet,                  /*!< \brief Inlet flow markers. */
  *Marker_Inlet_Species,          /*!< \brief Inlet species markers. */
  *Marker_Riemann,                /*!< \brief Riemann markers. */
  *Marker_Giles,                  /*!< \brief Giles markers. */
  *Marker_Shroud,                 /*!< \brief Shroud markers. */
  *Marker_Supersonic_Inlet,       /*!< \brief Supersonic inlet flow markers. */
  *Marker_Supersonic_Outlet,      /*!< \brief Supersonic outlet flow markers. */
  *Marker_Outlet,                 /*!< \brief Outlet flow markers. */
  *Marker_Smoluchowski_Maxwell,   /*!< \brief Smoluchowski/Maxwell wall markers. */
  *Marker_Isothermal,             /*!< \brief Isothermal wall markers. */
  *Marker_HeatFlux,               /*!< \brief Constant heat flux wall markers. */
  *Marker_HeatTransfer,           /*!< \brief Heat-transfer/convection markers. */
  *Marker_RoughWall,              /*!< \brief Constant heat flux wall markers. */
  *Marker_EngineInflow,           /*!< \brief Engine Inflow flow markers. */
  *Marker_EngineExhaust,          /*!< \brief Engine Exhaust flow markers. */
  *Marker_Clamped,                /*!< \brief Clamped markers. */
  *Marker_Displacement,           /*!< \brief Displacement markers. */
  *Marker_Load,                   /*!< \brief Load markers. */
  *Marker_Damper,                 /*!< \brief Damper markers. */
  *Marker_Load_Dir,               /*!< \brief Load markers defined in cartesian coordinates. */
  *Marker_Disp_Dir,               /*!< \brief Load markers defined in cartesian coordinates. */
  *Marker_Load_Sine,              /*!< \brief Sine-wave loaded markers defined in cartesian coordinates. */
  *Marker_FlowLoad,               /*!< \brief Flow Load markers. */
  *Marker_Internal,               /*!< \brief Internal flow markers. */
  *Marker_All_TagBound;           /*!< \brief Global index for markers using grid information. */

  su2double *Exhaust_Temperature_Target;     /*!< \brief Specified total temperatures for nacelle boundaries. */
  su2double *Exhaust_Pressure_Target;        /*!< \brief Specified total pressures for nacelle boundaries. */
  su2double *Inlet_Ttotal;                   /*!< \brief Specified total temperatures for inlet boundaries. */
  su2double *Riemann_Var1, *Riemann_Var2;    /*!< \brief Specified values for Riemann boundary. */
  su2double **Riemann_FlowDir;               /*!< \brief Specified flow direction vector (unit vector) for Riemann boundaries. */
  su2double *Giles_Var1, *Giles_Var2,
  *RelaxFactorAverage, *RelaxFactorFourier;  /*!< \brief Specified values for Giles BC. */
  su2double **Giles_FlowDir;                 /*!< \brief Specified flow direction vector (unit vector) for Giles BC. */
  su2double *Inlet_Ptotal;                   /*!< \brief Specified total pressures for inlet boundaries. */
  su2double **Inlet_FlowDir;                 /*!< \brief Specified flow direction vector (unit vector) for inlet boundaries. */
  su2double *Inlet_Temperature;              /*!< \brief Specified temperatures for a supersonic inlet boundaries. */
  su2double *Inlet_Pressure;                 /*!< \brief Specified static pressures for supersonic inlet boundaries. */
  su2double **Inlet_Velocity;                /*!< \brief Specified flow velocity vectors for supersonic inlet boundaries. */
  su2double **Inlet_MassFrac;                /*!< \brief Specified Mass fraction vectors for supersonic inlet boundaries (NEMO solver). */
  su2double **Inlet_SpeciesVal;              /*!< \brief Specified species vector for inlet boundaries. */
  su2double *EngineInflow_Target;            /*!< \brief Specified fan face targets for nacelle boundaries. */
  su2double *Inflow_Mach;                    /*!< \brief Specified fan face mach for nacelle boundaries. */
  su2double *Inflow_Pressure;                /*!< \brief Specified fan face pressure for nacelle boundaries. */
  su2double *Inflow_MassFlow;                /*!< \brief Specified fan face massflow for nacelle boundaries. */
  su2double *Inflow_ReverseMassFlow;         /*!< \brief Specified fan face reverse massflow for nacelle boundaries. */
  su2double *Inflow_TotalPressure;           /*!< \brief Specified fan face total pressure for nacelle boundaries. */
  su2double *Inflow_Temperature;             /*!< \brief Specified fan face temperature for nacelle boundaries. */
  su2double *Inflow_TotalTemperature;        /*!< \brief Specified fan face total temperature for nacelle boundaries. */
  su2double *Inflow_RamDrag;                 /*!< \brief Specified fan face ram drag for nacelle boundaries. */
  su2double *Inflow_Force;                   /*!< \brief Specified force for nacelle boundaries. */
  su2double *Inflow_Power;                   /*!< \brief Specified power for nacelle boundaries. */
  su2double *Exhaust_Pressure;               /*!< \brief Specified exhaust pressure for nacelle boundaries. */
  su2double *Exhaust_Temperature;            /*!< \brief Specified exhaust temperature for nacelle boundaries. */
  su2double *Exhaust_MassFlow;               /*!< \brief Specified exhaust mass flow for nacelle boundaries. */
  su2double *Exhaust_TotalPressure;          /*!< \brief Specified exhaust total pressure for nacelle boundaries. */
  su2double *Exhaust_TotalTemperature;       /*!< \brief Specified exhaust total temperature for nacelle boundaries. */
  su2double *Exhaust_GrossThrust;            /*!< \brief Specified exhaust gross thrust for nacelle boundaries. */
  su2double *Exhaust_Force;                  /*!< \brief Specified exhaust force for nacelle boundaries. */
  su2double *Exhaust_Power;                  /*!< \brief Specified exhaust power for nacelle boundaries. */
  su2double *Engine_Power;                   /*!< \brief Specified engine power for nacelle boundaries. */
  su2double *Engine_Mach;                    /*!< \brief Specified engine mach for nacelle boundaries. */
  su2double *Engine_Force;                   /*!< \brief Specified engine force for nacelle boundaries. */
  su2double *Engine_NetThrust;               /*!< \brief Specified engine net thrust for nacelle boundaries. */
  su2double *Engine_GrossThrust;             /*!< \brief Specified engine gross thrust for nacelle boundaries. */
  su2double *Engine_Area;                    /*!< \brief Specified engine area for nacelle boundaries. */
  su2double *Outlet_Pressure;                /*!< \brief Specified back pressures (static) for outlet boundaries. */
  su2double *Isothermal_Temperature;         /*!< \brief Specified isothermal wall temperatures (static). */
  su2double *HeatTransfer_Coeff;             /*!< \brief Specified heat transfer coefficients. */
  su2double *HeatTransfer_WallTemp;          /*!< \brief Specified temperatures at infinity alongside heat transfer coefficients. */
  su2double *Heat_Flux;                      /*!< \brief Specified wall heat fluxes. */
  su2double *Roughness_Height;               /*!< \brief Equivalent sand grain roughness for the marker according to config file. */
  su2double *Displ_Value;                    /*!< \brief Specified displacement for displacement boundaries. */
  su2double *Load_Value;                     /*!< \brief Specified force for load boundaries. */
  su2double *Damper_Constant;                /*!< \brief Specified constant for damper boundaries. */
  su2double *Load_Dir_Value;                 /*!< \brief Specified force for load boundaries defined in cartesian coordinates. */
  su2double *Load_Dir_Multiplier;            /*!< \brief Specified multiplier for load boundaries defined in cartesian coordinates. */
  su2double *Disp_Dir_Value;                 /*!< \brief Specified force for load boundaries defined in cartesian coordinates. */
  su2double *Disp_Dir_Multiplier;            /*!< \brief Specified multiplier for load boundaries defined in cartesian coordinates. */
  su2double **Load_Dir;                      /*!< \brief Specified flow direction vector (unit vector) for inlet boundaries. */
  su2double **Disp_Dir;                      /*!< \brief Specified structural displacement direction (unit vector). */
  su2double *Load_Sine_Amplitude;            /*!< \brief Specified amplitude for a sine-wave load. */
  su2double *Load_Sine_Frequency;            /*!< \brief Specified multiplier for load boundaries defined in cartesian coordinates. */
  su2double **Load_Sine_Dir;                 /*!< \brief Specified flow direction vector (unit vector) for inlet boundaries. */
  su2double *FlowLoad_Value;                 /*!< \brief Specified force for flow load boundaries. */
  su2double *ActDiskInlet_MassFlow;          /*!< \brief Specified inlet mass flow for actuator disk. */
  su2double *ActDiskInlet_Temperature;       /*!< \brief Specified inlet temperature for actuator disk. */
  su2double *ActDiskInlet_TotalTemperature;  /*!< \brief Specified inlet total temperature for actuator disk. */
  su2double *ActDiskInlet_Pressure;          /*!< \brief Specified inlet pressure for actuator disk. */
  su2double *ActDiskInlet_TotalPressure;     /*!< \brief Specified inlet total pressure for actuator disk. */
  su2double *ActDiskInlet_RamDrag;           /*!< \brief Specified inlet ram drag for actuator disk. */
  su2double *ActDiskInlet_Force;             /*!< \brief Specified inlet force for actuator disk. */
  su2double *ActDiskInlet_Power;             /*!< \brief Specified inlet power for actuator disk. */
  su2double *ActDiskOutlet_MassFlow;         /*!< \brief Specified outlet mass flow for actuator disk. */
  su2double *ActDiskOutlet_Temperature;      /*!< \brief Specified outlet temperature for actuator disk. */
  su2double *ActDiskOutlet_TotalTemperature; /*!< \brief Specified outlet total temperatur for actuator disk. */
  su2double *ActDiskOutlet_Pressure;         /*!< \brief Specified outlet pressure for actuator disk. */
  su2double *ActDiskOutlet_TotalPressure;    /*!< \brief Specified outlet total pressure for actuator disk. */
  su2double *ActDiskOutlet_GrossThrust;      /*!< \brief Specified outlet gross thrust for actuator disk. */
  su2double *ActDiskOutlet_Force;            /*!< \brief Specified outlet force for actuator disk. */
  su2double *ActDiskOutlet_Power;            /*!< \brief Specified outlet power for actuator disk. */
  su2double **ActDisk_PressJump,
  **ActDisk_TempJump,  **ActDisk_Omega;      /*!< \brief Specified deltas for actuator disk.*/
  su2double *ActDisk_DeltaPress;             /*!< \brief Specified pressure delta for actuator disk. */
  su2double *ActDisk_DeltaTemp;              /*!< \brief Specified temperature delta for actuator disk. */
  su2double *ActDisk_TotalPressRatio;        /*!< \brief Specified tot. pres. ratio for actuator disk. */
  su2double *ActDisk_TotalTempRatio;         /*!< \brief Specified tot. temp. ratio for actuator disk. */
  su2double *ActDisk_StaticPressRatio;       /*!< \brief Specified press. ratio for actuator disk. */
  su2double *ActDisk_StaticTempRatio;        /*!< \brief Specified temp. ratio for actuator disk. */
  su2double *ActDisk_Power;                  /*!< \brief Specified power for actuator disk. */
  su2double *ActDisk_MassFlow;               /*!< \brief Specified mass flow for actuator disk. */
  su2double *ActDisk_Mach;                   /*!< \brief Specified mach for actuator disk. */
  su2double *ActDisk_Force;                  /*!< \brief Specified force for actuator disk. */
  su2double *Outlet_MassFlow;                /*!< \brief Mass flow for outlet boundaries. */
  su2double *Outlet_Density;                 /*!< \brief Avg. density for outlet boundaries. */
  su2double *Outlet_Area;                    /*!< \brief Area for outlet boundaries. */
  su2double *Surface_MassFlow;               /*!< \brief Massflow at the boundaries. */
  su2double *Surface_Mach;                   /*!< \brief Mach number at the boundaries. */
  su2double *Surface_Temperature;            /*!< \brief Temperature at the boundaries. */
  su2double *Surface_Pressure;               /*!< \brief Pressure at the boundaries. */
  su2double *Surface_Density;                /*!< \brief Density at the boundaries. */
  su2double *Surface_Enthalpy;               /*!< \brief Enthalpy at the boundaries. */
  su2double *Surface_NormalVelocity;         /*!< \brief Normal velocity at the boundaries. */
  su2double *Surface_Uniformity;             /*!< \brief Integral measure of the streamwise uniformity (absolute) at the boundaries (non-dim). */
  su2double *Surface_SecondaryStrength;      /*!< \brief Integral measure of the strength of secondary flows (absolute) at the boundaries (non-dim). */
  su2double *Surface_SecondOverUniform;      /*!< \brief Integral measure of the strength of secondary flows (relative to streamwise) at the boundaries (non-dim). */
  su2double *Surface_MomentumDistortion;     /*!< \brief Integral measure of the streamwise uniformity (relative to plug flow) at the boundaries (non-dim). */
  su2double *Surface_TotalTemperature;       /*!< \brief Total temperature at the boundaries. */
  su2double *Surface_TotalPressure;          /*!< \brief Total pressure at the boundaries. */
  su2double *Surface_PressureDrop;           /*!< \brief Pressure drop between boundaries. */
  su2double* Surface_Species_0;              /*!< \brief Average Species_0 at the boundaries. */
  su2double* Surface_Species_Variance;       /*!< \brief Species Variance at the boundaries. */
  su2double *Surface_DC60;                   /*!< \brief Specified surface DC60 for nacelle boundaries. */
  su2double *Surface_IDC;                    /*!< \brief Specified IDC for nacelle boundaries. */
  su2double *Surface_IDC_Mach;               /*!< \brief Specified IDC mach for nacelle boundaries. */
  su2double *Surface_IDR;                    /*!< \brief Specified surface IDR for nacelle boundaries. */
  su2double *ActDisk_NetThrust;              /*!< \brief Specified net thrust for nacelle boundaries. */
  su2double *ActDisk_BCThrust;               /*!< \brief Specified bc thrust for nacelle boundaries. */
  su2double *ActDisk_BCThrust_Old;           /*!< \brief Specified old bc thrust for nacelle boundaries. */
  su2double *ActDisk_GrossThrust;            /*!< \brief Specified gross thrust for nacelle boundaries. */
  su2double *ActDisk_Area;                   /*!< \brief Specified area for nacelle boundaries. */
  su2double *ActDisk_ReverseMassFlow;        /*!< \brief Specified fan face mach for nacelle boundaries. */
  su2double **Periodic_RotCenter;            /*!< \brief Rotational center for each periodic boundary. */
  su2double **Periodic_RotAngles;            /*!< \brief Rotation angles for each periodic boundary. */
  su2double **Periodic_Translation;          /*!< \brief Translation vector for each periodic boundary. */
  string *Marker_CfgFile_TagBound;           /*!< \brief Global index for markers using config file. */
  unsigned short *Marker_All_KindBC,         /*!< \brief Global index for boundaries using grid information. */
  *Marker_CfgFile_KindBC;                    /*!< \brief Global index for boundaries using config file. */
  short *Marker_All_SendRecv;                /*!< \brief Information about if the boundary is sended (+), received (-). */
  short *Marker_All_PerBound;                /*!< \brief Global index for periodic bc using the grid information. */

  unsigned long ExtIter;            /*!< \brief Current external iteration number. */
  unsigned long ExtIter_OffSet;     /*!< \brief External iteration number offset. */
  unsigned long IntIter;            /*!< \brief Current internal iteration number. */
  unsigned long OuterIter;          /*!< \brief Current Outer iterations for multizone problems. */
  unsigned long InnerIter;          /*!< \brief Current inner iterations for multizone problems. */
  unsigned long TimeIter;           /*!< \brief Current time iterations for multizone problems. */
  long Unst_AdjointIter;            /*!< \brief Iteration number to begin the reverse time integration in the direct solver for the unsteady adjoint. */
  long Iter_Avg_Objective;          /*!< \brief Iteration the number of time steps to be averaged, counting from the back */
  su2double PhysicalTime;           /*!< \brief Physical time at the current iteration in the solver for unsteady problems. */

  bool UsePSequencing_DG;             /*!< \brief Whether to use P (polynomial sequencing) for the FEM DG discretization. */
  unsigned long nIterPSequencing_DG;  /*!< \brief Number of iterations per polynomial degree in the P sequencing. */

  unsigned short nLevels_TimeAccurateLTS;   /*!< \brief Number of time levels for time accurate local time stepping. */
  unsigned short nTimeDOFsADER_DG;          /*!< \brief Number of time DOFs used in the predictor step of ADER-DG. */
  passivedouble *TimeDOFsADER_DG;           /*!< \brief The location of the ADER-DG time DOFs on the interval [-1,1]. */
  unsigned short nTimeIntegrationADER_DG;   /*!< \brief Number of time integration points ADER-DG. */
  passivedouble *TimeIntegrationADER_DG;    /*!< \brief The location of the ADER-DG time integration points on the interval [-1,1]. */
  passivedouble *WeightsIntegrationADER_DG; /*!< \brief The weights of the ADER-DG time integration points on the interval [-1,1]. */
  unsigned short nRKStep;                   /*!< \brief Number of steps of the explicit Runge-Kutta method. */
  su2double *RK_Alpha_Step;                 /*!< \brief Runge-Kutta beta coefficients. */

  unsigned short nQuasiNewtonSamples;  /*!< \brief Number of samples used in quasi-Newton solution methods. */
  bool UseVectorization;       /*!< \brief Whether to use vectorized numerics schemes. */
  bool NewtonKrylov;           /*!< \brief Use a coupled Newton method to solve the flow equations. */
  array<unsigned short,3> NK_IntParam{{20, 3, 2}}; /*!< \brief Integer parameters for NK method. */
  array<su2double,4> NK_DblParam{{-2.0, 0.1, -3.0, 1e-4}}; /*!< \brief Floating-point parameters for NK method. */

  unsigned short nMGLevels;    /*!< \brief Number of multigrid levels (coarse levels). */
  unsigned short nCFL;         /*!< \brief Number of CFL, one for each multigrid level. */
  su2double
  CFLRedCoeff_Turb,            /*!< \brief CFL reduction coefficient on the LevelSet problem. */
  CFLRedCoeff_AdjFlow,         /*!< \brief CFL reduction coefficient for the adjoint problem. */
  CFLRedCoeff_AdjTurb,         /*!< \brief CFL reduction coefficient for the adjoint turbulent problem. */
  CFLRedCoeff_Species,         /*!< \brief CFL reduction coefficient on the species problem. */
  CFLFineGrid,                 /*!< \brief CFL of the finest grid. */
  Max_DeltaTime,               /*!< \brief Max delta time. */
  Unst_CFL;                    /*!< \brief Unsteady CFL number. */

  /* Gradient smoothing options */
  su2double SmoothingEps1;          /*!< \brief Parameter for the identity part in gradient smoothing. */
  su2double SmoothingEps2;          /*!< \brief Parameter for the Laplace part in gradient smoothing. */
  bool SmoothGradient;              /*!< \brief Flag for enabling gradient smoothing. */
  bool SmoothSepDim;                /*!< \brief Flag for enabling separated calculation for every dimension. */
  bool SmoothOnSurface;             /*!< \brief Flag for assembling the system only on the surface. */
  bool SmoothDirichletSurfaceBound; /*!< \brief Flag for using zero Dirichlet boundary in the surface case. */
  ENUM_SOBOLEV_MODUS SmoothNumMode; /*!< \brief The mode in which the Sobolev smoothing solver is applied. */

  unsigned short  Kind_Grad_Linear_Solver,  /*!< Numerical method to smooth the gradient */
  Kind_Grad_Linear_Solver_Prec;             /*!< \brief Preconditioner of the linear solver. */
  su2double Grad_Linear_Solver_Error;       /*!< \brief Min error of the linear solver for the gradient smoothing. */
  unsigned long Grad_Linear_Solver_Iter; /*!< \brief Max iterations of the linear solver for the gradient smoothing. */

  bool ReorientElements;       /*!< \brief Flag for enabling element reorientation. */
  string CustomObjFunc;        /*!< \brief User-defined objective function. */
  string CustomOutputs;        /*!< \brief User-defined functions for outputs. */
  unsigned short nDV,                  /*!< \brief Number of design variables. */
  nObj, nObjW;                         /*! \brief Number of objective functions. */
  unsigned short* nDV_Value;           /*!< \brief Number of values for each design variable (might be different than 1 if we allow arbitrary movement). */
  unsigned short nFFDBox;              /*!< \brief Number of ffd boxes. */
  unsigned short nTurboMachineryKind;  /*!< \brief Number turbomachinery types specified. */
  unsigned short nParamDV;             /*!< \brief Number of parameters of the design variable. */
  string DV_Filename;                  /*!< \brief Filename for providing surface positions from an external parameterization. */
  string DV_Unordered_Sens_Filename;   /*!< \brief Filename of volume sensitivities in an unordered ASCII format. */
  string DV_Sens_Filename;             /*!< \brief Filename of surface sensitivities written to an unordered ASCII format. */
  unsigned short
  Sensitivity_FileFormat;             /*!< \brief Format of the input volume sensitivity files (SU2_DOT). */
  su2double **ParamDV;                /*!< \brief Parameters of the design variable. */
  su2double **CoordFFDBox;            /*!< \brief Coordinates of the FFD boxes. */
  unsigned short **DegreeFFDBox;      /*!< \brief Degree of the FFD boxes. */
  string *FFDTag;                     /*!< \brief Parameters of the design variable. */
  string *TagFFDBox;                  /*!< \brief Tag of the FFD box. */
  unsigned short GeometryMode;        /*!< \brief Gemoetry mode (analysis or gradient computation). */
  unsigned short MGCycle;             /*!< \brief Kind of multigrid cycle. */
  unsigned short FinestMesh;          /*!< \brief Finest mesh for the full multigrid approach. */
  unsigned short nFFD_Fix_IDir,
  nFFD_Fix_JDir, nFFD_Fix_KDir;       /*!< \brief Number of planes fixed in the FFD. */
  unsigned short nMG_PreSmooth,       /*!< \brief Number of MG pre-smooth parameters found in config file. */
  nMG_PostSmooth,                     /*!< \brief Number of MG post-smooth parameters found in config file. */
  nMG_CorrecSmooth;                   /*!< \brief Number of MG correct-smooth parameters found in config file. */
  short *FFD_Fix_IDir,
  *FFD_Fix_JDir, *FFD_Fix_KDir;       /*!< \brief Exact sections. */
  unsigned short *MG_PreSmooth,       /*!< \brief Multigrid Pre smoothing. */
  *MG_PostSmooth,                     /*!< \brief Multigrid Post smoothing. */
  *MG_CorrecSmooth;                   /*!< \brief Multigrid Jacobi implicit smoothing of the correction. */
  su2double *LocationStations;        /*!< \brief Airfoil sections in wing slicing subroutine. */

  ENUM_MULTIZONE Kind_MZSolver;    /*!< \brief Kind of multizone solver.  */
  INC_DENSITYMODEL Kind_DensityModel; /*!< \brief Kind of the density model for incompressible flows. */
  CHT_COUPLING Kind_CHT_Coupling;  /*!< \brief Kind of coupling method used at CHT interfaces. */
  VISCOSITYMODEL Kind_ViscosityModel; /*!< \brief Kind of the Viscosity Model*/
  MIXINGVISCOSITYMODEL Kind_MixingViscosityModel; /*!< \brief Kind of the mixing Viscosity Model*/
  CONDUCTIVITYMODEL Kind_ConductivityModel; /*!< \brief Kind of the Thermal Conductivity Model */
  CONDUCTIVITYMODEL_TURB Kind_ConductivityModel_Turb; /*!< \brief Kind of the Turbulent Thermal Conductivity Model */
  DIFFUSIVITYMODEL Kind_Diffusivity_Model; /*!< \brief Kind of the mass diffusivity Model */
  FREESTREAM_OPTION Kind_FreeStreamOption; /*!< \brief Kind of free stream option to choose if initializing with density or temperature  */
  MAIN_SOLVER Kind_Solver;         /*!< \brief Kind of solver: Euler, NS, Continuous adjoint, etc.  */
  LIMITER Kind_SlopeLimit,    /*!< \brief Global slope limiter. */
  Kind_SlopeLimit_Flow,         /*!< \brief Slope limiter for flow equations.*/
  Kind_SlopeLimit_Turb,         /*!< \brief Slope limiter for the turbulence equation.*/
  Kind_SlopeLimit_AdjTurb,      /*!< \brief Slope limiter for the adjoint turbulent equation.*/
  Kind_SlopeLimit_AdjFlow,      /*!< \brief Slope limiter for the adjoint equation.*/
  Kind_SlopeLimit_Species;      /*!< \brief Slope limiter for the species equation.*/
  unsigned short Kind_FluidModel,  /*!< \brief Kind of the Fluid Model: Ideal, van der Waals, etc. */
  Kind_InitOption,                 /*!< \brief Kind of Init option to choose if initializing with Reynolds number or with thermodynamic conditions   */
  Kind_GridMovement,               /*!< \brief Kind of the static mesh movement. */
  *Kind_SurfaceMovement,           /*!< \brief Kind of the static mesh movement. */
  nKind_SurfaceMovement,           /*!< \brief Kind of the dynamic mesh movement. */
  Kind_Gradient_Method,            /*!< \brief Numerical method for computation of spatial gradients. */
  Kind_Gradient_Method_Recon,      /*!< \brief Numerical method for computation of spatial gradients used for upwind reconstruction. */
  Kind_Deform_Linear_Solver,             /*!< Numerical method to deform the grid */
  Kind_Deform_Linear_Solver_Prec,        /*!< \brief Preconditioner of the linear solver. */
  Kind_Linear_Solver,                    /*!< \brief Numerical solver for the implicit scheme. */
  Kind_Linear_Solver_Prec,               /*!< \brief Preconditioner of the linear solver. */
  Kind_AdjTurb_Linear_Solver,            /*!< \brief Numerical solver for the turbulent adjoint implicit scheme. */
  Kind_AdjTurb_Linear_Prec,              /*!< \brief Preconditioner of the turbulent adjoint linear solver. */
  Kind_DiscAdj_Linear_Solver,            /*!< \brief Linear solver for the discrete adjoint system. */
  Kind_DiscAdj_Linear_Prec,              /*!< \brief Preconditioner of the discrete adjoint linear solver. */
  Kind_TimeNumScheme,           /*!< \brief Global explicit or implicit time integration. */
  Kind_TimeIntScheme_Flow,      /*!< \brief Time integration for the flow equations. */
  Kind_TimeIntScheme_FEM_Flow,  /*!< \brief Time integration for the flow equations. */
  Kind_ADER_Predictor,          /*!< \brief Predictor step of the ADER-DG time integration scheme. */
  Kind_TimeIntScheme_AdjFlow,   /*!< \brief Time integration for the adjoint flow equations. */
  Kind_TimeIntScheme_Turb,      /*!< \brief Time integration for the turbulence model. */
  Kind_TimeIntScheme_AdjTurb,   /*!< \brief Time integration for the adjoint turbulence model. */
  Kind_TimeIntScheme_Species,   /*!< \brief Time integration for the species model. */
  Kind_TimeIntScheme_Heat,      /*!< \brief Time integration for the wave equations. */
  Kind_TimeStep_Heat;           /*!< \brief Time stepping method for the (fvm) heat equation. */
  STRUCT_TIME_INT Kind_TimeIntScheme_FEA;    /*!< \brief Time integration for the FEA equations. */
  STRUCT_SPACE_ITE Kind_SpaceIteScheme_FEA;  /*!< \brief Iterative scheme for nonlinear structural analysis. */
  unsigned short
  Kind_TimeIntScheme_Radiation, /*!< \brief Time integration for the Radiation equations. */
  Kind_ConvNumScheme,           /*!< \brief Global definition of the convective term. */
  Kind_ConvNumScheme_Flow,      /*!< \brief Centered or upwind scheme for the flow equations. */
  Kind_ConvNumScheme_FEM_Flow,  /*!< \brief Finite element scheme for the flow equations. */
  Kind_ConvNumScheme_Heat,      /*!< \brief Centered or upwind scheme for the flow equations. */
  Kind_ConvNumScheme_AdjFlow,   /*!< \brief Centered or upwind scheme for the adjoint flow equations. */
  Kind_ConvNumScheme_Turb,      /*!< \brief Centered or upwind scheme for the turbulence model. */
  Kind_ConvNumScheme_AdjTurb,   /*!< \brief Centered or upwind scheme for the adjoint turbulence model. */
  Kind_ConvNumScheme_Species,   /*!< \brief Centered or upwind scheme for the species model. */
  Kind_ConvNumScheme_Template,  /*!< \brief Centered or upwind scheme for the level set equation. */
  Kind_FEM,                     /*!< \brief Finite element scheme for the flow equations. */
  Kind_FEM_Flow,                /*!< \brief Finite element scheme for the flow equations. */
  Kind_Matrix_Coloring;         /*!< \brief Type of matrix coloring for sparse Jacobian computation. */

  CENTERED
  Kind_Centered,                /*!< \brief Centered scheme. */
  Kind_Centered_Flow,           /*!< \brief Centered scheme for the flow equations. */
  Kind_Centered_AdjFlow,        /*!< \brief Centered scheme for the adjoint flow equations. */
  Kind_Centered_Turb,           /*!< \brief Centered scheme for the turbulence model. */
  Kind_Centered_AdjTurb,        /*!< \brief Centered scheme for the adjoint turbulence model. */
  Kind_Centered_Species,        /*!< \brief Centered scheme for the species model. */
  Kind_Centered_Template;       /*!< \brief Centered scheme for the template model. */


  FEM_SHOCK_CAPTURING_DG Kind_FEM_Shock_Capturing_DG; /*!< \brief Shock capturing method for the FEM DG solver. */
  BGS_RELAXATION Kind_BGS_RelaxMethod; /*!< \brief Kind of relaxation method for Block Gauss Seidel method in FSI problems. */
  bool ReconstructionGradientRequired; /*!< \brief Enable or disable a second gradient calculation for upwind reconstruction only. */
  bool LeastSquaresRequired;    /*!< \brief Enable or disable memory allocation for least-squares gradient methods. */
  bool Energy_Equation;         /*!< \brief Solve the energy equation for incompressible flows. */

  UPWIND
  Kind_Upwind,                  /*!< \brief Upwind scheme. */
  Kind_Upwind_Flow,             /*!< \brief Upwind scheme for the flow equations. */
  Kind_Upwind_AdjFlow,          /*!< \brief Upwind scheme for the adjoint flow equations. */
  Kind_Upwind_Turb,             /*!< \brief Upwind scheme for the turbulence model. */
  Kind_Upwind_AdjTurb,          /*!< \brief Upwind scheme for the adjoint turbulence model. */
  Kind_Upwind_Species,          /*!< \brief Upwind scheme for the species model. */
<<<<<<< HEAD
  Kind_Upwind_Template,         /*!< \brief Upwind scheme for the template model. */
  Kind_FEM,                     /*!< \brief Finite element scheme for the flow equations. */
  Kind_FEM_Flow,                /*!< \brief Finite element scheme for the flow equations. */
  Kind_FEM_GridDOFsLocation,    /*!< \brief Location of the grid DOFs for the FEM solver. */
  Kind_FEM_DG_Shock,            /*!< \brief Shock capturing method for the FEM DG solver. */
  Kind_Matrix_Coloring;         /*!< \brief Type of matrix coloring for sparse Jacobian computation. */
  FEM_SHOCK_CAPTURING_DG Kind_FEM_Shock_Capturing_DG; /*!< \brief Shock capturing method for the FEM DG solver. */
  BGS_RELAXATION Kind_BGS_RelaxMethod; /*!< \brief Kind of relaxation method for Block Gauss Seidel method in FSI problems. */
  bool ReconstructionGradientRequired; /*!< \brief Enable or disable a second gradient calculation for upwind reconstruction only. */
  bool LeastSquaresRequired;    /*!< \brief Enable or disable memory allocation for least-squares gradient methods. */
  bool Energy_Equation;         /*!< \brief Solve the energy equation for incompressible flows. */
=======
  Kind_Upwind_Template;         /*!< \brief Upwind scheme for the template model. */
>>>>>>> 64c188d6

  bool MUSCL,              /*!< \brief MUSCL scheme .*/
  MUSCL_Flow,              /*!< \brief MUSCL scheme for the flow equations.*/
  MUSCL_Turb,              /*!< \brief MUSCL scheme for the turbulence equations.*/
  MUSCL_Heat,              /*!< \brief MUSCL scheme for the (fvm) heat equation.*/
  MUSCL_AdjFlow,           /*!< \brief MUSCL scheme for the adj flow equations.*/
  MUSCL_AdjTurb;           /*!< \brief MUSCL scheme for the adj turbulence equations.*/
  bool MUSCL_Species;      /*!< \brief MUSCL scheme for the species equations.*/
  bool Use_Accurate_Jacobians;  /*!< \brief Use numerically computed Jacobians for AUSM+up(2) and SLAU(2). */
  bool EulerPersson;       /*!< \brief Boolean to determine whether this is an Euler simulation with Persson shock capturing. */
  bool FSI_Problem = false,/*!< \brief Boolean to determine whether the simulation is FSI or not. */
  Multizone_Problem;       /*!< \brief Boolean to determine whether we are solving a multizone problem. */
  unsigned short nID_DV;   /*!< \brief ID for the region of FEM when computed using direct differentiation. */

  bool AD_Mode;             /*!< \brief Algorithmic Differentiation support. */
  bool AD_Preaccumulation;  /*!< \brief Enable or disable preaccumulation in the AD mode. */
  STRUCT_COMPRESS Kind_Material_Compress;  /*!< \brief Determines if the material is compressible or incompressible (structural analysis). */
  STRUCT_MODEL Kind_Material;              /*!< \brief Determines the material model to be used (structural analysis). */
  STRUCT_DEFORMATION Kind_Struct_Solver;   /*!< \brief Determines the geometric condition (small or large deformations) for structural analysis. */
  unsigned short Kind_DV_FEA;              /*!< \brief Kind of Design Variable for FEA problems.*/

  unsigned short nTurbVar;          /*!< \brief Number of Turbulence variables, i.e. 1 for SA-types, 2 for SST. */
  TURB_MODEL Kind_Turb_Model;       /*!< \brief Turbulent model definition. */
  SPECIES_MODEL Kind_Species_Model; /*!< \brief Species model definition. */
  TURB_SGS_MODEL Kind_SGS_Model;    /*!< \brief LES SGS model definition. */
  TURB_TRANS_MODEL Kind_Trans_Model;  /*!< \brief Transition model definition. */
  unsigned short Kind_ActDisk, Kind_Engine_Inflow,
  *Kind_Data_Riemann,
  *Kind_Data_Giles;                /*!< \brief Kind of inlet boundary treatment. */
  INLET_TYPE Kind_Inlet;
  INLET_TYPE *Kind_Inc_Inlet;
  INC_OUTLET_TYPE *Kind_Inc_Outlet;
  WALL_TYPE *Kind_Wall;            /*!< \brief Type of wall treatment. */
  unsigned short nWall_Types;      /*!< \brief Number of wall treatment types listed. */
  unsigned short nInc_Inlet;       /*!< \brief Number of inlet boundary treatment types listed. */
  unsigned short nInc_Outlet;      /*!< \brief Number of inlet boundary treatment types listed. */
  su2double Inc_Inlet_Damping;     /*!< \brief Damping factor applied to the iterative updates to the velocity at a pressure inlet in incompressible flow. */
  su2double Inc_Outlet_Damping;    /*!< \brief Damping factor applied to the iterative updates to the pressure at a mass flow outlet in incompressible flow. */
  bool Inc_Inlet_UseNormal;        /*!< \brief Flag for whether to use the local normal as the flow direction for an incompressible pressure inlet. */
  su2double Linear_Solver_Error;   /*!< \brief Min error of the linear solver for the implicit formulation. */
  su2double Deform_Linear_Solver_Error;          /*!< \brief Min error of the linear solver for the implicit formulation. */
  su2double Linear_Solver_Smoother_Relaxation;   /*!< \brief Relaxation factor for iterative linear smoothers. */
  unsigned long Linear_Solver_Iter;              /*!< \brief Max iterations of the linear solver for the implicit formulation. */
  unsigned long Deform_Linear_Solver_Iter;       /*!< \brief Max iterations of the linear solver for the implicit formulation. */
  unsigned long Linear_Solver_Restart_Frequency; /*!< \brief Restart frequency of the linear solver for the implicit formulation. */
  unsigned long Linear_Solver_Prec_Threads;      /*!< \brief Number of threads per rank for ILU and LU_SGS preconditioners. */
  unsigned short Linear_Solver_ILU_n;            /*!< \brief ILU fill=in level. */
  su2double SemiSpan;                   /*!< \brief Wing Semi span. */
  su2double Roe_Kappa;                  /*!< \brief Relaxation of the Roe scheme. */
  su2double Relaxation_Factor_Adjoint;  /*!< \brief Relaxation coefficient for variable updates of adjoint solvers. */
  su2double Relaxation_Factor_CHT;      /*!< \brief Relaxation coefficient for the update of conjugate heat variables. */
  su2double AdjTurb_Linear_Error;       /*!< \brief Min error of the turbulent adjoint linear solver for the implicit formulation. */
  su2double EntropyFix_Coeff;           /*!< \brief Entropy fix coefficient. */
  unsigned short AdjTurb_Linear_Iter;   /*!< \brief Min error of the turbulent adjoint linear solver for the implicit formulation. */
  unsigned short nLocationStations,     /*!< \brief Number of section cuts to make when outputting mesh and cp . */
  nWingStations;                        /*!< \brief Number of section cuts to make when calculating internal volume. */
  su2double Kappa_1st_AdjFlow,  /*!< \brief Lax 1st order dissipation coefficient for adjoint flow equations (coarse multigrid levels). */
  Kappa_2nd_AdjFlow,            /*!< \brief JST 2nd order dissipation coefficient for adjoint flow equations. */
  Kappa_4th_AdjFlow,            /*!< \brief JST 4th order dissipation coefficient for adjoint flow equations. */
  Kappa_1st_Flow,           /*!< \brief Lax 1st order dissipation coefficient for flow equations (coarse multigrid levels). */
  Kappa_2nd_Flow,           /*!< \brief JST 2nd order dissipation coefficient for flow equations. */
  Kappa_4th_Flow,           /*!< \brief JST 4th order dissipation coefficient for flow equations. */
  Kappa_2nd_Heat,           /*!< \brief 2nd order dissipation coefficient for heat equation. */
  Kappa_4th_Heat,           /*!< \brief 4th order dissipation coefficient for heat equation. */
  Cent_Jac_Fix_Factor,              /*!< \brief Multiply the dissipation contribution to the Jacobian of central schemes
                                                by this factor to make the global matrix more diagonal dominant. */
  Cent_Inc_Jac_Fix_Factor;          /*!< \brief Multiply the dissipation contribution to the Jacobian of incompressible central schemes */
  su2double Geo_Waterline_Location; /*!< \brief Location of the waterline. */

  su2double Min_Beta_RoeTurkel,     /*!< \brief Minimum value of Beta for the Roe-Turkel low Mach preconditioner. */
  Max_Beta_RoeTurkel;               /*!< \brief Maximum value of Beta for the Roe-Turkel low Mach preconditioner. */
  unsigned long GridDef_Nonlinear_Iter;  /*!< \brief Number of nonlinear increments for grid deformation. */
  unsigned short Deform_StiffnessType;   /*!< \brief Type of element stiffness imposed for FEA mesh deformation. */
  bool Deform_Mesh;                      /*!< \brief Determines whether the mesh will be deformed. */
  bool Deform_Output;                    /*!< \brief Print the residuals during mesh deformation to the console. */
  su2double Deform_Tol_Factor;       /*!< \brief Factor to multiply smallest volume for deform tolerance (0.001 default) */
  su2double Deform_Coeff;            /*!< \brief Deform coeffienct */
  su2double Deform_Limit;            /*!< \brief Deform limit */
  unsigned short FFD_Continuity;     /*!< \brief Surface continuity at the intersection with the FFD */
  unsigned short FFD_CoordSystem;    /*!< \brief Define the coordinates system */
  su2double Deform_ElasticityMod,    /*!< \brief Young's modulus for volume deformation stiffness model */
  Deform_PoissonRatio,               /*!< \brief Poisson's ratio for volume deformation stiffness model */
  Deform_StiffLayerSize;             /*!< \brief Size of the layer of highest stiffness for wall distance-based mesh stiffness */
  bool FFD_Symmetry_Plane;           /*!< \brief FFD symmetry plane. */

  su2double Mach;             /*!< \brief Mach number. */
  su2double Reynolds;         /*!< \brief Reynolds number. */
  su2double Froude;           /*!< \brief Froude number. */
  su2double Length_Reynolds;  /*!< \brief Reynolds length (dimensional). */
  su2double AoA,              /*!< \brief Angle of attack (just external flow). */
  iH, AoS, AoA_Offset,
  AoS_Offset, AoA_Sens;       /*!< \brief Angle of sideSlip (just external flow). */
  bool Fixed_CL_Mode;         /*!< \brief Activate fixed CL mode (external flow only). */
  bool Eval_dOF_dCX;          /*!< \brief Activate fixed CL mode (external flow only). */
  bool Discard_InFiles;       /*!< \brief Discard angle of attack in solution and geometry files. */
  su2double Target_CL;        /*!< \brief Specify a target CL instead of AoA (external flow only). */
  su2double Total_CM;         /*!< \brief Specify a Total CM instead of AoA (external flow only). */
  su2double Total_CD;         /*!< \brief Specify a target CD instead of AoA (external flow only). */
  su2double dCL_dAlpha;       /*!< \brief value of dCl/dAlpha. */
  su2double dCM_diH;          /*!< \brief value of dCM/dHi. */
  unsigned long Iter_Fixed_CM;          /*!< \brief Iterations to re-evaluate the angle of attack (external flow only). */
  unsigned long Iter_Fixed_NetThrust;   /*!< \brief Iterations to re-evaluate the angle of attack (external flow only). */
  unsigned long Iter_dCL_dAlpha;        /*!< \brief Number of iterations to evaluate dCL_dAlpha. */
  unsigned long Update_Alpha;           /*!< \brief Iterations to re-evaluate the angle of attack (external flow only). */
  unsigned long Update_iH;              /*!< \brief Iterations to re-evaluate the angle of attack (external flow only). */
  unsigned long Update_BCThrust;        /*!< \brief Iterations to re-evaluate the angle of attack (external flow only). */
  su2double dNetThrust_dBCThrust;       /*!< \brief value of dNetThrust/dBCThrust. */
  bool Update_BCThrust_Bool;            /*!< \brief Boolean flag for whether to update the AoA for fixed lift mode on a given iteration. */
  bool Update_AoA;                      /*!< \brief Boolean flag for whether to update the AoA for fixed lift mode on a given iteration. */
  unsigned long Update_AoA_Iter_Limit;  /*!< \brief Limit on number of iterations between AoA updates for fixed lift mode. */
  bool Finite_Difference_Mode;        /*!< \brief Flag to run the finite difference mode in fixed Cl mode. */
  su2double ChargeCoeff;              /*!< \brief Charge coefficient (just for poisson problems). */
  unsigned short Cauchy_Func_Flow,    /*!< \brief Function where to apply the convergence criteria in the flow problem. */
  Cauchy_Func_AdjFlow,                /*!< \brief Function where to apply the convergence criteria in the adjoint problem. */
  Cauchy_Elems;                       /*!< \brief Number of elements to evaluate. */
  unsigned short Residual_Func_Flow;  /*!< \brief Equation to apply residual convergence to. */
  unsigned short Res_FEM_CRIT;        /*!< \brief Criteria to apply to the FEM convergence (absolute/relative). */
  unsigned long StartConv_Iter;       /*!< \brief Start convergence criteria at iteration. */
  su2double Cauchy_Eps;               /*!< \brief Epsilon used for the convergence. */
  bool Restart,                       /*!< \brief Restart solution (for direct, adjoint, and linearized problems).*/
  Read_Binary_Restart,                /*!< \brief Read binary SU2 native restart files.*/
  Wrt_Restart_Overwrite,              /*!< \brief Overwrite restart files or append iteration number.*/
  Wrt_Surface_Overwrite,              /*!< \brief Overwrite surface output files or append iteration number.*/
  Wrt_Volume_Overwrite,               /*!< \brief Overwrite volume output files or append iteration number.*/
  Restart_Flow;                       /*!< \brief Restart flow solution for adjoint and linearized problems. */
  unsigned short nMarker_Monitoring,  /*!< \brief Number of markers to monitor. */
  nMarker_Designing,                  /*!< \brief Number of markers for the objective function. */
  nMarker_GeoEval,                    /*!< \brief Number of markers for the objective function. */
  nMarker_ZoneInterface,              /*!< \brief Number of markers in the zone interface. */
  nMarker_Plotting,                   /*!< \brief Number of markers to plot. */
  nMarker_Analyze,                    /*!< \brief Number of markers to analyze. */
  nMarker_Moving,                     /*!< \brief Number of markers in motion (DEFORMING, MOVING_WALL). */
  nMarker_PyCustom,                   /*!< \brief Number of markers that are customizable in Python. */
  nMarker_DV,                         /*!< \brief Number of markers affected by the design variables. */
  nMarker_WallFunctions,              /*!< \brief Number of markers for which wall functions must be applied. */
  nMarker_SobolevBC;                  /*!< \brief Number of markers treaded in the gradient problem. */
  string *Marker_Monitoring,          /*!< \brief Markers to monitor. */
  *Marker_Designing,                  /*!< \brief Markers to design. */
  *Marker_GeoEval,                    /*!< \brief Markers to evaluate geometry. */
  *Marker_Plotting,                   /*!< \brief Markers to plot. */
  *Marker_Analyze,                    /*!< \brief Markers to analyze. */
  *Marker_ZoneInterface,              /*!< \brief Markers in the FSI interface. */
  *Marker_Moving,                     /*!< \brief Markers in motion (DEFORMING, MOVING_WALL). */
  *Marker_PyCustom,                   /*!< \brief Markers that are customizable in Python. */
  *Marker_DV,                         /*!< \brief Markers affected by the design variables. */
  *Marker_WallFunctions,              /*!< \brief Markers for which wall functions must be applied. */
  *Marker_SobolevBC;                  /*!< \brief Markers in the gradient solver */

  unsigned short nConfig_Files;       /*!< \brief Number of config files for multiphysics problems. */
  string *Config_Filenames;           /*!< \brief List of names for configuration files. */
  SST_OPTIONS *SST_Options;           /*!< \brief List of modifications/corrections/versions of SST turbulence model.*/
  SA_OPTIONS *SA_Options;             /*!< \brief List of modifications/corrections/versions of SA turbulence model.*/
  unsigned short nSST_Options;        /*!< \brief Number of SST options specified. */
  unsigned short nSA_Options;         /*!< \brief Number of SA options specified. */
  WALL_FUNCTIONS  *Kind_WallFunctions;        /*!< \brief The kind of wall function to use for the corresponding markers. */
  unsigned short  **IntInfo_WallFunctions;    /*!< \brief Additional integer information for the wall function markers. */
  su2double       **DoubleInfo_WallFunctions; /*!< \brief Additional double information for the wall function markers. */
  unsigned short  *Marker_All_Monitoring,     /*!< \brief Global index for monitoring using the grid information. */
  *Marker_All_GeoEval,               /*!< \brief Global index for geometrical evaluation. */
  *Marker_All_Plotting,              /*!< \brief Global index for plotting using the grid information. */
  *Marker_All_Analyze,               /*!< \brief Global index for plotting using the grid information. */
  *Marker_All_ZoneInterface,         /*!< \brief Global index for FSI interface markers using the grid information. */
  *Marker_All_Turbomachinery,        /*!< \brief Global index for Turbomachinery markers using the grid information. */
  *Marker_All_TurbomachineryFlag,    /*!< \brief Global index for Turbomachinery markers flag using the grid information. */
  *Marker_All_MixingPlaneInterface,  /*!< \brief Global index for MixingPlane interface markers using the grid information. */
  *Marker_All_DV,                    /*!< \brief Global index for design variable markers using the grid information. */
  *Marker_All_Moving,                /*!< \brief Global index for moving surfaces using the grid information. */
  *Marker_All_Deform_Mesh,           /*!< \brief Global index for deformable markers at the boundary. */
  *Marker_All_Deform_Mesh_Sym_Plane, /*!< \brief Global index for markers with symmetric deformations. */
  *Marker_All_Fluid_Load,            /*!< \brief Global index for markers in which the flow load is computed/employed. */
  *Marker_All_PyCustom,              /*!< \brief Global index for Python customizable surfaces using the grid information. */
  *Marker_All_Designing,             /*!< \brief Global index for moving using the grid information. */
  *Marker_All_SobolevBC,             /*!< \brief Global index for boundary condition applied to gradient smoothing. */
  *Marker_CfgFile_Monitoring,            /*!< \brief Global index for monitoring using the config information. */
  *Marker_CfgFile_Designing,             /*!< \brief Global index for monitoring using the config information. */
  *Marker_CfgFile_GeoEval,               /*!< \brief Global index for monitoring using the config information. */
  *Marker_CfgFile_Plotting,              /*!< \brief Global index for plotting using the config information. */
  *Marker_CfgFile_Analyze,               /*!< \brief Global index for plotting using the config information. */
  *Marker_CfgFile_ZoneInterface,         /*!< \brief Global index for FSI interface using the config information. */
  *Marker_CfgFile_Turbomachinery,        /*!< \brief Global index for Turbomachinery  using the config information. */
  *Marker_CfgFile_TurbomachineryFlag,    /*!< \brief Global index for Turbomachinery flag using the config information. */
  *Marker_CfgFile_MixingPlaneInterface,  /*!< \brief Global index for MixingPlane interface using the config information. */
  *Marker_CfgFile_Moving,             /*!< \brief Global index for moving surfaces using the config information. */
  *Marker_CfgFile_Deform_Mesh,        /*!< \brief Global index for deformable markers at the boundary. */
  *Marker_CfgFile_Deform_Mesh_Sym_Plane, /*!< \brief Global index for markers with symmetric deformations. */
  *Marker_CfgFile_Fluid_Load,         /*!< \brief Global index for markers in which the flow load is computed/employed. */
  *Marker_CfgFile_PyCustom,           /*!< \brief Global index for Python customizable surfaces using the config information. */
  *Marker_CfgFile_DV,                 /*!< \brief Global index for design variable markers using the config information. */
  *Marker_CfgFile_PerBound,           /*!< \brief Global index for periodic boundaries using the config information. */
  *Marker_CfgFile_SobolevBC;          /*!< \brief Global index for boundary condition applied to gradient smoothing using the config information. */
  string *PlaneTag;                   /*!< \brief Global index for the plane adaptation (upper, lower). */
  su2double *nBlades;                 /*!< \brief number of blades for turbomachinery computation. */
  unsigned short Geo_Description;     /*!< \brief Description of the geometry. */
  unsigned short Mesh_FileFormat;     /*!< \brief Mesh input format. */
  TAB_OUTPUT Tab_FileFormat;          /*!< \brief Format of the output files. */
  unsigned short output_precision;    /*!< \brief <ofstream>.precision(value) for SU2_DOT and HISTORY output */
  unsigned short ActDisk_Jump;        /*!< \brief Format of the output files. */
  unsigned long StartWindowIteration; /*!< \brief Starting Iteration for long time Windowing apporach . */
  unsigned short nCFL_AdaptParam;     /*!< \brief Number of CFL parameters provided in config. */
  bool CFL_Adapt;        /*!< \brief Use adaptive CFL number. */
  bool HB_Precondition;  /*!< \brief Flag to turn on harmonic balance source term preconditioning */
  su2double RefArea,     /*!< \brief Reference area for coefficient computation. */
  RefElemLength,         /*!< \brief Reference element length for computing the slope limiting epsilon. */
  RefSharpEdges,         /*!< \brief Reference coefficient for detecting sharp edges. */
  RefLength,             /*!< \brief Reference length for moment computation. */
  *RefOriginMoment_X,    /*!< \brief X Origin for moment computation. */
  *RefOriginMoment_Y,    /*!< \brief Y Origin for moment computation. */
  *RefOriginMoment_Z,    /*!< \brief Z Origin for moment computation. */
  *CFL_AdaptParam,       /*!< \brief Information about the CFL ramp. */
  *RelaxFactor_Giles,    /*!< \brief Information about the under relaxation factor for Giles BC. */
  *CFL,                  /*!< \brief CFL number. */
  DomainVolume;          /*!< \brief Volume of the computational grid. */
  unsigned short
  nRefOriginMoment_X,      /*!< \brief Number of X-coordinate moment computation origins. */
  nRefOriginMoment_Y,      /*!< \brief Number of Y-coordinate moment computation origins. */
  nRefOriginMoment_Z;      /*!< \brief Number of Z-coordinate moment computation origins. */
  unsigned short nMesh_Box_Size;
  short *Mesh_Box_Size;          /*!< \brief Array containing the number of grid points in the x-, y-, and z-directions for the analytic RECTANGLE and BOX grid formats. */
  unsigned short Mesh_Box_PSolFEM; /*!< \brief FEM polynomial degree of the solution for the RECTANGLE and BOX grid formats. */
  string Mesh_FileName,          /*!< \brief Mesh input file. */
  Mesh_Out_FileName,             /*!< \brief Mesh output file. */
  Solution_FileName,             /*!< \brief Flow solution input file. */
  Solution_AdjFileName,          /*!< \brief Adjoint solution input file for drag functional. */
  Volume_FileName,               /*!< \brief Flow variables output file. */
  Conv_FileName,                 /*!< \brief Convergence history output file. */
  Breakdown_FileName,            /*!< \brief Breakdown output file. */
  Restart_FileName,              /*!< \brief Restart file for flow variables. */
  Restart_AdjFileName,           /*!< \brief Restart file for adjoint variables, drag functional. */
  Adj_FileName,                  /*!< \brief Output file with the adjoint variables. */
  ObjFunc_Grad_FileName,         /*!< \brief Gradient of the objective function. */
  ObjFunc_Value_FileName,        /*!< \brief Objective function. */
  SurfCoeff_FileName,            /*!< \brief Output file with the flow variables on the surface. */
  SurfAdjCoeff_FileName,         /*!< \brief Output file with the adjoint variables on the surface. */
  SurfSens_FileName,             /*!< \brief Output file for the sensitivity on the surface (discrete adjoint). */
  VolSens_FileName,              /*!< \brief Output file for the sensitivity in the volume (discrete adjoint). */
  ObjFunc_Hess_FileName;         /*!< \brief Hessian approximation obtained by the Sobolev smoothing solver. */

  bool
  Wrt_Performance,           /*!< \brief Write the performance summary at the end of a calculation.  */
  Wrt_AD_Statistics,         /*!< \brief Write the tape statistics (discrete adjoint).  */
  Wrt_MeshQuality,           /*!< \brief Write the mesh quality statistics to the visualization files.  */
  Wrt_MultiGrid,             /*!< \brief Write the coarse grids to the visualization files.  */
  Wrt_Projected_Sensitivity, /*!< \brief Write projected sensitivities (dJ/dx) on surfaces to ASCII file. */
  Plot_Section_Forces;       /*!< \brief Write sectional forces for specified markers. */
  unsigned short
  Console_Output_Verb,  /*!< \brief Level of verbosity for console output */
  Kind_Average;         /*!< \brief Particular average for the marker analyze. */
  su2double Gamma,      /*!< \brief Ratio of specific heats of the gas. */
  Bulk_Modulus,         /*!< \brief Value of the bulk modulus for incompressible flows. */
  Beta_Factor,          /*!< \brief Value of the epsilon^2 multiplier for Beta for the incompressible preconditioner. */
  Gas_Constant,         /*!< \brief Specific gas constant. */
  Gas_ConstantND,       /*!< \brief Non-dimensional specific gas constant. */
  *Molecular_Weight;    /*!< \brief Molecular weight of an incompressible ideal gas (g/mol). */
  unsigned short nMolecular_Weight, /*!< \brief Number of species molecular weights. */
  nSpecific_Heat_Cp;              /*!< \brief Number of species specific heat constants at constant pressure. */
  su2double *Specific_Heat_Cp, /*!< \brief Specific heat at constant pressure. */
  Thermal_Expansion_Coeff,    /*!< \brief Thermal expansion coefficient. */
  Thermal_Expansion_CoeffND,  /*!< \brief Non-dimensional thermal expansion coefficient. */
  Inc_Density_Ref,       /*!< \brief Reference density for custom incompressible non-dim. */
  Inc_Velocity_Ref,      /*!< \brief Reference velocity for custom incompressible non-dim. */
  Inc_Temperature_Ref,   /*!< \brief Reference temperature for custom incompressible non-dim. */
  Inc_Density_Init,      /*!< \brief Initial density for incompressible flows. */
  Inc_Temperature_Init,  /*!< \brief Initial temperature for incompressible flows w/ heat transfer. */
  Heat_Flux_Ref,         /*!< \brief Reference heat flux for non-dim. */
  Gas_Constant_Ref,      /*!< \brief Reference specific gas constant. */
  Temperature_Critical,  /*!< \brief Critical Temperature for real fluid model.  */
  Pressure_Critical,     /*!< \brief Critical Pressure for real fluid model.  */
  Density_Critical,      /*!< \brief Critical Density for real fluid model.  */
  Acentric_Factor,       /*!< \brief Acentric Factor for real fluid model.  */
  *Mu_Constant,           /*!< \brief Constant viscosity for ConstantViscosity model.  */
  *Thermal_Conductivity_Constant,  /*!< \brief Constant thermal conductivity for ConstantConductivity model.  */
  *Mu_Ref,                /*!< \brief Reference viscosity for Sutherland model.  */
  *Mu_Temperature_Ref,    /*!< \brief Reference temperature for Sutherland model.  */
  *Mu_S;                  /*!< \brief Reference S for Sutherland model.  */
  unsigned short nMu_Constant,   /*!< \brief Number of species constant viscosities. */
  nMu_Ref,                       /*!< \brief Number of species reference constants for Sutherland model. */
  nMu_Temperature_Ref,           /*!< \brief Number of species reference temperature for Sutherland model. */
  nMu_S,                         /*!< \brief Number of species reference S for Sutherland model. */
  nThermal_Conductivity_Constant,/*!< \brief Number of species constant thermal conductivity. */
  nPrandtl_Lam,                  /*!< \brief Number of species laminar Prandtl number. */
  nPrandtl_Turb,                 /*!< \brief Number of species turbulent Prandtl number. */
  nConstant_Lewis_Number;       /*!< \brief Number of species Lewis Number. */
  su2double Diffusivity_Constant;   /*!< \brief Constant mass diffusivity for scalar transport.  */
  su2double Diffusivity_ConstantND; /*!< \brief Non-dim. constant mass diffusivity for scalar transport.  */
  su2double Schmidt_Number_Laminar;   /*!< \brief Laminar Schmidt number for mass diffusion.  */
  su2double Schmidt_Number_Turbulent; /*!< \brief Turbulent Schmidt number for mass diffusion.  */
  su2double *Constant_Lewis_Number;   /*!< \brief Different Lewis number for mass diffusion.  */
  array<su2double, N_POLY_COEFFS> CpPolyCoefficientsND{{0.0}};  /*!< \brief Definition of the non-dimensional temperature polynomial coefficients for specific heat Cp. */
  array<su2double, N_POLY_COEFFS> MuPolyCoefficientsND{{0.0}};  /*!< \brief Definition of the non-dimensional temperature polynomial coefficients for viscosity. */
  array<su2double, N_POLY_COEFFS> KtPolyCoefficientsND{{0.0}};  /*!< \brief Definition of the non-dimensional temperature polynomial coefficients for thermal conductivity. */
  su2double Energy_FreeStream,     /*!< \brief Free-stream total energy of the fluid.  */
  ModVel_FreeStream,               /*!< \brief Magnitude of the free-stream velocity of the fluid.  */
  ModVel_FreeStreamND,             /*!< \brief Non-dimensional magnitude of the free-stream velocity of the fluid.  */
  Density_FreeStream,              /*!< \brief Free-stream density of the fluid. */
  Viscosity_FreeStream,            /*!< \brief Free-stream viscosity of the fluid.  */
  Tke_FreeStream,                  /*!< \brief Total turbulent kinetic energy of the fluid.  */
  Intermittency_FreeStream,        /*!< \brief Freestream intermittency (for sagt transition model) of the fluid.  */
  ReThetaT_FreeStream,             /*!< \brief Freestream Transition Momentum Thickness Reynolds Number (for LM transition model) of the fluid.  */
  TurbulenceIntensity_FreeStream,  /*!< \brief Freestream turbulent intensity (for sagt transition model) of the fluid.  */
  Turb2LamViscRatio_FreeStream,    /*!< \brief Ratio of turbulent to laminar viscosity. */
  NuFactor_FreeStream,             /*!< \brief Ratio of turbulent to laminar viscosity. */
  NuFactor_Engine,                 /*!< \brief Ratio of turbulent to laminar viscosity at the engine. */
  SecondaryFlow_ActDisk,           /*!< \brief Ratio of turbulent to laminar viscosity at the actuator disk. */
  Initial_BCThrust,                /*!< \brief Ratio of turbulent to laminar viscosity at the actuator disk. */
  Pressure_FreeStream,             /*!< \brief Total pressure of the fluid. */
  Pressure_Thermodynamic,          /*!< \brief Thermodynamic pressure of the fluid. */
  Temperature_FreeStream,          /*!< \brief Total temperature of the fluid.  */
  Temperature_ve_FreeStream;       /*!< \brief Total vibrational-electronic temperature of the fluid.  */
  unsigned short wallModel_MaxIter; /*!< \brief maximum number of iterations for the Newton method for the wall model */
  su2double wallModel_Kappa,        /*!< \brief von Karman constant kappa for turbulence wall modeling */
  wallModel_B,                      /*!< \brief constant B for turbulence wall modeling */
  wallModel_RelFac,                 /*!< \brief relaxation factor for the Newton method used in the wall model */
  wallModel_MinYplus;               /*!< \brief minimum Y+ value, below which the wall model is not used anymore */
  su2double *Prandtl_Lam,      /*!< \brief Laminar Prandtl number for the gas.  */
  *Prandtl_Turb,               /*!< \brief Turbulent Prandtl number for the gas.  */
  Length_Ref,                 /*!< \brief Reference length for non-dimensionalization. */
  Pressure_Ref,               /*!< \brief Reference pressure for non-dimensionalization.  */
  Temperature_Ref,            /*!< \brief Reference temperature for non-dimensionalization.*/
  Temperature_ve_Ref,         /*!< \brief Reference vibrational-electronic temperature for non-dimensionalization.*/
  Density_Ref,                /*!< \brief Reference density for non-dimensionalization.*/
  Velocity_Ref,               /*!< \brief Reference velocity for non-dimensionalization.*/
  Time_Ref,                   /*!< \brief Reference time for non-dimensionalization. */
  Viscosity_Ref,              /*!< \brief Reference viscosity for non-dimensionalization. */
  Thermal_Conductivity_Ref,   /*!< \brief Reference conductivity for non-dimensionalization. */
  Energy_Ref,                 /*!< \brief Reference viscosity for non-dimensionalization. */
  Wall_Temperature,           /*!< \brief Temperature at an isotropic wall in Kelvin. */
  Omega_Ref,                  /*!< \brief Reference angular velocity for non-dimensionalization. */
  Force_Ref,                  /*!< \brief Reference body force for non-dimensionalization. */
  Pressure_FreeStreamND,      /*!< \brief Farfield pressure value (external flow). */
  Pressure_ThermodynamicND,   /*!< \brief Farfield thermodynamic pressure value. */
  Temperature_FreeStreamND,   /*!< \brief Farfield temperature value (external flow). */
  Temperature_ve_FreeStreamND,/*!< \brief Farfield vibrational-electronic temperature value (external flow). */
  Density_FreeStreamND,       /*!< \brief Farfield density value (external flow). */
  Velocity_FreeStreamND[3],   /*!< \brief Farfield velocity values (external flow). */
  Energy_FreeStreamND,        /*!< \brief Farfield energy value (external flow). */
  Viscosity_FreeStreamND,     /*!< \brief Farfield viscosity value (external flow). */
  Tke_FreeStreamND,           /*!< \brief Farfield kinetic energy (external flow). */
  Omega_FreeStreamND,         /*!< \brief Specific dissipation (external flow). */
  Omega_FreeStream;           /*!< \brief Specific dissipation (external flow). */
  unsigned short nElectric_Constant;    /*!< \brief Number of different electric constants. */
  su2double *Electric_Constant;         /*!< \brief Dielectric constant modulus. */
  su2double Knowles_B,                  /*!< \brief Knowles material model constant B. */
  Knowles_N;                            /*!< \brief Knowles material model constant N. */
  bool DE_Effects;                      /*!< Application of DE effects to FE analysis */
  bool RefGeom, RefGeomSurf;            /*!< Read a reference geometry for optimization purposes. */
  unsigned long refNodeID;              /*!< \brief Global ID for the reference node (optimization). */
  string RefGeom_FEMFileName;           /*!< \brief File name for reference geometry. */
  unsigned short RefGeom_FileFormat;    /*!< \brief Mesh input format. */
  STRUCT_2DFORM Kind_2DElasForm;        /*!< \brief Kind of bidimensional elasticity solver. */
  unsigned short nIterFSI_Ramp;         /*!< \brief Number of FSI subiterations during which a ramp is applied. */
  unsigned short iInst;                 /*!< \brief Current instance value */
  su2double AitkenStatRelax;      /*!< \brief Aitken's relaxation factor (if set as static) */
  su2double AitkenDynMaxInit;     /*!< \brief Aitken's maximum dynamic relaxation factor for the first iteration */
  su2double AitkenDynMinInit;     /*!< \brief Aitken's minimum dynamic relaxation factor for the first iteration */
  bool RampAndRelease;            /*!< \brief option for ramp load and release */
  bool Sine_Load;                 /*!< \brief option for sine load */
  su2double Thermal_Diffusivity;  /*!< \brief Thermal diffusivity used in the heat solver. */
  su2double Cyclic_Pitch,         /*!< \brief Cyclic pitch for rotorcraft simulations. */
  Collective_Pitch;               /*!< \brief Collective pitch for rotorcraft simulations. */
  su2double Mach_Motion;          /*!< \brief Mach number based on mesh velocity and freestream quantities. */

  su2double Motion_Origin[3] = {0.0}, /*!< \brief Mesh motion origin. */
  Translation_Rate[3] = {0.0},        /*!< \brief Translational velocity of the mesh. */
  Rotation_Rate[3] = {0.0},           /*!< \brief Angular velocity of the mesh . */
  Pitching_Omega[3] = {0.0},          /*!< \brief Angular frequency of the mesh pitching. */
  Pitching_Ampl[3] = {0.0},           /*!< \brief Pitching amplitude. */
  Pitching_Phase[3] = {0.0},          /*!< \brief Pitching phase offset. */
  Plunging_Omega[3] = {0.0},          /*!< \brief Angular frequency of the mesh plunging. */
  Plunging_Ampl[3] = {0.0};           /*!< \brief Plunging amplitude. */
  su2double *MarkerMotion_Origin, /*!< \brief Mesh motion origin of marker. */
  *MarkerTranslation_Rate,        /*!< \brief Translational velocity of marker. */
  *MarkerRotation_Rate,           /*!< \brief Angular velocity of marker. */
  *MarkerPitching_Omega,          /*!< \brief Angular frequency of marker. */
  *MarkerPitching_Ampl,           /*!< \brief Pitching amplitude of marker. */
  *MarkerPitching_Phase,          /*!< \brief Pitching phase offset of marker. */
  *MarkerPlunging_Omega,          /*!< \brief Angular frequency of marker.. */
  *MarkerPlunging_Ampl;           /*!< \brief Plunging amplitude of marker. */

  unsigned short
  nMarkerMotion_Origin,           /*!< \brief Number of values provided for mesh motion origin of marker. */
  nMarkerTranslation,             /*!< \brief Number of values provided for translational velocity of marker. */
  nMarkerRotation_Rate,           /*!< \brief Number of values provided for angular velocity of marker. */
  nMarkerPitching_Omega,          /*!< \brief Number of values provided for angular frequency of marker. */
  nMarkerPitching_Ampl,           /*!< \brief Number of values provided for pitching amplitude of marker. */
  nMarkerPitching_Phase,          /*!< \brief Number of values provided for pitching phase offset of marker. */
  nMarkerPlunging_Omega,          /*!< \brief Number of values provided for angular frequency of marker. */
  nMarkerPlunging_Ampl,           /*!< \brief Number of values provided for plunging amplitude of marker. */
  nRough_Wall;                    /*!< \brief Number of rough walls. */
  su2double  *Omega_HB;           /*!< \brief Frequency for Harmonic Balance Operator (in rad/s). */
  unsigned short
  nOmega_HB,                      /*!< \brief Number of frequencies in Harmonic Balance Operator. */
  nMoveMotion_Origin,             /*!< \brief Number of motion origins. */
  *MoveMotion_Origin;             /*!< \brief Keeps track if we should move moment origin. */
  vector<vector<vector<su2double> > > Aeroelastic_np1, /*!< \brief Aeroelastic solution at time level n+1. */
  Aeroelastic_n,                  /*!< \brief Aeroelastic solution at time level n. */
  Aeroelastic_n1;                 /*!< \brief Aeroelastic solution at time level n-1. */
  su2double FlutterSpeedIndex,    /*!< \brief The flutter speed index. */
  PlungeNaturalFrequency,         /*!< \brief Plunging natural frequency for Aeroelastic. */
  PitchNaturalFrequency,          /*!< \brief Pitch natural frequency for Aeroelastic. */
  AirfoilMassRatio,               /*!< \brief The airfoil mass ratio for Aeroelastic. */
  CG_Location,                    /*!< \brief Center of gravity location for Aeroelastic. */
  RadiusGyrationSquared;          /*!< \brief The radius of gyration squared for Aeroelastic. */
  su2double *Aeroelastic_plunge,  /*!< \brief Value of plunging coordinate at the end of an external iteration. */
  *Aeroelastic_pitch;             /*!< \brief Value of pitching coordinate at the end of an external iteration. */
  unsigned short AeroelasticIter; /*!< \brief Solve the aeroelastic equations every given number of internal iterations. */
  unsigned short Gust_Type,   /*!< \brief Type of Gust. */
  Gust_Dir;                   /*!< \brief Direction of the gust */
  su2double Gust_WaveLength,  /*!< \brief The gust wavelength. */
  Gust_Periods,               /*!< \brief Number of gust periods. */
  Gust_Ampl,                  /*!< \brief Gust amplitude. */
  Gust_Begin_Time,            /*!< \brief Time at which to begin the gust. */
  Gust_Begin_Loc;             /*!< \brief Location at which the gust begins. */
  /*! \brief Maximal scalar product of the normed far-field velocity vector and a space coordinate where fixed turbulence quantities are set. */
  su2double Turb_Fixed_Values_MaxScalarProd;
  long Visualize_CV;          /*!< \brief Node number for the CV to be visualized */
  bool ExtraOutput;           /*!< \brief Check if extra output need. */
  bool Wall_Functions;           /*!< \brief Use wall functions with the turbulence model */
  long ExtraHeatOutputZone;      /*!< \brief Heat solver zone with extra screen output */
  bool DeadLoad;                 /*!< \brief Application of dead loads to the FE analysis */
  bool PseudoStatic;             /*!< \brief Application of dead loads to the FE analysis */
  bool SteadyRestart;            /*!< \brief Restart from a steady state for FSI problems. */
  su2double Newmark_beta,        /*!< \brief Parameter alpha for Newmark method. */
  Newmark_gamma;                 /*!< \brief Parameter delta for Newmark method. */
  unsigned short nIntCoeffs;     /*!< \brief Number of integration coeffs for structural calculations. */
  su2double *Int_Coeffs;         /*!< \brief Time integration coefficients for structural method. */
  unsigned short nElasticityMod, /*!< \brief Number of different values for the elasticity modulus. */
  nPoissonRatio,                    /*!< \brief Number of different values for the Poisson ratio modulus. */
  nMaterialDensity;                 /*!< \brief Number of different values for the Material density. */
  su2double *ElasticityMod,         /*!< \brief Value of the elasticity moduli. */
  *PoissonRatio,                    /*!< \brief Value of the Poisson ratios. */
  *MaterialDensity;                 /*!< \brief Value of the Material densities. */
  unsigned short nElectric_Field,   /*!< \brief Number of different values for the electric field in the membrane. */
  nDim_Electric_Field;              /*!< \brief Dimensionality of the problem. */
  unsigned short nDim_RefNode;      /*!< \brief Dimensionality of the vector . */
  su2double *Electric_Field_Mod,    /*!< \brief Values of the modulus of the electric field. */
  *Electric_Field_Dir;              /*!< \brief Direction of the electric field. */
  su2double *RefNode_Displacement;  /*!< \brief Displacement of the reference node. */
  bool Ramp_Load;                         /*!< \brief Apply the load with linear increases. */
  unsigned short Dynamic_LoadTransfer;    /*!< \brief Method for dynamic load transferring. */
  bool IncrementalLoad;                   /*!< \brief Apply the load in increments (for nonlinear structural analysis). */
  unsigned long IncLoad_Nincrements;      /*!< \brief Number of increments. */
  su2double Ramp_Time;                    /*!< \brief Time until the maximum load is applied. */
  bool Predictor,                         /*!< \brief Determines whether a predictor step is used. */
  Relaxation;                             /*!< \brief Determines whether a relaxation step is used. */
  unsigned short Pred_Order;              /*!< \brief Order of the predictor for FSI applications. */
  INTERFACE_INTERPOLATOR Kind_Interpolation; /*!< \brief type of interpolation to use for FSI applications. */
  bool ConservativeInterpolation;            /*!< \brief Conservative approach for non matching mesh interpolation. */
  unsigned short NumNearestNeighbors;        /*!< \brief Number of neighbors used for Nearest Neighbor interpolation. */
  RADIAL_BASIS Kind_RadialBasisFunction;     /*!< \brief type of radial basis function to use for radial basis FSI. */
  bool RadialBasisFunction_PolynomialOption; /*!< \brief Option of whether to include polynomial terms in Radial Basis Function Interpolation or not. */
  su2double RadialBasisFunction_Parameter;   /*!< \brief Radial basis function parameter (radius). */
  su2double RadialBasisFunction_PruneTol;    /*!< \brief Tolerance to prune the RBF interpolation matrix. */
  bool Prestretch;                           /*!< \brief Read a reference geometry for optimization purposes. */
  string Prestretch_FEMFileName;             /*!< \brief File name for reference geometry. */
  string FEA_FileName;              /*!< \brief File name for element-based properties. */
  bool FEAAdvancedMode;             /*!< \brief Determine if advanced features are used from the element-based FEA analysis (experimental). */
  su2double RefGeom_Penalty,        /*!< \brief Penalty weight value for the reference geometry objective function. */
  RefNode_Penalty,                  /*!< \brief Penalty weight value for the reference node objective function. */
  DV_Penalty;                       /*!< \brief Penalty weight to add a constraint to the total amount of stiffness. */
  array<su2double,2> StressPenaltyParam = {{1.0, 20.0}}; /*!< \brief Allowed stress and KS aggregation exponent. */
  unsigned long Nonphys_Points,     /*!< \brief Current number of non-physical points in the solution. */
  Nonphys_Reconstr;                 /*!< \brief Current number of non-physical reconstructions for 2nd-order upwinding. */
  su2double ParMETIS_tolerance;     /*!< \brief Load balancing tolerance for ParMETIS. */
  long ParMETIS_pointWgt;           /*!< \brief Load balancing weight given to points. */
  long ParMETIS_edgeWgt;            /*!< \brief Load balancing weight given to edges. */
  unsigned short DirectDiff;        /*!< \brief Direct Differentation mode. */
  bool DiscreteAdjoint;                /*!< \brief AD-based discrete adjoint mode. */
  su2double Const_DES;                 /*!< \brief Detached Eddy Simulation Constant. */
  WINDOW_FUNCTION Kind_WindowFct;      /*!< \brief Type of window (weight) function for objective functional. */
  unsigned short Kind_HybridRANSLES;   /*!< \brief Kind of Hybrid RANS/LES. */
  unsigned short Kind_RoeLowDiss;      /*!< \brief Kind of Roe scheme with low dissipation for unsteady flows. */

  unsigned short nSpanWiseSections; /*!< \brief number of span-wise sections */
  unsigned short nSpanMaxAllZones;  /*!< \brief number of maximum span-wise sections for all zones */
  unsigned short *nSpan_iZones;     /*!< \brief number of span-wise sections for each zones */
  bool turbMixingPlane;             /*!< \brief option for turbulent mixingplane */
  bool SpatialFourier;              /*!< \brief option for computing the fourier transforms for subsonic non-reflecting BC. */
  bool RampRotatingFrame;           /*!< \brief option for ramping up or down the Rotating Frame values */
  bool RampOutletPressure;          /*!< \brief option for ramping up or down the outlet pressure */
  su2double AverageMachLimit;           /*!< \brief option for turbulent mixingplane */
  su2double FinalRotation_Rate_Z;       /*!< \brief Final rotation rate Z if Ramp rotating frame is activated. */
  su2double FinalOutletPressure;        /*!< \brief Final outlet pressure if Ramp outlet pressure is activated. */
  su2double MonitorOutletPressure;      /*!< \brief Monitor outlet pressure if Ramp outlet pressure is activated. */
  array<su2double, N_POLY_COEFFS> cp_polycoeffs{{0.0}};  /*!< \brief Array for specific heat polynomial coefficients. */
  array<su2double, N_POLY_COEFFS> mu_polycoeffs{{0.0}};  /*!< \brief Array for viscosity polynomial coefficients. */
  array<su2double, N_POLY_COEFFS> kt_polycoeffs{{0.0}};  /*!< \brief Array for thermal conductivity polynomial coefficients. */
  bool Body_Force;                      /*!< \brief Flag to know if a body force is included in the formulation. */

  ENUM_STREAMWISE_PERIODIC Kind_Streamwise_Periodic; /*!< \brief Kind of Streamwise periodic flow (pressure drop or massflow) */
  bool Streamwise_Periodic_Temperature;              /*!< \brief Use real periodicity for Energy equation or otherwise outlet source term. */
  su2double Streamwise_Periodic_PressureDrop;        /*!< \brief Value of prescribed pressure drop [Pa] which results in an artificial body force vector. */
  su2double Streamwise_Periodic_TargetMassFlow;      /*!< \brief Value of prescribed massflow [kg/s] which results in an delta p and therefore an artificial body force vector. */
  su2double Streamwise_Periodic_OutletHeat;          /*!< /brief Heatflux boundary [W/m^2] imposed at streamwise periodic outlet. */

  su2double *FreeStreamTurboNormal;     /*!< \brief Direction to initialize the flow in turbomachinery computation */
  su2double Restart_Bandwidth_Agg;      /*!< \brief The aggregate of the bandwidth for writing binary restarts (to be averaged later). */
  su2double Max_Vel2;                   /*!< \brief The maximum velocity^2 in the domain for the incompressible preconditioner. */
  bool topology_optimization;           /*!< \brief If the structural solver should consider a variable density field to penalize element stiffness. */
  string top_optim_output_file;         /*!< \brief File to where the derivatives w.r.t. element densities will be written to. */
  su2double simp_exponent;              /*!< \brief Exponent for the density-based stiffness penalization of the SIMP method. */
  su2double simp_minimum_stiffness;     /*!< \brief Lower bound for the stiffness penalization of the SIMP method. */
  ENUM_FILTER_KERNEL* top_optim_kernels;   /*!< \brief The kernels to use. */
  unsigned short top_optim_nKernel;        /*!< \brief Number of kernels specified. */
  unsigned short top_optim_nKernelParams;  /*!< \brief Number of kernel parameters specified. */
  unsigned short top_optim_nRadius;        /*!< \brief Number of radius values specified. */
  unsigned short top_optim_search_lim;     /*!< \brief Limit the maximum "logical radius" considered during filtering. */
  su2double *top_optim_kernel_params;  /*!< \brief The kernel parameters. */
  su2double *top_optim_filter_radius;  /*!< \brief Radius of the filter(s) used on the design density for topology optimization. */
  ENUM_PROJECTION_FUNCTION top_optim_proj_type;  /*!< \brief The projection function used in topology optimization. */
  su2double top_optim_proj_param;      /*!< \brief The value of the parameter for the projection function. */
  bool HeatSource;                     /*!< \brief Flag to know if there is a volumetric heat source on the flow. */
  su2double ValHeatSource;             /*!< \brief Value of the volumetric heat source on the flow (W/m3). */
  su2double Heat_Source_Rot_Z;         /*!< \brief Rotation of the volumetric heat source on the Z axis. */
  RADIATION_MODEL Kind_Radiation;      /*!< \brief Kind of radiation model used. */
  P1_INIT Kind_P1_Init;                /*!< \brief Kind of initialization used in the P1 model. */
  su2double Absorption_Coeff,          /*!< \brief Absorption coefficient of the medium (radiation). */
  Scattering_Coeff;                    /*!< \brief Scattering coefficient of the medium (radiation). */
  unsigned short nMarker_Emissivity;   /*!< \brief Number of markers for which the emissivity is defined. */
  string *Marker_Emissivity;           /*!< \brief Wall markers with defined emissivity. */
  su2double *Wall_Emissivity;          /*!< \brief Emissivity of the wall. */
  bool Radiation;                      /*!< \brief Determines if a radiation model is incorporated. */
  su2double CFL_Rad;                   /*!< \brief CFL Number for the radiation solver. */

  array<su2double,5> default_cfl_adapt;  /*!< \brief Default CFL adapt param array for the COption class. */
  su2double vel_init[3], /*!< \brief initial velocity array for the COption class. */
  vel_inf[3],            /*!< \brief freestream velocity array for the COption class. */
  eng_cyl[7],            /*!< \brief engine box array for the COption class. */
  eng_val[5],            /*!< \brief engine box array values for the COption class. */
  jst_coeff[2],          /*!< \brief artificial dissipation (flow) array for the COption class. */
  ffd_coeff[3],          /*!< \brief artificial dissipation (flow) array for the COption class. */
  mixedout_coeff[3],     /*!< \brief default mixedout algorithm coefficients for the COption class. */
  rampRotFrame_coeff[3], /*!< \brief ramp rotating frame coefficients for the COption class. */
  rampOutPres_coeff[3],  /*!< \brief ramp outlet pressure coefficients for the COption class. */
  jst_adj_coeff[2],      /*!< \brief artificial dissipation (adjoint) array for the COption class. */
  ad_coeff_heat[2],      /*!< \brief artificial dissipation (heat) array for the COption class. */
  mesh_box_length[3],    /*!< \brief mesh box length for the COption class. */
  mesh_box_offset[3],    /*!< \brief mesh box offset for the COption class. */
  geo_loc[2],            /*!< \brief SU2_GEO section locations array for the COption class. */
  distortion[2],         /*!< \brief SU2_GEO section locations array for the COption class. */
  ea_lim[3],             /*!< \brief equivalent area limit array for the COption class. */
  grid_fix[6],           /*!< \brief fixed grid (non-deforming region) array for the COption class. */
  htp_axis[2],           /*!< \brief HTP axis for the COption class. */
  ffd_axis[3],           /*!< \brief FFD axis for the COption class. */
  inc_crit[3],           /*!< \brief incremental criteria array for the COption class. */
  extrarelfac[2],        /*!< \brief extra relaxation factor for Giles BC in the COption class. */
  sineload_coeff[3],     /*!< \brief values for a sine load. */
  body_force[3],         /*!< \brief body force vector for the COption class. */
  nacelle_location[5],   /*!< \brief Location of the nacelle. */
  hs_axes[3],            /*!< \brief principal axes (x, y, z) of the ellipsoid containing the heat source. */
  hs_center[3];          /*!< \brief position of the center of the heat source. */

  UPWIND Riemann_Solver_FEM;         /*!< \brief Riemann solver chosen for the DG method. */
  su2double Quadrature_Factor_Straight;      /*!< \brief Factor applied during quadrature of elements with a constant Jacobian. */
  su2double Quadrature_Factor_Curved;        /*!< \brief Factor applied during quadrature of elements with a non-constant Jacobian. */
  su2double Quadrature_Factor_Time_ADER_DG;  /*!< \brief Factor applied during quadrature in time for ADER-DG. */
  su2double Theta_Interior_Penalty_DGFEM;    /*!< \brief Factor for the symmetrizing terms in the DG discretization of the viscous fluxes. */
  bool Compute_Entropy;                      /*!< \brief Whether or not to compute the entropy in the fluid model. */
  bool Jacobian_Spatial_Discretization_Only; /*!< \brief Flag to know if only the exact Jacobian of the spatial discretization must be computed. */
  bool Compute_Average;                      /*!< \brief Whether or not to compute averages for unsteady simulations in FV or DG solver. */
  unsigned short Comm_Level;                 /*!< \brief Level of MPI communications to be performed. */
  VERIFICATION_SOLUTION Kind_Verification_Solution; /*!< \brief Verification solution for accuracy assessment. */

  bool Time_Domain;              /*!< \brief Determines if the multizone problem is solved in time-domain */
  unsigned long nOuterIter,      /*!< \brief Determines the number of outer iterations in the multizone problem */
  nInnerIter,                    /*!< \brief Determines the number of inner iterations in each multizone block */
  nTimeIter,                     /*!< \brief Determines the number of time iterations in the multizone problem */
  nIter,                         /*!< \brief Determines the number of pseudo-time iterations in a single-zone problem */
  Restart_Iter;                  /*!< \brief Determines the restart iteration in the multizone problem */
  su2double Time_Step;           /*!< \brief Determines the time step for the multizone problem */
  su2double Max_Time;            /*!< \brief Determines the maximum time for the time-domain problems */

  unsigned long HistoryWrtFreq[3],    /*!< \brief Array containing history writing frequencies for timer iter, outer iter, inner iter */
                ScreenWrtFreq[3];     /*!< \brief Array containing screen writing frequencies for timer iter, outer iter, inner iter */
  OUTPUT_TYPE* VolumeOutputFiles;     /*!< \brief File formats to output */
  unsigned short nVolumeOutputFiles=0;/*!< \brief Number of File formats to output */
  unsigned short nVolumeOutputFrequencies; /*!< \brief Number of frequencies for the volume outputs */
  unsigned long *VolumeOutputFrequencies; /*!< \brief list containing the writing frequencies */

  bool Multizone_Mesh;            /*!< \brief Determines if the mesh contains multiple zones. */
  bool SinglezoneDriver;          /*!< \brief Determines if the single-zone driver is used. (TEMPORARY) */
  bool Wrt_ZoneConv;              /*!< \brief Write the convergence history of each individual zone to screen. */
  bool Wrt_ZoneHist;              /*!< \brief Write the convergence history of each individual zone to file. */
  bool SpecialOutput,             /*!< \brief Determines if the special output is written. */
  Wrt_ForcesBreakdown;            /*!< \brief Determines if the forces breakdown file is written. */
  string *ScreenOutput,           /*!< \brief Kind of the screen output. */
  *HistoryOutput, *VolumeOutput;  /*!< \brief Kind of the output printed to the history file. */
  unsigned short nScreenOutput,   /*!< \brief Number of screen output variables (max: 6). */
  nHistoryOutput, nVolumeOutput;  /*!< \brief Number of variables printed to the history file. */
  bool Multizone_Residual;        /*!< \brief Determines if memory should be allocated for the multizone residual. */
  SST_ParsedOptions sstParsedOptions; /*!< \brief Additional parameters for the SST turbulence model. */
  SA_ParsedOptions saParsedOptions;   /*!< \brief Additional parameters for the SA turbulence model. */
  su2double uq_delta_b;         /*!< \brief Parameter used to perturb eigenvalues of Reynolds Stress Matrix */
  unsigned short eig_val_comp;  /*!< \brief Parameter used to determine type of eigenvalue perturbation */
  su2double uq_urlx;            /*!< \brief Under-relaxation factor */
  bool uq_permute;              /*!< \brief Permutation of eigenvectors */

  unsigned long pastix_fact_freq;  /*!< \brief (Re-)Factorization frequency for PaStiX */
  unsigned short pastix_verb_lvl;  /*!< \brief Verbosity level for PaStiX */
  unsigned short pastix_fill_lvl;  /*!< \brief Fill level for PaStiX ILU */

  string caseName;                 /*!< \brief Name of the current case */

  unsigned long edgeColorGroupSize; /*!< \brief Size of the edge groups colored for OpenMP parallelization of edge loops. */

  INLET_SPANWISE_INTERP Kind_InletInterpolationFunction; /*!brief type of spanwise interpolation function to use for the inlet face. */
  INLET_INTERP_TYPE Kind_Inlet_InterpolationType;    /*!brief type of spanwise interpolation data to use for the inlet face. */
  bool PrintInlet_InterpolatedData;               /*!brief option for printing the interpolated data file. */

  /*--- libROM configure options ---*/
  bool libROM;                              /*!< \brief Toggle saving to libROM. */
  string libROMbase_FileName;               /*!< \brief Base filename for libROM file saving. */
  POD_KIND POD_Basis_Gen;                   /*!< \brief Type of POD basis generation (static or incremental). */
  unsigned short maxBasisDim,               /*!< \brief Maximum number of POD basis dimensions. */
  rom_save_freq;                            /*!< \brief Frequency of unsteady time steps to save. */

  unsigned short nSpecies;                  /*!< \brief Number of transported species equations (for NEMO and species transport)*/

  /* other NEMO configure options*/
  unsigned short nSpecies_Cat_Wall,         /*!< \brief No. of species for a catalytic wall. */
  iWall_Catalytic,                          /*!< \brief Iterator over catalytic walls. */
  nWall_Catalytic;                          /*!< \brief No. of catalytic walls. */
  su2double *Gas_Composition,               /*!< \brief Initial mass fractions of flow [dimensionless]. */
  *Supercatalytic_Wall_Composition,         /*!< \brief Supercatalytic wall mass fractions [dimensionless]. */
  pnorm_heat;                               /*!< \brief pnorm for heat-flux. */
  bool frozen,                              /*!< \brief Flag for determining if mixture is frozen. */
  ionization,                               /*!< \brief Flag for determining if free electron gas is in the mixture. */
  vt_transfer_res_limit,                    /*!< \brief Flag for determining if residual limiting for source term VT-transfer is used. */
  monoatomic,                               /*!< \brief Flag for monoatomic mixture. */
  Supercatalytic_Wall;                      /*!< \brief Flag for supercatalytic wall. */
  string GasModel,                          /*!< \brief Gas Model. */
  *Wall_Catalytic;                          /*!< \brief Pointer to catalytic walls. */
  TRANSCOEFFMODEL   Kind_TransCoeffModel;   /*!< \brief Transport coefficient Model for NEMO solver. */
  su2double CatalyticEfficiency;            /*!< \brief Wall catalytic efficiency. */

  /*--- Additional species solver options ---*/
  bool Species_Clipping;           /*!< \brief Boolean that activates solution clipping for scalar transport. */
  su2double* Species_Clipping_Max; /*!< \brief Maximum value of clipping for scalar transport. */
  su2double* Species_Clipping_Min; /*!< \brief Minimum value of clipping for scalar transport. */
  unsigned short nSpecies_Clipping_Max, nSpecies_Clipping_Min; /*!< \brief Number of entries of SPECIES_CLIPPING_MIN/MAX */
  bool Species_StrongBC;           /*!< \brief Boolean whether strong BC's are used for in- outlet of the species solver. */
  su2double* Species_Init;         /*!< \brief Initial uniform value for scalar transport. */
  unsigned short nSpecies_Init;    /*!< \brief Number of entries of SPECIES_INIT */

  /*!
   * \brief Set the default values of config options not set in the config file using another config object.
   * \param config - Config object to use the default values from.
   */
  void SetDefaultFromConfig(CConfig *config);

  /*!
   * \brief Set default values for all options not yet set.
   */
  void SetDefault();

  /*--- all_options is a map containing all of the options. This is used during config file parsing
   to track the options which have not been set (so the default values can be used). Without this map
   there would be no list of all the config file options. ---*/

  map<string, bool> all_options;

  /*--- brief param is a map from the option name (config file string) to its decoder (the specific child
   class of COptionBase that turns the string into a value) ---*/

  map<string, COptionBase*> option_map;


  // All of the addXxxOptions take in the name of the option, and a reference to the field of that option
  // in the option structure. Depending on the specific type, it may take in a default value, and may
  // take in extra options. The addXxxOptions mostly follow the same pattern, so please see addDoubleOption
  // for detailed comments.
  //
  // List options are those that can be an unknown number of elements, and also take in a reference to
  // an integer. This integer will be populated with the number of elements of that type unmarshaled.
  //
  // Array options are those with a fixed number of elements.
  //
  // List and Array options should also be able to be specified with the string "NONE" indicating that there
  // are no elements. This allows the option to be present in a config file but left blank.

  /*!< \brief addDoubleOption creates a config file parser for an option with the given name whose
   value can be represented by a su2double.*/

  void addDoubleOption(const string name, su2double & option_field, su2double default_value);

  void addStringOption(const string name, string & option_field, string default_value);

  void addIntegerOption(const string name, int & option_field, int default_value);

  void addUnsignedLongOption(const string name, unsigned long & option_field, unsigned long default_value);

  void addUnsignedShortOption(const string name, unsigned short & option_field, unsigned short default_value);

  void addLongOption(const string name, long & option_field, long default_value);

  void addBoolOption(const string name, bool & option_field, bool default_value);

  // enum types work differently than all of the others because there are a small number of valid
  // string entries for the type. One must also provide a list of all the valid strings of that type.
  template <class Tenum, class Tfield>
  void addEnumOption(const string name, Tfield& option_field, const map<string,Tenum>& enum_map, Tenum default_value);

  // input_size is the number of options read in from the config file
  template <class Tenum, class Tfield>
  void addEnumListOption(const string name, unsigned short& input_size, Tfield*& option_field, const map<string,Tenum>& enum_map);

  void addDoubleArrayOption(const string name, const int size, su2double* option_field);

  void addUShortArrayOption(const string name, const int size, unsigned short* option_field);

  void addDoubleListOption(const string name, unsigned short & size, su2double * & option_field);

  void addShortListOption(const string name, unsigned short & size, short * & option_field);

  void addUShortListOption(const string name, unsigned short & size, unsigned short * & option_field);

  void addULongListOption(const string name, unsigned short & size, unsigned long * & option_field);

  void addStringListOption(const string name, unsigned short & num_marker, string* & option_field);

  void addConvectOption(const string name, unsigned short & space_field, CENTERED & centered_field, UPWIND & upwind_field);

  void addConvectFEMOption(const string name, unsigned short & space_field, unsigned short & fem_field);

  void addMathProblemOption(const string name, bool & ContinuousAdjoint, const bool & ContinuousAdjoint_default,
                            bool & DiscreteAdjoint, const bool & DiscreteAdjoint_default,
                            bool & Restart_Flow, const bool & Restart_Flow_default);

  void addDVParamOption(const string name, unsigned short & nDV_field, su2double** & paramDV, string* & FFDTag,
                        unsigned short* & design_variable);

  void addDVValueOption(const string name, unsigned short* & nDVValue_field, su2double** & valueDV, unsigned short & nDV_field,  su2double** & paramDV,
                        unsigned short* & design_variable);

  void addFFDDefOption(const string name, unsigned short & nFFD_field, su2double** & coordFFD, string* & FFDTag);

  void addFFDDegreeOption(const string name, unsigned short & nFFD_field, unsigned short** & degreeFFD);

  void addStringDoubleListOption(const string name, unsigned short & list_size, string * & string_field,
                                 su2double* & double_field);

  void addInletOption(const string name, unsigned short & nMarker_Inlet, string * & Marker_Inlet,
                      su2double* & Ttotal, su2double* & Ptotal, su2double** & FlowDir);

  void addInletSpeciesOption(const string name, unsigned short & nMarker_Inlet_Species, string * & Marker_Inlet_Species,
                             su2double** & inlet_species_val, unsigned short & nSpecies_per_Inlet);

  template <class Tenum>
  void addRiemannOption(const string name, unsigned short & nMarker_Riemann, string * & Marker_Riemann, unsigned short* & option_field, const map<string, Tenum> & enum_map,
                        su2double* & var1, su2double* & var2, su2double** & FlowDir);

  template <class Tenum>
  void addGilesOption(const string name, unsigned short & nMarker_Giles, string * & Marker_Giles, unsigned short* & option_field, const map<string, Tenum> & enum_map,
                     su2double* & var1, su2double* & var2, su2double** & FlowDir, su2double* & relaxfactor1, su2double* & relaxfactor2);

  void addExhaustOption(const string name, unsigned short & nMarker_Exhaust, string * & Marker_Exhaust,
                        su2double* & Ttotal, su2double* & Ptotal);

  void addPeriodicOption(const string & name, unsigned short & nMarker_PerBound,
                         string* & Marker_PerBound, string* & Marker_PerDonor,
                         su2double** & RotCenter, su2double** & RotAngles, su2double** & Translation);

  void addTurboPerfOption(const string & name, unsigned short & nMarker_TurboPerf,
                          string* & Marker_TurboBoundIn, string* & Marker_TurboBoundOut);

  void addActDiskOption(const string & name,
                        unsigned short & nMarker_ActDiskInlet, unsigned short & nMarker_ActDiskOutlet, string* & Marker_ActDiskInlet, string* & Marker_ActDiskOutlet,
                        su2double** & ActDisk_PressJump, su2double** & ActDisk_TempJump, su2double** & ActDisk_Omega);

  void addWallFunctionOption(const string &name,               unsigned short &list_size,
                             string* &string_field,            WALL_FUNCTIONS* &val_Kind_WF,
                             unsigned short** &val_IntInfo_WF, su2double** &val_DoubleInfo_WF);

  void addPythonOption(const string name);

public:

  /*!
   * \brief Tags for the different fields in a restart file.
   */
  vector<string> fields;

  /*!
   * \brief Constructor of the class which reads the input file.
   */
  CConfig(char case_filename[MAX_STRING_SIZE], SU2_COMPONENT val_software, bool verb_high);

  /*!
   * \brief Constructor of the class which takes an istream buffer containing the config options.
   */
  CConfig(istream &case_buffer, SU2_COMPONENT val_software, bool verb_high);

  /*!
   * \brief Constructor of the class which reads the input file and uses default options from another config.
   */
  CConfig(CConfig * config, char case_filename[MAX_STRING_SIZE], SU2_COMPONENT val_software, unsigned short val_iZone, unsigned short val_nZone, bool verb_high);

  /*!
   * \brief Constructor of the class which reads the input file.
   */
  CConfig(char case_filename[MAX_STRING_SIZE], SU2_COMPONENT val_software);

  /*!
   * \brief Constructor of the class which reads the input file.
   */
  CConfig(char case_filename[MAX_STRING_SIZE], CConfig *config);

  /*!
   * \brief Destructor of the class.
   */
  ~CConfig(void);

  /*!
  * \brief Initialize common fields of the config structure.
  */
  void Init();

  /*!
  * \brief Set the number of zones
  */
  void SetnZone();

  /*!
  * \brief Set the physical dimension of the problem
  */
  void SetnDim();

  /*!
  * \brief Print the header to screen
  * \param val_software - Kind of software component
  */
  void SetHeader(SU2_COMPONENT val_software) const;

  /*!
   * \brief Get the MPI communicator of SU2.
   * \return MPI communicator of SU2.
   */
  SU2_MPI::Comm GetMPICommunicator() const;

  /*!
   * \brief Set the MPI communicator for SU2.
   * \param[in] Communicator - MPI communicator for SU2.
   */
  void SetMPICommunicator(SU2_MPI::Comm Communicator);

  /*!
   * \brief Gets the number of zones in the mesh file.
   * \param[in] val_mesh_filename - Name of the file with the grid information.
   * \param[in] val_format - Format of the file with the grid information.
   * \return Total number of zones in the grid file.
   */
  static unsigned short GetnZone(string val_mesh_filename, unsigned short val_format);

  /*!
   * \brief Gets the number of dimensions in the mesh file
   * \param[in] val_mesh_filename - Name of the file with the grid information.
   * \param[in] val_format - Format of the file with the grid information.
   * \return Total number of domains in the grid file.
   */
  static unsigned short GetnDim(string val_mesh_filename, unsigned short val_format);

  /*!
   * \brief Initializes pointers to null
   */
  void SetPointersNull(void);

  /*!
   * \brief breaks an input line from the config file into a set of tokens
   * \param[in] str - the input line string
   * \param[out] option_name - the name of the option found at the beginning of the line
   * \param[out] option_value - the tokens found after the "=" sign on the line
   * \return false if the line is empty or a commment, true otherwise
   */
  bool TokenizeString(string & str, string & option_name, vector<string> & option_value);

  /*!
   * \brief Get reference origin for moment computation.
   * \param[in] val_marker - the marker we are monitoring.
   * \return Reference origin (in cartesians coordinates) for moment computation.
   */
  std::array<su2double,3> GetRefOriginMoment(unsigned short val_marker) const {
    std::array<su2double,3> RefOriginMoment{{0.0}};
    if(val_marker < nMarker_Monitoring) {
      RefOriginMoment[0] = RefOriginMoment_X[val_marker];
      RefOriginMoment[1] = RefOriginMoment_Y[val_marker];
      RefOriginMoment[2] = RefOriginMoment_Z[val_marker];
    }
    return RefOriginMoment;
  }

  /*!
   * \brief Get reference origin x-coordinate for moment computation.
   * \param[in] val_marker - the marker we are monitoring.
   * \return Reference origin x-coordinate (in cartesians coordinates) for moment computation.
   */
  su2double GetRefOriginMoment_X(unsigned short val_marker) const { return RefOriginMoment_X[val_marker]; }

  /*!
   * \brief Get reference origin y-coordinate for moment computation.
   * \param[in] val_marker - the marker we are monitoring.
   * \return Reference origin y-coordinate (in cartesians coordinates) for moment computation.
   */
  su2double GetRefOriginMoment_Y(unsigned short val_marker) const { return RefOriginMoment_Y[val_marker]; }

  /*!
   * \brief Get reference origin z-coordinate for moment computation.
   * \param[in] val_marker - the marker we are monitoring.
   * \return Reference origin z-coordinate (in cartesians coordinates) for moment computation.
   */
  su2double GetRefOriginMoment_Z(unsigned short val_marker) const { return RefOriginMoment_Z[val_marker]; }

  /*!
   * \brief Set reference origin x-coordinate for moment computation.
   * \param[in] val_marker - the marker we are monitoring.
   * \param[in] val_origin - New x-coordinate of the mesh motion origin.
   */
  void SetRefOriginMoment_X(unsigned short val_marker, su2double val_origin) { RefOriginMoment_X[val_marker] = val_origin; }

  /*!
   * \brief Set reference origin y-coordinate for moment computation.
   * \param[in] val_marker - the marker we are monitoring.
   * \param[in] val_origin - New y-coordinate of the mesh motion origin.
   */
  void SetRefOriginMoment_Y(unsigned short val_marker, su2double val_origin) { RefOriginMoment_Y[val_marker] = val_origin; }

  /*!
   * \brief Set reference origin z-coordinate for moment computation.
   * \param[in] val_marker - the marker we are monitoring.
   * \param[in] val_origin - New z-coordinate of the mesh motion origin.
   */
  void SetRefOriginMoment_Z(unsigned short val_marker, su2double val_origin) { RefOriginMoment_Z[val_marker] = val_origin; }

  /*!
   * \brief Get index of the upper and lower horizontal plane.
   * \param[in] index - 0 means upper surface, and 1 means lower surface.
   * \return Index of the upper and lower surface.
   */
  string GetPlaneTag(unsigned short index) const { return PlaneTag[index]; }

  /*!
   * \brief Get the integration limits for the equivalent area computation.
   * \param[in] index - 0 means x_min, and 1 means x_max.
   * \return Integration limits for the equivalent area computation.
   */
  su2double GetEA_IntLimit(unsigned short index) const { return ea_lim[index]; }

  /*!
   * \brief Get the integration limits for the equivalent area computation.
   * \param[in] index - 0 means x_min, and 1 means x_max.
   * \return Integration limits for the equivalent area computation.
   */
  su2double GetEA_ScaleFactor(void) const { return EA_ScaleFactor; }

  /*!
   * \brief Get the limit value for the adjoint variables.
   * \return Limit value for the adjoint variables.
   */
  su2double GetAdjointLimit(void) const { return AdjointLimit; }

  /*!
   * \brief Get the coordinates where of the box where the grid is going to be deformed.
   * \return Coordinates where of the box where the grid is going to be deformed.
   */
  const su2double *GetHold_GridFixed_Coord(void) const { return grid_fix; }

  /*!
   * \brief Get the values of subsonic engine.
   * \return Values of subsonic engine.
   */
  const su2double *GetSubsonicEngine_Values(void) const { return eng_val; }

  /*!
   * \brief Get the cycle of a subsonic engine.
   * \return Cyl of a subsonic engine.
   */
  const su2double *GetSubsonicEngine_Cyl(void) const { return eng_cyl; }

  /*!
   * \brief Get the distortion rack.
   * \return Distortion rack.
   */
  const su2double *GetDistortionRack(void) const { return distortion; }

  /*!
   * \brief Get Description of the geometry to be analyzed
   */
  unsigned short GetGeo_Description(void) const { return Geo_Description; }

  /*!
   * \brief Creates a tecplot file to visualize the partition made by the DDC software.
   * \return <code>TRUE</code> if the partition is going to be plotted; otherwise <code>FALSE</code>.
   */
  bool GetExtraOutput(void) const { return ExtraOutput; }

  /*!
   * \brief Heat solver zone with extra screen output.
   * \return Heat solver zone with extra screen output.
   */
  long GetExtraHeatOutputZone(void) const { return ExtraHeatOutputZone; }

  /*!
   * \brief Get the value of the Mach number (velocity divided by speed of sound).
   * \return Value of the Mach number.
   */
  su2double GetMach(void) const { return Mach; }

  /*!
   * \brief Get the value of the Gamma of fluid (ratio of specific heats).
   * \return Value of the constant: Gamma
   */
  su2double GetGamma(void) const { return Gamma; }

  /*!
   * \brief Get the values of the CFL adaption parameters.
   * \return Value of CFL adaption parameter
   */
  su2double GetCFL_AdaptParam(unsigned short val_index) const { return CFL_AdaptParam[val_index]; }

  /*!
   * \brief Get the value of the CFL adaption flag.
   * \return <code>TRUE</code> if CFL adaption is active; otherwise <code>FALSE</code>.
   */
  bool GetCFL_Adapt(void) const { return CFL_Adapt; }

  /*!
   * \brief Get the value of the limits for the sections.
   * \return Value of the limits for the sections.
   */
  su2double GetStations_Bounds(unsigned short val_var) const { return geo_loc[val_var]; }

  /*!
   * \brief Get the value of the vector that connects the cartesian axis with a sherical or cylindrical one.
   * \return Coordinate of the Axis.
   */
  su2double GetFFD_Axis(unsigned short val_var) const { return ffd_axis[val_var]; }

  /*!
   * \brief Get the value of the bulk modulus.
   * \return Value of the bulk modulus.
   */
  su2double GetBulk_Modulus(void) const { return Bulk_Modulus; }

  /*!
   * \brief Get the epsilon^2 multiplier for Beta in the incompressible preconditioner.
   * \return Value of the epsilon^2 multiplier for Beta in the incompressible preconditioner.
   */
  su2double GetBeta_Factor(void) const { return Beta_Factor; }

  /*!
   * \brief Get the value of specific gas constant.
   * \return Value of the constant: Gamma
   */
  su2double GetGas_Constant(void) const { return Gas_Constant; }

  /*!
   * \brief Get the value of specific gas constant.
   * \return Value of the constant: Gamma
   */
  su2double GetGas_ConstantND(void) const { return Gas_ConstantND; }

  /*!
   * \brief Get the value of the molecular weight for an incompressible ideal gas (g/mol).
   * \return Value of the molecular weight for an incompressible ideal gas (g/mol).
   */
  su2double GetMolecular_Weight(unsigned short val_index = 0) const { return Molecular_Weight[val_index]; }

  /*!
   * \brief Get the value of specific heat at constant pressure.
   * \return Value of the constant: Cp
   */
  su2double GetSpecific_Heat_Cp(unsigned short val_index = 0) const { return Specific_Heat_Cp[val_index]; }

  /*!
   * \brief Get the non-dimensional value of specific heat at constant pressure.
   * \return Value of the non-dim. constant: Cp
   */
  su2double GetSpecific_Heat_CpND(unsigned short val_index = 0) const { return Specific_Heat_Cp[val_index] / Gas_Constant_Ref; }

  /*!
   * \brief Get the value of wall temperature.
   * \return Value of the constant: Temperature
   */
  su2double GetWallTemperature(void) const { return Wall_Temperature; }

    /*!
   * \brief Get the p-norm for heat-flux objective functions (adjoint problem).
   * \return Value of the heat flux p-norm
   */
  su2double GetPnormHeat(void) const { return pnorm_heat; }

  /*!
   * \brief Get the reference value for the specific gas constant.
   * \return Reference value for the specific gas constant.
   */
  su2double GetGas_Constant_Ref(void) const { return Gas_Constant_Ref; }

  /*!
   * \brief Get the reference value for the heat flux.
   * \return Reference value for the heat flux.
   */
  su2double GetHeat_Flux_Ref(void) const { return Heat_Flux_Ref; }

  /*!
   * \brief Get the value of the freestream temperature.
   * \return Freestream temperature.
   */
  su2double GetTemperature_FreeStream(void) const { return Temperature_FreeStream; }
  /*!
   * \brief Get the value of the freestream vibrational-electronic temperature.
   * \return Freestream vibe-el temperature.
   */
  su2double GetTemperature_ve_FreeStream(void) const { return Temperature_ve_FreeStream; }

  /*!
   * \brief Get the value of the freestream energy.
   * \return Freestream energy.
   */
  su2double GetEnergy_FreeStream(void) const { return Energy_FreeStream; }

  /*!
   * \brief Get the value of the freestream viscosity.
   * \return Freestream viscosity.
   */
  su2double GetViscosity_FreeStream(void) const { return Viscosity_FreeStream; }

  /*!
   * \brief Get the value of the freestream density.
   * \return Freestream density.
   */
  su2double GetDensity_FreeStream(void) const { return Density_FreeStream; }

  /*!
   * \brief Get the magnitude of the free-stream velocity of the fluid.
   * \return Magnitude of the free-stream velocity.
   */
  su2double GetModVel_FreeStream(void) const { return ModVel_FreeStream; }

  /*!
   * \brief Get the non-dimensional magnitude of the free-stream velocity of the fluid.
   * \return Non-dimensional magnitude of the free-stream velocity.
   */
  su2double GetModVel_FreeStreamND(void) const { return ModVel_FreeStreamND; }

  /*!
   * \brief Get the value of the laminar Prandtl number.
   * \return Laminar Prandtl number.
   */
  su2double GetPrandtl_Lam(unsigned short val_index = 0) const { return Prandtl_Lam[val_index]; }

  /*!
   * \brief Get the value of the turbulent Prandtl number.
   * \return Turbulent Prandtl number.
   */
  su2double GetPrandtl_Turb(unsigned short val_index = 0) const { return Prandtl_Turb[val_index]; }

  /*!
   * \brief Get the value of the von Karman constant kappa for turbulence wall modeling.
   * \return von Karman constant.
   */
  su2double GetwallModel_Kappa() const { return wallModel_Kappa; }

  /*!
   * \brief Get the value of the max. number of Newton iterations for turbulence wall modeling.
   * \return Max number of iterations.
   */
  unsigned short GetwallModel_MaxIter() const { return wallModel_MaxIter; }

  /*!
   * \brief Get the value of the relaxation factor for turbulence wall modeling.
   * \return Relaxation factor.
   */
  su2double GetwallModel_RelFac() const { return wallModel_RelFac; }

  /*!
   * \brief Get the value of the minimum Y+ value below which the wall function is deactivated.
   * \return Minimum Y+ value.
   */
  su2double GetwallModel_MinYPlus() const { return wallModel_MinYplus; }

  /*!
   * \brief Get the value of the wall model constant B for turbulence wall modeling.
   * \return Wall model constant B.
   */
  su2double GetwallModel_B() const { return wallModel_B; }

  /*!
   * \brief Get the value of the thermal diffusivity for solids.
   * \return Thermal conductivity (solid).
   */
  su2double GetThermalDiffusivity(void) const { return Thermal_Diffusivity; }

  /*!
   * \brief Get the value of the reference length for non-dimensionalization.
   *        This value should always be 1 internally, and is not user-specified.
   * \return Reference length for non-dimensionalization.
   */
  su2double GetLength_Ref(void) const { return Length_Ref; }

  /*!
   * \brief Get the value of the reference pressure for non-dimensionalization.
   * \return Reference pressure for non-dimensionalization.
   */
  su2double GetPressure_Ref(void) const { return Pressure_Ref; }

  /*!
   * \brief Get the value of the reference energy for non-dimensionalization.
   * \return Reference energy for non-dimensionalization.
   */
  su2double GetEnergy_Ref(void) const { return Energy_Ref; }

  /*!
   * \brief Get the value of the reference temperature for non-dimensionalization.
   * \return Reference temperature for non-dimensionalization.
   */
  su2double GetTemperature_Ref(void) const { return Temperature_Ref; }

  /*!
   * \brief Get the value of the reference temperature for non-dimensionalization.
   * \return Reference temperature for non-dimensionalization.
   */
  su2double GetTemperature_ve_Ref(void) const { return Temperature_ve_Ref; }

  /*!
   * \brief Get the value of the reference density for non-dimensionalization.
   * \return Reference density for non-dimensionalization.
   */
  su2double GetDensity_Ref(void) const { return Density_Ref; }

  /*!
   * \brief Get the value of the reference velocity for non-dimensionalization.
   * \return Reference velocity for non-dimensionalization.
   */
  su2double GetVelocity_Ref(void) const { return Velocity_Ref; }

  /*!
   * \brief Get the value of the reference time for non-dimensionalization.
   * \return Reference time for non-dimensionalization.
   */
  su2double GetTime_Ref(void) const { return Time_Ref; }

  /*!
   * \brief Get the value of the reference viscosity for non-dimensionalization.
   * \return Reference viscosity for non-dimensionalization.
   */
  su2double GetViscosity_Ref(void) const { return Viscosity_Ref; }

  /*!
   * \brief Get the value of the reference viscosity for non-dimensionalization.
   * \return Reference viscosity for non-dimensionalization.
   */
  su2double GetHighlite_Area(void) const { return Highlite_Area; }

  /*!
   * \brief Get the value of the reference viscosity for non-dimensionalization.
   * \return Reference viscosity for non-dimensionalization.
   */
  su2double GetFan_Poly_Eff(void) const { return Fan_Poly_Eff; }

  /*!
   * \brief Get the value of the reference thermal conductivity for non-dimensionalization.
   * \return Reference thermal conductivity for non-dimensionalization.
   */
  su2double GetThermal_Conductivity_Ref(void) const { return Thermal_Conductivity_Ref; }

  /*!
   * \brief Get the value of the reference angular velocity for non-dimensionalization.
   * \return Reference angular velocity for non-dimensionalization.
   */
  su2double GetOmega_Ref(void) const { return Omega_Ref; }

  /*!
   * \brief Get the value of the reference force for non-dimensionalization.
   * \return Reference force for non-dimensionalization.
   */
  su2double GetForce_Ref(void) const { return Force_Ref; }

  /*!
   * \brief Get the value of the non-dimensionalized freestream pressure.
   * \return Non-dimensionalized freestream pressure.
   */
  su2double GetPressure_FreeStream(void) const { return Pressure_FreeStream; }

  /*!
   * \brief Get the value of the non-dimensionalized freestream pressure.
   * \return Non-dimensionalized freestream pressure.
   */
  su2double GetPressure_FreeStreamND(void) const { return Pressure_FreeStreamND; }

  /*!
   * \brief Get the value of the thermodynamic pressure.
   * \return Thermodynamic pressure.
   */
  su2double GetPressure_Thermodynamic(void) const { return Pressure_Thermodynamic; }

  /*!
   * \brief Get the value of the non-dimensionalized thermodynamic pressure.
   * \return Non-dimensionalized thermodynamic pressure.
   */
  su2double GetPressure_ThermodynamicND(void) const { return Pressure_ThermodynamicND; }

  /*!
   * \brief Get the vector of the dimensionalized freestream velocity.
   * \return Dimensionalized freestream velocity vector.
   */
  su2double* GetVelocity_FreeStream(void) { return vel_inf; }
  const su2double* GetVelocity_FreeStream(void) const { return vel_inf; }

  /*!
   * \brief Get the value of the non-dimensionalized freestream temperature.
   * \return Non-dimensionalized freestream temperature.
   */
  su2double GetTemperature_FreeStreamND(void) const { return Temperature_FreeStreamND; }

  /*!
   * \brief Get the value of the non-dimensionalized vibrational-electronic freestream temperature.
   * \return Non-dimensionalized vibrational-electronic freestream temperature.
   */
  su2double GetTemperature_ve_FreeStreamND(void) const { return Temperature_ve_FreeStreamND; }

  /*!
   * \brief Get the value of the non-dimensionalized freestream density.
   * \return Non-dimensionalized freestream density.
   */
  su2double GetDensity_FreeStreamND(void) const { return Density_FreeStreamND; }

  /*!
   * \brief Get the vector of the non-dimensionalized freestream velocity.
   * \return Non-dimensionalized freestream velocity vector.
   */
  su2double* GetVelocity_FreeStreamND(void) { return Velocity_FreeStreamND; }
  const su2double* GetVelocity_FreeStreamND(void) const { return Velocity_FreeStreamND; }

  /*!
   * \brief Get the value of the non-dimensionalized freestream energy.
   * \return Non-dimensionalized freestream energy.
   */
  su2double GetEnergy_FreeStreamND(void) const { return Energy_FreeStreamND; }

  /*!
   * \brief Get the value of the non-dimensionalized freestream viscosity.
   * \return Non-dimensionalized freestream viscosity.
   */
  su2double GetViscosity_FreeStreamND(void) const { return Viscosity_FreeStreamND; }

  /*!
   * \brief Get the value of the non-dimensionalized freestream viscosity.
   * \return Non-dimensionalized freestream viscosity.
   */
  su2double GetTke_FreeStreamND(void) const { return Tke_FreeStreamND; }

  /*!
   * \brief Get the value of the non-dimensionalized freestream viscosity.
   * \return Non-dimensionalized freestream viscosity.
   */
  su2double GetOmega_FreeStreamND(void) const { return Omega_FreeStreamND; }

  /*!
   * \brief Get the value of the non-dimensionalized freestream viscosity.
   * \return Non-dimensionalized freestream viscosity.
   */
  su2double GetTke_FreeStream(void) const { return Tke_FreeStream; }

  /*!
   * \brief Get the value of the non-dimensionalized freestream viscosity.
   * \return Non-dimensionalized freestream viscosity.
   */
  su2double GetOmega_FreeStream(void) const { return Omega_FreeStream; }

  /*!
   * \brief Get the value of the non-dimensionalized freestream intermittency.
   * \return Non-dimensionalized freestream intermittency.
   */
  su2double GetIntermittency_FreeStream(void) const { return Intermittency_FreeStream; }

  /*!
   * \brief Get the value of the freestream momentum thickness Reynolds number.
   * \return Freestream momentum thickness Reynolds number.
   */
  su2double GetReThetaT_FreeStream() const { return ReThetaT_FreeStream; }

  /*!
   * \brief Get the value of the non-dimensionalized freestream turbulence intensity.
   * \return Non-dimensionalized freestream intensity.
   */
  su2double GetTurbulenceIntensity_FreeStream(void) const { return TurbulenceIntensity_FreeStream; }

  /*!
   * \brief Get the value of the non-dimensionalized freestream turbulence intensity.
   * \return Non-dimensionalized freestream intensity.
   */
  su2double GetNuFactor_FreeStream(void) const { return NuFactor_FreeStream; }

  /*!
   * \brief Get the value of the non-dimensionalized engine turbulence intensity.
   * \return Non-dimensionalized engine intensity.
   */
  su2double GetNuFactor_Engine(void) const { return NuFactor_Engine; }

  /*!
   * \brief Get the value of the non-dimensionalized actuator disk turbulence intensity.
   * \return Non-dimensionalized actuator disk intensity.
   */
  su2double GetSecondaryFlow_ActDisk(void) const { return SecondaryFlow_ActDisk; }

  /*!
   * \brief Get the value of the non-dimensionalized actuator disk turbulence intensity.
   * \return Non-dimensionalized actuator disk intensity.
   */
  su2double GetInitial_BCThrust(void) const { return Initial_BCThrust; }

  /*!
   * \brief Get the value of the non-dimensionalized actuator disk turbulence intensity.
   * \return Non-dimensionalized actuator disk intensity.
   */
  void SetInitial_BCThrust(su2double val_bcthrust) { Initial_BCThrust = val_bcthrust; }

  /*!
   * \brief Get the value of the turbulent to laminar viscosity ratio.
   * \return Ratio of turbulent to laminar viscosity ratio.
   */
  su2double GetTurb2LamViscRatio_FreeStream(void) const { return Turb2LamViscRatio_FreeStream;}

  /*!
   * \brief Get the value of the Reynolds length.
   * \return Reynolds length.
   */
  su2double GetLength_Reynolds(void) const { return Length_Reynolds; }

  /*!
   * \brief Get the reference area for non dimensional coefficient computation. If the value from the
   *        is 0 then, the code will compute the reference area using the projection of the shape into
   *        the z plane (3D) or the x plane (2D).
   * \return Value of the reference area for coefficient computation.
   */
  su2double GetRefArea(void) const { return RefArea; }

  /*!
   * \brief Get the thermal expansion coefficient.
   * \return Value of the thermal expansion coefficient.
   */
  su2double GetThermal_Expansion_Coeff(void) const { return Thermal_Expansion_Coeff; }

  /*!
   * \brief Get the non-dim. thermal expansion coefficient.
   * \return Value of the non-dim. thermal expansion coefficient.
   */
  su2double GetThermal_Expansion_CoeffND(void) const { return Thermal_Expansion_CoeffND; }

  /*!
   * \brief Set the thermal expansion coefficient.
   * \param[in] val_thermal_expansion - thermal expansion coefficient
   */
  void SetThermal_Expansion_Coeff(su2double val_thermal_expansion) { Thermal_Expansion_Coeff = val_thermal_expansion; }

  /*!
   * \brief Set the non-dim. thermal expansion coefficient.
   * \param[in] val_thermal_expansion - non-dim. thermal expansion coefficient
   */
  void SetThermal_Expansion_CoeffND(su2double val_thermal_expansionnd) { Thermal_Expansion_CoeffND = val_thermal_expansionnd; }

  /*!
   * \brief Get the value of the reference density for custom incompressible non-dimensionalization.
   * \return Reference density for custom incompressible non-dimensionalization.
   */
  su2double GetInc_Density_Ref(void) const { return Inc_Density_Ref; }

  /*!
   * \brief Get the value of the reference velocity for custom incompressible non-dimensionalization.
   * \return Reference velocity for custom incompressible non-dimensionalization.
   */
  su2double GetInc_Velocity_Ref(void) const { return Inc_Velocity_Ref; }

  /*!
   * \brief Get the value of the reference temperature for custom incompressible non-dimensionalization.
   * \return Reference temperature for custom incompressible non-dimensionalization.
   */
  su2double GetInc_Temperature_Ref(void) const { return Inc_Temperature_Ref; }

  /*!
   * \brief Get the value of the initial density for incompressible flows.
   * \return Initial density for incompressible flows.
   */
  su2double GetInc_Density_Init(void) const { return Inc_Density_Init; }

  /*!
   * \brief Get the value of the initial velocity for incompressible flows.
   * \return Initial velocity for incompressible flows.
   */
  const su2double* GetInc_Velocity_Init(void) const { return vel_init; }

  /*!
   * \brief Get the value of the initial temperature for incompressible flows.
   * \return Initial temperature for incompressible flows.
   */
  su2double GetInc_Temperature_Init(void) const { return Inc_Temperature_Init; }

  /*!
   * \brief Get the flag for activating species transport clipping.
   * \return Flag for species clipping.
   */
  bool GetSpecies_Clipping() const { return Species_Clipping; }

  /*!
   * \brief Get the maximum bound for scalar transport clipping
   * \return Maximum value for scalar clipping
   */
  su2double GetSpecies_Clipping_Max(unsigned short iVar) const { return Species_Clipping_Max[iVar]; }

  /*!
   * \brief Get the minimum bound for scalar transport clipping
   * \return Minimum value for scalar clipping
   */
  su2double GetSpecies_Clipping_Min(unsigned short iVar) const { return Species_Clipping_Min[iVar]; }

  /*!
   * \brief Get initial species value/concentration in the range [0,1].
   * \return Initial species value/concentration
   */
  const su2double* GetSpecies_Init() const { return Species_Init; }

  /*!
   * \brief Get the flag for using strong BC's for in- and outlets in the species solver.
   * \return Flag for strong BC's.
   */
  bool GetSpecies_StrongBC() const { return Species_StrongBC; }

  /*!
   * \brief Get the Young's modulus of elasticity.
   * \return Value of the Young's modulus of elasticity.
   */
  su2double GetElasticyMod(unsigned short id_val) const { return ElasticityMod[id_val]; }

  /*!
    * \brief Decide whether to apply DE effects to the model.
    * \return <code>TRUE</code> if the DE effects are to be applied, <code>FALSE</code> otherwise.
    */
  bool GetDE_Effects(void) const { return DE_Effects; }

  /*!
    * \brief Decide whether to predict the DE effects for the next time step.
    * \return <code>TRUE</code> if the DE effects are to be applied, <code>FALSE</code> otherwise.
    */
   bool GetDE_Predicted(void);

  /*!
   * \brief Get the number of different electric constants.
   * \return Value of the DE modulus.
   */
  unsigned short GetnElectric_Constant(void) const { return nElectric_Constant; }

  /*!
   * \brief Get the value of the DE modulus.
   * \return Value of the DE modulus.
   */
  su2double GetElectric_Constant(unsigned short iVar) const { return Electric_Constant[iVar]; }

  /*!
   * \brief Get the value of the B constant in the Knowles material model.
   * \return Value of the B constant in the Knowles material model.
   */
  su2double GetKnowles_B(void) const { return Knowles_B; }

  /*!
   * \brief Get the value of the N constant in the Knowles material model.
   * \return Value of the N constant in the Knowles material model.
   */
  su2double GetKnowles_N(void) const { return Knowles_N; }

  /*!
   * \brief Get the kind of design variable for FEA.
   * \return Value of the DE voltage.
   */
  unsigned short GetDV_FEA(void) const { return Kind_DV_FEA; }

  /*!
   * \brief Get the ID of the reference node.
   * \return Number of FSI subiters.
   */
  unsigned long GetRefNode_ID(void) const { return refNodeID; }

  /*!
   * \brief Get the values for the reference node displacement.
   * \param[in] val_coeff - Index of the displacement.
   */
  su2double GetRefNode_Displacement(unsigned short val_coeff) const { return RefNode_Displacement[val_coeff]; }

  /*!
   * \brief Get the penalty weight value for the objective function.
   * \return  Penalty weight value for the reference geometry objective function.
   */
  su2double GetRefNode_Penalty(void) const { return RefNode_Penalty; }

  /*!
   * \brief Decide whether it's necessary to read a reference geometry.
   */
  bool GetRefGeom(void) const { return RefGeom; }

  /*!
   * \brief Consider only the surface of the reference geometry.
   */
  bool GetRefGeomSurf(void) const { return RefGeomSurf; }

  /*!
   * \brief Get the name of the file with the reference geometry of the structural problem.
   * \return Name of the file with the reference geometry of the structural problem.
   */
  string GetRefGeom_FEMFileName(void) const { return RefGeom_FEMFileName; }

  /*!
   * \brief Get the format of the reference geometry file.
   * \return Format of the reference geometry file.
   */
  unsigned short GetRefGeom_FileFormat(void) const { return RefGeom_FileFormat; }

  /*!
   * \brief Formulation for 2D elasticity (plane stress - strain)
   * \return Flag to 2D elasticity model.
   */
  STRUCT_2DFORM GetElas2D_Formulation() const { return Kind_2DElasForm; }

  /*!
   * \brief Decide whether it's necessary to read a reference geometry.
   * \return <code>TRUE</code> if it's necessary to read a reference geometry, <code>FALSE</code> otherwise.
   */
  bool GetPrestretch(void) const { return Prestretch; }

  /*!
   * \brief Get the name of the file with the element properties for structural problems.
   * \return Name of the file with the element properties of the structural problem.
   */
  string GetFEA_FileName(void) const { return FEA_FileName; }

  /*!
   * \brief Determine if advanced features are used from the element-based FEA analysis (experimental feature).
   * \return <code>TRUE</code> is experimental, <code>FALSE</code> is the default behaviour.
   */
  inline bool GetAdvanced_FEAElementBased(void) const { return FEAAdvancedMode; }

  /*!
   * \brief Get the name of the file with the reference geometry of the structural problem.
   * \return Name of the file with the reference geometry of the structural problem.
   */
  string GetPrestretch_FEMFileName(void) const { return Prestretch_FEMFileName; }

  /*!
   * \brief Get the Poisson's ratio.
   * \return Value of the Poisson's ratio.
   */
  su2double GetPoissonRatio(unsigned short id_val) const { return PoissonRatio[id_val]; }

  /*!
   * \brief Get the Material Density.
   * \return Value of the Material Density.
   */
  su2double GetMaterialDensity(unsigned short id_val) const { return MaterialDensity[id_val]; }

  /*!
   * \brief Compressibility/incompressibility of the solids analysed using the structural solver.
   * \return Compressible or incompressible.
   */
  STRUCT_COMPRESS GetMaterialCompressibility(void) const { return Kind_Material_Compress; }

  /*!
   * \brief Compressibility/incompressibility of the solids analysed using the structural solver.
   * \return Compressible or incompressible.
   */
  STRUCT_MODEL GetMaterialModel(void) const { return Kind_Material; }

  /*!
   * \brief Geometric conditions for the structural solver.
   * \return Small or large deformation structural analysis.
   */
  STRUCT_DEFORMATION GetGeometricConditions(void) const { return Kind_Struct_Solver; }

  /*!
   * \brief Get the reference length for computing moment (the default value is 1).
   * \return Reference length for moment computation.
   */
  su2double GetRefLength(void) const { return RefLength; }

  /*!
   * \brief Get the reference element length for computing the slope limiting epsilon.
   * \return Reference element length for slope limiting epsilon.
   */
  su2double GetRefElemLength(void) const { return RefElemLength; }

  /*!
   * \brief Get the reference coefficient for detecting sharp edges.
   * \return Reference coefficient for detecting sharp edges.
   */
  su2double GetRefSharpEdges(void) const { return RefSharpEdges; }

  /*!
   * \brief Get the volume of the whole domain using the fine grid, this value is common for all the grids
   *        in the multigrid method.
   * \return Volume of the whole domain.
   */
  su2double GetDomainVolume(void) const { return DomainVolume; }

  /*!
   * \brief In case the <i>RefArea</i> is equal to 0 then, it is necessary to compute a reference area,
   *        with this function we set the value of the reference area.
   * \param[in] val_area - Value of the reference area for non dimensional coefficient computation.
   */
  void SetRefArea(su2double val_area) { RefArea = val_area; }

  /*!
   * \brief In case the <i>SemiSpan</i> is equal to 0 then, it is necessary to compute the max y distance,
   *        with this function we set the value of the semi span.
   * \param[in] val_semispan - Value of the semispan.
   */
  void SetSemiSpan(su2double val_semispan) { SemiSpan = val_semispan; }

  /*!
   * \brief Set the value of the domain volume computed on the finest grid.
   * \note This volume do not include the volume of the body that is being simulated.
   * \param[in] val_volume - Value of the domain volume computed on the finest grid.
   */
  void SetDomainVolume(su2double val_volume) { DomainVolume = val_volume; }

  /*!
   * \brief Set the finest mesh in a multigrid strategy.
   * \note If we are using a Full Multigrid Strategy or a start up with finest grid, it is necessary
   *       to change several times the finest grid.
   * \param[in] val_finestmesh - Index of the finest grid.
   */
  void SetFinestMesh(unsigned short val_finestmesh) { FinestMesh = val_finestmesh; }

  /*!
   * \brief Set the kind of time integration scheme.
   * \note If we are solving different equations it will be necessary to change several
   *       times the kind of time integration, to choose the right scheme.
   * \param[in] val_kind_timeintscheme - Kind of time integration scheme.
   */
  void SetKind_TimeIntScheme(unsigned short val_kind_timeintscheme) { Kind_TimeNumScheme = val_kind_timeintscheme; }

  /*!
   * \brief Set the parameters of the convective numerical scheme.
   * \note The parameters will change because we are solving different kind of equations.
   * \param[in] val_kind_convnumscheme - Center or upwind scheme.
   * \param[in] val_kind_centered - If centered scheme, kind of centered scheme (JST, etc.).
   * \param[in] val_kind_upwind - If upwind scheme, kind of upwind scheme (Roe, etc.).
   * \param[in] val_kind_slopelimit - If upwind scheme, kind of slope limit.
   * \param[in] val_muscl - Define if we apply a MUSCL scheme or not.
   * \param[in] val_kind_fem - If FEM, what kind of FEM discretization.
   */
  void SetKind_ConvNumScheme(unsigned short val_kind_convnumscheme, CENTERED val_kind_centered,
                             UPWIND val_kind_upwind,        LIMITER val_kind_slopelimit,
                             bool val_muscl,                        unsigned short val_kind_fem);

  /*!
   * \brief Get the value of limiter coefficient.
   * \return Value of the limiter coefficient.
   */
  su2double GetVenkat_LimiterCoeff(void) const { return Venkat_LimiterCoeff; }

  /*!
   * \brief Freeze the value of the limiter after a number of iterations.
   * \return Number of iterations.
   */
  unsigned long GetLimiterIter(void) const { return LimiterIter; }

  /*!
   * \brief Get the value of sharp edge limiter.
   * \return Value of the sharp edge limiter coefficient.
   */
  su2double GetAdjSharp_LimiterCoeff(void) const { return AdjSharp_LimiterCoeff; }

  /*!
   * \brief Get the Reynolds number. Dimensionless number that gives a measure of the ratio of inertial forces
   *        to viscous forces and consequently quantifies the relative importance of these two types of forces
   *        for given flow condition.
   * \return Value of the Reynolds number.
   */
  su2double GetReynolds(void) const { return Reynolds; }

  /*!
   * \brief Get the Froude number for free surface problems.
   * \return Value of the Froude number.
   */
  su2double GetFroude(void) const { return Froude; }

  /*!
   * \brief Set the Froude number for free surface problems.
   * \param[in] val_froude - Value of the Froude number.
   */
  void SetFroude(su2double val_froude) { Froude = val_froude; }

  /*!
   * \brief Set the Mach number.
   * \param[in] val_mach - Value of the Mach number.
   */
  void SetMach(su2double val_mach) { Mach = val_mach; }

  /*!
   * \brief Set the Reynolds number.
   * \param[in] val_reynolds - Value of the Reynolds number.
   */
  void SetReynolds(su2double val_reynolds) { Reynolds = val_reynolds; }

  /*!
   * \brief Set the reference length for nondimensionalization.
   * \param[in] val_length_ref - Value of the reference length.
   */
  void SetLength_Ref(su2double val_length_ref) { Length_Ref = val_length_ref; }

  /*!
   * \brief Set the reference velocity for nondimensionalization.
   * \param[in] val_velocity_ref - Value of the reference velocity.
   */
  void SetVelocity_Ref(su2double val_velocity_ref) { Velocity_Ref = val_velocity_ref; }

  /*!
   * \brief Set the reference pressure for nondimensionalization.
   * \param[in] val_pressure_ref - Value of the reference pressure.
   */
  void SetPressure_Ref(su2double val_pressure_ref) { Pressure_Ref = val_pressure_ref; }

  /*!
   * \brief Set the reference pressure for nondimensionalization.
   * \param[in] val_density_ref - Value of the reference pressure.
   */
  void SetDensity_Ref(su2double val_density_ref) { Density_Ref = val_density_ref; }

  /*!
   * \brief Set the reference temperature for nondimensionalization.
   * \param[in] val_temperature_ref - Value of the reference temperature.
   */
  void SetTemperature_Ref(su2double val_temperature_ref) { Temperature_Ref = val_temperature_ref; }

  /*!
   * \brief Set the reference temperature.
   * \param[in] val_temperature_ve_ref - Value of the reference temperature.
   */
  void SetTemperature_ve_Ref(su2double val_temperature_ve_ref) { Temperature_ve_Ref = val_temperature_ve_ref; }

  /*!
   * \brief Set the reference time for nondimensionalization.
   * \param[in] val_time_ref - Value of the reference time.
   */
  void SetTime_Ref(su2double val_time_ref) { Time_Ref = val_time_ref; }

  /*!
   * \brief Set the reference energy for nondimensionalization.
   * \param[in] val_energy_ref - Value of the reference energy.
   */
  void SetEnergy_Ref(su2double val_energy_ref) { Energy_Ref = val_energy_ref; }

  /*!
   * \brief Set the reference Omega for nondimensionalization.
   * \param[in] val_omega_ref - Value of the reference omega.
   */
  void SetOmega_Ref(su2double val_omega_ref) { Omega_Ref = val_omega_ref; }

  /*!
   * \brief Set the reference Force for nondimensionalization.
   * \param[in] val_force_ref - Value of the reference Force.
   */
  void SetForce_Ref(su2double val_force_ref) { Force_Ref = val_force_ref; }

  /*!
   * \brief Set the reference gas-constant for nondimensionalization.
   * \param[in] val_gas_constant_ref - Value of the reference gas-constant.
   */
  void SetGas_Constant_Ref(su2double val_gas_constant_ref) { Gas_Constant_Ref = val_gas_constant_ref; }

  /*!
   * \brief Set the gas-constant.
   * \param[in] val_gas_constant - Value of the gas-constant.
   */
  void SetGas_Constant(su2double val_gas_constant) { Gas_Constant = val_gas_constant; }

  /*!
   * \brief Set the heat flux reference value.
   * \return Value of the reference heat flux.
   */
  void SetHeat_Flux_Ref(su2double val_heat_flux_ref) { Heat_Flux_Ref = val_heat_flux_ref; }

  /*!
   * \brief Set the reference viscosity for nondimensionalization.
   * \param[in] val_viscosity_ref - Value of the reference viscosity.
   */
  void SetViscosity_Ref(su2double val_viscosity_ref) { Viscosity_Ref = val_viscosity_ref; }

  /*!
   * \brief Set the reference conductivity for nondimensionalization.
   * \param[in] val_conductivity_ref - Value of the reference conductivity.
   */
  void SetConductivity_Ref(su2double val_conductivity_ref) { Thermal_Conductivity_Ref = val_conductivity_ref; }

  /*!
   * \brief Set the nondimensionalized freestream pressure.
   * \param[in] val_pressure_freestreamnd - Value of the nondimensionalized freestream pressure.
   */
  void SetPressure_FreeStreamND(su2double val_pressure_freestreamnd) { Pressure_FreeStreamND = val_pressure_freestreamnd; }

  /*!
   * \brief Set the freestream pressure.
   * \param[in] val_pressure_freestream - Value of the freestream pressure.
   */
  void SetPressure_FreeStream(su2double val_pressure_freestream) { Pressure_FreeStream = val_pressure_freestream; }

  /*!
   * \brief Set the non-dimensionalized thermodynamic pressure for low Mach problems.
   * \return Value of the non-dimensionalized thermodynamic pressure.
   */
  void SetPressure_ThermodynamicND(su2double val_pressure_thermodynamicnd) { Pressure_ThermodynamicND = val_pressure_thermodynamicnd; }

  /*!
   * \brief Set the thermodynamic pressure for low Mach problems.
   * \return Value of the thermodynamic pressure.
   */
  void SetPressure_Thermodynamic(su2double val_pressure_thermodynamic) { Pressure_Thermodynamic = val_pressure_thermodynamic; }

  /*!
   * \brief Set the nondimensionalized freestream density.
   * \param[in] val_density_freestreamnd - Value of the nondimensionalized freestream density.
   */
  void SetDensity_FreeStreamND(su2double val_density_freestreamnd) { Density_FreeStreamND = val_density_freestreamnd; }

  /*!
   * \brief Set the freestream density.
   * \param[in] val_density_freestream - Value of the freestream density.
   */
  void SetDensity_FreeStream(su2double val_density_freestream) { Density_FreeStream = val_density_freestream; }

  /*!
   * \brief Set the freestream viscosity.
   * \param[in] val_viscosity_freestream - Value of the freestream viscosity.
   */
  void SetViscosity_FreeStream(su2double val_viscosity_freestream) { Viscosity_FreeStream = val_viscosity_freestream; }

  /*!
   * \brief Set the magnitude of the free-stream velocity.
   * \param[in] val_modvel_freestream - Magnitude of the free-stream velocity.
   */
  void SetModVel_FreeStream(su2double val_modvel_freestream) { ModVel_FreeStream = val_modvel_freestream; }

  /*!
   * \brief Set the non-dimensional magnitude of the free-stream velocity.
   * \param[in] val_modvel_freestreamnd - Non-dimensional magnitude of the free-stream velocity.
   */
  void SetModVel_FreeStreamND(su2double val_modvel_freestreamnd) { ModVel_FreeStreamND = val_modvel_freestreamnd; }

  /*!
   * \brief Set the freestream temperature.
   * \param[in] val_temperature_freestream - Value of the freestream temperature.
   */
  void SetTemperature_FreeStream(su2double val_temperature_freestream) { Temperature_FreeStream = val_temperature_freestream; }

  /*!
   * \brief Set the non-dimensional freestream temperature.
   * \param[in] val_temperature_freestreamnd - Value of the non-dimensional freestream temperature.
   */
  void SetTemperature_FreeStreamND(su2double val_temperature_freestreamnd) { Temperature_FreeStreamND = val_temperature_freestreamnd; }

  /*!
   * \brief Set the freestream vibrational-electronic temperature.
   * \param[in] val_temperature_ve_freestream - Value of the freestream vibrational-electronic temperature.
   */
  void SetTemperature_ve_FreeStream(su2double val_temperature_ve_freestream) { Temperature_ve_FreeStream = val_temperature_ve_freestream; }

  /*!
   * \brief Set the non-dimensional freestream vibrational-electronic temperature.
   * \param[in] val_temperature_ve_freestreamnd - Value of the non-dimensional freestream vibrational-electronic temperature.
   */
  void SetTemperature_ve_FreeStreamND(su2double val_temperature_ve_freestreamnd) { Temperature_ve_FreeStreamND = val_temperature_ve_freestreamnd; }

  /*!
   * \brief Set the non-dimensional gas-constant.
   * \param[in] val_gas_constantnd - Value of the non-dimensional gas-constant.
   */
  void SetGas_ConstantND(su2double val_gas_constantnd) { Gas_ConstantND = val_gas_constantnd; }

  /*!
   * \brief Set the free-stream velocity.
   * \param[in] val_velocity_freestream - Value of the free-stream velocity component.
   * \param[in] val_dim - Value of the current dimension.
   */
  void SetVelocity_FreeStream(su2double val_velocity_freestream, unsigned short val_dim) { vel_inf[val_dim] = val_velocity_freestream; }

  /*!
   * \brief Set the non-dimensional free-stream velocity.
   * \param[in] val_velocity_freestreamnd - Value of the non-dimensional free-stream velocity component.
   * \param[in] val_dim - Value of the current dimension.
   */
  void SetVelocity_FreeStreamND(su2double val_velocity_freestreamnd, unsigned short val_dim) { Velocity_FreeStreamND[val_dim] = val_velocity_freestreamnd; }

  /*!
   * \brief Set the non-dimensional free-stream viscosity.
   * \param[in] val_viscosity_freestreamnd - Value of the non-dimensional free-stream viscosity.
   */
  void SetViscosity_FreeStreamND(su2double val_viscosity_freestreamnd) { Viscosity_FreeStreamND = val_viscosity_freestreamnd; }

  /*!
   * \brief Set the non-dimensional freestream turbulent kinetic energy.
   * \param[in] val_tke_freestreamnd - Value of the non-dimensional freestream turbulent kinetic energy.
   */
  void SetTke_FreeStreamND(su2double val_tke_freestreamnd) { Tke_FreeStreamND = val_tke_freestreamnd; }

  /*!
   * \brief Set the non-dimensional freestream specific dissipation rate omega.
   * \param[in] val_omega_freestreamnd - Value of the non-dimensional freestream specific dissipation rate omega.
   */
  void SetOmega_FreeStreamND(su2double val_omega_freestreamnd) { Omega_FreeStreamND = val_omega_freestreamnd; }

  /*!
   * \brief Set the freestream turbulent kinetic energy.
   * \param[in] val_tke_freestream - Value of the freestream turbulent kinetic energy.
   */
  void SetTke_FreeStream(su2double val_tke_freestream) { Tke_FreeStream = val_tke_freestream; }

  /*!
   * \brief Set the freestream specific dissipation rate omega.
   * \param[in] val_omega_freestream - Value of the freestream specific dissipation rate omega.
   */
  void SetOmega_FreeStream(su2double val_omega_freestream) { Omega_FreeStream = val_omega_freestream; }

  /*!
   * \brief Set the freestream momentum thickness Reynolds number.
   * \param[in] val_ReThetaT_freestream - Value of the freestream momentum thickness Reynolds number.
   */
  void SetReThetaT_FreeStream(su2double val_ReThetaT_freestream) { ReThetaT_FreeStream = val_ReThetaT_freestream; }

  /*!
   * \brief Set the non-dimensional freestream energy.
   * \param[in] val_energy_freestreamnd - Value of the non-dimensional freestream energy.
   */
  void SetEnergy_FreeStreamND(su2double val_energy_freestreamnd) { Energy_FreeStreamND = val_energy_freestreamnd; }

  /*!
   * \brief Set the freestream energy.
   * \param[in] val_energy_freestream - Value of the freestream energy.
   */
  void SetEnergy_FreeStream(su2double val_energy_freestream) { Energy_FreeStream = val_energy_freestream; }

  /*!
   * \brief Set the thermal diffusivity for solids.
   * \param[in] val_thermal_diffusivity - Value of the thermal diffusivity.
   */
  void SetThermalDiffusivity(su2double val_thermal_diffusivity) { Thermal_Diffusivity = val_thermal_diffusivity; }

  /*!
   * \brief Set the non-dimensional total time for unsteady simulations.
   * \param[in] val_total_unsttimend - Value of the non-dimensional total time.
   */
  void SetTotal_UnstTimeND(su2double val_total_unsttimend) { Total_UnstTimeND = val_total_unsttimend; }

  /*!
   * \brief Get the angle of attack of the body. This is the angle between a reference line on a lifting body
   *        (often the chord line of an airfoil) and the vector representing the relative motion between the
   *        lifting body and the fluid through which it is moving.
   * \return Value of the angle of attack.
   */
  su2double GetAoA(void) const { return AoA; }

  /*!
   * \brief Get the off set angle of attack of the body. The solution and the geometry
   *        file are able to modifity the angle of attack in the config file
   * \return Value of the off set angle of attack.
   */
  su2double GetAoA_Offset(void) const { return AoA_Offset; }

  /*!
   * \brief Get the off set sideslip angle of the body. The solution and the geometry
   *        file are able to modifity the angle of attack in the config file
   * \return Value of the off set sideslip angle.
   */
  su2double GetAoS_Offset(void) const { return AoS_Offset; }

  /*!
   * \brief Get the functional sensitivity with respect to changes in the angle of attack.
   * \return Value of the angle of attack.
   */
  su2double GetAoA_Sens(void) const { return AoA_Sens; }

  /*!
   * \brief Set the angle of attack.
   * \param[in] val_AoA - Value of the angle of attack.
   */
  void SetAoA(su2double val_AoA) { AoA = val_AoA; }

  /*!
   * \brief Set the off set angle of attack.
   * \param[in] val_AoA - Value of the angle of attack.
   */
  void SetAoA_Offset(su2double val_AoA_offset) { AoA_Offset = val_AoA_offset; }

  /*!
   * \brief Set the off set sideslip angle.
   * \param[in] val_AoA - Value of the off set sideslip angle.
   */
  void SetAoS_Offset(su2double val_AoS_offset) { AoS_Offset = val_AoS_offset; }

  /*!
   * \brief Set the angle of attack.
   * \param[in] val_AoA - Value of the angle of attack.
   */
  void SetAoA_Sens(su2double val_AoA_sens) { AoA_Sens = val_AoA_sens; }

  /*!
   * \brief Set the angle of attack.
   * \param[in] val_AoA - Value of the angle of attack.
   */
  void SetAoS(su2double val_AoS) { AoS = val_AoS; }

  /*!
   * \brief Get the angle of sideslip of the body. It relates to the rotation of the aircraft centerline from
   *        the relative wind.
   * \return Value of the angle of sideslip.
   */
  su2double GetAoS(void) const { return AoS; }

  /*!
   * \brief Get the charge coefficient that is used in the poissonal potential simulation.
   * \return Value of the charge coefficient.
   */
  su2double GetChargeCoeff(void) const { return ChargeCoeff; }

  /*!
   * \brief Get the number of multigrid levels.
   * \return Number of multigrid levels (without including the original grid).
   */
  unsigned short GetnMGLevels(void) const { return nMGLevels; }

  /*!
   * \brief Set the number of multigrid levels.
   * \param[in] val_nMGLevels - Index of the mesh were the CFL is applied
   */
  void SetMGLevels(unsigned short val_nMGLevels) {
    nMGLevels = val_nMGLevels;
    if (MGCycle == FULLMG_CYCLE) {
      SetFinestMesh(val_nMGLevels);
    }
  }

  /*!
   * \brief Get the index of the finest grid.
   * \return Index of the finest grid in a multigrid strategy, this is 0 unless we are
   performing a Full multigrid.
   */
  unsigned short GetFinestMesh(void) const { return FinestMesh; }

  /*!
   * \brief Get the kind of multigrid (V or W).
   * \note This variable is used in a recursive way to perform the different kind of cycles
   * \return 0 or 1 depending of we are dealing with a V or W cycle.
   */
  unsigned short GetMGCycle(void) const { return MGCycle; }

  /*!
   * \brief Get the king of evaluation in the geometrical module.
   * \return 0 or 1 depending of we are dealing with a V or W cycle.
   */
  unsigned short GetGeometryMode(void) const { return GeometryMode; }

  /*!
   * \brief Get the Courant Friedrich Levi number for each grid.
   * \param[in] val_mesh - Index of the mesh were the CFL is applied.
   * \return CFL number for each grid.
   */
  su2double GetCFL(unsigned short val_mesh) const { return CFL[val_mesh]; }

  /*!
   * \brief Get the Courant Friedrich Levi number for each grid.
   * \param[in] val_mesh - Index of the mesh were the CFL is applied.
   * \return CFL number for each grid.
   */
  void SetCFL(unsigned short val_mesh, su2double val_cfl) { CFL[val_mesh] = val_cfl; }

  /*!
   * \brief Get the Courant Friedrich Levi number for unsteady simulations.
   * \return CFL number for unsteady simulations.
   */
  su2double GetUnst_CFL(void) const { return Unst_CFL; }

  /*!
   * \brief Get information about element reorientation
   * \return    <code>TRUE</code> means that elements can be reoriented if suspected unhealthy
   */
  bool GetReorientElements(void) const { return ReorientElements; }

  /*!
   * \brief Get the Courant Friedrich Levi number for unsteady simulations.
   * \return CFL number for unsteady simulations.
   */
  su2double GetMax_DeltaTime(void) const { return Max_DeltaTime; }

  /*!
   * \brief Get a parameter of the particular design variable.
   * \param[in] val_dv - Number of the design variable that we want to read.
   * \param[in] val_param - Index of the parameter that we want to read.
   * \return Design variable parameter.
   */
  su2double GetParamDV(unsigned short val_dv, unsigned short val_param) const { return ParamDV[val_dv][val_param]; }

  /*!
   * \brief Get the coordinates of the FFD corner points.
   * \param[in] val_ffd - Index of the FFD box.
   * \param[in] val_coord - Index of the coordinate that we want to read.
   * \return Value of the coordinate.
   */
  su2double GetCoordFFDBox(unsigned short val_ffd, unsigned short val_index) const { return CoordFFDBox[val_ffd][val_index]; }

  /*!
   * \brief Get the degree of the FFD corner points.
   * \param[in] val_ffd - Index of the FFD box.
   * \param[in] val_degree - Index (I,J,K) to obtain the degree.
   * \return Value of the degree in a particular direction.
   */
  unsigned short GetDegreeFFDBox(unsigned short val_ffd, unsigned short val_index) const { return DegreeFFDBox[val_ffd][val_index]; }

  /*!
   * \brief Get the FFD Tag of a particular design variable.
   * \param[in] val_dv - Number of the design variable that we want to read.
   * \return Name of the FFD box.
   */
  string GetFFDTag(unsigned short val_dv) const { return FFDTag[val_dv]; }

  /*!
   * \brief Get the FFD Tag of a particular FFD box.
   * \param[in] val_ffd - Number of the FFD box that we want to read.
   * \return Name of the FFD box.
   */
  string GetTagFFDBox(unsigned short val_ffd) const { return TagFFDBox[val_ffd]; }

  /*!
   * \brief Get the number of design variables.
   * \return Number of the design variables.
   */
  unsigned short GetnDV(void) const { return nDV; }

  /*!
   * \brief Get the number of design variables.
   * \return Number of the design variables.
   */
  unsigned short GetnDV_Value(unsigned short iDV) const { return nDV_Value[iDV]; }

  /*!
   * \brief Get the total number of design variables.
   */
  unsigned short GetnDV_Total(void) const {
    if (!nDV_Value) return 0;
    unsigned short sum = 0;
    for (unsigned short iDV = 0; iDV < nDV; iDV++) {
      sum += nDV_Value[iDV];
    }
    return sum;
  }

  /*!
   * \brief Get the number of FFD boxes.
   * \return Number of FFD boxes.
   */
  unsigned short GetnFFDBox(void) const { return nFFDBox; }

  /*!
   * \brief Get the required continuity level at the surface intersection with the FFD
   * \return Continuity level at the surface intersection.
   */
  unsigned short GetFFD_Continuity(void) const { return FFD_Continuity; }

  /*!
   * \brief Get the coordinate system that we are going to use to define the FFD
   * \return Coordinate system (cartesian, spherical, etc).
   */
  unsigned short GetFFD_CoordSystem(void) const { return FFD_CoordSystem; }

  /*!
   * \brief Get the kind of FFD Blending function.
   * \return Kind of FFD Blending function.
   */
  unsigned short GetFFD_Blending(void) const { return FFD_Blending;}

  /*!
   * \brief Get the kind BSpline Order in i,j,k direction.
   * \return The kind BSpline Order in i,j,k direction.
   */
  const su2double* GetFFD_BSplineOrder() const { return ffd_coeff;}

  /*!
   * \brief Get the number of Runge-Kutta steps.
   * \return Number of Runge-Kutta steps.
   */
  unsigned short GetnRKStep(void) const { return nRKStep; }

  /*!
   * \brief Get whether P-sequencing must be used for DG_FEM. 
   */
  bool GetUsePSequencing_DG(void) const { return UsePSequencing_DG;}

  /*!
   * \brief Get the number of iterations (per polynomial degree) to use in the P-sequencing.
   */
  unsigned long GetnIterPSequencing_DG(void) const { return nIterPSequencing_DG;}

  /*!
   * \brief Get the number of time levels for time accurate local time stepping.
   * \return Number of time levels.
   */
  unsigned short GetnLevels_TimeAccurateLTS(void) const { return nLevels_TimeAccurateLTS; }

  /*!
   * \brief Set the number of time levels for time accurate local time stepping.
   * \param[in] val_nLevels - The number of time levels to be set.
   */
  void SetnLevels_TimeAccurateLTS(unsigned short val_nLevels) { nLevels_TimeAccurateLTS = val_nLevels;}

  /*!
   * \brief Get the number time DOFs for ADER-DG.
   * \return Number of time DOFs used in ADER-DG.
   */
  unsigned short GetnTimeDOFsADER_DG(void) const { return nTimeDOFsADER_DG; }

  /*!
   * \brief Get the location of the time DOFs for ADER-DG on the interval [-1..1].
   * \return The location of the time DOFs used in ADER-DG.
   */
  const passivedouble *GetTimeDOFsADER_DG(void) const { return TimeDOFsADER_DG; }

  /*!
   * \brief Get the number time integration points for ADER-DG.
   * \return Number of time integration points used in ADER-DG.
   */
  unsigned short GetnTimeIntegrationADER_DG(void) const { return nTimeIntegrationADER_DG; }

  /*!
   * \brief Get the location of the time integration points for ADER-DG on the interval [-1..1].
   * \return The location of the time integration points used in ADER-DG.
   */
  const passivedouble *GetTimeIntegrationADER_DG(void) const { return TimeIntegrationADER_DG; }

  /*!
   * \brief Get the weights of the time integration points for ADER-DG.
   * \return The weights of the time integration points used in ADER-DG.
   */
  const passivedouble *GetWeightsIntegrationADER_DG(void) const { return WeightsIntegrationADER_DG; }

  /*!
   * \brief Get the total number of boundary markers of the local process including send/receive domains.
   * \return Total number of boundary markers.
   */
  unsigned short GetnMarker_All(void) const { return nMarker_All; }

  /*!
   * \brief Get the total number of boundary markers in the config file.
   * \return Total number of boundary markers.
   */
  unsigned short GetnMarker_CfgFile(void) const { return nMarker_CfgFile; }

  /*!
   * \brief Get the number of Euler boundary markers.
   * \return Number of Euler boundary markers.
   */
  unsigned short GetnMarker_Euler(void) const { return nMarker_Euler; }

  /*!
   * \brief Get the number of symmetry boundary markers.
   * \return Number of symmetry boundary markers.
   */
  unsigned short GetnMarker_SymWall(void) const { return nMarker_SymWall; }

  /*!
   * \brief Get the total number of boundary markers in the cfg plus the possible send/receive domains.
   * \return Total number of boundary markers.
   */
  unsigned short GetnMarker_Max(void) const { return nMarker_Max; }

  /*!
   * \brief Get the total number of boundary markers.
   * \return Total number of boundary markers.
   */
  unsigned short GetnMarker_EngineInflow(void) const { return nMarker_EngineInflow; }

  /*!
   * \brief Get the total number of boundary markers.
   * \return Total number of boundary markers.
   */
  unsigned short GetnMarker_EngineExhaust(void) const { return nMarker_EngineExhaust; }

  /*!
   * \brief Get the total number of boundary markers.
   * \return Total number of boundary markers.
   */
  unsigned short GetnMarker_NearFieldBound(void) const { return nMarker_NearFieldBound; }

  /*!
   * \brief Get the total number of deformable markers at the boundary.
   * \return Total number of deformable markers at the boundary.
   */
  unsigned short GetnMarker_Deform_Mesh(void) const { return nMarker_Deform_Mesh; }

  /*!
   * \brief Get the total number of markers in which the flow load is computed/employed.
   * \return Total number of markers in which the flow load is computed/employed.
   */
  unsigned short GetnMarker_Fluid_Load(void) const { return nMarker_Fluid_Load; }

  /*!
   * \brief Get the total number of boundary markers.
   * \return Total number of boundary markers.
   */
  unsigned short GetnMarker_Fluid_InterfaceBound(void) const { return nMarker_Fluid_InterfaceBound; }

  /*!
   * \brief Get the total number of boundary markers.
   * \return Total number of boundary markers.
   */
  unsigned short GetnMarker_ActDiskInlet(void) const { return nMarker_ActDiskInlet; }

  /*!
   * \brief Get the total number of boundary markers.
   * \return Total number of boundary markers.
   */
  unsigned short GetnMarker_ActDiskOutlet(void) const { return nMarker_ActDiskOutlet; }

  /*!
   * \brief Get the total number of boundary markers.
   * \return Total number of boundary markers.
   */
  unsigned short GetnMarker_Outlet(void) const { return nMarker_Outlet; }

  /*!
   * \brief Get the total number of monitoring markers.
   * \return Total number of monitoring markers.
   */
  unsigned short GetnMarker_Monitoring(void) const { return nMarker_Monitoring; }

  /*!
   * \brief Get the total number of DV markers.
   * \return Total number of DV markers.
   */
  unsigned short GetnMarker_DV(void) const { return nMarker_DV; }

  /*!
   * \brief Get the total number of moving markers.
   * \return Total number of moving markers.
   */
  unsigned short GetnMarker_Moving(void) const { return nMarker_Moving; }

  /*!
   * \brief Get the total number of markers for gradient treatment.
   * \return Total number of markers for gradient treatment.
   */
  unsigned short GetnMarker_SobolevBC(void) const { return nMarker_SobolevBC; }

  /*!
   * \brief Get the total number of Python customizable markers.
   * \return Total number of Python customizable markers.
   */
  unsigned short GetnMarker_PyCustom(void) const { return nMarker_PyCustom; }

  /*!
   * \brief Get the total number of moving markers.
   * \return Total number of moving markers.
   */
  unsigned short GetnMarker_Analyze(void) const { return nMarker_Analyze; }

  /*!
   * \brief Get the total number of periodic markers.
   * \return Total number of periodic markers.
   */
  unsigned short GetnMarker_Periodic(void) const { return nMarker_PerBound; }

  /*!
   * \brief Get the total (local) number of heat flux markers.
   * \return Total number of heat flux markers.
   */
  unsigned short GetnMarker_HeatFlux(void) const { return nMarker_HeatFlux; }

  /*!
   * \brief Get the total number of rough markers.
   * \return Total number of heat flux markers.
   */
  unsigned short GetnRoughWall(void) const { return nRough_Wall; }

  /*!
   * \brief Get the total number of objectives in kind_objective list
   * \return Total number of objectives in kind_objective list
   */
  unsigned short GetnObj(void) const { return nObj;}

  /*!
   * \brief Stores the number of marker in the simulation.
   * \param[in] val_nmarker - Number of markers of the problem.
   */
  void SetnMarker_All(unsigned short val_nmarker) { nMarker_All = val_nmarker; }

  /*!
   * \brief Get the starting direct iteration number for the unsteady adjoint (reverse time integration).
   * \return Starting direct iteration number for the unsteady adjoint.
   */
  long GetUnst_AdjointIter(void) const { return Unst_AdjointIter; }

  /*!
   * \brief Number of iterations to average (reverse time integration).
   * \return Starting direct iteration number for the unsteady adjoint.
   */
  unsigned long GetIter_Avg_Objective(void) const { return Iter_Avg_Objective ; }

  /*!
   * \brief Retrieves the number of periodic time instances for Harmonic Balance.
   * \return Number of periodic time instances for Harmonic Balance.
   */
  unsigned short GetnTimeInstances(void) const { return nTimeInstances; }

  /*!
   * \brief Retrieves the period of oscillations to be used with Harmonic Balance.
   * \return Period for Harmonic Balance.
   */
  su2double GetHarmonicBalance_Period(void) const { return HarmonicBalance_Period; }

  /*!
   * \brief Set the current external iteration number.
   * \param[in] val_iter - Current external iteration number.
   */
  void SetExtIter_OffSet(unsigned long val_iter) { ExtIter_OffSet = val_iter; }

  /*!
   * \brief Set the current FSI iteration number.
   * \param[in] val_iter - Current FSI iteration number.
   */
  void SetOuterIter(unsigned long val_iter) { OuterIter = val_iter; }

  /*!
   * \brief Set the current FSI iteration number.
   * \param[in] val_iter - Current FSI iteration number.
   */
  void SetInnerIter(unsigned long val_iter) { InnerIter = val_iter; }

  /*!
   * \brief Set the current time iteration number.
   * \param[in] val_iter - Current FSI iteration number.
   */
  void SetTimeIter(unsigned long val_iter) { TimeIter = val_iter; }

  /*!
   * \brief Get the current time iteration number.
   * \param[in] val_iter - Current time iterationnumber.
   */
  unsigned long GetTimeIter() const { return TimeIter; }

  /*!
   * \brief Get the current internal iteration number.
   * \return Current external iteration.
   */
  unsigned long GetExtIter_OffSet(void) const { return ExtIter_OffSet; }

  /*!
   * \brief Get the current FSI iteration number.
   * \return Current FSI iteration.
   */
  unsigned long GetOuterIter(void) const { return OuterIter; }

  /*!
   * \brief Get the current FSI iteration number.
   * \return Current FSI iteration.
   */
  unsigned long GetInnerIter(void) const { return InnerIter; }

  /*!
   * \brief Set the current physical time.
   * \param[in] val_t - Current physical time.
   */
  void SetPhysicalTime(su2double val_t) { PhysicalTime = val_t; }

  /*!
   * \brief Get the current physical time.
   * \return Current physical time.
   */
  su2double GetPhysicalTime(void) const { return PhysicalTime; }

  /*!
   * \brief Get information about writing the performance summary at the end of a calculation.
   * \return <code>TRUE</code> means that the performance summary will be written at the end of a calculation.
   */
  bool GetWrt_Performance(void) const { return Wrt_Performance; }

  /*!
   * \brief Get information about the computational graph (e.g. memory usage) when using AD in reverse mode.
   * \return <code>TRUE</code> means that the tape statistics will be written after each recording.
   */
  bool GetWrt_AD_Statistics(void) const { return Wrt_AD_Statistics; }

  /*!
   * \brief Get information about writing the mesh quality metrics to the visualization files.
   * \return <code>TRUE</code> means that the mesh quality metrics will be written to the visualization files.
   */
  bool GetWrt_MeshQuality(void) const { return Wrt_MeshQuality; }

  /*!
   * \brief Write coarse grids to the visualization files.
   */
  bool GetWrt_MultiGrid(void) const { return Wrt_MultiGrid; }

  /*!
   * \brief Get information about writing projected sensitivities on surfaces to an ASCII file with rows as x, y, z, dJ/dx, dJ/dy, dJ/dz for each vertex.
   * \return <code>TRUE</code> means that projected sensitivities on surfaces in an ASCII file with rows as x, y, z, dJ/dx, dJ/dy, dJ/dz for each vertex will be written.
   */
  bool GetWrt_Projected_Sensitivity(void) const { return Wrt_Projected_Sensitivity; }

  /*!
   * \brief Get information about the format for the input volume sensitvities.
   * \return Format of the input volume sensitivities.
   */
  unsigned short GetSensitivity_Format(void) const { return Sensitivity_FileFormat; }

  /*!
   * \brief Get information about writing sectional force files.
   * \return <code>TRUE</code> means that sectional force files will be written for specified markers.
   */
  bool GetPlot_Section_Forces(void) const { return Plot_Section_Forces; }

  /*!
   * \brief Get the alpha (convective) coefficients for the Runge-Kutta integration scheme.
   * \param[in] val_step - Index of the step.
   * \return Alpha coefficient for the Runge-Kutta integration scheme.
   */
  su2double Get_Alpha_RKStep(unsigned short val_step) const { return RK_Alpha_Step[val_step]; }

  /*!
   * \brief Get the index of the surface defined in the geometry file.
   * \param[in] val_marker - Value of the marker in which we are interested.
   * \return Value of the index that is in the geometry file for the surface that
   *         has the marker <i>val_marker</i>.
   */
  string GetMarker_All_TagBound(unsigned short val_marker) const { return Marker_All_TagBound[val_marker]; }

  /*!
   * \brief Get the index of the surface defined in the geometry file.
   * \param[in] val_marker - Value of the marker in which we are interested.
   * \return Value of the index that is in the geometry file for the surface that
   *         has the marker <i>val_marker</i>.
   */
  string GetMarker_ActDiskInlet_TagBound(unsigned short val_marker) const { return Marker_ActDiskInlet[val_marker]; }

  /*!
   * \brief Get the index of the surface defined in the geometry file.
   * \param[in] val_marker - Value of the marker in which we are interested.
   * \return Value of the index that is in the geometry file for the surface that
   *         has the marker <i>val_marker</i>.
   */
  string GetMarker_ActDiskOutlet_TagBound(unsigned short val_marker) const { return Marker_ActDiskOutlet[val_marker]; }

  /*!
   * \brief Get the index of the surface defined in the geometry file.
   * \param[in] val_marker - Value of the marker in which we are interested.
   * \return Value of the index that is in the geometry file for the surface that
   *         has the marker <i>val_marker</i>.
   */
  string GetMarker_Outlet_TagBound(unsigned short val_marker) const { return Marker_Outlet[val_marker]; }

  /*!
   * \brief Get the index of the surface defined in the geometry file.
   * \param[in] val_marker - Value of the marker in which we are interested.
   * \return Value of the index that is in the geometry file for the surface that
   *         has the marker <i>val_marker</i>.
   */
  string GetMarker_EngineInflow_TagBound(unsigned short val_marker) const { return Marker_EngineInflow[val_marker]; }

  /*!
   * \brief Get the index of the surface defined in the geometry file.
   * \param[in] val_marker - Value of the marker in which we are interested.
   * \return Value of the index that is in the geometry file for the surface that
   *         has the marker <i>val_marker</i>.
   */
  string GetMarker_EngineExhaust_TagBound(unsigned short val_marker) const { return Marker_EngineExhaust[val_marker]; }

  /*!
   * \brief Get the name of the surface defined in the geometry file.
   * \param[in] val_marker - Value of the marker in which we are interested.
   * \return Name that is in the geometry file for the surface that
   *         has the marker <i>val_marker</i>.
   */
  string GetMarker_Monitoring_TagBound(unsigned short val_marker) const { return Marker_Monitoring[val_marker]; }

  /*!
   * \brief Get the name of the surface defined in the geometry file.
   * \param[in] val_marker - Value of the marker in which we are interested.
   * \return Name that is in the geometry file for the surface that
   *         has the marker <i>val_marker</i>.
   */
  string GetMarker_HeatFlux_TagBound(unsigned short val_marker) const { return Marker_HeatFlux[val_marker]; }

  /*!
   * \brief Get the tag if the iMarker defined in the geometry file.
   * \param[in] val_tag - Value of the tag in which we are interested.
   * \return Value of the marker <i>val_marker</i> that is in the geometry file
   *         for the surface that has the tag.
   */
  short GetMarker_All_TagBound(string val_tag)  {
    for (unsigned short iMarker = 0; iMarker < nMarker_All; iMarker++) {
      if (val_tag == Marker_All_TagBound[iMarker]) return iMarker;
    }
    return -1;
  }

  /*!
   * \brief Get the kind of boundary for each marker.
   * \param[in] val_marker - Index of the marker in which we are interested.
   * \return Kind of boundary for the marker <i>val_marker</i>.
   */
  unsigned short GetMarker_All_KindBC(unsigned short val_marker) const { return Marker_All_KindBC[val_marker]; }

  /*!
   * \brief Set the value of the boundary <i>val_boundary</i> (read from the config file)
   *        for the marker <i>val_marker</i>.
   * \param[in] val_marker - Index of the marker in which we are interested.
   * \param[in] val_boundary - Kind of boundary read from config file.
   */
  void SetMarker_All_KindBC(unsigned short val_marker, unsigned short val_boundary) { Marker_All_KindBC[val_marker] = val_boundary; }

  /*!
   * \brief Set the value of the index <i>val_index</i> (read from the geometry file) for
   *        the marker <i>val_marker</i>.
   * \param[in] val_marker - Index of the marker in which we are interested.
   * \param[in] val_index - Index of the surface read from geometry file.
   */
  void SetMarker_All_TagBound(unsigned short val_marker, string val_index) { Marker_All_TagBound[val_marker] = val_index; }

  /*!
   * \brief Set if a marker <i>val_marker</i> is going to be monitored <i>val_monitoring</i>
   *        (read from the config file).
   * \note This is important for non dimensional coefficient computation.
   * \param[in] val_marker - Index of the marker in which we are interested.
   * \param[in] val_monitoring - 0 or 1 depending if the the marker is going to be monitored.
   */
  void SetMarker_All_Monitoring(unsigned short val_marker, unsigned short val_monitoring) { Marker_All_Monitoring[val_marker] = val_monitoring; }

  /*!
   * \brief Set if a marker <i>val_marker</i> is going to be monitored <i>val_monitoring</i>
   *        (read from the config file).
   * \note This is important for non dimensional coefficient computation.
   * \param[in] val_marker - Index of the marker in which we are interested.
   * \param[in] val_monitoring - 0 or 1 depending if the the marker is going to be monitored.
   */
  void SetMarker_All_GeoEval(unsigned short val_marker, unsigned short val_geoeval) { Marker_All_GeoEval[val_marker] = val_geoeval; }

  /*!
   * \brief Set if a marker <i>val_marker</i> is going to be designed <i>val_designing</i>
   *        (read from the config file).
   * \note This is important for non dimensional coefficient computation.
   * \param[in] val_marker - Index of the marker in which we are interested.
   * \param[in] val_monitoring - 0 or 1 depending if the the marker is going to be designed.
   */
  void SetMarker_All_Designing(unsigned short val_marker, unsigned short val_designing) { Marker_All_Designing[val_marker] = val_designing; }

  /*!
   * \brief Set if a marker <i>val_marker</i> is going to be plot <i>val_plotting</i>
   *        (read from the config file).
   * \param[in] val_marker - Index of the marker in which we are interested.
   * \param[in] val_plotting - 0 or 1 depending if the the marker is going to be plot.
   */
  void SetMarker_All_Plotting(unsigned short val_marker, unsigned short val_plotting) { Marker_All_Plotting[val_marker] = val_plotting; }

  /*!
   * \brief Set if a marker <i>val_marker</i> is going to be plot <i>val_plotting</i>
   *        (read from the config file).
   * \param[in] val_marker - Index of the marker in which we are interested.
   * \param[in] val_plotting - 0 or 1 depending if the the marker is going to be plot.
   */
  void SetMarker_All_Analyze(unsigned short val_marker, unsigned short val_analyze) { Marker_All_Analyze[val_marker] = val_analyze; }

  /*!
   * \brief Set if a marker <i>val_marker</i> is part of the FSI interface <i>val_plotting</i>
   *        (read from the config file).
   * \param[in] val_marker - Index of the marker in which we are interested.
   * \param[in] val_plotting - 0 or 1 depending if the the marker is part of the FSI interface.
   */
  void SetMarker_All_ZoneInterface(unsigned short val_marker, unsigned short val_fsiinterface) { Marker_All_ZoneInterface[val_marker] = val_fsiinterface; }

  /*!
   * \brief Set if a marker <i>val_marker</i> is part of the Turbomachinery (read from the config file).
   * \param[in] val_marker - Index of the marker in which we are interested.
   * \param[in] val_turboperf - 0 if not part of Turbomachinery or greater than 1 if it is part.
   */
  void SetMarker_All_Turbomachinery(unsigned short val_marker, unsigned short val_turbo) { Marker_All_Turbomachinery[val_marker] = val_turbo; }

  /*!
   * \brief Set a flag to the marker <i>val_marker</i> part of the Turbomachinery (read from the config file).
   * \param[in] val_marker - Index of the marker in which we are interested.
   * \param[in] val_turboperflag - 0 if is not part of the Turbomachinery, flag INFLOW or OUTFLOW if it is part.
   */
  void SetMarker_All_TurbomachineryFlag(unsigned short val_marker, unsigned short val_turboflag) { Marker_All_TurbomachineryFlag[val_marker] = val_turboflag; }

  /*!
   * \brief Set if a marker <i>val_marker</i> is part of the MixingPlane interface (read from the config file).
   * \param[in] val_marker - Index of the marker in which we are interested.
   * \param[in] val_turboperf - 0 if not part of the MixingPlane interface or greater than 1 if it is part.
   */
  void SetMarker_All_MixingPlaneInterface(unsigned short val_marker, unsigned short val_mixpla_interface) { Marker_All_MixingPlaneInterface[val_marker] = val_mixpla_interface; }

  /*!
   * \brief Set if a marker <i>val_marker</i> is going to be affected by design variables <i>val_moving</i>
   *        (read from the config file).
   * \param[in] val_marker - Index of the marker in which we are interested.
   * \param[in] val_DV - 0 or 1 depending if the the marker is affected by design variables.
   */
  void SetMarker_All_DV(unsigned short val_marker, unsigned short val_DV) { Marker_All_DV[val_marker] = val_DV; }

  /*!
   * \brief Set if a marker <i>val_marker</i> is going to be moved <i>val_moving</i>
   *        (read from the config file).
   * \param[in] val_marker - Index of the marker in which we are interested.
   * \param[in] val_moving - 0 or 1 depending if the the marker is going to be moved.
   */
  void SetMarker_All_Moving(unsigned short val_marker, unsigned short val_moving) { Marker_All_Moving[val_marker] = val_moving; }

  /*!
   * \brief Set if a marker how <i>val_marker</i> is going to be applied in gradient treatment.
   * \param[in] val_marker - Index of the marker in which we are interested.
   * \param[in] val_sobolev - 0 or 1 depending if the marker is selected.
   */
  void SetMarker_All_SobolevBC(unsigned short val_marker, unsigned short val_sobolev) { Marker_All_SobolevBC[val_marker] = val_sobolev; }

  /*!
   * \brief Set if a marker <i>val_marker</i> allows deformation at the boundary.
   * \param[in] val_marker - Index of the marker in which we are interested.
   * \param[in] val_interface - 0 or 1 depending if the the marker is or not a DEFORM_MESH marker.
   */
  void SetMarker_All_Deform_Mesh(unsigned short val_marker, unsigned short val_deform) { Marker_All_Deform_Mesh[val_marker] = val_deform; }

  /*!
   * \brief Set if a marker <i>val_marker</i> allows deformation at the boundary.
   * \param[in] val_marker - Index of the marker in which we are interested.
   * \param[in] val_interface - 0 or 1 depending if the the marker is or not a DEFORM_MESH_SYM_PLANE marker.
   */
  void SetMarker_All_Deform_Mesh_Sym_Plane(unsigned short val_marker, unsigned short val_deform) { Marker_All_Deform_Mesh_Sym_Plane[val_marker] = val_deform; }

  /*!
   * \brief Set if a in marker <i>val_marker</i> the flow load will be computed/employed.
   * \param[in] val_marker - Index of the marker in which we are interested.
   * \param[in] val_interface - 0 or 1 depending if the the marker is or not a Fluid_Load marker.
   */
  void SetMarker_All_Fluid_Load(unsigned short val_marker, unsigned short val_interface) { Marker_All_Fluid_Load[val_marker] = val_interface; }

  /*!
   * \brief Set if a marker <i>val_marker</i> is going to be customized in Python <i>val_PyCustom</i>
   *        (read from the config file).
   * \param[in] val_marker - Index of the marker in which we are interested.
   * \param[in] val_PyCustom - 0 or 1 depending if the the marker is going to be customized in Python.
   */
  void SetMarker_All_PyCustom(unsigned short val_marker, unsigned short val_PyCustom) { Marker_All_PyCustom[val_marker] = val_PyCustom; }

  /*!
   * \brief Set if a marker <i>val_marker</i> is going to be periodic <i>val_perbound</i>
   *        (read from the config file).
   * \param[in] val_marker - Index of the marker in which we are interested.
   * \param[in] val_perbound - Index of the surface with the periodic boundary.
   */
  void SetMarker_All_PerBound(unsigned short val_marker, short val_perbound) { Marker_All_PerBound[val_marker] = val_perbound; }

  /*!
   * \brief Set if a marker <i>val_marker</i> is going to be sent or receive <i>val_index</i>
   *        from another domain.
   * \param[in] val_marker - 0 or 1 depending if the the marker is going to be moved.
   * \param[in] val_index - Index of the surface read from geometry file.
   */
  void SetMarker_All_SendRecv(unsigned short val_marker, short val_index) { Marker_All_SendRecv[val_marker] = val_index; }

  /*!
   * \brief Get the send-receive information for a marker <i>val_marker</i>.
   * \param[in] val_marker - 0 or 1 depending if the the marker is going to be moved.
   * \return If positive, the information is sended to that domain, in case negative
   *         the information is receive from that domain.
   */
  short GetMarker_All_SendRecv(unsigned short val_marker) const { return Marker_All_SendRecv[val_marker]; }

  /*!
   * \brief Get an internal index that identify the periodic boundary conditions.
   * \param[in] val_marker - Value of the marker that correspond with the periodic boundary.
   * \return The internal index of the periodic boundary condition.
   */
  short GetMarker_All_PerBound(unsigned short val_marker) const { return Marker_All_PerBound[val_marker]; }

  /*!
   * \brief Get the monitoring information for a marker <i>val_marker</i>.
   * \param[in] val_marker - 0 or 1 depending if the the marker is going to be monitored.
   * \return 0 or 1 depending if the marker is going to be monitored.
   */
  unsigned short GetMarker_All_Monitoring(unsigned short val_marker) const { return Marker_All_Monitoring[val_marker]; }

  /*!
   * \brief Get the monitoring information for a marker <i>val_marker</i>.
   * \param[in] val_marker - 0 or 1 depending if the the marker is going to be monitored.
   * \return 0 or 1 depending if the marker is going to be monitored.
   */
  unsigned short GetMarker_All_GeoEval(unsigned short val_marker) const { return Marker_All_GeoEval[val_marker]; }

  /*!
   * \brief Get the design information for a marker <i>val_marker</i>.
   * \param[in] val_marker - 0 or 1 depending if the the marker is going to be monitored.
   * \return 0 or 1 depending if the marker is going to be monitored.
   */
  unsigned short GetMarker_All_Designing(unsigned short val_marker) const { return Marker_All_Designing[val_marker]; }

  /*!
   * \brief Get the plotting information for a marker <i>val_marker</i>.
   * \param[in] val_marker - 0 or 1 depending if the the marker is going to be moved.
   * \return 0 or 1 depending if the marker is going to be plotted.
   */
  unsigned short GetMarker_All_Plotting(unsigned short val_marker) const { return Marker_All_Plotting[val_marker]; }

  /*!
   * \brief Get the plotting information for a marker <i>val_marker</i>.
   * \param[in] val_marker - 0 or 1 depending if the the marker is going to be moved.
   * \return 0 or 1 depending if the marker is going to be plotted.
   */
  unsigned short GetMarker_All_Analyze(unsigned short val_marker) const { return Marker_All_Analyze[val_marker]; }

  /*!
   * \brief Get the FSI interface information for a marker <i>val_marker</i>.
   * \param[in] val_marker - 0 or 1 depending if the the marker is going to be moved.
   * \return 0 or 1 depending if the marker is part of the FSI interface.
   */
  unsigned short GetMarker_All_ZoneInterface(unsigned short val_marker) const { return Marker_All_ZoneInterface[val_marker]; }

  /*!
   * \brief Get the MixingPlane interface information for a marker <i>val_marker</i>.
   * \param[in] val_marker value of the marker on the grid.
   * \return 0 if is not part of the MixingPlane Interface and greater than 1 if it is part.
   */
  unsigned short GetMarker_All_MixingPlaneInterface(unsigned short val_marker) const { return Marker_All_MixingPlaneInterface[val_marker]; }

  /*!
   * \brief Get the Turbomachinery information for a marker <i>val_marker</i>.
   * \param[in] val_marker value of the marker on the grid.
   * \return 0 if is not part of the Turbomachinery and greater than 1 if it is part.
   */
  unsigned short GetMarker_All_Turbomachinery(unsigned short val_marker) const { return Marker_All_Turbomachinery[val_marker]; }

  /*!
   * \brief Get the Turbomachinery flag information for a marker <i>val_marker</i>.
   * \param[in] val_marker value of the marker on the grid.
   * \return 0 if is not part of the Turbomachinery, flag INFLOW or OUTFLOW if it is part.
   */
  unsigned short GetMarker_All_TurbomachineryFlag(unsigned short val_marker) const { return Marker_All_TurbomachineryFlag[val_marker]; }

  /*!
   * \brief Get the number of FSI interface markers <i>val_marker</i>.
   * \param[in] void.
   * \return Number of markers belonging to the FSI interface.
   */
  unsigned short GetMarker_n_ZoneInterface(void) const { return nMarker_ZoneInterface; }

  /*!
   * \brief Get the DV information for a marker <i>val_marker</i>.
   * \param[in] val_marker - 0 or 1 depending if the the marker is going to be affected by design variables.
   * \return 0 or 1 depending if the marker is going to be affected by design variables.
   */
  unsigned short GetMarker_All_DV(unsigned short val_marker) const { return Marker_All_DV[val_marker]; }

  /*!
   * \brief Get the motion information for a marker <i>val_marker</i>.
   * \param[in] val_marker - 0 or 1 depending if the the marker is going to be moved.
   * \return 0 or 1 depending if the marker is going to be moved.
   */
  unsigned short GetMarker_All_Moving(unsigned short val_marker) const { return Marker_All_Moving[val_marker]; }

  /*!
   * \brief Get the information if gradient treatment uses a marker <i>val_marker</i>.
   * \param[in] val_marker
   * \return 0 or 1 depending if the marker is going to be selected.
   */
  unsigned short GetMarker_All_SobolevBC(unsigned short val_marker) const { return Marker_All_SobolevBC[val_marker]; }

  /*!
   * \brief Get whether marker <i>val_marker</i> is a DEFORM_MESH marker
   * \param[in] val_marker - 0 or 1 depending if the the marker belongs to the DEFORM_MESH subset.
   * \return 0 or 1 depending if the marker belongs to the DEFORM_MESH subset.
   */
  unsigned short GetMarker_All_Deform_Mesh(unsigned short val_marker) const { return Marker_All_Deform_Mesh[val_marker]; }

  /*!
   * \brief Get whether marker <i>val_marker</i> is a DEFORM_MESH_SYM_PLANE marker
   * \param[in] val_marker - 0 or 1 depending if the the marker belongs to the DEFORM_MESH_SYM_PLANE subset.
   * \return 0 or 1 depending if the marker belongs to the DEFORM_MESH_SYM_PLANE subset.
   */
  unsigned short GetMarker_All_Deform_Mesh_Sym_Plane(unsigned short val_marker) const { return Marker_All_Deform_Mesh_Sym_Plane[val_marker]; }

  /*!
   * \brief Get whether marker <i>val_marker</i> is a Fluid_Load marker
   * \param[in] val_marker - 0 or 1 depending if the the marker belongs to the Fluid_Load subset.
   * \return 0 or 1 depending if the marker belongs to the Fluid_Load subset.
   */
  unsigned short GetMarker_All_Fluid_Load(unsigned short val_marker) const { return Marker_All_Fluid_Load[val_marker]; }

  /*!
   * \brief Get the Python customization for a marker <i>val_marker</i>.
   * \param[in] val_marker - Index of the marker in which we are interested.
   * \return 0 or 1 depending if the marker is going to be customized in Python.
   */
  unsigned short GetMarker_All_PyCustom(unsigned short val_marker) const { return Marker_All_PyCustom[val_marker];}

  /*!
   * \brief Get the airfoil sections in the slicing process.
   * \param[in] val_section - Index of the section.
   * \return Coordinate of the airfoil to slice.
   */
  su2double GetLocationStations(unsigned short val_section) const { return LocationStations[val_section]; }

  /*!
   * \brief Get the defintion of the nacelle location.
   * \param[in] val_index - Index of the section.
   * \return Coordinate of the nacelle location.
   */
  su2double GetNacelleLocation(unsigned short val_index) const { return nacelle_location[val_index]; }

  /*!
   * \brief Get the number of pre-smoothings in a multigrid strategy.
   * \param[in] val_mesh - Index of the grid.
   * \return Number of smoothing iterations.
   */
  unsigned short GetMG_PreSmooth(unsigned short val_mesh) const {
    if (nMG_PreSmooth == 0) return 1;
    return MG_PreSmooth[val_mesh];
  }

  /*!
   * \brief Get the number of post-smoothings in a multigrid strategy.
   * \param[in] val_mesh - Index of the grid.
   * \return Number of smoothing iterations.
   */
  unsigned short GetMG_PostSmooth(unsigned short val_mesh) const {
    if (nMG_PostSmooth == 0) return 0;
    return MG_PostSmooth[val_mesh];
  }

  /*!
   * \brief Get the number of implicit Jacobi smoothings of the correction in a multigrid strategy.
   * \param[in] val_mesh - Index of the grid.
   * \return Number of implicit smoothing iterations.
   */
  unsigned short GetMG_CorrecSmooth(unsigned short val_mesh) const {
    if (nMG_CorrecSmooth == 0) return 0;
    return MG_CorrecSmooth[val_mesh];
  }

  /*!
   * \brief plane of the FFD (I axis) that should be fixed.
   * \param[in] val_index - Index of the arrray with all the planes in the I direction that should be fixed.
   * \return Index of the plane that is going to be freeze.
   */
  short GetFFD_Fix_IDir(unsigned short val_index) const { return FFD_Fix_IDir[val_index]; }

  /*!
   * \brief plane of the FFD (J axis) that should be fixed.
   * \param[in] val_index - Index of the arrray with all the planes in the J direction that should be fixed.
   * \return Index of the plane that is going to be freeze.
   */
  short GetFFD_Fix_JDir(unsigned short val_index) const { return FFD_Fix_JDir[val_index]; }

  /*!
   * \brief plane of the FFD (K axis) that should be fixed.
   * \param[in] val_index - Index of the arrray with all the planes in the K direction that should be fixed.
   * \return Index of the plane that is going to be freeze.
   */
  short GetFFD_Fix_KDir(unsigned short val_index) const { return FFD_Fix_KDir[val_index]; }

  /*!
   * \brief Get the number of planes to fix in the I direction.
   * \return Number of planes to fix in the I direction.
   */
  unsigned short GetnFFD_Fix_IDir(void) const { return nFFD_Fix_IDir; }

  /*!
   * \brief Get the number of planes to fix in the J direction.
   * \return Number of planes to fix in the J direction.
   */
  unsigned short GetnFFD_Fix_JDir(void) const { return nFFD_Fix_JDir; }

  /*!
   * \brief Get the number of planes to fix in the K direction.
   * \return Number of planes to fix in the K direction.
   */
  unsigned short GetnFFD_Fix_KDir(void) const { return nFFD_Fix_KDir; }

  /*!
   * \brief Governing equations of the flow (it can be different from the run time equation).
   * \param[in] val_zone - Zone where the soler is applied.
   * \return Governing equation that we are solving.
   */
  MAIN_SOLVER GetKind_Solver(void) const { return Kind_Solver; }

  /*!
   * \brief Return true if a fluid solver is in use.
   */
  bool GetFluidProblem(void) const {
    switch (Kind_Solver) {
      case MAIN_SOLVER::EULER : case MAIN_SOLVER::NAVIER_STOKES: case MAIN_SOLVER::RANS:
      case MAIN_SOLVER::INC_EULER : case MAIN_SOLVER::INC_NAVIER_STOKES: case MAIN_SOLVER::INC_RANS:
      case MAIN_SOLVER::NEMO_EULER : case MAIN_SOLVER::NEMO_NAVIER_STOKES:
      case MAIN_SOLVER::DISC_ADJ_INC_EULER: case MAIN_SOLVER::DISC_ADJ_INC_NAVIER_STOKES: case MAIN_SOLVER::DISC_ADJ_INC_RANS:
      case MAIN_SOLVER::DISC_ADJ_EULER: case MAIN_SOLVER::DISC_ADJ_NAVIER_STOKES: case MAIN_SOLVER::DISC_ADJ_RANS:
        return true;
      default:
        return false;
    }
  }

  /*!
   * \brief Return true if a structural solver is in use.
   */
  bool GetStructuralProblem(void) const {
    return (Kind_Solver == MAIN_SOLVER::FEM_ELASTICITY) || (Kind_Solver == MAIN_SOLVER::DISC_ADJ_FEM);
  }

  /*!
   * \brief Return true if a heat solver is in use.
   */
  bool GetHeatProblem(void) const {
    return (Kind_Solver == MAIN_SOLVER::HEAT_EQUATION) || (Kind_Solver == MAIN_SOLVER::DISC_ADJ_HEAT);
  }

  /*!
   * \brief Return true if a high order FEM solver is in use.
   */
  bool GetFEMSolver(void) const {
    switch (Kind_Solver) {
      case MAIN_SOLVER::FEM_EULER:          case MAIN_SOLVER::FEM_NAVIER_STOKES:     case MAIN_SOLVER::FEM_RANS:     case MAIN_SOLVER::FEM_LES:
      case MAIN_SOLVER::FEM_INC_EULER:      case MAIN_SOLVER::FEM_INC_NAVIER_STOKES: case MAIN_SOLVER::FEM_INC_RANS: case MAIN_SOLVER::FEM_INC_LES:
      case MAIN_SOLVER::DISC_ADJ_FEM_EULER: case MAIN_SOLVER::DISC_ADJ_FEM_NS:       case MAIN_SOLVER::DISC_ADJ_FEM_RANS:
        return true;
      default:
        return false;
    }
  }

  /*!
   * \brief Return true if a high order viscous FEM solver is in use.
   */
  bool GetFEMSolver_Viscous(void) const {
    switch (Kind_Solver) {
      case MAIN_SOLVER::FEM_NAVIER_STOKES:     case MAIN_SOLVER::FEM_RANS:     case MAIN_SOLVER::FEM_LES:
      case MAIN_SOLVER::FEM_INC_NAVIER_STOKES: case MAIN_SOLVER::FEM_INC_RANS: case MAIN_SOLVER::FEM_INC_LES:
      case MAIN_SOLVER::DISC_ADJ_FEM_NS:       case MAIN_SOLVER::DISC_ADJ_FEM_RANS:
        return true;
      default:
        return false;
    }
  }

  /*!
   * \brief Return true if a NEMO solver is in use.
   */
  bool GetNEMOProblem(void) const {
    switch (Kind_Solver) {
      case MAIN_SOLVER::NEMO_EULER : case MAIN_SOLVER::NEMO_NAVIER_STOKES:
        return true;
      default:
        return false;
    }
  }

   /*!
   * \brief Return true if an AUSM method is in use.
   */
  bool GetAUSMMethod(void) const {
    switch (Kind_Upwind_Flow) {
      case UPWIND::AUSM : case UPWIND::AUSMPLUSUP: case UPWIND::AUSMPLUSUP2: case UPWIND::AUSMPWPLUS:
        return true;
      default:
        return false;
    }
  }

  /*!
   * \brief Kind of Multizone Solver.
   * \return Governing equation that we are solving.
   */
  ENUM_MULTIZONE GetKind_MZSolver(void) const { return Kind_MZSolver; }

  /*!
   * \brief Governing equations of the flow (it can be different from the run time equation).
   * \param[in] val_zone - Zone where the soler is applied.
   * \return Governing equation that we are solving.
   */
  ENUM_REGIME GetKind_Regime(void) const { return Kind_Regime; }

  /*!
   * \brief Governing equations of the flow (it can be different from the run time equation).
   * \param[in] val_zone - Zone where the soler is applied.
   * \return Governing equation that we are solving.
   */
  unsigned short GetSystemMeasurements(void) const { return SystemMeasurements; }

  /*!
   * \brief Gas model that we are using.
   * \return Gas model that we are using.
   */
  string GetGasModel(void) const {return GasModel;}

  /*!
   * \brief Get the transport coefficient model.
   * \return Index of transport coefficient model.
   */
  TRANSCOEFFMODEL GetKind_TransCoeffModel(void) const { return Kind_TransCoeffModel; }

  /*!
   * \brief Get the total number of heat flux markers.
   * \return Total number of heat flux markers.
   */
  unsigned short GetnWall_Catalytic(void) const { return nWall_Catalytic; }

  /*!
   * \brief Get the name of the surface defined in the geometry file.
   * \param[in] val_marker - Value of the marker in which we are interested.
   * \return Name that is in the geometry file for the surface that
   *         has the marker <i>val_marker</i>.
   */
  string GetWall_Catalytic_TagBound(unsigned short val_marker) const { return Wall_Catalytic[val_marker]; }

  /*!
   * \brief Get wall catalytic efficiency.
   * \return wall catalytic efficiency value.
   */
  su2double GetCatalytic_Efficiency(void) const { return CatalyticEfficiency; }

  /*!
   * \brief Fluid model that we are using.
   * \return Fluid model that we are using.
   */
  unsigned short GetKind_FluidModel(void) const { return Kind_FluidModel; }

  /*!
   * \brief Returns the name of the fluid we are using in CoolProp.
   */
  string GetFluid_Name(void) const { return FluidName; }

  /*!
   * \brief Option to define the density model for incompressible flows.
   * \return Density model option
   */
  INC_DENSITYMODEL GetKind_DensityModel() const { return Kind_DensityModel; }

  /*!
   * \brief Flag for whether to solve the energy equation for incompressible flows.
   * \return Flag for energy equation
   */
  bool GetEnergy_Equation(void) const { return Energy_Equation; }

  /*!
   * \brief free stream option to initialize the solution
   * \return free stream option
   */
  FREESTREAM_OPTION GetKind_FreeStreamOption() const { return Kind_FreeStreamOption; }

  /*!
   * \brief free stream option to initialize the solution
   * \return free stream option
   */
  unsigned short GetKind_InitOption(void) const { return Kind_InitOption; }
  /*!
   * \brief Get the value of the critical pressure.
   * \return Critical pressure.
   */
  su2double GetPressure_Critical(void) const { return Pressure_Critical; }

  /*!
   * \brief Get the value of the critical temperature.
   * \return Critical temperature.
   */
  su2double GetTemperature_Critical(void) const { return Temperature_Critical; }

  /*!
   * \brief Get the value of the critical pressure.
   * \return Critical pressure.
   */
  su2double GetAcentric_Factor(void) const { return Acentric_Factor; }

  /*!
   * \brief Get the value of the viscosity model.
   * \return Viscosity model.
   */
  VISCOSITYMODEL GetKind_ViscosityModel() const { return Kind_ViscosityModel; }

  /*!
   * \brief Get the value of the mixing model for viscosity.
   * \return Mixing Viscosity model.
   */
  MIXINGVISCOSITYMODEL GetKind_MixingViscosityModel() const { return Kind_MixingViscosityModel; }

  /*!
   * \brief Get the value of the thermal conductivity model.
   * \return Conductivity model.
   */
  CONDUCTIVITYMODEL GetKind_ConductivityModel() const { return Kind_ConductivityModel; }

  /*!
   * \brief Get the value of the turbulent thermal conductivity model.
   * \return Turbulent conductivity model.
   */
  CONDUCTIVITYMODEL_TURB GetKind_ConductivityModel_Turb() const { return Kind_ConductivityModel_Turb; }

  /*!
   * \brief Get the value of the mass diffusivity model.
   * \return Mass diffusivity model.
   */
  DIFFUSIVITYMODEL GetKind_Diffusivity_Model(void) const { return Kind_Diffusivity_Model; }

  /*!
   * \brief Get the value of the constant viscosity.
   * \return Constant viscosity.
   */
  su2double GetMu_Constant(unsigned short val_index = 0) const { return Mu_Constant[val_index]; }

  /*!
   * \brief Get the value of the non-dimensional constant viscosity.
   * \return Non-dimensional constant viscosity.
   */
  su2double GetMu_ConstantND(unsigned short val_index = 0) const { return Mu_Constant[val_index] / Viscosity_Ref; }

  /*!
   * \brief Get the value of the thermal conductivity.
   * \return Thermal conductivity.
   */
  su2double GetThermal_Conductivity_Constant(unsigned short val_index = 0) const {
    return Thermal_Conductivity_Constant[val_index];
  }

  /*!
   * \brief Get the value of the non-dimensional thermal conductivity.
   * \return Non-dimensional thermal conductivity.
   */
  su2double GetThermal_Conductivity_ConstantND(unsigned short val_index = 0) const {
    return Thermal_Conductivity_Constant[val_index] / Thermal_Conductivity_Ref;
  }

  /*!
   * \brief Get the value of the constant mass diffusivity for scalar transport.
   * \return Constant mass diffusivity.
   */
  su2double GetDiffusivity_Constant(void) const { return Diffusivity_Constant; }

  /*!
   * \brief Get the value of the non-dimensional constant mass diffusivity.
   * \return Non-dimensional constant mass diffusivity.
   */
  su2double GetDiffusivity_ConstantND(void) const { return Diffusivity_ConstantND; }

  /*!
   * \brief Get the value of the laminar Schmidt number for scalar transport.
   * \return Laminar Schmidt number for scalar transport.
   */
  su2double GetSchmidt_Number_Laminar(void) const { return Schmidt_Number_Laminar; }

  /*!
   * \brief Get the value of the turbulent Schmidt number for scalar transport.
   * \return Turbulent Schmidt number for scalar transport.
   */
  su2double GetSchmidt_Number_Turbulent(void) const { return Schmidt_Number_Turbulent; }

  /*!
   * \brief Get the value of the Lewis number for each species.
   * \return Lewis Number.
   */
  su2double GetConstant_Lewis_Number(unsigned short val_index = 0) const { return Constant_Lewis_Number[val_index]; }

  /*!
   * \brief Get the value of the reference viscosity for Sutherland model.
   * \return The reference viscosity.
   */
  su2double GetMu_Ref(unsigned short val_index = 0) const { return Mu_Ref[val_index]; }

  /*!
   * \brief Get the value of the non-dimensional reference viscosity for Sutherland model.
   * \return The non-dimensional reference viscosity.
   */
  su2double GetMu_RefND(unsigned short val_index = 0) const { return Mu_Ref[val_index] / Viscosity_Ref; }

  /*!
   * \brief Get the value of the reference temperature for Sutherland model.
   * \return The reference temperature.
   */
  su2double GetMu_Temperature_Ref(unsigned short val_index = 0) const { return Mu_Temperature_Ref[val_index]; }

  /*!
   * \brief Get the value of the non-dimensional reference temperature for Sutherland model.
   * \return The non-dimensional reference temperature.
   */
  su2double GetMu_Temperature_RefND(unsigned short val_index = 0) const {
    return Mu_Temperature_Ref[val_index] / Temperature_Ref;
  }

  /*!
   * \brief Get the value of the reference S for Sutherland model.
   * \return The reference S.
   */
  su2double GetMu_S(unsigned short val_index = 0) const { return Mu_S[val_index]; }

  /*!
   * \brief Get the value of the non-dimensional reference S for Sutherland model.
   * \return The non-dimensional reference S.
   */
  su2double GetMu_SND(unsigned short val_index = 0) const { return Mu_S[val_index] / Temperature_Ref; }

  /*!
   * \brief Get the number of coefficients in the temperature polynomial models.
   * \return The the number of coefficients in the temperature polynomial models.
   */
  unsigned short GetnPolyCoeffs(void) const { return N_POLY_COEFFS; }

  /*!
   * \brief Get the temperature polynomial coefficient for specific heat Cp.
   * \param[in] val_index - Index of the array with all polynomial coefficients.
   * \return Temperature polynomial coefficient for specific heat Cp.
   */
  su2double GetCp_PolyCoeff(unsigned short val_index) const { return cp_polycoeffs[val_index]; }

  /*!
   * \brief Get the temperature polynomial coefficient for specific heat Cp.
   * \param[in] val_index - Index of the array with all polynomial coefficients.
   * \return Temperature polynomial coefficient for specific heat Cp.
   */
  su2double GetCp_PolyCoeffND(unsigned short val_index) const { return CpPolyCoefficientsND[val_index]; }

  /*!
   * \brief Get the temperature polynomial coefficient for viscosity.
   * \param[in] val_index - Index of the array with all polynomial coefficients.
   * \return Temperature polynomial coefficient for viscosity.
   */
  su2double GetMu_PolyCoeff(unsigned short val_index) const { return mu_polycoeffs[val_index]; }

  /*!
   * \brief Get the temperature polynomial coefficient for viscosity.
   * \param[in] val_index - Index of the array with all polynomial coefficients.
   * \return Non-dimensional temperature polynomial coefficient for viscosity.
   */
  su2double GetMu_PolyCoeffND(unsigned short val_index) const { return MuPolyCoefficientsND[val_index]; }

  /*!
   * \brief Get the temperature polynomial coefficients for viscosity.
   * \return Non-dimensional temperature polynomial coefficients for viscosity.
   */
  const su2double* GetMu_PolyCoeffND(void) const { return MuPolyCoefficientsND.data(); }

  /*!
   * \brief Get the temperature polynomial coefficient for thermal conductivity.
   * \param[in] val_index - Index of the array with all polynomial coefficients.
   * \return Temperature polynomial coefficient for thermal conductivity.
   */
  su2double GetKt_PolyCoeff(unsigned short val_index) const { return kt_polycoeffs[val_index]; }

  /*!
   * \brief Get the temperature polynomial coefficient for thermal conductivity.
   * \param[in] val_index - Index of the array with all polynomial coefficients.
   * \return Non-dimensional temperature polynomial coefficient for thermal conductivity.
   */
  su2double GetKt_PolyCoeffND(unsigned short val_index) const { return KtPolyCoefficientsND[val_index]; }

  /*!
   * \brief Get the temperature polynomial coefficients for thermal conductivity.
   * \return Non-dimensional temperature polynomial coefficients for thermal conductivity.
   */
  const su2double* GetKt_PolyCoeffND(void) const { return KtPolyCoefficientsND.data(); }

  /*!
   * \brief Set the temperature polynomial coefficient for specific heat Cp.
   * \param[in] val_coeff - Temperature polynomial coefficient for specific heat Cp.
   * \param[in] val_index - Index of the array with all polynomial coefficients.
   */
  void SetCp_PolyCoeffND(su2double val_coeff, unsigned short val_index) { CpPolyCoefficientsND[val_index] = val_coeff; }

  /*!
   * \brief Set the temperature polynomial coefficient for viscosity.
   * \param[in] val_coeff - Non-dimensional temperature polynomial coefficient for viscosity.
   * \param[in] val_index - Index of the array with all polynomial coefficients.
   */
  void SetMu_PolyCoeffND(su2double val_coeff, unsigned short val_index) { MuPolyCoefficientsND[val_index] = val_coeff; }

  /*!
   * \brief Set the temperature polynomial coefficient for thermal conductivity.
   * \param[in] val_coeff - Non-dimensional temperature polynomial coefficient for thermal conductivity.
   * \param[in] val_index - Index of the array with all polynomial coefficients.
   */
  void SetKt_PolyCoeffND(su2double val_coeff, unsigned short val_index) { KtPolyCoefficientsND[val_index] = val_coeff; }

  /*!
   * \brief Set the value of the non-dimensional constant mass diffusivity.
   */
  void SetDiffusivity_ConstantND(su2double diffusivity_const) { Diffusivity_ConstantND = diffusivity_const; }

  /*!
   * \brief Get the kind of method for computation of spatial gradients used for viscous and source terms.
   * \return Numerical method for computation of spatial gradients used for viscous and source terms.
   */
  unsigned short GetKind_Gradient_Method(void) const { return Kind_Gradient_Method; }

  /*!
   * \brief Get the kind of method for computation of spatial gradients used for upwind reconstruction.
   * \return Numerical method for computation of spatial gradients used for upwind reconstruction.
   */
  unsigned short GetKind_Gradient_Method_Recon(void) const { return Kind_Gradient_Method_Recon; }

  /*!
   * \brief Get flag for whether a second gradient calculation is required for upwind reconstruction alone.
   * \return <code>TRUE</code> means that a second gradient will be calculated for upwind reconstruction.
   */
  bool GetReconstructionGradientRequired(void) const { return ReconstructionGradientRequired; }

  /*!
   * \brief Get flag for whether a least-squares gradient method is being applied.
   * \return <code>TRUE</code> means that a least-squares gradient method is being applied.
   */
  bool GetLeastSquaresRequired(void) const { return LeastSquaresRequired; }

  /*!
   * \brief Get the kind of solver for the implicit solver.
   * \return Numerical solver for implicit formulation (solving the linear system).
   */
  unsigned short GetKind_Linear_Solver(void) const { return Kind_Linear_Solver; }


  /*!
   * \brief Get the kind of preconditioner for the implicit solver.
   * \return Numerical preconditioner for implicit formulation (solving the linear system).
   */
  unsigned short GetKind_Linear_Solver_Prec(void) const { return Kind_Linear_Solver_Prec; }

  /*!
   * \brief Get the kind of solver for the implicit solver.
   * \return Numerical solver for implicit formulation (solving the linear system).
   */
  unsigned short GetKind_Deform_Linear_Solver(void) const { return Kind_Deform_Linear_Solver; }

  /*!
   * \brief Get min error of the linear solver for the implicit formulation.
   * \return Min error of the linear solver for the implicit formulation.
   */
  su2double GetLinear_Solver_Error(void) const { return Linear_Solver_Error; }

  /*!
   * \brief Get min error of the linear solver for the implicit formulation.
   * \return Min error of the linear solver for the implicit formulation.
   */
  su2double GetDeform_Linear_Solver_Error(void) const { return Deform_Linear_Solver_Error; }

  /*!
   * \brief Get max number of iterations of the linear solver for the implicit formulation.
   * \return Max number of iterations of the linear solver for the implicit formulation.
   */
  unsigned long GetLinear_Solver_Iter(void) const { return Linear_Solver_Iter; }

  /*!
   * \brief Get max number of iterations of the linear solver for the implicit formulation.
   * \return Max number of iterations of the linear solver for the implicit formulation.
   */
  unsigned long GetDeform_Linear_Solver_Iter(void) const { return Deform_Linear_Solver_Iter; }

  /*!
   * \brief Get the ILU fill-in level for the linear solver.
   * \return Fill in level of the ILU preconditioner for the linear solver.
   */
  unsigned short GetLinear_Solver_ILU_n(void) const { return Linear_Solver_ILU_n; }

  /*!
   * \brief Get restart frequency of the linear solver for the implicit formulation.
   * \return Restart frequency of the linear solver for the implicit formulation.
   */
  unsigned long GetLinear_Solver_Restart_Frequency(void) const { return Linear_Solver_Restart_Frequency; }

  /*!
   * \brief Get the relaxation factor for iterative linear smoothers.
   * \return Relaxation factor.
   */
  su2double GetLinear_Solver_Smoother_Relaxation(void) const { return Linear_Solver_Smoother_Relaxation; }

  /*!
   * \brief Get the relaxation factor for solution updates of adjoint solvers.
   */
  su2double GetRelaxation_Factor_Adjoint(void) const { return Relaxation_Factor_Adjoint; }

  /*!
   * \brief Get the relaxation coefficient of the CHT coupling.
   * \return relaxation coefficient of the CHT coupling.
   */
  su2double GetRelaxation_Factor_CHT(void) const { return Relaxation_Factor_CHT; }

  /*!
   * \brief Get the number of samples used in quasi-Newton methods.
   */
  unsigned short GetnQuasiNewtonSamples(void) const { return nQuasiNewtonSamples; }

  /*!
   * \brief Get whether to use vectorized numerics (if available).
   */
  bool GetUseVectorization(void) const { return UseVectorization; }

  /*!
   * \brief Get whether to use a Newton-Krylov method.
   */
  bool GetNewtonKrylov(void) const { return NewtonKrylov; }

  /*!
   * \brief Get Newton-Krylov integer parameters.
   */
  array<unsigned short,3> GetNewtonKrylovIntParam(void) const { return NK_IntParam; }

  /*!
   * \brief Get Newton-Krylov floating-point parameters.
   */
  array<su2double,4> GetNewtonKrylovDblParam(void) const { return NK_DblParam; }

  /*!
   * \brief Get the relaxation coefficient of the linear solver for the implicit formulation.
   * \return relaxation coefficient of the linear solver for the implicit formulation.
   */
  su2double GetRoe_Kappa(void) const { return Roe_Kappa; }

  /*!
   * \brief Get the wing semi span.
   * \return value of the wing semi span.
   */
  su2double GetSemiSpan(void) const { return SemiSpan; }

  /*!
   * \brief Get the kind of solver for the implicit solver.
   * \return Numerical solver for implicit formulation (solving the linear system).
   */
  unsigned short GetKind_AdjTurb_Linear_Solver(void) const { return Kind_AdjTurb_Linear_Solver; }

  /*!
   * \brief Get the kind of preconditioner for the implicit solver.
   * \return Numerical preconditioner for implicit formulation (solving the linear system).
   */
  unsigned short GetKind_AdjTurb_Linear_Prec(void) const { return Kind_AdjTurb_Linear_Prec; }

  /*!
   * \brief Get the kind of solver for the implicit solver.
   * \return Numerical solver for implicit formulation (solving the linear system).
   */
  unsigned short GetKind_DiscAdj_Linear_Solver(void) const { return Kind_DiscAdj_Linear_Solver; }

  /*!
   * \brief Get the kind of preconditioner for the implicit solver.
   * \return Numerical preconditioner for implicit formulation (solving the linear system).
   */
  unsigned short GetKind_DiscAdj_Linear_Prec(void) const { return Kind_DiscAdj_Linear_Prec; }

  /*!
   * \brief Get the kind of preconditioner for the implicit solver.
   * \return Numerical preconditioner for implicit formulation (solving the linear system).
   */
  unsigned short GetKind_Deform_Linear_Solver_Prec(void) const { return Kind_Deform_Linear_Solver_Prec; }

  /*!
   * \brief Set the kind of preconditioner for the implicit solver.
   * \return Numerical preconditioner for implicit formulation (solving the linear system).
   */
  void SetKind_AdjTurb_Linear_Prec(unsigned short val_kind_prec) { Kind_AdjTurb_Linear_Prec = val_kind_prec; }

  /*!
   * \brief Get min error of the linear solver for the implicit formulation.
   * \return Min error of the linear solver for the implicit formulation.
   */
  su2double GetAdjTurb_Linear_Error(void) const { return AdjTurb_Linear_Error; }

  /*!
   * \brief Get the entropy fix.
   * \return Vaule of the entropy fix.
   */
  su2double GetEntropyFix_Coeff(void) const { return EntropyFix_Coeff; }

  /*!
   * \brief Get max number of iterations of the linear solver for the implicit formulation.
   * \return Max number of iterations of the linear solver for the implicit formulation.
   */
  unsigned short GetAdjTurb_Linear_Iter(void) const { return AdjTurb_Linear_Iter; }

  /*!
   * \brief Get CFL reduction factor for adjoint turbulence model.
   * \return CFL reduction factor.
   */
  su2double GetCFLRedCoeff_AdjTurb(void) const { return CFLRedCoeff_AdjTurb; }

  /*!
   * \brief Get the number of nonlinear increments for mesh deformation.
   * \return Number of nonlinear increments for mesh deformation.
   */
  unsigned long GetGridDef_Nonlinear_Iter(void) const { return GridDef_Nonlinear_Iter; }

  /*!
   * \brief Get information about whether the mesh will be deformed using pseudo linear elasticity.
   * \return <code>TRUE</code> means that grid deformation is active.
   */
  bool GetDeform_Mesh(void) const { return Deform_Mesh; }

  /*!
   * \brief Get information about writing grid deformation residuals to the console.
   * \return <code>TRUE</code> means that grid deformation residuals will be written to the console.
   */
  bool GetDeform_Output(void) const { return Deform_Output; }

  /*!
   * \brief Get factor to multiply smallest volume for deform tolerance.
   * \return Factor to multiply smallest volume for deform tolerance.
   */
  su2double GetDeform_Coeff(void) const { return Deform_Coeff; }

  /*!
   * \brief Get limit for the volumetric deformation.
   * \return Distance to the surface to be deformed.
   */
  su2double GetDeform_Limit(void) const { return Deform_Limit; }

  /*!
   * \brief Get Young's modulus for deformation (constant stiffness deformation)
   */
  su2double GetDeform_ElasticityMod(void) const { return Deform_ElasticityMod; }

  /*!
   * \brief Get Poisson's ratio for deformation (constant stiffness deformation)
   * \
   */
  su2double GetDeform_PoissonRatio(void) const { return Deform_PoissonRatio; }

  /*!
   * \brief Get the type of stiffness to impose for FEA mesh deformation.
   * \return type of stiffness to impose for FEA mesh deformation.
   */
  unsigned short GetDeform_Stiffness_Type(void) const { return Deform_StiffnessType; }

  /*!
   * \brief Get the size of the layer of highest stiffness for wall distance-based mesh stiffness.
   */
  su2double GetDeform_StiffLayerSize(void) const { return Deform_StiffLayerSize; }

  /*!
   * \brief Define the FFD box with a symetry plane.
   * \return <code>TRUE</code> if there is a symmetry plane in the FFD; otherwise <code>FALSE</code>.
   */
  bool GetFFD_Symmetry_Plane(void) const { return FFD_Symmetry_Plane; }

  /*!
   * \brief Get the kind of SU2 software component.
   * \return Kind of the SU2 software component.
   */
  SU2_COMPONENT GetKind_SU2(void) const { return Kind_SU2; }

  /*!
   * \brief Get the kind of non-dimensionalization.
   * \return Kind of non-dimensionalization.
   */
  unsigned short GetRef_NonDim(void) const { return Ref_NonDim; }

  /*!
   * \brief Get the kind of incompressible non-dimensionalization.
   * \return Kind of incompressible non-dimensionalization.
   */
  unsigned short GetRef_Inc_NonDim(void) const { return Ref_Inc_NonDim; }

  /*!
   * \brief Set the kind of SU2 software component.
   * \return Kind of the SU2 software component.
   */
  void SetKind_SU2(SU2_COMPONENT val_kind_su2) { Kind_SU2 = val_kind_su2 ; }

  /*!
   * \brief Get the number of Turbulence Variables.
   * \return Number of Turbulence Variables.
   */
  unsigned short GetnTurbVar(void) const { return nTurbVar; }

  /*!
   * \brief Get the kind of the turbulence model.
   * \return Kind of the turbulence model.
   */
  TURB_MODEL GetKind_Turb_Model(void) const { return Kind_Turb_Model; }

  /*!
   * \brief Get the kind of the transition model.
   * \return Kind of the transion model.
   */
  TURB_TRANS_MODEL GetKind_Trans_Model(void) const { return Kind_Trans_Model; }

  /*!
   * \brief Get the kind of the species model.
   * \return Kind of the species model.
   */
  SPECIES_MODEL GetKind_Species_Model(void) const { return Kind_Species_Model; }

  /*!
   * \brief Get the kind of the subgrid scale model.
   * \return Kind of the subgrid scale model.
   */
  TURB_SGS_MODEL GetKind_SGS_Model(void) const { return Kind_SGS_Model; }

  /*!
   * \brief Get the kind of time integration method.
   * \note This is the information that the code will use, the method will
   *       change in runtime depending of the specific equation (direct, adjoint,
   *       linearized) that is being solved.
   * \return Kind of time integration method.
   */
  unsigned short GetKind_TimeIntScheme(void) const { return Kind_TimeNumScheme; }

  /*!
   * \brief Get the kind of convective numerical scheme.
   * \note This is the information that the code will use, the method will
   *       change in runtime depending of the specific equation (direct, adjoint,
   *       linearized) that is being solved.
   * \return Kind of the convective scheme.
   */
  unsigned short GetKind_ConvNumScheme(void) const { return Kind_ConvNumScheme; }

  /*!
   * \brief Get kind of center scheme for the convective terms.
   * \note This is the information that the code will use, the method will
   *       change in runtime depending of the specific equation (direct, adjoint,
   *       linearized) that is being solved.
   * \return Kind of center scheme for the convective terms.
   */
  CENTERED GetKind_Centered(void) const { return Kind_Centered; }

  /*!
   * \brief Get kind of upwind scheme for the convective terms.
   * \note This is the information that the code will use, the method will
   *       change in runtime depending of the specific equation (direct, adjoint,
   *       linearized) that is being solved.
   * \return Kind of upwind scheme for the convective terms.
   */
  UPWIND GetKind_Upwind(void) const { return Kind_Upwind; }

  /*!
   * \brief Get if the upwind scheme used MUSCL or not.
   * \note This is the information that the code will use, the method will
   *       change in runtime depending of the specific equation (direct, adjoint,
   *       linearized) that is being solved.
   * \return MUSCL scheme.
   */
  bool GetMUSCL(void) const { return MUSCL; }

  /*!
   * \brief Get if the upwind scheme used MUSCL or not.
   * \note This is the information that the code will use, the method will
   *       change in runtime depending of the specific equation (direct, adjoint,
   *       linearized) that is being solved.
   * \return MUSCL scheme.
   */
  bool GetMUSCL_Flow(void) const { return MUSCL_Flow; }

  /*!
   * \brief Get if the upwind scheme used MUSCL or not.
   * \note This is the information that the code will use, the method will
   *       change in runtime depending of the specific equation (direct, adjoint,
   *       linearized) that is being solved.
   * \return MUSCL scheme.
   */
  bool GetMUSCL_Heat(void) const { return MUSCL_Heat; }

  /*!
   * \brief Get if the upwind scheme used MUSCL or not.
   * \note This is the information that the code will use, the method will
   *       change in runtime depending of the specific equation (direct, adjoint,
   *       linearized) that is being solved.
   * \return MUSCL scheme.
   */
  bool GetMUSCL_Turb(void) const { return MUSCL_Turb; }

  /*!
   * \brief Get if the upwind scheme used MUSCL or not.
   * \return MUSCL scheme.
   */
  bool GetMUSCL_Species(void) const { return MUSCL_Species; }

  /*!
   * \brief Get if the upwind scheme used MUSCL or not.
   * \note This is the information that the code will use, the method will
   *       change in runtime depending of the specific equation (direct, adjoint,
   *       linearized) that is being solved.
   * \return MUSCL scheme.
   */
  bool GetMUSCL_AdjFlow(void) const { return MUSCL_AdjFlow; }

  /*!
   * \brief Get if the upwind scheme used MUSCL or not.
   * \note This is the information that the code will use, the method will
   *       change in runtime depending of the specific equation (direct, adjoint,
   *       linearized) that is being solved.
   * \return MUSCL scheme.
   */
  bool GetMUSCL_AdjTurb(void) const { return MUSCL_AdjTurb; }

  /*!
   * \brief Get whether to "Use Accurate Jacobians" for AUSM+up(2) and SLAU(2).
   * \return yes/no.
   */
  bool GetUse_Accurate_Jacobians(void) const { return Use_Accurate_Jacobians; }

  /*!
   * \brief Get the kind of integration scheme (explicit or implicit)
   *        for the flow equations.
   * \note This value is obtained from the config file, and it is constant
   *       during the computation.
   * \return Kind of integration scheme for the flow equations.
   */
  unsigned short GetKind_TimeIntScheme_Flow(void) const { return Kind_TimeIntScheme_Flow; }

  /*!
   * \brief Get the kind of scheme (aliased or non-aliased) to be used in the
   *        predictor step of ADER-DG.
   * \return Kind of scheme used in the predictor step of ADER-DG.
   */
  unsigned short GetKind_ADER_Predictor(void) const { return Kind_ADER_Predictor; }

  /*!
   * \brief Get the kind of integration scheme (explicit or implicit)
   *        for the flow equations.
   * \note This value is obtained from the config file, and it is constant
   *       during the computation.
   * \return Kind of integration scheme for the plasma equations.
   */
  unsigned short GetKind_TimeIntScheme_Heat(void) const { return Kind_TimeIntScheme_Heat; }

  /*!
   * \brief Get the kind of time stepping
   *        for the heat equation.
   * \note This value is obtained from the config file, and it is constant
   *       during the computation.
   * \return Kind of time stepping for the heat equation.
   */
  unsigned short GetKind_TimeStep_Heat(void) const { return Kind_TimeStep_Heat; }

  /*!
   * \brief Get the kind of integration scheme (explicit or implicit)
   *        for the flow equations.
   * \note This value is obtained from the config file, and it is constant
   *       during the computation.
   * \return Kind of integration scheme for the plasma equations.
   */
  STRUCT_TIME_INT GetKind_TimeIntScheme_FEA(void) const { return Kind_TimeIntScheme_FEA; }

  /*!
   * \brief Get the kind of integration scheme (explicit or implicit)
   *        for the radiation equations.
   * \note This value is obtained from the config file, and it is constant
   *       during the computation.
   * \return Kind of integration scheme for the radiation equations.
   */
  unsigned short GetKind_TimeIntScheme_Radiation(void) const { return Kind_TimeIntScheme_Radiation; }

  /*!
   * \brief Get the kind of integration scheme (explicit or implicit)
   *        for the template equations.
   * \note This value is obtained from the config file, and it is constant
   *       during the computation.
   * \return Kind of integration scheme for the plasma equations.
   */
  unsigned short GetKind_TimeIntScheme_Template(void);

  /*!
   * \brief Get the kind of integration scheme (explicit or implicit)
   *        for the flow equations.
   * \note This value is obtained from the config file, and it is constant
   *       during the computation.
   * \return Kind of integration scheme for the plasma equations.
   */
  STRUCT_SPACE_ITE GetKind_SpaceIteScheme_FEA(void) const { return Kind_SpaceIteScheme_FEA; }

  /*!
   * \brief Get the kind of convective numerical scheme for the flow
   *        equations (centered or upwind).
   * \note This value is obtained from the config file, and it is constant
   *       during the computation.
   * \return Kind of convective numerical scheme for the flow equations.
   */
  unsigned short GetKind_ConvNumScheme_Flow(void) const { return Kind_ConvNumScheme_Flow; }

  /*!
   * \brief Get the kind of convective numerical scheme for the flow
   *        equations (finite element).
   * \note This value is obtained from the config file, and it is constant
   *       during the computation.
   * \return Kind of convective numerical scheme for the flow equations.
   */
  unsigned short GetKind_ConvNumScheme_FEM_Flow(void) const { return Kind_ConvNumScheme_FEM_Flow; }

  /*!
   * \brief Get the kind of convective numerical scheme for the template
   *        equations (centered or upwind).
   * \note This value is obtained from the config file, and it is constant
   *       during the computation.
   * \return Kind of convective numerical scheme for the flow equations.
   */
  unsigned short GetKind_ConvNumScheme_Template(void) const { return Kind_ConvNumScheme_Template; }

  /*!
   * \brief Get the kind of center convective numerical scheme for the flow equations.
   * \note This value is obtained from the config file, and it is constant
   *       during the computation.
   * \return Kind of center convective numerical scheme for the flow equations.
   */
  CENTERED GetKind_Centered_Flow(void) const { return Kind_Centered_Flow; }

  /*!
   * \brief Get the kind of center convective numerical scheme for the plasma equations.
   * \note This value is obtained from the config file, and it is constant
   *       during the computation.
   * \return Kind of center convective numerical scheme for the flow equations.
   */
  unsigned short GetKind_Centered_Template(void);

  /*!
   * \brief Get the kind of upwind convective numerical scheme for the flow equations.
   * \note This value is obtained from the config file, and it is constant
   *       during the computation.
   * \return Kind of upwind convective numerical scheme for the flow equations.
   */
  UPWIND GetKind_Upwind_Flow(void) const { return Kind_Upwind_Flow; }

  /*!
   * \brief Get the kind of finite element convective numerical scheme for the flow equations.
   * \note This value is obtained from the config file, and it is constant
   *       during the computation.
   * \return Kind of finite element convective numerical scheme for the flow equations.
   */
  unsigned short GetKind_FEM_Flow(void) const { return Kind_FEM_Flow; }

  /*!
   * \brief Get the location of the grid DOFs.
   * \note This value is obtained from the config file. It can be changed during the
   *       computation if SU2 decides the best location of the grid DOFs.
   * \return Kind of location for the grid DOFs in the standard element.
   */
  unsigned short GetKind_FEM_GridDOFsLocation(void) const { return Kind_FEM_GridDOFsLocation;}

  /*!
   * \brief Get the location of the grid DOFs.
   * \param[in] val_loc  The location to be set.
   */
  void SetKind_FEM_GridDOFsLocation(unsigned short val_loc) {Kind_FEM_GridDOFsLocation = val_loc;}

  /*!
   * \brief Get the kind of shock capturing method in FEM DG solver.
   * \note This value is obtained from the config file, and it is constant
   *       during the computation.
   * \return Kind of shock capturing method in FEM DG solver.
   */
  FEM_SHOCK_CAPTURING_DG GetKind_FEM_DG_Shock(void) const { return Kind_FEM_Shock_Capturing_DG; }

  /*!
   * \brief Get the kind of matrix coloring used for the sparse Jacobian computation.
   * \note This value is obtained from the config file, and it is constant
   *       during the computation.
   * \return Kind of matrix coloring used.
   */
  unsigned short GetKind_Matrix_Coloring(void) const { return Kind_Matrix_Coloring; }

  /*!
   * \brief Get the method for limiting the spatial gradients.
   * \return Method for limiting the spatial gradients.
   */
  LIMITER GetKind_SlopeLimit(void) const { return Kind_SlopeLimit; }

  /*!
   * \brief Get the method for limiting the spatial gradients.
   * \return Method for limiting the spatial gradients solving the flow equations.
   */
  LIMITER GetKind_SlopeLimit_Flow(void) const { return Kind_SlopeLimit_Flow; }

  /*!
   * \brief Get the method for limiting the spatial gradients.
   * \return Method for limiting the spatial gradients solving the turbulent equation.
   */
  LIMITER GetKind_SlopeLimit_Turb(void) const { return Kind_SlopeLimit_Turb; }

  /*!
   * \brief Get the method for limiting the spatial gradients.
   * \return Method for limiting the spatial gradients solving the species equation.
   */
  LIMITER GetKind_SlopeLimit_Species() const { return Kind_SlopeLimit_Species; }

  /*!
   * \brief Get the method for limiting the spatial gradients.
   * \return Method for limiting the spatial gradients solving the adjoint turbulent equation.
   */
  LIMITER GetKind_SlopeLimit_AdjTurb(void) const { return Kind_SlopeLimit_AdjTurb; }

  /*!
   * \brief Get the method for limiting the spatial gradients.
   * \return Method for limiting the spatial gradients solving the adjoint flow equation.
   */
  LIMITER GetKind_SlopeLimit_AdjFlow(void) const { return Kind_SlopeLimit_AdjFlow; }

  /*!
   * \brief Value of the calibrated constant for the Lax method (center scheme).
   * \note This constant is used in coarse levels and with first order methods.
   * \return Calibrated constant for the Lax method.
   */
  su2double GetKappa_1st_Flow(void) const { return Kappa_1st_Flow; }

  /*!
   * \brief Value of the calibrated constant for the JST method (center scheme).
   * \return Calibrated constant for the JST method for the flow equations.
   */
  su2double GetKappa_2nd_Flow(void) const { return Kappa_2nd_Flow; }

  /*!
   * \brief Value of the calibrated constant for the JST method (center scheme).
   * \return Calibrated constant for the JST method for the flow equations.
   */
  su2double GetKappa_4th_Flow(void) const { return Kappa_4th_Flow; }

  /*!
   * \brief Value of the calibrated constant for the JST method (center scheme).
   * \return Calibrated constant for the JST-like method for the heat equations.
   */
  su2double GetKappa_2nd_Heat(void) const { return Kappa_2nd_Heat; }

  /*!
   * \brief Value of the calibrated constant for the JST-like method (center scheme).
   * \return Calibrated constant for the JST-like method for the heat equation.
   */
  su2double GetKappa_4th_Heat(void) const { return Kappa_4th_Heat; }

  /*!
   * \brief Factor by which to multiply the dissipation contribution to Jacobians of central schemes.
   * \return The factor.
   */
  su2double GetCent_Jac_Fix_Factor(void) const { return Cent_Jac_Fix_Factor; }

  /*!
   * \brief Factor by which to multiply the dissipation contribution to Jacobians of incompressible central schemes.
   * \return The factor.
   */
  su2double GetCent_Inc_Jac_Fix_Factor(void) const { return Cent_Inc_Jac_Fix_Factor; }

  /*!
   * \brief Get the kind of integration scheme (explicit or implicit)
   *        for the adjoint flow equations.
   * \note This value is obtained from the config file, and it is constant
   *       during the computation.
   * \return Kind of integration scheme for the adjoint flow equations.
   */
  unsigned short GetKind_TimeIntScheme_AdjFlow(void) const { return Kind_TimeIntScheme_AdjFlow; }

  /*!
   * \brief Get the kind of convective numerical scheme for the adjoint flow
   *        equations (centered or upwind).
   * \note This value is obtained from the config file, and it is constant
   *       during the computation.
   * \return Kind of convective numerical scheme for the adjoint flow equations.
   */
  unsigned short GetKind_ConvNumScheme_AdjFlow(void) const { return Kind_ConvNumScheme_AdjFlow; }

  /*!
   * \brief Get the kind of center convective numerical scheme for the adjoint flow equations.
   * \note This value is obtained from the config file, and it is constant
   *       during the computation.
   * \return Kind of center convective numerical scheme for the adjoint flow equations.
   */
  CENTERED GetKind_Centered_AdjFlow(void) const { return Kind_Centered_AdjFlow; }

  /*!
   * \brief Get the kind of upwind convective numerical scheme for the adjoint flow equations.
   * \note This value is obtained from the config file, and it is constant
   *       during the computation.
   * \return Kind of upwind convective numerical scheme for the adjoint flow equations.
   */
  UPWIND GetKind_Upwind_AdjFlow(void) const { return Kind_Upwind_AdjFlow; }

  /*!
   * \brief Value of the calibrated constant for the high order method (center scheme).
   * \return Calibrated constant for the high order center method for the adjoint flow equations.
   */
  su2double GetKappa_2nd_AdjFlow(void) const { return Kappa_2nd_AdjFlow; }

  /*!
   * \brief Value of the calibrated constant for the high order method (center scheme).
   * \return Calibrated constant for the high order center method for the adjoint flow equations.
   */
  su2double GetKappa_4th_AdjFlow(void) const { return Kappa_4th_AdjFlow; }

  /*!
   * \brief Value of the calibrated constant for the low order method (center scheme).
   * \return Calibrated constant for the low order center method for the adjoint flow equations.
   */
  su2double GetKappa_1st_AdjFlow(void) const { return Kappa_1st_AdjFlow; }

  /*!
   * \brief Get the kind of integration scheme (implicit)
   *        for the turbulence equations.
   * \note This value is obtained from the config file, and it is constant
   *       during the computation.
   * \return Kind of integration scheme for the turbulence equations.
   */
  unsigned short GetKind_TimeIntScheme_Turb(void) const { return Kind_TimeIntScheme_Turb; }

  /*!
   * \brief Get the kind of convective numerical scheme for the turbulence
   *        equations (upwind).
   * \note This value is obtained from the config file, and it is constant
   *       during the computation.
   * \return Kind of convective numerical scheme for the turbulence equations.
   */
  unsigned short GetKind_ConvNumScheme_Turb(void) const { return Kind_ConvNumScheme_Turb; }

  /*!
   * \brief Get the kind of center convective numerical scheme for the turbulence equations.
   * \note This value is obtained from the config file, and it is constant
   *       during the computation.
   * \return Kind of center convective numerical scheme for the turbulence equations.
   */
  CENTERED GetKind_Centered_Turb(void) const { return Kind_Centered_Turb; }

  /*!
   * \brief Get the kind of upwind convective numerical scheme for the turbulence equations.
   * \note This value is obtained from the config file, and it is constant
   *       during the computation.
   * \return Kind of upwind convective numerical scheme for the turbulence equations.
   */
  UPWIND GetKind_Upwind_Turb(void) const { return Kind_Upwind_Turb; }

  /*!
   * \brief Get the kind of integration scheme (explicit or implicit)
   *        for the adjoint turbulence equations.
   * \note This value is obtained from the config file, and it is constant
   *       during the computation.
   * \return Kind of integration scheme for the adjoint turbulence equations.
   */
  unsigned short GetKind_TimeIntScheme_AdjTurb(void) const { return Kind_TimeIntScheme_AdjTurb; }

  /*!
   * \brief Get the kind of convective numerical scheme for the adjoint turbulence
   *        equations (centered or upwind).
   * \note This value is obtained from the config file, and it is constant
   *       during the computation.
   * \return Kind of convective numerical scheme for the adjoint turbulence equations.
   */
  unsigned short GetKind_ConvNumScheme_AdjTurb(void) const { return Kind_ConvNumScheme_AdjTurb; }

  /*!
   * \brief Get the kind of integration scheme (implicit)
   *        for the Species equations.
   * \note This value is obtained from the config file, and it is constant
   *       during the computation.
   * \return Kind of integration scheme for the Species equations.
   */
  unsigned short GetKind_TimeIntScheme_Species() const { return Kind_TimeIntScheme_Species; }

  /*!
   * \brief Get the kind of convective numerical scheme for the Species
   *        equations (upwind).
   * \note This value is obtained from the config file, and it is constant
   *       during the computation.
   * \return Kind of convective numerical scheme for the Species equations.
   */
  unsigned short GetKind_ConvNumScheme_Species() const { return Kind_ConvNumScheme_Species; }

  /*!
   * \brief Get the kind of center convective numerical scheme for the Species equations.
   * \note This value is obtained from the config file, and it is constant
   *       during the computation.
   * \return Kind of center convective numerical scheme for the Species equations.
   */
  CENTERED GetKind_Centered_Species() const { return Kind_Centered_Species; }

  /*!
   * \brief Get the kind of upwind convective numerical scheme for the Species equations.
   * \note This value is obtained from the config file, and it is constant
   *       during the computation.
   * \return Kind of upwind convective numerical scheme for the Species equations.
   */
  UPWIND GetKind_Upwind_Species() const { return Kind_Upwind_Species; }

  /*!
   * \brief Returns true if bounded scalar mode is on for species transport.
   */
  bool GetBounded_Species() const { return (Kind_Upwind_Species == UPWIND::BOUNDED_SCALAR); }

  /*!
   * \brief Returns true if bounded scalar mode is on for turbulence transport.
   */
  bool GetBounded_Turb() const { return (Kind_Upwind_Turb == UPWIND::BOUNDED_SCALAR); }

  /*!
   * \brief Returns true if bounded scalar mode is used for any equation.
   */
  bool GetBounded_Scalar() const { return GetBounded_Species() || GetBounded_Turb(); }

  /*!
   * \brief Get the kind of convective numerical scheme for the heat equation.
   * \note This value is obtained from the config file, and it is constant
   *       during the computation.
   * \return Kind of convective numerical scheme for the heat equation.
   */
  unsigned short GetKind_ConvNumScheme_Heat(void) const { return Kind_ConvNumScheme_Heat; }

  /*!
   * \brief Get the kind of center convective numerical scheme for the adjoint turbulence equations.
   * \note This value is obtained from the config file, and it is constant
   *       during the computation.
   * \return Kind of center convective numerical scheme for the adjoint turbulence equations.
   */
  CENTERED GetKind_Centered_AdjTurb(void) const { return Kind_Centered_AdjTurb; }

  /*!
   * \brief Get the kind of upwind convective numerical scheme for the adjoint turbulence equations.
   * \note This value is obtained from the config file, and it is constant
   *       during the computation.
   * \return Kind of upwind convective numerical scheme for the adjoint turbulence equations.
   */
  UPWIND GetKind_Upwind_AdjTurb(void) const { return Kind_Upwind_AdjTurb; }

  /*!
   * \brief Provides information about the way in which the turbulence will be treated by the
   *        cont. adjoint method.
   * \return <code>FALSE</code> means that the adjoint turbulence equations will be used.
   */
  bool GetFrozen_Visc_Cont(void) const { return Frozen_Visc_Cont; }

  /*!
   * \brief Provides information about the way in which the turbulence will be treated by the
   *        disc. adjoint method.
   * \return <code>FALSE</code> means that the adjoint turbulence equations will be used.
   */
  bool GetFrozen_Visc_Disc(void) const { return Frozen_Visc_Disc; }

  /*!
   * \brief Provides information about using an inconsistent (primal/dual) discrete adjoint formulation
   * \return <code>FALSE</code> means that the adjoint use the same numerical methods than the primal problem.
   */
  bool GetInconsistent_Disc(void) const { return Inconsistent_Disc; }

  /*!
   * \brief Provides information about the way in which the limiter will be treated by the
   *        disc. adjoint method.
   * \return <code>FALSE</code> means that the limiter computation is included.
   */
  bool GetFrozen_Limiter_Disc(void) const { return Frozen_Limiter_Disc; }

  /*!
   * \brief Provides information about if the sharp edges are going to be removed from the sensitivity.
   * \return <code>FALSE</code> means that the sharp edges will be removed from the sensitivity.
   */
  bool GetSens_Remove_Sharp(void) const { return Sens_Remove_Sharp; }

  /*!
   * \brief Get the kind of inlet boundary condition treatment (total conditions or mass flow).
   * \return Kind of inlet boundary condition.
   */
  INLET_TYPE GetKind_Inlet(void) const { return Kind_Inlet; }

  /*!
   * \brief Check if the inlet profile(s) are specified in an input file
   * \return True if an input file is to be used for the inlet profile(s)
   */
  bool GetInlet_Profile_From_File(void) const { return Inlet_From_File; }

  /*!
   * \brief Get name of the input file for the specified inlet profile.
   * \return Name of the input file for the specified inlet profile.
   */
  string GetInlet_FileName(void) const { return Inlet_Filename; }

  /*!
   * \brief Get name of the input file for the specified actuator disk.
   * \return Name of the input file for the specified actuator disk.
   */
  string GetActDisk_FileName(void) const { return ActDisk_FileName; }

  /*!
   * \brief Get the tolerance used for matching two points on a specified inlet
   * \return Tolerance used for matching a point to a specified inlet
   */
  su2double GetInlet_Profile_Matching_Tolerance(void) const { return Inlet_Matching_Tol; }

  /*!
   * \brief Get the type of incompressible inlet from the list.
   * \return Kind of the incompressible inlet.
   */
  INLET_TYPE GetKind_Inc_Inlet(string val_marker) const;

  /*!
   * \brief Get the total number of types in Kind_Inc_Inlet list
   * \return Total number of types in Kind_Inc_Inlet list
   */
  unsigned short GetnInc_Inlet(void) const { return nInc_Inlet;}

  /*!
   * \brief Flag for whether the local boundary normal is used as the flow direction for an incompressible pressure inlet.
   * \return <code>FALSE</code> means the prescribed flow direction is used.
   */
  bool GetInc_Inlet_UseNormal(void) const { return Inc_Inlet_UseNormal;}

  /*!
   * \brief Get the type of incompressible outlet from the list.
   * \return Kind of the incompressible outlet.
   */
  INC_OUTLET_TYPE GetKind_Inc_Outlet(string val_marker) const;

  /*!
   * \brief Get the damping factor applied to velocity updates at incompressible pressure inlets.
   * \return Damping factor applied to velocity updates at incompressible pressure inlets.
   */
  su2double GetInc_Inlet_Damping(void) const { return Inc_Inlet_Damping; }

  /*!
   * \brief Get the damping factor applied to pressure updates at incompressible mass flow outlet.
   * \return Damping factor applied to pressure updates at incompressible mass flow outlet.
   */
  su2double GetInc_Outlet_Damping(void) const { return Inc_Outlet_Damping; }

  /*!
   * \brief Get the kind of mixing process for averaging quantities at the boundaries.
   * \return Kind of mixing process.
   */
  unsigned short GetKind_AverageProcess(void) const { return Kind_AverageProcess; }

  /*!
   * \brief Get the kind of mixing process for averaging quantities at the boundaries.
   * \return Kind of mixing process.
   */
  unsigned short GetKind_PerformanceAverageProcess(void) const { return Kind_PerformanceAverageProcess; }

  /*!
   * \brief Set the kind of mixing process for averaging quantities at the boundaries.
   * \return Kind of mixing process.
   */
  void SetKind_AverageProcess(unsigned short new_AverageProcess) { Kind_AverageProcess = new_AverageProcess; }

  /*!
   * \brief Set the kind of mixing process for averaging quantities at the boundaries.
   * \return Kind of mixing process.
   */
  void SetKind_PerformanceAverageProcess(unsigned short new_AverageProcess) { Kind_PerformanceAverageProcess = new_AverageProcess; }

  /*!
   * \brief Get coeff for Rotating Frame Ramp.
   * \return coeff Ramp Rotating Frame.
   */
  su2double GetRampRotatingFrame_Coeff(unsigned short iCoeff) const { return rampRotFrame_coeff[iCoeff];}

  /*!
   * \brief Get Rotating Frame Ramp option.
   * \return Ramp Rotating Frame option.
   */
  bool GetRampRotatingFrame(void) const { return RampRotatingFrame;}

  /*!
   * \brief Get coeff for Outlet Pressure Ramp.
   * \return coeff Ramp Outlet Pressure.
   */
  su2double GetRampOutletPressure_Coeff(unsigned short iCoeff) const { return rampOutPres_coeff[iCoeff];}

  /*!
   * \brief Get final Outlet Pressure value for the ramp.
   * \return final Outlet Pressure value.
   */
  su2double GetFinalOutletPressure(void) const { return  FinalOutletPressure; }

  /*!
   * \brief Get final Outlet Pressure value for the ramp.
   * \return Monitor Outlet Pressure value.
   */
  su2double GetMonitorOutletPressure(void) const { return MonitorOutletPressure; }

  /*!
   * \brief Set Monitor Outlet Pressure value for the ramp.
   */
  void SetMonitotOutletPressure(su2double newMonPres) { MonitorOutletPressure = newMonPres;}

  /*!
   * \brief Get Outlet Pressure Ramp option.
   * \return Ramp Outlet pressure option.
   */
  bool GetRampOutletPressure(void) const { return RampOutletPressure;}

  /*!
   * \brief Get mixedout coefficients.
   * \return mixedout coefficient.
   */
  su2double GetMixedout_Coeff(unsigned short iCoeff) const { return mixedout_coeff[iCoeff];}

  /*!
   * \brief Get extra relaxation factor coefficients for the Giels BC.
   * \return mixedout coefficient.
   */
  su2double GetExtraRelFacGiles(unsigned short iCoeff) const { return extrarelfac[iCoeff];}

  /*!
   * \brief Get mach limit for average massflow-based procedure .
   * \return mach limit.
   */
  su2double GetAverageMachLimit(void) const { return AverageMachLimit;}

  /*!
   * \brief Get the kind of mixing process for averaging quantities at the boundaries.
   * \return Kind of mixing process.
   */
  unsigned short GetKind_MixingPlaneInterface(void) const { return Kind_MixingPlaneInterface;}

  /*!
   * \brief Get the kind of turbomachinery architecture.
   * \return Kind of turbomachinery architecture.
   */
  unsigned short GetKind_TurboMachinery(unsigned short val_iZone) const { return Kind_TurboMachinery[val_iZone]; }

  /*!
   * \brief Get the kind of turbomachinery architecture.
   * \return Kind of turbomachinery architecture.
   */
  unsigned short GetKind_SpanWise(void) const { return Kind_SpanWise; }

  /*!
   * \brief Verify if there is mixing plane interface specified from config file.
   * \return boolean.
   */
  bool GetBoolMixingPlaneInterface(void) const { return (nMarker_MixingPlaneInterface !=0);}

  /*!
   * \brief Verify if there is mixing plane interface specified from config file.
   * \return boolean.
   */
  bool GetBoolTurbMixingPlane(void) const { return turbMixingPlane;}

  /*!
   * \brief Verify if there is mixing plane interface specified from config file.
   * \return boolean.
   */
  bool GetSpatialFourier(void) const { return SpatialFourier;}

  /*!
   * \brief number mixing plane interface specified from config file.
   * \return number of bound.
   */
  unsigned short GetnMarker_MixingPlaneInterface(void) const { return nMarker_MixingPlaneInterface;}

  /*!
   * \brief Verify if there is Turbomachinery performance option specified from config file.
   * \return boolean.
   */
  bool GetBoolTurbomachinery(void) const { return (nMarker_Turbomachinery !=0);}

  /*!
   * \brief number Turbomachinery blades computed using the pitch information.
   * \return nBlades.
   */
  su2double GetnBlades(unsigned short val_iZone) const { return nBlades[val_iZone];}

  /*!
   * \brief number Turbomachinery blades computed using the pitch information.
   * \return nBlades.
   */
  void SetnBlades(unsigned short val_iZone, su2double nblades) { nBlades[val_iZone] = nblades;}

  /*!
   * \brief Verify if there is any Giles Boundary Condition option specified from config file.
   * \return boolean.
   */
  bool GetBoolGiles(void) const { return (nMarker_Giles!=0);}

  /*!
   * \brief Verify if there is any Riemann Boundary Condition option specified from config file.
   * \return boolean.
   */
  bool GetBoolRiemann(void) const { return (nMarker_Riemann!=0);}

  /*!
   * \brief number Turbomachinery performance option specified from config file.
   * \return number of bound.
   */
  unsigned short GetnMarker_Turbomachinery(void) const { return nMarker_Turbomachinery;}

  /*!
   * \brief Get number of shroud markers.
   * \return number of marker shroud.
   */
  unsigned short GetnMarker_Shroud(void) const { return nMarker_Shroud;}

  /*!
   * \brief Get the marker shroud.
   * \return marker shroud.
   */
  string GetMarker_Shroud(unsigned short val_marker) const { return Marker_Shroud[val_marker];}

  /*!
   * \brief number Turbomachinery performance option specified from config file.
   * \return number of bound.
   */
  unsigned short GetnMarker_TurboPerformance(void) const { return nMarker_TurboPerformance;}

  /*!
   * \brief number span-wise sections to compute 3D BC and performance for turbomachinery specified by the user.
   * \return number of span-wise sections.
   */
  unsigned short Get_nSpanWiseSections_User(void) const { return nSpanWiseSections_User;}

  /*!
   * \brief number span-wise sections to compute 3D BC and performance for turbomachinery.
   * \return number of span-wise sections.
   */
  unsigned short GetnSpanWiseSections(void) const { return nSpanWiseSections;}

  /*!
   * \brief set number of maximum span-wise sections among all zones .
   */
  void SetnSpanMaxAllZones(unsigned short val_nSpna_max) { nSpanMaxAllZones = val_nSpna_max;}

  /*!
   * \brief number span-wise sections to compute performance for turbomachinery.
   * \return number of max span-wise sections.
   */
  unsigned short GetnSpanMaxAllZones(void) const { return nSpanMaxAllZones;}

  /*!
   * \brief set number span-wise sections to compute 3D BC and performance for turbomachinery.
   */
  void SetnSpanWiseSections(unsigned short nSpan) { nSpanWiseSections = nSpan;}

  /*!
   * \brief set number span-wise sections to compute 3D BC and performance for turbomachinery.
   */
  unsigned short GetnSpan_iZones(unsigned short iZone) const { return nSpan_iZones[iZone];}

  /*!
   * \brief set number span-wise sections to compute 3D BC and performance for turbomachinery.
   */
  void SetnSpan_iZones(unsigned short nSpan, unsigned short iZone) { nSpan_iZones[iZone] = nSpan;}

  /*!
   * \brief get inlet bounds name for Turbomachinery performance calculation.
   * \return name of the bound.
   */
  string GetMarker_TurboPerf_BoundIn(unsigned short index) const { return Marker_TurboBoundIn[index];}

  /*!
   * \brief get outlet bounds name for Turbomachinery performance calculation.
   * \return name of the bound.
   */
  string GetMarker_TurboPerf_BoundOut(unsigned short index) const { return Marker_TurboBoundOut[index];}

  /*!
   * \brief get marker kind for Turbomachinery performance calculation.
   * \return kind index.
   */
  unsigned short GetKind_TurboPerf(unsigned short index);

  /*!
   * \brief get outlet bounds name for Turbomachinery performance calculation.
   * \return name of the bound.
   */
  string GetMarker_PerBound(unsigned short val_marker) const { return Marker_PerBound[val_marker];}

  /*!
   * \brief Get the kind of inlet boundary condition treatment (total conditions or mass flow).
   * \return Kind of inlet boundary condition.
   */
  unsigned short GetKind_Engine_Inflow(void) const { return Kind_Engine_Inflow; }

  /*!
   * \brief Get the kind of inlet boundary condition treatment (total conditions or mass flow).
   * \return Kind of inlet boundary condition.
   */
  unsigned short GetKind_ActDisk(void) const { return Kind_ActDisk; }

  /*!
   * \brief Set the kind of wall - rough or smooth.
   */
  void SetKindWall(string val_marker, unsigned short val_kindwall);

  /*!
   * \brief Get the number of sections.
   * \return Number of sections
   */
  unsigned short GetnLocationStations(void) const { return nLocationStations; }

  /*!
   * \brief Get the number of sections for computing internal volume.
   * \return Number of sections for computing internal volume.
   */
  unsigned short GetnWingStations(void) const { return nWingStations; }

  /*!
   * \brief Get the location of the waterline.
   * \return Z location of the waterline.
   */
  su2double GetGeo_Waterline_Location(void) const { return Geo_Waterline_Location; }

  /*!
   * \brief Provides information about the the nodes that are going to be moved on a deformation
   *        volumetric grid deformation.
   * \return <code>TRUE</code> means that only the points on the FFD box will be moved.
   */
  bool GetHold_GridFixed(void) const { return Hold_GridFixed; }

  /*!
   * \author H. Kline
   * \brief Get the kind of objective function. There are several options: Drag coefficient,
   *        Lift coefficient, efficiency, etc.
   * \note The objective function will determine the boundary condition of the adjoint problem.
   * \param[in] val_obj
   * \return Kind of objective function.
   */
  unsigned short GetKind_ObjFunc(unsigned short val_obj = 0) const { return Kind_ObjFunc[val_obj]; }

  /*!
   * \author H. Kline
   * \brief Get the weight of objective function. There are several options: Drag coefficient,
   *        Lift coefficient, efficiency, etc.
   * \note The objective function will determine the boundary condition of the adjoint problem.
   * \return Weight of objective function.
   */
  su2double GetWeight_ObjFunc(unsigned short val_obj) const { return Weight_ObjFunc[val_obj]; }

  /*!
   * \author H. Kline
   * \brief Set the weight of objective function. There are several options: Drag coefficient,
   *        Lift coefficient, efficiency, etc.
   * \note The objective function will determine the boundary condition of the adjoint problem.
   * \return Weight of objective function.
   */
  void SetWeight_ObjFunc(unsigned short val_obj, su2double val) { Weight_ObjFunc[val_obj] = val; }

  /*!
   * \brief Get the user expression for the custom objective function.
   */
  const string& GetCustomObjFunc() const { return CustomObjFunc; }

  /*!
   * \brief Get the user expressions for custom outputs.
   */
  const string& GetCustomOutputs() const { return CustomOutputs; }

  /*!
   * \brief Get the kind of sensitivity smoothing technique.
   * \return Kind of sensitivity smoothing technique.
   */
  unsigned short GetKind_SensSmooth(void) const { return Kind_SensSmooth; }

  /*!
   * \brief Provides information about the time integration, and change the write in the output
   *        files information about the iteration.
   * \return The kind of time integration: Steady state, time stepping method (unsteady) or
   *         dual time stepping method (unsteady).
   */
  TIME_MARCHING GetTime_Marching() const { return TimeMarching; }

  /*!
   * \brief Provides the number of species present in the gas mixture.
   * \return The number of species present in the gas mixture.
   */
  unsigned short GetnSpecies() const { return nSpecies; }

  /*!
   * \brief Provides the gas mass fractions of the flow.
   * \return Gas Mass fractions.
   */
  const su2double *GetGas_Composition(void) const { return Gas_Composition; }

  /*!
   * \brief Provides the gas mass fractions at the wall for supercat wall.
   * \return Supercat wall gas mass fractions.
   */
  const su2double *GetSupercatalytic_Wall_Composition(void) const { return Supercatalytic_Wall_Composition; }

  /*!
   * \brief Provides the restart information.
   * \return Restart information, if <code>TRUE</code> then the code will use the solution as restart.
   */
  bool GetRestart(void) const { return Restart; }

  /*!
   * \brief Flag for whether binary SU2 native restart files are read.
   * \return Flag for whether binary SU2 native restart files are read, if <code>TRUE</code> then the code will load binary restart files.
   */
  bool GetRead_Binary_Restart(void) const { return Read_Binary_Restart; }

  /*!
   * \brief Flag for whether restart solution files are overwritten.
   * \return Flag for overwriting. If Flag=false, iteration nr is appended to filename
   */
  bool GetWrt_Restart_Overwrite(void) const { return Wrt_Restart_Overwrite; }

    /*!
   * \brief Flag for whether visualization files are overwritten.
   * \return Flag for overwriting. If Flag=false, iteration nr is appended to filename
   */
  bool GetWrt_Surface_Overwrite(void) const { return Wrt_Surface_Overwrite; }

   /*!
   * \brief Flag for whether visualization files are overwritten.
   * \return Flag for overwriting. If Flag=false, iteration nr is appended to filename
   */
  bool GetWrt_Volume_Overwrite(void) const { return Wrt_Volume_Overwrite; }

  /*!
   * \brief Provides the number of varaibles.
   * \return Number of variables.
   */
  unsigned short GetnVar(void);

  /*!
   * \brief Provides the number of varaibles.
   * \return Number of variables.
   */
  unsigned short GetnZone(void) const { return nZone; }

  /*!
   * \brief Provides the number of varaibles.
   * \return Number of variables.
   */
  unsigned short GetiZone(void) const { return iZone; }

  /*!
   * \brief For some problems like adjoint or the linearized equations it
   *          is necessary to restart the flow solution.
   * \return Flow restart information, if <code>TRUE</code> then the code will restart the flow solution.
   */

  bool GetRestart_Flow(void) const { return Restart_Flow; }

  /*!
   * \brief Indicates whether the flow is frozen (chemistry deactivated).
   */
  bool GetFrozen(void) const { return frozen; }

  /*!
   * \brief Indicates whether electron gas is present in the gas mixture.
   */
  bool GetIonization(void) const { return ionization; }

  /*!
   * \brief Indicates whether the VT source residual is limited.
   */
  bool GetVTTransferResidualLimiting(void) const { return vt_transfer_res_limit; }

  /*!
   * \brief Indicates if mixture is monoatomic.
   */
  bool GetMonoatomic(void) const { return monoatomic; }

  /*!
   * \brief Indicates whether supercatalytic wall is used.
   */
  bool GetSupercatalytic_Wall(void) const { return Supercatalytic_Wall; }

  /*!
   * \brief Information about computing and plotting the equivalent area distribution.
   * \return <code>TRUE</code> or <code>FALSE</code>  depending if we are computing the equivalent area.
   */
  bool GetEquivArea(void) const { return EquivArea; }

  /*!
   * \brief Information about computing and plotting the equivalent area distribution.
   * \return <code>TRUE</code> or <code>FALSE</code>  depending if we are computing the equivalent area.
   */
  bool GetInvDesign_Cp(void) const { return InvDesign_Cp; }

  /*!
   * \brief Information about computing and plotting the equivalent area distribution.
   * \return <code>TRUE</code> or <code>FALSE</code>  depending if we are computing the equivalent area.
   */
  bool GetInvDesign_HeatFlux(void) const { return InvDesign_HeatFlux; }

  /*!
   * \brief Get name of the input grid.
   * \return File name of the input grid.
   */
  string GetMesh_FileName(void) const { return Mesh_FileName; }

  /*!
   * \brief Get name of the output grid, this parameter is important for grid
   *        adaptation and deformation.
   * \return File name of the output grid.
   */
  string GetMesh_Out_FileName(void) const { return Mesh_Out_FileName; }

  /*!
   * \brief Get the name of the file with the solution of the flow problem.
   * \return Name of the file with the solution of the flow problem.
   */
  string GetSolution_FileName(void) const { return Solution_FileName; }

  /*!
   * \brief Get the name of the file with the solution of the adjoint flow problem
   *          with drag objective function.
   * \return Name of the file with the solution of the adjoint flow problem with
   *         drag objective function.
   */
  string GetSolution_AdjFileName(void) const { return Solution_AdjFileName; }

  /*!
   * \brief Get the format of the input/output grid.
   * \return Format of the input/output grid.
   */
  unsigned short GetMesh_FileFormat(void) const { return Mesh_FileFormat; }

  /*!
   * \brief Get the format of the output solution.
   * \return Format of the output solution.
   */
  TAB_OUTPUT GetTabular_FileFormat(void) const { return Tab_FileFormat; }

  /*!
   * \brief Get the output precision to be used in <ofstream>.precision(value) for history and SU2_DOT output.
   * \return Output precision.
   */
  unsigned short GetOutput_Precision(void) const { return output_precision; }

  /*!
   * \brief Get the format of the output solution.
   * \return Format of the output solution.
   */
  unsigned short GetActDisk_Jump(void) const { return ActDisk_Jump; }

  /*!
   * \brief Get the name of the file with the convergence history of the problem.
   * \return Name of the file with convergence history of the problem.
   */
  string GetConv_FileName(void) const { return Conv_FileName; }

  /*!
   * \brief Get the Starting Iteration for the windowing approach
   *        in Sensitivity Analysis for period-averaged outputs, which oscillate.
   * \return
   */
  unsigned long GetStartWindowIteration(void) const { return StartWindowIteration; }

  /*!
   * \brief Get Index of the window function used as weight in the cost functional
   * \return
   */
  WINDOW_FUNCTION GetKindWindow(void) const { return Kind_WindowFct; }

  /*!
   * \brief Get the name of the file with the forces breakdown of the problem.
   * \return Name of the file with forces breakdown of the problem.
   */
  string GetBreakdown_FileName(void) const { return Breakdown_FileName; }

  /*!
   * \brief Get the name of the file with the flow variables.
   * \return Name of the file with the primitive variables.
   */
  string GetVolume_FileName(void) const { return Volume_FileName; }

  /*!
   * \brief Add any numbers necessary to the filename (iteration number, zone ID ...)
   * \param[in] filename - the base filename.
   * \param[in] ext - the extension to be added.
   * \param[in] Iter - the current iteration
   * \return The new filename
   */
  string GetFilename(string filename, string ext, int Iter) const;

  /*!
   * \brief Add steady iteration number to the filename (does not overwrite previous files)
   * \param[in] filename - the base filename.
   * \param[in] inner_iter - the inner iterations
   * \param[in] outer_iter - the outer iterations
   * \return The new filename
   */
  string GetFilename_Iter(const string& filename_iter, unsigned long curInnerIter, unsigned long curOuterIter) const;

  /*!
   * \brief Append the zone index to the restart or the solution files.
   * \return Name of the restart file for the flow variables.
   */
  string GetMultizone_FileName(string val_filename, int val_iZone, string ext) const;

  /*!
   * \brief Append the zone index to the restart or the solution files.
   * \param[in] val_filename - the base filename.
   * \param[in] val_iZone - the zone ID.
   * \param[in] ext - the filename extension.
   * \return Name of the restart file for the flow variables.
   */
  string GetMultizone_HistoryFileName(string val_filename, int val_iZone, string ext) const;

  /*!
   * \brief Append the instance index to the restart or the solution files.
   * \param[in] val_filename - the base filename.
   * \param[in] val_iInst - the current instance.
   * \param[in] ext - the filename extension.
   * \return Name of the restart file for the flow variables.
   */
  string GetMultiInstance_FileName(string val_filename, int val_iInst, string ext) const;

  /*!
   * \brief Append the instance index to the restart or the solution files.
   * \param[in] val_filename - the base filename.
   * \param[in] val_iInst - the current instance.
   * \return Name of the restart file for the flow variables.
   */
  string GetMultiInstance_HistoryFileName(string val_filename, int val_iInst) const;

  /*!
   * \brief Get the name of the restart file for the flow variables.
   * \return Name of the restart file for the flow variables.
   */
  string GetRestart_FileName(void) const { return Restart_FileName; }

  /*!
   * \brief Get the name of the restart file for the adjoint variables (drag objective function).
   * \return Name of the restart file for the adjoint variables (drag objective function).
   */
  string GetRestart_AdjFileName(void) const { return Restart_AdjFileName; }

  /*!
   * \brief Get the name of the file with the adjoint variables.
   * \return Name of the file with the adjoint variables.
   */
  string GetAdj_FileName(void) const { return Adj_FileName; }

  /*!
   * \brief Get the name of the file with the gradient of the objective function.
   * \return Name of the file with the gradient of the objective function.
   */
  string GetObjFunc_Grad_FileName(void) const { return ObjFunc_Grad_FileName; }

  /*!
   * \brief Get the name of the file with the gradient of the objective function.
   * \return Name of the file with the gradient of the objective function.
   */
  string GetObjFunc_Value_FileName(void) const { return ObjFunc_Value_FileName; }

  /*!
   * \brief Get the name of the file with the surface information for the flow problem.
   * \return Name of the file with the surface information for the flow problem.
   */
  string GetSurfCoeff_FileName(void) const { return SurfCoeff_FileName; }

  /*!
   * \brief Get the name of the file with the surface information for the adjoint problem.
   * \return Name of the file with the surface information for the adjoint problem.
   */
  string GetSurfAdjCoeff_FileName(void) const { return SurfAdjCoeff_FileName; }

  /*!
   * \brief Get the name of the file with the surface sensitivity (discrete adjoint).
   * \return Name of the file with the surface sensitivity (discrete adjoint).
   */
  string GetSurfSens_FileName(void) const { return SurfSens_FileName; }

  /*!
   * \brief Get the name of the file with the volume sensitivity (discrete adjoint).
   * \return Name of the file with the volume sensitivity (discrete adjoint).
   */
  string GetVolSens_FileName(void) const { return VolSens_FileName; }

  /*!
   * \brief Augment the input filename with the iteration number for an unsteady file.
   * \param[in] val_filename - String value of the base filename.
   * \param[in] val_iter - Unsteady iteration number or time instance.
   * \param[in] ext - the filename extension.
   * \return Name of the file with the iteration number for an unsteady solution file.
   */
  string GetUnsteady_FileName(string val_filename, int val_iter, string ext) const;

  /*!
   * \brief Append the input filename string with the appropriate objective function extension.
   * \param[in] val_filename - String value of the base filename.
   * \return Name of the file with the appropriate objective function extension.
   */
  string GetObjFunc_Extension(string val_filename) const;

  /*!
   * \brief Get functional that is going to be used to evaluate the residual flow convergence.
   * \return Functional that is going to be used to evaluate the residual flow convergence.
   */
  unsigned short GetResidual_Func_Flow(void) const { return Residual_Func_Flow; }

  /*!
   * \brief Get functional that is going to be used to evaluate the flow convergence.
   * \return Functional that is going to be used to evaluate the flow convergence.
   */
  unsigned short GetCauchy_Func_Flow(void) const { return Cauchy_Func_Flow; }

  /*!
   * \brief Get functional that is going to be used to evaluate the adjoint flow convergence.
   * \return Functional that is going to be used to evaluate the adjoint flow convergence.
   */
  unsigned short GetCauchy_Func_AdjFlow(void) const { return Cauchy_Func_AdjFlow; }

  /*!
   * \brief Get the number of iterations that are considered in the Cauchy convergence criteria.
   * \return Number of elements in the Cauchy criteria.
   */
  unsigned short GetCauchy_Elems(void) const { return Cauchy_Elems; }

  /*!
   * \brief Get the number of iterations that are not considered in the convergence criteria.
   * \return Number of iterations before starting with the convergence criteria.
   */
  unsigned long GetStartConv_Iter(void) const { return StartConv_Iter; }

  /*!
   * \brief Get the value of convergence criteria for the Cauchy method in the direct,
   *        adjoint or linearized problem.
   * \return Value of the convergence criteria.
   */
  su2double GetCauchy_Eps(void) const { return Cauchy_Eps; }

  /*!
   * \brief If we are prforming an unsteady simulation, there is only
   *        one value of the time step for the complete simulation.
   * \return Value of the time step in an unsteady simulation (non dimensional).
   */
  su2double GetDelta_UnstTimeND(void) const { return Delta_UnstTimeND; }

  /*!
   * \brief If we are prforming an unsteady simulation, there is only
   *        one value of the time step for the complete simulation.
   * \return Value of the time step in an unsteady simulation (non dimensional).
   */
  su2double GetTotal_UnstTimeND(void) const { return Total_UnstTimeND; }

  /*!
   * \brief If we are prforming an unsteady simulation, there is only
   *        one value of the time step for the complete simulation.
   * \return Value of the time step in an unsteady simulation.
   */
  su2double GetDelta_UnstTime(void) const { return Delta_UnstTime; }

  /*!
   * \brief Set the value of the unsteadty time step using the CFL number.
   * \param[in] val_delta_unsttimend - Value of the unsteady time step using CFL number.
   */
  void SetDelta_UnstTimeND(su2double val_delta_unsttimend) { Delta_UnstTimeND = val_delta_unsttimend; }

  /*!
   * \brief If we are performing an unsteady simulation, this is the
   *    value of max physical time for which we run the simulation
   * \return Value of the physical time in an unsteady simulation.
   */
  su2double GetTotal_UnstTime(void) const { return Total_UnstTime; }

  /*!
   * \brief If we are performing an unsteady simulation, this is the
   *    value of current time.
   * \return Value of the physical time in an unsteady simulation.
   */
  su2double GetCurrent_UnstTime(void) const { return Current_UnstTime; }

  /*!
   * \brief Divide the rectbles and hexahedron.
   * \return <code>TRUE</code> if the elements must be divided; otherwise <code>FALSE</code>.
   */
  bool GetSubsonicEngine(void) const { return SubsonicEngine; }

  /*!
   * \brief Actuator disk defined with a double surface.
   * \return <code>TRUE</code> if the elements must be divided; otherwise <code>FALSE</code>.
   */
  bool GetActDisk_DoubleSurface(void) const { return ActDisk_DoubleSurface; }

  /*!
   * \brief Only halg of the engine is in the compputational grid.
   * \return <code>TRUE</code> if the engine is complete; otherwise <code>FALSE</code>.
   */
  bool GetEngine_HalfModel(void) const { return Engine_HalfModel; }

  /*!
   * \brief Actuator disk defined with a double surface.
   * \return <code>TRUE</code> if the elements must be divided; otherwise <code>FALSE</code>.
   */
  bool GetActDisk_SU2_DEF(void) const { return ActDisk_SU2_DEF; }

  /*!
   * \brief Value of the design variable step, we use this value in design problems.
   * \param[in] val_dv - Number of the design variable that we want to read.
   * \param[in] val_val - Value of the design variable that we want to read.
   * \return Design variable step.
   */
  su2double& GetDV_Value(unsigned short val_dv, unsigned short val_val = 0) { return DV_Value[val_dv][val_val]; }
  const su2double& GetDV_Value(unsigned short val_dv, unsigned short val_val = 0) const { return DV_Value[val_dv][val_val]; }

  /*!
   * \brief Set the value of the design variable step, we use this value in design problems.
   * \param[in] val_dv - Number of the design variable that we want to read.
   * \param[in] val_ind - value of initial deformation.
   * \param[in] val    - Value of the design variable.
   */
  void SetDV_Value(unsigned short val_dv, unsigned short val_ind, su2double val) { DV_Value[val_dv][val_ind] = val; }

  /*!
   * \brief Get information about the grid movement.
   * \return <code>TRUE</code> if there is a grid movement; otherwise <code>FALSE</code>.
   */
  bool GetGrid_Movement(void) const {
    return (Kind_GridMovement != NO_MOVEMENT) || (nKind_SurfaceMovement > 0);
  }

  /*!
   * \brief Get information about dynamic grids.
   * \return <code>TRUE</code> if there is a grid movement; otherwise <code>FALSE</code>.
   */
  bool GetDynamic_Grid(void) const { return GetGrid_Movement() || (Deform_Mesh && Time_Domain); }

  /*!
   * \brief Get information about the volumetric movement.
   * \return <code>TRUE</code> if there is a volumetric movement is required; otherwise <code>FALSE</code>.
   */
  bool GetVolumetric_Movement(void) const;

  /*!
   * \brief Get information about deforming markers.
   * \param[in] kind_movement - Kind of surface movement.
   * \return <code>TRUE</code> at least one surface of kind_movement moving; otherwise <code>FALSE</code>.
   */
  bool GetSurface_Movement(unsigned short kind_movement) const;

  /*!
   * \brief Set a surface movement marker.
   * \param[in] iMarker - Moving marker.
   * \param[in] kind_movement - Kind of surface movement.
   * \return <code>TRUE</code> at least one surface of kind_movement moving; otherwise <code>FALSE</code>.
   */
  void SetSurface_Movement(unsigned short iMarker, unsigned short kind_movement);

  /*!
   * \brief Get the type of dynamic mesh motion. Each zone gets a config file.
   * \return Type of dynamic mesh motion.
   */
  unsigned short GetKind_GridMovement() const { return Kind_GridMovement; }

  /*!
   * \brief Set the type of dynamic mesh motion.
   * \param[in] motion_Type - Specify motion type.
   */
  void SetKind_GridMovement(unsigned short motion_Type) { Kind_GridMovement = motion_Type; }

  /*!
   * \brief Get the type of surface motion.
   * \param[in] iMarkerMoving -  Index of the moving marker (as specified in Marker_Moving).
   * \return Type of surface motion.
   */
  unsigned short GetKind_SurfaceMovement(unsigned short iMarkerMoving) const { return Kind_SurfaceMovement[iMarkerMoving];}

  /*!
   * \brief Get the mach number based on the mesh velocity and freestream quantities.
   * \return Mach number based on the mesh velocity and freestream quantities.
   */
  su2double GetMach_Motion(void) const { return Mach_Motion; }

  /*!
   * \brief Get the mesh motion origin.
   * \param[in] iDim - spatial component
   * \return The mesh motion origin.
   */
  su2double GetMotion_Origin(unsigned short iDim) const { return Motion_Origin[iDim];}

  /*!
   * \brief Set the mesh motion origin.
   * \param[in] val - new value of the origin
   * \return The mesh motion origin.
   */
  void SetMotion_Origin(const su2double* val) { for (int iDim = 0; iDim < 3; iDim++) Motion_Origin[iDim] = val[iDim]; }

  /*!
   * \brief Get the mesh motion origin.
   * \param[in] iMarkerMoving -  Index of the moving marker (as specified in Marker_Moving)
   * \param[in] iDim - spatial component
   * \return The motion origin of the marker.
   */
  su2double GetMarkerMotion_Origin(unsigned short iMarkerMoving, unsigned short iDim) const { return MarkerMotion_Origin[3*iMarkerMoving + iDim];}

  /*!
   * \brief Set the mesh motion origin.
   * \param[in] val - new value of the origin
   * \param[in] iMarkerMoving -  Index of the moving marker (as specified in Marker_Moving)
   */
  void SetMarkerMotion_Origin(const su2double* val, unsigned short iMarkerMoving) {
    for (int iDim = 0; iDim < 3; iDim++) MarkerMotion_Origin[3*iMarkerMoving + iDim] = val[iDim];
  }

  /*!
   * \brief Get the translational velocity of the mesh.
   * \param[in] iDim - spatial component
   * \return Translational velocity of the mesh.
   */
  su2double GetTranslation_Rate(unsigned short iDim) const { return Translation_Rate[iDim];}

  /*!
   * \brief Get the translational velocity of the marker.
   * \param[in] iMarkerMoving -  Index of the moving marker (as specified in Marker_Moving)
   * \param[in] iDim - spatial component
   * \return Translational velocity of the marker.
   */
  su2double GetMarkerTranslationRate(unsigned short iMarkerMoving, unsigned short iDim) const { return MarkerTranslation_Rate[3*iMarkerMoving + iDim];}

  /*!
   * \brief Get the rotation rate of the mesh.
   * \param[in] iDim - spatial component
   * \return Translational velocity of the mesh.
   */
  su2double GetRotation_Rate(unsigned short iDim) const { return Rotation_Rate[iDim];}

  /*!
   * \brief Get the rotation rate of the mesh.
   * \param[in] iDim - spatial component
   * \param[in] val - new value of the rotation rate.
   * \return Translational velocity of the mesh.
   */
  void SetRotation_Rate(unsigned short iDim, su2double val) { Rotation_Rate[iDim] = val;}

  /*!
   * \brief Get the rotation rate of the marker.
   *  \param[in] iMarkerMoving -  Index of the moving marker (as specified in Marker_Moving)
   * \param[in] iDim - spatial component
   * \return Rotation velocity of the marker.
   */
  su2double GetMarkerRotationRate(unsigned short iMarkerMoving, unsigned short iDim) const { return MarkerRotation_Rate[3*iMarkerMoving + iDim];}

  /*!
   * \brief Get the pitching rate of the mesh.
   * \param[in] iDim - spatial component
   * \return Angular frequency of the mesh pitching.
   */
  su2double GetPitching_Omega(unsigned short iDim) const { return Pitching_Omega[iDim];}

  /*!
   * \brief Get pitching rate of the marker.
   * \param[in] iMarkerMoving - Index of the moving marker (as specified in Marker_Moving)
   * \param[in] iDim - spatial component
   * \return  Angular frequency of the marker pitching.
   */
  su2double GetMarkerPitching_Omega(unsigned short iMarkerMoving, unsigned short iDim) const { return MarkerPitching_Omega[3*iMarkerMoving + iDim];}

  /*!
   * \brief Get the pitching amplitude of the mesh.
   * \param[in] iDim - spatial component
   * \return pitching amplitude of the mesh.
   */
  su2double GetPitching_Ampl(unsigned short iDim) const { return Pitching_Ampl[iDim];}

  /*!
   * \brief Get pitching amplitude of the marker.
   * \param[in] iMarkerMoving -  Index of the moving marker (as specified in Marker_Moving)
   * \param[in] iDim - spatial component
   * \return  pitching amplitude of the marker.
   */
  su2double GetMarkerPitching_Ampl(unsigned short iMarkerMoving, unsigned short iDim) const { return MarkerPitching_Ampl[3*iMarkerMoving + iDim];}

  /*!
   * \brief Get the pitching phase of the mesh.
   * \param[in] iDim - spatial component.
   * \return pitching phase of the mesh.
   */
  su2double GetPitching_Phase(unsigned short iDim) const { return Pitching_Phase[iDim];}

  /*!
   * \brief Get pitching phase of the marker.
   * \param[in] iMarkerMoving -  Index of the moving marker (as specified in Marker_Moving) \
   * \param[in] iDim - spatial component
   * \return pitching phase of the marker.
   */
  su2double GetMarkerPitching_Phase(unsigned short iMarkerMoving, unsigned short iDim) const { return MarkerPitching_Phase[3*iMarkerMoving + iDim];}

  /*!
   * \brief Get the plunging rate of the mesh.
   * \param[in] iDim - spatial component
   * \return Angular frequency of the mesh plunging.
   */
  su2double GetPlunging_Omega(unsigned short iDim) const { return Plunging_Omega[iDim];}

  /*!
   * \brief Get plunging rate of the marker.
   * \param[in] iMarkerMoving -  Index of the moving marker (as specified in Marker_Moving)
   * \param[in] iDim - spatial component
   * \return Angular frequency of the marker plunging.
   */
  su2double GetMarkerPlunging_Omega(unsigned short iMarkerMoving, unsigned short iDim) const { return MarkerPlunging_Omega[3*iMarkerMoving + iDim];}

  /*!
   * \brief Get the plunging amplitude of the mesh.
   * \param[in] iDim - spatial component
   * \return Plunging amplitude of the mesh.
   */
  su2double GetPlunging_Ampl(unsigned short iDim) const { return Plunging_Ampl[iDim];}

  /*!
   * \brief Get plunging amplitude of the marker.
   * \param[in] iMarkerMoving -  Index of the moving marker (as specified in Marker_Moving)
   * \param[in] iDim - spatial component
   * \return Plunging amplitude of the marker.
   */
  su2double GetMarkerPlunging_Ampl(unsigned short iMarkerMoving, unsigned short iDim) const { return MarkerPlunging_Ampl[3*iMarkerMoving + iDim];}

  /*!
   * \brief Get the angular velocity of the mesh about the z-axis.
   * \return Angular velocity of the mesh about the z-axis.
   */
  su2double GetFinalRotation_Rate_Z() const { return FinalRotation_Rate_Z;}

  /*!
   * \brief Set the angular velocity of the mesh about the z-axis.
   * \param[in] newRotation_Rate_Z - new rotation rate after computing the ramp value.
   */
  void SetRotation_Rate_Z(su2double newRotation_Rate_Z);

  /*!
   * \brief Get the Harmonic Balance frequency pointer.
   * \return Harmonic Balance Frequency pointer.
   */
  const su2double* GetOmega_HB(void) const { return  Omega_HB; }

  /*!
   * \brief Get if harmonic balance source term is to be preconditioned
   * \return yes or no to harmonic balance preconditioning
   */
  bool GetHB_Precondition(void) const { return HB_Precondition; }

  /*!
   * \brief Get if we should update the motion origin.
   * \param[in] val_marker - Value of the marker in which we are interested.
   * \return yes or no to update motion origin.
   */
  unsigned short GetMoveMotion_Origin(unsigned short val_marker) const { return MoveMotion_Origin[val_marker]; }

  /*!
   * \brief Get the minimum value of Beta for Roe-Turkel preconditioner
   * \return the minimum value of Beta for Roe-Turkel preconditioner
   */
  su2double GetminTurkelBeta() const { return  Min_Beta_RoeTurkel; }

  /*!
   * \brief Get the minimum value of Beta for Roe-Turkel preconditioner
   * \return the minimum value of Beta for Roe-Turkel preconditioner
   */
  su2double GetmaxTurkelBeta() const { return  Max_Beta_RoeTurkel; }

  /*!
   * \brief Get information about the adibatic wall condition
   * \return <code>TRUE</code> if it is a adiabatic wall condition; otherwise <code>FALSE</code>.
   */
  bool GetAdiabaticWall(void);

  /*!
   * \brief Get information about the isothermal wall condition
   * \return <code>TRUE</code> if it is a isothermal wall condition; otherwise <code>FALSE</code>.
   */
  bool GetIsothermalWall(void);

  /*!
   * \brief Get information about the Low Mach Preconditioning
   * \return <code>TRUE</code> if we are using low Mach preconditioner; otherwise <code>FALSE</code>.
   */
  bool Low_Mach_Preconditioning(void) const { return Low_Mach_Precon; }

  /*!
   * \brief Get information about the Low Mach Correction
   * \return <code>TRUE</code> if we are using low Mach correction; otherwise <code>FALSE</code>.
   */
  bool Low_Mach_Correction(void) const { return Low_Mach_Corr; }

  /*!
   * \brief Get information about the poisson solver condition
   * \return <code>TRUE</code> if it is a poisson solver condition; otherwise <code>FALSE</code>.
   */
  bool GetPoissonSolver(void) const { return PoissonSolver; }

  /*!
   * \brief Get information about the gravity force.
   * \return <code>TRUE</code> if it uses the gravity force; otherwise <code>FALSE</code>.
   */
  bool GetGravityForce(void) const { return GravityForce; }

  /*!
   * \brief Get information about the body force.
   * \return <code>TRUE</code> if it uses a body force; otherwise <code>FALSE</code>.
   */
  bool GetBody_Force(void) const { return Body_Force; }

  /*!
   * \brief Get a pointer to the body force vector.
   * \return A pointer to the body force vector.
   */
  const su2double* GetBody_Force_Vector(void) const { return body_force; }

  /*!
   * \brief Get information about the streamwise periodicity (None, Pressure_Drop, Massflow).
   * \return Driving force identification.
   */
  ENUM_STREAMWISE_PERIODIC GetKind_Streamwise_Periodic(void) const { return Kind_Streamwise_Periodic; }

  /*!
   * \brief Get information about the streamwise periodicity Energy equation handling.
   * \return Real periodic treatment of energy equation.
   */
  bool GetStreamwise_Periodic_Temperature(void) const { return Streamwise_Periodic_Temperature; }

  /*!
   * \brief Get the value of the artificial periodic outlet heat.
   * \return Heat value.
   */
  su2double GetStreamwise_Periodic_OutletHeat(void) const { return Streamwise_Periodic_OutletHeat; }

  /*!
   * \brief Get the value of the pressure delta from which body force vector is computed.
   * \return Delta Pressure for body force computation.
   */
  su2double GetStreamwise_Periodic_PressureDrop(void) const { return Streamwise_Periodic_PressureDrop; }

  /*!
   * \brief Set the value of the pressure delta from which body force vector is computed. Necessary for Restart metadata.
   */
  void SetStreamwise_Periodic_PressureDrop(su2double Streamwise_Periodic_PressureDrop_) { Streamwise_Periodic_PressureDrop = Streamwise_Periodic_PressureDrop_; }

  /*!
   * \brief Get the value of the massflow from which body force vector is computed.
   * \return Massflow for body force computation.
   */
  su2double GetStreamwise_Periodic_TargetMassFlow(void) const { return Streamwise_Periodic_TargetMassFlow; }

  /*!
   * \brief Get information about the volumetric heat source.
   * \return <code>TRUE</code> if it uses a volumetric heat source; otherwise <code>FALSE</code>.
   */
  inline bool GetHeatSource(void) const { return HeatSource; }

  /*!
   * \brief Get information about the volumetric heat source.
   * \return Value of the volumetric heat source
   */
  inline su2double GetHeatSource_Val(void) const {return ValHeatSource;}

  /*!
   * \brief Get the rotation angle of the volumetric heat source in axis Z.
   * \return Rotation (Z) of the volumetric heat source
   */
  inline su2double GetHeatSource_Rot_Z(void) const {return Heat_Source_Rot_Z;}

  /*!
   * \brief Set the rotation angle of the volumetric heat source in axis Z.
   * \param[in] val_rot - Rotation (Z) of the volumetric heat source
   */
  inline void SetHeatSource_Rot_Z(su2double val_rot) {Heat_Source_Rot_Z = val_rot;}

  /*!
   * \brief Get the position of the center of the volumetric heat source.
   * \return Pointer to the center of the ellipsoid that introduces a volumetric heat source.
   */
  inline const su2double* GetHeatSource_Center(void) const {return hs_center;}

  /*!
   * \brief Set the position of the center of the volumetric heat source.
   * \param[in] x_cent = X position of the center of the volumetric heat source.
   * \param[in] y_cent = Y position of the center of the volumetric heat source.
   * \param[in] z_cent = Z position of the center of the volumetric heat source.
   */
  inline void SetHeatSource_Center(su2double x_cent, su2double y_cent, su2double z_cent) {
    hs_center[0] = x_cent; hs_center[1] = y_cent; hs_center[2] = z_cent;
  }

  /*!
   * \brief Get the radius of the ellipsoid that introduces a volumetric heat source.
   * \return Pointer to the radii (x, y, z) of the ellipsoid that introduces a volumetric heat source.
   */
  inline const su2double* GetHeatSource_Axes(void) const {return hs_axes;}

  /*!
   * \brief Get information about the rotational frame.
   * \return <code>TRUE</code> if there is a rotational frame; otherwise <code>FALSE</code>.
   */
  bool GetRotating_Frame(void) const { return Rotating_Frame; }

  /*!
   * \brief Get information about the axisymmetric frame.
   * \return <code>TRUE</code> if there is a rotational frame; otherwise <code>FALSE</code>.
   */
  bool GetAxisymmetric(void) const { return Axisymmetric; }

  /*!
   * \brief Get information about there is a smoothing of the grid coordinates.
   * \return <code>TRUE</code> if there is smoothing of the grid coordinates; otherwise <code>FALSE</code>.
   */
  unsigned short GetSmoothNumGrid(void) const { return SmoothNumGrid; }

  /*!
   * \brief Subtract one to the index of the finest grid (full multigrid strategy).
   * \return Change the index of the finest grid.
   */
  void SubtractFinestMesh(void) { FinestMesh = FinestMesh-1; }

  /*!
   * \brief Obtain the kind of design variable.
   * \param[in] val_dv - Number of the design variable that we want to read.
   * \return Design variable identification.
   */
  unsigned short GetDesign_Variable(unsigned short val_dv) const { return Design_Variable[val_dv]; }

  /*!
   * \brief Get the buffet sensor sharpness coefficient.
   * \return Sharpness coefficient for buffet sensor.
   */
  su2double GetBuffet_k(void) const { return Buffet_k; }

  /*!
   * \brief Get the buffet sensor offset parameter.
   * \return Offset parameter for buffet sensor.
   */
  su2double GetBuffet_lambda(void) const { return Buffet_lambda; }

  /*!
   * \brief Get the index in the config information of the marker <i>val_marker</i>.
   * \note When we read the config file, it stores the markers in a particular vector.
   * \return Index in the config information of the marker <i>val_marker</i>.
   */
  unsigned short GetMarker_CfgFile_TagBound(string val_marker) const;

  /*!
   * \brief Get the name in the config information of the marker number <i>val_marker</i>.
   * \note When we read the config file, it stores the markers in a particular vector.
   * \return Name of the marker in the config information of the marker <i>val_marker</i>.
   */
  string GetMarker_CfgFile_TagBound(unsigned short val_marker) const;

  /*!
   * \brief Get the boundary information (kind of boundary) in the config information of the marker <i>val_marker</i>.
   * \return Kind of boundary in the config information of the marker <i>val_marker</i>.
   */
  unsigned short GetMarker_CfgFile_KindBC(string val_marker) const;

  /*!
   * \brief Get the monitoring information from the config definition for the marker <i>val_marker</i>.
   * \return Monitoring information of the boundary in the config information for the marker <i>val_marker</i>.
   */
  unsigned short GetMarker_CfgFile_Monitoring(string val_marker) const;

  /*!
   * \brief Get the monitoring information from the config definition for the marker <i>val_marker</i>.
   * \return Monitoring information of the boundary in the config information for the marker <i>val_marker</i>.
   */
  unsigned short GetMarker_CfgFile_GeoEval(string val_marker) const;

  /*!
   * \brief Get the monitoring information from the config definition for the marker <i>val_marker</i>.
   * \return Monitoring information of the boundary in the config information for the marker <i>val_marker</i>.
   */
  unsigned short GetMarker_CfgFile_Designing(string val_marker) const;

  /*!
   * \brief Get the plotting information from the config definition for the marker <i>val_marker</i>.
   * \return Plotting information of the boundary in the config information for the marker <i>val_marker</i>.
   */
  unsigned short GetMarker_CfgFile_Plotting(string val_marker) const;

  /*!
   * \brief Get the plotting information from the config definition for the marker <i>val_marker</i>.
   * \return Plotting information of the boundary in the config information for the marker <i>val_marker</i>.
   */
  unsigned short GetMarker_CfgFile_Analyze(string val_marker) const;

  /*!
   * \brief Get the multi-physics interface information from the config definition for the marker <i>val_marker</i>.
   * \return Plotting information of the boundary in the config information for the marker <i>val_marker</i>.
   */
  unsigned short GetMarker_CfgFile_ZoneInterface(string val_marker) const;

  /*!
   * \brief Get the TurboPerformance information from the config definition for the marker <i>val_marker</i>.
   * \return TurboPerformance information of the boundary in the config information for the marker <i>val_marker</i>.
   */
  unsigned short GetMarker_CfgFile_Turbomachinery(string val_marker) const;

  /*!
   * \brief Get the TurboPerformance flag information from the config definition for the marker <i>val_marker</i>.
   * \return TurboPerformance flag information of the boundary in the config information for the marker <i>val_marker</i>.
   */
  unsigned short GetMarker_CfgFile_TurbomachineryFlag(string val_marker) const;

  /*!
   * \brief Get the MixingPlane interface information from the config definition for the marker <i>val_marker</i>.
   * \return Plotting information of the boundary in the config information for the marker <i>val_marker</i>.
   */
  unsigned short GetMarker_CfgFile_MixingPlaneInterface(string val_marker) const;

  /*!
   * \brief Get the DV information from the config definition for the marker <i>val_marker</i>.
   * \return DV information of the boundary in the config information for the marker <i>val_marker</i>.
   */
  unsigned short GetMarker_CfgFile_DV(string val_marker) const;

  /*!
   * \brief Get the motion information from the config definition for the marker <i>val_marker</i>.
   * \return Motion information of the boundary in the config information for the marker <i>val_marker</i>.
   */
  unsigned short GetMarker_CfgFile_Moving(string val_marker) const;

  /*!
   * \brief Get the gradient boundary information from the config definition for the marker <i>val_marker</i>.
   * \return Gradient boundary information of the boundary in the config information for the marker <i>val_marker</i>.
   */
  unsigned short GetMarker_CfgFile_SobolevBC(string val_marker) const;

  /*!
   * \brief Get the DEFORM_MESH information from the config definition for the marker <i>val_marker</i>.
   * \return DEFORM_MESH information of the boundary in the config information for the marker <i>val_marker</i>.
   */
  unsigned short GetMarker_CfgFile_Deform_Mesh(string val_marker) const;

  /*!
   * \brief Get the DEFORM_MESH_SYM_PLANE information from the config definition for the marker <i>val_marker</i>.
   * \return DEFORM_MESH_SYM_PLANE information of the boundary in the config information for the marker <i>val_marker</i>.
   */
  unsigned short GetMarker_CfgFile_Deform_Mesh_Sym_Plane(string val_marker) const;

  /*!
   * \brief Get the Fluid_Load information from the config definition for the marker <i>val_marker</i>.
   * \return Fluid_Load information of the boundary in the config information for the marker <i>val_marker</i>.
   */
  unsigned short GetMarker_CfgFile_Fluid_Load(string val_marker) const;

  /*!
   * \brief Get the Python customization information from the config definition for the marker <i>val_marker</i>.
   * \return Python customization information of the boundary in the config information for the marker <i>val_marker</i>.
   */
  unsigned short GetMarker_CfgFile_PyCustom(string val_marker) const;

  /*!
   * \brief Get the periodic information from the config definition of the marker <i>val_marker</i>.
   * \return Periodic information of the boundary in the config information of the marker <i>val_marker</i>.
   */
  unsigned short GetMarker_CfgFile_PerBound(string val_marker) const;

  /*!
   * \brief  Get the name of the marker <i>val_marker</i>.
   * \return The interface which owns that marker <i>val_marker</i>.
   */
  unsigned short GetMarker_ZoneInterface(string val_marker) const;

  /*!
   * \brief  Get the name of the marker <i>val_iMarker</i>.
   * \return The name of the marker in the interface
   */
  string GetMarkerTag_ZoneInterface(unsigned short val_iMarker) const { return Marker_ZoneInterface[val_iMarker]; }

  /*!
   * \brief  Get the number of markers in the multizone interface.
   * \return The number markers in the multizone interface
   */
  unsigned short GetnMarker_ZoneInterface(void) const { return nMarker_ZoneInterface; }

  /*!
   * \brief Determines whether a marker with index iMarker is a solid boundary.
   * \param iMarker
   * \return <TRUE> it marker with index iMarker is a solid boundary.
   */
  bool GetSolid_Wall(unsigned short iMarker) const;

  /*!
   * \brief Determines whether a marker with index iMarker is a viscous no-slip boundary.
   * \param iMarker
   * \return <TRUE> it marker with index iMarker is a viscous no-slip boundary.
   */
  bool GetViscous_Wall(unsigned short iMarker) const;

  /*!
   * \brief Determines whether a marker with index iMarker is a catalytic boundary.
   * \param iMarker
   * \return <TRUE> it marker with index iMarker is a catalytic boundary.
   */
  bool GetCatalytic_Wall(unsigned short iMarker) const;

  /*!
   * \brief Determines if problem is adjoint.
   * \return true if Adjoint.
   */
  bool GetContinuous_Adjoint(void) const { return ContinuousAdjoint; }

  /*!
   * \brief Determines if problem is viscous.
   * \return true if Viscous.
   */
  bool GetViscous(void) const { return Viscous; }

  /*!
   * \brief Determines if problem has catalytic walls.
   * \return true if catalytic walls are present.
   */
  bool GetCatalytic(void) const { return nWall_Catalytic > 0; }

  /*!
   * \brief Provides the index of the solution in the container.
   * \param[in] val_eqsystem - Equation that is being solved.
   * \return Index on the solution container.
   */
  unsigned short GetContainerPosition(unsigned short val_eqsystem);

  /*!
   * \brief Value of the minimum residual value (log10 scale).
   * \return Value of the minimum residual value (log10 scale).
   */
  su2double GetMinLogResidual(void) const { return MinLogResidual; }

  /*!
   * \brief Value of the damping factor for the engine inlet bc.
   * \return Value of the damping factor.
   */
  su2double GetDamp_Engine_Inflow(void) const { return Damp_Engine_Inflow; }

  /*!
   * \brief Value of the damping factor for the engine exhaust inlet bc.
   * \return Value of the damping factor.
   */
  su2double GetDamp_Engine_Exhaust(void) const { return Damp_Engine_Exhaust; }

  /*!
   * \brief Value of the damping factor for the residual restriction.
   * \return Value of the damping factor.
   */
  su2double GetDamp_Res_Restric(void) const { return Damp_Res_Restric; }

  /*!
   * \brief Value of the damping factor for the correction prolongation.
   * \return Value of the damping factor.
   */
  su2double GetDamp_Correc_Prolong(void) const { return Damp_Correc_Prolong; }

  /*!
   * \brief Value of the position of the Near Field (y coordinate for 2D, and z coordinate for 3D).
   * \return Value of the Near Field position.
   */
  su2double GetPosition_Plane(void) const { return Position_Plane; }

  /*!
   * \brief Value of the weight of the drag coefficient in the Sonic Boom optimization.
   * \return Value of the weight of the drag coefficient in the Sonic Boom optimization.
   */
  su2double GetWeightCd(void) const { return WeightCd; }

  /*!
   * \brief Value of the weight of the CD, CL, CM optimization.
   * \return Value of the weight of the CD, CL, CM optimization.
   */
  void SetdNetThrust_dBCThrust(su2double val_dnetthrust_dbcthrust);

  /*!
   * \brief Value of the azimuthal line to fix due to a misalignments of the nearfield.
   * \return Azimuthal line to fix due to a misalignments of the nearfield.
   */
  su2double GetFixAzimuthalLine(void) const { return FixAzimuthalLine; }

  /*!
   * \brief Value of the weight of the CD, CL, CM optimization.
   * \return Value of the weight of the CD, CL, CM optimization.
   */
  su2double GetdCD_dCL(void) const { return dCD_dCL; }

  /*!
   * \brief Value of the weight of the CD, CL, CM optimization.
   * \return Value of the weight of the CD, CL, CM optimization.
   */
  void SetdCD_dCL(su2double val_dcd_dcl) { dCD_dCL = val_dcd_dcl; }

  /*!
   * \brief Value of the weight of the CD, CL, CM optimization.
   * \return Value of the weight of the CD, CL, CM optimization.
   */
  su2double GetdCMx_dCL(void) const { return dCMx_dCL; }

  /*!
   * \brief Value of the weight of the CD, CL, CM optimization.
   * \return Value of the weight of the CD, CL, CM optimization.
   */
  void SetdCMx_dCL(su2double val_dcmx_dcl) { dCMx_dCL = val_dcmx_dcl; }

  /*!
   * \brief Value of the weight of the CD, CL, CM optimization.
   * \return Value of the weight of the CD, CL, CM optimization.
   */
  su2double GetdCMy_dCL(void) const { return dCMy_dCL; }

  /*!
   * \brief Value of the weight of the CD, CL, CM optimization.
   * \return Value of the weight of the CD, CL, CM optimization.
   */
  void SetdCMy_dCL(su2double val_dcmy_dcl) { dCMy_dCL = val_dcmy_dcl; }

  /*!
   * \brief Value of the weight of the CD, CL, CM optimization.
   * \return Value of the weight of the CD, CL, CM optimization.
   */
  su2double GetdCMz_dCL(void) const { return dCMz_dCL; }

  /*!
   * \brief Value of the weight of the CD, CL, CM optimization.
   * \return Value of the weight of the CD, CL, CM optimization.
   */
  void SetdCMz_dCL(su2double val_dcmz_dcl) { dCMz_dCL = val_dcmz_dcl; }

  /*!
   * \brief Value of the weight of the CD, CL, CM optimization.
   * \return Value of the weight of the CD, CL, CM optimization.
   */
  void SetdCL_dAlpha(su2double val_dcl_dalpha) { dCL_dAlpha = val_dcl_dalpha; }

  /*!
   * \brief Value of the weight of the CD, CL, CM optimization.
   * \return Value of the weight of the CD, CL, CM optimization.
   */
  void SetdCM_diH(su2double val_dcm_dhi) { dCM_diH = val_dcm_dhi; }

  /*!
   * \brief Value of the weight of the CD, CL, CM optimization.
   * \return Value of the weight of the CD, CL, CM optimization.
   */
  su2double GetCL_Target(void) const { return CL_Target; }

  /*!
   * \brief Set the global parameters of each simulation for each runtime system.
   * \param[in] val_solver - Solver of the simulation.
   * \param[in] val_system - Runtime system that we are solving.
   */
  void SetGlobalParam(MAIN_SOLVER val_solver, unsigned short val_system);

  /*!
   * \brief Center of rotation for a rotational periodic boundary.
   */
  const su2double *GetPeriodicRotCenter(string val_marker) const;

  /*!
   * \brief Angles of rotation for a rotational periodic boundary.
   */
  const su2double *GetPeriodicRotAngles(string val_marker) const;

  /*!
   * \brief Translation vector for a translational periodic boundary.
   */
  const su2double *GetPeriodicTranslation(string val_marker) const;

  /*!
   * \brief Get the translation vector for a periodic transformation.
   * \param[in] val_index - Index corresponding to the periodic transformation.
   * \return The translation vector.
   */
  const su2double* GetPeriodic_Translation(unsigned short val_index ) const { return Periodic_Translation[val_index]; }

  /*!
   * \brief Get the rotationally periodic donor marker for boundary <i>val_marker</i>.
   * \return Periodic donor marker from the config information for the marker <i>val_marker</i>.
   */
  unsigned short GetMarker_Periodic_Donor(string val_marker) const;

  /*!
   * \brief Get the origin of the actuator disk.
   */
  su2double GetActDisk_NetThrust(string val_marker) const;

  /*!
   * \brief Get the origin of the actuator disk.
   */
  su2double GetActDisk_Power(string val_marker) const;

  /*!
   * \brief Get the origin of the actuator disk.
   */
  su2double GetActDisk_MassFlow(string val_marker) const;

  /*!
   * \brief Get the origin of the actuator disk.
   */
  su2double GetActDisk_Mach(string val_marker) const;

  /*!
   * \brief Get the origin of the actuator disk.
   */
  su2double GetActDisk_Force(string val_marker) const;

  /*!
   * \brief Get the origin of the actuator disk.
   */
  su2double GetActDisk_BCThrust(string val_marker) const;

  /*!
   * \brief Get the origin of the actuator disk.
   */
  su2double GetActDisk_BCThrust_Old(string val_marker) const;

  /*!
   * \brief Get the tip radius of th actuator disk.
   */
  su2double GetActDisk_Area(string val_marker) const;

  /*!
   * \brief Get the tip radius of th actuator disk.
   */
  su2double GetActDisk_ReverseMassFlow(string val_marker) const;

  /*!
   * \brief Get the thrust corffient of the actuator disk.
   */
  su2double GetActDisk_PressJump(string val_marker, unsigned short val_index) const;

  /*!
   * \brief Get the thrust corffient of the actuator disk.
   */
  su2double GetActDisk_TempJump(string val_marker, unsigned short val_index) const;

  /*!
   * \brief Get the rev / min of the actuator disk.
   */
  su2double GetActDisk_Omega(string val_marker, unsigned short val_index) const;

  /*!
   * \brief Get Actuator Disk Outlet for boundary <i>val_marker</i> (actuator disk inlet).
   * \return Actuator Disk Outlet from the config information for the marker <i>val_marker</i>.
   */
  unsigned short GetMarker_CfgFile_ActDiskOutlet(string val_marker) const;

  /*!
   * \brief Get Actuator Disk Outlet for boundary <i>val_marker</i> (actuator disk inlet).
   * \return Actuator Disk Outlet from the config information for the marker <i>val_marker</i>.
   */
  unsigned short GetMarker_CfgFile_EngineExhaust(string val_marker) const;

  /*!
   * \brief Get the internal index for a moving boundary <i>val_marker</i>.
   * \return Internal index for a moving boundary <i>val_marker</i>.
   */
  unsigned short GetMarker_Moving(string val_marker) const;

  /*!
   * \brief Get bool if marker is moving. <i>val_marker</i>.
   * \param[in] val_marker - String of the marker to test.
   * \return Bool if the marker is a moving boundary <i>val_marker</i>.
   */
  bool GetMarker_Moving_Bool(string val_marker) const;

  /*!
   * \brief Get the internal index for a DEFORM_MESH boundary <i>val_marker</i>.
   * \return Internal index for a DEFORM_MESH boundary <i>val_marker</i>.
   */
  unsigned short GetMarker_Deform_Mesh(string val_marker) const;

  /*!
   * \brief Get the internal index for a DEFORM_MESH_SYM_PLANE boundary <i>val_marker</i>.
   * \return Internal index for a DEFORM_MESH_SYM_PLANE boundary <i>val_marker</i>.
   */
  unsigned short GetMarker_Deform_Mesh_Sym_Plane(string val_marker) const;

  /*!
   * \brief Get the internal index for a Fluid_Load boundary <i>val_marker</i>.
   * \return Internal index for a Fluid_Load boundary <i>val_marker</i>.
   */
  unsigned short GetMarker_Fluid_Load(string val_marker) const;

  /*!
   * \brief Get the internal index for a gradient boundary condition <i>val_marker</i>.
   * \return Internal index for a gradient boundary  condition <i>val_marker</i>.
   */
  unsigned short GetMarker_SobolevBC(string val_marker) const;

  /*!
   * \brief Get the name of the surface defined in the geometry file.
   * \param[in] val_marker - Value of the marker in which we are interested.
   * \return Name that is in the geometry file for the surface that
   *         has the marker <i>val_marker</i>.
   */
  string GetMarker_Moving_TagBound(unsigned short val_marker) const { return Marker_Moving[val_marker]; }

  /*!
   * \brief Get the name of the DEFORM_MESH boundary defined in the geometry file.
   * \param[in] val_marker - Value of the marker in which we are interested.
   * \return Name that is in the geometry file for the surface that
   *         has the marker <i>val_marker</i>.
   */
  string GetMarker_Deform_Mesh_TagBound(unsigned short val_marker) const { return Marker_Deform_Mesh[val_marker]; }

  /*!
   * \brief Get the name of the DEFORM_MESH_SYM_PLANE boundary defined in the geometry file.
   * \param[in] val_marker - Value of the marker in which we are interested.
   * \return Name that is in the geometry file for the surface that
   *         has the marker <i>val_marker</i>.
   */
  string GetMarker_Deform_Mesh_Sym_Plane_TagBound(unsigned short val_marker) const { return Marker_Deform_Mesh_Sym_Plane[val_marker]; }

  /*!
   * \brief Get the name of the Fluid_Load boundary defined in the geometry file.
   * \param[in] val_marker - Value of the marker in which we are interested.
   * \return Name that is in the geometry file for the surface that
   *         has the marker <i>val_marker</i>.
   */
  string GetMarker_Fluid_Load_TagBound(unsigned short val_marker) const { return Marker_Fluid_Load[val_marker]; }

  /*!
   * \brief Get the name of the surface defined in the geometry file.
   * \param[in] val_marker - Value of the marker in which we are interested.
   * \return Name that is in the geometry file for the surface that
   *         has the marker <i>val_marker</i>.
   */
  string GetMarker_PyCustom_TagBound(unsigned short val_marker) const { return Marker_PyCustom[val_marker]; }

  /*!
   * \brief Get the name of the surface defined in the geometry file.
   * \param[in] val_marker - Value of the marker in which we are interested.
   * \return Name that is in the geometry file for the surface that
   *         has the marker <i>val_marker</i>.
   */
  string GetMarker_Analyze_TagBound(unsigned short val_marker) const { return Marker_Analyze[val_marker]; }

  /*!
   * \brief Get the total temperature at a nacelle boundary.
   * \param[in] val_index - Index corresponding to the inlet boundary.
   * \return The total temperature.
   */
  su2double GetExhaust_Temperature_Target(string val_index) const;

  /*!
   * \brief Get the total temperature at an inlet boundary.
   * \param[in] val_index - Index corresponding to the inlet boundary.
   * \return The total temperature.
   */
  su2double GetInlet_Ttotal(string val_index) const;

  /*!
   * \brief Get the temperature at a supersonic inlet boundary.
   * \param[in] val_index - Index corresponding to the inlet boundary.
   * \return The inlet density.
   */
  su2double GetInlet_Temperature(string val_index) const;

  /*!
   * \brief Get the pressure at a supersonic inlet boundary.
   * \param[in] val_index - Index corresponding to the inlet boundary.
   * \return The inlet pressure.
   */
  su2double GetInlet_Pressure(string val_index) const;

  /*!
   * \brief Get the velocity vector at a supersonic inlet boundary.
   * \param[in] val_index - Index corresponding to the inlet boundary.
   * \return The inlet velocity vector.
   */
  const su2double* GetInlet_Velocity(string val_index) const;

  /*!
   * \brief Get the total pressure at an inlet boundary.
   * \param[in] val_index - Index corresponding to the inlet boundary.
   * \return The total pressure.
   */
  su2double GetInlet_Ptotal(string val_index) const;

  /*!
   * \brief Set the total pressure at an inlet boundary.
   * \param[in] val_pressure - Pressure value at the inlet boundary.
   * \param[in] val_index - Index corresponding to the inlet boundary.
   */
  void SetInlet_Ptotal(su2double val_pressure, string val_marker);

  /*!
   * \brief Get the species values at an inlet boundary
   * \param[in] val_index - Index corresponding to the inlet boundary.
   * \return The inlet species values.
   */
  const su2double* GetInlet_SpeciesVal(string val_index) const;

  /*!
   * \brief Get the total pressure at an nacelle boundary.
   * \param[in] val_index - Index corresponding to the inlet boundary.
   * \return The total pressure.
   */
  su2double GetExhaust_Pressure_Target(string val_index) const;

  /*!
   * \brief Value of the CFL reduction in turbulence problems.
   * \return Value of the CFL reduction in turbulence problems.
   */
  su2double GetCFLRedCoeff_Turb(void) const { return CFLRedCoeff_Turb; }

  /*!
   * \brief Value of the CFL reduction in species problems.
   * \return Value of the CFL reduction in species problems.
   */
  su2double GetCFLRedCoeff_Species() const { return CFLRedCoeff_Species; }

  /*!
   * \brief Get the flow direction unit vector at an inlet boundary.
   * \param[in] val_index - Index corresponding to the inlet boundary.
   * \return The flow direction vector.
   */
  const su2double* GetInlet_FlowDir(string val_index) const;

  /*!
   * \brief Get the back pressure (static) at an outlet boundary.
   * \param[in] val_index - Index corresponding to the outlet boundary.
   * \return The outlet pressure.
   */
  su2double GetOutlet_Pressure(string val_index) const;

  /*!
   * \brief Set the back pressure (static) at an outlet boundary.
   * \param[in] val_pressure - Pressure value at the outlet boundary.
   * \param[in] val_index - Index corresponding to the outlet boundary.
   */
  void SetOutlet_Pressure(su2double val_pressure, string val_marker);

  /*!
   * \brief Get the var 1 at Riemann boundary.
   * \param[in] val_marker - Index corresponding to the Riemann boundary.
   * \return The var1
   */
  su2double GetRiemann_Var1(string val_marker) const;

  /*!
   * \brief Get the var 2 at Riemann boundary.
   * \param[in] val_marker - Index corresponding to the Riemann boundary.
   * \return The var2
   */
  su2double GetRiemann_Var2(string val_marker) const;

  /*!
   * \brief Get the Flowdir at Riemann boundary.
   * \param[in] val_marker - Index corresponding to the Riemann boundary.
   * \return The Flowdir
   */
  const su2double* GetRiemann_FlowDir(string val_marker) const;

  /*!
   * \brief Get Kind Data of Riemann boundary.
   * \param[in] val_marker - Index corresponding to the Riemann boundary.
   * \return Kind data
   */
  unsigned short GetKind_Data_Riemann(string val_marker) const;

  /*!
   * \brief Get the var 1 for the Giels BC.
   * \param[in] val_marker - Index corresponding to the Giles BC.
   * \return The var1
   */
  su2double GetGiles_Var1(string val_marker) const;

  /*!
   * \brief Get the var 2 for the Giles boundary.
   * \param[in] val_marker - Index corresponding to the Giles BC.
   * \return The var2
   */
  su2double GetGiles_Var2(string val_marker) const;

  /*!
   * \brief Get the Flowdir for the Giles BC.
   * \param[in] val_marker - Index corresponding to the Giles BC.
   * \return The Flowdir
   */
  const su2double* GetGiles_FlowDir(string val_marker) const;

  /*!
   * \brief Get Kind Data for the Giles BC.
   * \param[in] val_marker - Index corresponding to the Giles BC.
   * \return Kind data
   */
  unsigned short GetKind_Data_Giles(string val_marker) const;

  /*!
   * \brief Set the var 1 for Giles BC.
   * \param[in] val_marker - Index corresponding to the Giles BC.
   */
  void SetGiles_Var1(su2double newVar1, string val_marker);

  /*!
   * \brief Get the relax factor for the average component for the Giles BC.
   * \param[in] val_marker - Index corresponding to the Giles BC.
   * \return The relax factor for the average component
   */
  su2double GetGiles_RelaxFactorAverage(string val_marker) const;

  /*!
   * \brief Get the relax factor for the fourier component for the Giles BC.
   * \param[in] val_marker - Index corresponding to the Giles BC.
   * \return The relax factor for the fourier component
   */
  su2double GetGiles_RelaxFactorFourier(string val_marker) const;

  /*!
   * \brief Get the outlet pressure imposed as BC for internal flow.
   * \return outlet pressure
   */
  su2double GetPressureOut_BC() const;

  /*!
   * \brief Set the outlet pressure imposed as BC for internal flow.
   * \param[in] val_temp - New value of the outlet pressure.
   */
  void SetPressureOut_BC(su2double val_press);

  /*!
   * \brief Get the inlet velocity or pressure imposed for incompressible flow.
   * \return inlet velocity or pressure
   */
  su2double GetIncInlet_BC() const;

  /*!
   * \brief Set the inlet velocity or pressure imposed as BC for incompressible flow.
   * \param[in] val_in - New value of the inlet velocity or pressure.
   */
  void SetIncInlet_BC(su2double val_in);

  /*!
   * \brief Get the inlet temperature imposed as BC for incompressible flow.
   * \return inlet temperature
   */
  su2double GetIncTemperature_BC() const;

  /*!
   * \brief Set the inlet temperature imposed as BC for incompressible flow.
   * \param[in] val_temperature - New value of the inlet temperature.
   */
  void SetIncTemperature_BC(su2double val_temperature);

  /*!
   * \brief Get the outlet pressure imposed as BC for incompressible flow.
   * \return outlet pressure
   */
  su2double GetIncPressureOut_BC() const;

  /*!
   * \brief Set the outlet pressure imposed as BC for incompressible flow.
   * \param[in] val_pressure - New value of the outlet pressure.
   */
  void SetIncPressureOut_BC(su2double val_pressure);

  /*!
   * \brief Get the inlet total pressure imposed as BC for internal flow.
   * \return inlet total pressure
   */
  su2double GetTotalPressureIn_BC() const;

  /*!
   * \brief Get the inlet total temperature imposed as BC for internal flow.
   * \return inlet total temperature
   */
  su2double GetTotalTemperatureIn_BC() const;

  /*!
   * \brief Set the inlet total temperature imposed as BC for internal flow.
   * \param[in] val_temp - New value of the total temperature.
   */
  void SetTotalTemperatureIn_BC(su2double val_temp);

  /*!
   * \brief Get the inlet flow angle imposed as BC for internal flow.
   * \return inlet flow angle
   */
  su2double GetFlowAngleIn_BC() const;

  /*!
   * \brief Get the wall temperature (static) at an isothermal boundary.
   * \param[in] val_index - Index corresponding to the isothermal boundary.
   * \return The wall temperature.
   */
  su2double GetIsothermal_Temperature(string val_index) const;

  /*!
   * \brief Get the wall heat flux on a constant heat flux boundary.
   * \param[in] val_index - Index corresponding to the constant heat flux boundary.
   * \return The heat flux.
   */
  su2double GetWall_HeatFlux(string val_index) const;

  /*!
   * \brief Get the heat transfer coefficient on a heat transfer boundary.
   * \param[in] val_index - Index corresponding to the heat transfer boundary.
   * \return The heat transfer coefficient.
   */
  su2double GetWall_HeatTransfer_Coefficient(string val_index) const;

  /*!
   * \brief Get the temperature at inifinty on a heat transfer boundary.
   * \param[in] val_index - Index corresponding to the heat transfer boundary.
   * \return The temperature at infinity.
   */
  su2double GetWall_HeatTransfer_Temperature(string val_index) const;

  /*!
   * \brief Get the wall function treatment for the given boundary marker.
   * \param[in] val_marker - String of the viscous wall marker.
   * \return The type of wall function treatment.
   */
  WALL_FUNCTIONS GetWallFunction_Treatment(string val_marker) const;

  /*!
   * \brief Get the additional integer info for the wall function treatment
            for the given boundary marker.
   * \param[in] val_marker - String of the viscous wall marker.
   * \return Pointer to the integer info for the given marker.
   */
  const unsigned short* GetWallFunction_IntInfo(string val_marker) const;

  /*!
   * \brief Get the additional double info for the wall function treatment
            for the given boundary marker.
   * \param[in] val_marker - String of the viscous wall marker.
   * \return Pointer to the double info for the given marker.
   */
  const su2double* GetWallFunction_DoubleInfo(string val_marker) const;

  /*!
   * \brief Get the type of wall and roughness height on a wall boundary (Heatflux or Isothermal).
   * \param[in] val_index - Index corresponding to the boundary.
   * \return The wall type and roughness height.
   */
  pair<WALL_TYPE,su2double> GetWallRoughnessProperties(string val_marker) const;

  /*!
   * \brief Get the target (pressure, massflow, etc) at an engine inflow boundary.
   * \param[in] val_index - Index corresponding to the engine inflow boundary.
   * \return Target (pressure, massflow, etc) .
   */
  su2double GetEngineInflow_Target(string val_marker) const;

  /*!
   * \brief Get the fan face Mach number at an engine inflow boundary.
   * \param[in] val_marker - Name of the boundary.
   * \return The fan face Mach number.
   */
  su2double GetInflow_Mach(string val_marker) const;

  /*!
   * \brief Get the back pressure (static) at an engine inflow boundary.
   * \param[in] val_marker - Name of the boundary.
   * \return The engine inflow pressure.
   */
  su2double GetInflow_Pressure(string val_marker) const;

  /*!
   * \brief Get the mass flow rate at an engine inflow boundary.
   * \param[in] val_marker - Name of the boundary.
   * \return The engine mass flow rate.
   */
  su2double GetInflow_MassFlow(string val_marker) const;

  /*!
   * \brief Get the percentage of reverse flow at an engine inflow boundary.
   * \param[in] val_marker - Name of the boundary.
   * \return The percentage of reverse flow.
   */
  su2double GetInflow_ReverseMassFlow(string val_marker) const;

  /*!
   * \brief Get the percentage of reverse flow at an engine inflow boundary.
   * \param[in] val_index - Index corresponding to the engine inflow boundary.
   * \return The percentage of reverse flow.
   */
  su2double GetInflow_ReverseMassFlow(unsigned short val_marker) const { return Inflow_ReverseMassFlow[val_marker]; }

  /*!
   * \brief Get the total pressure at an engine inflow boundary.
   * \param[in] val_marker - Name of the boundary.
   * \return The total pressure.
   */
  su2double GetInflow_TotalPressure(string val_marker) const;

  /*!
   * \brief Get the temperature (static) at an engine inflow boundary.
   * \param[in] val_marker - Name of the boundary.
   * \return The engine inflow temperature.
   */
  su2double GetInflow_Temperature(string val_marker) const;

  /*!
   * \brief Get the total temperature at an engine inflow boundary.
   * \param[in] val_marker - Name of the boundary.
   * \return The engine inflow total temperature.
   */
  su2double GetInflow_TotalTemperature(string val_marker) const;

  /*!
   * \brief Get the ram drag at an engine inflow boundary.
   * \param[in] val_marker - Name of the boundary.
   * \return The engine inflow ram drag.
   */
  su2double GetInflow_RamDrag(string val_marker) const;

  /*!
   * \brief Get the force balance at an engine inflow boundary.
   * \param[in] val_marker - Name of the boundary.
   * \return The engine inflow force balance.
   */
  su2double GetInflow_Force(string val_marker) const;

  /*!
   * \brief Get the power at an engine inflow boundary.
   * \param[in] val_marker - Name of the boundary.
   * \return The engine inflow power.
   */
  su2double GetInflow_Power(string val_marker) const;

  /*!
   * \brief Get the back pressure (static) at an engine exhaust boundary.
   * \param[in] val_marker - Name of the boundary.
   * \return The engine exhaust pressure.
   */
  su2double GetExhaust_Pressure(string val_marker) const;

  /*!
   * \brief Get the temperature (static) at an engine exhaust boundary.
   * \param[in] val_marker - Name of the boundary.
   * \return The engine exhaust temperature.
   */
  su2double GetExhaust_Temperature(string val_marker) const;

  /*!
   * \brief Get the massflow at an engine exhaust boundary.
   * \param[in] val_marker - Name of the boundary.
   * \return The engine exhaust massflow.
   */
  su2double GetExhaust_MassFlow(string val_marker) const;

  /*!
   * \brief Get the total pressure at an engine exhaust boundary.
   * \param[in] val_marker - Name of the boundary.
   * \return The engine exhaust total pressure.
   */
  su2double GetExhaust_TotalPressure(string val_marker) const;

  /*!
   * \brief Get the total temperature at an engine exhaust boundary.
   * \param[in] val_marker - Name of the boundary.
   * \return The total temperature.
   */
  su2double GetExhaust_TotalTemperature(string val_marker) const;

  /*!
   * \brief Get the gross thrust at an engine exhaust boundary.
   * \param[in] val_marker - Name of the boundary.
   * \return Gross thrust.
   */
  su2double GetExhaust_GrossThrust(string val_marker) const;

  /*!
   * \brief Get the force balance at an engine exhaust boundary.
   * \param[in] val_marker - Name of the boundary.
   * \return Force balance.
   */
  su2double GetExhaust_Force(string val_marker) const;

  /*!
   * \brief Get the power at an engine exhaust boundary.
   * \param[in] val_marker - Name of the boundary.
   * \return Power.
   */
  su2double GetExhaust_Power(string val_marker) const;

  /*!
   * \brief Get the back pressure (static) at an outlet boundary.
   * \param[in] val_index - Index corresponding to the outlet boundary.
   * \return The outlet pressure.
   */
  void SetInflow_Mach(unsigned short val_marker, su2double val_fanface_mach) { Inflow_Mach[val_marker] = val_fanface_mach; }

  /*!
   * \brief Set the fan face static pressure at an engine inflow boundary.
   * \param[in] val_index - Index corresponding to the engine inflow boundary.
   * \param[in] val_fanface_pressure - Fan face static pressure.
   */
  void SetInflow_Pressure(unsigned short val_marker, su2double val_fanface_pressure) { Inflow_Pressure[val_marker] = val_fanface_pressure; }

  /*!
   * \brief Set the massflow at an engine inflow boundary.
   * \param[in] val_index - Index corresponding to the engine inflow boundary.
   * \param[in] val_fanface_massflow - Massflow.
   */
  void SetInflow_MassFlow(unsigned short val_marker, su2double val_fanface_massflow) { Inflow_MassFlow[val_marker] = val_fanface_massflow; }

  /*!
   * \brief Set the reverse flow at an engine inflow boundary.
   * \param[in] val_index - Index corresponding to the engine inflow boundary.
   * \param[in] val_fanface_reversemassflow - reverse flow.
   */
  void SetInflow_ReverseMassFlow(unsigned short val_marker, su2double val_fanface_reversemassflow) { Inflow_ReverseMassFlow[val_marker] = val_fanface_reversemassflow; }

  /*!
   * \brief Set the fan face total pressure at an engine inflow boundary.
   * \param[in] val_index - Index corresponding to the engine inflow boundary.
   * \param[in] val_fanface_totalpressure - Fan face total pressure.
   */
  void SetInflow_TotalPressure(unsigned short val_marker, su2double val_fanface_totalpressure) { Inflow_TotalPressure[val_marker] = val_fanface_totalpressure; }

  /*!
   * \brief Set the fan face static temperature at an engine inflow boundary.
   * \param[in] val_index - Index corresponding to the engine inflow boundary.
   * \param[in] val_fanface_pressure - Fan face static temperature.
   */
  void SetInflow_Temperature(unsigned short val_marker, su2double val_fanface_temperature) { Inflow_Temperature[val_marker] = val_fanface_temperature; }

  /*!
   * \brief Set the fan face total temperature at an engine inflow boundary.
   * \param[in] val_index - Index corresponding to the engine inflow boundary.
   * \param[in] val_fanface_totaltemperature - Fan face total temperature.
   */
  void SetInflow_TotalTemperature(unsigned short val_marker, su2double val_fanface_totaltemperature) { Inflow_TotalTemperature[val_marker] = val_fanface_totaltemperature; }

  /*!
   * \brief Set the ram drag temperature at an engine inflow boundary.
   * \param[in] val_index - Index corresponding to the engine inflow boundary.
   * \param[in] val_fanface_ramdrag - Ram drag value.
   */
  void SetInflow_RamDrag(unsigned short val_marker, su2double val_fanface_ramdrag) { Inflow_RamDrag[val_marker] = val_fanface_ramdrag; }

  /*!
   * \brief Set the force balance at an engine inflow boundary.
   * \param[in] val_index - Index corresponding to the engine inflow boundary.
   * \param[in] val_fanface_force - Fan face force.
   */
  void SetInflow_Force(unsigned short val_marker, su2double val_fanface_force) { Inflow_Force[val_marker] = val_fanface_force; }

  /*!
   * \brief Set the power at an engine inflow boundary.
   * \param[in] val_index - Index corresponding to the engine inflow boundary.
   * \param[in] val_fanface_force - Power.
   */
  void SetInflow_Power(unsigned short val_marker, su2double val_fanface_power) { Inflow_Power[val_marker] = val_fanface_power; }

  /*!
   * \brief Set the back pressure (static) at an engine exhaust boundary.
   * \param[in] val_index - Index corresponding to the outlet boundary.
   * \param[in] val_exhaust_pressure - Exhaust static pressure.
   */
  void SetExhaust_Pressure(unsigned short val_marker, su2double val_exhaust_pressure) { Exhaust_Pressure[val_marker] = val_exhaust_pressure; }

  /*!
   * \brief Set the temperature (static) at an engine exhaust boundary.
   * \param[in] val_index - Index corresponding to the outlet boundary.
   * \param[in] val_exhaust_temp - Exhaust static temperature.
   */
  void SetExhaust_Temperature(unsigned short val_marker, su2double val_exhaust_temp) { Exhaust_Temperature[val_marker] = val_exhaust_temp; }

  /*!
   * \brief Set the back pressure (static) at an engine exhaust boundary.
   * \param[in] val_index - Index corresponding to the outlet boundary.
   * \param[in] val_exhaust_temp - Exhaust static temperature.
   */
  void SetExhaust_MassFlow(unsigned short val_marker, su2double val_exhaust_massflow) { Exhaust_MassFlow[val_marker] = val_exhaust_massflow; }

  /*!
   * \brief Set the back pressure (total) at an engine exhaust boundary.
   * \param[in] val_index - Index corresponding to the outlet boundary.
   * \param[in] val_exhaust_totalpressure - Exhaust total pressure.
   */
  void SetExhaust_TotalPressure(unsigned short val_marker, su2double val_exhaust_totalpressure) { Exhaust_TotalPressure[val_marker] = val_exhaust_totalpressure; }

  /*!
   * \brief Set the total temperature at an engine exhaust boundary.
   * \param[in] val_index - Index corresponding to the outlet boundary.
   * \param[in] val_exhaust_totaltemp - Exhaust total temperature.
   */
  void SetExhaust_TotalTemperature(unsigned short val_marker, su2double val_exhaust_totaltemp) { Exhaust_TotalTemperature[val_marker] = val_exhaust_totaltemp; }

  /*!
   * \brief Set the gross thrust at an engine exhaust boundary.
   * \param[in] val_index - Index corresponding to the outlet boundary.
   * \param[in] val_exhaust_grossthrust - Exhaust gross thrust temperature.
   */
  void SetExhaust_GrossThrust(unsigned short val_marker, su2double val_exhaust_grossthrust) { Exhaust_GrossThrust[val_marker] = val_exhaust_grossthrust; }

  /*!
   * \brief Set the force balance at an engine exhaust boundary.
   * \param[in] val_index - Index corresponding to the outlet boundary.
   * \param[in] val_exhaust_force - Exhaust force balance.
   */
  void SetExhaust_Force(unsigned short val_marker, su2double val_exhaust_force) { Exhaust_Force[val_marker] = val_exhaust_force; }

  /*!
   * \brief Set the power at an engine exhaust boundary.
   * \param[in] val_index - Index corresponding to the outlet boundary.
   * \param[in] val_exhaust_power - Exhaust power.
   */
  void SetExhaust_Power(unsigned short val_marker, su2double val_exhaust_power) { Exhaust_Power[val_marker] = val_exhaust_power; }

  /*!
   * \brief Set the back pressure (static) at an outlet boundary.
   * \param[in] val_marker - Index corresponding to a particular engine boundary.
   * \param[in] val_engine_mach - Exhaust power.
   */
  void SetEngine_Mach(unsigned short val_marker, su2double val_engine_mach) { Engine_Mach[val_marker] = val_engine_mach; }

  /*!
   * \brief Set the back pressure (static) at an outlet boundary.
   * \param[in] val_marker - Index corresponding to a particular engine boundary.
   * \param[in] val_engine_force - Exhaust power.
   */
  void SetEngine_Force(unsigned short val_marker, su2double val_engine_force) { Engine_Force[val_marker] = val_engine_force; }

  /*!
   * \brief Get the back pressure (static) at an outlet boundary.
   * \param[in] val_marker - Index corresponding to a particular engine boundary.
   * \param[in] val_engine_power - Exhaust power.
   */
  void SetEngine_Power(unsigned short val_marker, su2double val_engine_power) { Engine_Power[val_marker] = val_engine_power; }

  /*!
   * \brief Get the back pressure (static) at an outlet boundary.
   * \param[in] val_marker - Index corresponding to a particular engine boundary.
   * \param[in] val_engine_netthrust - Exhaust power.
   */
  void SetEngine_NetThrust(unsigned short val_marker, su2double val_engine_netthrust) { Engine_NetThrust[val_marker] = val_engine_netthrust; }

  /*!
   * \brief Get the back pressure (static) at an outlet boundary.
   * \param[in] val_marker - Index corresponding to a particular engine boundary.
   * \param[in] val_engine_grossthrust - Exhaust power.
   */
  void SetEngine_GrossThrust(unsigned short val_marker, su2double val_engine_grossthrust) { Engine_GrossThrust[val_marker] = val_engine_grossthrust; }

  /*!
   * \brief Get the back pressure (static) at an outlet boundary.
   * \param[in] val_marker - Index corresponding to a particular engine boundary.
   * \param[in] val_engine_area - Exhaust power.
   */
  void SetEngine_Area(unsigned short val_marker, su2double val_engine_area) { Engine_Area[val_marker] = val_engine_area; }

  /*!
   * \brief Get the back pressure (static) at an outlet boundary.
   * \param[in] val_marker - Index corresponding to a particular engine boundary.
   * \return The outlet pressure.
   */
  su2double GetEngine_Mach(unsigned short val_marker) const { return Engine_Mach[val_marker]; }

  /*!
   * \brief Get the back pressure (static) at an outlet boundary.
   * \param[in] val_marker - Index corresponding to a particular engine boundary.
   * \return The outlet pressure.
   */
  su2double GetEngine_Force(unsigned short val_marker) const { return Engine_Force[val_marker]; }

  /*!
   * \brief Get the back pressure (static) at an outlet boundary.
   * \param[in] val_marker - Index corresponding to a particular engine boundary.
   * \return The outlet pressure.
   */
  su2double GetEngine_Power(unsigned short val_marker) const { return Engine_Power[val_marker]; }

  /*!
   * \brief Get the back pressure (static) at an outlet boundary.
   * \param[in] val_marker - Index corresponding to a particular engine boundary.
   * \return The outlet pressure.
   */

  su2double GetEngine_NetThrust(unsigned short val_marker) const { return Engine_NetThrust[val_marker]; }
  /*!
   * \brief Get the back pressure (static) at an outlet boundary.
   * \param[in] val_marker - Index corresponding to a particular engine boundary.
   * \return The outlet pressure.
   */

  su2double GetEngine_GrossThrust(unsigned short val_marker) const { return Engine_GrossThrust[val_marker]; }

  /*!
   * \brief Get the back pressure (static) at an outlet boundary.
   * \param[in] val_marker - Index corresponding to a particular engine boundary.
   * \return The outlet pressure.
   */
  su2double GetEngine_Area(unsigned short val_marker) const { return Engine_Area[val_marker]; }

  /*!
   * \brief Get the back pressure (static) at an outlet boundary.
   * \param[in] val_index - Index corresponding to the outlet boundary.
   * \return The outlet pressure.
   */
  void SetActDiskInlet_Temperature(unsigned short val_marker, su2double val_actdisk_temp) { ActDiskInlet_Temperature[val_marker] = val_actdisk_temp; }

  /*!
   * \brief Get the back pressure (static) at an outlet boundary.
   * \param[in] val_index - Index corresponding to the outlet boundary.
   * \return The outlet pressure.
   */
  void SetActDiskInlet_TotalTemperature(unsigned short val_marker, su2double val_actdisk_totaltemp) { ActDiskInlet_TotalTemperature[val_marker] = val_actdisk_totaltemp; }

  /*!
   * \brief Get the back pressure (static) at an outlet boundary.
   * \param[in] val_index - Index corresponding to the outlet boundary.
   * \return The outlet pressure.
   */
  su2double GetActDiskInlet_Temperature(string val_marker) const;

  /*!
   * \brief Get the back pressure (static) at an outlet boundary.
   * \param[in] val_index - Index corresponding to the outlet boundary.
   * \return The outlet pressure.
   */
  su2double GetActDiskInlet_TotalTemperature(string val_marker) const;

  /*!
   * \brief Get the back pressure (static) at an outlet boundary.
   * \param[in] val_index - Index corresponding to the outlet boundary.
   * \return The outlet pressure.
   */
  void SetActDiskOutlet_Temperature(unsigned short val_marker, su2double val_actdisk_temp) { ActDiskOutlet_Temperature[val_marker] = val_actdisk_temp; }

  /*!
   * \brief Get the back pressure (static) at an outlet boundary.
   * \param[in] val_index - Index corresponding to the outlet boundary.
   * \return The outlet pressure.
   */
  void SetActDiskOutlet_TotalTemperature(unsigned short val_marker, su2double val_actdisk_totaltemp) { ActDiskOutlet_TotalTemperature[val_marker] = val_actdisk_totaltemp; }

  /*!
   * \brief Get the back pressure (static) at an outlet boundary.
   * \param[in] val_index - Index corresponding to the outlet boundary.
   * \return The outlet pressure.
   */
  su2double GetActDiskOutlet_Temperature(string val_marker) const;

  /*!
   * \brief Get the back pressure (static) at an outlet boundary.
   * \param[in] val_index - Index corresponding to the outlet boundary.
   * \return The outlet pressure.
   */
  su2double GetActDiskOutlet_TotalTemperature(string val_marker) const;

  /*!
   * \brief Get the back pressure (static) at an outlet boundary.
   * \param[in] val_index - Index corresponding to the outlet boundary.
   * \return The outlet pressure.
   */
  su2double GetActDiskInlet_MassFlow(string val_marker) const;

  /*!
   * \brief Get the back pressure (static) at an outlet boundary.
   * \param[in] val_index - Index corresponding to the outlet boundary.
   * \return The outlet pressure.
   */
  void SetActDiskInlet_MassFlow(unsigned short val_marker, su2double val_actdisk_massflow) { ActDiskInlet_MassFlow[val_marker] = val_actdisk_massflow; }

  /*!
   * \brief Get the back pressure (static) at an outlet boundary.
   * \param[in] val_index - Index corresponding to the outlet boundary.
   * \return The outlet pressure.
   */
  su2double GetActDiskOutlet_MassFlow(string val_marker) const;

  /*!
   * \brief Get the back pressure (static) at an outlet boundary.
   * \param[in] val_index - Index corresponding to the outlet boundary.
   * \return The outlet pressure.
   */
  void SetActDiskOutlet_MassFlow(unsigned short val_marker, su2double val_actdisk_massflow) { ActDiskOutlet_MassFlow[val_marker] = val_actdisk_massflow; }

  /*!
   * \brief Get the back pressure (static) at an outlet boundary.
   * \param[in] val_index - Index corresponding to the outlet boundary.
   * \return The outlet pressure.
   */
  su2double GetActDiskInlet_Pressure(string val_marker) const;

  /*!
   * \brief Get the back pressure (static) at an outlet boundary.
   * \param[in] val_index - Index corresponding to the outlet boundary.
   * \return The outlet pressure.
   */
  su2double GetActDiskInlet_TotalPressure(string val_marker) const;

  /*!
   * \brief Get the back pressure (static) at an outlet boundary.
   * \param[in] val_index - Index corresponding to the outlet boundary.
   * \return The outlet pressure.
   */
  su2double GetActDisk_DeltaPress(unsigned short val_marker) const { return ActDisk_DeltaPress[val_marker]; }

  /*!
   * \brief Get the back pressure (static) at an outlet boundary.
   * \param[in] val_index - Index corresponding to the outlet boundary.
   * \return The outlet pressure.
   */
  su2double GetActDisk_DeltaTemp(unsigned short val_marker) const { return ActDisk_DeltaTemp[val_marker]; }

  /*!
   * \brief Get the back pressure (static) at an outlet boundary.
   * \param[in] val_index - Index corresponding to the outlet boundary.
   * \return The outlet pressure.
   */
  su2double GetActDisk_TotalPressRatio(unsigned short val_marker) const { return ActDisk_TotalPressRatio[val_marker]; }

  /*!
   * \brief Get the back pressure (static) at an outlet boundary.
   * \param[in] val_index - Index corresponding to the outlet boundary.
   * \return The outlet pressure.
   */
  su2double GetActDisk_TotalTempRatio(unsigned short val_marker) const { return ActDisk_TotalTempRatio[val_marker]; }

  /*!
   * \brief Get the back pressure (static) at an outlet boundary.
   * \param[in] val_index - Index corresponding to the outlet boundary.
   * \return The outlet pressure.
   */
  su2double GetActDisk_StaticPressRatio(unsigned short val_marker) const { return ActDisk_StaticPressRatio[val_marker]; }

  /*!
   * \brief Get the back pressure (static) at an outlet boundary.
   * \param[in] val_index - Index corresponding to the outlet boundary.
   * \return The outlet pressure.
   */
  su2double GetActDisk_StaticTempRatio(unsigned short val_marker) const { return ActDisk_StaticTempRatio[val_marker]; }

  /*!
   * \brief Get the back pressure (static) at an outlet boundary.
   * \param[in] val_index - Index corresponding to the outlet boundary.
   * \return The outlet pressure.
   */
  su2double GetActDisk_NetThrust(unsigned short val_marker) const { return ActDisk_NetThrust[val_marker]; }

  /*!
   * \brief Get the back pressure (static) at an outlet boundary.
   * \param[in] val_index - Index corresponding to the outlet boundary.
   * \return The outlet pressure.
   */
  su2double GetActDisk_BCThrust(unsigned short val_marker) const { return ActDisk_BCThrust[val_marker]; }

  /*!
   * \brief Get the back pressure (static) at an outlet boundary.
   * \param[in] val_index - Index corresponding to the outlet boundary.
   * \return The outlet pressure.
   */
  su2double GetActDisk_BCThrust_Old(unsigned short val_marker) const { return ActDisk_BCThrust_Old[val_marker]; }

  /*!
   * \brief Get the back pressure (static) at an outlet boundary.
   * \param[in] val_index - Index corresponding to the outlet boundary.
   * \return The outlet pressure.
   */
  su2double GetActDisk_GrossThrust(unsigned short val_marker) const { return ActDisk_GrossThrust[val_marker]; }

  /*!
   * \brief Get the back pressure (static) at an outlet boundary.
   * \param[in] val_index - Index corresponding to the outlet boundary.
   * \return The outlet pressure.
   */
  su2double GetActDisk_Area(unsigned short val_marker) const { return ActDisk_Area[val_marker]; }

  /*!
   * \brief Get the back pressure (static) at an outlet boundary.
   * \param[in] val_index - Index corresponding to the outlet boundary.
   * \return The outlet pressure.
   */
  su2double GetActDisk_ReverseMassFlow(unsigned short val_marker) const { return ActDisk_ReverseMassFlow[val_marker]; }

  /*!
   * \brief Get the back pressure (static) at an outlet boundary.
   * \param[in] val_index - Index corresponding to the outlet boundary.
   * \return The outlet pressure.
   */
  su2double GetActDiskInlet_RamDrag(string val_marker) const;

  /*!
   * \brief Get the back pressure (static) at an outlet boundary.
   * \param[in] val_index - Index corresponding to the outlet boundary.
   * \return The outlet pressure.
   */
  su2double GetActDiskInlet_Force(string val_marker) const;

  /*!
   * \brief Get the back pressure (static) at an outlet boundary.
   * \param[in] val_index - Index corresponding to the outlet boundary.
   * \return The outlet pressure.
   */
  su2double GetActDiskInlet_Power(string val_marker) const;

  /*!
   * \brief Get the back pressure (static) at an outlet boundary.
   * \param[in] val_index - Index corresponding to the outlet boundary.
   * \return The outlet pressure.
   */
  void SetActDiskInlet_Pressure(unsigned short val_marker, su2double val_actdisk_press) { ActDiskInlet_Pressure[val_marker] = val_actdisk_press; }

  /*!
   * \brief Get the back pressure (static) at an outlet boundary.
   * \param[in] val_index - Index corresponding to the outlet boundary.
   * \return The outlet pressure.
   */
  void SetActDiskInlet_TotalPressure(unsigned short val_marker, su2double val_actdisk_totalpress) { ActDiskInlet_TotalPressure[val_marker] = val_actdisk_totalpress; }

  /*!
   * \brief Get the back pressure (static) at an outlet boundary.
   * \param[in] val_index - Index corresponding to the outlet boundary.
   * \return The outlet pressure.
   */
  void SetActDisk_DeltaPress(unsigned short val_marker, su2double val_actdisk_deltapress) { ActDisk_DeltaPress[val_marker] = val_actdisk_deltapress; }

  /*!
   * \brief Get the back pressure (static) at an outlet boundary.
   * \param[in] val_index - Index corresponding to the outlet boundary.
   * \return The outlet pressure.
   */
  void SetActDisk_Power(unsigned short val_marker, su2double val_actdisk_power) { ActDisk_Power[val_marker] = val_actdisk_power; }

  /*!
   * \brief Get the back pressure (static) at an outlet boundary.
   * \param[in] val_index - Index corresponding to the outlet boundary.
   * \return The outlet pressure.
   */
  void SetActDisk_MassFlow(unsigned short val_marker, su2double val_actdisk_massflow) { ActDisk_MassFlow[val_marker] = val_actdisk_massflow; }

  /*!
   * \brief Get the back pressure (static) at an outlet boundary.
   * \param[in] val_index - Index corresponding to the outlet boundary.
   * \return The outlet pressure.
   */
  void SetActDisk_Mach(unsigned short val_marker, su2double val_actdisk_mach) { ActDisk_Mach[val_marker] = val_actdisk_mach; }

  /*!
   * \brief Get the back pressure (static) at an outlet boundary.
   * \param[in] val_index - Index corresponding to the outlet boundary.
   * \return The outlet pressure.
   */
  void SetActDisk_Force(unsigned short val_marker, su2double val_actdisk_force) { ActDisk_Force[val_marker] = val_actdisk_force; }

  /*!
   * \brief Get the back pressure (static) at an outlet boundary.
   * \param[in] val_index - Index corresponding to the outlet boundary.
   * \return The outlet pressure.
   */
  su2double GetOutlet_MassFlow(string val_marker) const;

  /*!
   * \brief Get the back pressure (static) at an outlet boundary.
   * \param[in] val_index - Index corresponding to the outlet boundary.
   * \return The outlet pressure.
   */
  void SetOutlet_MassFlow(unsigned short val_marker, su2double val_massflow) { Outlet_MassFlow[val_marker] = val_massflow; }

  /*!
   * \brief Get the back pressure (static) at an outlet boundary.
   * \param[in] val_index - Index corresponding to the outlet boundary.
   * \return The outlet pressure.
   */
  su2double GetOutlet_Density(string val_marker) const;

  /*!
   * \brief Get the back pressure (static) at an outlet boundary.
   * \param[in] val_index - Index corresponding to the outlet boundary.
   * \return The outlet pressure.
   */
  void SetOutlet_Density(unsigned short val_marker, su2double val_density) { Outlet_Density[val_marker] = val_density; }

  /*!
   * \brief Get the back pressure (static) at an outlet boundary.
   * \param[in] val_index - Index corresponding to the outlet boundary.
   * \return The outlet pressure.
   */
  su2double GetOutlet_Area(string val_marker) const;

  /*!
   * \brief Get the back pressure (static) at an outlet boundary.
   * \param[in] val_index - Index corresponding to the outlet boundary.
   * \return The outlet pressure.
   */
  void SetOutlet_Area(unsigned short val_marker, su2double val_area) { Outlet_Area[val_marker] = val_area; }

  /*!
   * \brief Get the back pressure (static) at an outlet boundary.
   * \param[in] val_index - Index corresponding to the outlet boundary.
   * \return The outlet pressure.
   */
  void SetSurface_DC60(unsigned short val_marker, su2double val_surface_distortion) { Surface_DC60[val_marker] = val_surface_distortion; }

  /*!
   * \brief Set the massflow at the surface.
   * \param[in] val_marker - Index corresponding to the outlet boundary.
   * \param[in] val_surface_massflow - Value of the mass flow.
   */
  void SetSurface_MassFlow(unsigned short val_marker, su2double val_surface_massflow) { Surface_MassFlow[val_marker] = val_surface_massflow; }

  /*!
   * \brief Set the mach number at the surface.
   * \param[in] val_marker - Index corresponding to the outlet boundary.
   * \param[in] val_surface_massflow - Value of the mach number.
   */
  void SetSurface_Mach(unsigned short val_marker, su2double val_surface_mach) { Surface_Mach[val_marker] = val_surface_mach; }

  /*!
   * \brief Set the temperature at the surface.
   * \param[in] val_marker - Index corresponding to the outlet boundary.
   * \param[in] val_surface_massflow - Value of the temperature.
   */
  void SetSurface_Temperature(unsigned short val_marker, su2double val_surface_temperature) { Surface_Temperature[val_marker] = val_surface_temperature; }

  /*!
   * \brief Set the pressure at the surface.
   * \param[in] val_marker - Index corresponding to the outlet boundary.
   * \param[in] val_surface_massflow - Value of the pressure.
   */
  void SetSurface_Pressure(unsigned short val_marker, su2double val_surface_pressure) { Surface_Pressure[val_marker] = val_surface_pressure; }

  /*!
   * \brief Set the density at the surface.
   * \param[in] val_marker - Index corresponding to the outlet boundary.
   * \param[in] val_surface_density - Value of the density.
   */
  void SetSurface_Density(unsigned short val_marker, su2double val_surface_density) { Surface_Density[val_marker] = val_surface_density; }

  /*!
   * \brief Set the enthalpy at the surface.
   * \param[in] val_marker - Index corresponding to the outlet boundary.
   * \param[in] val_surface_density - Value of the density.
   */
  void SetSurface_Enthalpy(unsigned short val_marker, su2double val_surface_enthalpy) { Surface_Enthalpy[val_marker] = val_surface_enthalpy; }

  /*!
   * \brief Set the normal velocity at the surface.
   * \param[in] val_marker - Index corresponding to the outlet boundary.
   * \param[in] val_surface_normalvelocity - Value of the normal velocity.
   */
  void SetSurface_NormalVelocity(unsigned short val_marker, su2double val_surface_normalvelocity) { Surface_NormalVelocity[val_marker] = val_surface_normalvelocity; }

  /*!
   * \brief Set the streamwise flow uniformity at the surface.
   * \param[in] val_marker - Index corresponding to the outlet boundary.
   * \param[in] val_surface_streamwiseuniformity - Value of the streamwise flow uniformity.
   */
  void SetSurface_Uniformity(unsigned short val_marker, su2double val_surface_streamwiseuniformity) { Surface_Uniformity[val_marker] = val_surface_streamwiseuniformity; }

  /*!
   * \brief Set the secondary flow strength at the surface.
   * \param[in] val_marker - Index corresponding to the outlet boundary.
   * \param[in] val_surface_secondarystrength - Value of the secondary flow strength.
   */
  void SetSurface_SecondaryStrength(unsigned short val_marker, su2double val_surface_secondarystrength) { Surface_SecondaryStrength[val_marker] = val_surface_secondarystrength; }

  /*!
   * \brief Set the relative secondary flow strength at the surface.
   * \param[in] val_marker - Index corresponding to the outlet boundary.
   * \param[in] val_surface_secondaryoverstream - Value of the relative seondary flow strength.
   */
  void SetSurface_SecondOverUniform(unsigned short val_marker, su2double val_surface_secondaryoverstream) { Surface_SecondOverUniform[val_marker] = val_surface_secondaryoverstream; }

  /*!
   * \brief Set the momentum distortion at the surface.
   * \param[in] val_marker - Index corresponding to the outlet boundary.
   * \param[in] val_surface_momentumdistortion - Value of the momentum distortion.
   */
  void SetSurface_MomentumDistortion(unsigned short val_marker, su2double val_surface_momentumdistortion) { Surface_MomentumDistortion[val_marker] = val_surface_momentumdistortion; }

  /*!
   * \brief Set the total temperature at the surface.
   * \param[in] val_marker - Index corresponding to the outlet boundary.
   * \param[in] val_surface_totaltemperature - Value of the total temperature.
   */
  void SetSurface_TotalTemperature(unsigned short val_marker, su2double val_surface_totaltemperature) { Surface_TotalTemperature[val_marker] = val_surface_totaltemperature; }

  /*!
   * \brief Set the total pressure at the surface.
   * \param[in] val_marker - Index corresponding to the outlet boundary.
   * \param[in] val_surface_totalpressure - Value of the total pressure.
   */
  void SetSurface_TotalPressure(unsigned short val_marker, su2double val_surface_totalpressure) { Surface_TotalPressure[val_marker] = val_surface_totalpressure; }

  /*!
   * \brief Set the pressure drop between two surfaces.
   * \param[in] val_marker - Index corresponding to the outlet boundary.
   * \param[in] val_surface_pressuredrop - Value of the pressure drop.
   */
  void SetSurface_PressureDrop(unsigned short val_marker, su2double val_surface_pressuredrop) { Surface_PressureDrop[val_marker] = val_surface_pressuredrop; }

  /*!
   * \brief Set the average of species_0 at the surface.
   * \param[in] val_marker - Index corresponding to boundary.
   * \param[in] val_surface_species_0 - Value of avg species_0.
   */
  void SetSurface_Species_0(unsigned short val_marker, su2double val_surface_species_0) { Surface_Species_0[val_marker] = val_surface_species_0; }

  /*!
   * \brief Set the species variance at the surface.
   * \param[in] val_marker - Index corresponding to boundary.
   * \param[in] val_surface_species_variance - Value of the species variance.
   */
  void SetSurface_Species_Variance(unsigned short val_marker, su2double val_surface_species_variance) { Surface_Species_Variance[val_marker] = val_surface_species_variance; }

  /*!
   * \brief Get the back pressure (static) at an outlet boundary.
   * \param[in] val_index - Index corresponding to the outlet boundary.
   * \return The outlet pressure.
   */
  void SetSurface_IDC(unsigned short val_marker, su2double val_surface_distortion) { Surface_IDC[val_marker] = val_surface_distortion; }

  /*!
   * \brief Get the back pressure (static) at an outlet boundary.
   * \param[in] val_index - Index corresponding to the outlet boundary.
   * \return The outlet pressure.
   */
  void SetSurface_IDC_Mach(unsigned short val_marker, su2double val_surface_distortion) { Surface_IDC_Mach[val_marker] = val_surface_distortion; }

  /*!
   * \brief Get the back pressure (static) at an outlet boundary.
   * \param[in] val_index - Index corresponding to the outlet boundary.
   * \return The outlet pressure.
   */
  void SetSurface_IDR(unsigned short val_marker, su2double val_surface_distortion) { Surface_IDR[val_marker] = val_surface_distortion; }

  /*!
   * \brief Get the back pressure (static) at an outlet boundary.
   * \param[in] val_index - Index corresponding to the outlet boundary.
   * \return The outlet pressure.
   */
  void SetActDisk_DeltaTemp(unsigned short val_marker, su2double val_actdisk_deltatemp) { ActDisk_DeltaTemp[val_marker] = val_actdisk_deltatemp; }

  /*!
   * \brief Get the back pressure (static) at an outlet boundary.
   * \param[in] val_index - Index corresponding to the outlet boundary.
   * \return The outlet pressure.
   */
  void SetActDisk_TotalPressRatio(unsigned short val_marker, su2double val_actdisk_pressratio) { ActDisk_TotalPressRatio[val_marker] = val_actdisk_pressratio; }

  /*!
   * \brief Get the back pressure (static) at an outlet boundary.
   * \param[in] val_index - Index corresponding to the outlet boundary.
   * \return The outlet pressure.
   */
  void SetActDisk_TotalTempRatio(unsigned short val_marker, su2double val_actdisk_tempratio) { ActDisk_TotalTempRatio[val_marker] = val_actdisk_tempratio; }

  /*!
   * \brief Get the back pressure (static) at an outlet boundary.
   * \param[in] val_index - Index corresponding to the outlet boundary.
   * \return The outlet pressure.
   */
  void SetActDisk_StaticPressRatio(unsigned short val_marker, su2double val_actdisk_pressratio) { ActDisk_StaticPressRatio[val_marker] = val_actdisk_pressratio; }

  /*!
   * \brief Get the back pressure (static) at an outlet boundary.
   * \param[in] val_index - Index corresponding to the outlet boundary.
   * \return The outlet pressure.
   */
  void SetActDisk_StaticTempRatio(unsigned short val_marker, su2double val_actdisk_tempratio) { ActDisk_StaticTempRatio[val_marker] = val_actdisk_tempratio; }

  /*!
   * \brief Get the back pressure (static) at an outlet boundary.
   * \param[in] val_index - Index corresponding to the outlet boundary.
   * \return The outlet pressure.
   */
  void SetActDisk_NetThrust(unsigned short val_marker, su2double val_actdisk_netthrust) { ActDisk_NetThrust[val_marker] = val_actdisk_netthrust; }

  /*!
   * \brief Get the back pressure (static) at an outlet boundary.
   * \param[in] val_index - Index corresponding to the outlet boundary.
   * \return The outlet pressure.
   */
  void SetActDisk_BCThrust(string val_marker, su2double val_actdisk_bcthrust);

  /*!
   * \brief Get the back pressure (static) at an outlet boundary.
   * \param[in] val_index - Index corresponding to the outlet boundary.
   * \return The outlet pressure.
   */
  void SetActDisk_BCThrust(unsigned short val_marker, su2double val_actdisk_bcthrust) { ActDisk_BCThrust[val_marker] = val_actdisk_bcthrust; }

  /*!
   * \brief Get the back pressure (static) at an outlet boundary.
   * \param[in] val_index - Index corresponding to the outlet boundary.
   * \return The outlet pressure.
   */
  void SetActDisk_BCThrust_Old(string val_marker, su2double val_actdisk_bcthrust_old);

  /*!
   * \brief Get the back pressure (static) at an outlet boundary.
   * \param[in] val_index - Index corresponding to the outlet boundary.
   * \return The outlet pressure.
   */
  void SetActDisk_BCThrust_Old(unsigned short val_marker, su2double val_actdisk_bcthrust_old) { ActDisk_BCThrust_Old[val_marker] = val_actdisk_bcthrust_old; }

  /*!
   * \brief Get the back pressure (static) at an outlet boundary.
   * \param[in] val_index - Index corresponding to the outlet boundary.
   * \return The outlet pressure.
   */
  void SetActDisk_GrossThrust(unsigned short val_marker, su2double val_actdisk_grossthrust) { ActDisk_GrossThrust[val_marker] = val_actdisk_grossthrust; }

  /*!
   * \brief Get the back pressure (static) at an outlet boundary.
   * \param[in] val_index - Index corresponding to the outlet boundary.
   * \return The outlet pressure.
   */
  void SetActDisk_Area(unsigned short val_marker, su2double val_actdisk_area) { ActDisk_Area[val_marker] = val_actdisk_area; }

  /*!
   * \brief Get the back pressure (static) at an outlet boundary.
   * \param[in] val_index - Index corresponding to the outlet boundary.
   * \return The outlet pressure.
   */
  void SetActDiskInlet_ReverseMassFlow(unsigned short val_marker, su2double val_actdisk_area) { ActDisk_ReverseMassFlow[val_marker] = val_actdisk_area; }

  /*!
   * \brief Get the back pressure (static) at an outlet boundary.
   * \param[in] val_index - Index corresponding to the outlet boundary.
   * \return The outlet pressure.
   */
  void SetActDiskInlet_RamDrag(unsigned short val_marker, su2double val_actdisk_ramdrag) { ActDiskInlet_RamDrag[val_marker] = val_actdisk_ramdrag; }

  /*!
   * \brief Get the back pressure (static) at an outlet boundary.
   * \param[in] val_index - Index corresponding to the outlet boundary.
   * \return The outlet pressure.
   */
  void SetActDiskInlet_Force(unsigned short val_marker, su2double val_actdisk_force) { ActDiskInlet_Force[val_marker] = val_actdisk_force; }

  /*!
   * \brief Get the back pressure (static) at an outlet boundary.
   * \param[in] val_index - Index corresponding to the outlet boundary.
   * \return The outlet pressure.
   */
  void SetActDiskInlet_Power(unsigned short val_marker, su2double val_actdisk_power) { ActDiskInlet_Power[val_marker] = val_actdisk_power; }

  /*!
   * \brief Get the back pressure (static) at an outlet boundary.
   * \param[in] val_index - Index corresponding to the outlet boundary.
   * \return The outlet pressure.
   */
  su2double GetActDisk_Power(unsigned short val_marker) const { return ActDisk_Power[val_marker]; }

  /*!
   * \brief Get the back pressure (static) at an outlet boundary.
   * \param[in] val_index - Index corresponding to the outlet boundary.
   * \return The outlet pressure.
   */
  su2double GetActDisk_MassFlow(unsigned short val_marker) const { return ActDisk_MassFlow[val_marker]; }

  /*!
   * \brief Get the back pressure (static) at an outlet boundary.
   * \param[in] val_index - Index corresponding to the outlet boundary.
   * \return The outlet pressure.
   */
  su2double GetActDisk_Mach(unsigned short val_marker) const { return ActDisk_Mach[val_marker]; }

  /*!
   * \brief Get the back pressure (static) at an outlet boundary.
   * \param[in] val_index - Index corresponding to the outlet boundary.
   * \return The outlet pressure.
   */
  su2double GetActDisk_Force(unsigned short val_marker) const { return ActDisk_Force[val_marker]; }

  /*!
   * \brief Get the back pressure (static) at an outlet boundary.
   * \param[in] val_index - Index corresponding to the outlet boundary.
   * \return The outlet pressure.
   */
  su2double GetSurface_DC60(unsigned short val_marker) const { return Surface_DC60[val_marker]; }

  /*!
   * \brief Get the massflow at an outlet boundary.
   * \param[in] val_index - Index corresponding to the outlet boundary.
   * \return The massflow.
   */
  su2double GetSurface_MassFlow(unsigned short val_marker) const { return Surface_MassFlow[val_marker]; }

  /*!
   * \brief Get the mach number at an outlet boundary.
   * \param[in] val_index - Index corresponding to the outlet boundary.
   * \return The mach number.
   */
  su2double GetSurface_Mach(unsigned short val_marker) const { return Surface_Mach[val_marker]; }

  /*!
   * \brief Get the temperature at an outlet boundary.
   * \param[in] val_index - Index corresponding to the outlet boundary.
   * \return The temperature.
   */
  su2double GetSurface_Temperature(unsigned short val_marker) const { return Surface_Temperature[val_marker]; }

  /*!
   * \brief Get the pressure at an outlet boundary.
   * \param[in] val_index - Index corresponding to the outlet boundary.
   * \return The pressure.
   */
  su2double GetSurface_Pressure(unsigned short val_marker) const { return Surface_Pressure[val_marker]; }

  /*!
   * \brief Get the density at an outlet boundary.
   * \param[in] val_index - Index corresponding to the outlet boundary.
   * \return The density.
   */
  su2double GetSurface_Density(unsigned short val_marker) const { return Surface_Density[val_marker]; }

  /*!
   * \brief Get the enthalpy at an outlet boundary.
   * \param[in] val_index - Index corresponding to the outlet boundary.
   * \return The density.
   */
  su2double GetSurface_Enthalpy(unsigned short val_marker) const { return Surface_Enthalpy[val_marker]; }

  /*!
   * \brief Get the normal velocity at an outlet boundary.
   * \param[in] val_index - Index corresponding to the outlet boundary.
   * \return The normal velocity.
   */
  su2double GetSurface_NormalVelocity(unsigned short val_marker) const { return Surface_NormalVelocity[val_marker]; }

  /*!
   * \brief Get the streamwise flow uniformity at the surface.
   * \param[in] val_marker - Index corresponding to the outlet boundary.
   * \return The streamwise flow uniformity.
   */
  su2double GetSurface_Uniformity(unsigned short val_marker) const { return Surface_Uniformity[val_marker]; }

  /*!
   * \brief Get the secondary flow strength at the surface.
   * \param[in] val_marker - Index corresponding to the outlet boundary.
   * \return The secondary flow strength.
   */
  su2double GetSurface_SecondaryStrength(unsigned short val_marker) const { return Surface_SecondaryStrength[val_marker]; }

  /*!
   * \brief Get the relative secondary flow strength at the surface.
   * \param[in] val_marker - Index corresponding to the outlet boundary.
   * \return The relative seondary flow strength.
   */
  su2double GetSurface_SecondOverUniform(unsigned short val_marker) const { return Surface_SecondOverUniform[val_marker]; }

  /*!
   * \brief Get the momentum distortion at the surface.
   * \param[in] val_marker - Index corresponding to the outlet boundary.
   * \return The momentum distortion.
   */
  su2double GetSurface_MomentumDistortion(unsigned short val_marker) const { return Surface_MomentumDistortion[val_marker]; }

  /*!
   * \brief Get the total temperature at an outlet boundary.
   * \param[in] val_index - Index corresponding to the outlet boundary.
   * \return The total temperature.
   */
  su2double GetSurface_TotalTemperature(unsigned short val_marker) const { return Surface_TotalTemperature[val_marker]; }

  /*!
   * \brief Get the total pressure at an outlet boundary.
   * \param[in] val_index - Index corresponding to the outlet boundary.
   * \return The total pressure.
   */
  su2double GetSurface_TotalPressure(unsigned short val_marker) const { return Surface_TotalPressure[val_marker]; }

  /*!
   * \brief Get the pressure drop between two surfaces.
   * \param[in] val_index - Index corresponding to the outlet boundary.
   * \return The pressure drop.
   */
  su2double GetSurface_PressureDrop(unsigned short val_marker) const { return Surface_PressureDrop[val_marker]; }

  /*!
   * \brief Get avg species_0 at a boundary.
   * \param[in] val_index - Index corresponding to the boundary.
   * \return The avg species_0.
   */
  su2double GetSurface_Species_0(unsigned short val_marker) const { return Surface_Species_0[val_marker]; }

  /*!
   * \brief Get the species variance at a boundary.
   * \param[in] val_index - Index corresponding to the boundary.
   * \return The species variance.
   */
  su2double GetSurface_Species_Variance(unsigned short val_marker) const { return Surface_Species_Variance[val_marker]; }

  /*!
   * \brief Get the back pressure (static) at an outlet boundary.
   * \param[in] val_index - Index corresponding to the outlet boundary.
   * \return The outlet pressure.
   */
  su2double GetSurface_IDC(unsigned short val_marker) const { return Surface_IDC[val_marker]; }

  /*!
   * \brief Get the back pressure (static) at an outlet boundary.
   * \param[in] val_index - Index corresponding to the outlet boundary.
   * \return The outlet pressure.
   */
  su2double GetSurface_IDC_Mach(unsigned short val_marker) const { return Surface_IDC_Mach[val_marker]; }

  /*!
   * \brief Get the back pressure (static) at an outlet boundary.
   * \param[in] val_index - Index corresponding to the outlet boundary.
   * \return The outlet pressure.
   */
  su2double GetSurface_IDR(unsigned short val_marker) const { return Surface_IDR[val_marker]; }

  /*!
   * \brief Get the back pressure (static) at an outlet boundary.
   * \param[in] val_index - Index corresponding to the outlet boundary.
   * \return The outlet pressure.
   */
  su2double GetActDiskOutlet_Pressure(string val_marker) const;

  /*!
   * \brief Get the back pressure (static) at an outlet boundary.
   * \param[in] val_index - Index corresponding to the outlet boundary.
   * \return The outlet pressure.
   */
  su2double GetActDiskOutlet_TotalPressure(string val_marker) const;

  /*!
   * \brief Get the back pressure (static) at an outlet boundary.
   * \param[in] val_index - Index corresponding to the outlet boundary.
   * \return The outlet pressure.
   */
  su2double GetActDiskOutlet_GrossThrust(string val_marker) const;

  /*!
   * \brief Get the back pressure (static) at an outlet boundary.
   * \param[in] val_index - Index corresponding to the outlet boundary.
   * \return The outlet pressure.
   */
  su2double GetActDiskOutlet_Force(string val_marker) const;

  /*!
   * \brief Get the back pressure (static) at an outlet boundary.
   * \param[in] val_index - Index corresponding to the outlet boundary.
   * \return The outlet pressure.
   */
  su2double GetActDiskOutlet_Power(string val_marker) const;

  /*!
   * \brief Get the back pressure (static) at an outlet boundary.
   * \param[in] val_index - Index corresponding to the outlet boundary.
   * \return The outlet pressure.
   */
  void SetActDiskOutlet_Pressure(unsigned short val_marker, su2double val_actdisk_press) { ActDiskOutlet_Pressure[val_marker] = val_actdisk_press; }

  /*!
   * \brief Get the back pressure (static) at an outlet boundary.
   * \param[in] val_index - Index corresponding to the outlet boundary.
   * \return The outlet pressure.
   */
  void SetActDiskOutlet_TotalPressure(unsigned short val_marker, su2double val_actdisk_totalpress) { ActDiskOutlet_TotalPressure[val_marker] = val_actdisk_totalpress; }

  /*!
   * \brief Get the back pressure (static) at an outlet boundary.
   * \param[in] val_index - Index corresponding to the outlet boundary.
   * \return The outlet pressure.
   */
  void SetActDiskOutlet_GrossThrust(unsigned short val_marker, su2double val_actdisk_grossthrust) { ActDiskOutlet_GrossThrust[val_marker] = val_actdisk_grossthrust; }

  /*!
   * \brief Get the back pressure (static) at an outlet boundary.
   * \param[in] val_index - Index corresponding to the outlet boundary.
   * \return The outlet pressure.
   */
  void SetActDiskOutlet_Force(unsigned short val_marker, su2double val_actdisk_force) { ActDiskOutlet_Force[val_marker] = val_actdisk_force; }

  /*!
   * \brief Get the back pressure (static) at an outlet boundary.
   * \param[in] val_index - Index corresponding to the outlet boundary.
   * \return The outlet pressure.
   */
  void SetActDiskOutlet_Power(unsigned short val_marker, su2double val_actdisk_power) { ActDiskOutlet_Power[val_marker] = val_actdisk_power; }

  /*!
   * \brief Get the displacement value at an displacement boundary.
   * \param[in] val_index - Index corresponding to the displacement boundary.
   * \return The displacement value.
   */
  su2double GetDispl_Value(string val_index) const;

  /*!
   * \brief Get the force value at an load boundary.
   * \param[in] val_index - Index corresponding to the load boundary.
   * \return The load value.
   */
  su2double GetLoad_Value(string val_index) const;

  /*!
   * \brief Get the constant value at a damper boundary.
   * \param[in] val_index - Index corresponding to the load boundary.
   * \return The damper constant.
   */
  su2double GetDamper_Constant(string val_index) const;

  /*!
   * \brief Get the force value at a load boundary defined in cartesian coordinates.
   * \param[in] val_index - Index corresponding to the load boundary.
   * \return The load value.
   */
  su2double GetLoad_Dir_Value(string val_index) const;

  /*!
   * \brief Get the force multiplier at a load boundary in cartesian coordinates.
   * \param[in] val_index - Index corresponding to the load boundary.
   * \return The load multiplier.
   */
  su2double GetLoad_Dir_Multiplier(string val_index) const;

  /*!
   * \brief Get the force value at a load boundary defined in cartesian coordinates.
   * \param[in] val_index - Index corresponding to the load boundary.
   * \return The load value.
   */
  su2double GetDisp_Dir_Value(string val_index) const;

  /*!
   * \brief Get the force multiplier at a load boundary in cartesian coordinates.
   * \param[in] val_index - Index corresponding to the load boundary.
   * \return The load multiplier.
   */
  su2double GetDisp_Dir_Multiplier(string val_index) const;

  /*!
   * \brief Get the force direction at a loaded boundary in cartesian coordinates.
   * \param[in] val_index - Index corresponding to the load boundary.
   * \return The load direction.
   */
  const su2double* GetLoad_Dir(string val_index) const;

  /*!
   * \brief Get the force direction at a loaded boundary in cartesian coordinates.
   * \param[in] val_index - Index corresponding to the load boundary.
   * \return The load direction.
   */
  const su2double* GetDisp_Dir(string val_index) const;

  /*!
   * \brief Get the amplitude of the sine-wave at a load boundary defined in cartesian coordinates.
   * \param[in] val_index - Index corresponding to the load boundary.
   * \return The load value.
   */
  su2double GetLoad_Sine_Amplitude(string val_index) const;

  /*!
   * \brief Get the frequency of the sine-wave at a load boundary in cartesian coordinates.
   * \param[in] val_index - Index corresponding to the load boundary.
   * \return The load frequency.
   */
  su2double GetLoad_Sine_Frequency(string val_index) const;

  /*!
   * \brief Get the force direction at a sine-wave loaded boundary in cartesian coordinates.
   * \param[in] val_index - Index corresponding to the load boundary.
   * \return The load direction.
   */
  const su2double* GetLoad_Sine_Dir(string val_index) const;

  /*!
   * \brief Get the force value at an load boundary.
   * \param[in] val_index - Index corresponding to the load boundary.
   * \return The load value.
   */
  su2double GetFlowLoad_Value(string val_index) const;

  /*!
   * \brief Cyclic pitch amplitude for rotor blades.
   * \return The specified cyclic pitch amplitude.
   */
  su2double GetCyclic_Pitch(void) const { return Cyclic_Pitch; }

  /*!
   * \brief Collective pitch setting for rotor blades.
   * \return The specified collective pitch setting.
   */
  su2double GetCollective_Pitch(void) const { return Collective_Pitch; }

  /*!
   * \brief Get name of the arbitrary mesh motion input file.
   * \return File name of the arbitrary mesh motion input file.
   */
  string GetDV_Filename(void) const { return DV_Filename; }

  /*!
   * \brief Get name of the unordered ASCII volume sensitivity file.
   * \return File name of the unordered ASCII volume sensitivity file.
   */
  string GetDV_Unordered_Sens_Filename(void) const { return DV_Unordered_Sens_Filename; }

  /*!
   * \brief Get name of the unordered ASCII surface sensitivity file.
   * \return File name of the unordered ASCII surface sensitivity file.
   */
  string GetDV_Sens_Filename(void) const { return DV_Sens_Filename; }

  /*!
   * \brief Set the config options.
   */
  void SetConfig_Options();

  /*!
   * \brief Set the config file parsing.
   */
  void SetConfig_Parsing(char case_filename[MAX_STRING_SIZE]);

  /*!
   * \brief Set the config file parsing.
   */
  void SetConfig_Parsing(istream &config_buffer);

  /*!
   * \brief Set the config file parsing.
   */
  bool SetRunTime_Parsing(char case_filename[MAX_STRING_SIZE]);

  /*!
   * \brief Config file postprocessing.
   */
  void SetPostprocessing(SU2_COMPONENT val_software, unsigned short val_izone, unsigned short val_nDim);

  /*!
   * \brief Config file markers processing.
   */
  void SetMarkers(SU2_COMPONENT val_software);

  /*!
   * \brief Config file output.
   */
  void SetOutput(SU2_COMPONENT val_software, unsigned short val_izone);

  /*!
   * \brief Value of Aeroelastic solution coordinate at time n+1.
   */
  vector<vector<su2double> > GetAeroelastic_np1(unsigned short iMarker) const { return Aeroelastic_np1[iMarker]; }

  /*!
   * \brief Value of Aeroelastic solution coordinate at time n.
   */
  vector<vector<su2double> > GetAeroelastic_n(unsigned short iMarker) const { return Aeroelastic_n[iMarker]; }

  /*!
   * \brief Value of Aeroelastic solution coordinate at time n-1.
   */
  vector<vector<su2double> > GetAeroelastic_n1(unsigned short iMarker) const { return Aeroelastic_n1[iMarker]; }

  /*!
   * \brief Value of Aeroelastic solution coordinate at time n+1.
   */
  void SetAeroelastic_np1(unsigned short iMarker, vector<vector<su2double> > solution) { Aeroelastic_np1[iMarker] = solution;}

  /*!
   * \brief Value of Aeroelastic solution coordinate at time n from time n+1.
   */
  void SetAeroelastic_n(void) { Aeroelastic_n = Aeroelastic_np1; }

  /*!
   * \brief Value of Aeroelastic solution coordinate at time n-1 from time n.
   */
  void SetAeroelastic_n1(void) { Aeroelastic_n1 = Aeroelastic_n; }

  /*!
   * \brief Aeroelastic Flutter Speed Index.
   */
  su2double GetAeroelastic_Flutter_Speed_Index(void) const { return FlutterSpeedIndex; }

  /*!
   * \brief Uncoupled Aeroelastic Frequency Plunge.
   */
  su2double GetAeroelastic_Frequency_Plunge(void) const { return PlungeNaturalFrequency; }

  /*!
   * \brief Uncoupled Aeroelastic Frequency Pitch.
   */
  su2double GetAeroelastic_Frequency_Pitch(void) const { return PitchNaturalFrequency; }

  /*!
   * \brief Aeroelastic Airfoil Mass Ratio.
   */
  su2double GetAeroelastic_Airfoil_Mass_Ratio(void) const { return AirfoilMassRatio; }

  /*!
   * \brief Aeroelastic center of gravity location.
   */
  su2double GetAeroelastic_CG_Location(void) const { return CG_Location; }

  /*!
   * \brief Aeroelastic radius of gyration squared.
   */
  su2double GetAeroelastic_Radius_Gyration_Squared(void) const { return RadiusGyrationSquared; }

  /*!
   * \brief Aeroelastic solve every x inner iteration.
   */
  unsigned short GetAeroelasticIter(void) const { return AeroelasticIter; }

  /*!
   * \brief Value of plunging coordinate.
   * \param[in] val_marker - the marker we are monitoring.
   * \return Value of plunging coordinate.
   */
  su2double GetAeroelastic_plunge(unsigned short val_marker) const { return Aeroelastic_plunge[val_marker]; }

  /*!
   * \brief Value of pitching coordinate.
   * \param[in] val_marker - the marker we are monitoring.
   * \return Value of pitching coordinate.
   */
  su2double GetAeroelastic_pitch(unsigned short val_marker) const { return Aeroelastic_pitch[val_marker]; }

  /*!
   * \brief Value of plunging coordinate.
   * \param[in] val_marker - the marker we are monitoring.
   * \param[in] val - value of plunging coordinate.
   */
  void SetAeroelastic_plunge(unsigned short val_marker, su2double val) { Aeroelastic_plunge[val_marker] = val; }

  /*!
   * \brief Value of pitching coordinate.
   * \param[in] val_marker - the marker we are monitoring.
   * \param[in] val - value of pitching coordinate.
   */
  void SetAeroelastic_pitch(unsigned short val_marker, su2double val) { Aeroelastic_pitch[val_marker] = val; }

  /*!
   * \brief Get information about the aeroelastic simulation.
   * \return <code>TRUE</code> if it is an aeroelastic case; otherwise <code>FALSE</code>.
   */
  bool GetAeroelastic_Simulation(void) const { return Aeroelastic_Simulation; }

  /*!
   * \brief Get information about the wind gust.
   * \return <code>TRUE</code> if there is a wind gust; otherwise <code>FALSE</code>.
   */
  bool GetWind_Gust(void) const { return Wind_Gust; }

  /*!
   * \brief Get the type of gust to simulate.
   * \return type of gust to use for the simulation.
   */
  unsigned short GetGust_Type(void) const { return Gust_Type; }

  /*!
   * \brief Get the gust direction.
   * \return the gust direction.
   */
  unsigned short GetGust_Dir(void) const { return Gust_Dir; }

  /*!
   * \brief Value of the gust wavelength.
   */
  su2double GetGust_WaveLength(void) const { return Gust_WaveLength; }

  /*!
   * \brief Value of the number of gust periods.
   */
  su2double GetGust_Periods(void) const { return Gust_Periods; }

  /*!
   * \brief Value of the gust amplitude.
   */
  su2double GetGust_Ampl(void) const { return Gust_Ampl; }

  /*!
   * \brief Value of the time at which to begin the gust.
   */
  su2double GetGust_Begin_Time(void) const { return Gust_Begin_Time; }

  /*!
   * \brief Value of the location ath which the gust begins.
   */
  su2double GetGust_Begin_Loc(void) const { return Gust_Begin_Loc; }

  /*!
   * \brief Get whether fixed values for turbulence quantities are applied.
   * \return <code>TRUE</code> if fixed values are applied; otherwise <code>FALSE</code>.
   */
  bool GetTurb_Fixed_Values(void) const { return Turb_Fixed_Values; }

  /*!
   * \brief Get shift of the upstream half-plane where fixed values for turbulence quantities are applied.
   * \details This half-plane is given by the condition that the dot product between the
   * coordinate vector and the normalized far-field velocity vector is less than what this
   * function returns.
   */
  su2double GetTurb_Fixed_Values_MaxScalarProd(void) const { return Turb_Fixed_Values_MaxScalarProd; }

  /*!
   * \brief Get the number of iterations to evaluate the parametric coordinates.
   * \return Number of iterations to evaluate the parametric coordinates.
   */
  unsigned short GetnFFD_Iter(void) const { return nFFD_Iter; }

  /*!
   * \brief Get the tolerance of the point inversion algorithm.
   * \return Tolerance of the point inversion algorithm.
   */
  su2double GetFFD_Tol(void) const { return FFD_Tol; }

  /*!
   * \brief Get information about whether to do a check on self-intersections within
      the FFD box based on value on the Jacobian determinant.
   * \param[out] FFD_IntPrev: <code>TRUE</code> if FFD intersection prevention is active; otherwise <code>FALSE</code>.
   * \param[out] FFD_IntPrev_MaxIter: Maximum number of iterations in the intersection prevention procedure.
   * \param[out] FFD_IntPrev_MaxDepth: Maximum recursion depth in the intersection prevention procedure.
   */
  tuple<bool, unsigned short, unsigned short> GetFFD_IntPrev(void) const {
    return make_tuple(FFD_IntPrev, FFD_IntPrev_MaxIter, FFD_IntPrev_MaxDepth);
  }

  /*!
   * \brief Get information about whether to do a check on convexity of the mesh elements.
   * \param[out] ConvexityCheck: <code>TRUE</code> if convexity check is active; otherwise <code>FALSE</code>.
   * \param[out] ConvexityCheck_MaxIter: Maximum number of iterations in the convexity check.
   * \param[out] ConvexityCheck_MaxDepth: Maximum recursion depth in the convexity check.
   */
  tuple<bool, unsigned short, unsigned short> GetConvexityCheck(void) const {
    return make_tuple(ConvexityCheck, ConvexityCheck_MaxIter, ConvexityCheck_MaxDepth);
  }

  /*!
   * \brief Get the scale factor for the line search.
   * \return Scale factor for the line search.
   */
  su2double GetOpt_RelaxFactor(void) const { return Opt_RelaxFactor; }

  /*!
   * \brief Get the bound for the line search.
   * \return Bound for the line search.
   */
  su2double GetOpt_LineSearch_Bound(void) const { return Opt_LineSearch_Bound; }

  /*!
   * \brief Set the scale factor for the line search.
   * \param[in] val_scale - scale of the deformation.
   */
  void SetOpt_RelaxFactor(su2double val_scale) { Opt_RelaxFactor = val_scale; }

  /*!
   * \brief Get the node number of the CV to visualize.
   * \return Node number of the CV to visualize.
   */
  long GetVisualize_CV(void) const { return Visualize_CV; }

  /*!
   * \brief Get information about whether to use fixed CL mode.
   * \return <code>TRUE</code> if fixed CL mode is active; otherwise <code>FALSE</code>.
   */
  bool GetFixed_CL_Mode(void) const { return Fixed_CL_Mode; }

  /*!
   * \brief Get information about whether to use fixed CL mode.
   * \return <code>TRUE</code> if fixed CL mode is active; otherwise <code>FALSE</code>.
   */
  bool GetEval_dOF_dCX(void) const { return Eval_dOF_dCX; }

  /*!
   * \brief Get information about whether to use fixed CL mode.
   * \return <code>TRUE</code> if fixed CL mode is active; otherwise <code>FALSE</code>.
   */
  bool GetDiscard_InFiles(void) const { return Discard_InFiles; }

  /*!
   * \brief Get the value specified for the target CL.
   * \return Value of the target CL.
   */
  su2double GetTarget_CL(void) const { return Target_CL; }

  /*!
   * \brief Get the value for the lift curve slope for fixed CL mode.
   * \return Lift curve slope for fixed CL mode.
   */
  su2double GetdCL_dAlpha(void) const { return dCL_dAlpha; }

  /*!
   * \brief Number of iterations to evaluate dCL_dAlpha.
   * \return Number of iterations.
   */
  unsigned long GetIter_dCL_dAlpha(void) const { return Iter_dCL_dAlpha; }

  /*!
   * \brief Get the value of the damping coefficient for fixed CL mode.
   * \return Damping coefficient for fixed CL mode.
   */
  su2double GetdCM_diH(void) const { return dCM_diH; }

  /*!
   * \brief Get the value of iterations to re-evaluate the angle of attack.
   * \return Number of iterations.
   */
  unsigned long GetIter_Fixed_NetThrust(void) const { return Iter_Fixed_NetThrust; }

  /*!
   * \brief Get the value of the damping coefficient for fixed CL mode.
   * \return Damping coefficient for fixed CL mode.
   */
  su2double GetdNetThrust_dBCThrust(void) const { return dNetThrust_dBCThrust; }

  /*!
   * \brief Get the value of iterations to re-evaluate the angle of attack.
   * \return Number of iterations.
   */
  unsigned long GetUpdate_BCThrust(void) const { return Update_BCThrust; }

  /*!
   * \brief Set the value of the boolean for updating AoA in fixed lift mode.
   * \param[in] val_update - the bool for whether to update the AoA.
   */
  void SetUpdate_BCThrust_Bool(bool val_update) { Update_BCThrust_Bool = val_update; }

  /*!
   * \brief Set the value of the boolean for updating AoA in fixed lift mode.
   * \param[in] val_update - the bool for whether to update the AoA.
   */
  void SetUpdate_AoA(bool val_update) { Update_AoA = val_update; }

  /*!
   * \brief Get information about whether to update the AoA for fixed lift mode.
   * \return <code>TRUE</code> if we should update the AoA for fixed lift mode; otherwise <code>FALSE</code>.
   */
  bool GetUpdate_BCThrust_Bool(void) const { return Update_BCThrust_Bool; }

  /*!
   * \brief Get information about whether to update the AoA for fixed lift mode.
   * \return <code>TRUE</code> if we should update the AoA for fixed lift mode; otherwise <code>FALSE</code>.
   */
  bool GetUpdate_AoA(void) const { return Update_AoA; }

  /*!
   * \brief Get the maximum number of iterations between AoA updates for fixed C_L mode
   * \return Number of maximum iterations between AoA updates
   */
  unsigned long GetUpdate_AoA_Iter_Limit(void) const { return Update_AoA_Iter_Limit; }

  /*!
   * \brief Get whether at the end of finite differencing (Fixed CL mode)
   * \return boolean indicating end of finite differencing mode (Fixed CL mode)
   */
  bool GetFinite_Difference_Mode(void) const { return Finite_Difference_Mode; }

  /*!
   * \brief Set whether at the end of finite differencing (Fixed CL mode)
   */
  void SetFinite_Difference_Mode(bool val_fd_mode) { Finite_Difference_Mode = val_fd_mode; }

  /*!
   * \brief Set the current number of non-physical nodes in the solution.
   * \param[in] val_nonphys_points - current number of non-physical points.
   */
  void SetNonphysical_Points(unsigned long val_nonphys_points) { Nonphys_Points = val_nonphys_points; }

  /*!
   * \brief Get the current number of non-physical nodes in the solution.
   * \return Current number of non-physical points.
   */
  unsigned long GetNonphysical_Points(void) const { return Nonphys_Points; }

  /*!
   * \brief Set the current number of non-physical reconstructions for 2nd-order upwinding.
   * \param[in] val_nonphys_reconstr - current number of non-physical reconstructions for 2nd-order upwinding.
   */
  void SetNonphysical_Reconstr(unsigned long val_nonphys_reconstr) { Nonphys_Reconstr = val_nonphys_reconstr; }

  /*!
   * \brief Get the current number of non-physical reconstructions for 2nd-order upwinding.
   * \return Current number of non-physical reconstructions for 2nd-order upwinding.
   */
  unsigned long GetNonphysical_Reconstr(void) const { return Nonphys_Reconstr; }

  /*!
   * \brief Start the timer for profiling subroutines.
   * \param[in] val_start_time - the value of the start time.
   */
  void Tick(double *val_start_time);

  /*!
   * \brief Stop the timer for profiling subroutines and store results.
   * \param[in] val_start_time - the value of the start time.
   * \param[in] val_function_name - string for the name of the profiled subroutine.
   * \param[in] val_group_id - string for the name of the profiled subroutine.
   */
  void Tock(double val_start_time, string val_function_name, int val_group_id);

  /*!
   * \brief Write a CSV file containing the results of the profiling.
   */
  void SetProfilingCSV(void);

  /*!
   * \brief Start the timer for profiling subroutines.
   * \param[in] val_start_time - the value of the start time.
   */
  void GEMM_Tick(double *val_start_time) const;

  /*!
   * \brief Stop the timer for the GEMM profiling and store results.
   * \param[in] val_start_time - The value of the start time.
   * \param[in] M, N, K        - Matrix size of the GEMM call.
   */
  void GEMM_Tock(double val_start_time, int M, int N, int K) const;

  /*!
   * \brief Write a CSV file containing the results of the profiling.
   */
  void GEMMProfilingCSV(void);

  /*!
   * \brief Set freestream turbonormal for initializing solution.
   */
  void SetFreeStreamTurboNormal(const su2double* turboNormal);

  /*!
   * \brief Set freestream turbonormal for initializing solution.
   */
  const su2double* GetFreeStreamTurboNormal(void) const { return FreeStreamTurboNormal; }

  /*!
   * \brief Set multizone properties.
   */
  void SetMultizone(const CConfig *driver_config, const CConfig* const* config_container);

  /*!
   * \brief Get the verbosity level of the console output.
   * \return Verbosity level for the console output.
   */
  unsigned short GetConsole_Output_Verb(void) const { return Console_Output_Verb; }

  /*!
   * \brief Get the kind of marker analyze marker (area-averaged, mass flux averaged, etc).
   * \return Kind of average.
   */
  unsigned short GetKind_Average(void) const { return Kind_Average; }

  /*!
   *
   * \brief Get the direct differentation method.
   * \return direct differentiation method.
   */
  unsigned short GetDirectDiff() const { return DirectDiff;}

  /*!
   * \brief Get the indicator whether we are solving an discrete adjoint problem.
   * \return the discrete adjoint indicator.
   */
  bool GetDiscrete_Adjoint(void) const { return DiscreteAdjoint; }

  /*!
   * \brief Get the number of subiterations while a ramp is applied.
   * \return Number of FSI subiters.
   */
  unsigned short GetnIterFSI_Ramp(void) const { return nIterFSI_Ramp; }

  /*!
   * \brief Get Aitken's relaxation parameter for static relaxation cases.
   * \return Aitken's relaxation parameters.
   */
  su2double GetAitkenStatRelax(void) const { return AitkenStatRelax; }

  /*!
   * \brief Get Aitken's maximum relaxation parameter for dynamic relaxation cases and first iteration.
   * \return Aitken's relaxation parameters.
   */
  su2double GetAitkenDynMaxInit(void) const { return AitkenDynMaxInit; }

  /*!
   * \brief Get Aitken's maximum relaxation parameter for dynamic relaxation cases and first iteration.
   * \return Aitken's relaxation parameters.
   */
  su2double GetAitkenDynMinInit(void) const { return AitkenDynMinInit; }

  /*!
   * \brief Decide whether to apply dead loads to the model.
   * \return <code>TRUE</code> if the dead loads are to be applied, <code>FALSE</code> otherwise.
   */
  bool GetDeadLoad(void) const { return DeadLoad; }

  /*!
   * \brief Identifies if the mesh is matching or not (temporary, while implementing interpolation procedures).
   * \return <code>TRUE</code> if the mesh is matching, <code>FALSE</code> otherwise.
   */
  bool GetPseudoStatic(void) const { return PseudoStatic; }

  /*!
   * \brief Identifies if we want to restart from a steady or an unsteady solution.
   * \return <code>TRUE</code> if we restart from steady state solution, <code>FALSE</code> otherwise.
   */
  bool GetSteadyRestart(void) const { return SteadyRestart; }

  /*!
   * \brief Provides information about the time integration of the structural analysis, and change the write in the output
   *        files information about the iteration.
   * \return The kind of time integration: Static or dynamic analysis
   */
  unsigned short GetDynamic_Analysis(void) const { return Dynamic_Analysis; }

  /*!
   * \brief If we are prforming an unsteady simulation, there is only
   *        one value of the time step for the complete simulation.
   * \return Value of the time step in an unsteady simulation (non dimensional).
   */
  su2double GetDelta_DynTime(void) const { return Delta_DynTime; }

  /*!
   * \brief If we are prforming an unsteady simulation, there is only
   *        one value of the time step for the complete simulation.
   * \return Value of the time step in an unsteady simulation (non dimensional).
   */
  su2double GetTotal_DynTime(void) const { return Total_DynTime; }

  /*!
   * \brief If we are prforming an unsteady simulation, there is only
   *        one value of the time step for the complete simulation.
   * \return Value of the time step in an unsteady simulation (non dimensional).
   */
  su2double GetCurrent_DynTime(void) const { return Current_DynTime; }

  /*!
   * \brief Get the current instance.
   * \return Current instance identifier.
   */
  unsigned short GetiInst(void) const { return iInst; }

  /*!
   * \brief Set the current instance.
   * \param[in] iInst - current instance identifier.
   */
  void SetiInst(unsigned short val_iInst) { iInst = val_iInst; }

  /*!
   * \brief Get Newmark alpha parameter.
   * \return Value of the Newmark alpha parameter.
   */
  su2double GetNewmark_beta(void) const { return Newmark_beta; }

  /*!
   * \brief Get Newmark delta parameter.
   * \return Value of the Newmark delta parameter.
   */
  su2double GetNewmark_gamma(void) const { return Newmark_gamma; }

  /*!
   * \brief Get the number of integration coefficients provided by the user.
   * \return Number of integration coefficients.
   */
  unsigned short GetnIntCoeffs(void) const { return nIntCoeffs; }

  /*!
   * \brief Get the number of different values for the elasticity modulus.
   * \return Number of different values for the elasticity modulus.
   */
  unsigned short GetnElasticityMod(void) const { return nElasticityMod; }

  /*!
   * \brief Get the number of different values for the Poisson ratio.
   * \return Number of different values for the Poisson ratio.
   */
  unsigned short GetnPoissonRatio(void) const { return nPoissonRatio; }

  /*!
   * \brief Get the number of different values for the Material density.
   * \return Number of different values for the Material density.
   */
  unsigned short GetnMaterialDensity(void) const { return nMaterialDensity; }

  /*!
   * \brief Get the integration coefficients for the Generalized Alpha - Newmark integration integration scheme.
   * \param[in] val_coeff - Index of the coefficient.
   * \return Alpha coefficient for the Runge-Kutta integration scheme.
   */
  su2double Get_Int_Coeffs(unsigned short val_coeff) const { return Int_Coeffs[val_coeff]; }

  /*!
   * \brief Get the number of different values for the modulus of the electric field.
   * \return Number of different values for the modulus of the electric field.
   */
  unsigned short GetnElectric_Field(void) const { return nElectric_Field; }

  /*!
   * \brief Get the dimensionality of the electric field.
   * \return Number of integration coefficients.
   */
  unsigned short GetnDim_Electric_Field(void) const { return nDim_Electric_Field; }

  /*!
   * \brief Get the values for the electric field modulus.
   * \param[in] val_coeff - Index of the coefficient.
   * \return Alpha coefficient for the Runge-Kutta integration scheme.
   */
  su2double Get_Electric_Field_Mod(unsigned short val_coeff) const { return Electric_Field_Mod[val_coeff]; }

  /*!
   * \brief Set the values for the electric field modulus.
   * \param[in] val_coeff - Index of the electric field.
   * \param[in] val_el_field - Value of the electric field.
   */
  void Set_Electric_Field_Mod(unsigned short val_coeff, su2double val_el_field) { Electric_Field_Mod[val_coeff] = val_el_field; }

  /*!
   * \brief Get the direction of the electric field in reference configuration.
   * \param[in] val_coeff - Index of the coefficient.
   * \return Alpha coefficient for the Runge-Kutta integration scheme.
   */
  const su2double* Get_Electric_Field_Dir(void) const { return Electric_Field_Dir; }

  /*!
   * \brief Check if the user wants to apply the load as a ramp.
   * \return    <code>TRUE</code> means that the load is to be applied as a ramp.
   */
  bool GetRamp_Load(void) const { return Ramp_Load; }

  /*!
   * \brief Get the maximum time of the ramp.
   * \return    Value of the max time while the load is linearly increased
   */
  su2double GetRamp_Time(void) const { return Ramp_Time; }

  /*!
   * \brief Check if the user wants to apply the load as a ramp.
   * \return  <code>TRUE</code> means that the load is to be applied as a ramp.
   */
  bool GetRampAndRelease_Load(void) const { return RampAndRelease; }

  /*!
   * \brief Check if the user wants to apply the load as a ramp.
   * \return  <code>TRUE</code> means that the load is to be applied as a ramp.
   */
  bool GetSine_Load(void) const { return Sine_Load; }

  /*!
   * \brief Get the sine load properties.
   * \param[in] val_index - Index corresponding to the load boundary.
   * \return The pointer to the sine load values.
   */
  const su2double* GetLoad_Sine(void) const { return sineload_coeff; }

  /*!
   * \brief Get the kind of load transfer method we want to use for dynamic problems
   * \note This value is obtained from the config file, and it is constant
   *       during the computation.
   * \return Kind of transfer method for multiphysics problems
   */
  unsigned short GetDynamic_LoadTransfer(void) const { return Dynamic_LoadTransfer; }

  /*!
   * \brief Get the penalty weight value for the objective function.
   * \return  Penalty weight value for the reference geometry objective function.
   */
  su2double GetRefGeom_Penalty(void) const { return RefGeom_Penalty; }

  /*!
   * \brief Get the penalty weight value for the objective function.
   * \return  Penalty weight value for the reference geometry objective function.
   */
  su2double GetTotalDV_Penalty(void) const { return DV_Penalty; }

  /*!
   * \brief Get the maximum allowed VM stress and KS exponent for the stress penalty objective function.
   */
  array<su2double,2> GetStressPenaltyParam(void) const { return StressPenaltyParam; }

  /*!
   * \brief Get whether a predictor is used for FSI applications.
   * \return Bool: determines if predictor is used or not
   */
  bool GetPredictor(void) const { return Predictor; }

  /*!
   * \brief Get the order of the predictor for FSI applications.
   * \return Order of predictor
   */
  unsigned short GetPredictorOrder(void) const { return Pred_Order; }

  /*!
   * \brief Get boolean for using Persson's shock capturing method in Euler flow DG-FEM
   * \return Boolean for using Persson's shock capturing method in Euler flow DG-FEM
   */
  bool GetEulerPersson(void) const { return EulerPersson; }

  /*!
   * \brief Set boolean for using Persson's shock capturing method in Euler flow DG-FEM
   * \param[in] val_EulerPersson - Boolean for using Persson's shock capturing method in Euler flow DG-FEM
   */
  void SetEulerPersson(bool val_EulerPersson) { EulerPersson = val_EulerPersson; }

  /*!
   * \brief Get whether a relaxation parameter is used for FSI applications.
   * \return Bool: determines if relaxation parameter  is used or not
   */
  bool GetRelaxation(void) const { return Relaxation; }

  /*!
   * \brief Check if the simulation we are running is a FSI simulation
   * \return Value of the physical time in an unsteady simulation.
   */
  bool GetFSI_Simulation(void) const { return FSI_Problem || (nMarker_Fluid_Load > 0); }

  /*!
   * \brief Set that the simulation we are running is a multizone simulation
   * \param[in] MZ_problem - boolean that determines is Multizone_Problem is true/false.
   */
  void SetMultizone_Problem(bool MZ_problem) { Multizone_Problem = MZ_problem; }

  /*!
   * \brief Get whether the simulation we are running is a multizone simulation
   * \return Multizone_Problem - boolean that determines is Multizone_Problem is true/false.
   */
  bool GetMultizone_Problem(void) const { return Multizone_Problem; }

  /*!
   * \brief Get the ID for the FEA region that we want to compute the gradient for using direct differentiation
   * \return ID
   */
  unsigned short GetnID_DV(void) const { return nID_DV; }

  /*!
   * \brief Check if we want to apply an incremental load to the nonlinear structural simulation
   * \return <code>TRUE</code> means that the load is to be applied in increments.
   */
  bool GetIncrementalLoad(void) const { return IncrementalLoad; }

  /*!
   * \brief Get the number of increments for an incremental load.
   * \return Number of increments.
   */
  unsigned long GetNumberIncrements(void) const { return IncLoad_Nincrements; }

  /*!
   * \brief Get the value of the criteria for applying incremental loading.
   * \return Value of the log10 of the residual.
   */
  su2double GetIncLoad_Criteria(unsigned short val_var) const { return inc_crit[val_var]; }

  /*!
   * \brief Get the relaxation method chosen for the simulation
   * \return Value of the relaxation method
   */
  BGS_RELAXATION GetRelaxation_Method_BGS(void) const { return Kind_BGS_RelaxMethod; }

  /*!
   * \brief Get the kind of Riemann solver for the DG method (FEM flow solver).
   * \note This value is obtained from the config file, and it is constant during the computation.
   * \return Kind of Riemann solver for the DG method (FEM flow solver).
   */
  UPWIND GetRiemann_Solver_FEM(void) const { return Riemann_Solver_FEM; }

  /*!
   * \brief Get the order of the polynomial that must be integrated
   *        exactly by the integration rule used by the FEM solver.
   * \param[in] val_nPoly         - Polynomial order of the FEM basis function.
   * \param[in] val_JacIsConstant - Whether or not the Jacobian of the transformation
   *                                to the standard element is constant.
   * \return The order of the polynomial that must be integrated exactly.
   */
  unsigned short GetOrderExactIntegrationFEM(unsigned short val_nPoly,
                                             bool           val_JacIsConstant) const;

  /*!
   * \brief Get the factor applied during time quadrature for ADER-DG.
   * \return The specified ADER-DG time quadrature factor.
   */
  su2double GetQuadrature_Factor_Time_ADER_DG(void) const { return Quadrature_Factor_Time_ADER_DG; }

  /*!
   * \brief Function to make available the multiplication factor theta of the
   *        symmetrizing terms in the DG discretization of the viscous terms.
   * \return The specified factor for the DG discretization.
   */
  su2double GetTheta_Interior_Penalty_DGFEM(void) const { return Theta_Interior_Penalty_DGFEM; }

  /*!
   * \brief Function to make available whether or not the entropy must be computed.
   * \return The boolean whether or not the entropy must be computed.
   */
  bool GetCompute_Entropy(void) const { return Compute_Entropy; }

  /*!
   * \brief Function to make available whether or not only the exact Jacobian
   *        of the spatial discretization must be computed.
   * \return The boolean whether or not the Jacobian must be computed.
   */
  bool GetJacobian_Spatial_Discretization_Only(void) const { return Jacobian_Spatial_Discretization_Only; }

  /*!
   * \brief Get the interpolation method used for matching between zones.
   */
  INTERFACE_INTERPOLATOR GetKindInterpolation(void) const { return Kind_Interpolation; }

  /*!
   * \brief Get option of whether to use conservative interpolation between zones.
   */
  bool GetConservativeInterpolation(void) const { return ConservativeInterpolation && GetStructuralProblem(); }

  /*!
   * \brief Get the basis function to use for radial basis function interpolation for FSI.
   */
  RADIAL_BASIS GetKindRadialBasisFunction(void) const { return Kind_RadialBasisFunction; }

  /*!
   * \brief Get option of whether to use polynomial terms in Radial Basis Function interpolation.
   */
  bool GetRadialBasisFunctionPolynomialOption(void) const { return RadialBasisFunction_PolynomialOption; }

  /*!
   * \brief Get the basis function radius to use for radial basis function interpolation for FSI.
   */
  su2double GetRadialBasisFunctionParameter(void) const { return RadialBasisFunction_Parameter; }

  /*!
   * \brief Get the tolerance used to prune the interpolation matrix (making it sparser).
   */
  su2double GetRadialBasisFunctionPruneTol(void) const { return RadialBasisFunction_PruneTol; }

  /*!
   * \brief Get the number of donor points to use in Nearest Neighbor interpolation.
   */
  unsigned short GetNumNearestNeighbors(void) const { return NumNearestNeighbors; }

  /*!
   * \brief Get the kind of inlet face interpolation function to use.
   */
  inline INLET_SPANWISE_INTERP GetKindInletInterpolationFunction(void) const { return Kind_InletInterpolationFunction; }

  /*!
   * \brief Get the kind of inlet face interpolation data type.
   */
  inline INLET_INTERP_TYPE GetKindInletInterpolationType (void) const  { return Kind_Inlet_InterpolationType; }

  /*!
   * \brief Get whether to print inlet interpolated data or not.
   */
  bool GetPrintInlet_InterpolatedData(void) const { return PrintInlet_InterpolatedData; }

  /*!
   * \brief Get the amount of eigenvalue perturbation to be done
   * \return Value of the uq_delta_b parameter
   */
  su2double GetUQ_Delta_B(void) const { return uq_delta_b; }

  /*!
   * \brief Get the kind of eigenspace perturbation to be done
   * \return Value of the eig_val_comp
   */
  unsigned short GetEig_Val_Comp(void) const { return eig_val_comp; }

  /*!
   * \brief Get the underelaxation factor
   * \return Value of the uq_urlx parameter
   */
  su2double GetUQ_URLX(void) const { return uq_urlx; }

  /*!
   * \brief Get information about eigenspace perturbation
   * \return <code>TRUE</code> means eigenspace perterturbation will be used
   */
  bool GetUQ_Permute(void) const { return uq_permute; }

  /*!
   * \brief Get information about whether to use wall functions.
   * \return <code>TRUE</code> if wall functions are on; otherwise <code>FALSE</code>.
   */
  bool GetWall_Functions(void) const { return Wall_Functions; }

  /*!
   * \brief Get the AD support.
   */
  bool GetAD_Mode(void) const { return AD_Mode;}

  /*!
   * \brief Set the maximum velocity^2 in the domain for the incompressible preconditioner.
   * \param[in] Value of the maximum velocity^2 in the domain for the incompressible preconditioner.
   */
  void SetMax_Vel2(su2double val_max_vel2) { Max_Vel2 = val_max_vel2; }

  /*!
   * \brief Get the maximum velocity^2 in the domain for the incompressible preconditioner.
   * \return Value of the maximum velocity^2 in the domain for the incompressible preconditioner.
   */
  su2double GetMax_Vel2(void) const { return Max_Vel2; }

  /*!
   * \brief Set the sum of the bandwidth for writing binary restarts (to be averaged later).
   * \param[in] Sum of the bandwidth for writing binary restarts.
   */
  void SetRestart_Bandwidth_Agg(su2double val_restart_bandwidth_sum) { Restart_Bandwidth_Agg = val_restart_bandwidth_sum; }

  /*!
   * \brief Set the sum of the bandwidth for writing binary restarts (to be averaged later).
   * \return Sum of the bandwidth for writing binary restarts.
   */
  su2double GetRestart_Bandwidth_Agg(void) const { return Restart_Bandwidth_Agg; }

  /*!
   * \brief Get the Kind of Hybrid RANS/LES.
   * \return Value of Hybrid RANS/LES method.
   */
  unsigned short GetKind_HybridRANSLES(void) const { return Kind_HybridRANSLES; }

  /*!
   * \brief Get the Kind of Roe Low Dissipation Scheme for Unsteady flows.
   * \return Value of Low dissipation approach.
   */
  unsigned short GetKind_RoeLowDiss(void) const { return Kind_RoeLowDiss; }

  /*!
   * \brief Get the DES Constant.
   * \return Value of DES constant.
   */
  su2double GetConst_DES(void) const { return Const_DES; }

  /*!
   * \brief Get if AD preaccumulation should be performed.
   */
  bool GetAD_Preaccumulation(void) const { return AD_Preaccumulation;}

  /*!
   * \brief Get the heat equation.
   * \return YES if weakly coupled heat equation for inc. flow is enabled.
   */
  bool GetWeakly_Coupled_Heat(void) const { return Weakly_Coupled_Heat; }

  /*!
   * \brief Get the CHT couling method.
   * \return Kind of the method.
   */
  CHT_COUPLING GetKind_CHT_Coupling() const { return Kind_CHT_Coupling; }

  /*!
   * \brief Check if values passed to the BC_HeatFlux-Routine are already integrated.
   * \return YES if the passed values is the integrated heat flux over the marker's surface.
   */
  bool GetIntegrated_HeatFlux() const { return Integrated_HeatFlux; }

  /*!
   * \brief Get Compute Average.
   * \return YES if start computing averages
   */
  bool GetCompute_Average(void) const { return Compute_Average;}

  /*!
   * \brief Get the verification solution.
   * \return The verification solution to be used.
   */
  VERIFICATION_SOLUTION GetVerification_Solution(void) const { return Kind_Verification_Solution;}

  /*!
   * \brief Get topology optimization.
   */
  bool GetTopology_Optimization(void) const { return topology_optimization; }

  /*!
   * \brief Get name of output file for topology optimization derivatives.
   */
  string GetTopology_Optim_FileName(void) const { return top_optim_output_file; }

  /*!
   * \brief Get exponent for density-based stiffness penalization.
   */
  su2double GetSIMP_Exponent(void) const { return simp_exponent; }

  /*!
   * \brief Get lower bound for density-based stiffness penalization.
   */
  su2double GetSIMP_MinStiffness(void) const { return simp_minimum_stiffness; }

  /*!
   * \brief Number of kernels to use in filtering the design density field.
   */
  unsigned short GetTopology_Optim_Num_Kernels(void) const { return top_optim_nKernel; }

  /*!
   * \brief Get the i'th kernel to use, its parameter, and the radius.
   */
  void GetTopology_Optim_Kernel(const unsigned short iKernel, ENUM_FILTER_KERNEL &type,
                                su2double &param, su2double &radius) const {
    type = top_optim_kernels[iKernel];
    param = top_optim_kernel_params[iKernel];
    radius = top_optim_filter_radius[iKernel];
  }

  /*!
   * \brief Get the maximum "logical radius" (degree of neighborhood) to consider in the neighbor search.
   */
  unsigned short GetTopology_Search_Limit(void) const { return top_optim_search_lim; }

  /*!
   * \brief Get the type and parameter for the projection function used in topology optimization
   */
  void GetTopology_Optim_Projection(ENUM_PROJECTION_FUNCTION &type, su2double &param) const {
    type = top_optim_proj_type;  param = top_optim_proj_param;
  }

  /*!
   * \brief Get the filenames of the individual config files
   * \return File name of the config file for zone "index"
   */
  string GetConfigFilename(unsigned short index) const { return Config_Filenames[index]; }

  /*!
   * \brief Get the number of config files
   * \return Number of config filenames in CONFIG_LIST
   */
  unsigned short GetnConfigFiles(void) const { return nConfig_Files; }

  /*!
   * \brief Check if the multizone problem is solved for time domain.
   * \return YES if time-domain is considered.
   */
  bool GetTime_Domain(void) const { return Time_Domain; }

  /*!
   * \brief Get the number of inner iterations
   * \return Number of inner iterations on each multizone block
   */
  unsigned long GetnInner_Iter(void) const { return nInnerIter; }

  /*!
   * \brief Get the number of outer iterations
   * \return Number of outer iterations for the multizone problem
   */
  unsigned long GetnOuter_Iter(void) const { return nOuterIter; }

  /*!
   * \brief Get the number of time iterations
   * \return Number of time steps run
   */
  unsigned long GetnTime_Iter(void) const { return nTimeIter; }

  /*!
   * \brief Set the number of time iterations
   * \param[in] val_iter - Number of time steps run
   */
  void SetnTime_Iter(unsigned long val_iter) { nTimeIter = val_iter; }

  /*!
   * \brief Get the number of pseudo-time iterations
   * \return Number of pseudo-time steps run for the single-zone problem
   */
  unsigned long GetnIter(void) const { return nIter; }

  /*!
   * \brief Get the restart iteration
   * \return Iteration for the restart of multizone problems
   */
  unsigned long GetRestart_Iter(void) const { return Restart_Iter; }

  /*!
   * \brief Get the time step for multizone problems
   * \return Time step for multizone problems, it is set on all the zones
   */
  su2double GetTime_Step(void) const { return Time_Step; }

  /*!
   * \brief Get the maximum simulation time for time-domain problems
   * \return Simulation time for multizone problems, it is set on all the zones
   */
  su2double GetMax_Time(void) const { return Max_Time; }

  /*!
   * \brief Get the level of MPI communications to be performed.
   * \return Level of MPI communications.
   */
  unsigned short GetComm_Level(void) const { return Comm_Level; }

  /*!
   * \brief Check if the mesh read supports multiple zones.
   * \return YES if multiple zones can be contained in the mesh file.
   */
  bool GetMultizone_Mesh(void) const { return Multizone_Mesh; }

  /*!
   * \brief Check if the mesh read supports multiple zones.
   * \return YES if multiple zones can be contained in the mesh file.
   */
  bool GetMultizone_Residual(void) const { return Multizone_Residual; }

  /*!
   * \brief Check if the (new) single-zone driver is to be used (temporary)
   * \return YES if the (new) single-zone driver is to be used.
   */
  bool GetSinglezone_Driver(void) const { return SinglezoneDriver; }

  /*!
   * \brief Get the Kind of Radiation model applied.
   * \return Kind of radiation model used.
   */
  RADIATION_MODEL GetKind_RadiationModel(void) const { return Kind_Radiation; }

  /*!
   * \brief Get the Kind of P1 initialization method applied.
   * \return Kind of P1 initialization method used.
   */
  P1_INIT GetKind_P1_Init(void) const { return Kind_P1_Init; }

  /*!
   * \brief Get the value of the absorption coefficient of the medium.
   * \return Value of the absorption coefficient of the medium.
   */
  su2double GetAbsorption_Coeff(void) const { return Absorption_Coeff; }

  /*!
   * \brief Get the value of the scattering coefficient of the medium.
   * \return Value of the scattering coefficient of the medium.
   */
  su2double GetScattering_Coeff(void) const { return Scattering_Coeff; }

  /*!
   * \brief Get the wall emissivity at a boundary.
   * \param[in] val_index - Index corresponding to the boundary.
   * \return The wall emissivity.
   */
  su2double GetWall_Emissivity(string val_index) const;

  /*!
   * \brief Get the value of the CFL condition for radiation solvers.
   * \return Value of the CFL condition for radiation solvers.
   */
  su2double GetCFL_Rad(void) const { return CFL_Rad; }

  /*!
   * \brief Determines if radiation needs to be incorporated to the analysis.
   * \return Radiation boolean
   */
  bool AddRadiation(void) const { return Radiation; }

  /*!
   * \brief Check if the convergence history of each individual zone is written to screen
   * \return YES if the zone convergence history of each individual zone must be written to screen
   */
  bool GetWrt_ZoneConv(void) const { return Wrt_ZoneConv; }

  /*!
   * \brief Check if the convergence history of each individual zone is written to file
   * \return YES if the zone convergence history of each individual zone must be written to file
   */
  bool GetWrt_ZoneHist(void) const { return Wrt_ZoneHist; }

  /*!
   * \brief Check if the special output is written
   * \return YES if the special output is written.
   */
  bool GetSpecial_Output(void) const { return SpecialOutput; }

  /*!
   * \brief Check if the forces breakdown file is written
   * \return YES if the forces breakdown file is written.
   */
  bool GetWrt_ForcesBreakdown(void) const { return Wrt_ForcesBreakdown; }

  /*!
   * \brief Get the number of grid points in the analytic RECTANGLE or BOX grid in the specified coordinate direction.
   * \return Number of grid points in the analytic RECTANGLE or BOX grid in the specified coordinate direction.
   */
  short GetMeshBoxSize(unsigned short val_iDim) const { return Mesh_Box_Size[val_iDim]; }

  /*!
   * \brief Get the length of the analytic RECTANGLE or BOX grid in the specified coordinate direction.
   * \return Length the analytic RECTANGLE or BOX grid in the specified coordinate direction.
   */
  su2double GetMeshBoxLength(unsigned short val_iDim) const { return mesh_box_length[val_iDim]; }

  /*!
   * \brief Get the offset from 0.0 of the analytic RECTANGLE or BOX grid in the specified coordinate direction.
   * \return Offset from 0.0 the analytic RECTANGLE or BOX grid in the specified coordinate direction.
   */
  su2double GetMeshBoxOffset(unsigned short val_iDim) const { return mesh_box_offset[val_iDim]; }

  /*!
   * \brief Get the polynomial degree of the FEM solution for the analytic RECTANGLE or BOX.
   * \return The polynomial degree of the FEM solution.
   */
  unsigned short GetMeshBoxPSolFEM(void) const { return Mesh_Box_PSolFEM; }

  /*!
   * \brief Get the number of screen output variables requested (maximum 6)
   */
  unsigned short GetnScreenOutput(void) const { return nScreenOutput; }

  /*!
   * \brief Get the screen output field iField
   */
  string GetScreenOutput_Field(unsigned short iField) const { return ScreenOutput[iField]; }

  /*!
   * \brief Get the number of history output variables requested
   */
  unsigned short GetnHistoryOutput(void) const { return nHistoryOutput; }

  /*!
   * \brief Get the history output field iField
   */
  string GetHistoryOutput_Field(unsigned short iField) const { return HistoryOutput[iField]; }

  /*!
   * \brief Get the number of history output variables requested
   */
  unsigned short GetnVolumeOutput(void) const { return nVolumeOutput; }

  /*!
   * \brief Get the history output field iField
   */
  string GetVolumeOutput_Field(unsigned short iField) const { return VolumeOutput[iField]; }

  /*!
  * \brief Get the convergence fields for monitoring
  * \param[in] iField - Index of the field
  * return Field name for monitoring convergence
  */
  string GetConv_Field(unsigned short iField) const { return ConvField[iField]; }

  /*!
   * \brief Get functional that is going to be used to evaluate the convergence of the windowed time average of the unsteady problem.
   * \param[in] iField - Index of the field
   * \return Field name for monitoring convergence
   */
  string GetWndConv_Field(unsigned short iField) const { return WndConvField[iField]; }

  /*!
   * \brief Get the number of iterations that are considered in the Cauchy convergence criteria for the windowed time average of the unsteady problem.
   * \return Number of elements in the Cauchy criteria windowed time average of the unsteady problem.
   */
  unsigned short GetWnd_Cauchy_Elems(void) const { return Wnd_Cauchy_Elems; }

  /*!
   * \brief Get the value of convergence criteria for the Cauchy method for the time averaged
   *        windowed objective functions for unsteady flows
   * \return Value of the convergence criteria.
   */
  su2double GetWnd_Cauchy_Eps(void) const { return Wnd_Cauchy_Eps; }

  /*!
   * \brief Get the number of iterations that are not considered in the convergence criteria for the windowed average output function
   * \return Number of iterations before starting with the convergence criteria for the windowed average output function.
   */
  unsigned long  GetWnd_StartConv_Iter(void) const { return Wnd_StartConv_Iter; }

  /*!
   * \brief Get the boolean value, whether the the Cauchy method for the time averaged
   *        windowed objective functions for unsteady flows is used or not.
   * \return Boolean value, if the criterion is used.
   */
  bool GetWnd_Cauchy_Crit(void) const { return Wnd_Cauchy_Crit; }

  /*!
  * \brief Get the number of convergence monitoring fields for time convergence monitoring.
  * return Number of convergence monitoring fields.
  */
  unsigned short GetnWndConv_Field() const { return nWndConvField; }

  /*!
  * \brief Get the number of convergence monitoring fields for inner convergence monitoring.
  * return Number of convergence monitoring fields.
  */
  unsigned short GetnConv_Field() const { return nConvField; }

  /*!
   * \brief Set the start time to track a phase of the code (preprocessing, compute, output).
   * \param[in] Value of the start time to track a phase of the code.
   */
  void Set_StartTime(su2double starttime) { StartTime = starttime; }

  /*!
   * \brief Get the start time to track a phase of the code (preprocessing, compute, output).
   * \return Value of the start time to track a phase of the code.
   */
  su2double Get_StartTime() const { return StartTime; }

  /*!
   * \brief GetHistory_Wrt_Freq_Inner
   * \return
   */
  unsigned long GetHistory_Wrt_Freq(unsigned short iter) const { return HistoryWrtFreq[iter];}

  /*!
   * \brief SetHistory_Wrt_Freq_Inner
   * \param[in] iter: index for Time (0), Outer (1), or Inner (2) iterations
   * \param[in] nIter: Number of iterations
   */
  void SetHistory_Wrt_Freq(unsigned short iter, unsigned long nIter) { HistoryWrtFreq[iter] = nIter;}

  /*!
   * \brief GetScreen_Wrt_Freq_Inner
   * \param[in] iter: index for Time (0), Outer (1), or Inner (2) iterations
   * \return
   */
  unsigned long GetScreen_Wrt_Freq(unsigned short iter) const { return ScreenWrtFreq[iter]; }

  /*!
   * \brief SetScreen_Wrt_Freq_Inner
   * \param[in] iter: index for Time (0), Outer (1), or Inner (2) iterations
   * \param[in] nIter: Number of iterations
   */
  void SetScreen_Wrt_Freq(unsigned short iter, unsigned long nIter) { ScreenWrtFreq[iter] = nIter; }

  /*!
   * \brief GetVolumeOutputFiles
   */
  const OUTPUT_TYPE* GetVolumeOutputFiles() const { return VolumeOutputFiles; }

  /*!
   * \brief GetnVolumeOutputFiles
   */
  unsigned short GetnVolumeOutputFiles() const { return nVolumeOutputFiles; }

  /*!
   * \brief GetVolumeOutputFrequency
   * \param[in] iFile: index of file number for which the writing frequency needs to be returned.
   */
  unsigned long GetVolumeOutputFrequency(unsigned short iFile) const { return VolumeOutputFrequencies[iFile]; }

  /*!
   * \brief Get the desired factorization frequency for PaStiX
   * \return Number of calls to 'Build' that trigger re-factorization.
   */
  unsigned long GetPastixFactFreq(void) const { return pastix_fact_freq; }

  /*!
   * \brief Get the desired level of verbosity for PaStiX
   * \return 0 - Quiet, 1 - During factorization and cleanup, 2 - Even more detail.
   */
  unsigned short GetPastixVerbLvl(void) const { return pastix_verb_lvl; }

  /*!
   * \brief Get the desired level of fill for the PaStiX ILU
   * \return Level of fill.
   */
  unsigned short GetPastixFillLvl(void) const { return pastix_fill_lvl; }

  /*!
   * \brief Check if an option is present in the config file
   * \param[in] - Name of the option
   * \return <TRUE> if option was set in the config file
   */
  bool OptionIsSet(string option) const { return all_options.find(option) == all_options.end(); }

  /*!
   * \brief Get the name of the current case
   * \return the case name
   */
  const string& GetCaseName() const { return caseName; }

  /*!
   * \brief Get the number of threads per rank to use for ILU and LU_SGS preconditioners.
   * \return Number of threads per rank.
   */
  unsigned long GetLinear_Solver_Prec_Threads(void) const { return Linear_Solver_Prec_Threads; }

  /*!
   * \brief Get the size of the edge groups colored for OpenMP parallelization of edge loops.
   */
  unsigned long GetEdgeColoringGroupSize(void) const { return edgeColorGroupSize; }

  /*!
   * \brief Get the ParMETIS load balancing tolerance.
   */
  passivedouble GetParMETIS_Tolerance() const { return SU2_TYPE::GetValue(ParMETIS_tolerance); }

  /*!
   * \brief Get the ParMETIS load balancing weight for points.
   */
  long GetParMETIS_PointWeight() const { return ParMETIS_pointWgt; }

  /*!
   * \brief Get the ParMETIS load balancing weight for edges
   */
  long GetParMETIS_EdgeWeight() const { return ParMETIS_edgeWgt; }

  /*!
   * \brief Find the marker index (if any) that is part of a given interface pair.
   * \param[in] iInterface - Number of the interface pair being tested, starting at 0.
   * \return -1 if (on this mpi rank) the zone defined by config is not part of the interface.
   */
  short FindInterfaceMarker(unsigned short iInterface) const;

  /*!
   * \brief Get whether or not to save solution data to libROM.
   * \return True if specified in config file.
   */
  bool GetSave_libROM(void) const {return libROM; }

  /*!
   * \brief Get the name of the file for libROM to save.
   * \return Filename prefix for libROM to save to (default: "su2").
   */
  string GetlibROMbase_FileName(void) const { return libROMbase_FileName; }

  /*!
   * \brief Static or incremental toggle for POD basis generation type.
   * \return Type of POD generation type
   */
  POD_KIND GetKind_PODBasis(void) const { return POD_Basis_Gen; }

  /*!
   * \brief Get maximum number of POD basis dimensions (default: 100).
   * \return Maximum number of POD basis vectors.
   */
  unsigned short GetMax_BasisDim(void) const { return maxBasisDim; }

  /*!
   * \brief Get frequency of unsteady time steps to save (default: 1).
   * \return Save frequency for unsteady time steps.
   */
  unsigned short GetRom_SaveFreq(void) const { return rom_save_freq; }

  /*!
   * \brief Check if the gradient smoothing is active
   * \return true means that smoothing is applied to the sensitivities
   */
  bool GetSmoothGradient(void) const {return SmoothGradient; }

  /*!
   * \brief Gets the factor epsilon in front of the Laplace term
   * \return epsilon
   */
  su2double GetSmoothingEps1(void) const { return SmoothingEps1; }

  /*!
   * \brief Gets the factor zeta in front of the identity term
   * \return zeta
   */
  su2double GetSmoothingEps2(void) const { return SmoothingEps2; }

  /*!
   * \brief Check if we split in the dimensions
   * \return true means that smoothing is for each dimension separate
   */
  bool GetSmoothSepDim(void) const { return SmoothSepDim; }

  /*!
   * \brief Check if we assemble the operator on the surface
   * \return true means that smoothing is done on the surface level
   */
  bool GetSmoothOnSurface(void) const { return SmoothOnSurface; }

  /*!
   * \brief Check if we use zero Dirichlet boundarys on the bound of the surface
   * \return true means that we use zero Dirichlet boundary
   */
  bool GetDirichletSurfaceBound(void) const { return SmoothDirichletSurfaceBound; }

  /*!
   * \brief The modus of operation for the Sobolev solver
   * \return returns on what level we operate
   */
  ENUM_SOBOLEV_MODUS GetSobMode(void) const { return SmoothNumMode; }

  /*!
   * \brief Get the name of the file with the hessian of the objective function.
   * \return Name of the file with the hessian of the objective function.
   */
  string GetObjFunc_Hess_FileName(void) const { return ObjFunc_Hess_FileName; }

  /*!
   * \brief Get min error of the linear solver for the gradient smoothing.
   * \return Min error of the linear solver for the gradient smoothing.
   */
  su2double GetGrad_Linear_Solver_Error(void) const { return Grad_Linear_Solver_Error; }

  /*!
   * \brief Get the kind of solver for the gradient smoothing.
   * \return Numerical solver for the gradient smoothing.
   */
  unsigned short GetKind_Grad_Linear_Solver(void) const { return Kind_Grad_Linear_Solver; }

  /*!
   * \brief Get the kind of preconditioner for the gradient smoothing.
   * \return Numerical preconditioner for the gradient smoothing.
   */
  unsigned short GetKind_Grad_Linear_Solver_Prec(void) const { return Kind_Grad_Linear_Solver_Prec; }

  /*!
   * \brief Get max number of iterations of the for the gradient smoothing.
   * \return Max number of iterations of the linear solver for the gradient smoothing.
   */
  unsigned long GetGrad_Linear_Solver_Iter(void) const { return Grad_Linear_Solver_Iter; }

  /*!
   * \brief Get parsed SST option data structure.
   * \return SST option data structure.
   */
  SST_ParsedOptions GetSSTParsedOptions() const { return sstParsedOptions; }

  /*!
   * \brief Get parsed SA option data structure.
   * \return SA option data structure.
   */
  SA_ParsedOptions GetSAParsedOptions() const { return saParsedOptions; }

};<|MERGE_RESOLUTION|>--- conflicted
+++ resolved
@@ -536,6 +536,7 @@
   Kind_ConvNumScheme_Template,  /*!< \brief Centered or upwind scheme for the level set equation. */
   Kind_FEM,                     /*!< \brief Finite element scheme for the flow equations. */
   Kind_FEM_Flow,                /*!< \brief Finite element scheme for the flow equations. */
+  Kind_FEM_GridDOFsLocation,    /*!< \brief Location of the grid DOFs for the FEM solver. */
   Kind_Matrix_Coloring;         /*!< \brief Type of matrix coloring for sparse Jacobian computation. */
 
   CENTERED
@@ -561,21 +562,7 @@
   Kind_Upwind_Turb,             /*!< \brief Upwind scheme for the turbulence model. */
   Kind_Upwind_AdjTurb,          /*!< \brief Upwind scheme for the adjoint turbulence model. */
   Kind_Upwind_Species,          /*!< \brief Upwind scheme for the species model. */
-<<<<<<< HEAD
-  Kind_Upwind_Template,         /*!< \brief Upwind scheme for the template model. */
-  Kind_FEM,                     /*!< \brief Finite element scheme for the flow equations. */
-  Kind_FEM_Flow,                /*!< \brief Finite element scheme for the flow equations. */
-  Kind_FEM_GridDOFsLocation,    /*!< \brief Location of the grid DOFs for the FEM solver. */
-  Kind_FEM_DG_Shock,            /*!< \brief Shock capturing method for the FEM DG solver. */
-  Kind_Matrix_Coloring;         /*!< \brief Type of matrix coloring for sparse Jacobian computation. */
-  FEM_SHOCK_CAPTURING_DG Kind_FEM_Shock_Capturing_DG; /*!< \brief Shock capturing method for the FEM DG solver. */
-  BGS_RELAXATION Kind_BGS_RelaxMethod; /*!< \brief Kind of relaxation method for Block Gauss Seidel method in FSI problems. */
-  bool ReconstructionGradientRequired; /*!< \brief Enable or disable a second gradient calculation for upwind reconstruction only. */
-  bool LeastSquaresRequired;    /*!< \brief Enable or disable memory allocation for least-squares gradient methods. */
-  bool Energy_Equation;         /*!< \brief Solve the energy equation for incompressible flows. */
-=======
   Kind_Upwind_Template;         /*!< \brief Upwind scheme for the template model. */
->>>>>>> 64c188d6
 
   bool MUSCL,              /*!< \brief MUSCL scheme .*/
   MUSCL_Flow,              /*!< \brief MUSCL scheme for the flow equations.*/
