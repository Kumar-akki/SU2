/*!
 * \file CConfig.hpp
 * \brief All the information about the definition of the physical problem.
 *        The subroutines and functions are in the <i>CConfig.cpp</i> file.
 * \author F. Palacios, T. Economon, B. Tracey
 * \version 7.0.7 "Blackbird"
 *
 * SU2 Project Website: https://su2code.github.io
 *
 * The SU2 Project is maintained by the SU2 Foundation
 * (http://su2foundation.org)
 *
 * Copyright 2012-2020, SU2 Contributors (cf. AUTHORS.md)
 *
 * SU2 is free software; you can redistribute it and/or
 * modify it under the terms of the GNU Lesser General Public
 * License as published by the Free Software Foundation; either
 * version 2.1 of the License, or (at your option) any later version.
 *
 * SU2 is distributed in the hope that it will be useful,
 * but WITHOUT ANY WARRANTY; without even the implied warranty of
 * MERCHANTABILITY or FITNESS FOR A PARTICULAR PURPOSE. See the GNU
 * Lesser General Public License for more details.
 *
 * You should have received a copy of the GNU Lesser General Public
 * License along with SU2. If not, see <http://www.gnu.org/licenses/>.
 */

#pragma once

#include "./mpi_structure.hpp"

#include <iostream>
#include <cstdlib>
#include <fstream>
#include <sstream>
#include <string>
#include <cstring>
#include <vector>
#include <array>
#include <stdlib.h>
#include <cmath>
#include <map>
#include <assert.h>

#include "option_structure.hpp"
#include "containers/container_decorators.hpp"

#ifdef HAVE_CGNS
#include "cgnslib.h"
#endif

using namespace std;

/*!
 * \class CConfig
 * \brief Main class for defining the problem; basically this class reads the configuration file, and
 *        stores all the information.
 * \author F. Palacios
 */

class CConfig {
private:
  SU2_MPI::Comm SU2_Communicator; /*!< \brief MPI communicator of SU2.*/
  int rank, size;                 /*!< \brief MPI rank and size.*/
  bool base_config;
  unsigned short Kind_SU2;        /*!< \brief Kind of SU2 software component.*/
  unsigned short Ref_NonDim;      /*!< \brief Kind of non dimensionalization.*/
  unsigned short Ref_Inc_NonDim;  /*!< \brief Kind of non dimensionalization.*/
  unsigned short Kind_AverageProcess;            /*!< \brief Kind of mixing process.*/
  unsigned short Kind_PerformanceAverageProcess; /*!< \brief Kind of mixing process.*/
  unsigned short Kind_MixingPlaneInterface;      /*!< \brief Kind of mixing process.*/
  unsigned short Kind_SpanWise;                  /*!< \brief Kind of span-wise section computation.*/
  unsigned short *Kind_TurboMachinery;           /*!< \brief Kind of turbomachynery architecture.*/
  unsigned short iZone, nZone;    /*!< \brief Number of zones in the mesh. */
  unsigned short nZoneSpecified;  /*!< \brief Number of zones that are specified in config file. */
  su2double Highlite_Area;        /*!< \brief Highlite area. */
  su2double Fan_Poly_Eff;         /*!< \brief Fan polytropic effeciency. */
  su2double MinLogResidual;       /*!< \brief Minimum value of the log residual. */
  su2double EA_ScaleFactor;       /*!< \brief Equivalent Area scaling factor */
  su2double* EA_IntLimit;         /*!< \brief Integration limits of the Equivalent Area computation */
  su2double AdjointLimit;         /*!< \brief Adjoint variable limit */
  su2double* Obj_ChainRuleCoeff;  /*!< \brief Array defining objective function for adjoint problem based on
                                              chain rule in terms of gradient w.r.t. density, velocity, pressure */
  string* ConvField;              /*!< \brief Field used for convergence check.*/

  string* WndConvField;              /*!< \brief Function where to apply the windowed convergence criteria for the time average of the unsteady (single zone) flow problem. */
  unsigned short nConvField;         /*!< \brief Number of fields used to monitor convergence.*/
  unsigned short nWndConvField;      /*!< \brief Number of fields used to monitor time convergence.*/
  unsigned short Wnd_Cauchy_Elems;   /*!< \brief Number of elements to evaluate in the time iteration  for convergence of the time average of the unsteady (single zone)´ flow problem.  */
  su2double Wnd_Cauchy_Eps;          /*!< \brief Epsilon used for the convergence of the time average of the unsteady (single zone)´ flow problem. */
  unsigned long Wnd_StartConv_Iter;  /*!< \brief Start convergence criteria at this iteration after Start_Iter_Wnd. */
  bool Wnd_Cauchy_Crit;              /*!< \brief True => Cauchy criterion is used for time average objective function in unsteady flows. */

  bool MG_AdjointFlow;              /*!< \brief MG with the adjoint flow problem */
  su2double* SubsonicEngine_Cyl;    /*!< \brief Coordinates of the box subsonic region */
  su2double* SubsonicEngine_Values; /*!< \brief Values of the box subsonic region */
  su2double* Hold_GridFixed_Coord;  /*!< \brief Coordinates of the box to hold fixed the nbumerical grid */
  su2double *DistortionRack;
  su2double *PressureLimits,
  *DensityLimits,
  *TemperatureLimits;             /*!< \brief Limits for the primitive variables */
  bool ActDisk_DoubleSurface;     /*!< \brief actuator disk double surface  */
  bool Engine_HalfModel;          /*!< \brief only half model is in the computational grid  */
  bool ActDisk_SU2_DEF;           /*!< \brief actuator disk double surface  */
  unsigned short ConvCriteria;    /*!< \brief Kind of convergence criteria. */
  unsigned short nFFD_Iter;       /*!< \brief Iteration for the point inversion problem. */
  unsigned short FFD_Blending;    /*!< \brief Kind of FFD Blending function. */
  su2double* FFD_BSpline_Order;   /*!< \brief BSpline order in i,j,k direction. */
  su2double FFD_Tol;              /*!< \brief Tolerance in the point inversion problem. */
  su2double Opt_RelaxFactor;      /*!< \brief Scale factor for the line search. */
  su2double Opt_LineSearch_Bound; /*!< \brief Bounds for the line search. */
  su2double StartTime;
  bool ContinuousAdjoint,   /*!< \brief Flag to know if the code is solving an adjoint problem. */
  Viscous,                  /*!< \brief Flag to know if the code is solving a viscous problem. */
  EquivArea,                /*!< \brief Flag to know if the code is going to compute and plot the equivalent area. */
  Engine,                   /*!< \brief Flag to know if the code is going to compute a problem with engine. */
  InvDesign_Cp,             /*!< \brief Flag to know if the code is going to compute and plot the inverse design. */
  InvDesign_HeatFlux,       /*!< \brief Flag to know if the code is going to compute and plot the inverse design. */
  Wind_Gust,                /*!< \brief Flag to know if there is a wind gust. */
  Aeroelastic_Simulation,   /*!< \brief Flag to know if there is an aeroelastic simulation. */
  Weakly_Coupled_Heat,      /*!< \brief Flag to know if a heat equation should be weakly coupled to the incompressible solver. */
  Rotating_Frame,           /*!< \brief Flag to know if there is a rotating frame. */
  PoissonSolver,            /*!< \brief Flag to know if we are solving  poisson forces  in plasma solver. */
  Low_Mach_Precon,          /*!< \brief Flag to know if we are using a low Mach number preconditioner. */
  Low_Mach_Corr,            /*!< \brief Flag to know if we are using a low Mach number correction. */
  GravityForce,             /*!< \brief Flag to know if the gravity force is incuded in the formulation. */
  SmoothNumGrid,            /*!< \brief Smooth the numerical grid. */
  AdaptBoundary,            /*!< \brief Adapt the elements on the boundary. */
  SubsonicEngine,           /*!< \brief Engine intake subsonic region. */
  Frozen_Visc_Cont,         /*!< \brief Flag for cont. adjoint problem with/without frozen viscosity. */
  Frozen_Visc_Disc,         /*!< \brief Flag for disc. adjoint problem with/without frozen viscosity. */
  Frozen_Limiter_Disc,      /*!< \brief Flag for disc. adjoint problem with/without frozen limiter. */
  Inconsistent_Disc,        /*!< \brief Use an inconsistent (primal/dual) discrete adjoint formulation. */
  Sens_Remove_Sharp,        /*!< \brief Flag for removing or not the sharp edges from the sensitivity computation. */
  Hold_GridFixed,           /*!< \brief Flag hold fixed some part of the mesh during the deformation. */
  Axisymmetric,             /*!< \brief Flag for axisymmetric calculations */
  Integrated_HeatFlux,      /*!< \brief Flag for heat flux BC whether it deals with integrated values.*/
  Buffet_Monitoring;        /*!< \brief Flag for computing the buffet sensor.*/
  su2double Buffet_k;       /*!< \brief Sharpness coefficient for buffet sensor.*/
  su2double Buffet_lambda;  /*!< \brief Offset parameter for buffet sensor.*/
  su2double Damp_Engine_Inflow;   /*!< \brief Damping factor for the engine inlet. */
  su2double Damp_Engine_Exhaust;  /*!< \brief Damping factor for the engine exhaust. */
  su2double Damp_Res_Restric,     /*!< \brief Damping factor for the residual restriction. */
  Damp_Correc_Prolong;            /*!< \brief Damping factor for the correction prolongation. */
  su2double Position_Plane;    /*!< \brief Position of the Near-Field (y coordinate 2D, and z coordinate 3D). */
  su2double WeightCd;          /*!< \brief Weight of the drag coefficient. */
  su2double dCD_dCL;           /*!< \brief Fixed Cl mode derivate . */
  su2double dCMx_dCL;          /*!< \brief Fixed Cl mode derivate. */
  su2double dCMy_dCL;          /*!< \brief Fixed Cl mode derivate. */
  su2double dCMz_dCL;          /*!< \brief Fixed Cl mode derivate. */
  su2double dCD_dCMy;          /*!< \brief Fixed Cl mode derivate. */
  su2double CL_Target;         /*!< \brief Fixed Cl mode Target Cl. */
  su2double CM_Target;         /*!< \brief Fixed Cl mode Target CM. */
  su2double *HTP_Min_XCoord,
  *HTP_Min_YCoord;                   /*!< \brief Identification of the HTP. */
  unsigned short TimeMarching;       /*!< \brief Steady or unsteady (time stepping or dual time stepping) computation. */
  unsigned short Dynamic_Analysis;   /*!< \brief Static or dynamic structural analysis. */
  unsigned short nStartUpIter;       /*!< \brief Start up iterations using the fine grid. */
  su2double FixAzimuthalLine;        /*!< \brief Fix an azimuthal line due to misalignments of the nearfield. */
  su2double **DV_Value;              /*!< \brief Previous value of the design variable. */
  su2double Venkat_LimiterCoeff;     /*!< \brief Limiter coefficient */
  unsigned long LimiterIter;         /*!< \brief Freeze the value of the limiter after a number of iterations */
  su2double AdjSharp_LimiterCoeff;   /*!< \brief Coefficient to identify the limit of a sharp edge. */
  unsigned short SystemMeasurements; /*!< \brief System of measurements. */
  unsigned short Kind_Regime;        /*!< \brief Kind of adjoint function. */
  unsigned short *Kind_ObjFunc;      /*!< \brief Kind of objective function. */
  su2double *Weight_ObjFunc;         /*!< \brief Weight applied to objective function. */
  unsigned short Kind_SensSmooth;    /*!< \brief Kind of sensitivity smoothing technique. */
  unsigned short Continuous_Eqns;    /*!< \brief Which equations to treat continuously (Hybrid adjoint)*/
  unsigned short Discrete_Eqns;      /*!< \brief Which equations to treat discretely (Hybrid adjoint). */
  unsigned short *Design_Variable;   /*!< \brief Kind of design variable. */
  unsigned short Kind_Adaptation;    /*!< \brief Kind of numerical grid adaptation. */
  unsigned short nTimeInstances;     /*!< \brief Number of periodic time instances for  harmonic balance. */
  su2double HarmonicBalance_Period;  /*!< \brief Period of oscillation to be used with harmonic balance computations. */
  su2double New_Elem_Adapt;          /*!< \brief Elements to adapt in the numerical grid adaptation process. */
  su2double Delta_UnstTime,          /*!< \brief Time step for unsteady computations. */
  Delta_UnstTimeND;                  /*!< \brief Time step for unsteady computations (non dimensional). */
  su2double Delta_DynTime,        /*!< \brief Time step for dynamic structural computations. */
  Total_DynTime,                  /*!< \brief Total time for dynamic structural computations. */
  Current_DynTime;                /*!< \brief Global time of the dynamic structural computations. */
  su2double Total_UnstTime,       /*!< \brief Total time for unsteady computations. */
  Total_UnstTimeND;               /*!< \brief Total time for unsteady computations (non dimensional). */
  su2double Current_UnstTime,     /*!< \brief Global time of the unsteady simulation. */
  Current_UnstTimeND;             /*!< \brief Global time of the unsteady simulation. */
  unsigned short nMarker_Euler,   /*!< \brief Number of Euler wall markers. */
  nMarker_FarField,               /*!< \brief Number of far-field markers. */
  nMarker_Custom,                 /*!< \brief Number of custom markers. */
  nMarker_SymWall,                /*!< \brief Number of symmetry wall markers. */
  nMarker_PerBound,               /*!< \brief Number of periodic boundary markers. */
  nMarker_MixingPlaneInterface,   /*!< \brief Number of mixing plane interface boundary markers. */
  nMarker_Turbomachinery,         /*!< \brief Number turbomachinery markers. */
  nMarker_TurboPerformance,       /*!< \brief Number of turboperformance markers. */
  nSpanWiseSections_User,         /*!< \brief Number of spanwise sections to compute 3D BC and Performance for turbomachinery   */
  nMarker_Shroud,                 /*!< \brief Number of shroud markers to set grid velocity to 0.*/
  nMarker_NearFieldBound,         /*!< \brief Number of near field boundary markers. */
  nMarker_ActDiskInlet,           /*!< \brief Number of actuator disk inlet markers. */
  nMarker_ActDiskOutlet,          /*!< \brief Number of actuator disk outlet markers. */
  nMarker_Deform_Mesh,            /*!< \brief Number of deformable markers at the boundary. */
  nMarker_Fluid_Load,             /*!< \brief Number of markers in which the flow load is computed/employed. */
  nMarker_Fluid_InterfaceBound,   /*!< \brief Number of fluid interface markers. */
  nMarker_CHTInterface,           /*!< \brief Number of conjugate heat transfer interface markers. */
  nMarker_Inlet,                  /*!< \brief Number of inlet flow markers. */
  nMarker_Riemann,                /*!< \brief Number of Riemann flow markers. */
  nMarker_Giles,                  /*!< \brief Number of Giles flow markers. */
  nRelaxFactor_Giles,             /*!< \brief Number of relaxation factors for Giles markers. */
  nMarker_Supersonic_Inlet,       /*!< \brief Number of supersonic inlet flow markers. */
  nMarker_Supersonic_Outlet,      /*!< \brief Number of supersonic outlet flow markers. */
  nMarker_Outlet,                 /*!< \brief Number of outlet flow markers. */
  nMarker_Smoluchowski_Maxwell,   /*!< \brief Number of smoluchowski/maxwell wall boundaries. */
  nMarker_Isothermal,             /*!< \brief Number of isothermal wall boundaries. */
  nMarker_HeatFlux,               /*!< \brief Number of constant heat flux wall boundaries. */
  nMarker_EngineExhaust,          /*!< \brief Number of nacelle exhaust flow markers. */
  nMarker_EngineInflow,           /*!< \brief Number of nacelle inflow flow markers. */
  nMarker_Clamped,                /*!< \brief Number of clamped markers in the FEM. */
  nMarker_Displacement,           /*!< \brief Number of displacement surface markers. */
  nMarker_Load,                   /*!< \brief Number of load surface markers. */
  nMarker_Damper,                 /*!< \brief Number of damper surface markers. */
  nMarker_Load_Dir,               /*!< \brief Number of load surface markers defined by magnitude and direction. */
  nMarker_Disp_Dir,               /*!< \brief Number of load surface markers defined by magnitude and direction. */
  nMarker_Load_Sine,              /*!< \brief Number of load surface markers defined by magnitude and direction. */
  nMarker_FlowLoad,               /*!< \brief Number of load surface markers. */
  nMarker_Internal,               /*!< \brief Number of internal flow markers. */
  nMarker_All,                    /*!< \brief Total number of markers using the grid information. */
  nMarker_Max,                    /*!< \brief Max number of number of markers using the grid information. */
  nMarker_CfgFile;                /*!< \brief Total number of markers using the config file (note that in
                                        parallel computations this number can be different from nMarker_All). */

  bool Inlet_From_File;         /*!< \brief True if the inlet profile is to be loaded from a file. */
  string Inlet_Filename;        /*!< \brief Filename specifying an inlet profile. */
  su2double Inlet_Matching_Tol; /*!< \brief Tolerance used when matching a point to a point from the inlet file. */
  string ActDisk_FileName;      /*!< \brief Filename specifying an actuator disk. */

  string *Marker_Euler,           /*!< \brief Euler wall markers. */
  *Marker_FarField,               /*!< \brief Far field markers. */
  *Marker_Custom,
  *Marker_SymWall,                /*!< \brief Symmetry wall markers. */
  *Marker_PerBound,               /*!< \brief Periodic boundary markers. */
  *Marker_PerDonor,               /*!< \brief Rotationally periodic boundary donor markers. */
  *Marker_MixingPlaneInterface,   /*!< \brief MixingPlane interface boundary markers. */
  *Marker_TurboBoundIn,           /*!< \brief Turbomachinery performance boundary markers. */
  *Marker_TurboBoundOut,          /*!< \brief Turbomachinery performance boundary donor markers. */
  *Marker_NearFieldBound,         /*!< \brief Near Field boundaries markers. */
  *Marker_Deform_Mesh,            /*!< \brief Deformable markers at the boundary. */
  *Marker_Fluid_Load,             /*!< \brief Markers in which the flow load is computed/employed. */
  *Marker_Fluid_InterfaceBound,   /*!< \brief Fluid interface markers. */
  *Marker_CHTInterface,           /*!< \brief Conjugate heat transfer interface markers. */
  *Marker_ActDiskInlet,           /*!< \brief Actuator disk inlet markers. */
  *Marker_ActDiskOutlet,          /*!< \brief Actuator disk outlet markers. */
  *Marker_Inlet,                  /*!< \brief Inlet flow markers. */
  *Marker_Riemann,                /*!< \brief Riemann markers. */
  *Marker_Giles,                  /*!< \brief Giles markers. */
  *Marker_Shroud,                 /*!< \brief Shroud markers. */
  *Marker_Supersonic_Inlet,       /*!< \brief Supersonic inlet flow markers. */
  *Marker_Supersonic_Outlet,      /*!< \brief Supersonic outlet flow markers. */
  *Marker_Outlet,                 /*!< \brief Outlet flow markers. */
  *Marker_Smoluchowski_Maxwell,   /*!< \brief Smoluchowski/Maxwell wall markers. */
  *Marker_Isothermal,             /*!< \brief Isothermal wall markers. */
  *Marker_HeatFlux,               /*!< \brief Constant heat flux wall markers. */
  *Marker_RoughWall,              /*!< \brief Constant heat flux wall markers. */
  *Marker_EngineInflow,           /*!< \brief Engine Inflow flow markers. */
  *Marker_EngineExhaust,          /*!< \brief Engine Exhaust flow markers. */
  *Marker_Clamped,                /*!< \brief Clamped markers. */
  *Marker_Displacement,           /*!< \brief Displacement markers. */
  *Marker_Load,                   /*!< \brief Load markers. */
  *Marker_Damper,                 /*!< \brief Damper markers. */
  *Marker_Load_Dir,               /*!< \brief Load markers defined in cartesian coordinates. */
  *Marker_Disp_Dir,               /*!< \brief Load markers defined in cartesian coordinates. */
  *Marker_Load_Sine,              /*!< \brief Sine-wave loaded markers defined in cartesian coordinates. */
  *Marker_FlowLoad,               /*!< \brief Flow Load markers. */
  *Marker_Internal,               /*!< \brief Internal flow markers. */
  *Marker_All_TagBound;           /*!< \brief Global index for markers using grid information. */

  su2double *Exhaust_Temperature_Target;     /*!< \brief Specified total temperatures for nacelle boundaries. */
  su2double *Exhaust_Pressure_Target;        /*!< \brief Specified total pressures for nacelle boundaries. */
  su2double *Inlet_Ttotal;                   /*!< \brief Specified total temperatures for inlet boundaries. */
  su2double *Riemann_Var1, *Riemann_Var2;    /*!< \brief Specified values for Riemann boundary. */
  su2double **Riemann_FlowDir;               /*!< \brief Specified flow direction vector (unit vector) for Riemann boundaries. */
  su2double *Giles_Var1, *Giles_Var2,
  *RelaxFactorAverage, *RelaxFactorFourier;  /*!< \brief Specified values for Giles BC. */
  su2double **Giles_FlowDir;                 /*!< \brief Specified flow direction vector (unit vector) for Giles BC. */
  su2double *Inlet_Ptotal;                   /*!< \brief Specified total pressures for inlet boundaries. */
  su2double **Inlet_FlowDir;                 /*!< \brief Specified flow direction vector (unit vector) for inlet boundaries. */
  su2double *Inlet_Temperature;              /*!< \brief Specified temperatures for a supersonic inlet boundaries. */
  su2double *Inlet_Pressure;                 /*!< \brief Specified static pressures for supersonic inlet boundaries. */
  su2double **Inlet_Velocity;                /*!< \brief Specified flow velocity vectors for supersonic inlet boundaries. */
  su2double **Inlet_MassFrac;                /*!< \brief Specified Mass fraction vectors for supersonic inlet boundaries (NEMO solver). */
  su2double *EngineInflow_Target;            /*!< \brief Specified fan face targets for nacelle boundaries. */
  su2double *Inflow_Mach;                    /*!< \brief Specified fan face mach for nacelle boundaries. */
  su2double *Inflow_Pressure;                /*!< \brief Specified fan face pressure for nacelle boundaries. */
  su2double *Inflow_MassFlow;                /*!< \brief Specified fan face massflow for nacelle boundaries. */
  su2double *Inflow_ReverseMassFlow;         /*!< \brief Specified fan face reverse massflow for nacelle boundaries. */
  su2double *Inflow_TotalPressure;           /*!< \brief Specified fan face total pressure for nacelle boundaries. */
  su2double *Inflow_Temperature;             /*!< \brief Specified fan face temperature for nacelle boundaries. */
  su2double *Inflow_TotalTemperature;        /*!< \brief Specified fan face total temperature for nacelle boundaries. */
  su2double *Inflow_RamDrag;                 /*!< \brief Specified fan face ram drag for nacelle boundaries. */
  su2double *Inflow_Force;                   /*!< \brief Specified force for nacelle boundaries. */
  su2double *Inflow_Power;                   /*!< \brief Specified power for nacelle boundaries. */
  su2double *Exhaust_Pressure;               /*!< \brief Specified exhaust pressure for nacelle boundaries. */
  su2double *Exhaust_Temperature;            /*!< \brief Specified exhaust temperature for nacelle boundaries. */
  su2double *Exhaust_MassFlow;               /*!< \brief Specified exhaust mass flow for nacelle boundaries. */
  su2double *Exhaust_TotalPressure;          /*!< \brief Specified exhaust total pressure for nacelle boundaries. */
  su2double *Exhaust_TotalTemperature;       /*!< \brief Specified exhaust total temperature for nacelle boundaries. */
  su2double *Exhaust_GrossThrust;            /*!< \brief Specified exhaust gross thrust for nacelle boundaries. */
  su2double *Exhaust_Force;                  /*!< \brief Specified exhaust force for nacelle boundaries. */
  su2double *Exhaust_Power;                  /*!< \brief Specified exhaust power for nacelle boundaries. */
  su2double *Engine_Power;                   /*!< \brief Specified engine power for nacelle boundaries. */
  su2double *Engine_Mach;                    /*!< \brief Specified engine mach for nacelle boundaries. */
  su2double *Engine_Force;                   /*!< \brief Specified engine force for nacelle boundaries. */
  su2double *Engine_NetThrust;               /*!< \brief Specified engine net thrust for nacelle boundaries. */
  su2double *Engine_GrossThrust;             /*!< \brief Specified engine gross thrust for nacelle boundaries. */
  su2double *Engine_Area;                    /*!< \brief Specified engine area for nacelle boundaries. */
  su2double *Outlet_Pressure;                /*!< \brief Specified back pressures (static) for outlet boundaries. */
  su2double *Isothermal_Temperature;         /*!< \brief Specified isothermal wall temperatures (static). */
  su2double *Wall_Catalycity;                /*!< \brief Specified wall species mass-fractions for catalytic boundaries. */
  su2double *Heat_Flux;                      /*!< \brief Specified wall heat fluxes. */
  su2double *Roughness_Height;               /*!< \brief Equivalent sand grain roughness for the marker according to config file. */
  su2double *Displ_Value;                    /*!< \brief Specified displacement for displacement boundaries. */
  su2double *Load_Value;                     /*!< \brief Specified force for load boundaries. */
  su2double *Damper_Constant;                /*!< \brief Specified constant for damper boundaries. */
  su2double *Load_Dir_Value;                 /*!< \brief Specified force for load boundaries defined in cartesian coordinates. */
  su2double *Load_Dir_Multiplier;            /*!< \brief Specified multiplier for load boundaries defined in cartesian coordinates. */
  su2double *Disp_Dir_Value;                 /*!< \brief Specified force for load boundaries defined in cartesian coordinates. */
  su2double *Disp_Dir_Multiplier;            /*!< \brief Specified multiplier for load boundaries defined in cartesian coordinates. */
  su2double **Load_Dir;                      /*!< \brief Specified flow direction vector (unit vector) for inlet boundaries. */
  su2double **Disp_Dir;                      /*!< \brief Specified structural displacement direction (unit vector). */
  su2double *Load_Sine_Amplitude;            /*!< \brief Specified amplitude for a sine-wave load. */
  su2double *Load_Sine_Frequency;            /*!< \brief Specified multiplier for load boundaries defined in cartesian coordinates. */
  su2double **Load_Sine_Dir;                 /*!< \brief Specified flow direction vector (unit vector) for inlet boundaries. */
  su2double *FlowLoad_Value;                 /*!< \brief Specified force for flow load boundaries. */
  su2double *ActDiskInlet_MassFlow;          /*!< \brief Specified inlet mass flow for actuator disk. */
  su2double *ActDiskInlet_Temperature;       /*!< \brief Specified inlet temperature for actuator disk. */
  su2double *ActDiskInlet_TotalTemperature;  /*!< \brief Specified inlet total temperature for actuator disk. */
  su2double *ActDiskInlet_Pressure;          /*!< \brief Specified inlet pressure for actuator disk. */
  su2double *ActDiskInlet_TotalPressure;     /*!< \brief Specified inlet total pressure for actuator disk. */
  su2double *ActDiskInlet_RamDrag;           /*!< \brief Specified inlet ram drag for actuator disk. */
  su2double *ActDiskInlet_Force;             /*!< \brief Specified inlet force for actuator disk. */
  su2double *ActDiskInlet_Power;             /*!< \brief Specified inlet power for actuator disk. */
  su2double *ActDiskOutlet_MassFlow;         /*!< \brief Specified outlet mass flow for actuator disk. */
  su2double *ActDiskOutlet_Temperature;      /*!< \brief Specified outlet temperature for actuator disk. */
  su2double *ActDiskOutlet_TotalTemperature; /*!< \brief Specified outlet total temperatur for actuator disk. */
  su2double *ActDiskOutlet_Pressure;         /*!< \brief Specified outlet pressure for actuator disk. */
  su2double *ActDiskOutlet_TotalPressure;    /*!< \brief Specified outlet total pressure for actuator disk. */
  su2double *ActDiskOutlet_GrossThrust;      /*!< \brief Specified outlet gross thrust for actuator disk. */
  su2double *ActDiskOutlet_Force;            /*!< \brief Specified outlet force for actuator disk. */
  su2double *ActDiskOutlet_Power;            /*!< \brief Specified outlet power for actuator disk. */
  su2double **ActDisk_PressJump,
  **ActDisk_TempJump,  **ActDisk_Omega;      /*!< \brief Specified deltas for actuator disk.*/
  su2double *ActDisk_DeltaPress;             /*!< \brief Specified pressure delta for actuator disk. */
  su2double *ActDisk_DeltaTemp;              /*!< \brief Specified temperature delta for actuator disk. */
  su2double *ActDisk_TotalPressRatio;        /*!< \brief Specified tot. pres. ratio for actuator disk. */
  su2double *ActDisk_TotalTempRatio;         /*!< \brief Specified tot. temp. ratio for actuator disk. */
  su2double *ActDisk_StaticPressRatio;       /*!< \brief Specified press. ratio for actuator disk. */
  su2double *ActDisk_StaticTempRatio;        /*!< \brief Specified temp. ratio for actuator disk. */
  su2double *ActDisk_Power;                  /*!< \brief Specified power for actuator disk. */
  su2double *ActDisk_MassFlow;               /*!< \brief Specified mass flow for actuator disk. */
  su2double *ActDisk_Mach;                   /*!< \brief Specified mach for actuator disk. */
  su2double *ActDisk_Force;                  /*!< \brief Specified force for actuator disk. */
  su2double *Outlet_MassFlow;                /*!< \brief Mass flow for outlet boundaries. */
  su2double *Outlet_Density;                 /*!< \brief Avg. density for outlet boundaries. */
  su2double *Outlet_Area;                    /*!< \brief Area for outlet boundaries. */
  su2double *Surface_MassFlow;               /*!< \brief Massflow at the boundaries. */
  su2double *Surface_Mach;                   /*!< \brief Mach number at the boundaries. */
  su2double *Surface_Temperature;            /*!< \brief Temperature at the boundaries. */
  su2double *Surface_Pressure;               /*!< \brief Pressure at the boundaries. */
  su2double *Surface_Density;                /*!< \brief Density at the boundaries. */
  su2double *Surface_Enthalpy;               /*!< \brief Enthalpy at the boundaries. */
  su2double *Surface_NormalVelocity;         /*!< \brief Normal velocity at the boundaries. */
  su2double *Surface_Uniformity;             /*!< \brief Integral measure of the streamwise uniformity (absolute) at the boundaries (non-dim). */
  su2double *Surface_SecondaryStrength;      /*!< \brief Integral measure of the strength of secondary flows (absolute) at the boundaries (non-dim). */
  su2double *Surface_SecondOverUniform;      /*!< \brief Integral measure of the strength of secondary flows (relative to streamwise) at the boundaries (non-dim). */
  su2double *Surface_MomentumDistortion;     /*!< \brief Integral measure of the streamwise uniformity (relative to plug flow) at the boundaries (non-dim). */
  su2double *Surface_TotalTemperature;       /*!< \brief Total temperature at the boundaries. */
  su2double *Surface_TotalPressure;          /*!< \brief Total pressure at the boundaries. */
  su2double *Surface_PressureDrop;           /*!< \brief Pressure drop between boundaries. */
  su2double *Surface_DC60;                   /*!< \brief Specified surface DC60 for nacelle boundaries. */
  su2double *Surface_IDC;                    /*!< \brief Specified IDC for nacelle boundaries. */
  su2double *Surface_IDC_Mach;               /*!< \brief Specified IDC mach for nacelle boundaries. */
  su2double *Surface_IDR;                    /*!< \brief Specified surface IDR for nacelle boundaries. */
  su2double *ActDisk_NetThrust;              /*!< \brief Specified net thrust for nacelle boundaries. */
  su2double *ActDisk_BCThrust;               /*!< \brief Specified bc thrust for nacelle boundaries. */
  su2double *ActDisk_BCThrust_Old;           /*!< \brief Specified old bc thrust for nacelle boundaries. */
  su2double *ActDisk_GrossThrust;            /*!< \brief Specified gross thrust for nacelle boundaries. */
  su2double *ActDisk_Area;                   /*!< \brief Specified area for nacelle boundaries. */
  su2double *ActDisk_ReverseMassFlow;        /*!< \brief Specified fan face mach for nacelle boundaries. */
  su2double **Periodic_RotCenter;            /*!< \brief Rotational center for each periodic boundary. */
  su2double **Periodic_RotAngles;            /*!< \brief Rotation angles for each periodic boundary. */
  su2double **Periodic_Translation;          /*!< \brief Translation vector for each periodic boundary. */
  unsigned short nPeriodic_Index;            /*!< \brief Number of SEND_RECEIVE periodic transformations. */
  su2double **Periodic_Center;               /*!< \brief Rotational center for each SEND_RECEIVE boundary. */
  su2double **Periodic_Rotation;             /*!< \brief Rotation angles for each SEND_RECEIVE boundary. */
  su2double **Periodic_Translate;            /*!< \brief Translation vector for each SEND_RECEIVE boundary. */
  string *Marker_CfgFile_TagBound;           /*!< \brief Global index for markers using config file. */
  unsigned short *Marker_All_KindBC,         /*!< \brief Global index for boundaries using grid information. */
  *Marker_CfgFile_KindBC;                    /*!< \brief Global index for boundaries using config file. */
  short *Marker_All_SendRecv;                /*!< \brief Information about if the boundary is sended (+), received (-). */
  short *Marker_All_PerBound;                /*!< \brief Global index for periodic bc using the grid information. */

  unsigned long nExtIter;           /*!< \brief Number of external iterations. */
  unsigned long ExtIter;            /*!< \brief Current external iteration number. */
  unsigned long ExtIter_OffSet;     /*!< \brief External iteration number offset. */
  unsigned long IntIter;            /*!< \brief Current internal iteration number. */
  unsigned long OuterIter;          /*!< \brief Current Outer iterations for multizone problems. */
  unsigned long InnerIter;          /*!< \brief Current inner iterations for multizone problems. */
  unsigned long TimeIter;           /*!< \brief Current time iterations for multizone problems. */
  long Unst_RestartIter;            /*!< \brief Iteration number to restart an unsteady simulation (Dual time Method). */
  long Unst_AdjointIter;            /*!< \brief Iteration number to begin the reverse time integration in the direct solver for the unsteady adjoint. */
  long Iter_Avg_Objective;          /*!< \brief Iteration the number of time steps to be averaged, counting from the back */
  long Dyn_RestartIter;             /*!< \brief Iteration number to restart a dynamic structural analysis. */
  su2double PhysicalTime;           /*!< \brief Physical time at the current iteration in the solver for unsteady problems. */

  unsigned short nLevels_TimeAccurateLTS;   /*!< \brief Number of time levels for time accurate local time stepping. */
  unsigned short nTimeDOFsADER_DG;          /*!< \brief Number of time DOFs used in the predictor step of ADER-DG. */
  su2double *TimeDOFsADER_DG;               /*!< \brief The location of the ADER-DG time DOFs on the interval [-1,1]. */
  unsigned short nTimeIntegrationADER_DG;   /*!< \brief Number of time integration points ADER-DG. */
  su2double *TimeIntegrationADER_DG;        /*!< \brief The location of the ADER-DG time integration points on the interval [-1,1]. */
  su2double *WeightsIntegrationADER_DG;     /*!< \brief The weights of the ADER-DG time integration points on the interval [-1,1]. */
  unsigned short nRKStep;                   /*!< \brief Number of steps of the explicit Runge-Kutta method. */
  su2double *RK_Alpha_Step;                 /*!< \brief Runge-Kutta beta coefficients. */

  unsigned short nQuasiNewtonSamples;  /*!< \brief Number of samples used in quasi-Newton solution methods. */
  bool UseVectorization;       /*!< \brief Whether to use vectorized numerics schemes. */

  unsigned short nMGLevels;    /*!< \brief Number of multigrid levels (coarse levels). */
  unsigned short nCFL;         /*!< \brief Number of CFL, one for each multigrid level. */
  su2double
  CFLRedCoeff_Turb,            /*!< \brief CFL reduction coefficient on the LevelSet problem. */
  CFLRedCoeff_AdjFlow,         /*!< \brief CFL reduction coefficient for the adjoint problem. */
  CFLRedCoeff_AdjTurb,         /*!< \brief CFL reduction coefficient for the adjoint turbulent problem. */
  CFLFineGrid,                 /*!< \brief CFL of the finest grid. */
  Max_DeltaTime,               /*!< \brief Max delta time. */
  Unst_CFL;                    /*!< \brief Unsteady CFL number. */

  bool ReorientElements;       /*!< \brief Flag for enabling element reorientation. */
  bool AddIndNeighbor;         /*!< \brief Include indirect neighbor in the agglomeration process. */
  unsigned short nDV,                  /*!< \brief Number of design variables. */
  nObj, nObjW;                         /*! \brief Number of objective functions. */
  unsigned short* nDV_Value;           /*!< \brief Number of values for each design variable (might be different than 1 if we allow arbitrary movement). */
  unsigned short nFFDBox;              /*!< \brief Number of ffd boxes. */
  unsigned short nTurboMachineryKind;  /*!< \brief Number turbomachinery types specified. */
  unsigned short nParamDV;             /*!< \brief Number of parameters of the design variable. */
  string DV_Filename;                  /*!< \brief Filename for providing surface positions from an external parameterization. */
  string DV_Unordered_Sens_Filename;   /*!< \brief Filename of volume sensitivities in an unordered ASCII format. */
  string DV_Sens_Filename;             /*!< \brief Filename of surface sensitivities written to an unordered ASCII format. */
  unsigned short
  Sensitivity_FileFormat;             /*!< \brief Format of the input volume sensitivity files (SU2_DOT). */
  su2double **ParamDV;                /*!< \brief Parameters of the design variable. */
  su2double **CoordFFDBox;            /*!< \brief Coordinates of the FFD boxes. */
  unsigned short **DegreeFFDBox;      /*!< \brief Degree of the FFD boxes. */
  string *FFDTag;                     /*!< \brief Parameters of the design variable. */
  string *TagFFDBox;                  /*!< \brief Tag of the FFD box. */
  unsigned short GeometryMode;        /*!< \brief Gemoetry mode (analysis or gradient computation). */
  unsigned short MGCycle;             /*!< \brief Kind of multigrid cycle. */
  unsigned short FinestMesh;          /*!< \brief Finest mesh for the full multigrid approach. */
  unsigned short nFFD_Fix_IDir,
  nFFD_Fix_JDir, nFFD_Fix_KDir;       /*!< \brief Number of planes fixed in the FFD. */
  unsigned short nMG_PreSmooth,       /*!< \brief Number of MG pre-smooth parameters found in config file. */
  nMG_PostSmooth,                     /*!< \brief Number of MG post-smooth parameters found in config file. */
  nMG_CorrecSmooth;                   /*!< \brief Number of MG correct-smooth parameters found in config file. */
  short *FFD_Fix_IDir,
  *FFD_Fix_JDir, *FFD_Fix_KDir;       /*!< \brief Exact sections. */
  unsigned short *MG_PreSmooth,       /*!< \brief Multigrid Pre smoothing. */
  *MG_PostSmooth,                     /*!< \brief Multigrid Post smoothing. */
  *MG_CorrecSmooth;                   /*!< \brief Multigrid Jacobi implicit smoothing of the correction. */
  su2double *LocationStations;        /*!< \brief Airfoil sections in wing slicing subroutine. */
  su2double *NacelleLocation;         /*!< \brief Definition of the nacelle location. */

  unsigned short Kind_Solver,      /*!< \brief Kind of solver Euler, NS, Continuous adjoint, etc.  */
  Kind_MZSolver,                   /*!< \brief Kind of multizone solver.  */
  Kind_FluidModel,                 /*!< \brief Kind of the Fluid Model: Ideal or Van der Walls, ... . */
  Kind_ViscosityModel,             /*!< \brief Kind of the Viscosity Model*/
  Kind_ConductivityModel,          /*!< \brief Kind of the Thermal Conductivity Model*/
  Kind_ConductivityModel_Turb,     /*!< \brief Kind of the Turbulent Thermal Conductivity Model*/
  Kind_FreeStreamOption,           /*!< \brief Kind of free stream option to choose if initializing with density or temperature  */
  Kind_InitOption,                 /*!< \brief Kind of Init option to choose if initializing with Reynolds number or with thermodynamic conditions   */
  Kind_TransCoeffModel,            /*!< \brief Transport coefficient Model for NEMO solver. */
  Kind_DensityModel,               /*!< \brief Kind of the density model for incompressible flows. */
  Kind_GridMovement,               /*!< \brief Kind of the static mesh movement. */
  *Kind_SurfaceMovement,           /*!< \brief Kind of the static mesh movement. */
  nKind_SurfaceMovement,           /*!< \brief Kind of the dynamic mesh movement. */
  Kind_Gradient_Method,            /*!< \brief Numerical method for computation of spatial gradients. */
  Kind_Gradient_Method_Recon,      /*!< \brief Numerical method for computation of spatial gradients used for upwind reconstruction. */
  Kind_Deform_Linear_Solver,             /*!< Numerical method to deform the grid */
  Kind_Deform_Linear_Solver_Prec,        /*!< \brief Preconditioner of the linear solver. */
  Kind_Linear_Solver,                    /*!< \brief Numerical solver for the implicit scheme. */
  Kind_Linear_Solver_Prec,               /*!< \brief Preconditioner of the linear solver. */
  Kind_AdjTurb_Linear_Solver,            /*!< \brief Numerical solver for the turbulent adjoint implicit scheme. */
  Kind_AdjTurb_Linear_Prec,              /*!< \brief Preconditioner of the turbulent adjoint linear solver. */
  Kind_DiscAdj_Linear_Solver,            /*!< \brief Linear solver for the discrete adjoint system. */
  Kind_DiscAdj_Linear_Prec,              /*!< \brief Preconditioner of the discrete adjoint linear solver. */
  Kind_SlopeLimit,              /*!< \brief Global slope limiter. */
  Kind_SlopeLimit_Flow,         /*!< \brief Slope limiter for flow equations.*/
  Kind_SlopeLimit_Turb,         /*!< \brief Slope limiter for the turbulence equation.*/
  Kind_SlopeLimit_AdjTurb,      /*!< \brief Slope limiter for the adjoint turbulent equation.*/
  Kind_SlopeLimit_AdjFlow,      /*!< \brief Slope limiter for the adjoint equation.*/
  Kind_TimeNumScheme,           /*!< \brief Global explicit or implicit time integration. */
  Kind_TimeIntScheme_Flow,      /*!< \brief Time integration for the flow equations. */
  Kind_TimeIntScheme_FEM_Flow,  /*!< \brief Time integration for the flow equations. */
  Kind_ADER_Predictor,          /*!< \brief Predictor step of the ADER-DG time integration scheme. */
  Kind_TimeIntScheme_AdjFlow,   /*!< \brief Time integration for the adjoint flow equations. */
  Kind_TimeIntScheme_Turb,      /*!< \brief Time integration for the turbulence model. */
  Kind_TimeIntScheme_AdjTurb,   /*!< \brief Time integration for the adjoint turbulence model. */
  Kind_TimeIntScheme_Heat,      /*!< \brief Time integration for the wave equations. */
  Kind_TimeStep_Heat,           /*!< \brief Time stepping method for the (fvm) heat equation. */
  Kind_TimeIntScheme_FEA,       /*!< \brief Time integration for the FEA equations. */
  Kind_SpaceIteScheme_FEA,      /*!< \brief Iterative scheme for nonlinear structural analysis. */
  Kind_TimeIntScheme_Radiation, /*!< \brief Time integration for the Radiation equations. */
  Kind_ConvNumScheme,           /*!< \brief Global definition of the convective term. */
  Kind_ConvNumScheme_Flow,      /*!< \brief Centered or upwind scheme for the flow equations. */
  Kind_ConvNumScheme_FEM_Flow,  /*!< \brief Finite element scheme for the flow equations. */
  Kind_ConvNumScheme_Heat,      /*!< \brief Centered or upwind scheme for the flow equations. */
  Kind_ConvNumScheme_AdjFlow,   /*!< \brief Centered or upwind scheme for the adjoint flow equations. */
  Kind_ConvNumScheme_Turb,      /*!< \brief Centered or upwind scheme for the turbulence model. */
  Kind_ConvNumScheme_AdjTurb,   /*!< \brief Centered or upwind scheme for the adjoint turbulence model. */
  Kind_ConvNumScheme_Template,  /*!< \brief Centered or upwind scheme for the level set equation. */
  Kind_Centered,                /*!< \brief Centered scheme. */
  Kind_Centered_Flow,           /*!< \brief Centered scheme for the flow equations. */
  Kind_Centered_AdjFlow,        /*!< \brief Centered scheme for the adjoint flow equations. */
  Kind_Centered_Turb,           /*!< \brief Centered scheme for the turbulence model. */
  Kind_Centered_AdjTurb,        /*!< \brief Centered scheme for the adjoint turbulence model. */
  Kind_Centered_Template,       /*!< \brief Centered scheme for the template model. */
  Kind_Upwind,                  /*!< \brief Upwind scheme. */
  Kind_Upwind_Flow,             /*!< \brief Upwind scheme for the flow equations. */
  Kind_Upwind_AdjFlow,          /*!< \brief Upwind scheme for the adjoint flow equations. */
  Kind_Upwind_Turb,             /*!< \brief Upwind scheme for the turbulence model. */
  Kind_Upwind_AdjTurb,          /*!< \brief Upwind scheme for the adjoint turbulence model. */
  Kind_Upwind_Template,         /*!< \brief Upwind scheme for the template model. */
  Kind_FEM,                     /*!< \brief Finite element scheme for the flow equations. */
  Kind_FEM_Flow,                /*!< \brief Finite element scheme for the flow equations. */
  Kind_FEM_DG_Shock,            /*!< \brief Shock capturing method for the FEM DG solver. */
  Kind_Matrix_Coloring,         /*!< \brief Type of matrix coloring for sparse Jacobian computation. */
  Kind_BGS_RelaxMethod,         /*!< \brief Kind of relaxation method for Block Gauss Seidel method in FSI problems. */
  Kind_CHT_Coupling;            /*!< \brief Kind of coupling method used at CHT interfaces. */
  bool ReconstructionGradientRequired; /*!< \brief Enable or disable a second gradient calculation for upwind reconstruction only. */
  bool LeastSquaresRequired;    /*!< \brief Enable or disable memory allocation for least-squares gradient methods. */
  bool Energy_Equation;         /*!< \brief Solve the energy equation for incompressible flows. */

  bool MUSCL,              /*!< \brief MUSCL scheme .*/
  MUSCL_Flow,              /*!< \brief MUSCL scheme for the flow equations.*/
  MUSCL_Turb,              /*!< \brief MUSCL scheme for the turbulence equations.*/
  MUSCL_Heat,              /*!< \brief MUSCL scheme for the (fvm) heat equation.*/
  MUSCL_AdjFlow,           /*!< \brief MUSCL scheme for the adj flow equations.*/
  MUSCL_AdjTurb,           /*!< \brief MUSCL scheme for the adj turbulence equations.*/
  Use_Accurate_Jacobians;  /*!< \brief Use numerically computed Jacobians for AUSM+up(2) and SLAU(2). */
  bool EulerPersson;       /*!< \brief Boolean to determine whether this is an Euler simulation with Persson shock capturing. */
  bool FSI_Problem = false,/*!< \brief Boolean to determine whether the simulation is FSI or not. */
  Multizone_Problem;       /*!< \brief Boolean to determine whether we are solving a multizone problem. */
  unsigned short nID_DV;   /*!< \brief ID for the region of FEM when computed using direct differentiation. */

  bool AD_Mode;             /*!< \brief Algorithmic Differentiation support. */
  bool AD_Preaccumulation;  /*!< \brief Enable or disable preaccumulation in the AD mode. */
  unsigned short
  Kind_Material_Compress,   /*!< \brief Determines if the material is compressible or incompressible (structural analysis). */
  Kind_Material,            /*!< \brief Determines the material model to be used (structural analysis). */
  Kind_Struct_Solver,       /*!< \brief Determines the geometric condition (small or large deformations) for structural analysis. */
  Kind_DV_FEA;              /*!< \brief Kind of Design Variable for FEA problems.*/

  unsigned short Kind_Turb_Model;   /*!< \brief Turbulent model definition. */
  unsigned short Kind_SGS_Model;    /*!< \brief LES SGS model definition. */
  unsigned short Kind_Trans_Model,  /*!< \brief Transition model definition. */
  Kind_ActDisk, Kind_Engine_Inflow,
  Kind_Inlet, *Kind_Inc_Inlet,
  *Kind_Inc_Outlet,
  *Kind_Data_Riemann,
  *Kind_Data_Giles;                /*!< \brief Kind of inlet boundary treatment. */
  unsigned short *Kind_Wall;       /*!< \brief Type of wall treatment. */
  unsigned short nWall_Types;      /*!< \brief Number of wall treatment types listed. */
  unsigned short nInc_Inlet;       /*!< \brief Number of inlet boundary treatment types listed. */
  unsigned short nInc_Outlet;      /*!< \brief Number of inlet boundary treatment types listed. */
  su2double Inc_Inlet_Damping;     /*!< \brief Damping factor applied to the iterative updates to the velocity at a pressure inlet in incompressible flow. */
  su2double Inc_Outlet_Damping;    /*!< \brief Damping factor applied to the iterative updates to the pressure at a mass flow outlet in incompressible flow. */
  bool Inc_Inlet_UseNormal;        /*!< \brief Flag for whether to use the local normal as the flow direction for an incompressible pressure inlet. */
  su2double Linear_Solver_Error;   /*!< \brief Min error of the linear solver for the implicit formulation. */
  su2double Deform_Linear_Solver_Error;          /*!< \brief Min error of the linear solver for the implicit formulation. */
  su2double Linear_Solver_Smoother_Relaxation;   /*!< \brief Relaxation factor for iterative linear smoothers. */
  unsigned long Linear_Solver_Iter;              /*!< \brief Max iterations of the linear solver for the implicit formulation. */
  unsigned long Deform_Linear_Solver_Iter;       /*!< \brief Max iterations of the linear solver for the implicit formulation. */
  unsigned long Linear_Solver_Restart_Frequency; /*!< \brief Restart frequency of the linear solver for the implicit formulation. */
  unsigned long Linear_Solver_Prec_Threads;      /*!< \brief Number of threads per rank for ILU and LU_SGS preconditioners. */
  unsigned short Linear_Solver_ILU_n;            /*!< \brief ILU fill=in level. */
  su2double SemiSpan;                   /*!< \brief Wing Semi span. */
  su2double Roe_Kappa;                  /*!< \brief Relaxation of the Roe scheme. */
  su2double Relaxation_Factor_Adjoint;  /*!< \brief Relaxation coefficient for variable updates of adjoint solvers. */
  su2double Relaxation_Factor_CHT;      /*!< \brief Relaxation coefficient for the update of conjugate heat variables. */
  su2double AdjTurb_Linear_Error;       /*!< \brief Min error of the turbulent adjoint linear solver for the implicit formulation. */
  su2double EntropyFix_Coeff;           /*!< \brief Entropy fix coefficient. */
  unsigned short AdjTurb_Linear_Iter;   /*!< \brief Min error of the turbulent adjoint linear solver for the implicit formulation. */
  su2double *Stations_Bounds;           /*!< \brief Airfoil section limit. */
  unsigned short nLocationStations,     /*!< \brief Number of section cuts to make when outputting mesh and cp . */
  nWingStations;                        /*!< \brief Number of section cuts to make when calculating internal volume. */
  su2double* Kappa_Flow,           /*!< \brief Numerical dissipation coefficients for the flow equations. */
  *Kappa_AdjFlow,                  /*!< \brief Numerical dissipation coefficients for the adjoint flow equations. */
  *Kappa_Heat;                     /*!< \brief Numerical dissipation coefficients for the (fvm) heat equation. */
  su2double* FFD_Axis;          /*!< \brief Numerical dissipation coefficients for the adjoint equations. */
  su2double Kappa_1st_AdjFlow,  /*!< \brief Lax 1st order dissipation coefficient for adjoint flow equations (coarse multigrid levels). */
  Kappa_2nd_AdjFlow,            /*!< \brief JST 2nd order dissipation coefficient for adjoint flow equations. */
  Kappa_4th_AdjFlow,            /*!< \brief JST 4th order dissipation coefficient for adjoint flow equations. */
  Kappa_1st_Flow,           /*!< \brief Lax 1st order dissipation coefficient for flow equations (coarse multigrid levels). */
  Kappa_2nd_Flow,           /*!< \brief JST 2nd order dissipation coefficient for flow equations. */
  Kappa_4th_Flow,           /*!< \brief JST 4th order dissipation coefficient for flow equations. */
  Kappa_2nd_Heat,           /*!< \brief 2nd order dissipation coefficient for heat equation. */
  Kappa_4th_Heat,           /*!< \brief 4th order dissipation coefficient for heat equation. */
  Cent_Jac_Fix_Factor;              /*!< \brief Multiply the dissipation contribution to the Jacobian of central schemes
                                                by this factor to make the global matrix more diagonal dominant. */
  su2double Geo_Waterline_Location; /*!< \brief Location of the waterline. */

  su2double Min_Beta_RoeTurkel,     /*!< \brief Minimum value of Beta for the Roe-Turkel low Mach preconditioner. */
  Max_Beta_RoeTurkel;               /*!< \brief Maximum value of Beta for the Roe-Turkel low Mach preconditioner. */
  unsigned long GridDef_Nonlinear_Iter;  /*!< \brief Number of nonlinear increments for grid deformation. */
  unsigned short Deform_StiffnessType;   /*!< \brief Type of element stiffness imposed for FEA mesh deformation. */
  bool Deform_Mesh;                      /*!< \brief Determines whether the mesh will be deformed. */
  bool Deform_Output;                    /*!< \brief Print the residuals during mesh deformation to the console. */
  su2double Deform_Tol_Factor;       /*!< \brief Factor to multiply smallest volume for deform tolerance (0.001 default) */
  su2double Deform_Coeff;            /*!< \brief Deform coeffienct */
  su2double Deform_Limit;            /*!< \brief Deform limit */
  unsigned short FFD_Continuity;     /*!< \brief Surface continuity at the intersection with the FFD */
  unsigned short FFD_CoordSystem;    /*!< \brief Define the coordinates system */
  su2double Deform_ElasticityMod,    /*!< \brief Young's modulus for volume deformation stiffness model */
  Deform_PoissonRatio,               /*!< \brief Poisson's ratio for volume deformation stiffness model */
  Deform_StiffLayerSize;             /*!< \brief Size of the layer of highest stiffness for wall distance-based mesh stiffness */
  bool Visualize_Surface_Def;        /*!< \brief Flag to visualize the surface deformacion in SU2_DEF. */
  bool Visualize_Volume_Def;         /*!< \brief Flag to visualize the volume deformation in SU2_DEF. */
  bool FFD_Symmetry_Plane;           /*!< \brief FFD symmetry plane. */

  su2double Mach;             /*!< \brief Mach number. */
  su2double Reynolds;         /*!< \brief Reynolds number. */
  su2double Froude;           /*!< \brief Froude number. */
  su2double Length_Reynolds;  /*!< \brief Reynolds length (dimensional). */
  su2double AoA,              /*!< \brief Angle of attack (just external flow). */
  iH, AoS, AoA_Offset,
  AoS_Offset, AoA_Sens;       /*!< \brief Angle of sideSlip (just external flow). */
  bool Fixed_CL_Mode;         /*!< \brief Activate fixed CL mode (external flow only). */
  bool Fixed_CM_Mode;         /*!< \brief Activate fixed CL mode (external flow only). */
  bool Eval_dOF_dCX;          /*!< \brief Activate fixed CL mode (external flow only). */
  bool Discard_InFiles;       /*!< \brief Discard angle of attack in solution and geometry files. */
  su2double Target_CL;        /*!< \brief Specify a target CL instead of AoA (external flow only). */
  su2double Target_CM;        /*!< \brief Specify a target CM instead of AoA (external flow only). */
  su2double Total_CM;         /*!< \brief Specify a Total CM instead of AoA (external flow only). */
  su2double Total_CD;         /*!< \brief Specify a target CD instead of AoA (external flow only). */
  su2double dCL_dAlpha;       /*!< \brief value of dCl/dAlpha. */
  su2double dCM_diH;          /*!< \brief value of dCM/dHi. */
  unsigned long Iter_Fixed_CM;          /*!< \brief Iterations to re-evaluate the angle of attack (external flow only). */
  unsigned long Iter_Fixed_NetThrust;   /*!< \brief Iterations to re-evaluate the angle of attack (external flow only). */
  unsigned long Iter_dCL_dAlpha;        /*!< \brief Number of iterations to evaluate dCL_dAlpha. */
  unsigned long Update_Alpha;           /*!< \brief Iterations to re-evaluate the angle of attack (external flow only). */
  unsigned long Update_iH;              /*!< \brief Iterations to re-evaluate the angle of attack (external flow only). */
  unsigned long Update_BCThrust;        /*!< \brief Iterations to re-evaluate the angle of attack (external flow only). */
  su2double dNetThrust_dBCThrust;       /*!< \brief value of dNetThrust/dBCThrust. */
  bool Update_BCThrust_Bool;            /*!< \brief Boolean flag for whether to update the AoA for fixed lift mode on a given iteration. */
  bool Update_AoA;                      /*!< \brief Boolean flag for whether to update the AoA for fixed lift mode on a given iteration. */
  unsigned long Update_AoA_Iter_Limit;  /*!< \brief Limit on number of iterations between AoA updates for fixed lift mode. */
  bool Finite_Difference_Mode;        /*!< \brief Flag to run the finite difference mode in fixed Cl mode. */
  bool Update_HTPIncidence;           /*!< \brief Boolean flag for whether to update the AoA for fixed lift mode on a given iteration. */
  su2double ChargeCoeff;              /*!< \brief Charge coefficient (just for poisson problems). */
  unsigned short Cauchy_Func_Flow,    /*!< \brief Function where to apply the convergence criteria in the flow problem. */
  Cauchy_Func_AdjFlow,                /*!< \brief Function where to apply the convergence criteria in the adjoint problem. */
  Cauchy_Elems;                       /*!< \brief Number of elements to evaluate. */
  unsigned short Residual_Func_Flow;  /*!< \brief Equation to apply residual convergence to. */
  unsigned short Res_FEM_CRIT;        /*!< \brief Criteria to apply to the FEM convergence (absolute/relative). */
  unsigned long StartConv_Iter;       /*!< \brief Start convergence criteria at iteration. */
  su2double Cauchy_Eps;               /*!< \brief Epsilon used for the convergence. */
  unsigned long Wrt_Sol_Freq,   /*!< \brief Writing solution frequency. */
  Wrt_Sol_Freq_DualTime,        /*!< \brief Writing solution frequency for Dual Time. */
  Wrt_Con_Freq,                 /*!< \brief Writing convergence history frequency. */
  Wrt_Con_Freq_DualTime;        /*!< \brief Writing convergence history frequency. */
  bool Wrt_Dynamic;             /*!< \brief Write dynamic data adding header and prefix. */
  bool Restart,                 /*!< \brief Restart solution (for direct, adjoint, and linearized problems).*/
  Wrt_Binary_Restart,           /*!< \brief Write binary SU2 native restart files.*/
  Read_Binary_Restart,          /*!< \brief Read binary SU2 native restart files.*/
  Restart_Flow;                 /*!< \brief Restart flow solution for adjoint and linearized problems. */
  unsigned short nMarker_Monitoring,  /*!< \brief Number of markers to monitor. */
  nMarker_Designing,                  /*!< \brief Number of markers for the objective function. */
  nMarker_GeoEval,                    /*!< \brief Number of markers for the objective function. */
  nMarker_ZoneInterface,              /*!< \brief Number of markers in the zone interface. */
  nMarker_Plotting,                   /*!< \brief Number of markers to plot. */
  nMarker_Analyze,                    /*!< \brief Number of markers to analyze. */
  nMarker_Moving,                     /*!< \brief Number of markers in motion (DEFORMING, MOVING_WALL, or FLUID_STRUCTURE). */
  nMarker_PyCustom,                   /*!< \brief Number of markers that are customizable in Python. */
  nMarker_DV,                         /*!< \brief Number of markers affected by the design variables. */
  nMarker_WallFunctions;              /*!< \brief Number of markers for which wall functions must be applied. */
  string *Marker_Monitoring,          /*!< \brief Markers to monitor. */
  *Marker_Designing,                  /*!< \brief Markers to design. */
  *Marker_GeoEval,                    /*!< \brief Markers to evaluate geometry. */
  *Marker_Plotting,                   /*!< \brief Markers to plot. */
  *Marker_Analyze,                    /*!< \brief Markers to analyze. */
  *Marker_ZoneInterface,              /*!< \brief Markers in the FSI interface. */
  *Marker_Moving,                     /*!< \brief Markers in motion (DEFORMING, MOVING_WALL, or FLUID_STRUCTURE). */
  *Marker_PyCustom,                   /*!< \brief Markers that are customizable in Python. */
  *Marker_DV,                         /*!< \brief Markers affected by the design variables. */
  *Marker_WallFunctions;              /*!< \brief Markers for which wall functions must be applied. */

  unsigned short  nConfig_Files;          /*!< \brief Number of config files for multiphysics problems. */
  string *Config_Filenames;               /*!< \brief List of names for configuration files. */
  unsigned short  *Kind_WallFunctions;        /*!< \brief The kind of wall function to use for the corresponding markers. */
  unsigned short  **IntInfo_WallFunctions;    /*!< \brief Additional integer information for the wall function markers. */
  su2double       **DoubleInfo_WallFunctions; /*!< \brief Additional double information for the wall function markers. */
  unsigned short  *Marker_All_Monitoring,     /*!< \brief Global index for monitoring using the grid information. */
  *Marker_All_GeoEval,               /*!< \brief Global index for geometrical evaluation. */
  *Marker_All_Plotting,              /*!< \brief Global index for plotting using the grid information. */
  *Marker_All_Analyze,               /*!< \brief Global index for plotting using the grid information. */
  *Marker_All_ZoneInterface,         /*!< \brief Global index for FSI interface markers using the grid information. */
  *Marker_All_Turbomachinery,        /*!< \brief Global index for Turbomachinery markers using the grid information. */
  *Marker_All_TurbomachineryFlag,    /*!< \brief Global index for Turbomachinery markers flag using the grid information. */
  *Marker_All_MixingPlaneInterface,  /*!< \brief Global index for MixingPlane interface markers using the grid information. */
  *Marker_All_DV,                    /*!< \brief Global index for design variable markers using the grid information. */
  *Marker_All_Moving,                /*!< \brief Global index for moving surfaces using the grid information. */
  *Marker_All_Deform_Mesh,           /*!< \brief Global index for deformable markers at the boundary. */
  *Marker_All_Fluid_Load,            /*!< \brief Global index for markers in which the flow load is computed/employed. */
  *Marker_All_PyCustom,              /*!< \brief Global index for Python customizable surfaces using the grid information. */
  *Marker_All_Designing,             /*!< \brief Global index for moving using the grid information. */
  *Marker_CfgFile_Monitoring,            /*!< \brief Global index for monitoring using the config information. */
  *Marker_CfgFile_Designing,             /*!< \brief Global index for monitoring using the config information. */
  *Marker_CfgFile_GeoEval,               /*!< \brief Global index for monitoring using the config information. */
  *Marker_CfgFile_Plotting,              /*!< \brief Global index for plotting using the config information. */
  *Marker_CfgFile_Analyze,               /*!< \brief Global index for plotting using the config information. */
  *Marker_CfgFile_ZoneInterface,         /*!< \brief Global index for FSI interface using the config information. */
  *Marker_CfgFile_Turbomachinery,        /*!< \brief Global index for Turbomachinery  using the config information. */
  *Marker_CfgFile_TurbomachineryFlag,    /*!< \brief Global index for Turbomachinery flag using the config information. */
  *Marker_CfgFile_MixingPlaneInterface,  /*!< \brief Global index for MixingPlane interface using the config information. */
  *Marker_CfgFile_Moving,             /*!< \brief Global index for moving surfaces using the config information. */
  *Marker_CfgFile_Deform_Mesh,        /*!< \brief Global index for deformable markers at the boundary. */
  *Marker_CfgFile_Fluid_Load,         /*!< \brief Global index for markers in which the flow load is computed/employed. */
  *Marker_CfgFile_PyCustom,           /*!< \brief Global index for Python customizable surfaces using the config information. */
  *Marker_CfgFile_DV,                 /*!< \brief Global index for design variable markers using the config information. */
  *Marker_CfgFile_PerBound;           /*!< \brief Global index for periodic boundaries using the config information. */
  string *PlaneTag;                   /*!< \brief Global index for the plane adaptation (upper, lower). */
  su2double DualVol_Power;            /*!< \brief Power for the dual volume in the grid adaptation sensor. */
  su2double *nBlades;                 /*!< \brief number of blades for turbomachinery computation. */
  unsigned short Analytical_Surface;  /*!< \brief Information about the analytical definition of the surface for grid adaptation. */
  unsigned short Geo_Description;     /*!< \brief Description of the geometry. */
  unsigned short Mesh_FileFormat;     /*!< \brief Mesh input format. */
  unsigned short Tab_FileFormat;      /*!< \brief Format of the output files. */
  unsigned short ActDisk_Jump;        /*!< \brief Format of the output files. */
  unsigned long StartWindowIteration; /*!< \brief Starting Iteration for long time Windowing apporach . */
  bool CFL_Adapt;        /*!< \brief Adaptive CFL number. */
  bool HB_Precondition;  /*!< \brief Flag to turn on harmonic balance source term preconditioning */
  su2double RefArea,     /*!< \brief Reference area for coefficient computation. */
  RefElemLength,         /*!< \brief Reference element length for computing the slope limiting epsilon. */
  RefSharpEdges,         /*!< \brief Reference coefficient for detecting sharp edges. */
  RefLength,             /*!< \brief Reference length for moment computation. */
  *RefOriginMoment_X,    /*!< \brief X Origin for moment computation. */
  *RefOriginMoment_Y,    /*!< \brief Y Origin for moment computation. */
  *RefOriginMoment_Z,    /*!< \brief Z Origin for moment computation. */
  *CFL_AdaptParam,       /*!< \brief Information about the CFL ramp. */
  *RelaxFactor_Giles,    /*!< \brief Information about the under relaxation factor for Giles BC. */
  *CFL,                  /*!< \brief CFL number. */
  *HTP_Axis,             /*!< \brief Location of the HTP axis. */
  DomainVolume;          /*!< \brief Volume of the computational grid. */
  unsigned short
  nRefOriginMoment_X,      /*!< \brief Number of X-coordinate moment computation origins. */
  nRefOriginMoment_Y,      /*!< \brief Number of Y-coordinate moment computation origins. */
  nRefOriginMoment_Z;      /*!< \brief Number of Z-coordinate moment computation origins. */
  unsigned short nMesh_Box_Size;
  short *Mesh_Box_Size;          /*!< \brief Array containing the number of grid points in the x-, y-, and z-directions for the analytic RECTANGLE and BOX grid formats. */
  su2double* Mesh_Box_Length;    /*!< \brief Array containing the length in the x-, y-, and z-directions for the analytic RECTANGLE and BOX grid formats. */
  su2double* Mesh_Box_Offset;    /*!< \brief Array containing the offset from 0.0 in the x-, y-, and z-directions for the analytic RECTANGLE and BOX grid formats. */
  string Mesh_FileName,          /*!< \brief Mesh input file. */
  Target_Mesh_FileName,
  Mesh_Out_FileName,             /*!< \brief Mesh output file. */
  Solution_FileName,             /*!< \brief Flow solution input file. */
  Solution_LinFileName,          /*!< \brief Linearized flow solution input file. */
  Solution_AdjFileName,          /*!< \brief Adjoint solution input file for drag functional. */
  Volume_FileName,               /*!< \brief Flow variables output file. */
  Residual_FileName,             /*!< \brief Residual variables output file. */
  Conv_FileName,                 /*!< \brief Convergence history output file. */
  Breakdown_FileName,            /*!< \brief Breakdown output file. */
  Restart_FileName,              /*!< \brief Restart file for flow variables. */
  Restart_AdjFileName,           /*!< \brief Restart file for adjoint variables, drag functional. */
  Adj_FileName,                  /*!< \brief Output file with the adjoint variables. */
  ObjFunc_Grad_FileName,         /*!< \brief Gradient of the objective function. */
  ObjFunc_Value_FileName,        /*!< \brief Objective function. */
  SurfCoeff_FileName,            /*!< \brief Output file with the flow variables on the surface. */
  SurfAdjCoeff_FileName,         /*!< \brief Output file with the adjoint variables on the surface. */
  New_SU2_FileName,              /*!< \brief Output SU2 mesh file converted from CGNS format. */
  SurfSens_FileName,             /*!< \brief Output file for the sensitivity on the surface (discrete adjoint). */
  VolSens_FileName;              /*!< \brief Output file for the sensitivity in the volume (discrete adjoint). */

  bool Wrt_Output,           /*!< \brief Write any output files */
  Wrt_Vol_Sol,               /*!< \brief Write a volume solution file */
  Wrt_Srf_Sol,               /*!< \brief Write a surface solution file */
  Wrt_Csv_Sol,               /*!< \brief Write a surface comma-separated values solution file */
  Wrt_Crd_Sol,               /*!< \brief Write a binary file with the grid coordinates only. */
  Wrt_Residuals,             /*!< \brief Write residuals to solution file */
  Wrt_Surface,               /*!< \brief Write solution at each surface */
  Wrt_Limiters,              /*!< \brief Write residuals to solution file */
  Wrt_SharpEdges,            /*!< \brief Write residuals to solution file */
  Wrt_Halo,                  /*!< \brief Write rind layers in solution files */
  Wrt_Performance,           /*!< \brief Write the performance summary at the end of a calculation.  */
  Wrt_AD_Statistics,         /*!< \brief Write the tape statistics (discrete adjoint).  */
  Wrt_MeshQuality,           /*!< \brief Write the mesh quality statistics to the visualization files.  */
  Wrt_Slice,                 /*!< \brief Write 1D slice of a 2D cartesian solution */
  Wrt_Projected_Sensitivity, /*!< \brief Write projected sensitivities (dJ/dx) on surfaces to ASCII file. */
  Plot_Section_Forces;       /*!< \brief Write sectional forces for specified markers. */
  unsigned short
  Console_Output_Verb,  /*!< \brief Level of verbosity for console output */
  Kind_Average;         /*!< \brief Particular average for the marker analyze. */
  su2double Gamma,      /*!< \brief Ratio of specific heats of the gas. */
  Bulk_Modulus,         /*!< \brief Value of the bulk modulus for incompressible flows. */
  Beta_Factor,          /*!< \brief Value of the epsilon^2 multiplier for Beta for the incompressible preconditioner. */
  Gas_Constant,         /*!< \brief Specific gas constant. */
  Gas_ConstantND,       /*!< \brief Non-dimensional specific gas constant. */
  Molecular_Weight,     /*!< \brief Molecular weight of an incompressible ideal gas (g/mol). */
  Specific_Heat_Cp,           /*!< \brief Specific heat at constant pressure. */
  Specific_Heat_CpND,         /*!< \brief Non-dimensional specific heat at constant pressure. */
  Specific_Heat_Cv,           /*!< \brief Specific heat at constant volume. */
  Specific_Heat_CvND,         /*!< \brief Non-dimensional specific heat at constant volume. */
  Thermal_Expansion_Coeff,    /*!< \brief Thermal expansion coefficient. */
  Thermal_Expansion_CoeffND,  /*!< \brief Non-dimensional thermal expansion coefficient. */
  Inc_Density_Ref,       /*!< \brief Reference density for custom incompressible non-dim. */
  Inc_Velocity_Ref,      /*!< \brief Reference velocity for custom incompressible non-dim. */
  Inc_Temperature_Ref,   /*!< \brief Reference temperature for custom incompressible non-dim. */
  Inc_Density_Init,      /*!< \brief Initial density for incompressible flows. */
  *Inc_Velocity_Init,    /*!< \brief Initial velocity vector for incompressible flows. */
  Inc_Temperature_Init,  /*!< \brief Initial temperature for incompressible flows w/ heat transfer. */
  Heat_Flux_Ref,         /*!< \brief Reference heat flux for non-dim. */
  Gas_Constant_Ref,      /*!< \brief Reference specific gas constant. */
  Temperature_Critical,  /*!< \brief Critical Temperature for real fluid model.  */
  Pressure_Critical,     /*!< \brief Critical Pressure for real fluid model.  */
  Density_Critical,      /*!< \brief Critical Density for real fluid model.  */
  Acentric_Factor,       /*!< \brief Acentric Factor for real fluid model.  */
  Mu_Constant,           /*!< \brief Constant viscosity for ConstantViscosity model.  */
  Mu_ConstantND,         /*!< \brief Non-dimensional constant viscosity for ConstantViscosity model.  */
  Kt_Constant,           /*!< \brief Constant thermal conductivity for ConstantConductivity model.  */
  Kt_ConstantND,         /*!< \brief Non-dimensional constant thermal conductivity for ConstantConductivity model.  */
  Mu_Ref,                /*!< \brief Reference viscosity for Sutherland model.  */
  Mu_RefND,              /*!< \brief Non-dimensional reference viscosity for Sutherland model.  */
  Mu_Temperature_Ref,    /*!< \brief Reference temperature for Sutherland model.  */
  Mu_Temperature_RefND,  /*!< \brief Non-dimensional reference temperature for Sutherland model.  */
  Mu_S,                  /*!< \brief Reference S for Sutherland model.  */
  Mu_SND;                /*!< \brief Non-dimensional reference S for Sutherland model.  */
  su2double* CpPolyCoefficients;     /*!< \brief Definition of the temperature polynomial coefficients for specific heat Cp. */
  su2double* MuPolyCoefficients;     /*!< \brief Definition of the temperature polynomial coefficients for viscosity. */
  su2double* KtPolyCoefficients;     /*!< \brief Definition of the temperature polynomial coefficients for thermal conductivity. */
  array<su2double, N_POLY_COEFFS> CpPolyCoefficientsND{{0.0}};  /*!< \brief Definition of the non-dimensional temperature polynomial coefficients for specific heat Cp. */
  array<su2double, N_POLY_COEFFS> MuPolyCoefficientsND{{0.0}};  /*!< \brief Definition of the non-dimensional temperature polynomial coefficients for viscosity. */
  array<su2double, N_POLY_COEFFS> KtPolyCoefficientsND{{0.0}};  /*!< \brief Definition of the non-dimensional temperature polynomial coefficients for thermal conductivity. */
  su2double Thermal_Conductivity_Solid,      /*!< \brief Thermal conductivity in solids. */
  Thermal_Diffusivity_Solid,       /*!< \brief Thermal diffusivity in solids. */
  Temperature_Freestream_Solid,    /*!< \brief Temperature in solids at freestream conditions. */
  Density_Solid,                   /*!< \brief Total density in solids. */
  *Velocity_FreeStream,            /*!< \brief Free-stream velocity vector of the fluid.  */
  Energy_FreeStream,               /*!< \brief Free-stream total energy of the fluid.  */
  ModVel_FreeStream,               /*!< \brief Magnitude of the free-stream velocity of the fluid.  */
  ModVel_FreeStreamND,             /*!< \brief Non-dimensional magnitude of the free-stream velocity of the fluid.  */
  Density_FreeStream,              /*!< \brief Free-stream density of the fluid. */
  Viscosity_FreeStream,            /*!< \brief Free-stream viscosity of the fluid.  */
  Tke_FreeStream,                  /*!< \brief Total turbulent kinetic energy of the fluid.  */
  Intermittency_FreeStream,        /*!< \brief Freestream intermittency (for sagt transition model) of the fluid.  */
  TurbulenceIntensity_FreeStream,  /*!< \brief Freestream turbulent intensity (for sagt transition model) of the fluid.  */
  Turb2LamViscRatio_FreeStream,    /*!< \brief Ratio of turbulent to laminar viscosity. */
  NuFactor_FreeStream,             /*!< \brief Ratio of turbulent to laminar viscosity. */
  NuFactor_Engine,                 /*!< \brief Ratio of turbulent to laminar viscosity at the engine. */
  SecondaryFlow_ActDisk,      /*!< \brief Ratio of turbulent to laminar viscosity at the actuator disk. */
  Initial_BCThrust,           /*!< \brief Ratio of turbulent to laminar viscosity at the actuator disk. */
  Pressure_FreeStream,        /*!< \brief Total pressure of the fluid. */
  Pressure_Thermodynamic,     /*!< \brief Thermodynamic pressure of the fluid. */
  Temperature_FreeStream,     /*!< \brief Total temperature of the fluid.  */
  Temperature_ve_FreeStream;  /*!< \brief Total vibrational-electronic temperature of the fluid.  */
  su2double Prandtl_Lam,      /*!< \brief Laminar Prandtl number for the gas.  */
  Prandtl_Turb,     /*!< \brief Turbulent Prandtl number for the gas.  */
  Length_Ref,       /*!< \brief Reference length for non-dimensionalization. */
  Pressure_Ref,     /*!< \brief Reference pressure for non-dimensionalization.  */
  Temperature_Ref,  /*!< \brief Reference temperature for non-dimensionalization.*/
  Temperature_ve_Ref,  /*!< \brief Reference vibrational-electronic temperature for non-dimensionalization.*/
  Density_Ref,      /*!< \brief Reference density for non-dimensionalization.*/
  Velocity_Ref,     /*!< \brief Reference velocity for non-dimensionalization.*/
  Time_Ref,                  /*!< \brief Reference time for non-dimensionalization. */
  Viscosity_Ref,              /*!< \brief Reference viscosity for non-dimensionalization. */
  Conductivity_Ref,           /*!< \brief Reference conductivity for non-dimensionalization. */
  Energy_Ref,                 /*!< \brief Reference viscosity for non-dimensionalization. */
  Wall_Temperature,           /*!< \brief Temperature at an isotropic wall in Kelvin. */
  Omega_Ref,                  /*!< \brief Reference angular velocity for non-dimensionalization. */
  Force_Ref,                  /*!< \brief Reference body force for non-dimensionalization. */
  Pressure_FreeStreamND,      /*!< \brief Farfield pressure value (external flow). */
  Pressure_ThermodynamicND,   /*!< \brief Farfield thermodynamic pressure value. */
  Temperature_FreeStreamND,   /*!< \brief Farfield temperature value (external flow). */
  Temperature_ve_FreeStreamND,/*!< \brief Farfield vibrational-electronic temperature value (external flow). */
  Density_FreeStreamND,       /*!< \brief Farfield density value (external flow). */
  Velocity_FreeStreamND[3],   /*!< \brief Farfield velocity values (external flow). */
  Energy_FreeStreamND,        /*!< \brief Farfield energy value (external flow). */
  Viscosity_FreeStreamND,     /*!< \brief Farfield viscosity value (external flow). */
  Tke_FreeStreamND,           /*!< \brief Farfield kinetic energy (external flow). */
  Omega_FreeStreamND,         /*!< \brief Specific dissipation (external flow). */
  Omega_FreeStream;           /*!< \brief Specific dissipation (external flow). */
  unsigned short nElectric_Constant;    /*!< \brief Number of different electric constants. */
  su2double *Electric_Constant;         /*!< \brief Dielectric constant modulus. */
  su2double Knowles_B,                  /*!< \brief Knowles material model constant B. */
  Knowles_N;                            /*!< \brief Knowles material model constant N. */
  bool DE_Effects;                      /*!< Application of DE effects to FE analysis */
  bool RefGeom;                         /*!< Read a reference geometry for optimization purposes. */
  unsigned long refNodeID;              /*!< \brief Global ID for the reference node (optimization). */
  string RefGeom_FEMFileName;           /*!< \brief File name for reference geometry. */
  unsigned short RefGeom_FileFormat;    /*!< \brief Mesh input format. */
  unsigned short Kind_2DElasForm;       /*!< \brief Kind of bidimensional elasticity solver. */
  unsigned short nIterFSI_Ramp;         /*!< \brief Number of FSI subiterations during which a ramp is applied. */
  unsigned short iInst;                 /*!< \brief Current instance value */
  su2double AitkenStatRelax;      /*!< \brief Aitken's relaxation factor (if set as static) */
  su2double AitkenDynMaxInit;     /*!< \brief Aitken's maximum dynamic relaxation factor for the first iteration */
  su2double AitkenDynMinInit;     /*!< \brief Aitken's minimum dynamic relaxation factor for the first iteration */
  bool RampAndRelease;            /*!< \brief option for ramp load and release */
  bool Sine_Load;                 /*!< \brief option for sine load */
  su2double *SineLoad_Coeff;      /*!< \brief Stores the load coefficient */
  su2double Thermal_Diffusivity;  /*!< \brief Thermal diffusivity used in the heat solver. */
  su2double Cyclic_Pitch,         /*!< \brief Cyclic pitch for rotorcraft simulations. */
  Collective_Pitch;               /*!< \brief Collective pitch for rotorcraft simulations. */
  su2double Mach_Motion;          /*!< \brief Mach number based on mesh velocity and freestream quantities. */

  su2double *Motion_Origin, /*!< \brief Mesh motion origin. */
  *Translation_Rate,        /*!< \brief Translational velocity of the mesh. */
  *Rotation_Rate,           /*!< \brief Angular velocity of the mesh . */
  *Pitching_Omega,          /*!< \brief Angular frequency of the mesh pitching. */
  *Pitching_Ampl,           /*!< \brief Pitching amplitude. */
  *Pitching_Phase,          /*!< \brief Pitching phase offset. */
  *Plunging_Omega,          /*!< \brief Angular frequency of the mesh plunging. */
  *Plunging_Ampl;           /*!< \brief Plunging amplitude. */
  su2double *MarkerMotion_Origin, /*!< \brief Mesh motion origin of marker. */
  *MarkerTranslation_Rate,        /*!< \brief Translational velocity of marker. */
  *MarkerRotation_Rate,           /*!< \brief Angular velocity of marker. */
  *MarkerPitching_Omega,          /*!< \brief Angular frequency of marker. */
  *MarkerPitching_Ampl,           /*!< \brief Pitching amplitude of marker. */
  *MarkerPitching_Phase,          /*!< \brief Pitching phase offset of marker. */
  *MarkerPlunging_Omega,          /*!< \brief Angular frequency of marker.. */
  *MarkerPlunging_Ampl;           /*!< \brief Plunging amplitude of marker. */

  unsigned short
  nMarkerMotion_Origin,           /*!< \brief Number of values provided for mesh motion origin of marker. */
  nMarkerTranslation,             /*!< \brief Number of values provided for translational velocity of marker. */
  nMarkerRotation_Rate,           /*!< \brief Number of values provided for angular velocity of marker. */
  nMarkerPitching_Omega,          /*!< \brief Number of values provided for angular frequency of marker. */
  nMarkerPitching_Ampl,           /*!< \brief Number of values provided for pitching amplitude of marker. */
  nMarkerPitching_Phase,          /*!< \brief Number of values provided for pitching phase offset of marker. */
  nMarkerPlunging_Omega,          /*!< \brief Number of values provided for angular frequency of marker. */
  nMarkerPlunging_Ampl,           /*!< \brief Number of values provided for plunging amplitude of marker. */
  nRough_Wall;                    /*!< \brief Number of rough walls. */
  su2double  *Omega_HB;           /*!< \brief Frequency for Harmonic Balance Operator (in rad/s). */
  unsigned short
  nOmega_HB,                      /*!< \brief Number of frequencies in Harmonic Balance Operator. */
  nMoveMotion_Origin,             /*!< \brief Number of motion origins. */
  *MoveMotion_Origin;             /*!< \brief Keeps track if we should move moment origin. */
  vector<vector<vector<su2double> > > Aeroelastic_np1, /*!< \brief Aeroelastic solution at time level n+1. */
  Aeroelastic_n,                  /*!< \brief Aeroelastic solution at time level n. */
  Aeroelastic_n1;                 /*!< \brief Aeroelastic solution at time level n-1. */
  su2double FlutterSpeedIndex,    /*!< \brief The flutter speed index. */
  PlungeNaturalFrequency,         /*!< \brief Plunging natural frequency for Aeroelastic. */
  PitchNaturalFrequency,          /*!< \brief Pitch natural frequency for Aeroelastic. */
  AirfoilMassRatio,               /*!< \brief The airfoil mass ratio for Aeroelastic. */
  CG_Location,                    /*!< \brief Center of gravity location for Aeroelastic. */
  RadiusGyrationSquared;          /*!< \brief The radius of gyration squared for Aeroelastic. */
  su2double *Aeroelastic_plunge,  /*!< \brief Value of plunging coordinate at the end of an external iteration. */
  *Aeroelastic_pitch;             /*!< \brief Value of pitching coordinate at the end of an external iteration. */
  unsigned short AeroelasticIter; /*!< \brief Solve the aeroelastic equations every given number of internal iterations. */
  unsigned short Gust_Type,   /*!< \brief Type of Gust. */
  Gust_Dir;                   /*!< \brief Direction of the gust */
  su2double Gust_WaveLength,  /*!< \brief The gust wavelength. */
  Gust_Periods,               /*!< \brief Number of gust periods. */
  Gust_Ampl,                  /*!< \brief Gust amplitude. */
  Gust_Begin_Time,            /*!< \brief Time at which to begin the gust. */
  Gust_Begin_Loc;             /*!< \brief Location at which the gust begins. */
  long Visualize_CV;          /*!< \brief Node number for the CV to be visualized */
  bool ExtraOutput;           /*!< \brief Check if extra output need. */
  bool Wall_Functions;           /*!< \brief Use wall functions with the turbulence model */
  long ExtraHeatOutputZone;      /*!< \brief Heat solver zone with extra screen output */
  bool DeadLoad;                 /*!< \brief Application of dead loads to the FE analysis */
  bool PseudoStatic;             /*!< \brief Application of dead loads to the FE analysis */
  bool SteadyRestart;            /*!< \brief Restart from a steady state for FSI problems. */
  su2double Newmark_beta,        /*!< \brief Parameter alpha for Newmark method. */
  Newmark_gamma;                 /*!< \brief Parameter delta for Newmark method. */
  unsigned short nIntCoeffs;     /*!< \brief Number of integration coeffs for structural calculations. */
  su2double *Int_Coeffs;         /*!< \brief Time integration coefficients for structural method. */
  unsigned short nElasticityMod, /*!< \brief Number of different values for the elasticity modulus. */
  nPoissonRatio,                    /*!< \brief Number of different values for the Poisson ratio modulus. */
  nMaterialDensity;                 /*!< \brief Number of different values for the Material density. */
  su2double *ElasticityMod,         /*!< \brief Value of the elasticity moduli. */
  *PoissonRatio,                    /*!< \brief Value of the Poisson ratios. */
  *MaterialDensity;                 /*!< \brief Value of the Material densities. */
  unsigned short nElectric_Field,   /*!< \brief Number of different values for the electric field in the membrane. */
  nDim_Electric_Field;              /*!< \brief Dimensionality of the problem. */
  unsigned short nDim_RefNode;      /*!< \brief Dimensionality of the vector . */
  su2double *Electric_Field_Mod,    /*!< \brief Values of the modulus of the electric field. */
  *Electric_Field_Dir;              /*!< \brief Direction of the electric field. */
  su2double *RefNode_Displacement;  /*!< \brief Displacement of the reference node. */
  bool Ramp_Load;                         /*!< \brief Apply the load with linear increases. */
  unsigned short Dynamic_LoadTransfer;    /*!< \brief Method for dynamic load transferring. */
  bool IncrementalLoad;                   /*!< \brief Apply the load in increments (for nonlinear structural analysis). */
  unsigned long IncLoad_Nincrements;      /*!< \brief Number of increments. */
  su2double *IncLoad_Criteria;            /*!< \brief Criteria for the application of incremental loading. */
  su2double Ramp_Time;                    /*!< \brief Time until the maximum load is applied. */
  bool Predictor,                         /*!< \brief Determines whether a predictor step is used. */
  Relaxation;                             /*!< \brief Determines whether a relaxation step is used. */
  unsigned short Pred_Order;              /*!< \brief Order of the predictor for FSI applications. */
  unsigned short Kind_Interpolation;         /*!< \brief type of interpolation to use for FSI applications. */
  bool ConservativeInterpolation;            /*!< \brief Conservative approach for non matching mesh interpolation. */
  unsigned short NumNearestNeighbors;        /*!< \brief Number of neighbors used for Nearest Neighbor interpolation. */
  unsigned short Kind_RadialBasisFunction;   /*!< \brief type of radial basis function to use for radial basis FSI. */
  bool RadialBasisFunction_PolynomialOption; /*!< \brief Option of whether to include polynomial terms in Radial Basis Function Interpolation or not. */
  su2double RadialBasisFunction_Parameter;   /*!< \brief Radial basis function parameter (radius). */
  su2double RadialBasisFunction_PruneTol;    /*!< \brief Tolerance to prune the RBF interpolation matrix. */
  bool Prestretch;                           /*!< \brief Read a reference geometry for optimization purposes. */
  string Prestretch_FEMFileName;             /*!< \brief File name for reference geometry. */
  string FEA_FileName;              /*!< \brief File name for element-based properties. */
  bool FEAAdvancedMode;             /*!< \brief Determine if advanced features are used from the element-based FEA analysis (experimental). */
  su2double RefGeom_Penalty,        /*!< \brief Penalty weight value for the reference geometry objective function. */
  RefNode_Penalty,                  /*!< \brief Penalty weight value for the reference node objective function. */
  DV_Penalty;                       /*!< \brief Penalty weight to add a constraint to the total amount of stiffness. */
  unsigned long Nonphys_Points,     /*!< \brief Current number of non-physical points in the solution. */
  Nonphys_Reconstr;                 /*!< \brief Current number of non-physical reconstructions for 2nd-order upwinding. */
  su2double ParMETIS_tolerance;     /*!< \brief Load balancing tolerance for ParMETIS. */
  long ParMETIS_pointWgt;           /*!< \brief Load balancing weight given to points. */
  long ParMETIS_edgeWgt;            /*!< \brief Load balancing weight given to edges. */
  unsigned short DirectDiff;        /*!< \brief Direct Differentation mode. */
  bool DiscreteAdjoint;                  /*!< \brief AD-based discrete adjoint mode. */
  unsigned long Wrt_Surf_Freq_DualTime;  /*!< \brief Writing surface solution frequency for Dual Time. */
  su2double Const_DES;                 /*!< \brief Detached Eddy Simulation Constant. */
  unsigned short Kind_WindowFct;       /*!< \brief Type of window (weight) function for objective functional. */
  unsigned short Kind_HybridRANSLES;   /*!< \brief Kind of Hybrid RANS/LES. */
  unsigned short Kind_RoeLowDiss;      /*!< \brief Kind of Roe scheme with low dissipation for unsteady flows. */
  bool QCR;                    /*!< \brief Spalart-Allmaras with Quadratic Constitutive Relation, 2000 version (SA-QCR2000) . */

  unsigned short nSpanWiseSections; /*!< \brief number of span-wise sections */
  unsigned short nSpanMaxAllZones;  /*!< \brief number of maximum span-wise sections for all zones */
  unsigned short *nSpan_iZones;     /*!< \brief number of span-wise sections for each zones */
  bool turbMixingPlane;             /*!< \brief option for turbulent mixingplane */
  bool SpatialFourier;              /*!< \brief option for computing the fourier transforms for subsonic non-reflecting BC. */
  bool RampRotatingFrame;           /*!< \brief option for ramping up or down the Rotating Frame values */
  bool RampOutletPressure;          /*!< \brief option for ramping up or down the outlet pressure */
  su2double *Mixedout_Coeff;            /*!< \brief coefficient for the  */
  su2double *RampRotatingFrame_Coeff;   /*!< \brief coefficient for Rotating frame ramp */
  su2double *RampOutletPressure_Coeff;  /*!< \brief coefficient for outlet pressure ramp */
  su2double AverageMachLimit;           /*!< \brief option for turbulent mixingplane */
  su2double FinalRotation_Rate_Z;       /*!< \brief Final rotation rate Z if Ramp rotating frame is activated. */
  su2double FinalOutletPressure;        /*!< \brief Final outlet pressure if Ramp outlet pressure is activated. */
  su2double MonitorOutletPressure;      /*!< \brief Monitor outlet pressure if Ramp outlet pressure is activated. */
  array<su2double, N_POLY_COEFFS> default_cp_polycoeffs{{0.0}};  /*!< \brief Array for specific heat polynomial coefficients. */
  array<su2double, N_POLY_COEFFS> default_mu_polycoeffs{{0.0}};  /*!< \brief Array for viscosity polynomial coefficients. */
  array<su2double, N_POLY_COEFFS> default_kt_polycoeffs{{0.0}};  /*!< \brief Array for thermal conductivity polynomial coefficients. */
  su2double *ExtraRelFacGiles;          /*!< \brief coefficient for extra relaxation factor for Giles BC*/
  bool Body_Force;                      /*!< \brief Flag to know if a body force is included in the formulation. */
  su2double *Body_Force_Vector;         /*!< \brief Values of the prescribed body force vector. */
  su2double *FreeStreamTurboNormal;     /*!< \brief Direction to initialize the flow in turbomachinery computation */
  su2double Restart_Bandwidth_Agg;      /*!< \brief The aggregate of the bandwidth for writing binary restarts (to be averaged later). */
  su2double Max_Vel2;                   /*!< \brief The maximum velocity^2 in the domain for the incompressible preconditioner. */
  bool topology_optimization;           /*!< \brief If the structural solver should consider a variable density field to penalize element stiffness. */
  string top_optim_output_file;         /*!< \brief File to where the derivatives w.r.t. element densities will be written to. */
  su2double simp_exponent;              /*!< \brief Exponent for the density-based stiffness penalization of the SIMP method. */
  su2double simp_minimum_stiffness;     /*!< \brief Lower bound for the stiffness penalization of the SIMP method. */
  unsigned short top_optim_nKernel,        /*!< \brief Number of kernels specified. */
                *top_optim_kernels,        /*!< \brief The kernels to use. */
                 top_optim_nKernelParams,  /*!< \brief Number of kernel parameters specified. */
                 top_optim_nRadius,        /*!< \brief Number of radius values specified. */
                 top_optim_search_lim;     /*!< \brief Limit the maximum "logical radius" considered during filtering. */
  su2double *top_optim_kernel_params,  /*!< \brief The kernel parameters. */
            *top_optim_filter_radius;  /*!< \brief Radius of the filter(s) used on the design density for topology optimization. */
  unsigned short top_optim_proj_type;  /*!< \brief The projection function used in topology optimization. */
  su2double top_optim_proj_param;      /*!< \brief The value of the parameter for the projection function. */
  bool HeatSource;              /*!< \brief Flag to know if there is a volumetric heat source on the flow. */
  su2double ValHeatSource;      /*!< \brief Value of the volumetric heat source on the flow (W/m3). */
  su2double Heat_Source_Rot_Z;    /*!< \brief Rotation of the volumetric heat source on the Z axis. */
  su2double *Heat_Source_Center,  /*!< \brief Position of the center of the heat source. */
            *Heat_Source_Axes;  /*!< \brief Principal axes (x, y, z) of the ellipsoid containing the heat source. */
  unsigned short Kind_Radiation;       /*!< \brief Kind of radiation model used. */
  unsigned short Kind_P1_Init;         /*!< \brief Kind of initialization used in the P1 model. */
  su2double Absorption_Coeff,          /*!< \brief Absorption coefficient of the medium (radiation). */
  Scattering_Coeff;                    /*!< \brief Scattering coefficient of the medium (radiation). */
  unsigned short nMarker_Emissivity;   /*!< \brief Number of markers for which the emissivity is defined. */
  string *Marker_Emissivity;           /*!< \brief Wall markers with defined emissivity. */
  su2double *Wall_Emissivity;          /*!< \brief Emissivity of the wall. */
  bool Radiation;                      /*!< \brief Determines if a radiation model is incorporated. */
  su2double CFL_Rad;                   /*!< \brief CFL Number for the radiation solver. */

  su2double default_vel_inf[3],  /*!< \brief Default freestream velocity array for the COption class. */
  default_eng_cyl[7],            /*!< \brief Default engine box array for the COption class. */
  default_eng_val[5],            /*!< \brief Default engine box array values for the COption class. */
  default_cfl_adapt[4],          /*!< \brief Default CFL adapt param array for the COption class. */
  default_jst_coeff[2],          /*!< \brief Default artificial dissipation (flow) array for the COption class. */
  default_ffd_coeff[3],          /*!< \brief Default artificial dissipation (flow) array for the COption class. */
  default_mixedout_coeff[3],     /*!< \brief Default default mixedout algorithm coefficients for the COption class. */
  default_rampRotFrame_coeff[3], /*!< \brief Default ramp rotating frame coefficients for the COption class. */
  default_rampOutPres_coeff[3],  /*!< \brief Default ramp outlet pressure coefficients for the COption class. */
  default_jst_adj_coeff[2],      /*!< \brief Default artificial dissipation (adjoint) array for the COption class. */
  default_ad_coeff_heat[2],      /*!< \brief Default artificial dissipation (heat) array for the COption class. */
  default_obj_coeff[5],          /*!< \brief Default objective array for the COption class. */
  default_mesh_box_length[3],    /*!< \brief Default mesh box length for the COption class. */
  default_mesh_box_offset[3],    /*!< \brief Default mesh box offset for the COption class. */
  default_geo_loc[2],            /*!< \brief Default SU2_GEO section locations array for the COption class. */
  default_distortion[2],         /*!< \brief Default SU2_GEO section locations array for the COption class. */
  default_ea_lim[3],             /*!< \brief Default equivalent area limit array for the COption class. */
  default_grid_fix[6],           /*!< \brief Default fixed grid (non-deforming region) array for the COption class. */
  default_htp_axis[2],           /*!< \brief Default HTP axis for the COption class. */
  default_ffd_axis[3],           /*!< \brief Default FFD axis for the COption class. */
  default_inc_crit[3],           /*!< \brief Default incremental criteria array for the COption class. */
  default_extrarelfac[2],        /*!< \brief Default extra relaxation factor for Giles BC in the COption class. */
  default_sineload_coeff[3],     /*!< \brief Default values for a sine load. */
  default_body_force[3],         /*!< \brief Default body force vector for the COption class. */
  default_nacelle_location[5],   /*!< \brief Location of the nacelle. */
  default_hs_axes[3],            /*!< \brief Default principal axes (x, y, z) of the ellipsoid containing the heat source. */
  default_hs_center[3],          /*!< \brief Default position of the center of the heat source. */
  default_roughness[1];

  unsigned short Riemann_Solver_FEM;         /*!< \brief Riemann solver chosen for the DG method. */
  su2double Quadrature_Factor_Straight;      /*!< \brief Factor applied during quadrature of elements with a constant Jacobian. */
  su2double Quadrature_Factor_Curved;        /*!< \brief Factor applied during quadrature of elements with a non-constant Jacobian. */
  su2double Quadrature_Factor_Time_ADER_DG;  /*!< \brief Factor applied during quadrature in time for ADER-DG. */
  su2double Theta_Interior_Penalty_DGFEM;    /*!< \brief Factor for the symmetrizing terms in the DG discretization of the viscous fluxes. */
  unsigned short byteAlignmentMatMul;        /*!< \brief Number of bytes in the vectorization direction for the matrix multiplication. Multipe of 64. */
  unsigned short sizeMatMulPadding;          /*!< \brief The matrix size in the vectorization direction padded to a multiple of 8. Computed from byteAlignmentMatMul. */
  bool Compute_Entropy;                      /*!< \brief Whether or not to compute the entropy in the fluid model. */
  bool Use_Lumped_MassMatrix_DGFEM;          /*!< \brief Whether or not to use the lumped mass matrix for DGFEM. */
  bool Jacobian_Spatial_Discretization_Only; /*!< \brief Flag to know if only the exact Jacobian of the spatial discretization must be computed. */
  bool Compute_Average;                      /*!< \brief Whether or not to compute averages for unsteady simulations in FV or DG solver. */
  unsigned short Comm_Level;                 /*!< \brief Level of MPI communications to be performed. */
  unsigned short Kind_Verification_Solution; /*!< \brief Verification solution for accuracy assessment. */

  ofstream *ConvHistFile;        /*!< \brief Store the pointer to each history file */
  bool Time_Domain;              /*!< \brief Determines if the multizone problem is solved in time-domain */
  unsigned long nOuterIter,      /*!< \brief Determines the number of outer iterations in the multizone problem */
  nInnerIter,                    /*!< \brief Determines the number of inner iterations in each multizone block */
  nTimeIter,                     /*!< \brief Determines the number of time iterations in the multizone problem */
  nIter,                         /*!< \brief Determines the number of pseudo-time iterations in a single-zone problem */
  Restart_Iter;                  /*!< \brief Determines the restart iteration in the multizone problem */
  su2double Time_Step;           /*!< \brief Determines the time step for the multizone problem */
  su2double Max_Time;            /*!< \brief Determines the maximum time for the time-domain problems */

  unsigned long HistoryWrtFreq[3],    /*!< \brief Array containing history writing frequencies for timer iter, outer iter, inner iter */
                ScreenWrtFreq[3];     /*!< \brief Array containing screen writing frequencies for timer iter, outer iter, inner iter */
  unsigned long VolumeWrtFreq;        /*!< \brief Writing frequency for solution files. */
  unsigned short* VolumeOutputFiles;  /*!< \brief File formats to output */
  unsigned short nVolumeOutputFiles;  /*!< \brief Number of File formats to output */

  bool Multizone_Mesh;            /*!< \brief Determines if the mesh contains multiple zones. */
  bool SinglezoneDriver;          /*!< \brief Determines if the single-zone driver is used. (TEMPORARY) */
  bool Wrt_ZoneConv;              /*!< \brief Write the convergence history of each individual zone to screen. */
  bool Wrt_ZoneHist;              /*!< \brief Write the convergence history of each individual zone to file. */
  bool SpecialOutput,             /*!< \brief Determines if the special output is written. */
  Wrt_ForcesBreakdown;            /*!< \brief Determines if the forces breakdown file is written. */
  string *ScreenOutput,           /*!< \brief Kind of the screen output. */
  *HistoryOutput, *VolumeOutput;  /*!< \brief Kind of the output printed to the history file. */
  unsigned short nScreenOutput,   /*!< \brief Number of screen output variables (max: 6). */
  nHistoryOutput, nVolumeOutput;  /*!< \brief Number of variables printed to the history file. */
  bool Multizone_Residual;        /*!< \brief Determines if memory should be allocated for the multizone residual. */

  bool using_uq;                /*!< \brief Using uncertainty quantification with SST model */
  su2double uq_delta_b;         /*!< \brief Parameter used to perturb eigenvalues of Reynolds Stress Matrix */
  unsigned short eig_val_comp;  /*!< \brief Parameter used to determine type of eigenvalue perturbation */
  su2double uq_urlx;            /*!< \brief Under-relaxation factor */
  bool uq_permute;              /*!< \brief Permutation of eigenvectors */

  unsigned long pastix_fact_freq;  /*!< \brief (Re-)Factorization frequency for PaStiX */
  unsigned short pastix_verb_lvl;  /*!< \brief Verbosity level for PaStiX */
  unsigned short pastix_fill_lvl;  /*!< \brief Fill level for PaStiX ILU */

  string caseName;                 /*!< \brief Name of the current case */

  unsigned long edgeColorGroupSize; /*!< \brief Size of the edge groups colored for OpenMP parallelization of edge loops. */

  unsigned short Kind_InletInterpolationFunction; /*!brief type of spanwise interpolation function to use for the inlet face. */
  unsigned short Kind_Inlet_InterpolationType;    /*!brief type of spanwise interpolation data to use for the inlet face. */
  bool PrintInlet_InterpolatedData;               /*!brief option for printing the interpolated data file. */

  /* other NEMO configure options*/
  unsigned short nSpecies,                  /*!< \brief No of species present in flow */
  iWall_Catalytic,
  nWall_Catalytic;                          /*!< \brief No of catalytic walls */
  su2double *Gas_Composition,               /*!< \brief Initial mass fractions of flow [dimensionless] */
  pnorm_heat;                               /*!< \brief pnorm for heat-flux. */
  bool frozen,                              /*!< \brief Flag for determining if mixture is frozen. */
  ionization,                               /*!< \brief Flag for determining if free electron gas is in the mixture. */
  vt_transfer_res_limit,                    /*!< \brief Flag for determining if residual limiting for source term VT-transfer is used. */
  monoatomic;                               /*!< \brief Flag for monoatomic mixture. */
  string GasModel,                          /*!< \brief Gas Model. */
  *Wall_Catalytic;                          /*!< \brief Pointer to catalytic walls. */
<<<<<<< HEAD
  
  bool interpolate_solution;
  string Interpolated_Restart_FileName;
=======
>>>>>>> 9cf9d5d1

  /*!
   * \brief Set the default values of config options not set in the config file using another config object.
   * \param config - Config object to use the default values from.
   */
  void SetDefaultFromConfig(CConfig *config);

  /*!
   * \brief Set default values for all options not yet set.
   */
  void SetDefault();

  /*--- all_options is a map containing all of the options. This is used during config file parsing
   to track the options which have not been set (so the default values can be used). Without this map
   there would be no list of all the config file options. ---*/

  map<string, bool> all_options;

  /*--- brief param is a map from the option name (config file string) to its decoder (the specific child
   class of COptionBase that turns the string into a value) ---*/

  map<string, COptionBase*> option_map;


  // All of the addXxxOptions take in the name of the option, and a refernce to the field of that option
  // in the option structure. Depending on the specific type, it may take in a default value, and may
  // take in extra options. The addXxxOptions mostly follow the same pattern, so please see addDoubleOption
  // for detailed comments.
  //
  // List options are those that can be an unknown number of elements, and also take in a reference to
  // an integer. This integer will be populated with the number of elements of that type unmarshaled.
  //
  // Array options are those with a fixed number of elements.
  //
  // List and Array options should also be able to be specified with the string "NONE" indicating that there
  // are no elements. This allows the option to be present in a config file but left blank.

  /*!< \brief addDoubleOption creates a config file parser for an option with the given name whose
   value can be represented by a su2double.*/

  void addDoubleOption(const string name, su2double & option_field, su2double default_value);

  void addStringOption(const string name, string & option_field, string default_value);

  void addIntegerOption(const string name, int & option_field, int default_value);

  void addUnsignedLongOption(const string name, unsigned long & option_field, unsigned long default_value);

  void addUnsignedShortOption(const string name, unsigned short & option_field, unsigned short default_value);

  void addLongOption(const string name, long & option_field, long default_value);

  void addBoolOption(const string name, bool & option_field, bool default_value);

  // enum types work differently than all of the others because there are a small number of valid
  // string entries for the type. One must also provide a list of all the valid strings of that type.
  template <class Tenum>
  void addEnumOption(const string name, unsigned short & option_field, const map<string, Tenum> & enum_map, Tenum default_value);

  // input_size is the number of options read in from the config file
  template <class Tenum>
  void addEnumListOption(const string name, unsigned short & input_size, unsigned short * & option_field, const map<string, Tenum> & enum_map);

  void addDoubleArrayOption(const string name, const int size, su2double * & option_field, su2double * default_value);

  void addDoubleListOption(const string name, unsigned short & size, su2double * & option_field);

  void addShortListOption(const string name, unsigned short & size, short * & option_field);

  void addUShortListOption(const string name, unsigned short & size, unsigned short * & option_field);

  void addStringListOption(const string name, unsigned short & num_marker, string* & option_field);

  void addConvectOption(const string name, unsigned short & space_field, unsigned short & centered_field, unsigned short & upwind_field);

  void addConvectFEMOption(const string name, unsigned short & space_field, unsigned short & fem_field);

  void addMathProblemOption(const string name, bool & ContinuousAdjoint, const bool & ContinuousAdjoint_default,
                            bool & DiscreteAdjoint, const bool & DiscreteAdjoint_default,
                            bool & Restart_Flow, const bool & Restart_Flow_default);

  void addDVParamOption(const string name, unsigned short & nDV_field, su2double** & paramDV, string* & FFDTag,
                        unsigned short* & design_variable);

  void addDVValueOption(const string name, unsigned short* & nDVValue_field, su2double** & valueDV, unsigned short & nDV_field,  su2double** & paramDV,
                        unsigned short* & design_variable);

  void addFFDDefOption(const string name, unsigned short & nFFD_field, su2double** & coordFFD, string* & FFDTag);

  void addFFDDegreeOption(const string name, unsigned short & nFFD_field, unsigned short** & degreeFFD);

  void addStringDoubleListOption(const string name, unsigned short & list_size, string * & string_field,
                                 su2double* & double_field);

  void addInletOption(const string name, unsigned short & nMarker_Inlet, string * & Marker_Inlet,
                      su2double* & Ttotal, su2double* & Ptotal, su2double** & FlowDir);

  template <class Tenum>
  void addRiemannOption(const string name, unsigned short & nMarker_Riemann, string * & Marker_Riemann, unsigned short* & option_field, const map<string, Tenum> & enum_map,
                        su2double* & var1, su2double* & var2, su2double** & FlowDir);

  template <class Tenum>
  void addGilesOption(const string name, unsigned short & nMarker_Giles, string * & Marker_Giles, unsigned short* & option_field, const map<string, Tenum> & enum_map,
                     su2double* & var1, su2double* & var2, su2double** & FlowDir, su2double* & relaxfactor1, su2double* & relaxfactor2);

  void addExhaustOption(const string name, unsigned short & nMarker_Exhaust, string * & Marker_Exhaust,
                        su2double* & Ttotal, su2double* & Ptotal);

  void addPeriodicOption(const string & name, unsigned short & nMarker_PerBound,
                         string* & Marker_PerBound, string* & Marker_PerDonor,
                         su2double** & RotCenter, su2double** & RotAngles, su2double** & Translation);

  void addTurboPerfOption(const string & name, unsigned short & nMarker_TurboPerf,
                          string* & Marker_TurboBoundIn, string* & Marker_TurboBoundOut);

  void addActDiskOption(const string & name,
                        unsigned short & nMarker_ActDiskInlet, unsigned short & nMarker_ActDiskOutlet, string* & Marker_ActDiskInlet, string* & Marker_ActDiskOutlet,
                        su2double** & ActDisk_PressJump, su2double** & ActDisk_TempJump, su2double** & ActDisk_Omega);

  void addWallFunctionOption(const string &name,               unsigned short &list_size,
                             string* &string_field,            unsigned short* &val_Kind_WF,
                             unsigned short** &val_IntInfo_WF, su2double** &val_DoubleInfo_WF);

  void addPythonOption(const string name);

public:

  /*!
   * \brief Tags for the different fields in a restart file.
   */
  vector<string> fields;

  /*!
   * \brief Constructor of the class which reads the input file.
   */
  CConfig(char case_filename[MAX_STRING_SIZE], unsigned short val_software, bool verb_high);

  /*!
   * \brief Constructor of the class which takes an istream buffer containing the config options.
   */
  CConfig(istream &case_buffer, unsigned short val_software, bool verb_high);

  /*!
   * \brief Constructor of the class which reads the input file and uses default options from another config.
   */
  CConfig(CConfig * config, char case_filename[MAX_STRING_SIZE], unsigned short val_software, unsigned short val_iZone, unsigned short val_nZone, bool verb_high);

  /*!
   * \brief Constructor of the class which reads the input file.
   */
  CConfig(char case_filename[MAX_STRING_SIZE], unsigned short val_software);

  /*!
   * \brief Constructor of the class which reads the input file.
   */
  CConfig(char case_filename[MAX_STRING_SIZE], CConfig *config);

  /*!
   * \brief Constructor of the class which reads the input file.
   */
  CConfig(char case_filename[MAX_STRING_SIZE], unsigned short val_software, unsigned short val_iZone, unsigned short val_nZone, unsigned short val_nDim, bool verb_high);

  /*!
   * \brief Destructor of the class.
   */
  ~CConfig(void);

  /*!
  * \brief Initialize common fields of the config structure.
  */
  void Init();

  /*!
  * \brief Set the number of zones
  */
  void SetnZone();

  /*!
  * \brief Set the physical dimension of the problem
  */
  void SetnDim();

  /*!
  * \brief Print the header to screen
  * \param val_software - Kind of software component
  */
  void SetHeader(unsigned short val_software) const;

  /*!
   * \brief Get the MPI communicator of SU2.
   * \return MPI communicator of SU2.
   */
  SU2_MPI::Comm GetMPICommunicator() const;

  /*!
   * \brief Set the MPI communicator for SU2.
   * \param[in] Communicator - MPI communicator for SU2.
   */
  void SetMPICommunicator(SU2_MPI::Comm Communicator);

  /*!
   * \brief Gets the number of zones in the mesh file.
   * \param[in] val_mesh_filename - Name of the file with the grid information.
   * \param[in] val_format - Format of the file with the grid information.
   * \return Total number of zones in the grid file.
   */
  static unsigned short GetnZone(string val_mesh_filename, unsigned short val_format);

  /*!
   * \brief Gets the number of dimensions in the mesh file
   * \param[in] val_mesh_filename - Name of the file with the grid information.
   * \param[in] val_format - Format of the file with the grid information.
   * \return Total number of domains in the grid file.
   */
  static unsigned short GetnDim(string val_mesh_filename, unsigned short val_format);

  /*!
   * \brief Initializes pointers to null
   */
  void SetPointersNull(void);

  /*!
   * \brief breaks an input line from the config file into a set of tokens
   * \param[in] str - the input line string
   * \param[out] option_name - the name of the option found at the beginning of the line
   * \param[out] option_value - the tokens found after the "=" sign on the line
   * \return false if the line is empty or a commment, true otherwise
   */
  bool TokenizeString(string & str, string & option_name, vector<string> & option_value);

  /*!
   * \brief Get reference origin for moment computation.
   * \param[in] val_marker - the marker we are monitoring.
   * \return Reference origin (in cartesians coordinates) for moment computation.
   */
  std::array<su2double,3> GetRefOriginMoment(unsigned short val_marker) const {
    std::array<su2double,3> RefOriginMoment{{0.0}};
    if(val_marker < nMarker_Monitoring) {
      RefOriginMoment[0] = RefOriginMoment_X[val_marker];
      RefOriginMoment[1] = RefOriginMoment_Y[val_marker];
      RefOriginMoment[2] = RefOriginMoment_Z[val_marker];
    }
    return RefOriginMoment;
  }

  /*!
   * \brief Get reference origin x-coordinate for moment computation.
   * \param[in] val_marker - the marker we are monitoring.
   * \return Reference origin x-coordinate (in cartesians coordinates) for moment computation.
   */
  su2double GetRefOriginMoment_X(unsigned short val_marker) const { return RefOriginMoment_X[val_marker]; }

  /*!
   * \brief Get reference origin y-coordinate for moment computation.
   * \param[in] val_marker - the marker we are monitoring.
   * \return Reference origin y-coordinate (in cartesians coordinates) for moment computation.
   */
  su2double GetRefOriginMoment_Y(unsigned short val_marker) const { return RefOriginMoment_Y[val_marker]; }

  /*!
   * \brief Get reference origin z-coordinate for moment computation.
   * \param[in] val_marker - the marker we are monitoring.
   * \return Reference origin z-coordinate (in cartesians coordinates) for moment computation.
   */
  su2double GetRefOriginMoment_Z(unsigned short val_marker) const { return RefOriginMoment_Z[val_marker]; }

  /*!
   * \brief Set reference origin x-coordinate for moment computation.
   * \param[in] val_marker - the marker we are monitoring.
   * \param[in] val_origin - New x-coordinate of the mesh motion origin.
   */
  void SetRefOriginMoment_X(unsigned short val_marker, su2double val_origin) { RefOriginMoment_X[val_marker] = val_origin; }

  /*!
   * \brief Set reference origin y-coordinate for moment computation.
   * \param[in] val_marker - the marker we are monitoring.
   * \param[in] val_origin - New y-coordinate of the mesh motion origin.
   */
  void SetRefOriginMoment_Y(unsigned short val_marker, su2double val_origin) { RefOriginMoment_Y[val_marker] = val_origin; }

  /*!
   * \brief Set reference origin z-coordinate for moment computation.
   * \param[in] val_marker - the marker we are monitoring.
   * \param[in] val_origin - New z-coordinate of the mesh motion origin.
   */
  void SetRefOriginMoment_Z(unsigned short val_marker, su2double val_origin) { RefOriginMoment_Z[val_marker] = val_origin; }

  /*!
   * \brief Get index of the upper and lower horizontal plane.
   * \param[in] index - 0 means upper surface, and 1 means lower surface.
   * \return Index of the upper and lower surface.
   */
  string GetPlaneTag(unsigned short index) const { return PlaneTag[index]; }

  /*!
   * \brief Get the integration limits for the equivalent area computation.
   * \param[in] index - 0 means x_min, and 1 means x_max.
   * \return Integration limits for the equivalent area computation.
   */
  su2double GetEA_IntLimit(unsigned short index) const { return EA_IntLimit[index]; }

  /*!
   * \brief Get the integration limits for the equivalent area computation.
   * \param[in] index - 0 means x_min, and 1 means x_max.
   * \return Integration limits for the equivalent area computation.
   */
  su2double GetEA_ScaleFactor(void) const { return EA_ScaleFactor; }

  /*!
   * \brief Get the limit value for the adjoint variables.
   * \return Limit value for the adjoint variables.
   */
  su2double GetAdjointLimit(void) const { return AdjointLimit; }

  /*!
   * \brief Get the coordinates where of the box where the grid is going to be deformed.
   * \return Coordinates where of the box where the grid is going to be deformed.
   */
  su2double *GetHold_GridFixed_Coord(void) { return Hold_GridFixed_Coord; }

  /*!
   * \brief Get the values of subsonic engine.
   * \return Values of subsonic engine.
   */
  su2double *GetSubsonicEngine_Values(void) { return SubsonicEngine_Values; }

  /*!
   * \brief Get the cycle of a subsonic engine.
   * \return Cyl of a subsonic engine.
   */
  su2double *GetSubsonicEngine_Cyl(void) { return SubsonicEngine_Cyl; }

  /*!
   * \brief Get the distortion rack.
   * \return Distortion rack.
   */
  su2double *GetDistortionRack(void) { return DistortionRack; }

  /*!
   * \brief Get the power of the dual volume in the grid adaptation sensor.
   * \return Power of the dual volume in the grid adaptation sensor.
   */
  su2double GetDualVol_Power(void) const { return DualVol_Power; }

  /*!
   * \brief Get Information about if there is an analytical definition of the surface for doing the
   *        grid adaptation.
   * \return Definition of the surfaces. NONE implies that there isn't any analytical definition
   *         and it will use and interpolation.
   */
  unsigned short GetAnalytical_Surface(void) const { return Analytical_Surface; }

  /*!
   * \brief Get Description of the geometry to be analyzed
   */
  unsigned short GetGeo_Description(void) const { return Geo_Description; }

  /*!
   * \brief Creates a tecplot file to visualize the partition made by the DDC software.
   * \return <code>TRUE</code> if the partition is going to be plotted; otherwise <code>FALSE</code>.
   */
  bool GetExtraOutput(void) const { return ExtraOutput; }

  /*!
   * \brief Heat solver zone with extra screen output.
   * \return Heat solver zone with extra screen output.
   */
  long GetExtraHeatOutputZone(void) const { return ExtraHeatOutputZone; }

  /*!
   * \brief Get the value of the Mach number (velocity divided by speed of sound).
   * \return Value of the Mach number.
   */
  su2double GetMach(void) const { return Mach; }

  /*!
   * \brief Get the value of the Gamma of fluid (ratio of specific heats).
   * \return Value of the constant: Gamma
   */
  su2double GetGamma(void) const { return Gamma; }

  /*!
   * \brief Get the values of the CFL adaption parameters.
   * \return Value of CFL adaption parameter
   */
  su2double GetCFL_AdaptParam(unsigned short val_index) const { return CFL_AdaptParam[val_index]; }

  /*!
   * \brief Set the values of the CFL adaption parameters.
   * \param[in] val_index     - Index of the particular CFL adaption parameter
   * \param[in] val_cfl_param - Value of the CFL adaption parameter
   */
  void SetCFL_AdaptParam(unsigned short val_index, su2double val_cfl_param) { CFL_AdaptParam[val_index] = val_cfl_param; }

  /*!
   * \brief Get the value of the CFL adaption flag.
   * \return <code>TRUE</code> if CFL adaption is active; otherwise <code>FALSE</code>.
   */
  bool GetCFL_Adapt(void) const { return CFL_Adapt; }

  /*!
   * \brief Get the values of the CFL adapation.
   * \return Value of CFL adapation
   */
  su2double GetHTP_Axis(unsigned short val_index) const { return HTP_Axis[val_index]; }

  /*!
   * \brief Get the value of the limits for the sections.
   * \return Value of the limits for the sections.
   */
  su2double GetStations_Bounds(unsigned short val_var) const { return Stations_Bounds[val_var]; }

  /*!
   * \brief Get the value of the vector that connects the cartesian axis with a sherical or cylindrical one.
   * \return Coordinate of the Axis.
   */
  su2double GetFFD_Axis(unsigned short val_var) const { return FFD_Axis[val_var]; }

  /*!
   * \brief Get the value of the bulk modulus.
   * \return Value of the bulk modulus.
   */
  su2double GetBulk_Modulus(void) const { return Bulk_Modulus; }

  /*!
   * \brief Get the epsilon^2 multiplier for Beta in the incompressible preconditioner.
   * \return Value of the epsilon^2 multiplier for Beta in the incompressible preconditioner.
   */
  su2double GetBeta_Factor(void) const { return Beta_Factor; }

  /*!
   * \brief Get the value of specific gas constant.
   * \return Value of the constant: Gamma
   */
  su2double GetGas_Constant(void) const { return Gas_Constant; }

  /*!
   * \brief Get the value of specific gas constant.
   * \return Value of the constant: Gamma
   */
  su2double GetGas_ConstantND(void) const { return Gas_ConstantND; }

  /*!
   * \brief Get the value of the molecular weight for an incompressible ideal gas (g/mol).
   * \return Value of the molecular weight for an incompressible ideal gas (g/mol).
   */
  su2double GetMolecular_Weight(void) const { return Molecular_Weight; }

  /*!
   * \brief Get the value of specific heat at constant pressure.
   * \return Value of the constant: Cp
   */
  su2double GetSpecific_Heat_Cp(void) const { return Specific_Heat_Cp; }

  /*!
   * \brief Get the non-dimensional value of specific heat at constant pressure.
   * \return Value of the non-dim. constant: Cp
   */
  su2double GetSpecific_Heat_CpND(void) const { return Specific_Heat_CpND; }

  /*!
   * \brief Get the value of specific heat at constant volume.
   * \return Value of the constant: Cv
   */
  su2double GetSpecific_Heat_Cv(void) const { return Specific_Heat_Cv; }

  /*!
   * \brief Get the non-dimensional value of specific heat at constant volume.
   * \return Value of the non-dim. constant: Cv
   */
  su2double GetSpecific_Heat_CvND(void) const { return Specific_Heat_CvND; }

  /*!
   * \brief Get the value of wall temperature.
   * \return Value of the constant: Temperature
   */
  su2double GetWallTemperature(void) const { return Wall_Temperature; }

    /*!
   * \brief Get the p-norm for heat-flux objective functions (adjoint problem).
   * \return Value of the heat flux p-norm
   */
  su2double GetPnormHeat(void) const { return pnorm_heat; }

  /*!
   * \brief Get the reference value for the specific gas constant.
   * \return Reference value for the specific gas constant.
   */
  su2double GetGas_Constant_Ref(void) const { return Gas_Constant_Ref; }

  /*!
   * \brief Get the reference value for the heat flux.
   * \return Reference value for the heat flux.
   */
  su2double GetHeat_Flux_Ref(void) const { return Heat_Flux_Ref; }

  /*!
   * \brief Get the value of the frestream temperature.
   * \return Freestream temperature.
   */
  su2double GetTemperature_FreeStream(void) const { return Temperature_FreeStream; }
  /*!
   * \brief Get the value of the frestream vibrational-electronic temperature.
   * \return Freestream temperature.
   */
  su2double GetTemperature_ve_FreeStream(void) const { return Temperature_ve_FreeStream; }

  /*!
   * \brief Get the value of the frestream temperature.
   * \return Freestream temperature.
   */
  su2double GetEnergy_FreeStream(void) const { return Energy_FreeStream; }

  /*!
   * \brief Get the value of the frestream temperature.
   * \return Freestream temperature.
   */
  su2double GetViscosity_FreeStream(void) const { return Viscosity_FreeStream; }

  /*!
   * \brief Get the value of the frestream temperature.
   * \return Freestream temperature.
   */
  su2double GetDensity_FreeStream(void) const { return Density_FreeStream; }

  /*!
   * \brief Get the value of the solid density.
   * \return Solid density.
   */
  su2double GetDensity_Solid(void) const { return Density_Solid; }

  /*!
   * \brief Get the value of the frestream temperature.
   * \return Freestream temperature.
   */
  su2double GetModVel_FreeStream(void) const { return ModVel_FreeStream; }

  /*!
   * \brief Get the value of the frestream temperature.
   * \return Freestream temperature.
   */
  su2double GetModVel_FreeStreamND(void) const { return ModVel_FreeStreamND; }

  /*!
   * \brief Get the value of the laminar Prandtl number.
   * \return Laminar Prandtl number.
   */
  su2double GetPrandtl_Lam(void) const { return Prandtl_Lam; }

  /*!
   * \brief Get the value of the turbulent Prandtl number.
   * \return Turbulent Prandtl number.
   */
  su2double GetPrandtl_Turb(void) const { return Prandtl_Turb; }

  /*!
   * \brief Get the value of the thermal conductivity for solids.
   * \return Thermal conductivity (solid).
   */
  su2double GetThermalConductivity_Solid(void) const { return Thermal_Conductivity_Solid; }

  /*!
   * \brief Get the value of the thermal diffusivity for solids.
   * \return Thermal conductivity (solid).
   */
  su2double GetThermalDiffusivity_Solid(void) const { return Thermal_Diffusivity_Solid; }

  /*!
   * \brief Get the temperature in solids at initial conditions.
   * \return Freestream temperature (solid).
   */
  su2double GetTemperature_Initial_Solid(void) const { return Temperature_Freestream_Solid;  }

  /*!
   * \brief Get the value of the reference length for non-dimensionalization.
   *        This value should always be 1 internally, and is not user-specified.
   * \return Reference length for non-dimensionalization.
   */
  su2double GetLength_Ref(void) const { return Length_Ref; }

  /*!
   * \brief Get the value of the reference pressure for non-dimensionalization.
   * \return Reference pressure for non-dimensionalization.
   */
  su2double GetPressure_Ref(void) const { return Pressure_Ref; }

  /*!
   * \brief Get the value of the reference pressure for non-dimensionalization.
   * \return Reference pressure for non-dimensionalization.
   */
  su2double GetEnergy_Ref(void) const { return Energy_Ref; }

  /*!
   * \brief Get the value of the reference temperature for non-dimensionalization.
   * \return Reference temperature for non-dimensionalization.
   */
  su2double GetTemperature_Ref(void) const { return Temperature_Ref; }

  /*!
   * \brief Get the value of the reference temperature for non-dimensionalization.
   * \return Reference temperature for non-dimensionalization.
   */
  su2double GetTemperature_ve_Ref(void) const { return Temperature_ve_Ref; }

  /*!
   * \brief Get the value of the reference density for non-dimensionalization.
   * \return Reference density for non-dimensionalization.
   */
  su2double GetDensity_Ref(void) const { return Density_Ref; }

  /*!
   * \brief Get the value of the reference velocity for non-dimensionalization.
   * \return Reference velocity for non-dimensionalization.
   */
  su2double GetVelocity_Ref(void) const { return Velocity_Ref; }

  /*!
   * \brief Get the value of the reference time for non-dimensionalization.
   * \return Reference time for non-dimensionalization.
   */
  su2double GetTime_Ref(void) const { return Time_Ref; }

  /*!
   * \brief Get the value of the reference viscosity for non-dimensionalization.
   * \return Reference viscosity for non-dimensionalization.
   */
  su2double GetViscosity_Ref(void) const { return Viscosity_Ref; }

  /*!
   * \brief Get the value of the reference viscosity for non-dimensionalization.
   * \return Reference viscosity for non-dimensionalization.
   */
  su2double GetHighlite_Area(void) const { return Highlite_Area; }

  /*!
   * \brief Get the value of the reference viscosity for non-dimensionalization.
   * \return Reference viscosity for non-dimensionalization.
   */
  su2double GetFan_Poly_Eff(void) const { return Fan_Poly_Eff; }

  /*!
   * \brief Get the value of the reference conductivity for non-dimensionalization.
   * \return Reference conductivity for non-dimensionalization.
   */
  su2double GetConductivity_Ref(void) const { return Conductivity_Ref; }

  /*!
   * \brief Get the value of the reference angular velocity for non-dimensionalization.
   * \return Reference angular velocity for non-dimensionalization.
   */
  su2double GetOmega_Ref(void) const { return Omega_Ref; }

  /*!
   * \brief Get the value of the reference force for non-dimensionalization.
   * \return Reference force for non-dimensionalization.
   */
  su2double GetForce_Ref(void) const { return Force_Ref; }

  /*!
   * \brief Get the value of the non-dimensionalized freestream pressure.
   * \return Non-dimensionalized freestream pressure.
   */
  su2double GetPressure_FreeStream(void) const { return Pressure_FreeStream; }

  /*!
   * \brief Get the value of the non-dimensionalized freestream pressure.
   * \return Non-dimensionalized freestream pressure.
   */
  su2double GetPressure_FreeStreamND(void) const { return Pressure_FreeStreamND; }

  /*!
   * \brief Get the value of the thermodynamic pressure.
   * \return Thermodynamic pressure.
   */
  su2double GetPressure_Thermodynamic(void) const { return Pressure_Thermodynamic; }

  /*!
   * \brief Get the value of the non-dimensionalized thermodynamic pressure.
   * \return Non-dimensionalized thermodynamic pressure.
   */
  su2double GetPressure_ThermodynamicND(void) const { return Pressure_ThermodynamicND; }

  /*!
   * \brief Get the vector of the dimensionalized freestream velocity.
   * \return Dimensionalized freestream velocity vector.
   */
  su2double* GetVelocity_FreeStream(void) { return Velocity_FreeStream; }
  const su2double* GetVelocity_FreeStream(void) const { return Velocity_FreeStream; }

  /*!
   * \brief Get the value of the non-dimensionalized freestream temperature.
   * \return Non-dimensionalized freestream temperature.
   */
  su2double GetTemperature_FreeStreamND(void) const { return Temperature_FreeStreamND; }

  /*!
   * \brief Get the value of the non-dimensionalized freestream temperature.
   * \return Non-dimensionalized freestream temperature.
   */
  su2double GetTemperature_ve_FreeStreamND(void) const { return Temperature_ve_FreeStreamND; }

  /*!
   * \brief Get the value of the non-dimensionalized freestream density.
   * \return Non-dimensionalized freestream density.
   */
  su2double GetDensity_FreeStreamND(void) const { return Density_FreeStreamND; }

  /*!
   * \brief Get the vector of the non-dimensionalized freestream velocity.
   * \return Non-dimensionalized freestream velocity vector.
   */
  su2double* GetVelocity_FreeStreamND(void) { return Velocity_FreeStreamND; }
  const su2double* GetVelocity_FreeStreamND(void) const { return Velocity_FreeStreamND; }

  /*!
   * \brief Get the value of the non-dimensionalized freestream energy.
   * \return Non-dimensionalized freestream energy.
   */
  su2double GetEnergy_FreeStreamND(void) const { return Energy_FreeStreamND; }

  /*!
   * \brief Get the value of the non-dimensionalized freestream viscosity.
   * \return Non-dimensionalized freestream viscosity.
   */
  su2double GetViscosity_FreeStreamND(void) const { return Viscosity_FreeStreamND; }

  /*!
   * \brief Get the value of the non-dimensionalized freestream viscosity.
   * \return Non-dimensionalized freestream viscosity.
   */
  su2double GetTke_FreeStreamND(void) const { return Tke_FreeStreamND; }

  /*!
   * \brief Get the value of the non-dimensionalized freestream viscosity.
   * \return Non-dimensionalized freestream viscosity.
   */
  su2double GetOmega_FreeStreamND(void) const { return Omega_FreeStreamND; }

  /*!
   * \brief Get the value of the non-dimensionalized freestream viscosity.
   * \return Non-dimensionalized freestream viscosity.
   */
  su2double GetTke_FreeStream(void) const { return Tke_FreeStream; }

  /*!
   * \brief Get the value of the non-dimensionalized freestream viscosity.
   * \return Non-dimensionalized freestream viscosity.
   */
  su2double GetOmega_FreeStream(void) const { return Omega_FreeStream; }

  /*!
   * \brief Get the value of the non-dimensionalized freestream intermittency.
   * \return Non-dimensionalized freestream intermittency.
   */
  su2double GetIntermittency_FreeStream(void) const { return Intermittency_FreeStream; }

  /*!
   * \brief Get the value of the non-dimensionalized freestream turbulence intensity.
   * \return Non-dimensionalized freestream intensity.
   */
  su2double GetTurbulenceIntensity_FreeStream(void) const { return TurbulenceIntensity_FreeStream; }

  /*!
   * \brief Get the value of the non-dimensionalized freestream turbulence intensity.
   * \return Non-dimensionalized freestream intensity.
   */
  su2double GetNuFactor_FreeStream(void) const { return NuFactor_FreeStream; }

  /*!
   * \brief Get the value of the non-dimensionalized engine turbulence intensity.
   * \return Non-dimensionalized engine intensity.
   */
  su2double GetNuFactor_Engine(void) const { return NuFactor_Engine; }

  /*!
   * \brief Get the value of the non-dimensionalized actuator disk turbulence intensity.
   * \return Non-dimensionalized actuator disk intensity.
   */
  su2double GetSecondaryFlow_ActDisk(void) const { return SecondaryFlow_ActDisk; }

  /*!
   * \brief Get the value of the non-dimensionalized actuator disk turbulence intensity.
   * \return Non-dimensionalized actuator disk intensity.
   */
  su2double GetInitial_BCThrust(void) const { return Initial_BCThrust; }

  /*!
   * \brief Get the value of the non-dimensionalized actuator disk turbulence intensity.
   * \return Non-dimensionalized actuator disk intensity.
   */
  void SetInitial_BCThrust(su2double val_bcthrust) { Initial_BCThrust = val_bcthrust; }

  /*!
   * \brief Get the value of the turbulent to laminar viscosity ratio.
   * \return Ratio of turbulent to laminar viscosity ratio.
   */
  su2double GetTurb2LamViscRatio_FreeStream(void) const { return Turb2LamViscRatio_FreeStream;}

  /*!
   * \brief Get the value of the Reynolds length.
   * \return Reynolds length.
   */
  su2double GetLength_Reynolds(void) const { return Length_Reynolds; }

  /*!
   * \brief Get the start up iterations using the fine grid, this works only for multigrid problems.
   * \return Start up iterations using the fine grid.
   */
  unsigned short GetnStartUpIter(void) const { return nStartUpIter; }

  /*!
   * \brief Get the reference area for non dimensional coefficient computation. If the value from the
   *        is 0 then, the code will compute the reference area using the projection of the shape into
   *        the z plane (3D) or the x plane (2D).
   * \return Value of the reference area for coefficient computation.
   */
  su2double GetRefArea(void) const { return RefArea; }

  /*!
   * \brief Get the wave speed.
   * \return Value of the wave speed.
   */
  su2double GetThermalDiffusivity(void) const { return Thermal_Diffusivity; }

  /*!
   * \brief Get the thermal expansion coefficient.
   * \return Value of the thermal expansion coefficient.
   */
  su2double GetThermal_Expansion_Coeff(void) const { return Thermal_Expansion_Coeff; }

  /*!
   * \brief Get the non-dim. thermal expansion coefficient.
   * \return Value of the non-dim. thermal expansion coefficient.
   */
  su2double GetThermal_Expansion_CoeffND(void) const { return Thermal_Expansion_CoeffND; }

  /*!
   * \brief Set the thermal expansion coefficient.
   * \param[in] val_thermal_expansion - thermal expansion coefficient
   */
  void SetThermal_Expansion_Coeff(su2double val_thermal_expansion) { Thermal_Expansion_Coeff = val_thermal_expansion; }

  /*!
   * \brief Set the non-dim. thermal expansion coefficient.
   * \param[in] val_thermal_expansion - non-dim. thermal expansion coefficient
   */
  void SetThermal_Expansion_CoeffND(su2double val_thermal_expansionnd) { Thermal_Expansion_CoeffND = val_thermal_expansionnd; }

  /*!
   * \brief Get the value of the reference density for custom incompressible non-dimensionalization.
   * \return Reference density for custom incompressible non-dimensionalization.
   */
  su2double GetInc_Density_Ref(void) const { return Inc_Density_Ref; }

  /*!
   * \brief Get the value of the reference velocity for custom incompressible non-dimensionalization.
   * \return Reference velocity for custom incompressible non-dimensionalization.
   */
  su2double GetInc_Velocity_Ref(void) const { return Inc_Velocity_Ref; }

  /*!
   * \brief Get the value of the reference temperature for custom incompressible non-dimensionalization.
   * \return Reference temperature for custom incompressible non-dimensionalization.
   */
  su2double GetInc_Temperature_Ref(void) const { return Inc_Temperature_Ref; }

  /*!
   * \brief Get the value of the initial density for incompressible flows.
   * \return Initial density for incompressible flows.
   */
  su2double GetInc_Density_Init(void) const { return Inc_Density_Init; }

  /*!
   * \brief Get the value of the initial velocity for incompressible flows.
   * \return Initial velocity for incompressible flows.
   */
  su2double* GetInc_Velocity_Init(void) { return Inc_Velocity_Init; }

  /*!
   * \brief Get the value of the initial temperature for incompressible flows.
   * \return Initial temperature for incompressible flows.
   */
  su2double GetInc_Temperature_Init(void) const { return Inc_Temperature_Init; }

  /*!
   * \brief Get the Young's modulus of elasticity.
   * \return Value of the Young's modulus of elasticity.
   */
  su2double GetElasticyMod(unsigned short id_val) const { return ElasticityMod[id_val]; }

  /*!
    * \brief Decide whether to apply DE effects to the model.
    * \return <code>TRUE</code> if the DE effects are to be applied, <code>FALSE</code> otherwise.
    */
  bool GetDE_Effects(void) const { return DE_Effects; }

  /*!
    * \brief Decide whether to predict the DE effects for the next time step.
    * \return <code>TRUE</code> if the DE effects are to be applied, <code>FALSE</code> otherwise.
    */
   bool GetDE_Predicted(void);

  /*!
   * \brief Get the number of different electric constants.
   * \return Value of the DE modulus.
   */
  unsigned short GetnElectric_Constant(void) const { return nElectric_Constant; }

  /*!
   * \brief Get the value of the DE modulus.
   * \return Value of the DE modulus.
   */
  su2double GetElectric_Constant(unsigned short iVar) const { return Electric_Constant[iVar]; }

  /*!
   * \brief Get the value of the B constant in the Knowles material model.
   * \return Value of the B constant in the Knowles material model.
   */
  su2double GetKnowles_B(void) const { return Knowles_B; }

  /*!
   * \brief Get the value of the N constant in the Knowles material model.
   * \return Value of the N constant in the Knowles material model.
   */
  su2double GetKnowles_N(void) const { return Knowles_N; }

  /*!
   * \brief Get the kind of design variable for FEA.
   * \return Value of the DE voltage.
   */
  unsigned short GetDV_FEA(void) const { return Kind_DV_FEA; }

  /*!
   * \brief Get the ID of the reference node.
   * \return Number of FSI subiters.
   */
  unsigned long GetRefNode_ID(void) const { return refNodeID; }

  /*!
   * \brief Get the values for the reference node displacement.
   * \param[in] val_coeff - Index of the displacement.
   */
  su2double GetRefNode_Displacement(unsigned short val_coeff) const { return RefNode_Displacement[val_coeff]; }

  /*!
   * \brief Get the penalty weight value for the objective function.
   * \return  Penalty weight value for the reference geometry objective function.
   */
  su2double GetRefNode_Penalty(void) const { return RefNode_Penalty; }

  /*!
    * \brief Decide whether it's necessary to read a reference geometry.
    * \return <code>TRUE</code> if it's necessary to read a reference geometry, <code>FALSE</code> otherwise.
    */
  bool GetRefGeom(void) const { return RefGeom; }

  /*!
   * \brief Get the name of the file with the reference geometry of the structural problem.
   * \return Name of the file with the reference geometry of the structural problem.
   */
  string GetRefGeom_FEMFileName(void) const { return RefGeom_FEMFileName; }

  /*!
   * \brief Get the format of the reference geometry file.
   * \return Format of the reference geometry file.
   */
  unsigned short GetRefGeom_FileFormat(void) const { return RefGeom_FileFormat; }

  /*!
   * \brief Formulation for 2D elasticity (plane stress - strain)
   * \return Flag to 2D elasticity model.
   */
  unsigned short GetElas2D_Formulation(void) const { return Kind_2DElasForm; }

  /*!
   * \brief Decide whether it's necessary to read a reference geometry.
   * \return <code>TRUE</code> if it's necessary to read a reference geometry, <code>FALSE</code> otherwise.
   */
  bool GetPrestretch(void) const { return Prestretch; }

  /*!
   * \brief Get the name of the file with the element properties for structural problems.
   * \return Name of the file with the element properties of the structural problem.
   */
  string GetFEA_FileName(void) const { return FEA_FileName; }

  /*!
   * \brief Determine if advanced features are used from the element-based FEA analysis (experimental feature).
   * \return <code>TRUE</code> is experimental, <code>FALSE</code> is the default behaviour.
   */
  inline bool GetAdvanced_FEAElementBased(void) const { return FEAAdvancedMode; }

  /*!
   * \brief Get the name of the file with the reference geometry of the structural problem.
   * \return Name of the file with the reference geometry of the structural problem.
   */
  string GetPrestretch_FEMFileName(void) const { return Prestretch_FEMFileName; }

  /*!
   * \brief Get the Poisson's ratio.
   * \return Value of the Poisson's ratio.
   */
  su2double GetPoissonRatio(unsigned short id_val) const { return PoissonRatio[id_val]; }

  /*!
   * \brief Get the Material Density.
   * \return Value of the Material Density.
   */
  su2double GetMaterialDensity(unsigned short id_val) const { return MaterialDensity[id_val]; }

  /*!
   * \brief Compressibility/incompressibility of the solids analysed using the structural solver.
   * \return Compressible or incompressible.
   */
  unsigned short GetMaterialCompressibility(void) const { return Kind_Material_Compress; }

  /*!
   * \brief Compressibility/incompressibility of the solids analysed using the structural solver.
   * \return Compressible or incompressible.
   */
  unsigned short GetMaterialModel(void) const { return Kind_Material; }

  /*!
   * \brief Geometric conditions for the structural solver.
   * \return Small or large deformation structural analysis.
   */
  unsigned short GetGeometricConditions(void) const { return Kind_Struct_Solver; }

  /*!
   * \brief Get the reference length for computing moment (the default value is 1).
   * \return Reference length for moment computation.
   */
  su2double GetRefLength(void) const { return RefLength; }

  /*!
   * \brief Get the reference element length for computing the slope limiting epsilon.
   * \return Reference element length for slope limiting epsilon.
   */
  su2double GetRefElemLength(void) const { return RefElemLength; }

  /*!
   * \brief Get the reference coefficient for detecting sharp edges.
   * \return Reference coefficient for detecting sharp edges.
   */
  su2double GetRefSharpEdges(void) const { return RefSharpEdges; }

  /*!
   * \brief Get the volume of the whole domain using the fine grid, this value is common for all the grids
   *        in the multigrid method.
   * \return Volume of the whole domain.
   */
  su2double GetDomainVolume(void) const { return DomainVolume; }

  /*!
   * \brief In case the <i>RefArea</i> is equal to 0 then, it is necessary to compute a reference area,
   *        with this function we set the value of the reference area.
   * \param[in] val_area - Value of the reference area for non dimensional coefficient computation.
   */
  void SetRefArea(su2double val_area) { RefArea = val_area; }

  /*!
   * \brief In case the <i>SemiSpan</i> is equal to 0 then, it is necessary to compute the max y distance,
   *        with this function we set the value of the semi span.
   * \param[in] val_semispan - Value of the semispan.
   */
  void SetSemiSpan(su2double val_semispan) { SemiSpan = val_semispan; }

  /*!
   * \brief Set the value of the domain volume computed on the finest grid.
   * \note This volume do not include the volume of the body that is being simulated.
   * \param[in] val_volume - Value of the domain volume computed on the finest grid.
   */
  void SetDomainVolume(su2double val_volume) { DomainVolume = val_volume; }

  /*!
   * \brief Set the finest mesh in a multigrid strategy.
   * \note If we are using a Full Multigrid Strategy or a start up with finest grid, it is necessary
   *       to change several times the finest grid.
   * \param[in] val_finestmesh - Index of the finest grid.
   */
  void SetFinestMesh(unsigned short val_finestmesh) { FinestMesh = val_finestmesh; }

  /*!
   * \brief Set the kind of time integration scheme.
   * \note If we are solving different equations it will be necessary to change several
   *       times the kind of time integration, to choose the right scheme.
   * \param[in] val_kind_timeintscheme - Kind of time integration scheme.
   */
  void SetKind_TimeIntScheme(unsigned short val_kind_timeintscheme) { Kind_TimeNumScheme = val_kind_timeintscheme; }

  /*!
   * \brief Set the parameters of the convective numerical scheme.
   * \note The parameters will change because we are solving different kind of equations.
   * \param[in] val_kind_convnumscheme - Center or upwind scheme.
   * \param[in] val_kind_centered - If centered scheme, kind of centered scheme (JST, etc.).
   * \param[in] val_kind_upwind - If upwind scheme, kind of upwind scheme (Roe, etc.).
   * \param[in] val_kind_slopelimit - If upwind scheme, kind of slope limit.
   * \param[in] val_muscl - Define if we apply a MUSCL scheme or not.
   * \param[in] val_kind_fem - If FEM, what kind of FEM discretization.
   */
  void SetKind_ConvNumScheme(unsigned short val_kind_convnumscheme, unsigned short val_kind_centered,
                             unsigned short val_kind_upwind,        unsigned short val_kind_slopelimit,
                             bool val_muscl,                        unsigned short val_kind_fem);

  /*!
   * \brief Get the value of limiter coefficient.
   * \return Value of the limiter coefficient.
   */
  su2double GetVenkat_LimiterCoeff(void) const { return Venkat_LimiterCoeff; }

  /*!
   * \brief Freeze the value of the limiter after a number of iterations.
   * \return Number of iterations.
   */
  unsigned long GetLimiterIter(void) const { return LimiterIter; }

  /*!
   * \brief Get the value of sharp edge limiter.
   * \return Value of the sharp edge limiter coefficient.
   */
  su2double GetAdjSharp_LimiterCoeff(void) const { return AdjSharp_LimiterCoeff; }

  /*!
   * \brief Get the Reynolds number. Dimensionless number that gives a measure of the ratio of inertial forces
   *        to viscous forces and consequently quantifies the relative importance of these two types of forces
   *        for given flow condition.
   * \return Value of the Reynolds number.
   */
  su2double GetReynolds(void) const { return Reynolds; }

  /*!
   * \brief Get the Froude number for free surface problems.
   * \return Value of the Froude number.
   */
  su2double GetFroude(void) const { return Froude; }

  /*!
   * \brief Set the Froude number for free surface problems.
   * \return Value of the Froude number.
   */
  void SetFroude(su2double val_froude) { Froude = val_froude; }

  /*!
   * \brief Set the Froude number for free surface problems.
   * \return Value of the Froude number.
   */
  void SetMach(su2double val_mach) { Mach = val_mach; }

  /*!
   * \brief Set the Froude number for free surface problems.
   * \return Value of the Froude number.
   */
  void SetReynolds(su2double val_reynolds) { Reynolds = val_reynolds; }

  /*!
   * \brief Set the Froude number for free surface problems.
   * \return Value of the Froude number.
   */
  void SetLength_Ref(su2double val_length_ref) { Length_Ref = val_length_ref; }

  /*!
   * \brief Set the Froude number for free surface problems.
   * \return Value of the Froude number.
   */
  void SetVelocity_Ref(su2double val_velocity_ref) { Velocity_Ref = val_velocity_ref; }

  /*!
   * \brief Set the Froude number for free surface problems.
   * \return Value of the Froude number.
   */
  void SetPressure_Ref(su2double val_pressure_ref) { Pressure_Ref = val_pressure_ref; }

  /*!
   * \brief Set the Froude number for free surface problems.
   * \return Value of the Froude number.
   */
  void SetDensity_Ref(su2double val_density_ref) { Density_Ref = val_density_ref; }

  /*!
   * \brief Set the reference temperature.
   * \return Value of the Froude number.
   */
  void SetTemperature_Ref(su2double val_temperature_ref) { Temperature_Ref = val_temperature_ref; }

  /*!
   * \brief Set the reference temperature.
   * \return Value of the Froude number.
   */
  void SetTemperature_ve_Ref(su2double val_temperature_ve_ref) { Temperature_ve_Ref = val_temperature_ve_ref; }

  /*!
   * \brief Set the Froude number for free surface problems.
   * \return Value of the Froude number.
   */
  void SetTime_Ref(su2double val_time_ref) { Time_Ref = val_time_ref; }

  /*!
   * \brief Set the Froude number for free surface problems.
   * \return Value of the Froude number.
   */
  void SetEnergy_Ref(su2double val_energy_ref) { Energy_Ref = val_energy_ref; }

  /*!
   * \brief Set the Froude number for free surface problems.
   * \return Value of the Froude number.
   */
  void SetOmega_Ref(su2double val_omega_ref) { Omega_Ref = val_omega_ref; }

  /*!
   * \brief Set the Froude number for free surface problems.
   * \return Value of the Froude number.
   */
  void SetForce_Ref(su2double val_force_ref) { Force_Ref = val_force_ref; }

  /*!
   * \brief Set the Froude number for free surface problems.
   * \return Value of the Froude number.
   */
  void SetGas_Constant_Ref(su2double val_gas_constant_ref) { Gas_Constant_Ref = val_gas_constant_ref; }

  /*!
   * \brief Set the Froude number for free surface problems.
   * \return Value of the Froude number.
   */
  void SetGas_Constant(su2double val_gas_constant) { Gas_Constant = val_gas_constant; }

  /*!
   * \brief Set the value of the specific heat at constant pressure (incompressible fluids with energy equation).
   * \param[in] val_specific_heat_cp - specific heat at constant pressure.
   */
  void SetSpecific_Heat_Cp(su2double val_specific_heat_cp) { Specific_Heat_Cp = val_specific_heat_cp; }

  /*!
   * \brief Set the non-dimensional value of the specific heat at constant pressure (incompressible fluids with energy equation).
   * \param[in] val_specific_heat_cpnd - non-dim. specific heat at constant pressure.
   */
  void SetSpecific_Heat_CpND(su2double val_specific_heat_cpnd) { Specific_Heat_CpND = val_specific_heat_cpnd; }

  /*!
   * \brief Set the value of the specific heat at constant volume (incompressible fluids with energy equation).
   * \param[in] val_specific_heat_cv - specific heat at constant volume.
   */
  void SetSpecific_Heat_Cv(su2double val_specific_heat_cv) { Specific_Heat_Cv = val_specific_heat_cv; }

  /*!
   * \brief Set the non-dimensional value of the specific heat at constant volume (incompressible fluids with energy equation).
   * \param[in] val_specific_heat_cvnd - non-dim. specific heat at constant pressure.
   */
  void SetSpecific_Heat_CvND(su2double val_specific_heat_cvnd) { Specific_Heat_CvND = val_specific_heat_cvnd; }

  /*!
   * \brief Set the heat flux reference value.
   * \return Value of the reference heat flux.
   */
  void SetHeat_Flux_Ref(su2double val_heat_flux_ref) { Heat_Flux_Ref = val_heat_flux_ref; }

  /*!
   * \brief Set the Froude number for free surface problems.
   * \return Value of the Froude number.
   */
  void SetViscosity_Ref(su2double val_viscosity_ref) { Viscosity_Ref = val_viscosity_ref; }

  /*!
   * \brief Set the Froude number for free surface problems.
   * \return Value of the Froude number.
   */
  void SetConductivity_Ref(su2double val_conductivity_ref) { Conductivity_Ref = val_conductivity_ref; }

  /*!
   * \brief Set the Froude number for free surface problems.
   * \return Value of the Froude number.
   */
  void SetPressure_FreeStreamND(su2double val_pressure_freestreamnd) { Pressure_FreeStreamND = val_pressure_freestreamnd; }

  /*!
   * \brief Set the Froude number for free surface problems.
   * \return Value of the Froude number.
   */
  void SetPressure_FreeStream(su2double val_pressure_freestream) { Pressure_FreeStream = val_pressure_freestream; }

  /*!
   * \brief Set the non-dimensionalized thermodynamic pressure for low Mach problems.
   * \return Value of the non-dimensionalized thermodynamic pressure.
   */
  void SetPressure_ThermodynamicND(su2double val_pressure_thermodynamicnd) { Pressure_ThermodynamicND = val_pressure_thermodynamicnd; }

  /*!
   * \brief Set the thermodynamic pressure for low Mach problems.
   * \return Value of the thermodynamic pressure.
   */
  void SetPressure_Thermodynamic(su2double val_pressure_thermodynamic) { Pressure_Thermodynamic = val_pressure_thermodynamic; }

  /*!
   * \brief Set the Froude number for free surface problems.
   * \return Value of the Froude number.
   */
  void SetDensity_FreeStreamND(su2double val_density_freestreamnd) { Density_FreeStreamND = val_density_freestreamnd; }

  /*!
   * \brief Set the Froude number for free surface problems.
   * \return Value of the Froude number.
   */
  void SetDensity_FreeStream(su2double val_density_freestream) { Density_FreeStream = val_density_freestream; }

  /*!
   * \brief Set the Froude number for free surface problems.
   * \return Value of the Froude number.
   */
  void SetViscosity_FreeStream(su2double val_viscosity_freestream) { Viscosity_FreeStream = val_viscosity_freestream; }

  /*!
   * \brief Set the Froude number for free surface problems.
   * \return Value of the Froude number.
   */
  void SetModVel_FreeStream(su2double val_modvel_freestream) { ModVel_FreeStream = val_modvel_freestream; }

  /*!
   * \brief Set the Froude number for free surface problems.
   * \return Value of the Froude number.
   */
  void SetModVel_FreeStreamND(su2double val_modvel_freestreamnd) { ModVel_FreeStreamND = val_modvel_freestreamnd; }

  /*!
   * \brief Set the Froude number for free surface problems.
   * \return Value of the Froude number.
   */
  void SetTemperature_FreeStream(su2double val_temperature_freestream) { Temperature_FreeStream = val_temperature_freestream; }

  /*!
   * \brief Set the Froude number for free surface problems.
   * \return Value of the Froude number.
   */
  void SetTemperature_FreeStreamND(su2double val_temperature_freestreamnd) { Temperature_FreeStreamND = val_temperature_freestreamnd; }

  /*!
   * \brief Set the Froude number for free surface problems.
   * \return Value of the Froude number.
   */
  void SetTemperature_ve_FreeStream(su2double val_temperature_ve_freestream) { Temperature_ve_FreeStream = val_temperature_ve_freestream; }

  /*!
   * \brief Set the Froude number for free surface problems.
   * \return Value of the Froude number.
   */
  void SetTemperature_ve_FreeStreamND(su2double val_temperature_ve_freestreamnd) { Temperature_ve_FreeStreamND = val_temperature_ve_freestreamnd; }

  /*!
   * \brief Set the Froude number for free surface problems.
   * \return Value of the Froude number.
   */
  void SetGas_ConstantND(su2double val_gas_constantnd) { Gas_ConstantND = val_gas_constantnd; }

  /*!
   * \brief Set the free-stream velocity.
   * \param[in] val_velocity_freestream - Value of the free-stream velocity component.
   * \param[in] val_dim - Value of the current dimension.
   */
  void SetVelocity_FreeStream(su2double val_velocity_freestream, unsigned short val_dim) { Velocity_FreeStream[val_dim] = val_velocity_freestream; }

  /*!
   * \brief Set the Froude number for free surface problems.
   * \return Value of the Froude number.
   */
  void SetVelocity_FreeStreamND(su2double val_velocity_freestreamnd, unsigned short val_dim) { Velocity_FreeStreamND[val_dim] = val_velocity_freestreamnd; }

  /*!
   * \brief Set the Froude number for free surface problems.
   * \return Value of the Froude number.
   */
  void SetViscosity_FreeStreamND(su2double val_viscosity_freestreamnd) { Viscosity_FreeStreamND = val_viscosity_freestreamnd; }

  /*!
   * \brief Set the Froude number for free surface problems.
   * \return Value of the Froude number.
   */
  void SetTke_FreeStreamND(su2double val_tke_freestreamnd) { Tke_FreeStreamND = val_tke_freestreamnd; }

  /*!
   * \brief Set the Froude number for free surface problems.
   * \return Value of the Froude number.
   */
  void SetOmega_FreeStreamND(su2double val_omega_freestreamnd) { Omega_FreeStreamND = val_omega_freestreamnd; }

  /*!
   * \brief Set the Froude number for free surface problems.
   * \return Value of the Froude number.
   */
  void SetTke_FreeStream(su2double val_tke_freestream) { Tke_FreeStream = val_tke_freestream; }

  /*!
   * \brief Set the Froude number for free surface problems.
   * \return Value of the Froude number.
   */
  void SetOmega_FreeStream(su2double val_omega_freestream) { Omega_FreeStream = val_omega_freestream; }

  /*!
   * \brief Set the Froude number for free surface problems.
   * \return Value of the Froude number.
   */
  void SetEnergy_FreeStreamND(su2double val_energy_freestreamnd) { Energy_FreeStreamND = val_energy_freestreamnd; }

  /*!
   * \brief Set the Froude number for free surface problems.
   * \return Value of the Froude number.
   */
  void SetEnergy_FreeStream(su2double val_energy_freestream) { Energy_FreeStream = val_energy_freestream; }

  /*!
   * \brief Set the thermal diffusivity for solids.
   * \return Value of the Froude number.
   */
  void SetThermalDiffusivity_Solid(su2double val_thermal_diffusivity) { Thermal_Diffusivity_Solid = val_thermal_diffusivity; }

  /*!
   * \brief Set the Froude number for free surface problems.
   * \return Value of the Froude number.
   */
  void SetTotal_UnstTimeND(su2double val_total_unsttimend) { Total_UnstTimeND = val_total_unsttimend; }

  /*!
   * \brief Get the angle of attack of the body. This is the angle between a reference line on a lifting body
   *        (often the chord line of an airfoil) and the vector representing the relative motion between the
   *        lifting body and the fluid through which it is moving.
   * \return Value of the angle of attack.
   */
  su2double GetAoA(void) const { return AoA; }

  /*!
   * \brief Get the off set angle of attack of the body. The solution and the geometry
   *        file are able to modifity the angle of attack in the config file
   * \return Value of the off set angle of attack.
   */
  su2double GetAoA_Offset(void) const { return AoA_Offset; }

  /*!
   * \brief Get the off set sideslip angle of the body. The solution and the geometry
   *        file are able to modifity the angle of attack in the config file
   * \return Value of the off set sideslip angle.
   */
  su2double GetAoS_Offset(void) const { return AoS_Offset; }

  /*!
   * \brief Get the functional sensitivity with respect to changes in the angle of attack.
   * \return Value of the angle of attack.
   */
  su2double GetAoA_Sens(void) const { return AoA_Sens; }

  /*!
   * \brief Set the angle of attack.
   * \param[in] val_AoA - Value of the angle of attack.
   */
  void SetAoA(su2double val_AoA) { AoA = val_AoA; }

  /*!
   * \brief Set the off set angle of attack.
   * \param[in] val_AoA - Value of the angle of attack.
   */
  void SetAoA_Offset(su2double val_AoA_offset) { AoA_Offset = val_AoA_offset; }

  /*!
   * \brief Set the off set sideslip angle.
   * \param[in] val_AoA - Value of the off set sideslip angle.
   */
  void SetAoS_Offset(su2double val_AoS_offset) { AoS_Offset = val_AoS_offset; }

  /*!
   * \brief Set the angle of attack.
   * \param[in] val_AoA - Value of the angle of attack.
   */
  void SetAoA_Sens(su2double val_AoA_sens) { AoA_Sens = val_AoA_sens; }

  /*!
   * \brief Set the angle of attack.
   * \param[in] val_AoA - Value of the angle of attack.
   */
  void SetAoS(su2double val_AoS) { AoS = val_AoS; }

  /*!
   * \brief Get the angle of sideslip of the body. It relates to the rotation of the aircraft centerline from
   *        the relative wind.
   * \return Value of the angle of sideslip.
   */
  su2double GetAoS(void) const { return AoS; }

  /*!
   * \brief Get the charge coefficient that is used in the poissonal potential simulation.
   * \return Value of the charge coefficient.
   */
  su2double GetChargeCoeff(void) const { return ChargeCoeff; }

  /*!
   * \brief Get the number of multigrid levels.
   * \return Number of multigrid levels (without including the original grid).
   */
  unsigned short GetnMGLevels(void) const { return nMGLevels; }

  /*!
   * \brief Set the number of multigrid levels.
   * \param[in] val_nMGLevels - Index of the mesh were the CFL is applied
   */
  void SetMGLevels(unsigned short val_nMGLevels) { nMGLevels = val_nMGLevels; }

  /*!
   * \brief Get the index of the finest grid.
   * \return Index of the finest grid in a multigrid strategy, this is 0 unless we are
   performing a Full multigrid.
   */
  unsigned short GetFinestMesh(void) const { return FinestMesh; }

  /*!
   * \brief Get the kind of multigrid (V or W).
   * \note This variable is used in a recursive way to perform the different kind of cycles
   * \return 0 or 1 depending of we are dealing with a V or W cycle.
   */
  unsigned short GetMGCycle(void) const { return MGCycle; }

  /*!
   * \brief Get the king of evaluation in the geometrical module.
   * \return 0 or 1 depending of we are dealing with a V or W cycle.
   */
  unsigned short GetGeometryMode(void) const { return GeometryMode; }

  /*!
   * \brief Get the Courant Friedrich Levi number for each grid.
   * \param[in] val_mesh - Index of the mesh were the CFL is applied.
   * \return CFL number for each grid.
   */
  su2double GetCFL(unsigned short val_mesh) const { return CFL[val_mesh]; }

  /*!
   * \brief Get the Courant Friedrich Levi number for each grid.
   * \param[in] val_mesh - Index of the mesh were the CFL is applied.
   * \return CFL number for each grid.
   */
  void SetCFL(unsigned short val_mesh, su2double val_cfl) { CFL[val_mesh] = val_cfl; }

  /*!
   * \brief Get the Courant Friedrich Levi number for unsteady simulations.
   * \return CFL number for unsteady simulations.
   */
  su2double GetUnst_CFL(void) const { return Unst_CFL; }

  /*!
   * \brief Get information about element reorientation
   * \return    <code>TRUE</code> means that elements can be reoriented if suspected unhealthy
   */
  bool GetReorientElements(void) const { return ReorientElements; }

  /*!
   * \brief Get the Courant Friedrich Levi number for unsteady simulations.
   * \return CFL number for unsteady simulations.
   */
  su2double GetMax_DeltaTime(void) const { return Max_DeltaTime; }

  /*!
   * \brief Get a parameter of the particular design variable.
   * \param[in] val_dv - Number of the design variable that we want to read.
   * \param[in] val_param - Index of the parameter that we want to read.
   * \return Design variable parameter.
   */
  su2double GetParamDV(unsigned short val_dv, unsigned short val_param) const { return ParamDV[val_dv][val_param]; }

  /*!
   * \brief Get the coordinates of the FFD corner points.
   * \param[in] val_ffd - Index of the FFD box.
   * \param[in] val_coord - Index of the coordinate that we want to read.
   * \return Value of the coordinate.
   */
  su2double GetCoordFFDBox(unsigned short val_ffd, unsigned short val_index) const { return CoordFFDBox[val_ffd][val_index]; }

  /*!
   * \brief Get the degree of the FFD corner points.
   * \param[in] val_ffd - Index of the FFD box.
   * \param[in] val_degree - Index (I,J,K) to obtain the degree.
   * \return Value of the degree in a particular direction.
   */
  unsigned short GetDegreeFFDBox(unsigned short val_ffd, unsigned short val_index) const { return DegreeFFDBox[val_ffd][val_index]; }

  /*!
   * \brief Get the FFD Tag of a particular design variable.
   * \param[in] val_dv - Number of the design variable that we want to read.
   * \return Name of the FFD box.
   */
  string GetFFDTag(unsigned short val_dv) const { return FFDTag[val_dv]; }

  /*!
   * \brief Get the FFD Tag of a particular FFD box.
   * \param[in] val_ffd - Number of the FFD box that we want to read.
   * \return Name of the FFD box.
   */
  string GetTagFFDBox(unsigned short val_ffd) const { return TagFFDBox[val_ffd]; }

  /*!
   * \brief Get the number of design variables.
   * \return Number of the design variables.
   */
  unsigned short GetnDV(void) const { return nDV; }

  /*!
   * \brief Get the number of design variables.
   * \return Number of the design variables.
   */
  unsigned short GetnDV_Value(unsigned short iDV) const { return nDV_Value[iDV]; }

  /*!
   * \brief Get the number of FFD boxes.
   * \return Number of FFD boxes.
   */
  unsigned short GetnFFDBox(void) const { return nFFDBox; }

  /*!
   * \brief Get the required continuity level at the surface intersection with the FFD
   * \return Continuity level at the surface intersection.
   */
  unsigned short GetFFD_Continuity(void) const { return FFD_Continuity; }

  /*!
   * \brief Get the coordinate system that we are going to use to define the FFD
   * \return Coordinate system (cartesian, spherical, etc).
   */
  unsigned short GetFFD_CoordSystem(void) const { return FFD_CoordSystem; }

  /*!
   * \brief Get the kind of FFD Blending function.
   * \return Kind of FFD Blending function.
   */
  unsigned short GetFFD_Blending(void) const { return FFD_Blending;}

  /*!
   * \brief Get the kind BSpline Order in i,j,k direction.
   * \return The kind BSpline Order in i,j,k direction.
   */
  su2double* GetFFD_BSplineOrder() { return FFD_BSpline_Order;}

  /*!
   * \brief Get the number of Runge-Kutta steps.
   * \return Number of Runge-Kutta steps.
   */
  unsigned short GetnRKStep(void) const { return nRKStep; }

  /*!
   * \brief Get the number of time levels for time accurate local time stepping.
   * \return Number of time levels.
   */
  unsigned short GetnLevels_TimeAccurateLTS(void) const { return nLevels_TimeAccurateLTS; }

  /*!
   * \brief Set the number of time levels for time accurate local time stepping.
   * \param[in] val_nLevels - The number of time levels to be set.
   */
  void SetnLevels_TimeAccurateLTS(unsigned short val_nLevels) { nLevels_TimeAccurateLTS = val_nLevels;}

  /*!
   * \brief Get the number time DOFs for ADER-DG.
   * \return Number of time DOFs used in ADER-DG.
   */
  unsigned short GetnTimeDOFsADER_DG(void) const { return nTimeDOFsADER_DG; }

  /*!
   * \brief Get the location of the time DOFs for ADER-DG on the interval [-1..1].
   * \return The location of the time DOFs used in ADER-DG.
   */
  su2double *GetTimeDOFsADER_DG(void) { return TimeDOFsADER_DG; }

  /*!
   * \brief Get the number time integration points for ADER-DG.
   * \return Number of time integration points used in ADER-DG.
   */
  unsigned short GetnTimeIntegrationADER_DG(void) const { return nTimeIntegrationADER_DG; }

  /*!
   * \brief Get the location of the time integration points for ADER-DG on the interval [-1..1].
   * \return The location of the time integration points used in ADER-DG.
   */
  su2double *GetTimeIntegrationADER_DG(void) { return TimeIntegrationADER_DG; }

  /*!
   * \brief Get the weights of the time integration points for ADER-DG.
   * \return The weights of the time integration points used in ADER-DG.
   */
  su2double *GetWeightsIntegrationADER_DG(void) { return WeightsIntegrationADER_DG; }

  /*!
   * \brief Get the total number of boundary markers including send/receive domains.
   * \return Total number of boundary markers.
   */
  unsigned short GetnMarker_All(void) const { return nMarker_All; }

  /*!
   * \brief Get the total number of boundary markers in the config file.
   * \return Total number of boundary markers.
   */
  unsigned short GetnMarker_CfgFile(void) const { return nMarker_CfgFile; }

  /*!
   * \brief Get the number of Euler boundary markers.
   * \return Number of Euler boundary markers.
   */
  unsigned short GetnMarker_Euler(void) const { return nMarker_Euler; }

  /*!
   * \brief Get the number of symmetry boundary markers.
   * \return Number of symmetry boundary markers.
   */
  unsigned short GetnMarker_SymWall(void) const { return nMarker_SymWall; }

  /*!
   * \brief Get the total number of boundary markers.
   * \return Total number of boundary markers.
   */
  unsigned short GetnMarker_Max(void) const { return nMarker_Max; }

  /*!
   * \brief Get the total number of boundary markers.
   * \return Total number of boundary markers.
   */
  unsigned short GetnMarker_EngineInflow(void) const { return nMarker_EngineInflow; }

  /*!
   * \brief Get the total number of boundary markers.
   * \return Total number of boundary markers.
   */
  unsigned short GetnMarker_EngineExhaust(void) const { return nMarker_EngineExhaust; }

  /*!
   * \brief Get the total number of boundary markers.
   * \return Total number of boundary markers.
   */
  unsigned short GetnMarker_NearFieldBound(void) const { return nMarker_NearFieldBound; }

  /*!
   * \brief Get the total number of deformable markers at the boundary.
   * \return Total number of deformable markers at the boundary.
   */
  unsigned short GetnMarker_Deform_Mesh(void) const { return nMarker_Deform_Mesh; }

  /*!
   * \brief Get the total number of markers in which the flow load is computed/employed.
   * \return Total number of markers in which the flow load is computed/employed.
   */
  unsigned short GetnMarker_Fluid_Load(void) const { return nMarker_Fluid_Load; }

  /*!
   * \brief Get the total number of boundary markers.
   * \return Total number of boundary markers.
   */
  unsigned short GetnMarker_Fluid_InterfaceBound(void) const { return nMarker_Fluid_InterfaceBound; }

  /*!
   * \brief Get the total number of boundary markers.
   * \return Total number of boundary markers.
   */
  unsigned short GetnMarker_ActDiskInlet(void) const { return nMarker_ActDiskInlet; }

  /*!
   * \brief Get the total number of boundary markers.
   * \return Total number of boundary markers.
   */
  unsigned short GetnMarker_ActDiskOutlet(void) const { return nMarker_ActDiskOutlet; }

  /*!
   * \brief Get the total number of boundary markers.
   * \return Total number of boundary markers.
   */
  unsigned short GetnMarker_Outlet(void) const { return nMarker_Outlet; }

  /*!
   * \brief Get the total number of monitoring markers.
   * \return Total number of monitoring markers.
   */
  unsigned short GetnMarker_Monitoring(void) const { return nMarker_Monitoring; }

  /*!
   * \brief Get the total number of DV markers.
   * \return Total number of DV markers.
   */
  unsigned short GetnMarker_DV(void) const { return nMarker_DV; }

  /*!
   * \brief Get the total number of moving markers.
   * \return Total number of moving markers.
   */
  unsigned short GetnMarker_Moving(void) const { return nMarker_Moving; }

  /*!
   * \brief Get the total number of Python customizable markers.
   * \return Total number of Python customizable markers.
   */
  unsigned short GetnMarker_PyCustom(void) const { return nMarker_PyCustom; }

  /*!
   * \brief Get the total number of moving markers.
   * \return Total number of moving markers.
   */
  unsigned short GetnMarker_Analyze(void) const { return nMarker_Analyze; }

  /*!
   * \brief Get the total number of periodic markers.
   * \return Total number of periodic markers.
   */
  unsigned short GetnMarker_Periodic(void) const { return nMarker_PerBound; }

  /*!
   * \brief Get the total number of heat flux markers.
   * \return Total number of heat flux markers.
   */
  unsigned short GetnMarker_HeatFlux(void) const { return nMarker_HeatFlux; }

  /*!
   * \brief Get the total number of rough markers.
   * \return Total number of heat flux markers.
   */
  unsigned short GetnRoughWall(void) const { return nRough_Wall; }

  /*!
   * \brief Get the total number of objectives in kind_objective list
   * \return Total number of objectives in kind_objective list
   */
  unsigned short GetnObj(void) const { return nObj;}

  /*!
   * \brief Stores the number of marker in the simulation.
   * \param[in] val_nmarker - Number of markers of the problem.
   */
  void SetnMarker_All(unsigned short val_nmarker) { nMarker_All = val_nmarker; }

  /*!
   * \brief Get the starting direct iteration number for the unsteady adjoint (reverse time integration).
   * \return Starting direct iteration number for the unsteady adjoint.
   */
  long GetUnst_AdjointIter(void) const { return Unst_AdjointIter; }

  /*!
   * \brief Number of iterations to average (reverse time integration).
   * \return Starting direct iteration number for the unsteady adjoint.
   */
  unsigned long GetIter_Avg_Objective(void) const { return Iter_Avg_Objective ; }

  /*!
   * \brief Retrieves the number of periodic time instances for Harmonic Balance.
   * \return: Number of periodic time instances for Harmonic Balance.
   */
  unsigned short GetnTimeInstances(void) const { return nTimeInstances; }

  /*!
   * \brief Retrieves the period of oscillations to be used with Harmonic Balance.
   * \return: Period for Harmonic Balance.
   */
  su2double GetHarmonicBalance_Period(void) const { return HarmonicBalance_Period; }

  /*!
   * \brief Set the current external iteration number.
   * \param[in] val_iter - Current external iteration number.
   */
  void SetExtIter_OffSet(unsigned long val_iter) { ExtIter_OffSet = val_iter; }

  /*!
   * \brief Set the current FSI iteration number.
   * \param[in] val_iter - Current FSI iteration number.
   */
  void SetOuterIter(unsigned long val_iter) { OuterIter = val_iter; }

  /*!
   * \brief Set the current FSI iteration number.
   * \param[in] val_iter - Current FSI iteration number.
   */
  void SetInnerIter(unsigned long val_iter) { InnerIter = val_iter; }

  /*!
   * \brief Set the current time iteration number.
   * \param[in] val_iter - Current FSI iteration number.
   */
  void SetTimeIter(unsigned long val_iter) { TimeIter = val_iter; }

  /*!
   * \brief Get the current time iteration number.
   * \param[in] val_iter - Current time iterationnumber.
   */
  unsigned long GetTimeIter() const { return TimeIter; }

  /*!
   * \brief Get the current internal iteration number.
   * \return Current external iteration.
   */
  unsigned long GetExtIter_OffSet(void) const { return ExtIter_OffSet; }

  /*!
   * \brief Get the current FSI iteration number.
   * \return Current FSI iteration.
   */
  unsigned long GetOuterIter(void) const { return OuterIter; }

  /*!
   * \brief Get the current FSI iteration number.
   * \return Current FSI iteration.
   */
  unsigned long GetInnerIter(void) const { return InnerIter; }

  /*!
   * \brief Set the current physical time.
   * \param[in] val_t - Current physical time.
   */
  void SetPhysicalTime(su2double val_t) { PhysicalTime = val_t; }

  /*!
   * \brief Get the current physical time.
   * \return Current physical time.
   */
  su2double GetPhysicalTime(void) const { return PhysicalTime; }

  /*!
   * \brief Get the frequency for writing the solution file.
   * \return It writes the solution file with this frequency.
   */
  unsigned long GetWrt_Sol_Freq(void) const { return Wrt_Sol_Freq; }

  /*!
   * \brief Get the frequency for writing the solution file in Dual Time.
   * \return It writes the solution file with this frequency.
   */
  unsigned long GetWrt_Sol_Freq_DualTime(void) const { return Wrt_Sol_Freq_DualTime; }

  /*!
   * \brief Get the frequency for writing the convergence file.
   * \return It writes the convergence file with this frequency.
   */
  unsigned long GetWrt_Con_Freq(void) const { return Wrt_Con_Freq; }

  /*!
   * \brief Set the frequency for writing the convergence file.
   * \return It writes the convergence file with this frequency.
   */
  void SetWrt_Con_Freq(unsigned long val_freq) { Wrt_Con_Freq = val_freq; }

  /*!
   * \brief Get the frequency for writing the convergence file in Dual Time.
   * \return It writes the convergence file with this frequency.
   */
  unsigned long GetWrt_Con_Freq_DualTime(void) const { return Wrt_Con_Freq_DualTime; }

  /*!
   * \brief Get information about writing unsteady headers and file extensions.
   * \return    <code>TRUE</code> means that unsteady solution files will be written.
   */
  bool GetWrt_Unsteady(void);

  /*!
   * \brief Get information about writing output files.
   * \return <code>TRUE</code> means that output files will be written.
   */
  bool GetWrt_Output(void) const { return Wrt_Output; }

  /*!
   * \brief Get information about writing a volume solution file.
   * \return <code>TRUE</code> means that a volume solution file will be written.
   */
  bool GetWrt_Vol_Sol(void) const { return Wrt_Vol_Sol; }

  /*!
   * \brief Get information about writing a surface solution file.
   * \return <code>TRUE</code> means that a surface solution file will be written.
   */
  bool GetWrt_Srf_Sol(void) const { return Wrt_Srf_Sol; }

  /*!
   * \brief Get information about writing a surface comma-separated values (CSV) solution file.
   * \return <code>TRUE</code> means that a surface comma-separated values (CSV) solution file will be written.
   */
  bool GetWrt_Csv_Sol(void) const { return Wrt_Csv_Sol; }

  /*!
   * \brief Get information about writing a binary coordinates file.
   * \return <code>TRUE</code> means that a binary coordinates file will be written.
   */
  bool GetWrt_Crd_Sol(void) const { return Wrt_Crd_Sol; }

  /*!
   * \brief Get information about writing residuals to volume solution file.
   * \return <code>TRUE</code> means that residuals will be written to the solution file.
   */
  bool GetWrt_Residuals(void) const { return Wrt_Residuals; }

  /*!
   * \brief Get information about writing residuals to volume solution file.
   * \return <code>TRUE</code> means that residuals will be written to the solution file.
   */
  bool GetWrt_Limiters(void) const { return Wrt_Limiters; }

  /*!
   * \brief Write solution at each surface.
   * \return <code>TRUE</code> means that the solution at each surface will be written.
   */
  bool GetWrt_Surface(void) const { return Wrt_Surface; }

  /*!
   * \brief Get information about writing residuals to volume solution file.
   * \return <code>TRUE</code> means that residuals will be written to the solution file.
   */
  bool GetWrt_SharpEdges(void) const { return Wrt_SharpEdges; }

  /*!
   * \brief Get information about writing rind layers to the solution files.
   * \return <code>TRUE</code> means that rind layers will be written to the solution file.
   */
  bool GetWrt_Halo(void) const { return Wrt_Halo; }

  /*!
   * \brief Get information about writing the performance summary at the end of a calculation.
   * \return <code>TRUE</code> means that the performance summary will be written at the end of a calculation.
   */
  bool GetWrt_Performance(void) const { return Wrt_Performance; }

  /*!
   * \brief Get information about the computational graph (e.g. memory usage) when using AD in reverse mode.
   * \return <code>TRUE</code> means that the tape statistics will be written after each recording.
   */
  bool GetWrt_AD_Statistics(void) const { return Wrt_AD_Statistics; }

  /*!
   * \brief Get information about writing the mesh quality metrics to the visualization files.
   * \return <code>TRUE</code> means that the mesh quality metrics will be written to the visualization files.
   */
  bool GetWrt_MeshQuality(void) const { return Wrt_MeshQuality; }

  /*!
   * \brief Get information about writing a 1D slice of a 2D cartesian solution.
   * \return <code>TRUE</code> means that a 1D slice of a 2D cartesian solution will be written.
   */
  bool GetWrt_Slice(void) const { return Wrt_Slice; }

  /*!
   * \brief Get information about writing projected sensitivities on surfaces to an ASCII file with rows as x, y, z, dJ/dx, dJ/dy, dJ/dz for each vertex.
   * \return <code>TRUE</code> means that projected sensitivities on surfaces in an ASCII file with rows as x, y, z, dJ/dx, dJ/dy, dJ/dz for each vertex will be written.
   */
  bool GetWrt_Projected_Sensitivity(void) const { return Wrt_Projected_Sensitivity; }

  /*!
   * \brief Get information about the format for the input volume sensitvities.
   * \return Format of the input volume sensitivities.
   */
  unsigned short GetSensitivity_Format(void) const { return Sensitivity_FileFormat; }

  /*!
   * \brief Get information about writing sectional force files.
   * \return <code>TRUE</code> means that sectional force files will be written for specified markers.
   */
  bool GetPlot_Section_Forces(void) const { return Plot_Section_Forces; }

  /*!
   * \brief Get the alpha (convective) coefficients for the Runge-Kutta integration scheme.
   * \param[in] val_step - Index of the step.
   * \return Alpha coefficient for the Runge-Kutta integration scheme.
   */
  su2double Get_Alpha_RKStep(unsigned short val_step) const { return RK_Alpha_Step[val_step]; }

  /*!
   * \brief Get the index of the surface defined in the geometry file.
   * \param[in] val_marker - Value of the marker in which we are interested.
   * \return Value of the index that is in the geometry file for the surface that
   *         has the marker <i>val_marker</i>.
   */
  string GetMarker_All_TagBound(unsigned short val_marker) const { return Marker_All_TagBound[val_marker]; }

  /*!
   * \brief Get the index of the surface defined in the geometry file.
   * \param[in] val_marker - Value of the marker in which we are interested.
   * \return Value of the index that is in the geometry file for the surface that
   *         has the marker <i>val_marker</i>.
   */
  string GetMarker_ActDiskInlet_TagBound(unsigned short val_marker) const { return Marker_ActDiskInlet[val_marker]; }

  /*!
   * \brief Get the index of the surface defined in the geometry file.
   * \param[in] val_marker - Value of the marker in which we are interested.
   * \return Value of the index that is in the geometry file for the surface that
   *         has the marker <i>val_marker</i>.
   */
  string GetMarker_ActDiskOutlet_TagBound(unsigned short val_marker) const { return Marker_ActDiskOutlet[val_marker]; }

  /*!
   * \brief Get the index of the surface defined in the geometry file.
   * \param[in] val_marker - Value of the marker in which we are interested.
   * \return Value of the index that is in the geometry file for the surface that
   *         has the marker <i>val_marker</i>.
   */
  string GetMarker_Outlet_TagBound(unsigned short val_marker) const { return Marker_Outlet[val_marker]; }

  /*!
   * \brief Get the index of the surface defined in the geometry file.
   * \param[in] val_marker - Value of the marker in which we are interested.
   * \return Value of the index that is in the geometry file for the surface that
   *         has the marker <i>val_marker</i>.
   */
  string GetMarker_EngineInflow_TagBound(unsigned short val_marker) const { return Marker_EngineInflow[val_marker]; }

  /*!
   * \brief Get the index of the surface defined in the geometry file.
   * \param[in] val_marker - Value of the marker in which we are interested.
   * \return Value of the index that is in the geometry file for the surface that
   *         has the marker <i>val_marker</i>.
   */
  string GetMarker_EngineExhaust_TagBound(unsigned short val_marker) const { return Marker_EngineExhaust[val_marker]; }

  /*!
   * \brief Get the name of the surface defined in the geometry file.
   * \param[in] val_marker - Value of the marker in which we are interested.
   * \return Name that is in the geometry file for the surface that
   *         has the marker <i>val_marker</i>.
   */
  string GetMarker_Monitoring_TagBound(unsigned short val_marker) const { return Marker_Monitoring[val_marker]; }

  /*!
   * \brief Get the name of the surface defined in the geometry file.
   * \param[in] val_marker - Value of the marker in which we are interested.
   * \return Name that is in the geometry file for the surface that
   *         has the marker <i>val_marker</i>.
   */
  string GetMarker_HeatFlux_TagBound(unsigned short val_marker) const { return Marker_HeatFlux[val_marker]; }

  /*!
   * \brief Get the tag if the iMarker defined in the geometry file.
   * \param[in] val_tag - Value of the tag in which we are interested.
   * \return Value of the marker <i>val_marker</i> that is in the geometry file
   *         for the surface that has the tag.
   */
  short GetMarker_All_TagBound(string val_tag)  {
    for (unsigned short iMarker = 0; iMarker < nMarker_All; iMarker++) {
      if (val_tag == Marker_All_TagBound[iMarker]) return iMarker;
    }
    return -1;
  }

  /*!
   * \brief Get the kind of boundary for each marker.
   * \param[in] val_marker - Index of the marker in which we are interested.
   * \return Kind of boundary for the marker <i>val_marker</i>.
   */
  unsigned short GetMarker_All_KindBC(unsigned short val_marker) const { return Marker_All_KindBC[val_marker]; }

  /*!
   * \brief Set the value of the boundary <i>val_boundary</i> (read from the config file)
   *        for the marker <i>val_marker</i>.
   * \param[in] val_marker - Index of the marker in which we are interested.
   * \param[in] val_boundary - Kind of boundary read from config file.
   */
  void SetMarker_All_KindBC(unsigned short val_marker, unsigned short val_boundary) { Marker_All_KindBC[val_marker] = val_boundary; }

  /*!
   * \brief Set the value of the index <i>val_index</i> (read from the geometry file) for
   *        the marker <i>val_marker</i>.
   * \param[in] val_marker - Index of the marker in which we are interested.
   * \param[in] val_index - Index of the surface read from geometry file.
   */
  void SetMarker_All_TagBound(unsigned short val_marker, string val_index) { Marker_All_TagBound[val_marker] = val_index; }

  /*!
   * \brief Set if a marker <i>val_marker</i> is going to be monitored <i>val_monitoring</i>
   *        (read from the config file).
   * \note This is important for non dimensional coefficient computation.
   * \param[in] val_marker - Index of the marker in which we are interested.
   * \param[in] val_monitoring - 0 or 1 depending if the the marker is going to be monitored.
   */
  void SetMarker_All_Monitoring(unsigned short val_marker, unsigned short val_monitoring) { Marker_All_Monitoring[val_marker] = val_monitoring; }

  /*!
   * \brief Set if a marker <i>val_marker</i> is going to be monitored <i>val_monitoring</i>
   *        (read from the config file).
   * \note This is important for non dimensional coefficient computation.
   * \param[in] val_marker - Index of the marker in which we are interested.
   * \param[in] val_monitoring - 0 or 1 depending if the the marker is going to be monitored.
   */
  void SetMarker_All_GeoEval(unsigned short val_marker, unsigned short val_geoeval) { Marker_All_GeoEval[val_marker] = val_geoeval; }

  /*!
   * \brief Set if a marker <i>val_marker</i> is going to be designed <i>val_designing</i>
   *        (read from the config file).
   * \note This is important for non dimensional coefficient computation.
   * \param[in] val_marker - Index of the marker in which we are interested.
   * \param[in] val_monitoring - 0 or 1 depending if the the marker is going to be designed.
   */
  void SetMarker_All_Designing(unsigned short val_marker, unsigned short val_designing) { Marker_All_Designing[val_marker] = val_designing; }

  /*!
   * \brief Set if a marker <i>val_marker</i> is going to be plot <i>val_plotting</i>
   *        (read from the config file).
   * \param[in] val_marker - Index of the marker in which we are interested.
   * \param[in] val_plotting - 0 or 1 depending if the the marker is going to be plot.
   */
  void SetMarker_All_Plotting(unsigned short val_marker, unsigned short val_plotting) { Marker_All_Plotting[val_marker] = val_plotting; }

  /*!
   * \brief Set if a marker <i>val_marker</i> is going to be plot <i>val_plotting</i>
   *        (read from the config file).
   * \param[in] val_marker - Index of the marker in which we are interested.
   * \param[in] val_plotting - 0 or 1 depending if the the marker is going to be plot.
   */
  void SetMarker_All_Analyze(unsigned short val_marker, unsigned short val_analyze) { Marker_All_Analyze[val_marker] = val_analyze; }

  /*!
   * \brief Set if a marker <i>val_marker</i> is part of the FSI interface <i>val_plotting</i>
   *        (read from the config file).
   * \param[in] val_marker - Index of the marker in which we are interested.
   * \param[in] val_plotting - 0 or 1 depending if the the marker is part of the FSI interface.
   */
  void SetMarker_All_ZoneInterface(unsigned short val_marker, unsigned short val_fsiinterface) { Marker_All_ZoneInterface[val_marker] = val_fsiinterface; }

  /*!
   * \brief Set if a marker <i>val_marker</i> is part of the Turbomachinery (read from the config file).
   * \param[in] val_marker - Index of the marker in which we are interested.
   * \param[in] val_turboperf - 0 if not part of Turbomachinery or greater than 1 if it is part.
   */
  void SetMarker_All_Turbomachinery(unsigned short val_marker, unsigned short val_turbo) { Marker_All_Turbomachinery[val_marker] = val_turbo; }

  /*!
   * \brief Set a flag to the marker <i>val_marker</i> part of the Turbomachinery (read from the config file).
   * \param[in] val_marker - Index of the marker in which we are interested.
   * \param[in] val_turboperflag - 0 if is not part of the Turbomachinery, flag INFLOW or OUTFLOW if it is part.
   */
  void SetMarker_All_TurbomachineryFlag(unsigned short val_marker, unsigned short val_turboflag) { Marker_All_TurbomachineryFlag[val_marker] = val_turboflag; }

  /*!
   * \brief Set if a marker <i>val_marker</i> is part of the MixingPlane interface (read from the config file).
   * \param[in] val_marker - Index of the marker in which we are interested.
   * \param[in] val_turboperf - 0 if not part of the MixingPlane interface or greater than 1 if it is part.
   */
  void SetMarker_All_MixingPlaneInterface(unsigned short val_marker, unsigned short val_mixpla_interface) { Marker_All_MixingPlaneInterface[val_marker] = val_mixpla_interface; }

  /*!
   * \brief Set if a marker <i>val_marker</i> is going to be affected by design variables <i>val_moving</i>
   *        (read from the config file).
   * \param[in] val_marker - Index of the marker in which we are interested.
   * \param[in] val_DV - 0 or 1 depending if the the marker is affected by design variables.
   */
  void SetMarker_All_DV(unsigned short val_marker, unsigned short val_DV) { Marker_All_DV[val_marker] = val_DV; }

  /*!
   * \brief Set if a marker <i>val_marker</i> is going to be moved <i>val_moving</i>
   *        (read from the config file).
   * \param[in] val_marker - Index of the marker in which we are interested.
   * \param[in] val_moving - 0 or 1 depending if the the marker is going to be moved.
   */
  void SetMarker_All_Moving(unsigned short val_marker, unsigned short val_moving) { Marker_All_Moving[val_marker] = val_moving; }

  /*!
   * \brief Set if a marker <i>val_marker</i> allows deformation at the boundary.
   * \param[in] val_marker - Index of the marker in which we are interested.
   * \param[in] val_interface - 0 or 1 depending if the the marker is or not a DEFORM_MESH marker.
   */
  void SetMarker_All_Deform_Mesh(unsigned short val_marker, unsigned short val_deform) { Marker_All_Deform_Mesh[val_marker] = val_deform; }

  /*!
   * \brief Set if a in marker <i>val_marker</i> the flow load will be computed/employed.
   * \param[in] val_marker - Index of the marker in which we are interested.
   * \param[in] val_interface - 0 or 1 depending if the the marker is or not a Fluid_Load marker.
   */
  void SetMarker_All_Fluid_Load(unsigned short val_marker, unsigned short val_interface) { Marker_All_Fluid_Load[val_marker] = val_interface; }

  /*!
   * \brief Set if a marker <i>val_marker</i> is going to be customized in Python <i>val_PyCustom</i>
   *        (read from the config file).
   * \param[in] val_marker - Index of the marker in which we are interested.
   * \param[in] val_PyCustom - 0 or 1 depending if the the marker is going to be customized in Python.
   */
  void SetMarker_All_PyCustom(unsigned short val_marker, unsigned short val_PyCustom) { Marker_All_PyCustom[val_marker] = val_PyCustom; }

  /*!
   * \brief Set if a marker <i>val_marker</i> is going to be periodic <i>val_perbound</i>
   *        (read from the config file).
   * \param[in] val_marker - Index of the marker in which we are interested.
   * \param[in] val_perbound - Index of the surface with the periodic boundary.
   */
  void SetMarker_All_PerBound(unsigned short val_marker, short val_perbound) { Marker_All_PerBound[val_marker] = val_perbound; }

  /*!
   * \brief Set if a marker <i>val_marker</i> is going to be sent or receive <i>val_index</i>
   *        from another domain.
   * \param[in] val_marker - 0 or 1 depending if the the marker is going to be moved.
   * \param[in] val_index - Index of the surface read from geometry file.
   */
  void SetMarker_All_SendRecv(unsigned short val_marker, short val_index) { Marker_All_SendRecv[val_marker] = val_index; }

  /*!
   * \brief Get the send-receive information for a marker <i>val_marker</i>.
   * \param[in] val_marker - 0 or 1 depending if the the marker is going to be moved.
   * \return If positive, the information is sended to that domain, in case negative
   *         the information is receive from that domain.
   */
  short GetMarker_All_SendRecv(unsigned short val_marker) const { return Marker_All_SendRecv[val_marker]; }

  /*!
   * \brief Get an internal index that identify the periodic boundary conditions.
   * \param[in] val_marker - Value of the marker that correspond with the periodic boundary.
   * \return The internal index of the periodic boundary condition.
   */
  short GetMarker_All_PerBound(unsigned short val_marker) const { return Marker_All_PerBound[val_marker]; }

  /*!
   * \brief Get the monitoring information for a marker <i>val_marker</i>.
   * \param[in] val_marker - 0 or 1 depending if the the marker is going to be monitored.
   * \return 0 or 1 depending if the marker is going to be monitored.
   */
  unsigned short GetMarker_All_Monitoring(unsigned short val_marker) const { return Marker_All_Monitoring[val_marker]; }

  /*!
   * \brief Get the monitoring information for a marker <i>val_marker</i>.
   * \param[in] val_marker - 0 or 1 depending if the the marker is going to be monitored.
   * \return 0 or 1 depending if the marker is going to be monitored.
   */
  unsigned short GetMarker_All_GeoEval(unsigned short val_marker) const { return Marker_All_GeoEval[val_marker]; }

  /*!
   * \brief Get the design information for a marker <i>val_marker</i>.
   * \param[in] val_marker - 0 or 1 depending if the the marker is going to be monitored.
   * \return 0 or 1 depending if the marker is going to be monitored.
   */
  unsigned short GetMarker_All_Designing(unsigned short val_marker) const { return Marker_All_Designing[val_marker]; }

  /*!
   * \brief Get the plotting information for a marker <i>val_marker</i>.
   * \param[in] val_marker - 0 or 1 depending if the the marker is going to be moved.
   * \return 0 or 1 depending if the marker is going to be plotted.
   */
  unsigned short GetMarker_All_Plotting(unsigned short val_marker) const { return Marker_All_Plotting[val_marker]; }

  /*!
   * \brief Get the plotting information for a marker <i>val_marker</i>.
   * \param[in] val_marker - 0 or 1 depending if the the marker is going to be moved.
   * \return 0 or 1 depending if the marker is going to be plotted.
   */
  unsigned short GetMarker_All_Analyze(unsigned short val_marker) const { return Marker_All_Analyze[val_marker]; }

  /*!
   * \brief Get the FSI interface information for a marker <i>val_marker</i>.
   * \param[in] val_marker - 0 or 1 depending if the the marker is going to be moved.
   * \return 0 or 1 depending if the marker is part of the FSI interface.
   */
  unsigned short GetMarker_All_ZoneInterface(unsigned short val_marker) const { return Marker_All_ZoneInterface[val_marker]; }

  /*!
   * \brief Get the MixingPlane interface information for a marker <i>val_marker</i>.
   * \param[in] val_marker value of the marker on the grid.
   * \return 0 if is not part of the MixingPlane Interface and greater than 1 if it is part.
   */
  unsigned short GetMarker_All_MixingPlaneInterface(unsigned short val_marker) const { return Marker_All_MixingPlaneInterface[val_marker]; }

  /*!
   * \brief Get the Turbomachinery information for a marker <i>val_marker</i>.
   * \param[in] val_marker value of the marker on the grid.
   * \return 0 if is not part of the Turbomachinery and greater than 1 if it is part.
   */
  unsigned short GetMarker_All_Turbomachinery(unsigned short val_marker) const { return Marker_All_Turbomachinery[val_marker]; }

  /*!
   * \brief Get the Turbomachinery flag information for a marker <i>val_marker</i>.
   * \param[in] val_marker value of the marker on the grid.
   * \return 0 if is not part of the Turbomachinery, flag INFLOW or OUTFLOW if it is part.
   */
  unsigned short GetMarker_All_TurbomachineryFlag(unsigned short val_marker) const { return Marker_All_TurbomachineryFlag[val_marker]; }

  /*!
   * \brief Get the number of FSI interface markers <i>val_marker</i>.
   * \param[in] void.
   * \return Number of markers belonging to the FSI interface.
   */
  unsigned short GetMarker_n_ZoneInterface(void) const { return nMarker_ZoneInterface; }

  /*!
   * \brief Get the DV information for a marker <i>val_marker</i>.
   * \param[in] val_marker - 0 or 1 depending if the the marker is going to be affected by design variables.
   * \return 0 or 1 depending if the marker is going to be affected by design variables.
   */
  unsigned short GetMarker_All_DV(unsigned short val_marker) const { return Marker_All_DV[val_marker]; }

  /*!
   * \brief Get the motion information for a marker <i>val_marker</i>.
   * \param[in] val_marker - 0 or 1 depending if the the marker is going to be moved.
   * \return 0 or 1 depending if the marker is going to be moved.
   */
  unsigned short GetMarker_All_Moving(unsigned short val_marker) const { return Marker_All_Moving[val_marker]; }

  /*!
   * \brief Get whether marker <i>val_marker</i> is a DEFORM_MESH marker
   * \param[in] val_marker - 0 or 1 depending if the the marker belongs to the DEFORM_MESH subset.
   * \return 0 or 1 depending if the marker belongs to the DEFORM_MESH subset.
   */
  unsigned short GetMarker_All_Deform_Mesh(unsigned short val_marker) const { return Marker_All_Deform_Mesh[val_marker]; }

  /*!
   * \brief Get whether marker <i>val_marker</i> is a Fluid_Load marker
   * \param[in] val_marker - 0 or 1 depending if the the marker belongs to the Fluid_Load subset.
   * \return 0 or 1 depending if the marker belongs to the Fluid_Load subset.
   */
  unsigned short GetMarker_All_Fluid_Load(unsigned short val_marker) const { return Marker_All_Fluid_Load[val_marker]; }

  /*!
   * \brief Get the Python customization for a marker <i>val_marker</i>.
   * \param[in] val_marker - Index of the marker in which we are interested.
   * \return 0 or 1 depending if the marker is going to be customized in Python.
   */
  unsigned short GetMarker_All_PyCustom(unsigned short val_marker) const { return Marker_All_PyCustom[val_marker];}

  /*!
   * \brief Get the airfoil sections in the slicing process.
   * \param[in] val_section - Index of the section.
   * \return Coordinate of the airfoil to slice.
   */
  su2double GetLocationStations(unsigned short val_section) const { return LocationStations[val_section]; }

  /*!
   * \brief Get the defintion of the nacelle location.
   * \param[in] val_index - Index of the section.
   * \return Coordinate of the nacelle location.
   */
  su2double GetNacelleLocation(unsigned short val_index) const { return NacelleLocation[val_index]; }

  /*!
   * \brief Get the number of pre-smoothings in a multigrid strategy.
   * \param[in] val_mesh - Index of the grid.
   * \return Number of smoothing iterations.
   */
  unsigned short GetMG_PreSmooth(unsigned short val_mesh) const {
    if (nMG_PreSmooth == 0) return 1;
    return MG_PreSmooth[val_mesh];
  }

  /*!
   * \brief Get the number of post-smoothings in a multigrid strategy.
   * \param[in] val_mesh - Index of the grid.
   * \return Number of smoothing iterations.
   */
  unsigned short GetMG_PostSmooth(unsigned short val_mesh) const {
    if (nMG_PostSmooth == 0) return 0;
    return MG_PostSmooth[val_mesh];
  }

  /*!
   * \brief Get the number of implicit Jacobi smoothings of the correction in a multigrid strategy.
   * \param[in] val_mesh - Index of the grid.
   * \return Number of implicit smoothing iterations.
   */
  unsigned short GetMG_CorrecSmooth(unsigned short val_mesh) const {
    if (nMG_CorrecSmooth == 0) return 0;
    return MG_CorrecSmooth[val_mesh];
  }

  /*!
   * \brief plane of the FFD (I axis) that should be fixed.
   * \param[in] val_index - Index of the arrray with all the planes in the I direction that should be fixed.
   * \return Index of the plane that is going to be freeze.
   */
  short GetFFD_Fix_IDir(unsigned short val_index) const { return FFD_Fix_IDir[val_index]; }

  /*!
   * \brief plane of the FFD (J axis) that should be fixed.
   * \param[in] val_index - Index of the arrray with all the planes in the J direction that should be fixed.
   * \return Index of the plane that is going to be freeze.
   */
  short GetFFD_Fix_JDir(unsigned short val_index) const { return FFD_Fix_JDir[val_index]; }

  /*!
   * \brief plane of the FFD (K axis) that should be fixed.
   * \param[in] val_index - Index of the arrray with all the planes in the K direction that should be fixed.
   * \return Index of the plane that is going to be freeze.
   */
  short GetFFD_Fix_KDir(unsigned short val_index) const { return FFD_Fix_KDir[val_index]; }

  /*!
   * \brief Get the number of planes to fix in the I direction.
   * \return Number of planes to fix in the I direction.
   */
  unsigned short GetnFFD_Fix_IDir(void) const { return nFFD_Fix_IDir; }

  /*!
   * \brief Get the number of planes to fix in the J direction.
   * \return Number of planes to fix in the J direction.
   */
  unsigned short GetnFFD_Fix_JDir(void) const { return nFFD_Fix_JDir; }

  /*!
   * \brief Get the number of planes to fix in the K direction.
   * \return Number of planes to fix in the K direction.
   */
  unsigned short GetnFFD_Fix_KDir(void) const { return nFFD_Fix_KDir; }

  /*!
   * \brief Governing equations of the flow (it can be different from the run time equation).
   * \param[in] val_zone - Zone where the soler is applied.
   * \return Governing equation that we are solving.
   */
  unsigned short GetKind_Solver(void) const { return Kind_Solver; }

  /*!
   * \brief Governing equations of the flow (it can be different from the run time equation).
   * \param[in] val_zone - Zone where the soler is applied.
   * \return Governing equation that we are solving.
   */
  void SetKind_Solver(unsigned short val_solver) { Kind_Solver = val_solver; }

  /*!
   * \brief Return true if a fluid solver is in use.
   */
  bool GetFluidProblem(void) const {
    switch (Kind_Solver) {
      case EULER : case NAVIER_STOKES: case RANS:
      case INC_EULER : case INC_NAVIER_STOKES: case INC_RANS:
      case NEMO_EULER : case NEMO_NAVIER_STOKES:
      case DISC_ADJ_INC_EULER: case DISC_ADJ_INC_NAVIER_STOKES: case DISC_ADJ_INC_RANS:
      case DISC_ADJ_EULER: case DISC_ADJ_NAVIER_STOKES: case DISC_ADJ_RANS:
        return true;
      default:
        return false;
    }
  }

  /*!
   * \brief Return true if a structural solver is in use.
   */
  bool GetStructuralProblem(void) const {
    return (Kind_Solver == FEM_ELASTICITY) || (Kind_Solver == DISC_ADJ_FEM);
  }

  /*!
   * \brief Return true if a heat solver is in use.
   */
  bool GetHeatProblem(void) const {
    return (Kind_Solver == HEAT_EQUATION) || (Kind_Solver == DISC_ADJ_HEAT);
  }

  /*!
   * \brief Return true if a high order FEM solver is in use.
   */
  bool GetFEMSolver(void) const {
    switch (Kind_Solver) {
      case FEM_EULER: case FEM_NAVIER_STOKES: case FEM_RANS: case FEM_LES:
      case DISC_ADJ_FEM_EULER: case DISC_ADJ_FEM_NS: case DISC_ADJ_FEM_RANS:
        return true;
      default:
        return false;
    }
  }

  /*!
   * \brief Return true if a NEMO solver is in use.
   */
  bool GetNEMOProblem(void) const {
    switch (Kind_Solver) {
      case NEMO_EULER : case NEMO_NAVIER_STOKES:
        return true;
      default:
        return false;
    }
  }

   /*!
   * \brief Return true if an AUSM method is in use.
   */
  bool GetAUSMMethod(void) const {
    switch (Kind_Upwind_Flow) {
      case AUSM : case AUSMPLUSUP: case AUSMPLUSUP2: case AUSMPWPLUS:
        return true;
      default:
        return false;
    }
  }

  /*!
   * \brief Kind of Multizone Solver.
   * \return Governing equation that we are solving.
   */
  unsigned short GetKind_MZSolver(void) const { return Kind_MZSolver; }

  /*!
   * \brief Governing equations of the flow (it can be different from the run time equation).
   * \param[in] val_zone - Zone where the soler is applied.
   * \return Governing equation that we are solving.
   */
  unsigned short GetKind_Regime(void) const { return Kind_Regime; }

  /*!
   * \brief Governing equations of the flow (it can be different from the run time equation).
   * \param[in] val_zone - Zone where the soler is applied.
   * \return Governing equation that we are solving.
   */
  unsigned short GetSystemMeasurements(void) const { return SystemMeasurements; }

  /*!
   * \brief Gas model that we are using.
   * \return Gas model that we are using.
   */
  string GetGasModel (void) const {return GasModel;}

  /*!
   * \brief Get the transport coefficient model.
   * \return Index of transport coefficient model.
   */
  unsigned short GetKind_TransCoeffModel(void) const { return Kind_TransCoeffModel; }

  /*!
   * \brief Get the total number of heat flux markers.
   * \return Total number of heat flux markers.
   */
  unsigned short GetnWall_Catalytic(void) const { return nWall_Catalytic; }

  /*!
   * \brief Get the name of the surface defined in the geometry file.
   * \param[in] val_marker - Value of the marker in which we are interested.
   * \return Name that is in the geometry file for the surface that
   *         has the marker <i>val_marker</i>.
   */
  string GetWall_Catalytic_TagBound(unsigned short val_marker) const { return Wall_Catalytic[val_marker]; }

  /*!
   * \brief Fluid model that we are using.
   * \return Fluid model that we are using.
   */
  unsigned short GetKind_FluidModel(void) const { return Kind_FluidModel; }

  /*!
   * \brief Option to define the density model for incompressible flows.
   * \return Density model option
   */
  unsigned short GetKind_DensityModel(void) const { return Kind_DensityModel; }

  /*!
   * \brief Flag for whether to solve the energy equation for incompressible flows.
   * \return Flag for energy equation
   */
  bool GetEnergy_Equation(void) const { return Energy_Equation; }

  /*!
   * \brief free stream option to initialize the solution
   * \return free stream option
   */
  unsigned short GetKind_FreeStreamOption(void) const { return Kind_FreeStreamOption; }

  /*!
   * \brief free stream option to initialize the solution
   * \return free stream option
   */
  unsigned short GetKind_InitOption(void) const { return Kind_InitOption; }
  /*!
   * \brief Get the value of the critical pressure.
   * \return Critical pressure.
   */
  su2double GetPressure_Critical(void) const { return Pressure_Critical; }

  /*!
   * \brief Get the value of the critical temperature.
   * \return Critical temperature.
   */
  su2double GetTemperature_Critical(void) const { return Temperature_Critical; }

  /*!
   * \brief Get the value of the critical pressure.
   * \return Critical pressure.
   */
  su2double GetAcentric_Factor(void) const { return Acentric_Factor; }

  /*!
   * \brief Get the value of the viscosity model.
   * \return Viscosity model.
   */
  unsigned short GetKind_ViscosityModel(void) const { return Kind_ViscosityModel; }

  /*!
   * \brief Get the value of the thermal conductivity model.
   * \return Conductivity model.
   */
  unsigned short GetKind_ConductivityModel(void) const { return Kind_ConductivityModel; }

  /*!
   * \brief Get the value of the turbulent thermal conductivity model.
   * \return Turbulent conductivity model.
   */
  unsigned short GetKind_ConductivityModel_Turb(void) const { return Kind_ConductivityModel_Turb; }

  /*!
   * \brief Get the value of the constant viscosity.
   * \return Constant viscosity.
   */
  su2double GetMu_Constant(void) const { return Mu_Constant; }

  /*!
   * \brief Get the value of the non-dimensional constant viscosity.
   * \return Non-dimensional constant viscosity.
   */
  su2double GetMu_ConstantND(void) const { return Mu_ConstantND; }

  /*!
   * \brief Get the value of the thermal conductivity.
   * \return Thermal conductivity.
   */
  su2double GetKt_Constant(void) const { return Kt_Constant; }

  /*!
   * \brief Get the value of the non-dimensional thermal conductivity.
   * \return Non-dimensional thermal conductivity.
   */
  su2double GetKt_ConstantND(void) const { return Kt_ConstantND; }

  /*!
   * \brief Get the value of the reference viscosity for Sutherland model.
   * \return The reference viscosity.
   */
  su2double GetMu_Ref(void) const { return Mu_Ref; }

  /*!
   * \brief Get the value of the non-dimensional reference viscosity for Sutherland model.
   * \return The non-dimensional reference viscosity.
   */
  su2double GetMu_RefND(void) const { return Mu_RefND; }

  /*!
   * \brief Get the value of the reference temperature for Sutherland model.
   * \return The reference temperature.
   */
  su2double GetMu_Temperature_Ref(void) const { return Mu_Temperature_Ref; }

  /*!
   * \brief Get the value of the non-dimensional reference temperature for Sutherland model.
   * \return The non-dimensional reference temperature.
   */
  su2double GetMu_Temperature_RefND(void) const { return Mu_Temperature_RefND; }

  /*!
   * \brief Get the value of the reference S for Sutherland model.
   * \return The reference S.
   */
  su2double GetMu_S(void) const { return Mu_S; }

  /*!
   * \brief Get the value of the non-dimensional reference S for Sutherland model.
   * \return The non-dimensional reference S.
   */
  su2double GetMu_SND(void) const { return Mu_SND; }

  /*!
   * \brief Get the number of coefficients in the temperature polynomial models.
   * \return The the number of coefficients in the temperature polynomial models.
   */
  unsigned short GetnPolyCoeffs(void) const { return N_POLY_COEFFS; }

  /*!
   * \brief Get the temperature polynomial coefficient for specific heat Cp.
   * \param[in] val_index - Index of the array with all polynomial coefficients.
   * \return Temperature polynomial coefficient for specific heat Cp.
   */
  su2double GetCp_PolyCoeff(unsigned short val_index) const { return CpPolyCoefficients[val_index]; }

  /*!
   * \brief Get the temperature polynomial coefficient for specific heat Cp.
   * \param[in] val_index - Index of the array with all polynomial coefficients.
   * \return Temperature polynomial coefficient for specific heat Cp.
   */
  su2double GetCp_PolyCoeffND(unsigned short val_index) const { return CpPolyCoefficientsND[val_index]; }

  /*!
   * \brief Get the temperature polynomial coefficient for viscosity.
   * \param[in] val_index - Index of the array with all polynomial coefficients.
   * \return Temperature polynomial coefficient for viscosity.
   */
  su2double GetMu_PolyCoeff(unsigned short val_index) const { return MuPolyCoefficients[val_index]; }

  /*!
   * \brief Get the temperature polynomial coefficient for viscosity.
   * \param[in] val_index - Index of the array with all polynomial coefficients.
   * \return Non-dimensional temperature polynomial coefficient for viscosity.
   */
  su2double GetMu_PolyCoeffND(unsigned short val_index) const { return MuPolyCoefficientsND[val_index]; }

  /*!
   * \brief Get the temperature polynomial coefficients for viscosity.
   * \return Non-dimensional temperature polynomial coefficients for viscosity.
   */
  const su2double* GetMu_PolyCoeffND(void) const { return MuPolyCoefficientsND.data(); }

  /*!
   * \brief Get the temperature polynomial coefficient for thermal conductivity.
   * \param[in] val_index - Index of the array with all polynomial coefficients.
   * \return Temperature polynomial coefficient for thermal conductivity.
   */
  su2double GetKt_PolyCoeff(unsigned short val_index) const { return KtPolyCoefficients[val_index]; }

  /*!
   * \brief Get the temperature polynomial coefficient for thermal conductivity.
   * \param[in] val_index - Index of the array with all polynomial coefficients.
   * \return Non-dimensional temperature polynomial coefficient for thermal conductivity.
   */
  su2double GetKt_PolyCoeffND(unsigned short val_index) const { return KtPolyCoefficientsND[val_index]; }

  /*!
   * \brief Get the temperature polynomial coefficients for thermal conductivity.
   * \return Non-dimensional temperature polynomial coefficients for thermal conductivity.
   */
  const su2double* GetKt_PolyCoeffND(void) const { return KtPolyCoefficientsND.data(); }

  /*!
   * \brief Set the value of the non-dimensional constant viscosity.
   */
  void SetMu_ConstantND(su2double mu_const) { Mu_ConstantND = mu_const; }

  /*!
   * \brief Set the value of the non-dimensional thermal conductivity.
   */
  void SetKt_ConstantND(su2double kt_const) { Kt_ConstantND = kt_const; }

  /*!
   * \brief Set the value of the non-dimensional reference viscosity for Sutherland model.
   */
  void SetMu_RefND(su2double mu_ref) { Mu_RefND = mu_ref; }

  /*!
   * \brief Set the value of the non-dimensional reference temperature for Sutherland model.
   */
  void SetMu_Temperature_RefND(su2double mu_Tref) { Mu_Temperature_RefND = mu_Tref; }

  /*!
   * \brief Set the value of the non-dimensional S for Sutherland model.
   */
  void SetMu_SND(su2double mu_s) { Mu_SND = mu_s; }

  /*!
   * \brief Set the temperature polynomial coefficient for specific heat Cp.
   * \param[in] val_coeff - Temperature polynomial coefficient for specific heat Cp.
   * \param[in] val_index - Index of the array with all polynomial coefficients.
   */
  void SetCp_PolyCoeffND(su2double val_coeff, unsigned short val_index) { CpPolyCoefficientsND[val_index] = val_coeff; }

  /*!
   * \brief Set the temperature polynomial coefficient for viscosity.
   * \param[in] val_coeff - Non-dimensional temperature polynomial coefficient for viscosity.
   * \param[in] val_index - Index of the array with all polynomial coefficients.
   */
  void SetMu_PolyCoeffND(su2double val_coeff, unsigned short val_index) { MuPolyCoefficientsND[val_index] = val_coeff; }

  /*!
   * \brief Set the temperature polynomial coefficient for thermal conductivity.
   * \param[in] val_coeff - Non-dimensional temperature polynomial coefficient for thermal conductivity.
   * \param[in] val_index - Index of the array with all polynomial coefficients.
   */
  void SetKt_PolyCoeffND(su2double val_coeff, unsigned short val_index) { KtPolyCoefficientsND[val_index] = val_coeff; }

  /*!
   * \brief Get the kind of method for computation of spatial gradients used for viscous and source terms.
   * \return Numerical method for computation of spatial gradients used for viscous and source terms.
   */
  unsigned short GetKind_Gradient_Method(void) const { return Kind_Gradient_Method; }

  /*!
   * \brief Get the kind of method for computation of spatial gradients used for upwind reconstruction.
   * \return Numerical method for computation of spatial gradients used for upwind reconstruction.
   */
  unsigned short GetKind_Gradient_Method_Recon(void) const { return Kind_Gradient_Method_Recon; }

  /*!
   * \brief Get flag for whether a second gradient calculation is required for upwind reconstruction alone.
   * \return <code>TRUE</code> means that a second gradient will be calculated for upwind reconstruction.
   */
  bool GetReconstructionGradientRequired(void) const { return ReconstructionGradientRequired; }

  /*!
   * \brief Get flag for whether a least-squares gradient method is being applied.
   * \return <code>TRUE</code> means that a least-squares gradient method is being applied.
   */
  bool GetLeastSquaresRequired(void) const { return LeastSquaresRequired; }

  /*!
   * \brief Get the kind of solver for the implicit solver.
   * \return Numerical solver for implicit formulation (solving the linear system).
   */
  unsigned short GetKind_Linear_Solver(void) const { return Kind_Linear_Solver; }


  /*!
   * \brief Get the kind of preconditioner for the implicit solver.
   * \return Numerical preconditioner for implicit formulation (solving the linear system).
   */
  unsigned short GetKind_Linear_Solver_Prec(void) const { return Kind_Linear_Solver_Prec; }

  /*!
   * \brief Get the kind of solver for the implicit solver.
   * \return Numerical solver for implicit formulation (solving the linear system).
   */
  unsigned short GetKind_Deform_Linear_Solver(void) const { return Kind_Deform_Linear_Solver; }

  /*!
   * \brief Set the kind of preconditioner for the implicit solver.
   * \return Numerical preconditioner for implicit formulation (solving the linear system).
   */
  void SetKind_Deform_Linear_Solver_Prec(unsigned short val_kind_prec) { Kind_Deform_Linear_Solver_Prec = val_kind_prec; }

  /*!
   * \brief Set the kind of preconditioner for the implicit solver.
   * \return Numerical preconditioner for implicit formulation (solving the linear system).
   */
  void SetKind_Linear_Solver_Prec(unsigned short val_kind_prec) { Kind_Linear_Solver_Prec = val_kind_prec; }

  /*!
   * \brief Get min error of the linear solver for the implicit formulation.
   * \return Min error of the linear solver for the implicit formulation.
   */
  su2double GetLinear_Solver_Error(void) const { return Linear_Solver_Error; }

  /*!
   * \brief Get min error of the linear solver for the implicit formulation.
   * \return Min error of the linear solver for the implicit formulation.
   */
  su2double GetDeform_Linear_Solver_Error(void) const { return Deform_Linear_Solver_Error; }

  /*!
   * \brief Get max number of iterations of the linear solver for the implicit formulation.
   * \return Max number of iterations of the linear solver for the implicit formulation.
   */
  unsigned long GetLinear_Solver_Iter(void) const { return Linear_Solver_Iter; }

  /*!
   * \brief Get max number of iterations of the linear solver for the implicit formulation.
   * \return Max number of iterations of the linear solver for the implicit formulation.
   */
  unsigned long GetDeform_Linear_Solver_Iter(void) const { return Deform_Linear_Solver_Iter; }

  /*!
   * \brief Get the ILU fill-in level for the linear solver.
   * \return Fill in level of the ILU preconditioner for the linear solver.
   */
  unsigned short GetLinear_Solver_ILU_n(void) const { return Linear_Solver_ILU_n; }

  /*!
   * \brief Get restart frequency of the linear solver for the implicit formulation.
   * \return Restart frequency of the linear solver for the implicit formulation.
   */
  unsigned long GetLinear_Solver_Restart_Frequency(void) const { return Linear_Solver_Restart_Frequency; }

  /*!
   * \brief Get the relaxation factor for iterative linear smoothers.
   * \return Relaxation factor.
   */
  su2double GetLinear_Solver_Smoother_Relaxation(void) const { return Linear_Solver_Smoother_Relaxation; }

  /*!
   * \brief Get the relaxation factor for solution updates of adjoint solvers.
   */
  su2double GetRelaxation_Factor_Adjoint(void) const { return Relaxation_Factor_Adjoint; }

  /*!
   * \brief Get the relaxation coefficient of the CHT coupling.
   * \return relaxation coefficient of the CHT coupling.
   */
  su2double GetRelaxation_Factor_CHT(void) const { return Relaxation_Factor_CHT; }

  /*!
   * \brief Get the number of samples used in quasi-Newton methods.
   */
  unsigned short GetnQuasiNewtonSamples(void) const { return nQuasiNewtonSamples; }

  /*!
   * \brief Get whether to use vectorized numerics (if available).
   */
  bool GetUseVectorization(void) const { return UseVectorization; }

  /*!
   * \brief Get the relaxation coefficient of the linear solver for the implicit formulation.
   * \return relaxation coefficient of the linear solver for the implicit formulation.
   */
  su2double GetRoe_Kappa(void) const { return Roe_Kappa; }

  /*!
   * \brief Get the wing semi span.
   * \return value of the wing semi span.
   */
  su2double GetSemiSpan(void) const { return SemiSpan; }

  /*!
   * \brief Get the kind of solver for the implicit solver.
   * \return Numerical solver for implicit formulation (solving the linear system).
   */
  unsigned short GetKind_AdjTurb_Linear_Solver(void) const { return Kind_AdjTurb_Linear_Solver; }

  /*!
   * \brief Get the kind of preconditioner for the implicit solver.
   * \return Numerical preconditioner for implicit formulation (solving the linear system).
   */
  unsigned short GetKind_AdjTurb_Linear_Prec(void) const { return Kind_AdjTurb_Linear_Prec; }

  /*!
   * \brief Get the kind of solver for the implicit solver.
   * \return Numerical solver for implicit formulation (solving the linear system).
   */
  unsigned short GetKind_DiscAdj_Linear_Solver(void) const { return Kind_DiscAdj_Linear_Solver; }

  /*!
   * \brief Get the kind of preconditioner for the implicit solver.
   * \return Numerical preconditioner for implicit formulation (solving the linear system).
   */
  unsigned short GetKind_DiscAdj_Linear_Prec(void) const { return Kind_DiscAdj_Linear_Prec; }

  /*!
   * \brief Get the kind of preconditioner for the implicit solver.
   * \return Numerical preconditioner for implicit formulation (solving the linear system).
   */
  unsigned short GetKind_Deform_Linear_Solver_Prec(void) const { return Kind_Deform_Linear_Solver_Prec; }

  /*!
   * \brief Set the kind of preconditioner for the implicit solver.
   * \return Numerical preconditioner for implicit formulation (solving the linear system).
   */
  void SetKind_AdjTurb_Linear_Prec(unsigned short val_kind_prec) { Kind_AdjTurb_Linear_Prec = val_kind_prec; }

  /*!
   * \brief Get min error of the linear solver for the implicit formulation.
   * \return Min error of the linear solver for the implicit formulation.
   */
  su2double GetAdjTurb_Linear_Error(void) const { return AdjTurb_Linear_Error; }

  /*!
   * \brief Get the entropy fix.
   * \return Vaule of the entropy fix.
   */
  su2double GetEntropyFix_Coeff(void) const { return EntropyFix_Coeff; }

  /*!
   * \brief Get max number of iterations of the linear solver for the implicit formulation.
   * \return Max number of iterations of the linear solver for the implicit formulation.
   */
  unsigned short GetAdjTurb_Linear_Iter(void) const { return AdjTurb_Linear_Iter; }

  /*!
   * \brief Get CFL reduction factor for adjoint turbulence model.
   * \return CFL reduction factor.
   */
  su2double GetCFLRedCoeff_AdjTurb(void) const { return CFLRedCoeff_AdjTurb; }

  /*!
   * \brief Get the number of nonlinear increments for mesh deformation.
   * \return Number of nonlinear increments for mesh deformation.
   */
  unsigned long GetGridDef_Nonlinear_Iter(void) const { return GridDef_Nonlinear_Iter; }

  /*!
   * \brief Get information about whether the mesh will be deformed using pseudo linear elasticity.
   * \return <code>TRUE</code> means that grid deformation is active.
   */
  bool GetDeform_Mesh(void) const { return Deform_Mesh; }

  /*!
   * \brief Get information about writing grid deformation residuals to the console.
   * \return <code>TRUE</code> means that grid deformation residuals will be written to the console.
   */
  bool GetDeform_Output(void) const { return Deform_Output; }

  /*!
   * \brief Get factor to multiply smallest volume for deform tolerance.
   * \return Factor to multiply smallest volume for deform tolerance.
   */
  su2double GetDeform_Coeff(void) const { return Deform_Coeff; }

  /*!
   * \brief Get limit for the volumetric deformation.
   * \return Distance to the surface to be deformed.
   */
  su2double GetDeform_Limit(void) const { return Deform_Limit; }

  /*!
   * \brief Get Young's modulus for deformation (constant stiffness deformation)
   */
  su2double GetDeform_ElasticityMod(void) const { return Deform_ElasticityMod; }

  /*!
   * \brief Get Poisson's ratio for deformation (constant stiffness deformation)
   * \
   */
  su2double GetDeform_PoissonRatio(void) const { return Deform_PoissonRatio; }

  /*!
   * \brief Get the type of stiffness to impose for FEA mesh deformation.
   * \return type of stiffness to impose for FEA mesh deformation.
   */
  unsigned short GetDeform_Stiffness_Type(void) const { return Deform_StiffnessType; }

  /*!
   * \brief Get the size of the layer of highest stiffness for wall distance-based mesh stiffness.
   */
  su2double GetDeform_StiffLayerSize(void) const { return Deform_StiffLayerSize; }

  /*!
   * \brief Creates a tecplot file to visualize the volume deformation deformation made by the DEF software.
   * \return <code>TRUE</code> if the deformation is going to be plotted; otherwise <code>FALSE</code>.
   */
  bool GetVisualize_Volume_Def(void) const { return Visualize_Volume_Def; }

  /*!
   * \brief Creates a teot file to visualize the surface deformation deformation made by the DEF software.
   * \return <code>TRUE</code> if the deformation is going to be plotted; otherwise <code>FALSE</code>.
   */
  bool GetVisualize_Surface_Def(void) const { return Visualize_Surface_Def; }

  /*!
   * \brief Define the FFD box with a symetry plane.
   * \return <code>TRUE</code> if there is a symmetry plane in the FFD; otherwise <code>FALSE</code>.
   */
  bool GetFFD_Symmetry_Plane(void) const { return FFD_Symmetry_Plane; }

  /*!
   * \brief Get the kind of SU2 software component.
   * \return Kind of the SU2 software component.
   */
  unsigned short GetKind_SU2(void) const { return Kind_SU2; }

  /*!
   * \brief Get the kind of non-dimensionalization.
   * \return Kind of non-dimensionalization.
   */
  unsigned short GetRef_NonDim(void) const { return Ref_NonDim; }

  /*!
   * \brief Get the kind of incompressible non-dimensionalization.
   * \return Kind of incompressible non-dimensionalization.
   */
  unsigned short GetRef_Inc_NonDim(void) const { return Ref_Inc_NonDim; }

  /*!
   * \brief Get the kind of SU2 software component.
   * \return Kind of the SU2 software component.
   */
  void SetKind_SU2(unsigned short val_kind_su2) { Kind_SU2 = val_kind_su2 ; }

  /*!
   * \brief Get the kind of the turbulence model.
   * \return Kind of the turbulence model.
   */
  unsigned short GetKind_Turb_Model(void) const { return Kind_Turb_Model; }

  /*!
   * \brief Get the kind of the transition model.
   * \return Kind of the transion model.
   */
  unsigned short GetKind_Trans_Model(void) const { return Kind_Trans_Model; }

  /*!
   * \brief Get the kind of the subgrid scale model.
   * \return Kind of the subgrid scale model.
   */
  unsigned short GetKind_SGS_Model(void) const { return Kind_SGS_Model; }

  /*!
   * \brief Get the kind of adaptation technique.
   * \return Kind of adaptation technique.
   */
  unsigned short GetKind_Adaptation(void) const { return Kind_Adaptation; }

  /*!
   * \brief Get the number of new elements added in the adaptation process.
   * \return percentage of new elements that are going to be added in the adaptation.
   */
  su2double GetNew_Elem_Adapt(void) const { return New_Elem_Adapt; }

  /*!
   * \brief Get the kind of time integration method.
   * \note This is the information that the code will use, the method will
   *       change in runtime depending of the specific equation (direct, adjoint,
   *       linearized) that is being solved.
   * \return Kind of time integration method.
   */
  unsigned short GetKind_TimeIntScheme(void) const { return Kind_TimeNumScheme; }

  /*!
   * \brief Get the kind of convective numerical scheme.
   * \note This is the information that the code will use, the method will
   *       change in runtime depending of the specific equation (direct, adjoint,
   *       linearized) that is being solved.
   * \return Kind of the convective scheme.
   */
  unsigned short GetKind_ConvNumScheme(void) const { return Kind_ConvNumScheme; }

  /*!
   * \brief Get kind of center scheme for the convective terms.
   * \note This is the information that the code will use, the method will
   *       change in runtime depending of the specific equation (direct, adjoint,
   *       linearized) that is being solved.
   * \return Kind of center scheme for the convective terms.
   */
  unsigned short GetKind_Centered(void) const { return Kind_Centered; }

  /*!
   * \brief Get kind of upwind scheme for the convective terms.
   * \note This is the information that the code will use, the method will
   *       change in runtime depending of the specific equation (direct, adjoint,
   *       linearized) that is being solved.
   * \return Kind of upwind scheme for the convective terms.
   */
  unsigned short GetKind_Upwind(void) const { return Kind_Upwind; }

  /*!
   * \brief Get if the upwind scheme used MUSCL or not.
   * \note This is the information that the code will use, the method will
   *       change in runtime depending of the specific equation (direct, adjoint,
   *       linearized) that is being solved.
   * \return MUSCL scheme.
   */
  bool GetMUSCL(void) const { return MUSCL; }

  /*!
   * \brief Get if the upwind scheme used MUSCL or not.
   * \note This is the information that the code will use, the method will
   *       change in runtime depending of the specific equation (direct, adjoint,
   *       linearized) that is being solved.
   * \return MUSCL scheme.
   */
  bool GetMUSCL_Flow(void) const { return MUSCL_Flow; }

  /*!
   * \brief Get if the upwind scheme used MUSCL or not.
   * \note This is the information that the code will use, the method will
   *       change in runtime depending of the specific equation (direct, adjoint,
   *       linearized) that is being solved.
   * \return MUSCL scheme.
   */
  bool GetMUSCL_Heat(void) const { return MUSCL_Heat; }

  /*!
   * \brief Get if the upwind scheme used MUSCL or not.
   * \note This is the information that the code will use, the method will
   *       change in runtime depending of the specific equation (direct, adjoint,
   *       linearized) that is being solved.
   * \return MUSCL scheme.
   */
  bool GetMUSCL_Turb(void) const { return MUSCL_Turb; }

  /*!
   * \brief Get if the upwind scheme used MUSCL or not.
   * \note This is the information that the code will use, the method will
   *       change in runtime depending of the specific equation (direct, adjoint,
   *       linearized) that is being solved.
   * \return MUSCL scheme.
   */
  bool GetMUSCL_AdjFlow(void) const { return MUSCL_AdjFlow; }

  /*!
   * \brief Get if the upwind scheme used MUSCL or not.
   * \note This is the information that the code will use, the method will
   *       change in runtime depending of the specific equation (direct, adjoint,
   *       linearized) that is being solved.
   * \return MUSCL scheme.
   */
  bool GetMUSCL_AdjTurb(void) const { return MUSCL_AdjTurb; }

  /*!
   * \brief Get whether to "Use Accurate Jacobians" for AUSM+up(2) and SLAU(2).
   * \return yes/no.
   */
  bool GetUse_Accurate_Jacobians(void) const { return Use_Accurate_Jacobians; }

  /*!
   * \brief Get the kind of integration scheme (explicit or implicit)
   *        for the flow equations.
   * \note This value is obtained from the config file, and it is constant
   *       during the computation.
   * \return Kind of integration scheme for the flow equations.
   */
  unsigned short GetKind_TimeIntScheme_Flow(void) const { return Kind_TimeIntScheme_Flow; }

  /*!
   * \brief Get the kind of scheme (aliased or non-aliased) to be used in the
   *        predictor step of ADER-DG.
   * \return Kind of scheme used in the predictor step of ADER-DG.
   */
  unsigned short GetKind_ADER_Predictor(void) const { return Kind_ADER_Predictor; }

  /*!
   * \brief Get the kind of integration scheme (explicit or implicit)
   *        for the flow equations.
   * \note This value is obtained from the config file, and it is constant
   *       during the computation.
   * \return Kind of integration scheme for the plasma equations.
   */
  unsigned short GetKind_TimeIntScheme_Heat(void) const { return Kind_TimeIntScheme_Heat; }

  /*!
   * \brief Get the kind of time stepping
   *        for the heat equation.
   * \note This value is obtained from the config file, and it is constant
   *       during the computation.
   * \return Kind of time stepping for the heat equation.
   */
  unsigned short GetKind_TimeStep_Heat(void) const { return Kind_TimeStep_Heat; }

  /*!
   * \brief Get the kind of integration scheme (explicit or implicit)
   *        for the flow equations.
   * \note This value is obtained from the config file, and it is constant
   *       during the computation.
   * \return Kind of integration scheme for the plasma equations.
   */
  unsigned short GetKind_TimeIntScheme_FEA(void) const { return Kind_TimeIntScheme_FEA; }

  /*!
   * \brief Get the kind of integration scheme (explicit or implicit)
   *        for the radiation equations.
   * \note This value is obtained from the config file, and it is constant
   *       during the computation.
   * \return Kind of integration scheme for the radiation equations.
   */
  unsigned short GetKind_TimeIntScheme_Radiation(void) const { return Kind_TimeIntScheme_Radiation; }

  /*!
   * \brief Get the kind of integration scheme (explicit or implicit)
   *        for the template equations.
   * \note This value is obtained from the config file, and it is constant
   *       during the computation.
   * \return Kind of integration scheme for the plasma equations.
   */
  unsigned short GetKind_TimeIntScheme_Template(void);

  /*!
   * \brief Get the kind of integration scheme (explicit or implicit)
   *        for the flow equations.
   * \note This value is obtained from the config file, and it is constant
   *       during the computation.
   * \return Kind of integration scheme for the plasma equations.
   */
  unsigned short GetKind_SpaceIteScheme_FEA(void) const { return Kind_SpaceIteScheme_FEA; }

  /*!
   * \brief Get the kind of convective numerical scheme for the flow
   *        equations (centered or upwind).
   * \note This value is obtained from the config file, and it is constant
   *       during the computation.
   * \return Kind of convective numerical scheme for the flow equations.
   */
  unsigned short GetKind_ConvNumScheme_Flow(void) const { return Kind_ConvNumScheme_Flow; }

  /*!
   * \brief Get the kind of convective numerical scheme for the flow
   *        equations (finite element).
   * \note This value is obtained from the config file, and it is constant
   *       during the computation.
   * \return Kind of convective numerical scheme for the flow equations.
   */
  unsigned short GetKind_ConvNumScheme_FEM_Flow(void) const { return Kind_ConvNumScheme_FEM_Flow; }

  /*!
   * \brief Get the kind of convective numerical scheme for the template
   *        equations (centered or upwind).
   * \note This value is obtained from the config file, and it is constant
   *       during the computation.
   * \return Kind of convective numerical scheme for the flow equations.
   */
  unsigned short GetKind_ConvNumScheme_Template(void) const { return Kind_ConvNumScheme_Template; }

  /*!
   * \brief Get the kind of center convective numerical scheme for the flow equations.
   * \note This value is obtained from the config file, and it is constant
   *       during the computation.
   * \return Kind of center convective numerical scheme for the flow equations.
   */
  ENUM_CENTERED GetKind_Centered_Flow(void) const { return static_cast<ENUM_CENTERED>(Kind_Centered_Flow); }

  /*!
   * \brief Get the kind of center convective numerical scheme for the plasma equations.
   * \note This value is obtained from the config file, and it is constant
   *       during the computation.
   * \return Kind of center convective numerical scheme for the flow equations.
   */
  unsigned short GetKind_Centered_Template(void);

  /*!
   * \brief Get the kind of upwind convective numerical scheme for the flow equations.
   * \note This value is obtained from the config file, and it is constant
   *       during the computation.
   * \return Kind of upwind convective numerical scheme for the flow equations.
   */
  unsigned short GetKind_Upwind_Flow(void) const { return Kind_Upwind_Flow; }

  /*!
   * \brief Get the kind of finite element convective numerical scheme for the flow equations.
   * \note This value is obtained from the config file, and it is constant
   *       during the computation.
   * \return Kind of finite element convective numerical scheme for the flow equations.
   */
  unsigned short GetKind_FEM_Flow(void) const { return Kind_FEM_Flow; }

  /*!
   * \brief Get the kind of shock capturing method in FEM DG solver.
   * \note This value is obtained from the config file, and it is constant
   *       during the computation.
   * \return Kind of shock capturing method in FEM DG solver.
   */
  unsigned short GetKind_FEM_DG_Shock(void) const { return Kind_FEM_DG_Shock; }

  /*!
   * \brief Get the kind of matrix coloring used for the sparse Jacobian computation.
   * \note This value is obtained from the config file, and it is constant
   *       during the computation.
   * \return Kind of matrix coloring used.
   */
  unsigned short GetKind_Matrix_Coloring(void) const { return Kind_Matrix_Coloring; }

  /*!
   * \brief Get the method for limiting the spatial gradients.
   * \return Method for limiting the spatial gradients.
   */
  unsigned short GetKind_SlopeLimit(void) const { return Kind_SlopeLimit; }

  /*!
   * \brief Get the method for limiting the spatial gradients.
   * \return Method for limiting the spatial gradients solving the flow equations.
   */
  unsigned short GetKind_SlopeLimit_Flow(void) const { return Kind_SlopeLimit_Flow; }

  /*!
   * \brief Get the method for limiting the spatial gradients.
   * \return Method for limiting the spatial gradients solving the turbulent equation.
   */
  unsigned short GetKind_SlopeLimit_Turb(void) const { return Kind_SlopeLimit_Turb; }

  /*!
   * \brief Get the method for limiting the spatial gradients.
   * \return Method for limiting the spatial gradients solving the adjoint turbulent equation.
   */
  unsigned short GetKind_SlopeLimit_AdjTurb(void) const { return Kind_SlopeLimit_AdjTurb; }

  /*!
   * \brief Get the method for limiting the spatial gradients.
   * \return Method for limiting the spatial gradients solving the adjoint flow equation.
   */
  unsigned short GetKind_SlopeLimit_AdjFlow(void) const { return Kind_SlopeLimit_AdjFlow; }

  /*!
   * \brief Value of the calibrated constant for the Lax method (center scheme).
   * \note This constant is used in coarse levels and with first order methods.
   * \return Calibrated constant for the Lax method.
   */
  su2double GetKappa_1st_Flow(void) const { return Kappa_1st_Flow; }

  /*!
   * \brief Value of the calibrated constant for the JST method (center scheme).
   * \return Calibrated constant for the JST method for the flow equations.
   */
  su2double GetKappa_2nd_Flow(void) const { return Kappa_2nd_Flow; }

  /*!
   * \brief Value of the calibrated constant for the JST method (center scheme).
   * \return Calibrated constant for the JST method for the flow equations.
   */
  su2double GetKappa_4th_Flow(void) const { return Kappa_4th_Flow; }

  /*!
   * \brief Value of the calibrated constant for the JST method (center scheme).
   * \return Calibrated constant for the JST-like method for the heat equations.
   */
  su2double GetKappa_2nd_Heat(void) const { return Kappa_2nd_Heat; }

  /*!
   * \brief Value of the calibrated constant for the JST-like method (center scheme).
   * \return Calibrated constant for the JST-like method for the heat equation.
   */
  su2double GetKappa_4th_Heat(void) const { return Kappa_4th_Heat; }

  /*!
   * \brief Factor by which to multiply the dissipation contribution to Jacobians of central schemes.
   * \return The factor.
   */
  su2double GetCent_Jac_Fix_Factor(void) const { return Cent_Jac_Fix_Factor; }

  /*!
   * \brief Get the kind of integration scheme (explicit or implicit)
   *        for the adjoint flow equations.
   * \note This value is obtained from the config file, and it is constant
   *       during the computation.
   * \return Kind of integration scheme for the adjoint flow equations.
   */
  unsigned short GetKind_TimeIntScheme_AdjFlow(void) const { return Kind_TimeIntScheme_AdjFlow; }

  /*!
   * \brief Get the kind of convective numerical scheme for the adjoint flow
   *        equations (centered or upwind).
   * \note This value is obtained from the config file, and it is constant
   *       during the computation.
   * \return Kind of convective numerical scheme for the adjoint flow equations.
   */
  unsigned short GetKind_ConvNumScheme_AdjFlow(void) const { return Kind_ConvNumScheme_AdjFlow; }

  /*!
   * \brief Get the kind of center convective numerical scheme for the adjoint flow equations.
   * \note This value is obtained from the config file, and it is constant
   *       during the computation.
   * \return Kind of center convective numerical scheme for the adjoint flow equations.
   */
  unsigned short GetKind_Centered_AdjFlow(void) const { return Kind_Centered_AdjFlow; }

  /*!
   * \brief Get the kind of upwind convective numerical scheme for the adjoint flow equations.
   * \note This value is obtained from the config file, and it is constant
   *       during the computation.
   * \return Kind of upwind convective numerical scheme for the adjoint flow equations.
   */
  unsigned short GetKind_Upwind_AdjFlow(void) const { return Kind_Upwind_AdjFlow; }

  /*!
   * \brief Value of the calibrated constant for the high order method (center scheme).
   * \return Calibrated constant for the high order center method for the adjoint flow equations.
   */
  su2double GetKappa_2nd_AdjFlow(void) const { return Kappa_2nd_AdjFlow; }

  /*!
   * \brief Value of the calibrated constant for the high order method (center scheme).
   * \return Calibrated constant for the high order center method for the adjoint flow equations.
   */
  su2double GetKappa_4th_AdjFlow(void) const { return Kappa_4th_AdjFlow; }

  /*!
   * \brief Value of the calibrated constant for the low order method (center scheme).
   * \return Calibrated constant for the low order center method for the adjoint flow equations.
   */
  su2double GetKappa_1st_AdjFlow(void) const { return Kappa_1st_AdjFlow; }

  /*!
   * \brief Get the kind of integration scheme (implicit)
   *        for the turbulence equations.
   * \note This value is obtained from the config file, and it is constant
   *       during the computation.
   * \return Kind of integration scheme for the turbulence equations.
   */
  unsigned short GetKind_TimeIntScheme_Turb(void) const { return Kind_TimeIntScheme_Turb; }

  /*!
   * \brief Get the kind of convective numerical scheme for the turbulence
   *        equations (upwind).
   * \note This value is obtained from the config file, and it is constant
   *       during the computation.
   * \return Kind of convective numerical scheme for the turbulence equations.
   */
  unsigned short GetKind_ConvNumScheme_Turb(void) const { return Kind_ConvNumScheme_Turb; }

  /*!
   * \brief Get the kind of center convective numerical scheme for the turbulence equations.
   * \note This value is obtained from the config file, and it is constant
   *       during the computation.
   * \return Kind of center convective numerical scheme for the turbulence equations.
   */
  unsigned short GetKind_Centered_Turb(void) const { return Kind_Centered_Turb; }

  /*!
   * \brief Get the kind of upwind convective numerical scheme for the turbulence equations.
   * \note This value is obtained from the config file, and it is constant
   *       during the computation.
   * \return Kind of upwind convective numerical scheme for the turbulence equations.
   */
  unsigned short GetKind_Upwind_Turb(void) const { return Kind_Upwind_Turb; }

  /*!
   * \brief Get the kind of integration scheme (explicit or implicit)
   *        for the adjoint turbulence equations.
   * \note This value is obtained from the config file, and it is constant
   *       during the computation.
   * \return Kind of integration scheme for the adjoint turbulence equations.
   */
  unsigned short GetKind_TimeIntScheme_AdjTurb(void) const { return Kind_TimeIntScheme_AdjTurb; }

  /*!
   * \brief Get the kind of convective numerical scheme for the adjoint turbulence
   *        equations (centered or upwind).
   * \note This value is obtained from the config file, and it is constant
   *       during the computation.
   * \return Kind of convective numerical scheme for the adjoint turbulence equations.
   */
  unsigned short GetKind_ConvNumScheme_AdjTurb(void) const { return Kind_ConvNumScheme_AdjTurb; }

  /*!
   * \brief Get the kind of convective numerical scheme for the heat equation.
   * \note This value is obtained from the config file, and it is constant
   *       during the computation.
   * \return Kind of convective numerical scheme for the heat equation.
   */
  unsigned short GetKind_ConvNumScheme_Heat(void) const { return Kind_ConvNumScheme_Heat; }

  /*!
   * \brief Get the kind of center convective numerical scheme for the adjoint turbulence equations.
   * \note This value is obtained from the config file, and it is constant
   *       during the computation.
   * \return Kind of center convective numerical scheme for the adjoint turbulence equations.
   */
  unsigned short GetKind_Centered_AdjTurb(void) const { return Kind_Centered_AdjTurb; }

  /*!
   * \brief Get the kind of upwind convective numerical scheme for the adjoint turbulence equations.
   * \note This value is obtained from the config file, and it is constant
   *       during the computation.
   * \return Kind of upwind convective numerical scheme for the adjoint turbulence equations.
   */
  unsigned short GetKind_Upwind_AdjTurb(void) const { return Kind_Upwind_AdjTurb; }

  /*!
   * \brief Provides information about the way in which the turbulence will be treated by the
   *        cont. adjoint method.
   * \return <code>FALSE</code> means that the adjoint turbulence equations will be used.
   */
  bool GetFrozen_Visc_Cont(void) const { return Frozen_Visc_Cont; }

  /*!
   * \brief Provides information about the way in which the turbulence will be treated by the
   *        disc. adjoint method.
   * \return <code>FALSE</code> means that the adjoint turbulence equations will be used.
   */
  bool GetFrozen_Visc_Disc(void) const { return Frozen_Visc_Disc; }

  /*!
   * \brief Provides information about using an inconsistent (primal/dual) discrete adjoint formulation
   * \return <code>FALSE</code> means that the adjoint use the same numerical methods than the primal problem.
   */
  bool GetInconsistent_Disc(void) const { return Inconsistent_Disc; }

  /*!
   * \brief Provides information about the way in which the limiter will be treated by the
   *        disc. adjoint method.
   * \return <code>FALSE</code> means that the limiter computation is included.
   */
  bool GetFrozen_Limiter_Disc(void) const { return Frozen_Limiter_Disc; }

  /*!
   * \brief Provides information about if the sharp edges are going to be removed from the sensitivity.
   * \return <code>FALSE</code> means that the sharp edges will be removed from the sensitivity.
   */
  bool GetSens_Remove_Sharp(void) const { return Sens_Remove_Sharp; }

  /*!
   * \brief Get the kind of inlet boundary condition treatment (total conditions or mass flow).
   * \return Kind of inlet boundary condition.
   */
  unsigned short GetKind_Inlet(void) const { return Kind_Inlet; }

  /*!
   * \brief Check if the inlet profile(s) are specified in an input file
   * \return True if an input file is to be used for the inlet profile(s)
   */
  bool GetInlet_Profile_From_File(void) const { return Inlet_From_File; }

  /*!
   * \brief Get name of the input file for the specified inlet profile.
   * \return Name of the input file for the specified inlet profile.
   */
  string GetInlet_FileName(void) const { return Inlet_Filename; }

  /*!
   * \brief Get name of the input file for the specified actuator disk.
   * \return Name of the input file for the specified actuator disk.
   */
  string GetActDisk_FileName(void) const { return ActDisk_FileName; }

  /*!
   * \brief Get the tolerance used for matching two points on a specified inlet
   * \return Tolerance used for matching a point to a specified inlet
   */
  su2double GetInlet_Profile_Matching_Tolerance(void) const { return Inlet_Matching_Tol; }

  /*!
   * \brief Get the type of incompressible inlet from the list.
   * \return Kind of the incompressible inlet.
   */
  unsigned short GetKind_Inc_Inlet(string val_marker) const;

  /*!
   * \brief Get the total number of types in Kind_Inc_Inlet list
   * \return Total number of types in Kind_Inc_Inlet list
   */
  unsigned short GetnInc_Inlet(void) const { return nInc_Inlet;}

  /*!
   * \brief Flag for whether the local boundary normal is used as the flow direction for an incompressible pressure inlet.
   * \return <code>FALSE</code> means the prescribed flow direction is used.
   */
  bool GetInc_Inlet_UseNormal(void) const { return Inc_Inlet_UseNormal;}

  /*!
   * \brief Get the type of incompressible outlet from the list.
   * \return Kind of the incompressible outlet.
   */
  unsigned short GetKind_Inc_Outlet(string val_marker) const;

  /*!
   * \brief Get the damping factor applied to velocity updates at incompressible pressure inlets.
   * \return Damping factor applied to velocity updates at incompressible pressure inlets.
   */
  su2double GetInc_Inlet_Damping(void) const { return Inc_Inlet_Damping; }

  /*!
   * \brief Get the damping factor applied to pressure updates at incompressible mass flow outlet.
   * \return Damping factor applied to pressure updates at incompressible mass flow outlet.
   */
  su2double GetInc_Outlet_Damping(void) const { return Inc_Outlet_Damping; }

  /*!
   * \brief Get the kind of mixing process for averaging quantities at the boundaries.
   * \return Kind of mixing process.
   */
  unsigned short GetKind_AverageProcess(void) const { return Kind_AverageProcess; }

  /*!
   * \brief Get the kind of mixing process for averaging quantities at the boundaries.
   * \return Kind of mixing process.
   */
  unsigned short GetKind_PerformanceAverageProcess(void) const { return Kind_PerformanceAverageProcess; }

  /*!
   * \brief Set the kind of mixing process for averaging quantities at the boundaries.
   * \return Kind of mixing process.
   */
  void SetKind_AverageProcess(unsigned short new_AverageProcess) { Kind_AverageProcess = new_AverageProcess; }

  /*!
   * \brief Set the kind of mixing process for averaging quantities at the boundaries.
   * \return Kind of mixing process.
   */
  void SetKind_PerformanceAverageProcess(unsigned short new_AverageProcess) { Kind_PerformanceAverageProcess = new_AverageProcess; }

  /*!
   * \brief Get coeff for Rotating Frame Ramp.
   * \return coeff Ramp Rotating Frame.
   */
  su2double GetRampRotatingFrame_Coeff(unsigned short iCoeff) const { return RampRotatingFrame_Coeff[iCoeff];}

  /*!
   * \brief Get Rotating Frame Ramp option.
   * \return Ramp Rotating Frame option.
   */
  bool GetRampRotatingFrame(void) const { return RampRotatingFrame;}

  /*!
   * \brief Get coeff for Outlet Pressure Ramp.
   * \return coeff Ramp Outlet Pressure.
   */
  su2double GetRampOutletPressure_Coeff(unsigned short iCoeff) const { return RampOutletPressure_Coeff[iCoeff];}

  /*!
   * \brief Get final Outlet Pressure value for the ramp.
   * \return final Outlet Pressure value.
   */
  su2double GetFinalOutletPressure(void) const { return  FinalOutletPressure; }

  /*!
   * \brief Get final Outlet Pressure value for the ramp.
   * \return Monitor Outlet Pressure value.
   */
  su2double GetMonitorOutletPressure(void) const { return MonitorOutletPressure; }

  /*!
   * \brief Set Monitor Outlet Pressure value for the ramp.
   */
  void SetMonitotOutletPressure(su2double newMonPres) { MonitorOutletPressure = newMonPres;}

  /*!
   * \brief Get Outlet Pressure Ramp option.
   * \return Ramp Outlet pressure option.
   */
  bool GetRampOutletPressure(void) const { return RampOutletPressure;}

  /*!
   * \brief Get mixedout coefficients.
   * \return mixedout coefficient.
   */
  su2double GetMixedout_Coeff(unsigned short iCoeff) const { return Mixedout_Coeff[iCoeff];}

  /*!
   * \brief Get extra relaxation factor coefficients for the Giels BC.
   * \return mixedout coefficient.
   */
  su2double GetExtraRelFacGiles(unsigned short iCoeff) const { return ExtraRelFacGiles[iCoeff];}

  /*!
   * \brief Get mach limit for average massflow-based procedure .
   * \return mach limit.
   */
  su2double GetAverageMachLimit(void) const { return AverageMachLimit;}

  /*!
   * \brief Get the kind of mixing process for averaging quantities at the boundaries.
   * \return Kind of mixing process.
   */
  unsigned short GetKind_MixingPlaneInterface(void) const { return Kind_MixingPlaneInterface;}

  /*!
   * \brief Get the kind of turbomachinery architecture.
   * \return Kind of turbomachinery architecture.
   */
  unsigned short GetKind_TurboMachinery(unsigned short val_iZone) const { return Kind_TurboMachinery[val_iZone]; }

  /*!
   * \brief Get the kind of turbomachinery architecture.
   * \return Kind of turbomachinery architecture.
   */
  unsigned short GetKind_SpanWise(void) const { return Kind_SpanWise; }

  /*!
   * \brief Verify if there is mixing plane interface specified from config file.
   * \return boolean.
   */
  bool GetBoolMixingPlaneInterface(void) const { return (nMarker_MixingPlaneInterface !=0);}

  /*!
   * \brief Verify if there is mixing plane interface specified from config file.
   * \return boolean.
   */
  bool GetBoolTurbMixingPlane(void) const { return turbMixingPlane;}

  /*!
   * \brief Verify if there is mixing plane interface specified from config file.
   * \return boolean.
   */
  bool GetSpatialFourier(void) const { return SpatialFourier;}

  /*!
   * \brief number mixing plane interface specified from config file.
   * \return number of bound.
   */
  unsigned short GetnMarker_MixingPlaneInterface(void) const { return nMarker_MixingPlaneInterface;}

  /*!
   * \brief Verify if there is Turbomachinery performance option specified from config file.
   * \return boolean.
   */
  bool GetBoolTurbomachinery(void) const { return (nMarker_Turbomachinery !=0);}

  /*!
   * \brief number Turbomachinery blades computed using the pitch information.
   * \return nBlades.
   */
  su2double GetnBlades(unsigned short val_iZone) const { return nBlades[val_iZone];}

  /*!
   * \brief number Turbomachinery blades computed using the pitch information.
   * \return nBlades.
   */
  void SetnBlades(unsigned short val_iZone, su2double nblades) { nBlades[val_iZone] = nblades;}

  /*!
   * \brief Verify if there is any Giles Boundary Condition option specified from config file.
   * \return boolean.
   */
  bool GetBoolGiles(void) const { return (nMarker_Giles!=0);}

  /*!
   * \brief Verify if there is any Riemann Boundary Condition option specified from config file.
   * \return boolean.
   */
  bool GetBoolRiemann(void) const { return (nMarker_Riemann!=0);}

  /*!
   * \brief number Turbomachinery performance option specified from config file.
   * \return number of bound.
   */
  unsigned short GetnMarker_Turbomachinery(void) const { return nMarker_Turbomachinery;}

  /*!
   * \brief Get number of shroud markers.
   * \return number of marker shroud.
   */
  unsigned short GetnMarker_Shroud(void) const { return nMarker_Shroud;}

  /*!
   * \brief Get the marker shroud.
   * \return marker shroud.
   */
  string GetMarker_Shroud(unsigned short val_marker) const { return Marker_Shroud[val_marker];}

  /*!
   * \brief number Turbomachinery performance option specified from config file.
   * \return number of bound.
   */
  unsigned short GetnMarker_TurboPerformance(void) const { return nMarker_TurboPerformance;}

  /*!
   * \brief number span-wise sections to compute 3D BC and performance for turbomachinery specified by the user.
   * \return number of span-wise sections.
   */
  unsigned short Get_nSpanWiseSections_User(void) const { return nSpanWiseSections_User;}

  /*!
   * \brief number span-wise sections to compute 3D BC and performance for turbomachinery.
   * \return number of span-wise sections.
   */
  unsigned short GetnSpanWiseSections(void) const { return nSpanWiseSections;}

  /*!
   * \brief set number of maximum span-wise sections among all zones .
   */
  void SetnSpanMaxAllZones(unsigned short val_nSpna_max) { nSpanMaxAllZones = val_nSpna_max;}

  /*!
   * \brief number span-wise sections to compute performance for turbomachinery.
   * \return number of max span-wise sections.
   */
  unsigned short GetnSpanMaxAllZones(void) const { return nSpanMaxAllZones;}

  /*!
   * \brief set number span-wise sections to compute 3D BC and performance for turbomachinery.
   */
  void SetnSpanWiseSections(unsigned short nSpan) { nSpanWiseSections = nSpan;}

  /*!
   * \brief set number span-wise sections to compute 3D BC and performance for turbomachinery.
   */
  unsigned short GetnSpan_iZones(unsigned short iZone) const { return nSpan_iZones[iZone];}

  /*!
   * \brief set number span-wise sections to compute 3D BC and performance for turbomachinery.
   */
  void SetnSpan_iZones(unsigned short nSpan, unsigned short iZone) { nSpan_iZones[iZone] = nSpan;}

  /*!
   * \brief get inlet bounds name for Turbomachinery performance calculation.
   * \return name of the bound.
   */
  string GetMarker_TurboPerf_BoundIn(unsigned short index) const { return Marker_TurboBoundIn[index];}

  /*!
   * \brief get outlet bounds name for Turbomachinery performance calculation.
   * \return name of the bound.
   */
  string GetMarker_TurboPerf_BoundOut(unsigned short index) const { return Marker_TurboBoundOut[index];}

  /*!
   * \brief get marker kind for Turbomachinery performance calculation.
   * \return kind index.
   */
  unsigned short GetKind_TurboPerf(unsigned short index);

  /*!
   * \brief get outlet bounds name for Turbomachinery performance calculation.
   * \return name of the bound.
   */
  string GetMarker_PerBound(unsigned short val_marker) const { return Marker_PerBound[val_marker];}

  /*!
   * \brief Get the kind of inlet boundary condition treatment (total conditions or mass flow).
   * \return Kind of inlet boundary condition.
   */
  unsigned short GetKind_Engine_Inflow(void) const { return Kind_Engine_Inflow; }

  /*!
   * \brief Get the kind of inlet boundary condition treatment (total conditions or mass flow).
   * \return Kind of inlet boundary condition.
   */
  unsigned short GetKind_ActDisk(void) const { return Kind_ActDisk; }

  /*!
   * \brief Set the kind of wall - rough or smooth.
   */
  void SetKindWall(string val_marker, unsigned short val_kindwall);

  /*!
   * \brief Get the number of sections.
   * \return Number of sections
   */
  unsigned short GetnLocationStations(void) const { return nLocationStations; }

  /*!
   * \brief Get the number of sections for computing internal volume.
   * \return Number of sections for computing internal volume.
   */
  unsigned short GetnWingStations(void) const { return nWingStations; }

  /*!
   * \brief Get the location of the waterline.
   * \return Z location of the waterline.
   */
  su2double GetGeo_Waterline_Location(void) const { return Geo_Waterline_Location; }

  /*!
   * \brief Provides information about the the nodes that are going to be moved on a deformation
   *        volumetric grid deformation.
   * \return <code>TRUE</code> means that only the points on the FFD box will be moved.
   */
  bool GetHold_GridFixed(void) const { return Hold_GridFixed; }

  /*!
   * \brief Get the kind of objective function. There are several options: Drag coefficient,
   *        Lift coefficient, efficiency, etc.
   * \note The objective function will determine the boundary condition of the adjoint problem.
   * \return Kind of objective function.
   */
  unsigned short GetKind_ObjFunc(void) const { return Kind_ObjFunc[0]; }

  /*!
   * \author H. Kline
   * \brief Get the kind of objective function. There are several options: Drag coefficient,
   *        Lift coefficient, efficiency, etc.
   * \note The objective function will determine the boundary condition of the adjoint problem.
   * \return Kind of objective function.
   */
  unsigned short GetKind_ObjFunc(unsigned short val_obj) const { return Kind_ObjFunc[val_obj]; }

  /*!
   * \author H. Kline
   * \brief Get the weight of objective function. There are several options: Drag coefficient,
   *        Lift coefficient, efficiency, etc.
   * \note The objective function will determine the boundary condition of the adjoint problem.
   * \return Weight of objective function.
   */
  su2double GetWeight_ObjFunc(unsigned short val_obj) const { return Weight_ObjFunc[val_obj]; }

  /*!
   * \author H. Kline
   * \brief Set the weight of objective function. There are several options: Drag coefficient,
   *        Lift coefficient, efficiency, etc.
   * \note The objective function will determine the boundary condition of the adjoint problem.
   * \return Weight of objective function.
   */
  void SetWeight_ObjFunc(unsigned short val_obj, su2double val) { Weight_ObjFunc[val_obj] = val; }

  /*!
   * \author H. Kline
   * \brief Get the coefficients of the objective defined by the chain rule with primitive variables.
   * \note This objective is only applicable to gradient calculations. Objective value must be
   * calculated using the area averaged outlet values of density, velocity, and pressure.
   * Gradients are w.r.t density, velocity[3], and pressure. when 2D gradient w.r.t. 3rd component of velocity set to 0.
   */
  su2double GetCoeff_ObjChainRule(unsigned short iVar) const { return Obj_ChainRuleCoeff[iVar]; }

  /*!
   * \author H. Kline
   * \brief Get the flag indicating whether to comput a combined objective.
   */
  bool GetComboObj(void);

  /*!
   * \brief Get the kind of sensitivity smoothing technique.
   * \return Kind of sensitivity smoothing technique.
   */
  unsigned short GetKind_SensSmooth(void) const { return Kind_SensSmooth; }

  /*!
   * \brief Provides information about the time integration, and change the write in the output
   *        files information about the iteration.
   * \return The kind of time integration: Steady state, time stepping method (unsteady) or
   *         dual time stepping method (unsteady).
   */
  unsigned short GetTime_Marching(void) const { return TimeMarching; }

  /*!
   * \brief Provides the number of species present in the plasma
   * \return: The number of species present in the plasma, read from input file
   */
  unsigned short GetnSpecies(void) const { return nSpecies; }

   /*!
   * \brief Get the wall heat flux on a constant heat flux boundary.
   * \return The heat flux.
   */
  const su2double *GetWall_Catalycity(void) const { return Wall_Catalycity; }

  /*!
   * \brief Provides the gas mass fractions of the flow
   * \return: Gas Mass fractions
   */
  const su2double *GetGas_Composition(void) const { return Gas_Composition; }

  /*!
   * \brief Provides the restart information.
   * \return Restart information, if <code>TRUE</code> then the code will use the solution as restart.
   */
  bool GetRestart(void) const { return Restart; }

  void SetRestart(bool val_restart) { Restart = val_restart; }

  void SetMesh_FileName(string val_filename) { Mesh_FileName = val_filename; }

  string GetTarget_Mesh_FileName(void) { return Target_Mesh_FileName; }

  /*!
   * \brief Flag for whether binary SU2 native restart files are written.
   * \return Flag for whether binary SU2 native restart files are written, if <code>TRUE</code> then the code will output binary restart files.
   */
  bool GetWrt_Binary_Restart(void) const { return Wrt_Binary_Restart; }

  /*!
   * \brief Flag for whether binary SU2 native restart files are read.
   * \return Flag for whether binary SU2 native restart files are read, if <code>TRUE</code> then the code will load binary restart files.
   */
  bool GetRead_Binary_Restart(void) const { return Read_Binary_Restart; }

  /*!
   * \brief Provides the number of varaibles.
   * \return Number of variables.
   */
  unsigned short GetnVar(void);

  /*!
   * \brief Provides the number of varaibles.
   * \return Number of variables.
   */
  unsigned short GetnZone(void) const { return nZone; }

  /*!
   * \brief Provides the number of varaibles.
   * \return Number of variables.
   */
  unsigned short GetiZone(void) const { return iZone; }

  /*!
   * \brief For some problems like adjoint or the linearized equations it
   *          is necessary to restart the flow solution.
   * \return Flow restart information, if <code>TRUE</code> then the code will restart the flow solution.
   */

  bool GetRestart_Flow(void) const { return Restart_Flow; }

  /*!
   * \brief Indicates whether the flow is frozen (chemistry deactivated).
   */
  bool GetFrozen(void) const { return frozen; }

  /*!
   * \brief Indicates whether electron gas is present in the gas mixture.
   */
  bool GetIonization(void) const { return ionization; }

  /*!
   * \brief Indicates whether the VT source residual is limited.
   */
  bool GetVTTransferResidualLimiting(void) const { return vt_transfer_res_limit; }

  /*!
   * \brief Indicates if mixture is monoatomic.
   */
  bool GetMonoatomic(void) const { return monoatomic; }

  /*!
   * \brief Indicates if mixture is monoatomic.
   */
  bool GetSolutionInterpolation(void) const { return interpolate_solution; }

  /*!
   * \brief Information about computing and plotting the equivalent area distribution.
   * \return <code>TRUE</code> or <code>FALSE</code>  depending if we are computing the equivalent area.
   */
  bool GetEquivArea(void) const { return EquivArea; }

  /*!
   * \brief Information about computing and plotting the equivalent area distribution.
   * \return <code>TRUE</code> or <code>FALSE</code>  depending if we are computing the equivalent area.
   */
  bool GetInvDesign_Cp(void) const { return InvDesign_Cp; }

  /*!
   * \brief Information about computing and plotting the equivalent area distribution.
   * \return <code>TRUE</code> or <code>FALSE</code>  depending if we are computing the equivalent area.
   */
  bool GetInvDesign_HeatFlux(void) const { return InvDesign_HeatFlux; }

  /*!
   * \brief Get name of the input grid.
   * \return File name of the input grid.
   */
  string GetMesh_FileName(void) const { return Mesh_FileName; }

  /*!
   * \brief Get name of the output grid, this parameter is important for grid
   *        adaptation and deformation.
   * \return File name of the output grid.
   */
  string GetMesh_Out_FileName(void) const { return Mesh_Out_FileName; }

  /*!
   * \brief Get the name of the file with the solution of the flow problem.
   * \return Name of the file with the solution of the flow problem.
   */
  string GetSolution_FileName(void) const { return Solution_FileName; }

  /*!
   * \brief Get the name of the file with the solution of the adjoint flow problem
   *          with drag objective function.
   * \return Name of the file with the solution of the adjoint flow problem with
   *         drag objective function.
   */
  string GetSolution_AdjFileName(void) const { return Solution_AdjFileName; }

  /*!
   * \brief Get the name of the file with the residual of the problem.
   * \return Name of the file with the residual of the problem.
   */
  string GetResidual_FileName(void);

  /*!
   * \brief Get the format of the input/output grid.
   * \return Format of the input/output grid.
   */
  unsigned short GetMesh_FileFormat(void) const { return Mesh_FileFormat; }

  /*!
   * \brief Get the format of the output solution.
   * \return Format of the output solution.
   */
  unsigned short GetTabular_FileFormat(void) const { return Tab_FileFormat; }

  /*!
   * \brief Get the format of the output solution.
   * \return Format of the output solution.
   */
  unsigned short GetActDisk_Jump(void) const { return ActDisk_Jump; }

  /*!
   * \brief Get the name of the file with the convergence history of the problem.
   * \return Name of the file with convergence history of the problem.
   */
  string GetConv_FileName(void) const { return Conv_FileName; }

  /*!
   * \brief Get the Starting Iteration for the windowing approach
   *        in Sensitivity Analysis for period-averaged outputs, which oscillate.
   * \return
   */
  unsigned long GetStartWindowIteration(void) const { return StartWindowIteration; }

  /*!
   * \brief Get Index of the window function used as weight in the cost functional
   * \return
   */
  WINDOW_FUNCTION GetKindWindow(void) const { return static_cast<WINDOW_FUNCTION>(Kind_WindowFct); }

  /*!
   * \brief Get the name of the file with the forces breakdown of the problem.
   * \return Name of the file with forces breakdown of the problem.
   */
  string GetBreakdown_FileName(void) const { return Breakdown_FileName; }

  /*!
   * \brief Get the name of the file with the flow variables.
   * \return Name of the file with the primitive variables.
   */
  string GetVolume_FileName(void) const { return Volume_FileName; }

  /*!
   * \brief Add any numbers necessary to the filename (iteration number, zone ID ...)
   * \param[in] config - Definition of the particular problem.
   * \param[in] filename - the base filename.
   * \param[in] ext - the extension to be added.
   * \return The new filename
   */
  string GetFilename(string filename, string ext, unsigned long Iter) const;

  /*!
   * \brief Append the zone index to the restart or the solution files.
   * \return Name of the restart file for the flow variables.
   */
  string GetMultizone_FileName(string val_filename, int val_iZone, string ext) const;

  /*!
   * \brief Append the zone index to the restart or the solution files.
   * \return Name of the restart file for the flow variables.
   */
  string GetMultizone_HistoryFileName(string val_filename, int val_iZone, string ext) const;

  /*!
   * \brief Append the instance index to the restart or the solution files.
   * \return Name of the restart file for the flow variables.
   */
  string GetMultiInstance_FileName(string val_filename, int val_iInst, string ext) const;

  /*!
   * \brief Append the instance index to the restart or the solution files.
   * \return Name of the restart file for the flow variables.
   */
  string GetMultiInstance_HistoryFileName(string val_filename, int val_iInst) const;

  /*!
   * \brief Get the name of the restart file for the flow variables.
   * \return Name of the restart file for the flow variables.
   */
  string GetRestart_FileName(void) const { return Restart_FileName; }

  /*!
   * \brief Get the name of the restart file for the adjoint variables (drag objective function).
   * \return Name of the restart file for the adjoint variables (drag objective function).
   */
  string GetRestart_AdjFileName(void) const { return Restart_AdjFileName; }

  /*!
   * \brief Get the name of the file with the adjoint variables.
   * \return Name of the file with the adjoint variables.
   */
  string GetAdj_FileName(void) const { return Adj_FileName; }

  /*!
   * \brief Get the name of the file with the gradient of the objective function.
   * \return Name of the file with the gradient of the objective function.
   */
  string GetObjFunc_Grad_FileName(void) const { return ObjFunc_Grad_FileName; }

  /*!
   * \brief Get the name of the file with the gradient of the objective function.
   * \return Name of the file with the gradient of the objective function.
   */
  string GetObjFunc_Value_FileName(void) const { return ObjFunc_Value_FileName; }

  /*!
   * \brief Get the name of the file with the surface information for the flow problem.
   * \return Name of the file with the surface information for the flow problem.
   */
  string GetSurfCoeff_FileName(void) const { return SurfCoeff_FileName; }

  /*!
   * \brief Get the name of the file with the surface information for the adjoint problem.
   * \return Name of the file with the surface information for the adjoint problem.
   */
  string GetSurfAdjCoeff_FileName(void) const { return SurfAdjCoeff_FileName; }

  /*!
   * \brief Get the name of the file with the surface sensitivity (discrete adjoint).
   * \return Name of the file with the surface sensitivity (discrete adjoint).
   */
  string GetSurfSens_FileName(void) const { return SurfSens_FileName; }

  /*!
   * \brief Get the name of the file with the volume sensitivity (discrete adjoint).
   * \return Name of the file with the volume sensitivity (discrete adjoint).
   */
  string GetVolSens_FileName(void) const { return VolSens_FileName; }

  /*!
   * \brief Augment the input filename with the iteration number for an unsteady file.
   * \param[in] val_filename - String value of the base filename.
   * \param[in] val_iter - Unsteady iteration number or time instance.
   * \return Name of the file with the iteration number for an unsteady solution file.
   */
  string GetUnsteady_FileName(string val_filename, int val_iter, string ext) const;

  /*!
   * \brief Append the input filename string with the appropriate objective function extension.
   * \param[in] val_filename - String value of the base filename.
   * \return Name of the file with the appropriate objective function extension.
   */
  string GetObjFunc_Extension(string val_filename) const;

  /*!
   * \brief Get the criteria for structural residual (relative/absolute).
   * \return Relative/Absolute criteria for structural convergence.
   */
  unsigned short GetResidual_Criteria_FEM(void) const { return Res_FEM_CRIT; }

  /*!
   * \brief Get functional that is going to be used to evaluate the residual flow convergence.
   * \return Functional that is going to be used to evaluate the residual flow convergence.
   */
  unsigned short GetResidual_Func_Flow(void) const { return Residual_Func_Flow; }

  /*!
   * \brief Get functional that is going to be used to evaluate the flow convergence.
   * \return Functional that is going to be used to evaluate the flow convergence.
   */
  unsigned short GetCauchy_Func_Flow(void) const { return Cauchy_Func_Flow; }

  /*!
   * \brief Get functional that is going to be used to evaluate the adjoint flow convergence.
   * \return Functional that is going to be used to evaluate the adjoint flow convergence.
   */
  unsigned short GetCauchy_Func_AdjFlow(void) const { return Cauchy_Func_AdjFlow; }

  /*!
   * \brief Get the number of iterations that are considered in the Cauchy convergence criteria.
   * \return Number of elements in the Cauchy criteria.
   */
  unsigned short GetCauchy_Elems(void) const { return Cauchy_Elems; }

  /*!
   * \brief Get the number of iterations that are not considered in the convergence criteria.
   * \return Number of iterations before starting with the convergence criteria.
   */
  unsigned long GetStartConv_Iter(void) const { return StartConv_Iter; }

  /*!
   * \brief Get the value of convergence criteria for the Cauchy method in the direct,
   *        adjoint or linearized problem.
   * \return Value of the convergence criteria.
   */
  su2double GetCauchy_Eps(void) const { return Cauchy_Eps; }

  /*!
   * \brief If we are prforming an unsteady simulation, there is only
   *        one value of the time step for the complete simulation.
   * \return Value of the time step in an unsteady simulation (non dimensional).
   */
  su2double GetDelta_UnstTimeND(void) const { return Delta_UnstTimeND; }

  /*!
   * \brief If we are prforming an unsteady simulation, there is only
   *        one value of the time step for the complete simulation.
   * \return Value of the time step in an unsteady simulation (non dimensional).
   */
  su2double GetTotal_UnstTimeND(void) const { return Total_UnstTimeND; }

  /*!
   * \brief If we are prforming an unsteady simulation, there is only
   *        one value of the time step for the complete simulation.
   * \return Value of the time step in an unsteady simulation.
   */
  su2double GetDelta_UnstTime(void) const { return Delta_UnstTime; }

  /*!
   * \brief Set the value of the unsteadty time step using the CFL number.
   * \param[in] val_delta_unsttimend - Value of the unsteady time step using CFL number.
   */
  void SetDelta_UnstTimeND(su2double val_delta_unsttimend) { Delta_UnstTimeND = val_delta_unsttimend; }

  /*!
   * \brief If we are performing an unsteady simulation, this is the
   *    value of max physical time for which we run the simulation
   * \return Value of the physical time in an unsteady simulation.
   */
  su2double GetTotal_UnstTime(void) const { return Total_UnstTime; }

  /*!
   * \brief If we are performing an unsteady simulation, this is the
   *    value of current time.
   * \return Value of the physical time in an unsteady simulation.
   */
  su2double GetCurrent_UnstTime(void) const { return Current_UnstTime; }

  /*!
   * \brief Divide the rectbles and hexahedron.
   * \return <code>TRUE</code> if the elements must be divided; otherwise <code>FALSE</code>.
   */
  bool GetSubsonicEngine(void) const { return SubsonicEngine; }

  /*!
   * \brief Actuator disk defined with a double surface.
   * \return <code>TRUE</code> if the elements must be divided; otherwise <code>FALSE</code>.
   */
  bool GetActDisk_DoubleSurface(void) const { return ActDisk_DoubleSurface; }

  /*!
   * \brief Only halg of the engine is in the compputational grid.
   * \return <code>TRUE</code> if the engine is complete; otherwise <code>FALSE</code>.
   */
  bool GetEngine_HalfModel(void) const { return Engine_HalfModel; }

  /*!
   * \brief Actuator disk defined with a double surface.
   * \return <code>TRUE</code> if the elements must be divided; otherwise <code>FALSE</code>.
   */
  bool GetActDisk_SU2_DEF(void) const { return ActDisk_SU2_DEF; }

  /*!
   * \brief Value of the design variable step, we use this value in design problems.
   * \param[in] val_dv - Number of the design variable that we want to read.
   * \param[in] val_val - Value of the design variable that we want to read.
   * \return Design variable step.
   */
  su2double GetDV_Value(unsigned short val_dv, unsigned short val_val = 0) const { return DV_Value[val_dv][val_val]; }

  /*!
   * \brief Set the value of the design variable step, we use this value in design problems.
   * \param[in] val_dv - Number of the design variable that we want to read.
   * \param[in] val    - Value of the design variable.
   */
  void SetDV_Value(unsigned short val_dv, unsigned short val_ind, su2double val) { DV_Value[val_dv][val_ind] = val; }

  /*!
   * \brief Get information about the grid movement.
   * \return <code>TRUE</code> if there is a grid movement; otherwise <code>FALSE</code>.
   */
  bool GetGrid_Movement(void) const {
    return (Kind_GridMovement != NO_MOVEMENT) || (nKind_SurfaceMovement > 0);
  }

  /*!
   * \brief Get information about dynamic grids.
   * \return <code>TRUE</code> if there is a grid movement; otherwise <code>FALSE</code>.
   */
  bool GetDynamic_Grid(void) const { return GetGrid_Movement() || (Deform_Mesh && Time_Domain); }

  /*!
   * \brief Get information about the volumetric movement.
   * \return <code>TRUE</code> if there is a volumetric movement is required; otherwise <code>FALSE</code>.
   */
  bool GetVolumetric_Movement(void) const;

  /*!
   * \brief Get information about deforming markers.
   * \param[in] kind_movement - Kind of surface movement.
   * \return <code>TRUE</code> at least one surface of kind_movement moving; otherwise <code>FALSE</code>.
   */
  bool GetSurface_Movement(unsigned short kind_movement) const;

  /*!
   * \brief Set a surface movement marker.
   * \param[in] iMarker - Moving marker.
   * \param[in] kind_movement - Kind of surface movement.
   * \return <code>TRUE</code> at least one surface of kind_movement moving; otherwise <code>FALSE</code>.
   */
  void SetSurface_Movement(unsigned short iMarker, unsigned short kind_movement);

  /*!
   * \brief Get the type of dynamic mesh motion. Each zone gets a config file.
   * \return Type of dynamic mesh motion.
   */
  unsigned short GetKind_GridMovement() const { return Kind_GridMovement; }

  /*!
   * \brief Set the type of dynamic mesh motion.
   * \param[in] val_iZone - Number for the current zone in the mesh (each zone has independent motion).
   * \param[in] motion_Type - Specify motion type.
   */
  void SetKind_GridMovement(unsigned short motion_Type) { Kind_GridMovement = motion_Type; }

  /*!
   * \brief Get the type of surface motion.
   * \param[in] iMarkerMoving -  Index of the moving marker (as specified in Marker_Moving).
   * \return Type of surface motion.
   */
  unsigned short GetKind_SurfaceMovement(unsigned short iMarkerMoving) const { return Kind_SurfaceMovement[iMarkerMoving];}

  /*!
   * \brief Get the mach number based on the mesh velocity and freestream quantities.
   * \return Mach number based on the mesh velocity and freestream quantities.
   */
  su2double GetMach_Motion(void) const { return Mach_Motion; }

  /*!
   * \brief Get the mesh motion origin.
   * \param[in] iDim - spatial component
   * \return The mesh motion origin.
   */
  su2double GetMotion_Origin(unsigned short iDim) const { return Motion_Origin[iDim];}

  /*!
   * \brief Set the mesh motion origin.
   * \param[in] val - new value of the origin
   * \return The mesh motion origin.
   */
  void SetMotion_Origin(const su2double* val) { for (int iDim = 0; iDim < 3; iDim++) Motion_Origin[iDim] = val[iDim]; }

  /*!
   * \brief Get the mesh motion origin.
   * \param[in] iMarkerMoving -  Index of the moving marker (as specified in Marker_Moving)
   * \param[in] iDim - spatial component
   * \return The motion origin of the marker.
   */
  su2double GetMarkerMotion_Origin(unsigned short iMarkerMoving, unsigned short iDim) const { return MarkerMotion_Origin[3*iMarkerMoving + iDim];}

  /*!
   * \brief Set the mesh motion origin.
   * \param[in] val - new value of the origin
   * \param[in] iMarkerMoving -  Index of the moving marker (as specified in Marker_Moving)
   */
  void SetMarkerMotion_Origin(const su2double* val, unsigned short iMarkerMoving) {
    for (int iDim = 0; iDim < 3; iDim++) MarkerMotion_Origin[3*iMarkerMoving + iDim] = val[iDim];
  }

  /*!
   * \brief Get the translational velocity of the mesh.
   * \param[in] iDim - spatial component
   * \return Translational velocity of the mesh.
   */
  su2double GetTranslation_Rate(unsigned short iDim) const { return Translation_Rate[iDim];}

  /*!
   * \brief Get the translational velocity of the marker.
   * \param[in] iMarkerMoving -  Index of the moving marker (as specified in Marker_Moving)
   * \param[in] iDim - spatial component
   * \return Translational velocity of the marker.
   */
  su2double GetMarkerTranslationRate(unsigned short iMarkerMoving, unsigned short iDim) const { return MarkerTranslation_Rate[3*iMarkerMoving + iDim];}

  /*!
   * \brief Get the rotation rate of the mesh.
   * \param[in] iDim - spatial component
   * \return Translational velocity of the mesh.
   */
  su2double GetRotation_Rate(unsigned short iDim) const { return Rotation_Rate[iDim];}

  /*!
   * \brief Get the rotation rate of the mesh.
   * \param[in] iDim - spatial component
   * \param[in] val - new value of the rotation rate.
   * \return Translational velocity of the mesh.
   */
  void SetRotation_Rate(unsigned short iDim, su2double val) { Rotation_Rate[iDim] = val;}

  /*!
   * \brief Get the rotation rate of the marker.
   *  \param[in] iMarkerMoving -  Index of the moving marker (as specified in Marker_Moving)
   * \param[in] iDim - spatial component
   * \return Rotation velocity of the marker.
   */
  su2double GetMarkerRotationRate(unsigned short iMarkerMoving, unsigned short iDim) const { return MarkerRotation_Rate[3*iMarkerMoving + iDim];}

  /*!
   * \brief Get the pitching rate of the mesh.
   * \param[in] iDim - spatial component
   * \return Angular frequency of the mesh pitching.
   */
  su2double GetPitching_Omega(unsigned short iDim) const { return Pitching_Omega[iDim];}

  /*!
   * \brief Get pitching rate of the marker.
   * \param[in] iMarkerMoving - Index of the moving marker (as specified in Marker_Moving)
   * \param[in] iDim - spatial component
   * \return  Angular frequency of the marker pitching.
   */
  su2double GetMarkerPitching_Omega(unsigned short iMarkerMoving, unsigned short iDim) const { return MarkerPitching_Omega[3*iMarkerMoving + iDim];}

  /*!
   * \brief Get the pitching amplitude of the mesh.
   * \param[in] iDim - spatial component
   * \return pitching amplitude of the mesh.
   */
  su2double GetPitching_Ampl(unsigned short iDim) const { return Pitching_Ampl[iDim];}

  /*!
   * \brief Get pitching amplitude of the marker.
   * \param[in] iMarkerMoving -  Index of the moving marker (as specified in Marker_Moving)
   * \param[in] iDim - spatial component
   * \return  pitching amplitude of the marker.
   */
  su2double GetMarkerPitching_Ampl(unsigned short iMarkerMoving, unsigned short iDim) const { return MarkerPitching_Ampl[3*iMarkerMoving + iDim];}

  /*!
   * \brief Get the pitching phase of the mesh.
   * \param[in] val_iZone - Number for the current zone in the mesh (each zone has independent motion).
   * \return pitching phase of the mesh.
   */
  su2double GetPitching_Phase(unsigned short iDim) const { return Pitching_Phase[iDim];}

  /*!
   * \brief Get pitching phase of the marker.
   * \param[in] iMarkerMoving -  Index of the moving marker (as specified in Marker_Moving) \
   * \param[in] iDim - spatial component
   * \return pitching phase of the marker.
   */
  su2double GetMarkerPitching_Phase(unsigned short iMarkerMoving, unsigned short iDim) const { return MarkerPitching_Phase[3*iMarkerMoving + iDim];}

  /*!
   * \brief Get the plunging rate of the mesh.
   * \param[in] iDim - spatial component
   * \return Angular frequency of the mesh plunging.
   */
  su2double GetPlunging_Omega(unsigned short iDim) const { return Plunging_Omega[iDim];}

  /*!
   * \brief Get plunging rate of the marker.
   * \param[in] iMarkerMoving -  Index of the moving marker (as specified in Marker_Moving)
   * \param[in] iDim - spatial component
   * \return Angular frequency of the marker plunging.
   */
  su2double GetMarkerPlunging_Omega(unsigned short iMarkerMoving, unsigned short iDim) const { return MarkerPlunging_Omega[3*iMarkerMoving + iDim];}

  /*!
   * \brief Get the plunging amplitude of the mesh.
   * \param[in] val_iZone - Number for the current zone in the mesh (each zone has independent motion).
   * \param[in] iDim - spatial component
   * \return Plunging amplitude of the mesh.
   */
  su2double GetPlunging_Ampl(unsigned short iDim) const { return Plunging_Ampl[iDim];}

  /*!
   * \brief Get plunging amplitude of the marker.
   * \param[in] iMarkerMoving -  Index of the moving marker (as specified in Marker_Moving)
   * \param[in] iDim - spatial component
   * \return Plunging amplitude of the marker.
   */
  su2double GetMarkerPlunging_Ampl(unsigned short iMarkerMoving, unsigned short iDim) const { return MarkerPlunging_Ampl[3*iMarkerMoving + iDim];}

  /*!
   * \brief Get the angular velocity of the mesh about the z-axis.
   * \return Angular velocity of the mesh about the z-axis.
   */
  su2double GetFinalRotation_Rate_Z() const { return FinalRotation_Rate_Z;}

  /*!
   * \brief Set the angular velocity of the mesh about the z-axis.
   * \param[in] newRotation_Rate_Z - new rotation rate after computing the ramp value.
   */
  void SetRotation_Rate_Z(su2double newRotation_Rate_Z);

  /*!
   * \brief Get the Harmonic Balance frequency pointer.
   * \return Harmonic Balance Frequency pointer.
   */
  su2double* GetOmega_HB(void) { return  Omega_HB; }

  /*!
   * \brief Get if harmonic balance source term is to be preconditioned
   * \return yes or no to harmonic balance preconditioning
   */
  bool GetHB_Precondition(void) const { return HB_Precondition; }

  /*!
   * \brief Get if we should update the motion origin.
   * \param[in] val_marker - Value of the marker in which we are interested.
   * \return yes or no to update motion origin.
   */
  unsigned short GetMoveMotion_Origin(unsigned short val_marker) const { return MoveMotion_Origin[val_marker]; }

  /*!
   * \brief Get the minimum value of Beta for Roe-Turkel preconditioner
   * \return the minimum value of Beta for Roe-Turkel preconditioner
   */
  su2double GetminTurkelBeta() const { return  Min_Beta_RoeTurkel; }

  /*!
   * \brief Get the minimum value of Beta for Roe-Turkel preconditioner
   * \return the minimum value of Beta for Roe-Turkel preconditioner
   */
  su2double GetmaxTurkelBeta() const { return  Max_Beta_RoeTurkel; }

  /*!
   * \brief Get information about the adibatic wall condition
   * \return <code>TRUE</code> if it is a adiabatic wall condition; otherwise <code>FALSE</code>.
   */
  bool GetAdiabaticWall(void);

  /*!
   * \brief Get information about the isothermal wall condition
   * \return <code>TRUE</code> if it is a isothermal wall condition; otherwise <code>FALSE</code>.
   */
  bool GetIsothermalWall(void);

  /*!
   * \brief Get information about the Low Mach Preconditioning
   * \return <code>TRUE</code> if we are using low Mach preconditioner; otherwise <code>FALSE</code>.
   */
  bool Low_Mach_Preconditioning(void) const { return Low_Mach_Precon; }

  /*!
   * \brief Get information about the Low Mach Correction
   * \return <code>TRUE</code> if we are using low Mach correction; otherwise <code>FALSE</code>.
   */
  bool Low_Mach_Correction(void) const { return Low_Mach_Corr; }

  /*!
   * \brief Get information about the poisson solver condition
   * \return <code>TRUE</code> if it is a poisson solver condition; otherwise <code>FALSE</code>.
   */
  bool GetPoissonSolver(void) const { return PoissonSolver; }

  /*!
   * \brief Get information about the gravity force.
   * \return <code>TRUE</code> if it uses the gravity force; otherwise <code>FALSE</code>.
   */
  bool GetGravityForce(void) const { return GravityForce; }

  /*!
   * \brief Get information about the body force.
   * \return <code>TRUE</code> if it uses a body force; otherwise <code>FALSE</code>.
   */
  bool GetBody_Force(void) const { return Body_Force; }

  /*!
   * \brief Get a pointer to the body force vector.
   * \return A pointer to the body force vector.
   */
  const su2double* GetBody_Force_Vector(void) const { return Body_Force_Vector; }

  /*!
   * \brief Get information about the volumetric heat source.
   * \return <code>TRUE</code> if it uses a volumetric heat source; otherwise <code>FALSE</code>.
   */
  inline bool GetHeatSource(void) const { return HeatSource; }

  /*!
   * \brief Get information about the volumetric heat source.
   * \return Value of the volumetric heat source
   */
  inline su2double GetHeatSource_Val(void) const {return ValHeatSource;}

  /*!
   * \brief Get the rotation angle of the volumetric heat source in axis Z.
   * \return Rotation (Z) of the volumetric heat source
   */
  inline su2double GetHeatSource_Rot_Z(void) const {return Heat_Source_Rot_Z;}

  /*!
   * \brief Set the rotation angle of the volumetric heat source in axis Z.
   * \param[in] val_rot - Rotation (Z) of the volumetric heat source
   */
  inline void SetHeatSource_Rot_Z(su2double val_rot) {Heat_Source_Rot_Z = val_rot;}

  /*!
   * \brief Get the position of the center of the volumetric heat source.
   * \return Pointer to the center of the ellipsoid that introduces a volumetric heat source.
   */
  inline const su2double* GetHeatSource_Center(void) const {return Heat_Source_Center;}

  /*!
   * \brief Set the position of the center of the volumetric heat source.
   * \param[in] x_cent = X position of the center of the volumetric heat source.
   * \param[in] y_cent = Y position of the center of the volumetric heat source.
   * \param[in] z_cent = Z position of the center of the volumetric heat source.
   */
  inline void SetHeatSource_Center(su2double x_cent, su2double y_cent, su2double z_cent) {
    Heat_Source_Center[0] = x_cent; Heat_Source_Center[1] = y_cent; Heat_Source_Center[2] = z_cent;
  }

  /*!
   * \brief Get the radius of the ellipsoid that introduces a volumetric heat source.
   * \return Pointer to the radii (x, y, z) of the ellipsoid that introduces a volumetric heat source.
   */
  inline const su2double* GetHeatSource_Axes(void) const {return Heat_Source_Axes;}

  /*!
   * \brief Get information about the rotational frame.
   * \return <code>TRUE</code> if there is a rotational frame; otherwise <code>FALSE</code>.
   */
  bool GetRotating_Frame(void) const { return Rotating_Frame; }

  /*!
   * \brief Get information about the axisymmetric frame.
   * \return <code>TRUE</code> if there is a rotational frame; otherwise <code>FALSE</code>.
   */
  bool GetAxisymmetric(void) const { return Axisymmetric; }

  /*!
   * \brief Get information about the axisymmetric frame.
   * \return <code>TRUE</code> if there is a rotational frame; otherwise <code>FALSE</code>.
   */
  bool GetDebugMode(void);

  /*!
   * \brief Get information about there is a smoothing of the grid coordinates.
   * \return <code>TRUE</code> if there is smoothing of the grid coordinates; otherwise <code>FALSE</code>.
   */
  bool GetAdaptBoundary(void) const { return AdaptBoundary; }

  /*!
   * \brief Get information about there is a smoothing of the grid coordinates.
   * \return <code>TRUE</code> if there is smoothing of the grid coordinates; otherwise <code>FALSE</code>.
   */
  bool GetSmoothNumGrid(void) const { return SmoothNumGrid; }

  /*!
   * \brief Set information about there is a smoothing of the grid coordinates.
   * \param[in] val_smoothnumgrid - <code>TRUE</code> if there is smoothing of the grid coordinates; otherwise <code>FALSE</code>.
   */
  void SetSmoothNumGrid(bool val_smoothnumgrid) { SmoothNumGrid = val_smoothnumgrid; }

  /*!
   * \brief Subtract one to the index of the finest grid (full multigrid strategy).
   * \return Change the index of the finest grid.
   */
  void SubtractFinestMesh(void) { FinestMesh = FinestMesh-1; }

  /*!
   * \brief Obtain the kind of design variable.
   * \param[in] val_dv - Number of the design variable that we want to read.
   * \return Design variable identification.
   */
  unsigned short GetDesign_Variable(unsigned short val_dv) const { return Design_Variable[val_dv]; }

  /*!
   * \brief Provides the buffet monitoring information.
   * \return Buffet monitoring information, if <code>TRUE</code> then the code will compute the buffet sensor.
   */
  bool GetBuffet_Monitoring(void) const { return Buffet_Monitoring; }

  /*!
   * \brief Get the buffet sensor sharpness coefficient.
   * \return Sharpness coefficient for buffet sensor.
   */
  su2double GetBuffet_k(void) const { return Buffet_k; }

  /*!
   * \brief Get the buffet sensor offset parameter.
   * \return Offset parameter for buffet sensor.
   */
  su2double GetBuffet_lambda(void) const { return Buffet_lambda; }

  /*!
   * \brief Obtain the kind of convergence criteria to establish the convergence of the CFD code.
   * \return Kind of convergence criteria.
   */
  unsigned short GetConvCriteria(void) const { return ConvCriteria; }

  /*!
   * \brief Get the index in the config information of the marker <i>val_marker</i>.
   * \note When we read the config file, it stores the markers in a particular vector.
   * \return Index in the config information of the marker <i>val_marker</i>.
   */
  unsigned short GetMarker_CfgFile_TagBound(string val_marker) const;

  /*!
   * \brief Get the name in the config information of the marker number <i>val_marker</i>.
   * \note When we read the config file, it stores the markers in a particular vector.
   * \return Name of the marker in the config information of the marker <i>val_marker</i>.
   */
  string GetMarker_CfgFile_TagBound(unsigned short val_marker) const;

  /*!
   * \brief Get the boundary information (kind of boundary) in the config information of the marker <i>val_marker</i>.
   * \return Kind of boundary in the config information of the marker <i>val_marker</i>.
   */
  unsigned short GetMarker_CfgFile_KindBC(string val_marker) const;

  /*!
   * \brief Get the monitoring information from the config definition for the marker <i>val_marker</i>.
   * \return Monitoring information of the boundary in the config information for the marker <i>val_marker</i>.
   */
  unsigned short GetMarker_CfgFile_Monitoring(string val_marker) const;

  /*!
   * \brief Get the monitoring information from the config definition for the marker <i>val_marker</i>.
   * \return Monitoring information of the boundary in the config information for the marker <i>val_marker</i>.
   */
  unsigned short GetMarker_CfgFile_GeoEval(string val_marker) const;

  /*!
   * \brief Get the monitoring information from the config definition for the marker <i>val_marker</i>.
   * \return Monitoring information of the boundary in the config information for the marker <i>val_marker</i>.
   */
  unsigned short GetMarker_CfgFile_Designing(string val_marker) const;

  /*!
   * \brief Get the plotting information from the config definition for the marker <i>val_marker</i>.
   * \return Plotting information of the boundary in the config information for the marker <i>val_marker</i>.
   */
  unsigned short GetMarker_CfgFile_Plotting(string val_marker) const;

  /*!
   * \brief Get the plotting information from the config definition for the marker <i>val_marker</i>.
   * \return Plotting information of the boundary in the config information for the marker <i>val_marker</i>.
   */
  unsigned short GetMarker_CfgFile_Analyze(string val_marker) const;

  /*!
   * \brief Get the multi-physics interface information from the config definition for the marker <i>val_marker</i>.
   * \return Plotting information of the boundary in the config information for the marker <i>val_marker</i>.
   */
  unsigned short GetMarker_CfgFile_ZoneInterface(string val_marker) const;

  /*!
   * \brief Get the TurboPerformance information from the config definition for the marker <i>val_marker</i>.
   * \return TurboPerformance information of the boundary in the config information for the marker <i>val_marker</i>.
   */
  unsigned short GetMarker_CfgFile_Turbomachinery(string val_marker) const;

  /*!
   * \brief Get the TurboPerformance flag information from the config definition for the marker <i>val_marker</i>.
   * \return TurboPerformance flag information of the boundary in the config information for the marker <i>val_marker</i>.
   */
  unsigned short GetMarker_CfgFile_TurbomachineryFlag(string val_marker) const;

  /*!
   * \brief Get the MixingPlane interface information from the config definition for the marker <i>val_marker</i>.
   * \return Plotting information of the boundary in the config information for the marker <i>val_marker</i>.
   */
  unsigned short GetMarker_CfgFile_MixingPlaneInterface(string val_marker) const;

  /*!
   * \brief Get the DV information from the config definition for the marker <i>val_marker</i>.
   * \return DV information of the boundary in the config information for the marker <i>val_marker</i>.
   */
  unsigned short GetMarker_CfgFile_DV(string val_marker) const;

  /*!
   * \brief Get the motion information from the config definition for the marker <i>val_marker</i>.
   * \return Motion information of the boundary in the config information for the marker <i>val_marker</i>.
   */
  unsigned short GetMarker_CfgFile_Moving(string val_marker) const;

  /*!
   * \brief Get the DEFORM_MESH information from the config definition for the marker <i>val_marker</i>.
   * \return DEFORM_MESH information of the boundary in the config information for the marker <i>val_marker</i>.
   */
  unsigned short GetMarker_CfgFile_Deform_Mesh(string val_marker) const;

  /*!
   * \brief Get the Fluid_Load information from the config definition for the marker <i>val_marker</i>.
   * \return Fluid_Load information of the boundary in the config information for the marker <i>val_marker</i>.
   */
  unsigned short GetMarker_CfgFile_Fluid_Load(string val_marker) const;

  /*!
   * \brief Get the Python customization information from the config definition for the marker <i>val_marker</i>.
   * \return Python customization information of the boundary in the config information for the marker <i>val_marker</i>.
   */
  unsigned short GetMarker_CfgFile_PyCustom(string val_marker) const;

  /*!
   * \brief Get the periodic information from the config definition of the marker <i>val_marker</i>.
   * \return Periodic information of the boundary in the config information of the marker <i>val_marker</i>.
   */
  unsigned short GetMarker_CfgFile_PerBound(string val_marker) const;

  /*!
   * \brief  Get the name of the marker <i>val_marker</i>.
   * \return The interface which owns that marker <i>val_marker</i>.
   */
  unsigned short GetMarker_ZoneInterface(string val_marker) const;

  /*!
   * \brief  Get the name of the marker <i>val_iMarker</i>.
   * \return The name of the marker in the interface
   */
  string GetMarkerTag_ZoneInterface(unsigned short val_iMarker) const { return Marker_ZoneInterface[val_iMarker]; }

  /*!
   * \brief  Get the number of markers in the multizone interface.
   * \return The number markers in the multizone interface
   */
  unsigned short GetnMarker_ZoneInterface(void) const { return nMarker_ZoneInterface; }

  /*!
   * \brief Determines whether a marker with index iMarker is a solid boundary.
   * \param iMarker
   * \return <TRUE> it marker with index iMarker is a solid boundary.
   */
  bool GetSolid_Wall(unsigned short iMarker) const;

  /*!
   * \brief Determines whether a marker with index iMarker is a viscous no-slip boundary.
   * \param iMarker
   * \return <TRUE> it marker with index iMarker is a viscous no-slip boundary.
   */
  bool GetViscous_Wall(unsigned short iMarker) const;

  /*!
   * \brief Determines if problem is adjoint
   * \return true if Adjoint
   */
  bool GetContinuous_Adjoint(void) const { return ContinuousAdjoint; }

  /*!
   * \brief Determines if problem is viscous
   * \return true if Viscous
   */
  bool GetViscous(void) const { return Viscous; }

  /*!
   * \brief Provides the index of the solution in the container.
   * \param[in] val_eqsystem - Equation that is being solved.
   * \return Index on the solution container.
   */
  unsigned short GetContainerPosition(unsigned short val_eqsystem);

  /*!
   * \brief Value of the minimum residual value (log10 scale).
   * \return Value of the minimum residual value (log10 scale).
   */
  su2double GetMinLogResidual(void) const { return MinLogResidual; }

  /*!
   * \brief Value of the damping factor for the engine inlet bc.
   * \return Value of the damping factor.
   */
  su2double GetDamp_Engine_Inflow(void) const { return Damp_Engine_Inflow; }

  /*!
   * \brief Value of the damping factor for the engine exhaust inlet bc.
   * \return Value of the damping factor.
   */
  su2double GetDamp_Engine_Exhaust(void) const { return Damp_Engine_Exhaust; }

  /*!
   * \brief Value of the damping factor for the residual restriction.
   * \return Value of the damping factor.
   */
  su2double GetDamp_Res_Restric(void) const { return Damp_Res_Restric; }

  /*!
   * \brief Value of the damping factor for the correction prolongation.
   * \return Value of the damping factor.
   */
  su2double GetDamp_Correc_Prolong(void) const { return Damp_Correc_Prolong; }

  /*!
   * \brief Value of the position of the Near Field (y coordinate for 2D, and z coordinate for 3D).
   * \return Value of the Near Field position.
   */
  su2double GetPosition_Plane(void) const { return Position_Plane; }

  /*!
   * \brief Value of the weight of the drag coefficient in the Sonic Boom optimization.
   * \return Value of the weight of the drag coefficient in the Sonic Boom optimization.
   */
  su2double GetWeightCd(void) const { return WeightCd; }

  /*!
   * \brief Value of the weight of the CD, CL, CM optimization.
   * \return Value of the weight of the CD, CL, CM optimization.
   */
  void SetdNetThrust_dBCThrust(su2double val_dnetthrust_dbcthrust);

  /*!
   * \brief Value of the azimuthal line to fix due to a misalignments of the nearfield.
   * \return Azimuthal line to fix due to a misalignments of the nearfield.
   */
  su2double GetFixAzimuthalLine(void) const { return FixAzimuthalLine; }

  /*!
   * \brief Value of the weight of the CD, CL, CM optimization.
   * \return Value of the weight of the CD, CL, CM optimization.
   */
  su2double GetdCD_dCMy(void) const { return dCD_dCMy; }

  /*!
   * \brief Value of the weight of the CD, CL, CM optimization.
   * \return Value of the weight of the CD, CL, CM optimization.
   */
  su2double GetCM_Target(void) const { return CM_Target; }

  /*!
   * \brief Value of the weight of the CD, CL, CM optimization.
   * \return Value of the weight of the CD, CL, CM optimization.
   */
  su2double GetdCD_dCL(void) const { return dCD_dCL; }

  /*!
   * \brief Value of the weight of the CD, CL, CM optimization.
   * \return Value of the weight of the CD, CL, CM optimization.
   */
  void SetdCD_dCL(su2double val_dcd_dcl) { dCD_dCL = val_dcd_dcl; }

  /*!
   * \brief Value of the weight of the CD, CL, CM optimization.
   * \return Value of the weight of the CD, CL, CM optimization.
   */
  su2double GetdCMx_dCL(void) const { return dCMx_dCL; }

  /*!
   * \brief Value of the weight of the CD, CL, CM optimization.
   * \return Value of the weight of the CD, CL, CM optimization.
   */
  void SetdCMx_dCL(su2double val_dcmx_dcl) { dCMx_dCL = val_dcmx_dcl; }

  /*!
   * \brief Value of the weight of the CD, CL, CM optimization.
   * \return Value of the weight of the CD, CL, CM optimization.
   */
  su2double GetdCMy_dCL(void) const { return dCMy_dCL; }

  /*!
   * \brief Value of the weight of the CD, CL, CM optimization.
   * \return Value of the weight of the CD, CL, CM optimization.
   */
  void SetdCMy_dCL(su2double val_dcmy_dcl) { dCMy_dCL = val_dcmy_dcl; }

  /*!
   * \brief Value of the weight of the CD, CL, CM optimization.
   * \return Value of the weight of the CD, CL, CM optimization.
   */
  su2double GetdCMz_dCL(void) const { return dCMz_dCL; }

  /*!
   * \brief Value of the weight of the CD, CL, CM optimization.
   * \return Value of the weight of the CD, CL, CM optimization.
   */
  void SetdCMz_dCL(su2double val_dcmz_dcl) { dCMz_dCL = val_dcmz_dcl; }

  /*!
   * \brief Value of the weight of the CD, CL, CM optimization.
   * \return Value of the weight of the CD, CL, CM optimization.
   */
  void SetdCL_dAlpha(su2double val_dcl_dalpha) { dCL_dAlpha = val_dcl_dalpha; }

  /*!
   * \brief Value of the weight of the CD, CL, CM optimization.
   * \return Value of the weight of the CD, CL, CM optimization.
   */
  void SetdCM_diH(su2double val_dcm_dhi) { dCM_diH = val_dcm_dhi; }

  /*!
   * \brief Value of the weight of the CD, CL, CM optimization.
   * \return Value of the weight of the CD, CL, CM optimization.
   */
  void SetdCD_dCMy(su2double val_dcd_dcmy) { dCD_dCMy = val_dcd_dcmy; }

  /*!
   * \brief Value of the weight of the CD, CL, CM optimization.
   * \return Value of the weight of the CD, CL, CM optimization.
   */
  su2double GetCL_Target(void) const { return CL_Target; }

  /*!
   * \brief Set the global parameters of each simulation for each runtime system.
   * \param[in] val_solver - Solver of the simulation.
   * \param[in] val_system - Runtime system that we are solving.
   */
  void SetGlobalParam(unsigned short val_solver, unsigned short val_system);

  /*!
   * \brief Center of rotation for a rotational periodic boundary.
   */
  const su2double *GetPeriodicRotCenter(string val_marker) const;

  /*!
   * \brief Angles of rotation for a rotational periodic boundary.
   */
  const su2double *GetPeriodicRotAngles(string val_marker) const;

  /*!
   * \brief Translation vector for a rotational periodic boundary.
   */
  const su2double *GetPeriodicTranslation(string val_marker) const;

  /*!
   * \brief Get the rotationally periodic donor marker for boundary <i>val_marker</i>.
   * \return Periodic donor marker from the config information for the marker <i>val_marker</i>.
   */
  unsigned short GetMarker_Periodic_Donor(string val_marker) const;

  /*!
   * \brief Get the origin of the actuator disk.
   */
  su2double GetActDisk_NetThrust(string val_marker) const;

  /*!
   * \brief Get the origin of the actuator disk.
   */
  su2double GetActDisk_Power(string val_marker) const;

  /*!
   * \brief Get the origin of the actuator disk.
   */
  su2double GetActDisk_MassFlow(string val_marker) const;

  /*!
   * \brief Get the origin of the actuator disk.
   */
  su2double GetActDisk_Mach(string val_marker) const;

  /*!
   * \brief Get the origin of the actuator disk.
   */
  su2double GetActDisk_Force(string val_marker) const;

  /*!
   * \brief Get the origin of the actuator disk.
   */
  su2double GetActDisk_BCThrust(string val_marker) const;

  /*!
   * \brief Get the origin of the actuator disk.
   */
  su2double GetActDisk_BCThrust_Old(string val_marker) const;

  /*!
   * \brief Get the tip radius of th actuator disk.
   */
  su2double GetActDisk_Area(string val_marker) const;

  /*!
   * \brief Get the tip radius of th actuator disk.
   */
  su2double GetActDisk_ReverseMassFlow(string val_marker) const;

  /*!
   * \brief Get the thrust corffient of the actuator disk.
   */
  su2double GetActDisk_PressJump(string val_marker, unsigned short val_index) const;

  /*!
   * \brief Get the thrust corffient of the actuator disk.
   */
  su2double GetActDisk_TempJump(string val_marker, unsigned short val_index) const;

  /*!
   * \brief Get the rev / min of the actuator disk.
   */
  su2double GetActDisk_Omega(string val_marker, unsigned short val_index) const;

  /*!
   * \brief Get Actuator Disk Outlet for boundary <i>val_marker</i> (actuator disk inlet).
   * \return Actuator Disk Outlet from the config information for the marker <i>val_marker</i>.
   */
  unsigned short GetMarker_CfgFile_ActDiskOutlet(string val_marker) const;

  /*!
   * \brief Get Actuator Disk Outlet for boundary <i>val_marker</i> (actuator disk inlet).
   * \return Actuator Disk Outlet from the config information for the marker <i>val_marker</i>.
   */
  unsigned short GetMarker_CfgFile_EngineExhaust(string val_marker) const;

  /*!
   * \brief Get the internal index for a moving boundary <i>val_marker</i>.
   * \return Internal index for a moving boundary <i>val_marker</i>.
   */
  unsigned short GetMarker_Moving(string val_marker) const;

  /*!
   * \brief Get bool if marker is moving. <i>val_marker</i>.
   * \param[in] val_marker - String of the marker to test.
   * \return Bool if the marker is a moving boundary <i>val_marker</i>.
   */
  bool GetMarker_Moving_Bool(string val_marker) const;

  /*!
   * \brief Get the internal index for a DEFORM_MESH boundary <i>val_marker</i>.
   * \return Internal index for a DEFORM_MESH boundary <i>val_marker</i>.
   */
  unsigned short GetMarker_Deform_Mesh(string val_marker) const;

  /*!
   * \brief Get the internal index for a Fluid_Load boundary <i>val_marker</i>.
   * \return Internal index for a Fluid_Load boundary <i>val_marker</i>.
   */
  unsigned short GetMarker_Fluid_Load(string val_marker) const;

  /*!
   * \brief Get the name of the surface defined in the geometry file.
   * \param[in] val_marker - Value of the marker in which we are interested.
   * \return Name that is in the geometry file for the surface that
   *         has the marker <i>val_marker</i>.
   */
  string GetMarker_Moving_TagBound(unsigned short val_marker) const { return Marker_Moving[val_marker]; }

  /*!
   * \brief Get the name of the DEFORM_MESH boundary defined in the geometry file.
   * \param[in] val_marker - Value of the marker in which we are interested.
   * \return Name that is in the geometry file for the surface that
   *         has the marker <i>val_marker</i>.
   */
  string GetMarker_Deform_Mesh_TagBound(unsigned short val_marker) const { return Marker_Deform_Mesh[val_marker]; }

  /*!
   * \brief Get the name of the Fluid_Load boundary defined in the geometry file.
   * \param[in] val_marker - Value of the marker in which we are interested.
   * \return Name that is in the geometry file for the surface that
   *         has the marker <i>val_marker</i>.
   */
  string GetMarker_Fluid_Load_TagBound(unsigned short val_marker) const { return Marker_Fluid_Load[val_marker]; }

  /*!
   * \brief Get the name of the surface defined in the geometry file.
   * \param[in] val_marker - Value of the marker in which we are interested.
   * \return Name that is in the geometry file for the surface that
   *         has the marker <i>val_marker</i>.
   */
  string GetMarker_PyCustom_TagBound(unsigned short val_marker) const { return Marker_PyCustom[val_marker]; }

  /*!
   * \brief Get the name of the surface defined in the geometry file.
   * \param[in] val_marker - Value of the marker in which we are interested.
   * \return Name that is in the geometry file for the surface that
   *         has the marker <i>val_marker</i>.
   */
  string GetMarker_Analyze_TagBound(unsigned short val_marker) const { return Marker_Analyze[val_marker]; }

  /*!
   * \brief Get the total temperature at a nacelle boundary.
   * \param[in] val_index - Index corresponding to the inlet boundary.
   * \return The total temperature.
   */
  su2double GetExhaust_Temperature_Target(string val_index) const;

  /*!
   * \brief Get the total temperature at an inlet boundary.
   * \param[in] val_index - Index corresponding to the inlet boundary.
   * \return The total temperature.
   */
  su2double GetInlet_Ttotal(string val_index) const;

  /*!
   * \brief Get the temperature at a supersonic inlet boundary.
   * \param[in] val_index - Index corresponding to the inlet boundary.
   * \return The inlet density.
   */
  su2double GetInlet_Temperature(string val_index) const;

  /*!
   * \brief Get the pressure at a supersonic inlet boundary.
   * \param[in] val_index - Index corresponding to the inlet boundary.
   * \return The inlet pressure.
   */
  su2double GetInlet_Pressure(string val_index) const;

  /*!
   * \brief Get the velocity vector at a supersonic inlet boundary.
   * \param[in] val_index - Index corresponding to the inlet boundary.
   * \return The inlet velocity vector.
   */
  su2double* GetInlet_Velocity(string val_index);

  /*!
   * \brief Get the mass fraction vector at a supersonic inlet boundary.
   * \param[in] val_index - Index corresponding to the inlet boundary.
   * \return The inlet mass fraction vector - NEMO only.
   */
  const su2double* GetInlet_MassFrac(string val_index) const;

  /*!
   * \brief Get the total pressure at an inlet boundary.
   * \param[in] val_index - Index corresponding to the inlet boundary.
   * \return The total pressure.
   */
  su2double GetInlet_Ptotal(string val_index) const;

  /*!
   * \brief Set the total pressure at an inlet boundary.
   * \param[in] val_pressure - Pressure value at the inlet boundary.
   * \param[in] val_index - Index corresponding to the inlet boundary.
   */
  void SetInlet_Ptotal(su2double val_pressure, string val_marker);

  /*!
   * \brief Get the total pressure at an nacelle boundary.
   * \param[in] val_index - Index corresponding to the inlet boundary.
   * \return The total pressure.
   */
  su2double GetExhaust_Pressure_Target(string val_index) const;

  /*!
   * \brief Value of the CFL reduction in LevelSet problems.
   * \return Value of the CFL reduction in LevelSet problems.
   */
  su2double GetCFLRedCoeff_Turb(void) const { return CFLRedCoeff_Turb; }

  /*!
   * \brief Get the flow direction unit vector at an inlet boundary.
   * \param[in] val_index - Index corresponding to the inlet boundary.
   * \return The flow direction vector.
   */
  const su2double* GetInlet_FlowDir(string val_index) const;

  /*!
   * \brief Get the back pressure (static) at an outlet boundary.
   * \param[in] val_index - Index corresponding to the outlet boundary.
   * \return The outlet pressure.
   */
  su2double GetOutlet_Pressure(string val_index) const;

  /*!
   * \brief Set the back pressure (static) at an outlet boundary.
   * \param[in] val_pressure - Pressure value at the outlet boundary.
   * \param[in] val_index - Index corresponding to the outlet boundary.
   */
  void SetOutlet_Pressure(su2double val_pressure, string val_marker);

  /*!
   * \brief Get the var 1 at Riemann boundary.
   * \param[in] val_marker - Index corresponding to the Riemann boundary.
   * \return The var1
   */
  su2double GetRiemann_Var1(string val_marker) const;

  /*!
   * \brief Get the var 2 at Riemann boundary.
   * \param[in] val_marker - Index corresponding to the Riemann boundary.
   * \return The var2
   */
  su2double GetRiemann_Var2(string val_marker) const;

  /*!
   * \brief Get the Flowdir at Riemann boundary.
   * \param[in] val_marker - Index corresponding to the Riemann boundary.
   * \return The Flowdir
   */
  su2double* GetRiemann_FlowDir(string val_marker);

  /*!
   * \brief Get Kind Data of Riemann boundary.
   * \param[in] val_marker - Index corresponding to the Riemann boundary.
   * \return Kind data
   */
  unsigned short GetKind_Data_Riemann(string val_marker) const;

  /*!
   * \brief Get the var 1 for the Giels BC.
   * \param[in] val_marker - Index corresponding to the Giles BC.
   * \return The var1
   */
  su2double GetGiles_Var1(string val_marker) const;

  /*!
   * \brief Get the var 2 for the Giles boundary.
   * \param[in] val_marker - Index corresponding to the Giles BC.
   * \return The var2
   */
  su2double GetGiles_Var2(string val_marker) const;

  /*!
   * \brief Get the Flowdir for the Giles BC.
   * \param[in] val_marker - Index corresponding to the Giles BC.
   * \return The Flowdir
   */
  su2double* GetGiles_FlowDir(string val_marker);

  /*!
   * \brief Get Kind Data for the Giles BC.
   * \param[in] val_marker - Index corresponding to the Giles BC.
   * \return Kind data
   */
  unsigned short GetKind_Data_Giles(string val_marker) const;

  /*!
   * \brief Set the var 1 for Giles BC.
   * \param[in] val_marker - Index corresponding to the Giles BC.
   */
  void SetGiles_Var1(su2double newVar1, string val_marker);

  /*!
   * \brief Get the relax factor for the average component for the Giles BC.
   * \param[in] val_marker - Index corresponding to the Giles BC.
   * \return The relax factor for the average component
   */
  su2double GetGiles_RelaxFactorAverage(string val_marker) const;

  /*!
   * \brief Get the relax factor for the fourier component for the Giles BC.
   * \param[in] val_marker - Index corresponding to the Giles BC.
   * \return The relax factor for the fourier component
   */
  su2double GetGiles_RelaxFactorFourier(string val_marker) const;

  /*!
   * \brief Get the outlet pressure imposed as BC for internal flow.
   * \return outlet pressure
   */
  su2double GetPressureOut_BC() const;

  /*!
   * \brief Set the outlet pressure imposed as BC for internal flow.
   * \param[in] val_temp - New value of the outlet pressure.
   */
  void SetPressureOut_BC(su2double val_press);

  /*!
   * \brief Get the inlet velocity or pressure imposed for incompressible flow.
   * \return inlet velocity or pressure
   */
  su2double GetIncInlet_BC() const;

  /*!
   * \brief Set the inlet velocity or pressure imposed as BC for incompressible flow.
   * \param[in] val_in - New value of the inlet velocity or pressure.
   */
  void SetIncInlet_BC(su2double val_in);

  /*!
   * \brief Get the inlet temperature imposed as BC for incompressible flow.
   * \return inlet temperature
   */
  su2double GetIncTemperature_BC() const;

  /*!
   * \brief Set the inlet temperature imposed as BC for incompressible flow.
   * \param[in] val_temperature - New value of the inlet temperature.
   */
  void SetIncTemperature_BC(su2double val_temperature);

  /*!
   * \brief Get the outlet pressure imposed as BC for incompressible flow.
   * \return outlet pressure
   */
  su2double GetIncPressureOut_BC() const;

  /*!
   * \brief Set the outlet pressure imposed as BC for incompressible flow.
   * \param[in] val_pressure - New value of the outlet pressure.
   */
  void SetIncPressureOut_BC(su2double val_pressure);

  /*!
   * \brief Get the inlet total pressure imposed as BC for internal flow.
   * \return inlet total pressure
   */
  su2double GetTotalPressureIn_BC() const;

  /*!
   * \brief Get the inlet total temperature imposed as BC for internal flow.
   * \return inlet total temperature
   */
  su2double GetTotalTemperatureIn_BC() const;

  /*!
   * \brief Set the inlet total temperature imposed as BC for internal flow.
   * \param[in] val_temp - New value of the total temperature.
   */
  void SetTotalTemperatureIn_BC(su2double val_temp);

  /*!
   * \brief Get the inlet flow angle imposed as BC for internal flow.
   * \return inlet flow angle
   */
  su2double GetFlowAngleIn_BC() const;

  /*!
   * \brief Get the wall temperature (static) at an isothermal boundary.
   * \param[in] val_index - Index corresponding to the isothermal boundary.
   * \return The wall temperature.
   */
  su2double GetIsothermal_Temperature(string val_index) const;

  /*!
   * \brief Get the wall heat flux on a constant heat flux boundary.
   * \param[in] val_index - Index corresponding to the constant heat flux boundary.
   * \return The heat flux.
   */
  su2double GetWall_HeatFlux(string val_index) const;

  /*!
   * \brief Get the wall function treatment for the given boundary marker.
   * \param[in] val_marker - String of the viscous wall marker.
   * \return The type of wall function treatment.
   */
  unsigned short GetWallFunction_Treatment(string val_marker) const;

  /*!
   * \brief Get the additional integer info for the wall function treatment
            for the given boundary marker.
   * \param[in] val_marker - String of the viscous wall marker.
   * \return Pointer to the integer info for the given marker.
   */
  unsigned short* GetWallFunction_IntInfo(string val_marker);

  /*!
   * \brief Get the additional double info for the wall function treatment
            for the given boundary marker.
   * \param[in] val_marker - String of the viscous wall marker.
   * \return Pointer to the double info for the given marker.
   */
  su2double* GetWallFunction_DoubleInfo(string val_marker);

  /*!
   * \brief Get the type of wall and roughness height on a wall boundary (Heatflux or Isothermal).
   * \param[in] val_index - Index corresponding to the boundary.
   * \return The wall type and roughness height.
   */
  pair<unsigned short, su2double> GetWallRoughnessProperties(string val_marker) const;

  /*!
   * \brief Get the target (pressure, massflow, etc) at an engine inflow boundary.
   * \param[in] val_index - Index corresponding to the engine inflow boundary.
   * \return Target (pressure, massflow, etc) .
   */
  su2double GetEngineInflow_Target(string val_marker) const;

  /*!
   * \brief Get the fan face Mach number at an engine inflow boundary.
   * \param[in] val_marker - Name of the boundary.
   * \return The fan face Mach number.
   */
  su2double GetInflow_Mach(string val_marker) const;

  /*!
   * \brief Get the back pressure (static) at an engine inflow boundary.
   * \param[in] val_marker - Name of the boundary.
   * \return The engine inflow pressure.
   */
  su2double GetInflow_Pressure(string val_marker) const;

  /*!
   * \brief Get the mass flow rate at an engine inflow boundary.
   * \param[in] val_marker - Name of the boundary.
   * \return The engine mass flow rate.
   */
  su2double GetInflow_MassFlow(string val_marker) const;

  /*!
   * \brief Get the percentage of reverse flow at an engine inflow boundary.
   * \param[in] val_marker - Name of the boundary.
   * \return The percentage of reverse flow.
   */
  su2double GetInflow_ReverseMassFlow(string val_marker) const;

  /*!
   * \brief Get the percentage of reverse flow at an engine inflow boundary.
   * \param[in] val_index - Index corresponding to the engine inflow boundary.
   * \return The percentage of reverse flow.
   */
  su2double GetInflow_ReverseMassFlow(unsigned short val_marker) const { return Inflow_ReverseMassFlow[val_marker]; }

  /*!
   * \brief Get the total pressure at an engine inflow boundary.
   * \param[in] val_marker - Name of the boundary.
   * \return The total pressure.
   */
  su2double GetInflow_TotalPressure(string val_marker) const;

  /*!
   * \brief Get the temperature (static) at an engine inflow boundary.
   * \param[in] val_marker - Name of the boundary.
   * \return The engine inflow temperature.
   */
  su2double GetInflow_Temperature(string val_marker) const;

  /*!
   * \brief Get the total temperature at an engine inflow boundary.
   * \param[in] val_marker - Name of the boundary.
   * \return The engine inflow total temperature.
   */
  su2double GetInflow_TotalTemperature(string val_marker) const;

  /*!
   * \brief Get the ram drag at an engine inflow boundary.
   * \param[in] val_marker - Name of the boundary.
   * \return The engine inflow ram drag.
   */
  su2double GetInflow_RamDrag(string val_marker) const;

  /*!
   * \brief Get the force balance at an engine inflow boundary.
   * \param[in] val_marker - Name of the boundary.
   * \return The engine inflow force balance.
   */
  su2double GetInflow_Force(string val_marker) const;

  /*!
   * \brief Get the power at an engine inflow boundary.
   * \param[in] val_marker - Name of the boundary.
   * \return The engine inflow power.
   */
  su2double GetInflow_Power(string val_marker) const;

  /*!
   * \brief Get the back pressure (static) at an engine exhaust boundary.
   * \param[in] val_marker - Name of the boundary.
   * \return The engine exhaust pressure.
   */
  su2double GetExhaust_Pressure(string val_marker) const;

  /*!
   * \brief Get the temperature (static) at an engine exhaust boundary.
   * \param[in] val_marker - Name of the boundary.
   * \return The engine exhaust temperature.
   */
  su2double GetExhaust_Temperature(string val_marker) const;

  /*!
   * \brief Get the massflow at an engine exhaust boundary.
   * \param[in] val_marker - Name of the boundary.
   * \return The engine exhaust massflow.
   */
  su2double GetExhaust_MassFlow(string val_marker) const;

  /*!
   * \brief Get the total pressure at an engine exhaust boundary.
   * \param[in] val_marker - Name of the boundary.
   * \return The engine exhaust total pressure.
   */
  su2double GetExhaust_TotalPressure(string val_marker) const;

  /*!
   * \brief Get the total temperature at an engine exhaust boundary.
   * \param[in] val_marker - Name of the boundary.
   * \return The total temperature.
   */
  su2double GetExhaust_TotalTemperature(string val_marker) const;

  /*!
   * \brief Get the gross thrust at an engine exhaust boundary.
   * \param[in] val_marker - Name of the boundary.
   * \return Gross thrust.
   */
  su2double GetExhaust_GrossThrust(string val_marker) const;

  /*!
   * \brief Get the force balance at an engine exhaust boundary.
   * \param[in] val_marker - Name of the boundary.
   * \return Force balance.
   */
  su2double GetExhaust_Force(string val_marker) const;

  /*!
   * \brief Get the power at an engine exhaust boundary.
   * \param[in] val_marker - Name of the boundary.
   * \return Power.
   */
  su2double GetExhaust_Power(string val_marker) const;

  /*!
   * \brief Get the back pressure (static) at an outlet boundary.
   * \param[in] val_index - Index corresponding to the outlet boundary.
   * \return The outlet pressure.
   */
  void SetInflow_Mach(unsigned short val_marker, su2double val_fanface_mach) { Inflow_Mach[val_marker] = val_fanface_mach; }

  /*!
   * \brief Set the fan face static pressure at an engine inflow boundary.
   * \param[in] val_index - Index corresponding to the engine inflow boundary.
   * \param[in] val_fanface_pressure - Fan face static pressure.
   */
  void SetInflow_Pressure(unsigned short val_marker, su2double val_fanface_pressure) { Inflow_Pressure[val_marker] = val_fanface_pressure; }

  /*!
   * \brief Set the massflow at an engine inflow boundary.
   * \param[in] val_index - Index corresponding to the engine inflow boundary.
   * \param[in] val_fanface_massflow - Massflow.
   */
  void SetInflow_MassFlow(unsigned short val_marker, su2double val_fanface_massflow) { Inflow_MassFlow[val_marker] = val_fanface_massflow; }

  /*!
   * \brief Set the reverse flow at an engine inflow boundary.
   * \param[in] val_index - Index corresponding to the engine inflow boundary.
   * \param[in] val_fanface_reversemassflow - reverse flow.
   */
  void SetInflow_ReverseMassFlow(unsigned short val_marker, su2double val_fanface_reversemassflow) { Inflow_ReverseMassFlow[val_marker] = val_fanface_reversemassflow; }

  /*!
   * \brief Set the fan face total pressure at an engine inflow boundary.
   * \param[in] val_index - Index corresponding to the engine inflow boundary.
   * \param[in] val_fanface_totalpressure - Fan face total pressure.
   */
  void SetInflow_TotalPressure(unsigned short val_marker, su2double val_fanface_totalpressure) { Inflow_TotalPressure[val_marker] = val_fanface_totalpressure; }

  /*!
   * \brief Set the fan face static temperature at an engine inflow boundary.
   * \param[in] val_index - Index corresponding to the engine inflow boundary.
   * \param[in] val_fanface_pressure - Fan face static temperature.
   */
  void SetInflow_Temperature(unsigned short val_marker, su2double val_fanface_temperature) { Inflow_Temperature[val_marker] = val_fanface_temperature; }

  /*!
   * \brief Set the fan face total temperature at an engine inflow boundary.
   * \param[in] val_index - Index corresponding to the engine inflow boundary.
   * \param[in] val_fanface_totaltemperature - Fan face total temperature.
   */
  void SetInflow_TotalTemperature(unsigned short val_marker, su2double val_fanface_totaltemperature) { Inflow_TotalTemperature[val_marker] = val_fanface_totaltemperature; }

  /*!
   * \brief Set the ram drag temperature at an engine inflow boundary.
   * \param[in] val_index - Index corresponding to the engine inflow boundary.
   * \param[in] val_fanface_ramdrag - Ram drag value.
   */
  void SetInflow_RamDrag(unsigned short val_marker, su2double val_fanface_ramdrag) { Inflow_RamDrag[val_marker] = val_fanface_ramdrag; }

  /*!
   * \brief Set the force balance at an engine inflow boundary.
   * \param[in] val_index - Index corresponding to the engine inflow boundary.
   * \param[in] val_fanface_force - Fan face force.
   */
  void SetInflow_Force(unsigned short val_marker, su2double val_fanface_force) { Inflow_Force[val_marker] = val_fanface_force; }

  /*!
   * \brief Set the power at an engine inflow boundary.
   * \param[in] val_index - Index corresponding to the engine inflow boundary.
   * \param[in] val_fanface_force - Power.
   */
  void SetInflow_Power(unsigned short val_marker, su2double val_fanface_power) { Inflow_Power[val_marker] = val_fanface_power; }

  /*!
   * \brief Set the back pressure (static) at an engine exhaust boundary.
   * \param[in] val_index - Index corresponding to the outlet boundary.
   * \param[in] val_exhaust_pressure - Exhaust static pressure.
   */
  void SetExhaust_Pressure(unsigned short val_marker, su2double val_exhaust_pressure) { Exhaust_Pressure[val_marker] = val_exhaust_pressure; }

  /*!
   * \brief Set the temperature (static) at an engine exhaust boundary.
   * \param[in] val_index - Index corresponding to the outlet boundary.
   * \param[in] val_exhaust_temp - Exhaust static temperature.
   */
  void SetExhaust_Temperature(unsigned short val_marker, su2double val_exhaust_temp) { Exhaust_Temperature[val_marker] = val_exhaust_temp; }

  /*!
   * \brief Set the back pressure (static) at an engine exhaust boundary.
   * \param[in] val_index - Index corresponding to the outlet boundary.
   * \param[in] val_exhaust_temp - Exhaust static temperature.
   */
  void SetExhaust_MassFlow(unsigned short val_marker, su2double val_exhaust_massflow) { Exhaust_MassFlow[val_marker] = val_exhaust_massflow; }

  /*!
   * \brief Set the back pressure (total) at an engine exhaust boundary.
   * \param[in] val_index - Index corresponding to the outlet boundary.
   * \param[in] val_exhaust_totalpressure - Exhaust total pressure.
   */
  void SetExhaust_TotalPressure(unsigned short val_marker, su2double val_exhaust_totalpressure) { Exhaust_TotalPressure[val_marker] = val_exhaust_totalpressure; }

  /*!
   * \brief Set the total temperature at an engine exhaust boundary.
   * \param[in] val_index - Index corresponding to the outlet boundary.
   * \param[in] val_exhaust_totaltemp - Exhaust total temperature.
   */
  void SetExhaust_TotalTemperature(unsigned short val_marker, su2double val_exhaust_totaltemp) { Exhaust_TotalTemperature[val_marker] = val_exhaust_totaltemp; }

  /*!
   * \brief Set the gross thrust at an engine exhaust boundary.
   * \param[in] val_index - Index corresponding to the outlet boundary.
   * \param[in] val_exhaust_grossthrust - Exhaust gross thrust temperature.
   */
  void SetExhaust_GrossThrust(unsigned short val_marker, su2double val_exhaust_grossthrust) { Exhaust_GrossThrust[val_marker] = val_exhaust_grossthrust; }

  /*!
   * \brief Set the force balance at an engine exhaust boundary.
   * \param[in] val_index - Index corresponding to the outlet boundary.
   * \param[in] val_exhaust_force - Exhaust force balance.
   */
  void SetExhaust_Force(unsigned short val_marker, su2double val_exhaust_force) { Exhaust_Force[val_marker] = val_exhaust_force; }

  /*!
   * \brief Set the power at an engine exhaust boundary.
   * \param[in] val_index - Index corresponding to the outlet boundary.
   * \param[in] val_exhaust_power - Exhaust power.
   */
  void SetExhaust_Power(unsigned short val_marker, su2double val_exhaust_power) { Exhaust_Power[val_marker] = val_exhaust_power; }

  /*!
   * \brief Set the back pressure (static) at an outlet boundary.
   * \param[in] val_marker - Index corresponding to a particular engine boundary.
   * \param[in] val_engine_mach - Exhaust power.
   */
  void SetEngine_Mach(unsigned short val_marker, su2double val_engine_mach) { Engine_Mach[val_marker] = val_engine_mach; }

  /*!
   * \brief Set the back pressure (static) at an outlet boundary.
   * \param[in] val_marker - Index corresponding to a particular engine boundary.
   * \param[in] val_engine_force - Exhaust power.
   */
  void SetEngine_Force(unsigned short val_marker, su2double val_engine_force) { Engine_Force[val_marker] = val_engine_force; }

  /*!
   * \brief Get the back pressure (static) at an outlet boundary.
   * \param[in] val_marker - Index corresponding to a particular engine boundary.
   * \param[in] val_engine_power - Exhaust power.
   */
  void SetEngine_Power(unsigned short val_marker, su2double val_engine_power) { Engine_Power[val_marker] = val_engine_power; }

  /*!
   * \brief Get the back pressure (static) at an outlet boundary.
   * \param[in] val_marker - Index corresponding to a particular engine boundary.
   * \param[in] val_engine_netthrust - Exhaust power.
   */
  void SetEngine_NetThrust(unsigned short val_marker, su2double val_engine_netthrust) { Engine_NetThrust[val_marker] = val_engine_netthrust; }

  /*!
   * \brief Get the back pressure (static) at an outlet boundary.
   * \param[in] val_marker - Index corresponding to a particular engine boundary.
   * \param[in] val_engine_grossthrust - Exhaust power.
   */
  void SetEngine_GrossThrust(unsigned short val_marker, su2double val_engine_grossthrust) { Engine_GrossThrust[val_marker] = val_engine_grossthrust; }

  /*!
   * \brief Get the back pressure (static) at an outlet boundary.
   * \param[in] val_marker - Index corresponding to a particular engine boundary.
   * \param[in] val_engine_area - Exhaust power.
   */
  void SetEngine_Area(unsigned short val_marker, su2double val_engine_area) { Engine_Area[val_marker] = val_engine_area; }

  /*!
   * \brief Get the back pressure (static) at an outlet boundary.
   * \param[in] val_marker - Index corresponding to a particular engine boundary.
   * \return The outlet pressure.
   */
  su2double GetEngine_Mach(unsigned short val_marker) const { return Engine_Mach[val_marker]; }

  /*!
   * \brief Get the back pressure (static) at an outlet boundary.
   * \param[in] val_marker - Index corresponding to a particular engine boundary.
   * \return The outlet pressure.
   */
  su2double GetEngine_Force(unsigned short val_marker) const { return Engine_Force[val_marker]; }

  /*!
   * \brief Get the back pressure (static) at an outlet boundary.
   * \param[in] val_marker - Index corresponding to a particular engine boundary.
   * \return The outlet pressure.
   */
  su2double GetEngine_Power(unsigned short val_marker) const { return Engine_Power[val_marker]; }

  /*!
   * \brief Get the back pressure (static) at an outlet boundary.
   * \param[in] val_marker - Index corresponding to a particular engine boundary.
   * \return The outlet pressure.
   */

  su2double GetEngine_NetThrust(unsigned short val_marker) const { return Engine_NetThrust[val_marker]; }
  /*!
   * \brief Get the back pressure (static) at an outlet boundary.
   * \param[in] val_marker - Index corresponding to a particular engine boundary.
   * \return The outlet pressure.
   */

  su2double GetEngine_GrossThrust(unsigned short val_marker) const { return Engine_GrossThrust[val_marker]; }

  /*!
   * \brief Get the back pressure (static) at an outlet boundary.
   * \param[in] val_marker - Index corresponding to a particular engine boundary.
   * \return The outlet pressure.
   */
  su2double GetEngine_Area(unsigned short val_marker) const { return Engine_Area[val_marker]; }

  /*!
   * \brief Get the back pressure (static) at an outlet boundary.
   * \param[in] val_index - Index corresponding to the outlet boundary.
   * \return The outlet pressure.
   */
  void SetActDiskInlet_Temperature(unsigned short val_marker, su2double val_actdisk_temp) { ActDiskInlet_Temperature[val_marker] = val_actdisk_temp; }

  /*!
   * \brief Get the back pressure (static) at an outlet boundary.
   * \param[in] val_index - Index corresponding to the outlet boundary.
   * \return The outlet pressure.
   */
  void SetActDiskInlet_TotalTemperature(unsigned short val_marker, su2double val_actdisk_totaltemp) { ActDiskInlet_TotalTemperature[val_marker] = val_actdisk_totaltemp; }

  /*!
   * \brief Get the back pressure (static) at an outlet boundary.
   * \param[in] val_index - Index corresponding to the outlet boundary.
   * \return The outlet pressure.
   */
  su2double GetActDiskInlet_Temperature(string val_marker) const;

  /*!
   * \brief Get the back pressure (static) at an outlet boundary.
   * \param[in] val_index - Index corresponding to the outlet boundary.
   * \return The outlet pressure.
   */
  su2double GetActDiskInlet_TotalTemperature(string val_marker) const;

  /*!
   * \brief Get the back pressure (static) at an outlet boundary.
   * \param[in] val_index - Index corresponding to the outlet boundary.
   * \return The outlet pressure.
   */
  void SetActDiskOutlet_Temperature(unsigned short val_marker, su2double val_actdisk_temp) { ActDiskOutlet_Temperature[val_marker] = val_actdisk_temp; }

  /*!
   * \brief Get the back pressure (static) at an outlet boundary.
   * \param[in] val_index - Index corresponding to the outlet boundary.
   * \return The outlet pressure.
   */
  void SetActDiskOutlet_TotalTemperature(unsigned short val_marker, su2double val_actdisk_totaltemp) { ActDiskOutlet_TotalTemperature[val_marker] = val_actdisk_totaltemp; }

  /*!
   * \brief Get the back pressure (static) at an outlet boundary.
   * \param[in] val_index - Index corresponding to the outlet boundary.
   * \return The outlet pressure.
   */
  su2double GetActDiskOutlet_Temperature(string val_marker) const;

  /*!
   * \brief Get the back pressure (static) at an outlet boundary.
   * \param[in] val_index - Index corresponding to the outlet boundary.
   * \return The outlet pressure.
   */
  su2double GetActDiskOutlet_TotalTemperature(string val_marker) const;

  /*!
   * \brief Get the back pressure (static) at an outlet boundary.
   * \param[in] val_index - Index corresponding to the outlet boundary.
   * \return The outlet pressure.
   */
  su2double GetActDiskInlet_MassFlow(string val_marker) const;

  /*!
   * \brief Get the back pressure (static) at an outlet boundary.
   * \param[in] val_index - Index corresponding to the outlet boundary.
   * \return The outlet pressure.
   */
  void SetActDiskInlet_MassFlow(unsigned short val_marker, su2double val_actdisk_massflow) { ActDiskInlet_MassFlow[val_marker] = val_actdisk_massflow; }

  /*!
   * \brief Get the back pressure (static) at an outlet boundary.
   * \param[in] val_index - Index corresponding to the outlet boundary.
   * \return The outlet pressure.
   */
  su2double GetActDiskOutlet_MassFlow(string val_marker) const;

  /*!
   * \brief Get the back pressure (static) at an outlet boundary.
   * \param[in] val_index - Index corresponding to the outlet boundary.
   * \return The outlet pressure.
   */
  void SetActDiskOutlet_MassFlow(unsigned short val_marker, su2double val_actdisk_massflow) { ActDiskOutlet_MassFlow[val_marker] = val_actdisk_massflow; }

  /*!
   * \brief Get the back pressure (static) at an outlet boundary.
   * \param[in] val_index - Index corresponding to the outlet boundary.
   * \return The outlet pressure.
   */
  su2double GetActDiskInlet_Pressure(string val_marker) const;

  /*!
   * \brief Get the back pressure (static) at an outlet boundary.
   * \param[in] val_index - Index corresponding to the outlet boundary.
   * \return The outlet pressure.
   */
  su2double GetActDiskInlet_TotalPressure(string val_marker) const;

  /*!
   * \brief Get the back pressure (static) at an outlet boundary.
   * \param[in] val_index - Index corresponding to the outlet boundary.
   * \return The outlet pressure.
   */
  su2double GetActDisk_DeltaPress(unsigned short val_marker) const { return ActDisk_DeltaPress[val_marker]; }

  /*!
   * \brief Get the back pressure (static) at an outlet boundary.
   * \param[in] val_index - Index corresponding to the outlet boundary.
   * \return The outlet pressure.
   */
  su2double GetActDisk_DeltaTemp(unsigned short val_marker) const { return ActDisk_DeltaTemp[val_marker]; }

  /*!
   * \brief Get the back pressure (static) at an outlet boundary.
   * \param[in] val_index - Index corresponding to the outlet boundary.
   * \return The outlet pressure.
   */
  su2double GetActDisk_TotalPressRatio(unsigned short val_marker) const { return ActDisk_TotalPressRatio[val_marker]; }

  /*!
   * \brief Get the back pressure (static) at an outlet boundary.
   * \param[in] val_index - Index corresponding to the outlet boundary.
   * \return The outlet pressure.
   */
  su2double GetActDisk_TotalTempRatio(unsigned short val_marker) const { return ActDisk_TotalTempRatio[val_marker]; }

  /*!
   * \brief Get the back pressure (static) at an outlet boundary.
   * \param[in] val_index - Index corresponding to the outlet boundary.
   * \return The outlet pressure.
   */
  su2double GetActDisk_StaticPressRatio(unsigned short val_marker) const { return ActDisk_StaticPressRatio[val_marker]; }

  /*!
   * \brief Get the back pressure (static) at an outlet boundary.
   * \param[in] val_index - Index corresponding to the outlet boundary.
   * \return The outlet pressure.
   */
  su2double GetActDisk_StaticTempRatio(unsigned short val_marker) const { return ActDisk_StaticTempRatio[val_marker]; }

  /*!
   * \brief Get the back pressure (static) at an outlet boundary.
   * \param[in] val_index - Index corresponding to the outlet boundary.
   * \return The outlet pressure.
   */
  su2double GetActDisk_NetThrust(unsigned short val_marker) const { return ActDisk_NetThrust[val_marker]; }

  /*!
   * \brief Get the back pressure (static) at an outlet boundary.
   * \param[in] val_index - Index corresponding to the outlet boundary.
   * \return The outlet pressure.
   */
  su2double GetActDisk_BCThrust(unsigned short val_marker) const { return ActDisk_BCThrust[val_marker]; }

  /*!
   * \brief Get the back pressure (static) at an outlet boundary.
   * \param[in] val_index - Index corresponding to the outlet boundary.
   * \return The outlet pressure.
   */
  su2double GetActDisk_BCThrust_Old(unsigned short val_marker) const { return ActDisk_BCThrust_Old[val_marker]; }

  /*!
   * \brief Get the back pressure (static) at an outlet boundary.
   * \param[in] val_index - Index corresponding to the outlet boundary.
   * \return The outlet pressure.
   */
  su2double GetActDisk_GrossThrust(unsigned short val_marker) const { return ActDisk_GrossThrust[val_marker]; }

  /*!
   * \brief Get the back pressure (static) at an outlet boundary.
   * \param[in] val_index - Index corresponding to the outlet boundary.
   * \return The outlet pressure.
   */
  su2double GetActDisk_Area(unsigned short val_marker) const { return ActDisk_Area[val_marker]; }

  /*!
   * \brief Get the back pressure (static) at an outlet boundary.
   * \param[in] val_index - Index corresponding to the outlet boundary.
   * \return The outlet pressure.
   */
  su2double GetActDisk_ReverseMassFlow(unsigned short val_marker) const { return ActDisk_ReverseMassFlow[val_marker]; }

  /*!
   * \brief Get the back pressure (static) at an outlet boundary.
   * \param[in] val_index - Index corresponding to the outlet boundary.
   * \return The outlet pressure.
   */
  su2double GetActDiskInlet_RamDrag(string val_marker) const;

  /*!
   * \brief Get the back pressure (static) at an outlet boundary.
   * \param[in] val_index - Index corresponding to the outlet boundary.
   * \return The outlet pressure.
   */
  su2double GetActDiskInlet_Force(string val_marker) const;

  /*!
   * \brief Get the back pressure (static) at an outlet boundary.
   * \param[in] val_index - Index corresponding to the outlet boundary.
   * \return The outlet pressure.
   */
  su2double GetActDiskInlet_Power(string val_marker) const;

  /*!
   * \brief Get the back pressure (static) at an outlet boundary.
   * \param[in] val_index - Index corresponding to the outlet boundary.
   * \return The outlet pressure.
   */
  void SetActDiskInlet_Pressure(unsigned short val_marker, su2double val_actdisk_press) { ActDiskInlet_Pressure[val_marker] = val_actdisk_press; }

  /*!
   * \brief Get the back pressure (static) at an outlet boundary.
   * \param[in] val_index - Index corresponding to the outlet boundary.
   * \return The outlet pressure.
   */
  void SetActDiskInlet_TotalPressure(unsigned short val_marker, su2double val_actdisk_totalpress) { ActDiskInlet_TotalPressure[val_marker] = val_actdisk_totalpress; }

  /*!
   * \brief Get the back pressure (static) at an outlet boundary.
   * \param[in] val_index - Index corresponding to the outlet boundary.
   * \return The outlet pressure.
   */
  void SetActDisk_DeltaPress(unsigned short val_marker, su2double val_actdisk_deltapress) { ActDisk_DeltaPress[val_marker] = val_actdisk_deltapress; }

  /*!
   * \brief Get the back pressure (static) at an outlet boundary.
   * \param[in] val_index - Index corresponding to the outlet boundary.
   * \return The outlet pressure.
   */
  void SetActDisk_Power(unsigned short val_marker, su2double val_actdisk_power) { ActDisk_Power[val_marker] = val_actdisk_power; }

  /*!
   * \brief Get the back pressure (static) at an outlet boundary.
   * \param[in] val_index - Index corresponding to the outlet boundary.
   * \return The outlet pressure.
   */
  void SetActDisk_MassFlow(unsigned short val_marker, su2double val_actdisk_massflow) { ActDisk_MassFlow[val_marker] = val_actdisk_massflow; }

  /*!
   * \brief Get the back pressure (static) at an outlet boundary.
   * \param[in] val_index - Index corresponding to the outlet boundary.
   * \return The outlet pressure.
   */
  void SetActDisk_Mach(unsigned short val_marker, su2double val_actdisk_mach) { ActDisk_Mach[val_marker] = val_actdisk_mach; }

  /*!
   * \brief Get the back pressure (static) at an outlet boundary.
   * \param[in] val_index - Index corresponding to the outlet boundary.
   * \return The outlet pressure.
   */
  void SetActDisk_Force(unsigned short val_marker, su2double val_actdisk_force) { ActDisk_Force[val_marker] = val_actdisk_force; }

  /*!
   * \brief Get the back pressure (static) at an outlet boundary.
   * \param[in] val_index - Index corresponding to the outlet boundary.
   * \return The outlet pressure.
   */
  su2double GetOutlet_MassFlow(string val_marker) const;

  /*!
   * \brief Get the back pressure (static) at an outlet boundary.
   * \param[in] val_index - Index corresponding to the outlet boundary.
   * \return The outlet pressure.
   */
  void SetOutlet_MassFlow(unsigned short val_marker, su2double val_massflow) { Outlet_MassFlow[val_marker] = val_massflow; }

  /*!
   * \brief Get the back pressure (static) at an outlet boundary.
   * \param[in] val_index - Index corresponding to the outlet boundary.
   * \return The outlet pressure.
   */
  su2double GetOutlet_Density(string val_marker) const;

  /*!
   * \brief Get the back pressure (static) at an outlet boundary.
   * \param[in] val_index - Index corresponding to the outlet boundary.
   * \return The outlet pressure.
   */
  void SetOutlet_Density(unsigned short val_marker, su2double val_density) { Outlet_Density[val_marker] = val_density; }

  /*!
   * \brief Get the back pressure (static) at an outlet boundary.
   * \param[in] val_index - Index corresponding to the outlet boundary.
   * \return The outlet pressure.
   */
  su2double GetOutlet_Area(string val_marker) const;

  /*!
   * \brief Get the back pressure (static) at an outlet boundary.
   * \param[in] val_index - Index corresponding to the outlet boundary.
   * \return The outlet pressure.
   */
  void SetOutlet_Area(unsigned short val_marker, su2double val_area) { Outlet_Area[val_marker] = val_area; }

  /*!
   * \brief Get the back pressure (static) at an outlet boundary.
   * \param[in] val_index - Index corresponding to the outlet boundary.
   * \return The outlet pressure.
   */
  void SetSurface_DC60(unsigned short val_marker, su2double val_surface_distortion) { Surface_DC60[val_marker] = val_surface_distortion; }

  /*!
   * \brief Set the massflow at the surface.
   * \param[in] val_marker - Index corresponding to the outlet boundary.
   * \param[in] val_surface_massflow - Value of the mass flow.
   */
  void SetSurface_MassFlow(unsigned short val_marker, su2double val_surface_massflow) { Surface_MassFlow[val_marker] = val_surface_massflow; }

  /*!
   * \brief Set the mach number at the surface.
   * \param[in] val_marker - Index corresponding to the outlet boundary.
   * \param[in] val_surface_massflow - Value of the mach number.
   */
  void SetSurface_Mach(unsigned short val_marker, su2double val_surface_mach) { Surface_Mach[val_marker] = val_surface_mach; }

  /*!
   * \brief Set the temperature at the surface.
   * \param[in] val_marker - Index corresponding to the outlet boundary.
   * \param[in] val_surface_massflow - Value of the temperature.
   */
  void SetSurface_Temperature(unsigned short val_marker, su2double val_surface_temperature) { Surface_Temperature[val_marker] = val_surface_temperature; }

  /*!
   * \brief Set the pressure at the surface.
   * \param[in] val_marker - Index corresponding to the outlet boundary.
   * \param[in] val_surface_massflow - Value of the pressure.
   */
  void SetSurface_Pressure(unsigned short val_marker, su2double val_surface_pressure) { Surface_Pressure[val_marker] = val_surface_pressure; }

  /*!
   * \brief Set the density at the surface.
   * \param[in] val_marker - Index corresponding to the outlet boundary.
   * \param[in] val_surface_density - Value of the density.
   */
  void SetSurface_Density(unsigned short val_marker, su2double val_surface_density) { Surface_Density[val_marker] = val_surface_density; }

  /*!
   * \brief Set the enthalpy at the surface.
   * \param[in] val_marker - Index corresponding to the outlet boundary.
   * \param[in] val_surface_density - Value of the density.
   */
  void SetSurface_Enthalpy(unsigned short val_marker, su2double val_surface_enthalpy) { Surface_Enthalpy[val_marker] = val_surface_enthalpy; }

  /*!
   * \brief Set the normal velocity at the surface.
   * \param[in] val_marker - Index corresponding to the outlet boundary.
   * \param[in] val_surface_normalvelocity - Value of the normal velocity.
   */
  void SetSurface_NormalVelocity(unsigned short val_marker, su2double val_surface_normalvelocity) { Surface_NormalVelocity[val_marker] = val_surface_normalvelocity; }

  /*!
   * \brief Set the streamwise flow uniformity at the surface.
   * \param[in] val_marker - Index corresponding to the outlet boundary.
   * \param[in] val_surface_streamwiseuniformity - Value of the streamwise flow uniformity.
   */
  void SetSurface_Uniformity(unsigned short val_marker, su2double val_surface_streamwiseuniformity) { Surface_Uniformity[val_marker] = val_surface_streamwiseuniformity; }

  /*!
   * \brief Set the secondary flow strength at the surface.
   * \param[in] val_marker - Index corresponding to the outlet boundary.
   * \param[in] val_surface_secondarystrength - Value of the secondary flow strength.
   */
  void SetSurface_SecondaryStrength(unsigned short val_marker, su2double val_surface_secondarystrength) { Surface_SecondaryStrength[val_marker] = val_surface_secondarystrength; }

  /*!
   * \brief Set the relative secondary flow strength at the surface.
   * \param[in] val_marker - Index corresponding to the outlet boundary.
   * \param[in] val_surface_secondaryoverstream - Value of the relative seondary flow strength.
   */
  void SetSurface_SecondOverUniform(unsigned short val_marker, su2double val_surface_secondaryoverstream) { Surface_SecondOverUniform[val_marker] = val_surface_secondaryoverstream; }

  /*!
   * \brief Set the momentum distortion at the surface.
   * \param[in] val_marker - Index corresponding to the outlet boundary.
   * \param[in] val_surface_momentumdistortion - Value of the momentum distortion.
   */
  void SetSurface_MomentumDistortion(unsigned short val_marker, su2double val_surface_momentumdistortion) { Surface_MomentumDistortion[val_marker] = val_surface_momentumdistortion; }

  /*!
   * \brief Set the total temperature at the surface.
   * \param[in] val_marker - Index corresponding to the outlet boundary.
   * \param[in] val_surface_totaltemperature - Value of the total temperature.
   */
  void SetSurface_TotalTemperature(unsigned short val_marker, su2double val_surface_totaltemperature) { Surface_TotalTemperature[val_marker] = val_surface_totaltemperature; }

  /*!
   * \brief Set the total pressure at the surface.
   * \param[in] val_marker - Index corresponding to the outlet boundary.
   * \param[in] val_surface_totalpressure - Value of the total pressure.
   */
  void SetSurface_TotalPressure(unsigned short val_marker, su2double val_surface_totalpressure) { Surface_TotalPressure[val_marker] = val_surface_totalpressure; }

  /*!
   * \brief Set the pressure drop between two surfaces.
   * \param[in] val_marker - Index corresponding to the outlet boundary.
   * \param[in] val_surface_pressuredrop - Value of the pressure drop.
   */
  void SetSurface_PressureDrop(unsigned short val_marker, su2double val_surface_pressuredrop) { Surface_PressureDrop[val_marker] = val_surface_pressuredrop; }

  /*!
   * \brief Get the back pressure (static) at an outlet boundary.
   * \param[in] val_index - Index corresponding to the outlet boundary.
   * \return The outlet pressure.
   */
  void SetSurface_IDC(unsigned short val_marker, su2double val_surface_distortion) { Surface_IDC[val_marker] = val_surface_distortion; }

  /*!
   * \brief Get the back pressure (static) at an outlet boundary.
   * \param[in] val_index - Index corresponding to the outlet boundary.
   * \return The outlet pressure.
   */
  void SetSurface_IDC_Mach(unsigned short val_marker, su2double val_surface_distortion) { Surface_IDC_Mach[val_marker] = val_surface_distortion; }

  /*!
   * \brief Get the back pressure (static) at an outlet boundary.
   * \param[in] val_index - Index corresponding to the outlet boundary.
   * \return The outlet pressure.
   */
  void SetSurface_IDR(unsigned short val_marker, su2double val_surface_distortion) { Surface_IDR[val_marker] = val_surface_distortion; }

  /*!
   * \brief Get the back pressure (static) at an outlet boundary.
   * \param[in] val_index - Index corresponding to the outlet boundary.
   * \return The outlet pressure.
   */
  void SetActDisk_DeltaTemp(unsigned short val_marker, su2double val_actdisk_deltatemp) { ActDisk_DeltaTemp[val_marker] = val_actdisk_deltatemp; }

  /*!
   * \brief Get the back pressure (static) at an outlet boundary.
   * \param[in] val_index - Index corresponding to the outlet boundary.
   * \return The outlet pressure.
   */
  void SetActDisk_TotalPressRatio(unsigned short val_marker, su2double val_actdisk_pressratio) { ActDisk_TotalPressRatio[val_marker] = val_actdisk_pressratio; }

  /*!
   * \brief Get the back pressure (static) at an outlet boundary.
   * \param[in] val_index - Index corresponding to the outlet boundary.
   * \return The outlet pressure.
   */
  void SetActDisk_TotalTempRatio(unsigned short val_marker, su2double val_actdisk_tempratio) { ActDisk_TotalTempRatio[val_marker] = val_actdisk_tempratio; }

  /*!
   * \brief Get the back pressure (static) at an outlet boundary.
   * \param[in] val_index - Index corresponding to the outlet boundary.
   * \return The outlet pressure.
   */
  void SetActDisk_StaticPressRatio(unsigned short val_marker, su2double val_actdisk_pressratio) { ActDisk_StaticPressRatio[val_marker] = val_actdisk_pressratio; }

  /*!
   * \brief Get the back pressure (static) at an outlet boundary.
   * \param[in] val_index - Index corresponding to the outlet boundary.
   * \return The outlet pressure.
   */
  void SetActDisk_StaticTempRatio(unsigned short val_marker, su2double val_actdisk_tempratio) { ActDisk_StaticTempRatio[val_marker] = val_actdisk_tempratio; }

  /*!
   * \brief Get the back pressure (static) at an outlet boundary.
   * \param[in] val_index - Index corresponding to the outlet boundary.
   * \return The outlet pressure.
   */
  void SetActDisk_NetThrust(unsigned short val_marker, su2double val_actdisk_netthrust) { ActDisk_NetThrust[val_marker] = val_actdisk_netthrust; }

  /*!
   * \brief Get the back pressure (static) at an outlet boundary.
   * \param[in] val_index - Index corresponding to the outlet boundary.
   * \return The outlet pressure.
   */
  void SetActDisk_BCThrust(string val_marker, su2double val_actdisk_bcthrust);

  /*!
   * \brief Get the back pressure (static) at an outlet boundary.
   * \param[in] val_index - Index corresponding to the outlet boundary.
   * \return The outlet pressure.
   */
  void SetActDisk_BCThrust(unsigned short val_marker, su2double val_actdisk_bcthrust) { ActDisk_BCThrust[val_marker] = val_actdisk_bcthrust; }

  /*!
   * \brief Get the back pressure (static) at an outlet boundary.
   * \param[in] val_index - Index corresponding to the outlet boundary.
   * \return The outlet pressure.
   */
  void SetActDisk_BCThrust_Old(string val_marker, su2double val_actdisk_bcthrust_old);

  /*!
   * \brief Get the back pressure (static) at an outlet boundary.
   * \param[in] val_index - Index corresponding to the outlet boundary.
   * \return The outlet pressure.
   */
  void SetActDisk_BCThrust_Old(unsigned short val_marker, su2double val_actdisk_bcthrust_old) { ActDisk_BCThrust_Old[val_marker] = val_actdisk_bcthrust_old; }

  /*!
   * \brief Get the back pressure (static) at an outlet boundary.
   * \param[in] val_index - Index corresponding to the outlet boundary.
   * \return The outlet pressure.
   */
  void SetActDisk_GrossThrust(unsigned short val_marker, su2double val_actdisk_grossthrust) { ActDisk_GrossThrust[val_marker] = val_actdisk_grossthrust; }

  /*!
   * \brief Get the back pressure (static) at an outlet boundary.
   * \param[in] val_index - Index corresponding to the outlet boundary.
   * \return The outlet pressure.
   */
  void SetActDisk_Area(unsigned short val_marker, su2double val_actdisk_area) { ActDisk_Area[val_marker] = val_actdisk_area; }

  /*!
   * \brief Get the back pressure (static) at an outlet boundary.
   * \param[in] val_index - Index corresponding to the outlet boundary.
   * \return The outlet pressure.
   */
  void SetActDiskInlet_ReverseMassFlow(unsigned short val_marker, su2double val_actdisk_area) { ActDisk_ReverseMassFlow[val_marker] = val_actdisk_area; }

  /*!
   * \brief Get the back pressure (static) at an outlet boundary.
   * \param[in] val_index - Index corresponding to the outlet boundary.
   * \return The outlet pressure.
   */
  void SetActDiskInlet_RamDrag(unsigned short val_marker, su2double val_actdisk_ramdrag) { ActDiskInlet_RamDrag[val_marker] = val_actdisk_ramdrag; }

  /*!
   * \brief Get the back pressure (static) at an outlet boundary.
   * \param[in] val_index - Index corresponding to the outlet boundary.
   * \return The outlet pressure.
   */
  void SetActDiskInlet_Force(unsigned short val_marker, su2double val_actdisk_force) { ActDiskInlet_Force[val_marker] = val_actdisk_force; }

  /*!
   * \brief Get the back pressure (static) at an outlet boundary.
   * \param[in] val_index - Index corresponding to the outlet boundary.
   * \return The outlet pressure.
   */
  void SetActDiskInlet_Power(unsigned short val_marker, su2double val_actdisk_power) { ActDiskInlet_Power[val_marker] = val_actdisk_power; }

  /*!
   * \brief Get the back pressure (static) at an outlet boundary.
   * \param[in] val_index - Index corresponding to the outlet boundary.
   * \return The outlet pressure.
   */
  su2double GetActDisk_Power(unsigned short val_marker) const { return ActDisk_Power[val_marker]; }

  /*!
   * \brief Get the back pressure (static) at an outlet boundary.
   * \param[in] val_index - Index corresponding to the outlet boundary.
   * \return The outlet pressure.
   */
  su2double GetActDisk_MassFlow(unsigned short val_marker) const { return ActDisk_MassFlow[val_marker]; }

  /*!
   * \brief Get the back pressure (static) at an outlet boundary.
   * \param[in] val_index - Index corresponding to the outlet boundary.
   * \return The outlet pressure.
   */
  su2double GetActDisk_Mach(unsigned short val_marker) const { return ActDisk_Mach[val_marker]; }

  /*!
   * \brief Get the back pressure (static) at an outlet boundary.
   * \param[in] val_index - Index corresponding to the outlet boundary.
   * \return The outlet pressure.
   */
  su2double GetActDisk_Force(unsigned short val_marker) const { return ActDisk_Force[val_marker]; }

  /*!
   * \brief Get the back pressure (static) at an outlet boundary.
   * \param[in] val_index - Index corresponding to the outlet boundary.
   * \return The outlet pressure.
   */
  su2double GetSurface_DC60(unsigned short val_marker) const { return Surface_DC60[val_marker]; }

  /*!
   * \brief Get the massflow at an outlet boundary.
   * \param[in] val_index - Index corresponding to the outlet boundary.
   * \return The massflow.
   */
  su2double GetSurface_MassFlow(unsigned short val_marker) const { return Surface_MassFlow[val_marker]; }

  /*!
   * \brief Get the mach number at an outlet boundary.
   * \param[in] val_index - Index corresponding to the outlet boundary.
   * \return The mach number.
   */
  su2double GetSurface_Mach(unsigned short val_marker) const { return Surface_Mach[val_marker]; }

  /*!
   * \brief Get the temperature at an outlet boundary.
   * \param[in] val_index - Index corresponding to the outlet boundary.
   * \return The temperature.
   */
  su2double GetSurface_Temperature(unsigned short val_marker) const { return Surface_Temperature[val_marker]; }

  /*!
   * \brief Get the pressure at an outlet boundary.
   * \param[in] val_index - Index corresponding to the outlet boundary.
   * \return The pressure.
   */
  su2double GetSurface_Pressure(unsigned short val_marker) const { return Surface_Pressure[val_marker]; }

  /*!
   * \brief Get the density at an outlet boundary.
   * \param[in] val_index - Index corresponding to the outlet boundary.
   * \return The density.
   */
  su2double GetSurface_Density(unsigned short val_marker) const { return Surface_Density[val_marker]; }

  /*!
   * \brief Get the enthalpy at an outlet boundary.
   * \param[in] val_index - Index corresponding to the outlet boundary.
   * \return The density.
   */
  su2double GetSurface_Enthalpy(unsigned short val_marker) const { return Surface_Enthalpy[val_marker]; }

  /*!
   * \brief Get the normal velocity at an outlet boundary.
   * \param[in] val_index - Index corresponding to the outlet boundary.
   * \return The normal velocity.
   */
  su2double GetSurface_NormalVelocity(unsigned short val_marker) const { return Surface_NormalVelocity[val_marker]; }

  /*!
   * \brief Get the streamwise flow uniformity at the surface.
   * \param[in] val_marker - Index corresponding to the outlet boundary.
   * \return The streamwise flow uniformity.
   */
  su2double GetSurface_Uniformity(unsigned short val_marker) const { return Surface_Uniformity[val_marker]; }

  /*!
   * \brief Get the secondary flow strength at the surface.
   * \param[in] val_marker - Index corresponding to the outlet boundary.
   * \return The secondary flow strength.
   */
  su2double GetSurface_SecondaryStrength(unsigned short val_marker) const { return Surface_SecondaryStrength[val_marker]; }

  /*!
   * \brief Get the relative secondary flow strength at the surface.
   * \param[in] val_marker - Index corresponding to the outlet boundary.
   * \return The relative seondary flow strength.
   */
  su2double GetSurface_SecondOverUniform(unsigned short val_marker) const { return Surface_SecondOverUniform[val_marker]; }

  /*!
   * \brief Get the momentum distortion at the surface.
   * \param[in] val_marker - Index corresponding to the outlet boundary.
   * \return The momentum distortion.
   */
  su2double GetSurface_MomentumDistortion(unsigned short val_marker) const { return Surface_MomentumDistortion[val_marker]; }

  /*!
   * \brief Get the total temperature at an outlet boundary.
   * \param[in] val_index - Index corresponding to the outlet boundary.
   * \return The total temperature.
   */
  su2double GetSurface_TotalTemperature(unsigned short val_marker) const { return Surface_TotalTemperature[val_marker]; }

  /*!
   * \brief Get the total pressure at an outlet boundary.
   * \param[in] val_index - Index corresponding to the outlet boundary.
   * \return The total pressure.
   */
  su2double GetSurface_TotalPressure(unsigned short val_marker) const { return Surface_TotalPressure[val_marker]; }

  /*!
   * \brief Get the pressure drop between two surfaces.
   * \param[in] val_index - Index corresponding to the outlet boundary.
   * \return The pressure drop.
   */
  su2double GetSurface_PressureDrop(unsigned short val_marker) const { return Surface_PressureDrop[val_marker]; }

  /*!
   * \brief Get the back pressure (static) at an outlet boundary.
   * \param[in] val_index - Index corresponding to the outlet boundary.
   * \return The outlet pressure.
   */
  su2double GetSurface_IDC(unsigned short val_marker) const { return Surface_IDC[val_marker]; }

  /*!
   * \brief Get the back pressure (static) at an outlet boundary.
   * \param[in] val_index - Index corresponding to the outlet boundary.
   * \return The outlet pressure.
   */
  su2double GetSurface_IDC_Mach(unsigned short val_marker) const { return Surface_IDC_Mach[val_marker]; }

  /*!
   * \brief Get the back pressure (static) at an outlet boundary.
   * \param[in] val_index - Index corresponding to the outlet boundary.
   * \return The outlet pressure.
   */
  su2double GetSurface_IDR(unsigned short val_marker) const { return Surface_IDR[val_marker]; }

  /*!
   * \brief Get the back pressure (static) at an outlet boundary.
   * \param[in] val_index - Index corresponding to the outlet boundary.
   * \return The outlet pressure.
   */
  su2double GetActDiskOutlet_Pressure(string val_marker) const;

  /*!
   * \brief Get the back pressure (static) at an outlet boundary.
   * \param[in] val_index - Index corresponding to the outlet boundary.
   * \return The outlet pressure.
   */
  su2double GetActDiskOutlet_TotalPressure(string val_marker) const;

  /*!
   * \brief Get the back pressure (static) at an outlet boundary.
   * \param[in] val_index - Index corresponding to the outlet boundary.
   * \return The outlet pressure.
   */
  su2double GetActDiskOutlet_GrossThrust(string val_marker) const;

  /*!
   * \brief Get the back pressure (static) at an outlet boundary.
   * \param[in] val_index - Index corresponding to the outlet boundary.
   * \return The outlet pressure.
   */
  su2double GetActDiskOutlet_Force(string val_marker) const;

  /*!
   * \brief Get the back pressure (static) at an outlet boundary.
   * \param[in] val_index - Index corresponding to the outlet boundary.
   * \return The outlet pressure.
   */
  su2double GetActDiskOutlet_Power(string val_marker) const;

  /*!
   * \brief Get the back pressure (static) at an outlet boundary.
   * \param[in] val_index - Index corresponding to the outlet boundary.
   * \return The outlet pressure.
   */
  void SetActDiskOutlet_Pressure(unsigned short val_marker, su2double val_actdisk_press) { ActDiskOutlet_Pressure[val_marker] = val_actdisk_press; }

  /*!
   * \brief Get the back pressure (static) at an outlet boundary.
   * \param[in] val_index - Index corresponding to the outlet boundary.
   * \return The outlet pressure.
   */
  void SetActDiskOutlet_TotalPressure(unsigned short val_marker, su2double val_actdisk_totalpress) { ActDiskOutlet_TotalPressure[val_marker] = val_actdisk_totalpress; }

  /*!
   * \brief Get the back pressure (static) at an outlet boundary.
   * \param[in] val_index - Index corresponding to the outlet boundary.
   * \return The outlet pressure.
   */
  void SetActDiskOutlet_GrossThrust(unsigned short val_marker, su2double val_actdisk_grossthrust) { ActDiskOutlet_GrossThrust[val_marker] = val_actdisk_grossthrust; }

  /*!
   * \brief Get the back pressure (static) at an outlet boundary.
   * \param[in] val_index - Index corresponding to the outlet boundary.
   * \return The outlet pressure.
   */
  void SetActDiskOutlet_Force(unsigned short val_marker, su2double val_actdisk_force) { ActDiskOutlet_Force[val_marker] = val_actdisk_force; }

  /*!
   * \brief Get the back pressure (static) at an outlet boundary.
   * \param[in] val_index - Index corresponding to the outlet boundary.
   * \return The outlet pressure.
   */
  void SetActDiskOutlet_Power(unsigned short val_marker, su2double val_actdisk_power) { ActDiskOutlet_Power[val_marker] = val_actdisk_power; }

  /*!
   * \brief Get the displacement value at an displacement boundary.
   * \param[in] val_index - Index corresponding to the displacement boundary.
   * \return The displacement value.
   */
  su2double GetDispl_Value(string val_index) const;

  /*!
   * \brief Get the force value at an load boundary.
   * \param[in] val_index - Index corresponding to the load boundary.
   * \return The load value.
   */
  su2double GetLoad_Value(string val_index) const;

  /*!
   * \brief Get the constant value at a damper boundary.
   * \param[in] val_index - Index corresponding to the load boundary.
   * \return The damper constant.
   */
  su2double GetDamper_Constant(string val_index) const;

  /*!
   * \brief Get the force value at a load boundary defined in cartesian coordinates.
   * \param[in] val_index - Index corresponding to the load boundary.
   * \return The load value.
   */
  su2double GetLoad_Dir_Value(string val_index) const;

  /*!
   * \brief Get the force multiplier at a load boundary in cartesian coordinates.
   * \param[in] val_index - Index corresponding to the load boundary.
   * \return The load multiplier.
   */
  su2double GetLoad_Dir_Multiplier(string val_index) const;

  /*!
   * \brief Get the force value at a load boundary defined in cartesian coordinates.
   * \param[in] val_index - Index corresponding to the load boundary.
   * \return The load value.
   */
  su2double GetDisp_Dir_Value(string val_index) const;

  /*!
   * \brief Get the force multiplier at a load boundary in cartesian coordinates.
   * \param[in] val_index - Index corresponding to the load boundary.
   * \return The load multiplier.
   */
  su2double GetDisp_Dir_Multiplier(string val_index) const;

  /*!
   * \brief Get the force direction at a loaded boundary in cartesian coordinates.
   * \param[in] val_index - Index corresponding to the load boundary.
   * \return The load direction.
   */
  const su2double* GetLoad_Dir(string val_index) const;

  /*!
   * \brief Get the force direction at a loaded boundary in cartesian coordinates.
   * \param[in] val_index - Index corresponding to the load boundary.
   * \return The load direction.
   */
  const su2double* GetDisp_Dir(string val_index) const;

  /*!
   * \brief Get the amplitude of the sine-wave at a load boundary defined in cartesian coordinates.
   * \param[in] val_index - Index corresponding to the load boundary.
   * \return The load value.
   */
  su2double GetLoad_Sine_Amplitude(string val_index) const;

  /*!
   * \brief Get the frequency of the sine-wave at a load boundary in cartesian coordinates.
   * \param[in] val_index - Index corresponding to the load boundary.
   * \return The load frequency.
   */
  su2double GetLoad_Sine_Frequency(string val_index) const;

  /*!
   * \brief Get the force direction at a sine-wave loaded boundary in cartesian coordinates.
   * \param[in] val_index - Index corresponding to the load boundary.
   * \return The load direction.
   */
  const su2double* GetLoad_Sine_Dir(string val_index) const;

  /*!
   * \brief Get the force value at an load boundary.
   * \param[in] val_index - Index corresponding to the load boundary.
   * \return The load value.
   */
  su2double GetFlowLoad_Value(string val_index) const;

  /*!
   * \brief Cyclic pitch amplitude for rotor blades.
   * \return The specified cyclic pitch amplitude.
   */
  su2double GetCyclic_Pitch(void) const { return Cyclic_Pitch; }

  /*!
   * \brief Collective pitch setting for rotor blades.
   * \return The specified collective pitch setting.
   */
  su2double GetCollective_Pitch(void) const { return Collective_Pitch; }

  /*!
   * \brief Get name of the arbitrary mesh motion input file.
   * \return File name of the arbitrary mesh motion input file.
   */
  string GetDV_Filename(void) const { return DV_Filename; }

  /*!
   * \brief Get name of the unordered ASCII volume sensitivity file.
   * \return File name of the unordered ASCII volume sensitivity file.
   */
  string GetDV_Unordered_Sens_Filename(void) const { return DV_Unordered_Sens_Filename; }

  /*!
   * \brief Get name of the unordered ASCII surface sensitivity file.
   * \return File name of the unordered ASCII surface sensitivity file.
   */
  string GetDV_Sens_Filename(void) const { return DV_Sens_Filename; }

  /*!
   * \brief Set the config options.
   */
  void SetConfig_Options();

  /*!
   * \brief Set the config options.
   */
  void SetRunTime_Options(void);

  /*!
   * \brief Set the config file parsing.
   */
  void SetConfig_Parsing(char case_filename[MAX_STRING_SIZE]);

  /*!
   * \brief Set the config file parsing.
   */
  void SetConfig_Parsing(istream &config_buffer);

  /*!
   * \brief Set the config file parsing.
   */
  bool SetRunTime_Parsing(char case_filename[MAX_STRING_SIZE]);

  /*!
   * \brief Config file postprocessing.
   */
  void SetPostprocessing(unsigned short val_software, unsigned short val_izone, unsigned short val_nDim);

  /*!
   * \brief Config file markers processing.
   */
  void SetMarkers(unsigned short val_software);

  /*!
   * \brief Config file output.
   */
  void SetOutput(unsigned short val_software, unsigned short val_izone);

  /*!
   * \brief Value of Aeroelastic solution coordinate at time n+1.
   */
  vector<vector<su2double> > GetAeroelastic_np1(unsigned short iMarker) const { return Aeroelastic_np1[iMarker]; }

  /*!
   * \brief Value of Aeroelastic solution coordinate at time n.
   */
  vector<vector<su2double> > GetAeroelastic_n(unsigned short iMarker) const { return Aeroelastic_n[iMarker]; }

  /*!
   * \brief Value of Aeroelastic solution coordinate at time n-1.
   */
  vector<vector<su2double> > GetAeroelastic_n1(unsigned short iMarker) const { return Aeroelastic_n1[iMarker]; }

  /*!
   * \brief Value of Aeroelastic solution coordinate at time n+1.
   */
  void SetAeroelastic_np1(unsigned short iMarker, vector<vector<su2double> > solution) { Aeroelastic_np1[iMarker] = solution;}

  /*!
   * \brief Value of Aeroelastic solution coordinate at time n from time n+1.
   */
  void SetAeroelastic_n(void) { Aeroelastic_n = Aeroelastic_np1; }

  /*!
   * \brief Value of Aeroelastic solution coordinate at time n-1 from time n.
   */
  void SetAeroelastic_n1(void) { Aeroelastic_n1 = Aeroelastic_n; }

  /*!
   * \brief Aeroelastic Flutter Speed Index.
   */
  su2double GetAeroelastic_Flutter_Speed_Index(void) const { return FlutterSpeedIndex; }

  /*!
   * \brief Uncoupled Aeroelastic Frequency Plunge.
   */
  su2double GetAeroelastic_Frequency_Plunge(void) const { return PlungeNaturalFrequency; }

  /*!
   * \brief Uncoupled Aeroelastic Frequency Pitch.
   */
  su2double GetAeroelastic_Frequency_Pitch(void) const { return PitchNaturalFrequency; }

  /*!
   * \brief Aeroelastic Airfoil Mass Ratio.
   */
  su2double GetAeroelastic_Airfoil_Mass_Ratio(void) const { return AirfoilMassRatio; }

  /*!
   * \brief Aeroelastic center of gravity location.
   */
  su2double GetAeroelastic_CG_Location(void) const { return CG_Location; }

  /*!
   * \brief Aeroelastic radius of gyration squared.
   */
  su2double GetAeroelastic_Radius_Gyration_Squared(void) const { return RadiusGyrationSquared; }

  /*!
   * \brief Aeroelastic solve every x inner iteration.
   */
  unsigned short GetAeroelasticIter(void) const { return AeroelasticIter; }

  /*!
   * \brief Value of plunging coordinate.
   * \param[in] val_marker - the marker we are monitoring.
   * \return Value of plunging coordinate.
   */
  su2double GetAeroelastic_plunge(unsigned short val_marker) const { return Aeroelastic_plunge[val_marker]; }

  /*!
   * \brief Value of pitching coordinate.
   * \param[in] val_marker - the marker we are monitoring.
   * \return Value of pitching coordinate.
   */
  su2double GetAeroelastic_pitch(unsigned short val_marker) const { return Aeroelastic_pitch[val_marker]; }

  /*!
   * \brief Value of plunging coordinate.
   * \param[in] val_marker - the marker we are monitoring.
   * \param[in] val - value of plunging coordinate.
   */
  void SetAeroelastic_plunge(unsigned short val_marker, su2double val) { Aeroelastic_plunge[val_marker] = val; }

  /*!
   * \brief Value of pitching coordinate.
   * \param[in] val_marker - the marker we are monitoring.
   * \param[in] val - value of pitching coordinate.
   */
  void SetAeroelastic_pitch(unsigned short val_marker, su2double val) { Aeroelastic_pitch[val_marker] = val; }

  /*!
   * \brief Get information about the aeroelastic simulation.
   * \return <code>TRUE</code> if it is an aeroelastic case; otherwise <code>FALSE</code>.
   */
  bool GetAeroelastic_Simulation(void) const { return Aeroelastic_Simulation; }

  /*!
   * \brief Get information about the wind gust.
   * \return <code>TRUE</code> if there is a wind gust; otherwise <code>FALSE</code>.
   */
  bool GetWind_Gust(void) const { return Wind_Gust; }

  /*!
   * \brief Get the type of gust to simulate.
   * \return type of gust to use for the simulation.
   */
  unsigned short GetGust_Type(void) const { return Gust_Type; }

  /*!
   * \brief Get the gust direction.
   * \return the gust direction.
   */
  unsigned short GetGust_Dir(void) const { return Gust_Dir; }

  /*!
   * \brief Value of the gust wavelength.
   */
  su2double GetGust_WaveLength(void) const { return Gust_WaveLength; }

  /*!
   * \brief Value of the number of gust periods.
   */
  su2double GetGust_Periods(void) const { return Gust_Periods; }

  /*!
   * \brief Value of the gust amplitude.
   */
  su2double GetGust_Ampl(void) const { return Gust_Ampl; }

  /*!
   * \brief Value of the time at which to begin the gust.
   */
  su2double GetGust_Begin_Time(void) const { return Gust_Begin_Time; }

  /*!
   * \brief Value of the location ath which the gust begins.
   */
  su2double GetGust_Begin_Loc(void) const { return Gust_Begin_Loc; }

  /*!
   * \brief Get the number of iterations to evaluate the parametric coordinates.
   * \return Number of iterations to evaluate the parametric coordinates.
   */
  unsigned short GetnFFD_Iter(void) const { return nFFD_Iter; }

  /*!
   * \brief Get the tolerance of the point inversion algorithm.
   * \return Tolerance of the point inversion algorithm.
   */
  su2double GetFFD_Tol(void) const { return FFD_Tol; }

  /*!
   * \brief Get the scale factor for the line search.
   * \return Scale factor for the line search.
   */
  su2double GetOpt_RelaxFactor(void) const { return Opt_RelaxFactor; }

  /*!
   * \brief Get the bound for the line search.
   * \return Bound for the line search.
   */
  su2double GetOpt_LineSearch_Bound(void) const { return Opt_LineSearch_Bound; }

  /*!
   * \brief Set the scale factor for the line search.
   * \param[in] val_scale - scale of the deformation.
   */
  void SetOpt_RelaxFactor(su2double val_scale) { Opt_RelaxFactor = val_scale; }

  /*!
   * \brief Get the node number of the CV to visualize.
   * \return Node number of the CV to visualize.
   */
  long GetVisualize_CV(void) const { return Visualize_CV; }

  /*!
   * \brief Get information about whether to use fixed CL mode.
   * \return <code>TRUE</code> if fixed CL mode is active; otherwise <code>FALSE</code>.
   */
  bool GetFixed_CL_Mode(void) const { return Fixed_CL_Mode; }

  /*!
   * \brief Get information about whether to use fixed CL mode.
   * \return <code>TRUE</code> if fixed CL mode is active; otherwise <code>FALSE</code>.
   */
  bool GetFixed_CM_Mode(void) const { return Fixed_CM_Mode; }

  /*!
   * \brief Get information about whether to use fixed CL mode.
   * \return <code>TRUE</code> if fixed CL mode is active; otherwise <code>FALSE</code>.
   */
  bool GetEval_dOF_dCX(void) const { return Eval_dOF_dCX; }

  /*!
   * \brief Get information about whether to use fixed CL mode.
   * \return <code>TRUE</code> if fixed CL mode is active; otherwise <code>FALSE</code>.
   */
  bool GetDiscard_InFiles(void) const { return Discard_InFiles; }

  /*!
   * \brief Get the value specified for the target CL.
   * \return Value of the target CL.
   */
  su2double GetTarget_CL(void) const { return Target_CL; }

  /*!
   * \brief Get the value for the lift curve slope for fixed CL mode.
   * \return Lift curve slope for fixed CL mode.
   */
  su2double GetdCL_dAlpha(void) const { return dCL_dAlpha; }

  /*!
   * \brief Number of iterations to evaluate dCL_dAlpha.
   * \return Number of iterations.
   */
  unsigned long GetIter_dCL_dAlpha(void) const { return Iter_dCL_dAlpha; }

  /*!
   * \brief Get the value of the damping coefficient for fixed CL mode.
   * \return Damping coefficient for fixed CL mode.
   */
  su2double GetdCM_diH(void) const { return dCM_diH; }

  /*!
   * \brief Get the value of iterations to re-evaluate the angle of attack.
   * \return Number of iterations.
   */
  unsigned long GetIter_Fixed_NetThrust(void) const { return Iter_Fixed_NetThrust; }

  /*!
   * \brief Get the value of the damping coefficient for fixed CL mode.
   * \return Damping coefficient for fixed CL mode.
   */
  su2double GetdNetThrust_dBCThrust(void) const { return dNetThrust_dBCThrust; }

  /*!
   * \brief Get the value of iterations to re-evaluate the angle of attack.
   * \return Number of iterations.
   */
  unsigned long GetUpdate_BCThrust(void) const { return Update_BCThrust; }

  /*!
   * \brief Set the value of the boolean for updating AoA in fixed lift mode.
   * \param[in] val_update - the bool for whether to update the AoA.
   */
  void SetUpdate_BCThrust_Bool(bool val_update) { Update_BCThrust_Bool = val_update; }

  /*!
   * \brief Set the value of the boolean for updating AoA in fixed lift mode.
   * \param[in] val_update - the bool for whether to update the AoA.
   */
  void SetUpdate_AoA(bool val_update) { Update_AoA = val_update; }

  /*!
   * \brief Get information about whether to update the AoA for fixed lift mode.
   * \return <code>TRUE</code> if we should update the AoA for fixed lift mode; otherwise <code>FALSE</code>.
   */
  bool GetUpdate_BCThrust_Bool(void) const { return Update_BCThrust_Bool; }

  /*!
   * \brief Get information about whether to update the AoA for fixed lift mode.
   * \return <code>TRUE</code> if we should update the AoA for fixed lift mode; otherwise <code>FALSE</code>.
   */
  bool GetUpdate_AoA(void) const { return Update_AoA; }

  /*!
   * \brief Get the maximum number of iterations between AoA updates for fixed C_L mode
   * \return Number of maximum iterations between AoA updates
   */
  unsigned long GetUpdate_AoA_Iter_Limit(void) const { return Update_AoA_Iter_Limit; }

  /*!
   * \brief Get whether at the end of finite differencing (Fixed CL mode)
   * \return boolean indicating end of finite differencing mode (Fixed CL mode)
   */
  bool GetFinite_Difference_Mode(void) const { return Finite_Difference_Mode; }

  /*!
   * \brief Set whether at the end of finite differencing (Fixed CL mode)
   */
  void SetFinite_Difference_Mode(bool val_fd_mode) { Finite_Difference_Mode = val_fd_mode; }

  /*!
   * \brief Set the current number of non-physical nodes in the solution.
   * \param[in] val_nonphys_points - current number of non-physical points.
   */
  void SetNonphysical_Points(unsigned long val_nonphys_points) { Nonphys_Points = val_nonphys_points; }

  /*!
   * \brief Get the current number of non-physical nodes in the solution.
   * \return Current number of non-physical points.
   */
  unsigned long GetNonphysical_Points(void) const { return Nonphys_Points; }

  /*!
   * \brief Set the current number of non-physical reconstructions for 2nd-order upwinding.
   * \param[in] val_nonphys_reconstr - current number of non-physical reconstructions for 2nd-order upwinding.
   */
  void SetNonphysical_Reconstr(unsigned long val_nonphys_reconstr) { Nonphys_Reconstr = val_nonphys_reconstr; }

  /*!
   * \brief Get the current number of non-physical reconstructions for 2nd-order upwinding.
   * \return Current number of non-physical reconstructions for 2nd-order upwinding.
   */
  unsigned long GetNonphysical_Reconstr(void) const { return Nonphys_Reconstr; }

  /*!
   * \brief Start the timer for profiling subroutines.
   * \param[in] val_start_time - the value of the start time.
   */
  void Tick(double *val_start_time);

  /*!
   * \brief Stop the timer for profiling subroutines and store results.
   * \param[in] val_start_time - the value of the start time.
   * \param[in] val_function_name - string for the name of the profiled subroutine.
   * \param[in] val_group_id - string for the name of the profiled subroutine.
   */
  void Tock(double val_start_time, string val_function_name, int val_group_id);

  /*!
   * \brief Write a CSV file containing the results of the profiling.
   */
  void SetProfilingCSV(void);

  /*!
   * \brief Start the timer for profiling subroutines.
   * \param[in] val_start_time - the value of the start time.
   */
  void GEMM_Tick(double *val_start_time) const;

  /*!
   * \brief Stop the timer for the GEMM profiling and store results.
   * \param[in] val_start_time - The value of the start time.
   * \param[in] M, N, K        - Matrix size of the GEMM call.
   */
  void GEMM_Tock(double val_start_time, int M, int N, int K) const;

  /*!
   * \brief Write a CSV file containing the results of the profiling.
   */
  void GEMMProfilingCSV(void);

  /*!
   *
   * \brief Set freestream turbonormal for initializing solution.
   */
  void SetFreeStreamTurboNormal(const su2double* turboNormal);

  /*!
   *
   * \brief Set freestream turbonormal for initializing solution.
   */
  su2double* GetFreeStreamTurboNormal(void) { return FreeStreamTurboNormal; }

  /*!
   *
   * \brief Set multizone properties.
   */
  void SetMultizone(CConfig *driver_config, CConfig **config_container);

  /*!
   * \brief Get the verbosity level of the console output.
   * \return Verbosity level for the console output.
   */
  unsigned short GetConsole_Output_Verb(void) const { return Console_Output_Verb; }

  /*!
   * \brief Get the kind of marker analyze marker (area-averaged, mass flux averaged, etc).
   * \return Kind of average.
   */
  unsigned short GetKind_Average(void) const { return Kind_Average; }

  /*!
   *
   * \brief Get the direct differentation method.
   * \return direct differentiation method.
   */
  unsigned short GetDirectDiff() const { return DirectDiff;}

  /*!
   * \brief Get the indicator whether we are solving an discrete adjoint problem.
   * \return the discrete adjoint indicator.
   */
  bool GetDiscrete_Adjoint(void) const { return DiscreteAdjoint; }

  /*!
   * \brief Get the number of subiterations while a ramp is applied.
   * \return Number of FSI subiters.
   */
  unsigned short GetnIterFSI_Ramp(void) const { return nIterFSI_Ramp; }

  /*!
   * \brief Get Aitken's relaxation parameter for static relaxation cases.
   * \return Aitken's relaxation parameters.
   */
  su2double GetAitkenStatRelax(void) const { return AitkenStatRelax; }

  /*!
   * \brief Get Aitken's maximum relaxation parameter for dynamic relaxation cases and first iteration.
   * \return Aitken's relaxation parameters.
   */
  su2double GetAitkenDynMaxInit(void) const { return AitkenDynMaxInit; }

  /*!
   * \brief Get Aitken's maximum relaxation parameter for dynamic relaxation cases and first iteration.
   * \return Aitken's relaxation parameters.
   */
  su2double GetAitkenDynMinInit(void) const { return AitkenDynMinInit; }

  /*!
   * \brief Decide whether to apply dead loads to the model.
   * \return <code>TRUE</code> if the dead loads are to be applied, <code>FALSE</code> otherwise.
   */
  bool GetDeadLoad(void) const { return DeadLoad; }

  /*!
   * \brief Identifies if the mesh is matching or not (temporary, while implementing interpolation procedures).
   * \return <code>TRUE</code> if the mesh is matching, <code>FALSE</code> otherwise.
   */
  bool GetPseudoStatic(void) const { return PseudoStatic; }

  /*!
   * \brief Identifies if we want to restart from a steady or an unsteady solution.
   * \return <code>TRUE</code> if we restart from steady state solution, <code>FALSE</code> otherwise.
   */
  bool GetSteadyRestart(void) const { return SteadyRestart; }

  /*!
   * \brief Provides information about the time integration of the structural analysis, and change the write in the output
   *        files information about the iteration.
   * \return The kind of time integration: Static or dynamic analysis
   */
  unsigned short GetDynamic_Analysis(void) const { return Dynamic_Analysis; }

  /*!
   * \brief If we are prforming an unsteady simulation, there is only
   *        one value of the time step for the complete simulation.
   * \return Value of the time step in an unsteady simulation (non dimensional).
   */
  su2double GetDelta_DynTime(void) const { return Delta_DynTime; }

  /*!
   * \brief If we are prforming an unsteady simulation, there is only
   *        one value of the time step for the complete simulation.
   * \return Value of the time step in an unsteady simulation (non dimensional).
   */
  su2double GetTotal_DynTime(void) const { return Total_DynTime; }

  /*!
   * \brief If we are prforming an unsteady simulation, there is only
   *        one value of the time step for the complete simulation.
   * \return Value of the time step in an unsteady simulation (non dimensional).
   */
  su2double GetCurrent_DynTime(void) const { return Current_DynTime; }

  /*!
   * \brief Get the current instance.
   * \return Current instance identifier.
   */
  unsigned short GetiInst(void) const { return iInst; }

  /*!
   * \brief Set the current instance.
   * \param[in] iInst - current instance identifier.
   */
  void SetiInst(unsigned short val_iInst) { iInst = val_iInst; }

  /*!
   * \brief Get information about writing dynamic structural analysis headers and file extensions.
   * \return    <code>TRUE</code> means that dynamic structural analysis solution files will be written.
   */
  bool GetWrt_Dynamic(void) const { return Wrt_Dynamic; }

  /*!
   * \brief Get Newmark alpha parameter.
   * \return Value of the Newmark alpha parameter.
   */
  su2double GetNewmark_beta(void) const { return Newmark_beta; }

  /*!
   * \brief Get Newmark delta parameter.
   * \return Value of the Newmark delta parameter.
   */
  su2double GetNewmark_gamma(void) const { return Newmark_gamma; }

  /*!
   * \brief Get the number of integration coefficients provided by the user.
   * \return Number of integration coefficients.
   */
  unsigned short GetnIntCoeffs(void) const { return nIntCoeffs; }

  /*!
   * \brief Get the number of different values for the elasticity modulus.
   * \return Number of different values for the elasticity modulus.
   */
  unsigned short GetnElasticityMod(void) const { return nElasticityMod; }

  /*!
   * \brief Get the number of different values for the Poisson ratio.
   * \return Number of different values for the Poisson ratio.
   */
  unsigned short GetnPoissonRatio(void) const { return nPoissonRatio; }

  /*!
   * \brief Get the number of different values for the Material density.
   * \return Number of different values for the Material density.
   */
  unsigned short GetnMaterialDensity(void) const { return nMaterialDensity; }

  /*!
   * \brief Get the integration coefficients for the Generalized Alpha - Newmark integration integration scheme.
   * \param[in] val_coeff - Index of the coefficient.
   * \return Alpha coefficient for the Runge-Kutta integration scheme.
   */
  su2double Get_Int_Coeffs(unsigned short val_coeff) const { return Int_Coeffs[val_coeff]; }

  /*!
   * \brief Get the number of different values for the modulus of the electric field.
   * \return Number of different values for the modulus of the electric field.
   */
  unsigned short GetnElectric_Field(void) const { return nElectric_Field; }

  /*!
   * \brief Get the dimensionality of the electric field.
   * \return Number of integration coefficients.
   */
  unsigned short GetnDim_Electric_Field(void) const { return nDim_Electric_Field; }

  /*!
   * \brief Get the values for the electric field modulus.
   * \param[in] val_coeff - Index of the coefficient.
   * \return Alpha coefficient for the Runge-Kutta integration scheme.
   */
  su2double Get_Electric_Field_Mod(unsigned short val_coeff) const { return Electric_Field_Mod[val_coeff]; }

  /*!
   * \brief Set the values for the electric field modulus.
   * \param[in] val_coeff - Index of the electric field.
   * \param[in] val_el_field - Value of the electric field.
   */
  void Set_Electric_Field_Mod(unsigned short val_coeff, su2double val_el_field) { Electric_Field_Mod[val_coeff] = val_el_field; }

  /*!
   * \brief Get the direction of the electric field in reference configuration.
   * \param[in] val_coeff - Index of the coefficient.
   * \return Alpha coefficient for the Runge-Kutta integration scheme.
   */
  const su2double* Get_Electric_Field_Dir(void) const { return Electric_Field_Dir; }

  /*!
   * \brief Check if the user wants to apply the load as a ramp.
   * \return    <code>TRUE</code> means that the load is to be applied as a ramp.
   */
  bool GetRamp_Load(void) const { return Ramp_Load; }

  /*!
   * \brief Get the maximum time of the ramp.
   * \return    Value of the max time while the load is linearly increased
   */
  su2double GetRamp_Time(void) const { return Ramp_Time; }

  /*!
   * \brief Check if the user wants to apply the load as a ramp.
   * \return  <code>TRUE</code> means that the load is to be applied as a ramp.
   */
  bool GetRampAndRelease_Load(void) const { return RampAndRelease; }

  /*!
   * \brief Check if the user wants to apply the load as a ramp.
   * \return  <code>TRUE</code> means that the load is to be applied as a ramp.
   */
  bool GetSine_Load(void) const { return Sine_Load; }

  /*!
   * \brief Get the sine load properties.
   * \param[in] val_index - Index corresponding to the load boundary.
   * \return The pointer to the sine load values.
   */
  const su2double* GetLoad_Sine(void) const { return SineLoad_Coeff; }

  /*!
   * \brief Get the kind of load transfer method we want to use for dynamic problems
   * \note This value is obtained from the config file, and it is constant
   *       during the computation.
   * \return Kind of transfer method for multiphysics problems
   */
  unsigned short GetDynamic_LoadTransfer(void) const { return Dynamic_LoadTransfer; }

  /*!
   * \brief Get the penalty weight value for the objective function.
   * \return  Penalty weight value for the reference geometry objective function.
   */
  su2double GetRefGeom_Penalty(void) const { return RefGeom_Penalty; }

  /*!
   * \brief Get the penalty weight value for the objective function.
   * \return  Penalty weight value for the reference geometry objective function.
   */
  su2double GetTotalDV_Penalty(void) const { return DV_Penalty; }

  /*!
   * \brief Get whether a predictor is used for FSI applications.
   * \return Bool: determines if predictor is used or not
   */
  bool GetPredictor(void) const { return Predictor; }

  /*!
   * \brief Get the order of the predictor for FSI applications.
   * \return Order of predictor
   */
  unsigned short GetPredictorOrder(void) const { return Pred_Order; }

  /*!
   * \brief Get boolean for using Persson's shock capturing method in Euler flow DG-FEM
   * \return Boolean for using Persson's shock capturing method in Euler flow DG-FEM
   */
  bool GetEulerPersson(void) const { return EulerPersson; }

  /*!
   * \brief Set boolean for using Persson's shock capturing method in Euler flow DG-FEM
   * \param[in] val_EulerPersson - Boolean for using Persson's shock capturing method in Euler flow DG-FEM
   */
  void SetEulerPersson(bool val_EulerPersson) { EulerPersson = val_EulerPersson; }

  /*!
   * \brief Get whether a relaxation parameter is used for FSI applications.
   * \return Bool: determines if relaxation parameter  is used or not
   */
  bool GetRelaxation(void) const { return Relaxation; }

  /*!
   * \brief Check if the simulation we are running is a FSI simulation
   * \return Value of the physical time in an unsteady simulation.
   */
  bool GetFSI_Simulation(void) const { return FSI_Problem || (nMarker_Fluid_Load > 0); }

  /*!
   * \brief Set that the simulation we are running is a multizone simulation
   * \param[in] MZ_problem - boolean that determines is Multizone_Problem is true/false.
   */
  void SetMultizone_Problem(bool MZ_problem) { Multizone_Problem = MZ_problem; }

  /*!
   * \brief Get whether the simulation we are running is a multizone simulation
   * \return Multizone_Problem - boolean that determines is Multizone_Problem is true/false.
   */
  bool GetMultizone_Problem(void) const { return Multizone_Problem; }

  /*!
   * \brief Get the ID for the FEA region that we want to compute the gradient for using direct differentiation
   * \return ID
   */
  unsigned short GetnID_DV(void) const { return nID_DV; }

  /*!
   * \brief Check if we want to apply an incremental load to the nonlinear structural simulation
   * \return <code>TRUE</code> means that the load is to be applied in increments.
   */
  bool GetIncrementalLoad(void) const { return IncrementalLoad; }

  /*!
   * \brief Get the number of increments for an incremental load.
   * \return Number of increments.
   */
  unsigned long GetNumberIncrements(void) const { return IncLoad_Nincrements; }

  /*!
   * \brief Get the value of the criteria for applying incremental loading.
   * \return Value of the log10 of the residual.
   */
  su2double GetIncLoad_Criteria(unsigned short val_var) const { return IncLoad_Criteria[val_var]; }

  /*!
   * \brief Get the relaxation method chosen for the simulation
   * \return Value of the relaxation method
   */
  unsigned short GetRelaxation_Method_FSI(void) const { return Kind_BGS_RelaxMethod; }

  /*!
   * \brief Get the kind of Riemann solver for the DG method (FEM flow solver).
   * \note This value is obtained from the config file, and it is constant during the computation.
   * \return Kind of Riemann solver for the DG method (FEM flow solver).
   */
  unsigned short GetRiemann_Solver_FEM(void) const { return Riemann_Solver_FEM; }

  /*!
   * \brief Get the factor applied during quadrature of straight elements.
   * \return The specified straight element quadrature factor.
   */
  su2double GetQuadrature_Factor_Straight(void) const { return Quadrature_Factor_Straight; }

  /*!
   * \brief Get the factor applied during quadrature of curved elements.
   * \return The specified curved element quadrature factor.
   */
  su2double GetQuadrature_Factor_Curved(void) const { return Quadrature_Factor_Curved; }

  /*!
   * \brief Get the factor applied during time quadrature for ADER-DG.
   * \return The specified ADER-DG time quadrature factor.
   */
  su2double GetQuadrature_Factor_Time_ADER_DG(void) const { return Quadrature_Factor_Time_ADER_DG; }

  /*!
   * \brief Function to make available the multiplication factor theta of the
   *        symmetrizing terms in the DG discretization of the viscous terms.
   * \return The specified factor for the DG discretization.
   */
  su2double GetTheta_Interior_Penalty_DGFEM(void) const { return Theta_Interior_Penalty_DGFEM; }

  /*!
   * \brief Function to make available the matrix size in vectorization in
            order to optimize the gemm performance.
   * \return The matrix size in this direction.
   */
  unsigned short GetSizeMatMulPadding(void) const { return sizeMatMulPadding; }

  /*!
   * \brief Function to make available whether or not the entropy must be computed.
   * \return The boolean whether or not the entropy must be computed.
   */
  bool GetCompute_Entropy(void) const { return Compute_Entropy; }

  /*!
   * \brief Function to make available whether or not the lumped mass matrix
            must be used for steady computations.
   * \return The boolean whether or not to use the lumped mass matrix.
   */
  bool GetUse_Lumped_MassMatrix_DGFEM(void) const { return Use_Lumped_MassMatrix_DGFEM; }

  /*!
   * \brief Function to make available whether or not only the exact Jacobian
   *        of the spatial discretization must be computed.
   * \return The boolean whether or not the Jacobian must be computed.
   */
  bool GetJacobian_Spatial_Discretization_Only(void) const { return Jacobian_Spatial_Discretization_Only; }

  /*!
   * \brief Get the interpolation method used for matching between zones.
   */
  unsigned short GetKindInterpolation(void) const { return Kind_Interpolation; }

  /*!
   * \brief Get option of whether to use conservative interpolation between zones.
   */
  bool GetConservativeInterpolation(void) const { return ConservativeInterpolation && GetStructuralProblem(); }

  /*!
   * \brief Get the basis function to use for radial basis function interpolation for FSI.
   */
  unsigned short GetKindRadialBasisFunction(void) const { return Kind_RadialBasisFunction; }

  /*!
   * \brief Get option of whether to use polynomial terms in Radial Basis Function interpolation.
   */
  bool GetRadialBasisFunctionPolynomialOption(void) const { return RadialBasisFunction_PolynomialOption; }

  /*!
   * \brief Get the basis function radius to use for radial basis function interpolation for FSI.
   */
  su2double GetRadialBasisFunctionParameter(void) const { return RadialBasisFunction_Parameter; }

  /*!
   * \brief Get the tolerance used to prune the interpolation matrix (making it sparser).
   */
  su2double GetRadialBasisFunctionPruneTol(void) const { return RadialBasisFunction_PruneTol; }

  /*!
   * \brief Get the number of donor points to use in Nearest Neighbor interpolation.
   */
  unsigned short GetNumNearestNeighbors(void) const { return NumNearestNeighbors; }

  /*!
   * \brief Get the kind of inlet face interpolation function to use.
   */
  inline unsigned short GetKindInletInterpolationFunction(void) const { return Kind_InletInterpolationFunction; }

  /*!
   * \brief Get the kind of inlet face interpolation data type.
   */
  inline unsigned short GetKindInletInterpolationType (void) const  { return Kind_Inlet_InterpolationType; }

  /*!
   * \brief Get whether to print inlet interpolated data or not.
   */
  bool GetPrintInlet_InterpolatedData(void) const { return PrintInlet_InterpolatedData; }

  /*!
   * \brief Get information about using UQ methodology
   * \return <code>TRUE</code> means that UQ methodology of eigenspace perturbation will be used
   */
  bool GetUsing_UQ(void) const { return using_uq; }

  /*!
   * \brief Get the amount of eigenvalue perturbation to be done
   * \return Value of the uq_delta_b parameter
   */
  su2double GetUQ_Delta_B(void) const { return uq_delta_b; }

  /*!
   * \brief Get the kind of eigenspace perturbation to be done
   * \return Value of the eig_val_comp
   */
  unsigned short GetEig_Val_Comp(void) const { return eig_val_comp; }

  /*!
   * \brief Get the underelaxation factor
   * \return Value of the uq_urlx parameter
   */
  su2double GetUQ_URLX(void) const { return uq_urlx; }

  /*!
   * \brief Get information about eigenspace perturbation
   * \return <code>TRUE</code> means eigenspace perterturbation will be used
   */
  bool GetUQ_Permute(void) const { return uq_permute; }

  /*!
   * \brief Get information about whether to use wall functions.
   * \return <code>TRUE</code> if wall functions are on; otherwise <code>FALSE</code>.
   */
  bool GetWall_Functions(void) const { return Wall_Functions; }

  /*!
   * \brief Get the AD support.
   */
  bool GetAD_Mode(void) const { return AD_Mode;}

  /*!
   * \brief Set the maximum velocity^2 in the domain for the incompressible preconditioner.
   * \param[in] Value of the maximum velocity^2 in the domain for the incompressible preconditioner.
   */
  void SetMax_Vel2(su2double val_max_vel2) { Max_Vel2 = val_max_vel2; }

  /*!
   * \brief Get the maximum velocity^2 in the domain for the incompressible preconditioner.
   * \return Value of the maximum velocity^2 in the domain for the incompressible preconditioner.
   */
  su2double GetMax_Vel2(void) const { return Max_Vel2; }

  /*!
   * \brief Set the sum of the bandwidth for writing binary restarts (to be averaged later).
   * \param[in] Sum of the bandwidth for writing binary restarts.
   */
  void SetRestart_Bandwidth_Agg(su2double val_restart_bandwidth_sum) { Restart_Bandwidth_Agg = val_restart_bandwidth_sum; }

  /*!
   * \brief Set the sum of the bandwidth for writing binary restarts (to be averaged later).
   * \return Sum of the bandwidth for writing binary restarts.
   */
  su2double GetRestart_Bandwidth_Agg(void) const { return Restart_Bandwidth_Agg; }

  /*!
   * \brief Get the frequency for writing the surface solution file in Dual Time.
   * \return It writes the surface solution file with this frequency.
   */
  unsigned long GetWrt_Surf_Freq_DualTime(void) const { return Wrt_Surf_Freq_DualTime; }

  /*!
   * \brief Get the Kind of Hybrid RANS/LES.
   * \return Value of Hybrid RANS/LES method.
   */
  unsigned short GetKind_HybridRANSLES(void) const { return Kind_HybridRANSLES; }

  /*!
   * \brief Get the Kind of Roe Low Dissipation Scheme for Unsteady flows.
   * \return Value of Low dissipation approach.
   */
  unsigned short GetKind_RoeLowDiss(void) const { return Kind_RoeLowDiss; }

  /*!
   * \brief Get the DES Constant.
   * \return Value of DES constant.
   */
  su2double GetConst_DES(void) const { return Const_DES; }

  /*!
   * \brief Get QCR (SA-QCR2000).
   */
  bool GetQCR(void) const { return QCR;}

  /*!
   * \brief Get if AD preaccumulation should be performed.
   */
  bool GetAD_Preaccumulation(void) const { return AD_Preaccumulation;}

  /*!
   * \brief Get the heat equation.
   * \return YES if weakly coupled heat equation for inc. flow is enabled.
   */
  bool GetWeakly_Coupled_Heat(void) const { return Weakly_Coupled_Heat; }

  /*!
   * \brief Get the CHT couling method.
   * \return Kind of the method.
   */
  unsigned short GetKind_CHT_Coupling(void) const { return Kind_CHT_Coupling; }

  /*!
   * \brief Check if values passed to the BC_HeatFlux-Routine are already integrated.
   * \return YES if the passed values is the integrated heat flux over the marker's surface.
   */
  bool GetIntegrated_HeatFlux(void) const { return Integrated_HeatFlux; }

  /*!
   * \brief Get Compute Average.
   * \return YES if start computing averages
   */
  bool GetCompute_Average(void) const { return Compute_Average;}

  /*!
   * \brief Get the verification solution.
   * \return The verification solution to be used.
   */
  unsigned short GetVerification_Solution(void) const { return Kind_Verification_Solution;}

  /*!
   * \brief Get topology optimization.
   */
  bool GetTopology_Optimization(void) const { return topology_optimization; }

  /*!
   * \brief Get name of output file for topology optimization derivatives.
   */
  string GetTopology_Optim_FileName(void) const { return top_optim_output_file; }

  /*!
   * \brief Get exponent for density-based stiffness penalization.
   */
  su2double GetSIMP_Exponent(void) const { return simp_exponent; }

  /*!
   * \brief Get lower bound for density-based stiffness penalization.
   */
  su2double GetSIMP_MinStiffness(void) const { return simp_minimum_stiffness; }

  /*!
   * \brief Number of kernels to use in filtering the design density field.
   */
  unsigned short GetTopology_Optim_Num_Kernels(void) const { return top_optim_nKernel; }

  /*!
   * \brief Get the i'th kernel to use, its parameter, and the radius.
   */
  void GetTopology_Optim_Kernel(const unsigned short iKernel, unsigned short &type,
                                su2double &param, su2double &radius) const {
    type = top_optim_kernels[iKernel];
    param = top_optim_kernel_params[iKernel];
    radius = top_optim_filter_radius[iKernel];
  }

  /*!
   * \brief Get the maximum "logical radius" (degree of neighborhood) to consider in the neighbor search.
   */
  unsigned short GetTopology_Search_Limit(void) const { return top_optim_search_lim; }

  /*!
   * \brief Get the type and parameter for the projection function used in topology optimization
   */
  void GetTopology_Optim_Projection(unsigned short &type, su2double &param) const {
    type = top_optim_proj_type;  param = top_optim_proj_param;
  }

  /*!
   * \brief Retrieve the ofstream of the history file for the current zone.
   */
  ofstream* GetHistFile(void) { return ConvHistFile; }

  /*!
   * \brief Set the ofstream of the history file for the current zone.
   */
  void SetHistFile(ofstream *HistFile) { ConvHistFile = HistFile; }

  /*!
   * \brief Get the filenames of the individual config files
   * \return File name of the config file for zone "index"
   */
  string GetConfigFilename(unsigned short index) const { return Config_Filenames[index]; }

  /*!
   * \brief Get the number of config files
   * \return Number of config filenames in CONFIG_LIST
   */
  unsigned short GetnConfigFiles(void) const { return nConfig_Files; }

  /*!
   * \brief Check if the multizone problem is solved for time domain.
   * \return YES if time-domain is considered.
   */
  bool GetTime_Domain(void) const { return Time_Domain; }

  /*!
   * \brief Get the number of inner iterations
   * \return Number of inner iterations on each multizone block
   */
  unsigned long GetnInner_Iter(void) const { return nInnerIter; }

  /*!
   * \brief Get the number of outer iterations
   * \return Number of outer iterations for the multizone problem
   */
  unsigned long GetnOuter_Iter(void) const { return nOuterIter; }

  /*!
   * \brief Get the number of time iterations
   * \return Number of time steps run
   */
  unsigned long GetnTime_Iter(void) const { return nTimeIter; }

  /*!
   * \brief Set the number of time iterations
   * \param[in] val_iter - Number of time steps run
   */
  void SetnTime_Iter(unsigned long val_iter) { nTimeIter = val_iter; }

  /*!
   * \brief Get the number of pseudo-time iterations
   * \return Number of pseudo-time steps run for the single-zone problem
   */
  unsigned long GetnIter(void) const { return nIter; }

  /*!
   * \brief Get the restart iteration
   * \return Iteration for the restart of multizone problems
   */
  unsigned long GetRestart_Iter(void) const { return Restart_Iter; }

  /*!
   * \brief Get the time step for multizone problems
   * \return Time step for multizone problems, it is set on all the zones
   */
  su2double GetTime_Step(void) const { return Time_Step; }

  /*!
   * \brief Get the maximum simulation time for time-domain problems
   * \return Simulation time for multizone problems, it is set on all the zones
   */
  su2double GetMax_Time(void) const { return Max_Time; }

  /*!
   * \brief Get the level of MPI communications to be performed.
   * \return Level of MPI communications.
   */
  unsigned short GetComm_Level(void) const { return Comm_Level; }

  /*!
   * \brief Check if the mesh read supports multiple zones.
   * \return YES if multiple zones can be contained in the mesh file.
   */
  bool GetMultizone_Mesh(void) const { return Multizone_Mesh; }

  /*!
   * \brief Check if the mesh read supports multiple zones.
   * \return YES if multiple zones can be contained in the mesh file.
   */
  bool GetMultizone_Residual(void) const { return Multizone_Residual; }

  /*!
   * \brief Check if the (new) single-zone driver is to be used (temporary)
   * \return YES if the (new) single-zone driver is to be used.
   */
  bool GetSinglezone_Driver(void) const { return SinglezoneDriver; }

  /*!
   * \brief Get the Kind of Radiation model applied.
   * \return Kind of radiation model used.
   */
  unsigned short GetKind_RadiationModel(void) const { return Kind_Radiation; }

  /*!
   * \brief Get the Kind of P1 initialization method applied.
   * \return Kind of P1 initialization method used.
   */
  unsigned short GetKind_P1_Init(void) const { return Kind_P1_Init; }

  /*!
   * \brief Get the value of the absorption coefficient of the medium.
   * \return Value of the absorption coefficient of the medium.
   */
  su2double GetAbsorption_Coeff(void) const { return Absorption_Coeff; }

  /*!
   * \brief Get the value of the scattering coefficient of the medium.
   * \return Value of the scattering coefficient of the medium.
   */
  su2double GetScattering_Coeff(void) const { return Scattering_Coeff; }

  /*!
   * \brief Get the wall emissivity at a boundary.
   * \param[in] val_index - Index corresponding to the boundary.
   * \return The wall emissivity.
   */
  su2double GetWall_Emissivity(string val_index) const;

  /*!
   * \brief Get the value of the CFL condition for radiation solvers.
   * \return Value of the CFL condition for radiation solvers.
   */
  su2double GetCFL_Rad(void) const { return CFL_Rad; }

  /*!
   * \brief Determines if radiation needs to be incorporated to the analysis.
   * \return Radiation boolean
   */
  bool AddRadiation(void) const { return Radiation; }

  /*!
   * \brief Check if the convergence history of each individual zone is written to screen
   * \return YES if the zone convergence history of each individual zone must be written to screen
   */
  bool GetWrt_ZoneConv(void) const { return Wrt_ZoneConv; }

  /*!
   * \brief Check if the convergence history of each individual zone is written to file
   * \return YES if the zone convergence history of each individual zone must be written to file
   */
  bool GetWrt_ZoneHist(void) const { return Wrt_ZoneHist; }

  /*!
   * \brief Check if the special output is written
   * \return YES if the special output is written.
   */
  bool GetSpecial_Output(void) const { return SpecialOutput; }

  /*!
   * \brief Check if the forces breakdown file is written
   * \return YES if the forces breakdown file is written.
   */
  bool GetWrt_ForcesBreakdown(void) const { return Wrt_ForcesBreakdown; }

  /*!
   * \brief Get the number of grid points in the analytic RECTANGLE or BOX grid in the specified coordinate direction.
   * \return Number of grid points in the analytic RECTANGLE or BOX grid in the specified coordinate direction.
   */
  short GetMeshBoxSize(unsigned short val_iDim) const { return Mesh_Box_Size[val_iDim]; }

  /*!
   * \brief Get the length of the analytic RECTANGLE or BOX grid in the specified coordinate direction.
   * \return Length the analytic RECTANGLE or BOX grid in the specified coordinate direction.
   */
  su2double GetMeshBoxLength(unsigned short val_iDim) const { return Mesh_Box_Length[val_iDim]; }

  /*!
   * \brief Get the offset from 0.0 of the analytic RECTANGLE or BOX grid in the specified coordinate direction.
   * \return Offset from 0.0 the analytic RECTANGLE or BOX grid in the specified coordinate direction.
   */
  su2double GetMeshBoxOffset(unsigned short val_iDim) const { return Mesh_Box_Offset[val_iDim]; }

  /*!
   * \brief Get the number of screen output variables requested (maximum 6)
   */
  unsigned short GetnScreenOutput(void) const { return nScreenOutput; }

  /*!
   * \brief Get the screen output field iField
   */
  string GetScreenOutput_Field(unsigned short iField) const { return ScreenOutput[iField]; }

  /*!
   * \brief Get the number of history output variables requested
   */
  unsigned short GetnHistoryOutput(void) const { return nHistoryOutput; }

  /*!
   * \brief Get the history output field iField
   */
  string GetHistoryOutput_Field(unsigned short iField) const { return HistoryOutput[iField]; }

  /*!
   * \brief Get the number of history output variables requested
   */
  unsigned short GetnVolumeOutput(void) const { return nVolumeOutput; }

  /*!
   * \brief Get the history output field iField
   */
  string GetVolumeOutput_Field(unsigned short iField) const { return VolumeOutput[iField]; }

  /*!
  * \brief Get the convergence fields for monitoring
  * \param[in] iField - Index of the field
  * return Field name for monitoring convergence
  */
  string GetConv_Field(unsigned short iField) const { return ConvField[iField]; }

  /*!
   * \brief Get functional that is going to be used to evaluate the convergence of the windowed time average of the unsteady problem.
   * \param[in] iField - Index of the field
   * \return Field name for monitoring convergence
   */
  string GetWndConv_Field(unsigned short iField) const { return WndConvField[iField]; }

  /*!
   * \brief Get the number of iterations that are considered in the Cauchy convergence criteria for the windowed time average of the unsteady problem.
   * \return Number of elements in the Cauchy criteria windowed time average of the unsteady problem.
   */
  unsigned short GetWnd_Cauchy_Elems(void) const { return Wnd_Cauchy_Elems; }

  /*!
   * \brief Get the value of convergence criteria for the Cauchy method for the time averaged
   *        windowed objective functions for unsteady flows
   * \return Value of the convergence criteria.
   */
  su2double GetWnd_Cauchy_Eps(void) const { return Wnd_Cauchy_Eps; }

  /*!
   * \brief Get the number of iterations that are not considered in the convergence criteria for the windowed average output function
   * \return Number of iterations before starting with the convergence criteria for the windowed average output function.
   */
  unsigned long  GetWnd_StartConv_Iter(void) const { return Wnd_StartConv_Iter; }

  /*!
   * \brief Get the boolean value, whether the the Cauchy method for the time averaged
   *        windowed objective functions for unsteady flows is used or not.
   * \return Boolean value, if the criterion is used.
   */
  bool GetWnd_Cauchy_Crit(void) const { return Wnd_Cauchy_Crit; }

  /*!
  * \brief Get the number of convergence monitoring fields for time convergence monitoring.
  * return Number of convergence monitoring fields.
  */
  unsigned short GetnWndConv_Field() const { return nWndConvField; }

  /*!
  * \brief Get the number of convergence monitoring fields for inner convergence monitoring.
  * return Number of convergence monitoring fields.
  */
  unsigned short GetnConv_Field() const { return nConvField; }

  /*!
   * \brief Set the start time to track a phase of the code (preprocessing, compute, output).
   * \param[in] Value of the start time to track a phase of the code.
   */
  void Set_StartTime(su2double starttime) { StartTime = starttime; }

  /*!
   * \brief Get the start time to track a phase of the code (preprocessing, compute, output).
   * \return Value of the start time to track a phase of the code.
   */
  su2double Get_StartTime() const { return StartTime; }

  /*!
   * \brief GetHistory_Wrt_Freq_Inner
   * \return
   */
  unsigned long GetHistory_Wrt_Freq(unsigned short iter) const { return HistoryWrtFreq[iter];}

  /*!
   * \brief SetHistory_Wrt_Freq_Inner
   * \param[in] iter: index for Time (0), Outer (1), or Inner (2) iterations
   * \param[in] nIter: Number of iterations
   */
  void SetHistory_Wrt_Freq(unsigned short iter, unsigned long nIter) { HistoryWrtFreq[iter] = nIter;}

  /*!
   * \brief GetScreen_Wrt_Freq_Inner
   * \return
   */
  unsigned long GetScreen_Wrt_Freq(unsigned short iter) const { return ScreenWrtFreq[iter]; }

  /*!
   * \brief SetScreen_Wrt_Freq_Inner
   * \param[in] iter: index for Time (0), Outer (1), or Inner (2) iterations
   * \param[in] nIter: Number of iterations
   */
  void SetScreen_Wrt_Freq(unsigned short iter, unsigned long nIter) { ScreenWrtFreq[iter] = nIter; }

  /*!
   * \brief GetScreen_Wrt_Freq_Inner
   * \return
   */
  unsigned long GetVolume_Wrt_Freq() const { return VolumeWrtFreq; }

  /*!
   * \brief GetVolumeOutputFiles
   * \return
   */
  unsigned short* GetVolumeOutputFiles() { return VolumeOutputFiles; }

  /*!
   * \brief GetnVolumeOutputFiles
   * \return
   */
  unsigned short GetnVolumeOutputFiles() const { return nVolumeOutputFiles; }

  /*!
   * \brief Get the desired factorization frequency for PaStiX
   * \return Number of calls to 'Build' that trigger re-factorization.
   */
  unsigned long GetPastixFactFreq(void) const { return pastix_fact_freq; }

  /*!
   * \brief Get the desired level of verbosity for PaStiX
   * \return 0 - Quiet, 1 - During factorization and cleanup, 2 - Even more detail.
   */
  unsigned short GetPastixVerbLvl(void) const { return pastix_verb_lvl; }

  /*!
   * \brief Get the desired level of fill for the PaStiX ILU
   * \return Level of fill.
   */
  unsigned short GetPastixFillLvl(void) const { return pastix_fill_lvl; }

  /*!
   * \brief Check if an option is present in the config file
   * \param[in] - Name of the option
   * \return <TRUE> if option was set in the config file
   */
  bool OptionIsSet(string option) const { return all_options.find(option) == all_options.end(); }

  /*!
   * \brief Get the name of the current case
   * \return the case name
   */
  const string& GetCaseName() const { return caseName; }

  /*!
   * \brief Get the number of threads per rank to use for ILU and LU_SGS preconditioners.
   * \return Number of threads per rank.
   */
  unsigned long GetLinear_Solver_Prec_Threads(void) const { return Linear_Solver_Prec_Threads; }

  /*!
   * \brief Get the size of the edge groups colored for OpenMP parallelization of edge loops.
   */
  unsigned long GetEdgeColoringGroupSize(void) const { return edgeColorGroupSize; }

  /*!
   * \brief Get the ParMETIS load balancing tolerance.
   */
  passivedouble GetParMETIS_Tolerance() const { return SU2_TYPE::GetValue(ParMETIS_tolerance); }

  /*!
   * \brief Get the ParMETIS load balancing weight for points.
   */
  long GetParMETIS_PointWeight() const { return ParMETIS_pointWgt; }

  /*!
   * \brief Get the ParMETIS load balancing weight for edges
   */
  long GetParMETIS_EdgeWeight() const { return ParMETIS_edgeWgt; }

  /*!
   * \brief Find the marker index (if any) that is part of a given interface pair.
   * \param[in] iInterface - Number of the interface pair being tested, starting at 0.
   * \return -1 if (on this mpi rank) the zone defined by config is not part of the interface.
   */
  short FindInterfaceMarker(unsigned short iInterface) const;

};<|MERGE_RESOLUTION|>--- conflicted
+++ resolved
@@ -1168,12 +1168,8 @@
   monoatomic;                               /*!< \brief Flag for monoatomic mixture. */
   string GasModel,                          /*!< \brief Gas Model. */
   *Wall_Catalytic;                          /*!< \brief Pointer to catalytic walls. */
-<<<<<<< HEAD
-  
   bool interpolate_solution;
   string Interpolated_Restart_FileName;
-=======
->>>>>>> 9cf9d5d1
 
   /*!
    * \brief Set the default values of config options not set in the config file using another config object.
