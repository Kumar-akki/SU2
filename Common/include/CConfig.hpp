--- conflicted
+++ resolved
@@ -1137,12 +1137,7 @@
   unsigned short nScreenOutput,   /*!< \brief Number of screen output variables (max: 6). */
   nHistoryOutput, nVolumeOutput;  /*!< \brief Number of variables printed to the history file. */
   bool Multizone_Residual;        /*!< \brief Determines if memory should be allocated for the multizone residual. */
-<<<<<<< HEAD
   unsigned short nMolecular_Weight; /*!< \brief Number of species molecular weights. */        
-=======
-  unsigned short n_scalars,       /*!< \brief Number of transported scalars. */
-  nMolecular_Weight;             /*!< \brief Number of species molecular weights. */        
->>>>>>> 5012abd3
   SST_ParsedOptions sstParsedOptions; /*!< \brief additional parameters for the SST turbulence model */
   su2double uq_delta_b;         /*!< \brief Parameter used to perturb eigenvalues of Reynolds Stress Matrix */
   unsigned short eig_val_comp;  /*!< \brief Parameter used to determine type of eigenvalue perturbation */
@@ -1168,8 +1163,9 @@
   unsigned short maxBasisDim,               /*!< \brief Maximum number of POD basis dimensions. */
   rom_save_freq;                            /*!< \brief Frequency of unsteady time steps to save. */
 
+  unsigned short nSpecies,                  /*!< \brief No of transported species solved (for NEMO and species transport)*/
+
   /* other NEMO configure options*/
-  unsigned short nSpecies,                  /*!< \brief No of species present in flow */
   iWall_Catalytic,
   nWall_Catalytic;                          /*!< \brief No of catalytic walls */
   su2double *Gas_Composition,               /*!< \brief Initial mass fractions of flow [dimensionless] */
@@ -1190,7 +1186,6 @@
   bool Species_StrongBC;           /*!< \brief Boolean whether strong BC's are used for in- outlet of the species solver. */
   su2double* Species_Init;         /*!< \brief Initial uniform value for scalar transport. */
   unsigned short nSpecies_Init;    /*!< \brief Number of entries of SPECIES_INIT */
-  unsigned short n_species;        /*!< \brief Number of species equations! Not species itself which would be 1 more. */
 
   /*!
    * \brief Set the default values of config options not set in the config file using another config object.
