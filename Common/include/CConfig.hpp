/*!
 * \file CConfig.hpp
 * \brief All the information about the definition of the physical problem.
 *        The subroutines and functions are in the <i>CConfig.cpp</i> file.
 * \author F. Palacios, T. Economon, B. Tracey
 * \version 7.4.0 "Blackbird"
 *
 * SU2 Project Website: https://su2code.github.io
 *
 * The SU2 Project is maintained by the SU2 Foundation
 * (http://su2foundation.org)
 *
 * Copyright 2012-2022, SU2 Contributors (cf. AUTHORS.md)
 *
 * SU2 is free software; you can redistribute it and/or
 * modify it under the terms of the GNU Lesser General Public
 * License as published by the Free Software Foundation; either
 * version 2.1 of the License, or (at your option) any later version.
 *
 * SU2 is distributed in the hope that it will be useful,
 * but WITHOUT ANY WARRANTY; without even the implied warranty of
 * MERCHANTABILITY or FITNESS FOR A PARTICULAR PURPOSE. See the GNU
 * Lesser General Public License for more details.
 *
 * You should have received a copy of the GNU Lesser General Public
 * License along with SU2. If not, see <http://www.gnu.org/licenses/>.
 */

#pragma once

#include "parallelization/mpi_structure.hpp"

#include <iostream>
#include <cstdlib>
#include <fstream>
#include <sstream>
#include <string>
#include <cstring>
#include <vector>
#include <array>
#include <stdlib.h>
#include <cmath>
#include <map>
#include <assert.h>

#include "option_structure.hpp"
#include "containers/container_decorators.hpp"

#ifdef HAVE_CGNS
#include "cgnslib.h"
#endif

using namespace std;

/*!
 * \class CConfig
 * \brief Main class for defining the problem; basically this class reads the configuration file, and
 *        stores all the information.
 * \author F. Palacios
 */

class CConfig {
private:
  SU2_MPI::Comm SU2_Communicator; /*!< \brief MPI communicator of SU2.*/
  int rank, size;                 /*!< \brief MPI rank and size.*/
  bool base_config;
  SU2_COMPONENT Kind_SU2;        /*!< \brief Kind of SU2 software component.*/
  unsigned short Ref_NonDim;      /*!< \brief Kind of non dimensionalization.*/
  unsigned short Ref_Inc_NonDim;  /*!< \brief Kind of non dimensionalization.*/
  unsigned short Kind_AverageProcess;            /*!< \brief Kind of mixing process.*/
  unsigned short Kind_PerformanceAverageProcess; /*!< \brief Kind of mixing process.*/
  unsigned short Kind_MixingPlaneInterface;      /*!< \brief Kind of mixing process.*/
  unsigned short Kind_SpanWise;                  /*!< \brief Kind of span-wise section computation.*/
  unsigned short *Kind_TurboMachinery;           /*!< \brief Kind of turbomachynery architecture.*/
  unsigned short iZone, nZone;    /*!< \brief Number of zones in the mesh. */
  unsigned short nZoneSpecified;  /*!< \brief Number of zones that are specified in config file. */
  su2double Highlite_Area;        /*!< \brief Highlite area. */
  su2double Fan_Poly_Eff;         /*!< \brief Fan polytropic effeciency. */
  su2double MinLogResidual;       /*!< \brief Minimum value of the log residual. */
  su2double EA_ScaleFactor;       /*!< \brief Equivalent Area scaling factor */
  su2double AdjointLimit;         /*!< \brief Adjoint variable limit */
  string* ConvField;              /*!< \brief Field used for convergence check.*/

  string* WndConvField;              /*!< \brief Function where to apply the windowed convergence criteria for the time average of the unsteady (single zone) flow problem. */
  unsigned short nConvField;         /*!< \brief Number of fields used to monitor convergence.*/
  unsigned short nWndConvField;      /*!< \brief Number of fields used to monitor time convergence.*/
  unsigned short Wnd_Cauchy_Elems;   /*!< \brief Number of elements to evaluate in the time iteration  for convergence of the time average of the unsteady (single zone)´ flow problem.  */
  su2double Wnd_Cauchy_Eps;          /*!< \brief Epsilon used for the convergence of the time average of the unsteady (single zone)´ flow problem. */
  unsigned long Wnd_StartConv_Iter;  /*!< \brief Start convergence criteria at this iteration after Start_Iter_Wnd. */
  bool Wnd_Cauchy_Crit;              /*!< \brief True => Cauchy criterion is used for time average objective function in unsteady flows. */

  bool MG_AdjointFlow;              /*!< \brief MG with the adjoint flow problem */
  su2double *PressureLimits,
  *DensityLimits,
  *TemperatureLimits;             /*!< \brief Limits for the primitive variables */
  bool ActDisk_DoubleSurface;     /*!< \brief actuator disk double surface  */
  bool Engine_HalfModel;          /*!< \brief only half model is in the computational grid  */
  bool ActDisk_SU2_DEF;           /*!< \brief actuator disk double surface  */
  unsigned short nFFD_Iter;       /*!< \brief Iteration for the point inversion problem. */
  unsigned short FFD_Blending;    /*!< \brief Kind of FFD Blending function. */
  su2double FFD_Tol;              /*!< \brief Tolerance in the point inversion problem. */
  bool FFD_IntPrev;                       /*!< \brief Enables self-intersection prevention procedure within the FFD box. */
  unsigned short FFD_IntPrev_MaxIter;     /*!< \brief Amount of iterations for FFD box self-intersection prevention procedure. */
  unsigned short FFD_IntPrev_MaxDepth;    /*!< \brief Maximum recursion depth for FFD box self-intersection procedure. */
  bool ConvexityCheck;                    /*!< \brief Enables convexity check on all mesh elements. */
  unsigned short ConvexityCheck_MaxIter;  /*!< \brief Amount of iterations for convexity check in deformations. */
  unsigned short ConvexityCheck_MaxDepth; /*!< \brief Maximum recursion depth for convexity check in deformations.*/
  su2double Opt_RelaxFactor;              /*!< \brief Scale factor for the line search. */
  su2double Opt_LineSearch_Bound;         /*!< \brief Bounds for the line search. */
  su2double StartTime;
  unsigned short SmoothNumGrid;           /*!< \brief Smooth the numerical grid. */
  bool ContinuousAdjoint,   /*!< \brief Flag to know if the code is solving an adjoint problem. */
  Viscous,                  /*!< \brief Flag to know if the code is solving a viscous problem. */
  EquivArea,                /*!< \brief Flag to know if the code is going to compute and plot the equivalent area. */
  Engine,                   /*!< \brief Flag to know if the code is going to compute a problem with engine. */
  InvDesign_Cp,             /*!< \brief Flag to know if the code is going to compute and plot the inverse design. */
  InvDesign_HeatFlux,       /*!< \brief Flag to know if the code is going to compute and plot the inverse design. */
  Wind_Gust,                /*!< \brief Flag to know if there is a wind gust. */
  Turb_Fixed_Values,        /*!< \brief Flag to know if there are fixed values for turbulence quantities in one half-plane. */
  Aeroelastic_Simulation,   /*!< \brief Flag to know if there is an aeroelastic simulation. */
  Weakly_Coupled_Heat,      /*!< \brief Flag to know if a heat equation should be weakly coupled to the incompressible solver. */
  Rotating_Frame,           /*!< \brief Flag to know if there is a rotating frame. */
  PoissonSolver,            /*!< \brief Flag to know if we are solving  poisson forces  in plasma solver. */
  Low_Mach_Precon,          /*!< \brief Flag to know if we are using a low Mach number preconditioner. */
  Low_Mach_Corr,            /*!< \brief Flag to know if we are using a low Mach number correction. */
  GravityForce,             /*!< \brief Flag to know if the gravity force is incuded in the formulation. */
  SubsonicEngine,           /*!< \brief Engine intake subsonic region. */
  Frozen_Visc_Cont,         /*!< \brief Flag for cont. adjoint problem with/without frozen viscosity. */
  Frozen_Visc_Disc,         /*!< \brief Flag for disc. adjoint problem with/without frozen viscosity. */
  Frozen_Limiter_Disc,      /*!< \brief Flag for disc. adjoint problem with/without frozen limiter. */
  Inconsistent_Disc,        /*!< \brief Use an inconsistent (primal/dual) discrete adjoint formulation. */
  Sens_Remove_Sharp,        /*!< \brief Flag for removing or not the sharp edges from the sensitivity computation. */
  Hold_GridFixed,           /*!< \brief Flag hold fixed some part of the mesh during the deformation. */
  Axisymmetric,             /*!< \brief Flag for axisymmetric calculations */
  Integrated_HeatFlux;      /*!< \brief Flag for heat flux BC whether it deals with integrated values.*/
  su2double Buffet_k;       /*!< \brief Sharpness coefficient for buffet sensor.*/
  su2double Buffet_lambda;  /*!< \brief Offset parameter for buffet sensor.*/
  su2double Damp_Engine_Inflow;   /*!< \brief Damping factor for the engine inlet. */
  su2double Damp_Engine_Exhaust;  /*!< \brief Damping factor for the engine exhaust. */
  su2double Damp_Res_Restric,     /*!< \brief Damping factor for the residual restriction. */
  Damp_Correc_Prolong;            /*!< \brief Damping factor for the correction prolongation. */
  su2double Position_Plane;    /*!< \brief Position of the Near-Field (y coordinate 2D, and z coordinate 3D). */
  su2double WeightCd;          /*!< \brief Weight of the drag coefficient. */
  su2double dCD_dCL;           /*!< \brief Fixed Cl mode derivate . */
  su2double dCMx_dCL;          /*!< \brief Fixed Cl mode derivate. */
  su2double dCMy_dCL;          /*!< \brief Fixed Cl mode derivate. */
  su2double dCMz_dCL;          /*!< \brief Fixed Cl mode derivate. */
  su2double CL_Target;         /*!< \brief Fixed Cl mode Target Cl. */
  TIME_MARCHING TimeMarching;        /*!< \brief Steady or unsteady (time stepping or dual time stepping) computation. */
  unsigned short Dynamic_Analysis;   /*!< \brief Static or dynamic structural analysis. */
  su2double FixAzimuthalLine;        /*!< \brief Fix an azimuthal line due to misalignments of the nearfield. */
  su2double **DV_Value;              /*!< \brief Previous value of the design variable. */
  su2double Venkat_LimiterCoeff;     /*!< \brief Limiter coefficient */
  unsigned long LimiterIter;         /*!< \brief Freeze the value of the limiter after a number of iterations */
  su2double AdjSharp_LimiterCoeff;   /*!< \brief Coefficient to identify the limit of a sharp edge. */
  unsigned short SystemMeasurements; /*!< \brief System of measurements. */
  ENUM_REGIME Kind_Regime;           /*!< \brief Kind of flow regime: in/compressible. */
  unsigned short *Kind_ObjFunc;      /*!< \brief Kind of objective function. */
  su2double *Weight_ObjFunc;         /*!< \brief Weight applied to objective function. */
  unsigned short Kind_SensSmooth;    /*!< \brief Kind of sensitivity smoothing technique. */
  unsigned short Continuous_Eqns;    /*!< \brief Which equations to treat continuously (Hybrid adjoint)*/
  unsigned short Discrete_Eqns;      /*!< \brief Which equations to treat discretely (Hybrid adjoint). */
  unsigned short *Design_Variable;   /*!< \brief Kind of design variable. */
  unsigned short nTimeInstances;     /*!< \brief Number of periodic time instances for  harmonic balance. */
  su2double HarmonicBalance_Period;  /*!< \brief Period of oscillation to be used with harmonic balance computations. */
  su2double Delta_UnstTime,          /*!< \brief Time step for unsteady computations. */
  Delta_UnstTimeND;                  /*!< \brief Time step for unsteady computations (non dimensional). */
  su2double Delta_DynTime,        /*!< \brief Time step for dynamic structural computations. */
  Total_DynTime,                  /*!< \brief Total time for dynamic structural computations. */
  Current_DynTime;                /*!< \brief Global time of the dynamic structural computations. */
  su2double Total_UnstTime,       /*!< \brief Total time for unsteady computations. */
  Total_UnstTimeND;               /*!< \brief Total time for unsteady computations (non dimensional). */
  su2double Current_UnstTime,     /*!< \brief Global time of the unsteady simulation. */
  Current_UnstTimeND;             /*!< \brief Global time of the unsteady simulation. */
  unsigned short nMarker_Euler,   /*!< \brief Number of Euler wall markers. */
  nMarker_FarField,               /*!< \brief Number of far-field markers. */
  nMarker_Custom,                 /*!< \brief Number of custom markers. */
  nMarker_SymWall,                /*!< \brief Number of symmetry wall markers. */
  nMarker_PerBound,               /*!< \brief Number of periodic boundary markers. */
  nMarker_MixingPlaneInterface,   /*!< \brief Number of mixing plane interface boundary markers. */
  nMarker_Turbomachinery,         /*!< \brief Number turbomachinery markers. */
  nMarker_TurboPerformance,       /*!< \brief Number of turboperformance markers. */
  nSpanWiseSections_User,         /*!< \brief Number of spanwise sections to compute 3D BC and Performance for turbomachinery   */
  nMarker_Shroud,                 /*!< \brief Number of shroud markers to set grid velocity to 0.*/
  nMarker_NearFieldBound,         /*!< \brief Number of near field boundary markers. */
  nMarker_ActDiskInlet,           /*!< \brief Number of actuator disk inlet markers. */
  nMarker_ActDiskOutlet,          /*!< \brief Number of actuator disk outlet markers. */
  nMarker_Deform_Mesh_Sym_Plane,  /*!< \brief Number of markers with symmetric deformation */
  nMarker_Deform_Mesh,            /*!< \brief Number of deformable markers at the boundary. */
  nMarker_Fluid_Load,             /*!< \brief Number of markers in which the flow load is computed/employed. */
  nMarker_Fluid_InterfaceBound,   /*!< \brief Number of fluid interface markers. */
  nMarker_CHTInterface,           /*!< \brief Number of conjugate heat transfer interface markers. */
  nMarker_Inlet,                  /*!< \brief Number of inlet flow markers. */
  nMarker_Inlet_Species,          /*!< \brief Number of inlet species markers. */
  nSpecies_per_Inlet,             /*!< \brief Number of species defined per inlet markers. */
  nMarker_Riemann,                /*!< \brief Number of Riemann flow markers. */
  nMarker_Giles,                  /*!< \brief Number of Giles flow markers. */
  nRelaxFactor_Giles,             /*!< \brief Number of relaxation factors for Giles markers. */
  nMarker_Supersonic_Inlet,       /*!< \brief Number of supersonic inlet flow markers. */
  nMarker_Supersonic_Outlet,      /*!< \brief Number of supersonic outlet flow markers. */
  nMarker_Outlet,                 /*!< \brief Number of outlet flow markers. */
  nMarker_Smoluchowski_Maxwell,   /*!< \brief Number of smoluchowski/maxwell wall boundaries. */
  nMarker_Isothermal,             /*!< \brief Number of isothermal wall boundaries. */
  nMarker_HeatFlux,               /*!< \brief Number of constant heat flux wall boundaries. */
  nMarker_HeatTransfer,           /*!< \brief Number of heat-transfer/convection wall boundaries. */
  nMarker_EngineExhaust,          /*!< \brief Number of nacelle exhaust flow markers. */
  nMarker_EngineInflow,           /*!< \brief Number of nacelle inflow flow markers. */
  nMarker_Clamped,                /*!< \brief Number of clamped markers in the FEM. */
  nMarker_Displacement,           /*!< \brief Number of displacement surface markers. */
  nMarker_Load,                   /*!< \brief Number of load surface markers. */
  nMarker_Damper,                 /*!< \brief Number of damper surface markers. */
  nMarker_Load_Dir,               /*!< \brief Number of load surface markers defined by magnitude and direction. */
  nMarker_Disp_Dir,               /*!< \brief Number of load surface markers defined by magnitude and direction. */
  nMarker_Load_Sine,              /*!< \brief Number of load surface markers defined by magnitude and direction. */
  nMarker_FlowLoad,               /*!< \brief Number of load surface markers. */
  nMarker_Internal,               /*!< \brief Number of internal flow markers. */
  nMarker_All,                    /*!< \brief Total number of markers using the grid information. */
  nMarker_Max,                    /*!< \brief Max number of number of markers using the grid information. */
  nMarker_CfgFile;                /*!< \brief Total number of markers using the config file (note that in
                                        parallel computations this number can be different from nMarker_All). */

  bool Inlet_From_File;         /*!< \brief True if the inlet profile is to be loaded from a file. */
  string Inlet_Filename;        /*!< \brief Filename specifying an inlet profile. */
  su2double Inlet_Matching_Tol; /*!< \brief Tolerance used when matching a point to a point from the inlet file. */
  string ActDisk_FileName;      /*!< \brief Filename specifying an actuator disk. */

  string *Marker_Euler,           /*!< \brief Euler wall markers. */
  *Marker_FarField,               /*!< \brief Far field markers. */
  *Marker_Custom,
  *Marker_SymWall,                /*!< \brief Symmetry wall markers. */
  *Marker_PerBound,               /*!< \brief Periodic boundary markers. */
  *Marker_PerDonor,               /*!< \brief Rotationally periodic boundary donor markers. */
  *Marker_MixingPlaneInterface,   /*!< \brief MixingPlane interface boundary markers. */
  *Marker_TurboBoundIn,           /*!< \brief Turbomachinery performance boundary markers. */
  *Marker_TurboBoundOut,          /*!< \brief Turbomachinery performance boundary donor markers. */
  *Marker_NearFieldBound,         /*!< \brief Near Field boundaries markers. */
  *Marker_Deform_Mesh,            /*!< \brief Deformable markers at the boundary. */
  *Marker_Deform_Mesh_Sym_Plane,  /*!< \brief Marker with symmetric deformation. */
  *Marker_Fluid_Load,             /*!< \brief Markers in which the flow load is computed/employed. */
  *Marker_Fluid_InterfaceBound,   /*!< \brief Fluid interface markers. */
  *Marker_CHTInterface,           /*!< \brief Conjugate heat transfer interface markers. */
  *Marker_ActDiskInlet,           /*!< \brief Actuator disk inlet markers. */
  *Marker_ActDiskOutlet,          /*!< \brief Actuator disk outlet markers. */
  *Marker_Inlet,                  /*!< \brief Inlet flow markers. */
  *Marker_Inlet_Species,          /*!< \brief Inlet species markers. */
  *Marker_Riemann,                /*!< \brief Riemann markers. */
  *Marker_Giles,                  /*!< \brief Giles markers. */
  *Marker_Shroud,                 /*!< \brief Shroud markers. */
  *Marker_Supersonic_Inlet,       /*!< \brief Supersonic inlet flow markers. */
  *Marker_Supersonic_Outlet,      /*!< \brief Supersonic outlet flow markers. */
  *Marker_Outlet,                 /*!< \brief Outlet flow markers. */
  *Marker_Smoluchowski_Maxwell,   /*!< \brief Smoluchowski/Maxwell wall markers. */
  *Marker_Isothermal,             /*!< \brief Isothermal wall markers. */
  *Marker_HeatFlux,               /*!< \brief Constant heat flux wall markers. */
  *Marker_HeatTransfer,           /*!< \brief Heat-transfer/convection markers. */
  *Marker_RoughWall,              /*!< \brief Constant heat flux wall markers. */
  *Marker_EngineInflow,           /*!< \brief Engine Inflow flow markers. */
  *Marker_EngineExhaust,          /*!< \brief Engine Exhaust flow markers. */
  *Marker_Clamped,                /*!< \brief Clamped markers. */
  *Marker_Displacement,           /*!< \brief Displacement markers. */
  *Marker_Load,                   /*!< \brief Load markers. */
  *Marker_Damper,                 /*!< \brief Damper markers. */
  *Marker_Load_Dir,               /*!< \brief Load markers defined in cartesian coordinates. */
  *Marker_Disp_Dir,               /*!< \brief Load markers defined in cartesian coordinates. */
  *Marker_Load_Sine,              /*!< \brief Sine-wave loaded markers defined in cartesian coordinates. */
  *Marker_FlowLoad,               /*!< \brief Flow Load markers. */
  *Marker_Internal,               /*!< \brief Internal flow markers. */
  *Marker_All_TagBound;           /*!< \brief Global index for markers using grid information. */

  su2double *Exhaust_Temperature_Target;     /*!< \brief Specified total temperatures for nacelle boundaries. */
  su2double *Exhaust_Pressure_Target;        /*!< \brief Specified total pressures for nacelle boundaries. */
  su2double *Inlet_Ttotal;                   /*!< \brief Specified total temperatures for inlet boundaries. */
  su2double *Riemann_Var1, *Riemann_Var2;    /*!< \brief Specified values for Riemann boundary. */
  su2double **Riemann_FlowDir;               /*!< \brief Specified flow direction vector (unit vector) for Riemann boundaries. */
  su2double *Giles_Var1, *Giles_Var2,
  *RelaxFactorAverage, *RelaxFactorFourier;  /*!< \brief Specified values for Giles BC. */
  su2double **Giles_FlowDir;                 /*!< \brief Specified flow direction vector (unit vector) for Giles BC. */
  su2double *Inlet_Ptotal;                   /*!< \brief Specified total pressures for inlet boundaries. */
  su2double **Inlet_FlowDir;                 /*!< \brief Specified flow direction vector (unit vector) for inlet boundaries. */
  su2double *Inlet_Temperature;              /*!< \brief Specified temperatures for a supersonic inlet boundaries. */
  su2double *Inlet_Pressure;                 /*!< \brief Specified static pressures for supersonic inlet boundaries. */
  su2double **Inlet_Velocity;                /*!< \brief Specified flow velocity vectors for supersonic inlet boundaries. */
  su2double **Inlet_MassFrac;                /*!< \brief Specified Mass fraction vectors for supersonic inlet boundaries (NEMO solver). */
  su2double **Inlet_SpeciesVal;              /*!< \brief Specified species vector for inlet boundaries. */
  su2double *EngineInflow_Target;            /*!< \brief Specified fan face targets for nacelle boundaries. */
  su2double *Inflow_Mach;                    /*!< \brief Specified fan face mach for nacelle boundaries. */
  su2double *Inflow_Pressure;                /*!< \brief Specified fan face pressure for nacelle boundaries. */
  su2double *Inflow_MassFlow;                /*!< \brief Specified fan face massflow for nacelle boundaries. */
  su2double *Inflow_ReverseMassFlow;         /*!< \brief Specified fan face reverse massflow for nacelle boundaries. */
  su2double *Inflow_TotalPressure;           /*!< \brief Specified fan face total pressure for nacelle boundaries. */
  su2double *Inflow_Temperature;             /*!< \brief Specified fan face temperature for nacelle boundaries. */
  su2double *Inflow_TotalTemperature;        /*!< \brief Specified fan face total temperature for nacelle boundaries. */
  su2double *Inflow_RamDrag;                 /*!< \brief Specified fan face ram drag for nacelle boundaries. */
  su2double *Inflow_Force;                   /*!< \brief Specified force for nacelle boundaries. */
  su2double *Inflow_Power;                   /*!< \brief Specified power for nacelle boundaries. */
  su2double *Exhaust_Pressure;               /*!< \brief Specified exhaust pressure for nacelle boundaries. */
  su2double *Exhaust_Temperature;            /*!< \brief Specified exhaust temperature for nacelle boundaries. */
  su2double *Exhaust_MassFlow;               /*!< \brief Specified exhaust mass flow for nacelle boundaries. */
  su2double *Exhaust_TotalPressure;          /*!< \brief Specified exhaust total pressure for nacelle boundaries. */
  su2double *Exhaust_TotalTemperature;       /*!< \brief Specified exhaust total temperature for nacelle boundaries. */
  su2double *Exhaust_GrossThrust;            /*!< \brief Specified exhaust gross thrust for nacelle boundaries. */
  su2double *Exhaust_Force;                  /*!< \brief Specified exhaust force for nacelle boundaries. */
  su2double *Exhaust_Power;                  /*!< \brief Specified exhaust power for nacelle boundaries. */
  su2double *Engine_Power;                   /*!< \brief Specified engine power for nacelle boundaries. */
  su2double *Engine_Mach;                    /*!< \brief Specified engine mach for nacelle boundaries. */
  su2double *Engine_Force;                   /*!< \brief Specified engine force for nacelle boundaries. */
  su2double *Engine_NetThrust;               /*!< \brief Specified engine net thrust for nacelle boundaries. */
  su2double *Engine_GrossThrust;             /*!< \brief Specified engine gross thrust for nacelle boundaries. */
  su2double *Engine_Area;                    /*!< \brief Specified engine area for nacelle boundaries. */
  su2double *Outlet_Pressure;                /*!< \brief Specified back pressures (static) for outlet boundaries. */
  su2double *Isothermal_Temperature;         /*!< \brief Specified isothermal wall temperatures (static). */
  su2double *HeatTransfer_Coeff;             /*!< \brief Specified heat transfer coefficients. */
  su2double *HeatTransfer_WallTemp;          /*!< \brief Specified temperatures at infinity alongside heat transfer coefficients. */
  su2double *Heat_Flux;                      /*!< \brief Specified wall heat fluxes. */
  su2double *Roughness_Height;               /*!< \brief Equivalent sand grain roughness for the marker according to config file. */
  su2double *Displ_Value;                    /*!< \brief Specified displacement for displacement boundaries. */
  su2double *Load_Value;                     /*!< \brief Specified force for load boundaries. */
  su2double *Damper_Constant;                /*!< \brief Specified constant for damper boundaries. */
  su2double *Load_Dir_Value;                 /*!< \brief Specified force for load boundaries defined in cartesian coordinates. */
  su2double *Load_Dir_Multiplier;            /*!< \brief Specified multiplier for load boundaries defined in cartesian coordinates. */
  su2double *Disp_Dir_Value;                 /*!< \brief Specified force for load boundaries defined in cartesian coordinates. */
  su2double *Disp_Dir_Multiplier;            /*!< \brief Specified multiplier for load boundaries defined in cartesian coordinates. */
  su2double **Load_Dir;                      /*!< \brief Specified flow direction vector (unit vector) for inlet boundaries. */
  su2double **Disp_Dir;                      /*!< \brief Specified structural displacement direction (unit vector). */
  su2double *Load_Sine_Amplitude;            /*!< \brief Specified amplitude for a sine-wave load. */
  su2double *Load_Sine_Frequency;            /*!< \brief Specified multiplier for load boundaries defined in cartesian coordinates. */
  su2double **Load_Sine_Dir;                 /*!< \brief Specified flow direction vector (unit vector) for inlet boundaries. */
  su2double *FlowLoad_Value;                 /*!< \brief Specified force for flow load boundaries. */
  su2double *ActDiskInlet_MassFlow;          /*!< \brief Specified inlet mass flow for actuator disk. */
  su2double *ActDiskInlet_Temperature;       /*!< \brief Specified inlet temperature for actuator disk. */
  su2double *ActDiskInlet_TotalTemperature;  /*!< \brief Specified inlet total temperature for actuator disk. */
  su2double *ActDiskInlet_Pressure;          /*!< \brief Specified inlet pressure for actuator disk. */
  su2double *ActDiskInlet_TotalPressure;     /*!< \brief Specified inlet total pressure for actuator disk. */
  su2double *ActDiskInlet_RamDrag;           /*!< \brief Specified inlet ram drag for actuator disk. */
  su2double *ActDiskInlet_Force;             /*!< \brief Specified inlet force for actuator disk. */
  su2double *ActDiskInlet_Power;             /*!< \brief Specified inlet power for actuator disk. */
  su2double *ActDiskOutlet_MassFlow;         /*!< \brief Specified outlet mass flow for actuator disk. */
  su2double *ActDiskOutlet_Temperature;      /*!< \brief Specified outlet temperature for actuator disk. */
  su2double *ActDiskOutlet_TotalTemperature; /*!< \brief Specified outlet total temperatur for actuator disk. */
  su2double *ActDiskOutlet_Pressure;         /*!< \brief Specified outlet pressure for actuator disk. */
  su2double *ActDiskOutlet_TotalPressure;    /*!< \brief Specified outlet total pressure for actuator disk. */
  su2double *ActDiskOutlet_GrossThrust;      /*!< \brief Specified outlet gross thrust for actuator disk. */
  su2double *ActDiskOutlet_Force;            /*!< \brief Specified outlet force for actuator disk. */
  su2double *ActDiskOutlet_Power;            /*!< \brief Specified outlet power for actuator disk. */
  su2double **ActDisk_PressJump,
  **ActDisk_TempJump,  **ActDisk_Omega;      /*!< \brief Specified deltas for actuator disk.*/
  su2double *ActDisk_DeltaPress;             /*!< \brief Specified pressure delta for actuator disk. */
  su2double *ActDisk_DeltaTemp;              /*!< \brief Specified temperature delta for actuator disk. */
  su2double *ActDisk_TotalPressRatio;        /*!< \brief Specified tot. pres. ratio for actuator disk. */
  su2double *ActDisk_TotalTempRatio;         /*!< \brief Specified tot. temp. ratio for actuator disk. */
  su2double *ActDisk_StaticPressRatio;       /*!< \brief Specified press. ratio for actuator disk. */
  su2double *ActDisk_StaticTempRatio;        /*!< \brief Specified temp. ratio for actuator disk. */
  su2double *ActDisk_Power;                  /*!< \brief Specified power for actuator disk. */
  su2double *ActDisk_MassFlow;               /*!< \brief Specified mass flow for actuator disk. */
  su2double *ActDisk_Mach;                   /*!< \brief Specified mach for actuator disk. */
  su2double *ActDisk_Force;                  /*!< \brief Specified force for actuator disk. */
  su2double *Outlet_MassFlow;                /*!< \brief Mass flow for outlet boundaries. */
  su2double *Outlet_Density;                 /*!< \brief Avg. density for outlet boundaries. */
  su2double *Outlet_Area;                    /*!< \brief Area for outlet boundaries. */
  su2double *Surface_MassFlow;               /*!< \brief Massflow at the boundaries. */
  su2double *Surface_Mach;                   /*!< \brief Mach number at the boundaries. */
  su2double *Surface_Temperature;            /*!< \brief Temperature at the boundaries. */
  su2double *Surface_Pressure;               /*!< \brief Pressure at the boundaries. */
  su2double *Surface_Density;                /*!< \brief Density at the boundaries. */
  su2double *Surface_Enthalpy;               /*!< \brief Enthalpy at the boundaries. */
  su2double *Surface_NormalVelocity;         /*!< \brief Normal velocity at the boundaries. */
  su2double *Surface_Uniformity;             /*!< \brief Integral measure of the streamwise uniformity (absolute) at the boundaries (non-dim). */
  su2double *Surface_SecondaryStrength;      /*!< \brief Integral measure of the strength of secondary flows (absolute) at the boundaries (non-dim). */
  su2double *Surface_SecondOverUniform;      /*!< \brief Integral measure of the strength of secondary flows (relative to streamwise) at the boundaries (non-dim). */
  su2double *Surface_MomentumDistortion;     /*!< \brief Integral measure of the streamwise uniformity (relative to plug flow) at the boundaries (non-dim). */
  su2double *Surface_TotalTemperature;       /*!< \brief Total temperature at the boundaries. */
  su2double *Surface_TotalPressure;          /*!< \brief Total pressure at the boundaries. */
  su2double *Surface_PressureDrop;           /*!< \brief Pressure drop between boundaries. */
  su2double* Surface_Species_0;              /*!< \brief Average Species_0 at the boundaries. */
  su2double* Surface_Species_Variance;       /*!< \brief Species Variance at the boundaries. */
  su2double *Surface_DC60;                   /*!< \brief Specified surface DC60 for nacelle boundaries. */
  su2double *Surface_IDC;                    /*!< \brief Specified IDC for nacelle boundaries. */
  su2double *Surface_IDC_Mach;               /*!< \brief Specified IDC mach for nacelle boundaries. */
  su2double *Surface_IDR;                    /*!< \brief Specified surface IDR for nacelle boundaries. */
  su2double *ActDisk_NetThrust;              /*!< \brief Specified net thrust for nacelle boundaries. */
  su2double *ActDisk_BCThrust;               /*!< \brief Specified bc thrust for nacelle boundaries. */
  su2double *ActDisk_BCThrust_Old;           /*!< \brief Specified old bc thrust for nacelle boundaries. */
  su2double *ActDisk_GrossThrust;            /*!< \brief Specified gross thrust for nacelle boundaries. */
  su2double *ActDisk_Area;                   /*!< \brief Specified area for nacelle boundaries. */
  su2double *ActDisk_ReverseMassFlow;        /*!< \brief Specified fan face mach for nacelle boundaries. */
  su2double **Periodic_RotCenter;            /*!< \brief Rotational center for each periodic boundary. */
  su2double **Periodic_RotAngles;            /*!< \brief Rotation angles for each periodic boundary. */
  su2double **Periodic_Translation;          /*!< \brief Translation vector for each periodic boundary. */
  string *Marker_CfgFile_TagBound;           /*!< \brief Global index for markers using config file. */
  unsigned short *Marker_All_KindBC,         /*!< \brief Global index for boundaries using grid information. */
  *Marker_CfgFile_KindBC;                    /*!< \brief Global index for boundaries using config file. */
  short *Marker_All_SendRecv;                /*!< \brief Information about if the boundary is sended (+), received (-). */
  short *Marker_All_PerBound;                /*!< \brief Global index for periodic bc using the grid information. */

  unsigned long ExtIter;            /*!< \brief Current external iteration number. */
  unsigned long ExtIter_OffSet;     /*!< \brief External iteration number offset. */
  unsigned long IntIter;            /*!< \brief Current internal iteration number. */
  unsigned long OuterIter;          /*!< \brief Current Outer iterations for multizone problems. */
  unsigned long InnerIter;          /*!< \brief Current inner iterations for multizone problems. */
  unsigned long TimeIter;           /*!< \brief Current time iterations for multizone problems. */
  long Unst_AdjointIter;            /*!< \brief Iteration number to begin the reverse time integration in the direct solver for the unsteady adjoint. */
  long Iter_Avg_Objective;          /*!< \brief Iteration the number of time steps to be averaged, counting from the back */
  su2double PhysicalTime;           /*!< \brief Physical time at the current iteration in the solver for unsteady problems. */

  unsigned short nLevels_TimeAccurateLTS;   /*!< \brief Number of time levels for time accurate local time stepping. */
  unsigned short nTimeDOFsADER_DG;          /*!< \brief Number of time DOFs used in the predictor step of ADER-DG. */
  su2double *TimeDOFsADER_DG;               /*!< \brief The location of the ADER-DG time DOFs on the interval [-1,1]. */
  unsigned short nTimeIntegrationADER_DG;   /*!< \brief Number of time integration points ADER-DG. */
  su2double *TimeIntegrationADER_DG;        /*!< \brief The location of the ADER-DG time integration points on the interval [-1,1]. */
  su2double *WeightsIntegrationADER_DG;     /*!< \brief The weights of the ADER-DG time integration points on the interval [-1,1]. */
  unsigned short nRKStep;                   /*!< \brief Number of steps of the explicit Runge-Kutta method. */
  su2double *RK_Alpha_Step;                 /*!< \brief Runge-Kutta beta coefficients. */

  unsigned short nQuasiNewtonSamples;  /*!< \brief Number of samples used in quasi-Newton solution methods. */
  bool UseVectorization;       /*!< \brief Whether to use vectorized numerics schemes. */
  bool NewtonKrylov;           /*!< \brief Use a coupled Newton method to solve the flow equations. */
  array<unsigned short,3> NK_IntParam{{20, 3, 2}}; /*!< \brief Integer parameters for NK method. */
  array<su2double,4> NK_DblParam{{-2.0, 0.1, -3.0, 1e-4}}; /*!< \brief Floating-point parameters for NK method. */

  unsigned short nMGLevels;    /*!< \brief Number of multigrid levels (coarse levels). */
  unsigned short nCFL;         /*!< \brief Number of CFL, one for each multigrid level. */
  su2double
  CFLRedCoeff_Turb,            /*!< \brief CFL reduction coefficient on the LevelSet problem. */
  CFLRedCoeff_AdjFlow,         /*!< \brief CFL reduction coefficient for the adjoint problem. */
  CFLRedCoeff_AdjTurb,         /*!< \brief CFL reduction coefficient for the adjoint turbulent problem. */
  CFLRedCoeff_Species,         /*!< \brief CFL reduction coefficient on the species problem. */
  CFLFineGrid,                 /*!< \brief CFL of the finest grid. */
  Max_DeltaTime,               /*!< \brief Max delta time. */
  Unst_CFL;                    /*!< \brief Unsteady CFL number. */

  /* Gradient smoothing options */
  su2double SmoothingEps1;          /*!< \brief Parameter for the identity part in gradient smoothing. */
  su2double SmoothingEps2;          /*!< \brief Parameter for the Laplace part in gradient smoothing. */
  bool SmoothGradient;              /*!< \brief Flag for enabling gradient smoothing. */
  bool SmoothSepDim;                /*!< \brief Flag for enabling separated calculation for every dimension. */
  bool SmoothOnSurface;             /*!< \brief Flag for assembling the system only on the surface. */
  bool SmoothDirichletSurfaceBound; /*!< \brief Flag for using zero Dirichlet boundary in the surface case. */
  ENUM_SOBOLEV_MODUS SmoothNumMode; /*!< \brief The mode in which the Sobolev smoothing solver is applied. */

  unsigned short  Kind_Grad_Linear_Solver,  /*!< Numerical method to smooth the gradient */
  Kind_Grad_Linear_Solver_Prec;             /*!< \brief Preconditioner of the linear solver. */
  su2double Grad_Linear_Solver_Error;       /*!< \brief Min error of the linear solver for the gradient smoothing. */
  unsigned long Grad_Linear_Solver_Iter; /*!< \brief Max iterations of the linear solver for the gradient smoothing. */

  bool ReorientElements;       /*!< \brief Flag for enabling element reorientation. */
  string CustomObjFunc;        /*!< \brief User-defined objective function. */
  string CustomOutputs;        /*!< \brief User-defined functions for outputs. */
  unsigned short nDV,                  /*!< \brief Number of design variables. */
  nObj, nObjW;                         /*! \brief Number of objective functions. */
  unsigned short* nDV_Value;           /*!< \brief Number of values for each design variable (might be different than 1 if we allow arbitrary movement). */
  unsigned short nFFDBox;              /*!< \brief Number of ffd boxes. */
  unsigned short nTurboMachineryKind;  /*!< \brief Number turbomachinery types specified. */
  unsigned short nParamDV;             /*!< \brief Number of parameters of the design variable. */
  string DV_Filename;                  /*!< \brief Filename for providing surface positions from an external parameterization. */
  string DV_Unordered_Sens_Filename;   /*!< \brief Filename of volume sensitivities in an unordered ASCII format. */
  string DV_Sens_Filename;             /*!< \brief Filename of surface sensitivities written to an unordered ASCII format. */
  unsigned short
  Sensitivity_FileFormat;             /*!< \brief Format of the input volume sensitivity files (SU2_DOT). */
  su2double **ParamDV;                /*!< \brief Parameters of the design variable. */
  su2double **CoordFFDBox;            /*!< \brief Coordinates of the FFD boxes. */
  unsigned short **DegreeFFDBox;      /*!< \brief Degree of the FFD boxes. */
  string *FFDTag;                     /*!< \brief Parameters of the design variable. */
  string *TagFFDBox;                  /*!< \brief Tag of the FFD box. */
  unsigned short GeometryMode;        /*!< \brief Gemoetry mode (analysis or gradient computation). */
  unsigned short MGCycle;             /*!< \brief Kind of multigrid cycle. */
  unsigned short FinestMesh;          /*!< \brief Finest mesh for the full multigrid approach. */
  unsigned short nFFD_Fix_IDir,
  nFFD_Fix_JDir, nFFD_Fix_KDir;       /*!< \brief Number of planes fixed in the FFD. */
  unsigned short nMG_PreSmooth,       /*!< \brief Number of MG pre-smooth parameters found in config file. */
  nMG_PostSmooth,                     /*!< \brief Number of MG post-smooth parameters found in config file. */
  nMG_CorrecSmooth;                   /*!< \brief Number of MG correct-smooth parameters found in config file. */
  short *FFD_Fix_IDir,
  *FFD_Fix_JDir, *FFD_Fix_KDir;       /*!< \brief Exact sections. */
  unsigned short *MG_PreSmooth,       /*!< \brief Multigrid Pre smoothing. */
  *MG_PostSmooth,                     /*!< \brief Multigrid Post smoothing. */
  *MG_CorrecSmooth;                   /*!< \brief Multigrid Jacobi implicit smoothing of the correction. */
  su2double *LocationStations;        /*!< \brief Airfoil sections in wing slicing subroutine. */

  ENUM_MULTIZONE Kind_MZSolver;    /*!< \brief Kind of multizone solver.  */
  INC_DENSITYMODEL Kind_DensityModel; /*!< \brief Kind of the density model for incompressible flows. */
  CHT_COUPLING Kind_CHT_Coupling;  /*!< \brief Kind of coupling method used at CHT interfaces. */
  VISCOSITYMODEL Kind_ViscosityModel; /*!< \brief Kind of the Viscosity Model*/
  MIXINGVISCOSITYMODEL Kind_MixingViscosityModel; /*!< \brief Kind of the mixing Viscosity Model*/
  CONDUCTIVITYMODEL Kind_ConductivityModel; /*!< \brief Kind of the Thermal Conductivity Model */
  CONDUCTIVITYMODEL_TURB Kind_ConductivityModel_Turb; /*!< \brief Kind of the Turbulent Thermal Conductivity Model */
  DIFFUSIVITYMODEL Kind_Diffusivity_Model; /*!< \brief Kind of the mass diffusivity Model */
  FREESTREAM_OPTION Kind_FreeStreamOption; /*!< \brief Kind of free stream option to choose if initializing with density or temperature  */
  MAIN_SOLVER Kind_Solver;         /*!< \brief Kind of solver: Euler, NS, Continuous adjoint, etc.  */
  LIMITER Kind_SlopeLimit,    /*!< \brief Global slope limiter. */
  Kind_SlopeLimit_Flow,         /*!< \brief Slope limiter for flow equations.*/
  Kind_SlopeLimit_Turb,         /*!< \brief Slope limiter for the turbulence equation.*/
  Kind_SlopeLimit_AdjTurb,      /*!< \brief Slope limiter for the adjoint turbulent equation.*/
  Kind_SlopeLimit_AdjFlow,      /*!< \brief Slope limiter for the adjoint equation.*/
  Kind_SlopeLimit_Species;      /*!< \brief Slope limiter for the species equation.*/
  unsigned short Kind_FluidModel,  /*!< \brief Kind of the Fluid Model: Ideal, van der Waals, etc. */
  Kind_InitOption,                 /*!< \brief Kind of Init option to choose if initializing with Reynolds number or with thermodynamic conditions   */
  Kind_GridMovement,               /*!< \brief Kind of the static mesh movement. */
  *Kind_SurfaceMovement,           /*!< \brief Kind of the static mesh movement. */
  nKind_SurfaceMovement,           /*!< \brief Kind of the dynamic mesh movement. */
  Kind_Gradient_Method,            /*!< \brief Numerical method for computation of spatial gradients. */
  Kind_Gradient_Method_Recon,      /*!< \brief Numerical method for computation of spatial gradients used for upwind reconstruction. */
  Kind_Deform_Linear_Solver,             /*!< Numerical method to deform the grid */
  Kind_Deform_Linear_Solver_Prec,        /*!< \brief Preconditioner of the linear solver. */
  Kind_Linear_Solver,                    /*!< \brief Numerical solver for the implicit scheme. */
  Kind_Linear_Solver_Prec,               /*!< \brief Preconditioner of the linear solver. */
  Kind_AdjTurb_Linear_Solver,            /*!< \brief Numerical solver for the turbulent adjoint implicit scheme. */
  Kind_AdjTurb_Linear_Prec,              /*!< \brief Preconditioner of the turbulent adjoint linear solver. */
  Kind_DiscAdj_Linear_Solver,            /*!< \brief Linear solver for the discrete adjoint system. */
  Kind_DiscAdj_Linear_Prec,              /*!< \brief Preconditioner of the discrete adjoint linear solver. */
  Kind_TimeNumScheme,           /*!< \brief Global explicit or implicit time integration. */
  Kind_TimeIntScheme_Flow,      /*!< \brief Time integration for the flow equations. */
  Kind_TimeIntScheme_FEM_Flow,  /*!< \brief Time integration for the flow equations. */
  Kind_ADER_Predictor,          /*!< \brief Predictor step of the ADER-DG time integration scheme. */
  Kind_TimeIntScheme_AdjFlow,   /*!< \brief Time integration for the adjoint flow equations. */
  Kind_TimeIntScheme_Turb,      /*!< \brief Time integration for the turbulence model. */
  Kind_TimeIntScheme_AdjTurb,   /*!< \brief Time integration for the adjoint turbulence model. */
  Kind_TimeIntScheme_Species,   /*!< \brief Time integration for the species model. */
  Kind_TimeIntScheme_Heat,      /*!< \brief Time integration for the wave equations. */
  Kind_TimeStep_Heat;           /*!< \brief Time stepping method for the (fvm) heat equation. */
  STRUCT_TIME_INT Kind_TimeIntScheme_FEA;    /*!< \brief Time integration for the FEA equations. */
  STRUCT_SPACE_ITE Kind_SpaceIteScheme_FEA;  /*!< \brief Iterative scheme for nonlinear structural analysis. */
  unsigned short
  Kind_TimeIntScheme_Radiation, /*!< \brief Time integration for the Radiation equations. */
  Kind_ConvNumScheme,           /*!< \brief Global definition of the convective term. */
  Kind_ConvNumScheme_Flow,      /*!< \brief Centered or upwind scheme for the flow equations. */
  Kind_ConvNumScheme_FEM_Flow,  /*!< \brief Finite element scheme for the flow equations. */
  Kind_ConvNumScheme_Heat,      /*!< \brief Centered or upwind scheme for the flow equations. */
  Kind_ConvNumScheme_AdjFlow,   /*!< \brief Centered or upwind scheme for the adjoint flow equations. */
  Kind_ConvNumScheme_Turb,      /*!< \brief Centered or upwind scheme for the turbulence model. */
  Kind_ConvNumScheme_AdjTurb,   /*!< \brief Centered or upwind scheme for the adjoint turbulence model. */
  Kind_ConvNumScheme_Species,   /*!< \brief Centered or upwind scheme for the species model. */
  Kind_ConvNumScheme_Template,  /*!< \brief Centered or upwind scheme for the level set equation. */
  Kind_Centered,                /*!< \brief Centered scheme. */
  Kind_Centered_Flow,           /*!< \brief Centered scheme for the flow equations. */
  Kind_Centered_AdjFlow,        /*!< \brief Centered scheme for the adjoint flow equations. */
  Kind_Centered_Turb,           /*!< \brief Centered scheme for the turbulence model. */
  Kind_Centered_AdjTurb,        /*!< \brief Centered scheme for the adjoint turbulence model. */
  Kind_Centered_Species,        /*!< \brief Centered scheme for the species model. */
  Kind_Centered_Template,       /*!< \brief Centered scheme for the template model. */
  Kind_Upwind,                  /*!< \brief Upwind scheme. */
  Kind_Upwind_Flow,             /*!< \brief Upwind scheme for the flow equations. */
  Kind_Upwind_AdjFlow,          /*!< \brief Upwind scheme for the adjoint flow equations. */
  Kind_Upwind_Turb,             /*!< \brief Upwind scheme for the turbulence model. */
  Kind_Upwind_AdjTurb,          /*!< \brief Upwind scheme for the adjoint turbulence model. */
  Kind_Upwind_Species,          /*!< \brief Upwind scheme for the species model. */
  Kind_Upwind_Template,         /*!< \brief Upwind scheme for the template model. */
  Kind_FEM,                     /*!< \brief Finite element scheme for the flow equations. */
  Kind_FEM_Flow,                /*!< \brief Finite element scheme for the flow equations. */
  Kind_Matrix_Coloring;         /*!< \brief Type of matrix coloring for sparse Jacobian computation. */
  FEM_SHOCK_CAPTURING_DG Kind_FEM_Shock_Capturing_DG; /*!< \brief Shock capturing method for the FEM DG solver. */
  BGS_RELAXATION Kind_BGS_RelaxMethod; /*!< \brief Kind of relaxation method for Block Gauss Seidel method in FSI problems. */
  bool ReconstructionGradientRequired; /*!< \brief Enable or disable a second gradient calculation for upwind reconstruction only. */
  bool LeastSquaresRequired;    /*!< \brief Enable or disable memory allocation for least-squares gradient methods. */
  bool Energy_Equation;         /*!< \brief Solve the energy equation for incompressible flows. */

  bool MUSCL,              /*!< \brief MUSCL scheme .*/
  MUSCL_Flow,              /*!< \brief MUSCL scheme for the flow equations.*/
  MUSCL_Turb,              /*!< \brief MUSCL scheme for the turbulence equations.*/
  MUSCL_Heat,              /*!< \brief MUSCL scheme for the (fvm) heat equation.*/
  MUSCL_AdjFlow,           /*!< \brief MUSCL scheme for the adj flow equations.*/
  MUSCL_AdjTurb;           /*!< \brief MUSCL scheme for the adj turbulence equations.*/
  bool MUSCL_Species;      /*!< \brief MUSCL scheme for the species equations.*/
  bool Use_Accurate_Jacobians;  /*!< \brief Use numerically computed Jacobians for AUSM+up(2) and SLAU(2). */
  bool EulerPersson;       /*!< \brief Boolean to determine whether this is an Euler simulation with Persson shock capturing. */
  bool FSI_Problem = false,/*!< \brief Boolean to determine whether the simulation is FSI or not. */
  Multizone_Problem;       /*!< \brief Boolean to determine whether we are solving a multizone problem. */
  unsigned short nID_DV;   /*!< \brief ID for the region of FEM when computed using direct differentiation. */

  bool AD_Mode;             /*!< \brief Algorithmic Differentiation support. */
  bool AD_Preaccumulation;  /*!< \brief Enable or disable preaccumulation in the AD mode. */
  STRUCT_COMPRESS Kind_Material_Compress;  /*!< \brief Determines if the material is compressible or incompressible (structural analysis). */
  STRUCT_MODEL Kind_Material;              /*!< \brief Determines the material model to be used (structural analysis). */
  STRUCT_DEFORMATION Kind_Struct_Solver;   /*!< \brief Determines the geometric condition (small or large deformations) for structural analysis. */
  unsigned short Kind_DV_FEA;              /*!< \brief Kind of Design Variable for FEA problems.*/

  unsigned short nTurbVar;          /*!< \brief Number of Turbulence variables, i.e. 1 for SA-types, 2 for SST. */
  TURB_MODEL Kind_Turb_Model;       /*!< \brief Turbulent model definition. */
  SPECIES_MODEL Kind_Species_Model; /*!< \brief Species model definition. */
  TURB_SGS_MODEL Kind_SGS_Model;    /*!< \brief LES SGS model definition. */
  TURB_TRANS_MODEL Kind_Trans_Model;  /*!< \brief Transition model definition. */
  unsigned short Kind_ActDisk, Kind_Engine_Inflow,
  *Kind_Data_Riemann,
  *Kind_Data_Giles;                /*!< \brief Kind of inlet boundary treatment. */
  INLET_TYPE Kind_Inlet;
  INLET_TYPE *Kind_Inc_Inlet;
  INC_OUTLET_TYPE *Kind_Inc_Outlet;
  WALL_TYPE *Kind_Wall;            /*!< \brief Type of wall treatment. */
  unsigned short nWall_Types;      /*!< \brief Number of wall treatment types listed. */
  unsigned short nInc_Inlet;       /*!< \brief Number of inlet boundary treatment types listed. */
  unsigned short nInc_Outlet;      /*!< \brief Number of inlet boundary treatment types listed. */
  su2double Inc_Inlet_Damping;     /*!< \brief Damping factor applied to the iterative updates to the velocity at a pressure inlet in incompressible flow. */
  su2double Inc_Outlet_Damping;    /*!< \brief Damping factor applied to the iterative updates to the pressure at a mass flow outlet in incompressible flow. */
  bool Inc_Inlet_UseNormal;        /*!< \brief Flag for whether to use the local normal as the flow direction for an incompressible pressure inlet. */
  su2double Linear_Solver_Error;   /*!< \brief Min error of the linear solver for the implicit formulation. */
  su2double Deform_Linear_Solver_Error;          /*!< \brief Min error of the linear solver for the implicit formulation. */
  su2double Linear_Solver_Smoother_Relaxation;   /*!< \brief Relaxation factor for iterative linear smoothers. */
  unsigned long Linear_Solver_Iter;              /*!< \brief Max iterations of the linear solver for the implicit formulation. */
  unsigned long Deform_Linear_Solver_Iter;       /*!< \brief Max iterations of the linear solver for the implicit formulation. */
  unsigned long Linear_Solver_Restart_Frequency; /*!< \brief Restart frequency of the linear solver for the implicit formulation. */
  unsigned long Linear_Solver_Prec_Threads;      /*!< \brief Number of threads per rank for ILU and LU_SGS preconditioners. */
  unsigned short Linear_Solver_ILU_n;            /*!< \brief ILU fill=in level. */
  su2double SemiSpan;                   /*!< \brief Wing Semi span. */
  su2double Roe_Kappa;                  /*!< \brief Relaxation of the Roe scheme. */
  su2double Relaxation_Factor_Adjoint;  /*!< \brief Relaxation coefficient for variable updates of adjoint solvers. */
  su2double Relaxation_Factor_CHT;      /*!< \brief Relaxation coefficient for the update of conjugate heat variables. */
  su2double AdjTurb_Linear_Error;       /*!< \brief Min error of the turbulent adjoint linear solver for the implicit formulation. */
  su2double EntropyFix_Coeff;           /*!< \brief Entropy fix coefficient. */
  unsigned short AdjTurb_Linear_Iter;   /*!< \brief Min error of the turbulent adjoint linear solver for the implicit formulation. */
  unsigned short nLocationStations,     /*!< \brief Number of section cuts to make when outputting mesh and cp . */
  nWingStations;                        /*!< \brief Number of section cuts to make when calculating internal volume. */
  su2double Kappa_1st_AdjFlow,  /*!< \brief Lax 1st order dissipation coefficient for adjoint flow equations (coarse multigrid levels). */
  Kappa_2nd_AdjFlow,            /*!< \brief JST 2nd order dissipation coefficient for adjoint flow equations. */
  Kappa_4th_AdjFlow,            /*!< \brief JST 4th order dissipation coefficient for adjoint flow equations. */
  Kappa_1st_Flow,           /*!< \brief Lax 1st order dissipation coefficient for flow equations (coarse multigrid levels). */
  Kappa_2nd_Flow,           /*!< \brief JST 2nd order dissipation coefficient for flow equations. */
  Kappa_4th_Flow,           /*!< \brief JST 4th order dissipation coefficient for flow equations. */
  Kappa_2nd_Heat,           /*!< \brief 2nd order dissipation coefficient for heat equation. */
  Kappa_4th_Heat,           /*!< \brief 4th order dissipation coefficient for heat equation. */
  Cent_Jac_Fix_Factor,              /*!< \brief Multiply the dissipation contribution to the Jacobian of central schemes
                                                by this factor to make the global matrix more diagonal dominant. */
  Cent_Inc_Jac_Fix_Factor;          /*!< \brief Multiply the dissipation contribution to the Jacobian of incompressible central schemes */
  su2double Geo_Waterline_Location; /*!< \brief Location of the waterline. */

  su2double Min_Beta_RoeTurkel,     /*!< \brief Minimum value of Beta for the Roe-Turkel low Mach preconditioner. */
  Max_Beta_RoeTurkel;               /*!< \brief Maximum value of Beta for the Roe-Turkel low Mach preconditioner. */
  unsigned long GridDef_Nonlinear_Iter;  /*!< \brief Number of nonlinear increments for grid deformation. */
  unsigned short Deform_StiffnessType;   /*!< \brief Type of element stiffness imposed for FEA mesh deformation. */
  bool Deform_Mesh;                      /*!< \brief Determines whether the mesh will be deformed. */
  bool Deform_Output;                    /*!< \brief Print the residuals during mesh deformation to the console. */
  su2double Deform_Tol_Factor;       /*!< \brief Factor to multiply smallest volume for deform tolerance (0.001 default) */
  su2double Deform_Coeff;            /*!< \brief Deform coeffienct */
  su2double Deform_Limit;            /*!< \brief Deform limit */
  unsigned short FFD_Continuity;     /*!< \brief Surface continuity at the intersection with the FFD */
  unsigned short FFD_CoordSystem;    /*!< \brief Define the coordinates system */
  su2double Deform_ElasticityMod,    /*!< \brief Young's modulus for volume deformation stiffness model */
  Deform_PoissonRatio,               /*!< \brief Poisson's ratio for volume deformation stiffness model */
  Deform_StiffLayerSize;             /*!< \brief Size of the layer of highest stiffness for wall distance-based mesh stiffness */
  bool FFD_Symmetry_Plane;           /*!< \brief FFD symmetry plane. */

  su2double Mach;             /*!< \brief Mach number. */
  su2double Reynolds;         /*!< \brief Reynolds number. */
  su2double Froude;           /*!< \brief Froude number. */
  su2double Length_Reynolds;  /*!< \brief Reynolds length (dimensional). */
  su2double AoA,              /*!< \brief Angle of attack (just external flow). */
  iH, AoS, AoA_Offset,
  AoS_Offset, AoA_Sens;       /*!< \brief Angle of sideSlip (just external flow). */
  bool Fixed_CL_Mode;         /*!< \brief Activate fixed CL mode (external flow only). */
  bool Eval_dOF_dCX;          /*!< \brief Activate fixed CL mode (external flow only). */
  bool Discard_InFiles;       /*!< \brief Discard angle of attack in solution and geometry files. */
  su2double Target_CL;        /*!< \brief Specify a target CL instead of AoA (external flow only). */
  su2double Total_CM;         /*!< \brief Specify a Total CM instead of AoA (external flow only). */
  su2double Total_CD;         /*!< \brief Specify a target CD instead of AoA (external flow only). */
  su2double dCL_dAlpha;       /*!< \brief value of dCl/dAlpha. */
  su2double dCM_diH;          /*!< \brief value of dCM/dHi. */
  unsigned long Iter_Fixed_CM;          /*!< \brief Iterations to re-evaluate the angle of attack (external flow only). */
  unsigned long Iter_Fixed_NetThrust;   /*!< \brief Iterations to re-evaluate the angle of attack (external flow only). */
  unsigned long Iter_dCL_dAlpha;        /*!< \brief Number of iterations to evaluate dCL_dAlpha. */
  unsigned long Update_Alpha;           /*!< \brief Iterations to re-evaluate the angle of attack (external flow only). */
  unsigned long Update_iH;              /*!< \brief Iterations to re-evaluate the angle of attack (external flow only). */
  unsigned long Update_BCThrust;        /*!< \brief Iterations to re-evaluate the angle of attack (external flow only). */
  su2double dNetThrust_dBCThrust;       /*!< \brief value of dNetThrust/dBCThrust. */
  bool Update_BCThrust_Bool;            /*!< \brief Boolean flag for whether to update the AoA for fixed lift mode on a given iteration. */
  bool Update_AoA;                      /*!< \brief Boolean flag for whether to update the AoA for fixed lift mode on a given iteration. */
  unsigned long Update_AoA_Iter_Limit;  /*!< \brief Limit on number of iterations between AoA updates for fixed lift mode. */
  bool Finite_Difference_Mode;        /*!< \brief Flag to run the finite difference mode in fixed Cl mode. */
  su2double ChargeCoeff;              /*!< \brief Charge coefficient (just for poisson problems). */
  unsigned short Cauchy_Func_Flow,    /*!< \brief Function where to apply the convergence criteria in the flow problem. */
  Cauchy_Func_AdjFlow,                /*!< \brief Function where to apply the convergence criteria in the adjoint problem. */
  Cauchy_Elems;                       /*!< \brief Number of elements to evaluate. */
  unsigned short Residual_Func_Flow;  /*!< \brief Equation to apply residual convergence to. */
  unsigned short Res_FEM_CRIT;        /*!< \brief Criteria to apply to the FEM convergence (absolute/relative). */
  unsigned long StartConv_Iter;       /*!< \brief Start convergence criteria at iteration. */
  su2double Cauchy_Eps;               /*!< \brief Epsilon used for the convergence. */
  bool Restart,                       /*!< \brief Restart solution (for direct, adjoint, and linearized problems).*/
  Read_Binary_Restart,                /*!< \brief Read binary SU2 native restart files.*/
  Wrt_Restart_Overwrite,              /*!< \brief Overwrite restart files or append iteration number.*/
  Wrt_Surface_Overwrite,              /*!< \brief Overwrite surface output files or append iteration number.*/
  Wrt_Volume_Overwrite,               /*!< \brief Overwrite volume output files or append iteration number.*/
  Restart_Flow;                       /*!< \brief Restart flow solution for adjoint and linearized problems. */
  unsigned short nMarker_Monitoring,  /*!< \brief Number of markers to monitor. */
  nMarker_Designing,                  /*!< \brief Number of markers for the objective function. */
  nMarker_GeoEval,                    /*!< \brief Number of markers for the objective function. */
  nMarker_ZoneInterface,              /*!< \brief Number of markers in the zone interface. */
  nMarker_Plotting,                   /*!< \brief Number of markers to plot. */
  nMarker_Analyze,                    /*!< \brief Number of markers to analyze. */
  nMarker_Moving,                     /*!< \brief Number of markers in motion (DEFORMING, MOVING_WALL). */
  nMarker_PyCustom,                   /*!< \brief Number of markers that are customizable in Python. */
  nMarker_DV,                         /*!< \brief Number of markers affected by the design variables. */
  nMarker_WallFunctions,              /*!< \brief Number of markers for which wall functions must be applied. */
  nMarker_SobolevBC;                  /*!< \brief Number of markers treaded in the gradient problem. */
  string *Marker_Monitoring,          /*!< \brief Markers to monitor. */
  *Marker_Designing,                  /*!< \brief Markers to design. */
  *Marker_GeoEval,                    /*!< \brief Markers to evaluate geometry. */
  *Marker_Plotting,                   /*!< \brief Markers to plot. */
  *Marker_Analyze,                    /*!< \brief Markers to analyze. */
  *Marker_ZoneInterface,              /*!< \brief Markers in the FSI interface. */
  *Marker_Moving,                     /*!< \brief Markers in motion (DEFORMING, MOVING_WALL). */
  *Marker_PyCustom,                   /*!< \brief Markers that are customizable in Python. */
  *Marker_DV,                         /*!< \brief Markers affected by the design variables. */
  *Marker_WallFunctions,              /*!< \brief Markers for which wall functions must be applied. */
  *Marker_SobolevBC;                  /*!< \brief Markers in the gradient solver */

  unsigned short nConfig_Files;       /*!< \brief Number of config files for multiphysics problems. */
  string *Config_Filenames;           /*!< \brief List of names for configuration files. */
  SST_OPTIONS *SST_Options;           /*!< \brief List of modifications/corrections/versions of SST turbulence model.*/
  SA_OPTIONS *SA_Options;             /*!< \brief List of modifications/corrections/versions of SA turbulence model.*/
  unsigned short nSST_Options;        /*!< \brief Number of SST options specified. */
  unsigned short nSA_Options;         /*!< \brief Number of SA options specified. */
  WALL_FUNCTIONS  *Kind_WallFunctions;        /*!< \brief The kind of wall function to use for the corresponding markers. */
  unsigned short  **IntInfo_WallFunctions;    /*!< \brief Additional integer information for the wall function markers. */
  su2double       **DoubleInfo_WallFunctions; /*!< \brief Additional double information for the wall function markers. */
  unsigned short  *Marker_All_Monitoring,     /*!< \brief Global index for monitoring using the grid information. */
  *Marker_All_GeoEval,               /*!< \brief Global index for geometrical evaluation. */
  *Marker_All_Plotting,              /*!< \brief Global index for plotting using the grid information. */
  *Marker_All_Analyze,               /*!< \brief Global index for plotting using the grid information. */
  *Marker_All_ZoneInterface,         /*!< \brief Global index for FSI interface markers using the grid information. */
  *Marker_All_Turbomachinery,        /*!< \brief Global index for Turbomachinery markers using the grid information. */
  *Marker_All_TurbomachineryFlag,    /*!< \brief Global index for Turbomachinery markers flag using the grid information. */
  *Marker_All_MixingPlaneInterface,  /*!< \brief Global index for MixingPlane interface markers using the grid information. */
  *Marker_All_DV,                    /*!< \brief Global index for design variable markers using the grid information. */
  *Marker_All_Moving,                /*!< \brief Global index for moving surfaces using the grid information. */
  *Marker_All_Deform_Mesh,           /*!< \brief Global index for deformable markers at the boundary. */
  *Marker_All_Deform_Mesh_Sym_Plane, /*!< \brief Global index for markers with symmetric deformations. */
  *Marker_All_Fluid_Load,            /*!< \brief Global index for markers in which the flow load is computed/employed. */
  *Marker_All_PyCustom,              /*!< \brief Global index for Python customizable surfaces using the grid information. */
  *Marker_All_Designing,             /*!< \brief Global index for moving using the grid information. */
  *Marker_All_SobolevBC,             /*!< \brief Global index for boundary condition applied to gradient smoothing. */
  *Marker_CfgFile_Monitoring,            /*!< \brief Global index for monitoring using the config information. */
  *Marker_CfgFile_Designing,             /*!< \brief Global index for monitoring using the config information. */
  *Marker_CfgFile_GeoEval,               /*!< \brief Global index for monitoring using the config information. */
  *Marker_CfgFile_Plotting,              /*!< \brief Global index for plotting using the config information. */
  *Marker_CfgFile_Analyze,               /*!< \brief Global index for plotting using the config information. */
  *Marker_CfgFile_ZoneInterface,         /*!< \brief Global index for FSI interface using the config information. */
  *Marker_CfgFile_Turbomachinery,        /*!< \brief Global index for Turbomachinery  using the config information. */
  *Marker_CfgFile_TurbomachineryFlag,    /*!< \brief Global index for Turbomachinery flag using the config information. */
  *Marker_CfgFile_MixingPlaneInterface,  /*!< \brief Global index for MixingPlane interface using the config information. */
  *Marker_CfgFile_Moving,             /*!< \brief Global index for moving surfaces using the config information. */
  *Marker_CfgFile_Deform_Mesh,        /*!< \brief Global index for deformable markers at the boundary. */
  *Marker_CfgFile_Deform_Mesh_Sym_Plane, /*!< \brief Global index for markers with symmetric deformations. */
  *Marker_CfgFile_Fluid_Load,         /*!< \brief Global index for markers in which the flow load is computed/employed. */
  *Marker_CfgFile_PyCustom,           /*!< \brief Global index for Python customizable surfaces using the config information. */
  *Marker_CfgFile_DV,                 /*!< \brief Global index for design variable markers using the config information. */
  *Marker_CfgFile_PerBound,           /*!< \brief Global index for periodic boundaries using the config information. */
  *Marker_CfgFile_SobolevBC;          /*!< \brief Global index for boundary condition applied to gradient smoothing using the config information. */
  string *PlaneTag;                   /*!< \brief Global index for the plane adaptation (upper, lower). */
  su2double *nBlades;                 /*!< \brief number of blades for turbomachinery computation. */
  unsigned short Geo_Description;     /*!< \brief Description of the geometry. */
  unsigned short Mesh_FileFormat;     /*!< \brief Mesh input format. */
  TAB_OUTPUT Tab_FileFormat;          /*!< \brief Format of the output files. */
  unsigned short output_precision;    /*!< \brief <ofstream>.precision(value) for SU2_DOT and HISTORY output */
  unsigned short ActDisk_Jump;        /*!< \brief Format of the output files. */
  unsigned long StartWindowIteration; /*!< \brief Starting Iteration for long time Windowing apporach . */
  unsigned short nCFL_AdaptParam;     /*!< \brief Number of CFL parameters provided in config. */
  bool CFL_Adapt;        /*!< \brief Use adaptive CFL number. */
  bool HB_Precondition;  /*!< \brief Flag to turn on harmonic balance source term preconditioning */
  su2double RefArea,     /*!< \brief Reference area for coefficient computation. */
  RefElemLength,         /*!< \brief Reference element length for computing the slope limiting epsilon. */
  RefSharpEdges,         /*!< \brief Reference coefficient for detecting sharp edges. */
  RefLength,             /*!< \brief Reference length for moment computation. */
  *RefOriginMoment_X,    /*!< \brief X Origin for moment computation. */
  *RefOriginMoment_Y,    /*!< \brief Y Origin for moment computation. */
  *RefOriginMoment_Z,    /*!< \brief Z Origin for moment computation. */
  *CFL_AdaptParam,       /*!< \brief Information about the CFL ramp. */
  *RelaxFactor_Giles,    /*!< \brief Information about the under relaxation factor for Giles BC. */
  *CFL,                  /*!< \brief CFL number. */
  DomainVolume;          /*!< \brief Volume of the computational grid. */
  unsigned short
  nRefOriginMoment_X,      /*!< \brief Number of X-coordinate moment computation origins. */
  nRefOriginMoment_Y,      /*!< \brief Number of Y-coordinate moment computation origins. */
  nRefOriginMoment_Z;      /*!< \brief Number of Z-coordinate moment computation origins. */
  unsigned short nMesh_Box_Size;
  short *Mesh_Box_Size;          /*!< \brief Array containing the number of grid points in the x-, y-, and z-directions for the analytic RECTANGLE and BOX grid formats. */
  string Mesh_FileName,          /*!< \brief Mesh input file. */
  Mesh_Out_FileName,             /*!< \brief Mesh output file. */
  Solution_FileName,             /*!< \brief Flow solution input file. */
  Solution_AdjFileName,          /*!< \brief Adjoint solution input file for drag functional. */
  Volume_FileName,               /*!< \brief Flow variables output file. */
  Conv_FileName,                 /*!< \brief Convergence history output file. */
  Breakdown_FileName,            /*!< \brief Breakdown output file. */
  Restart_FileName,              /*!< \brief Restart file for flow variables. */
  Restart_AdjFileName,           /*!< \brief Restart file for adjoint variables, drag functional. */
  Adj_FileName,                  /*!< \brief Output file with the adjoint variables. */
  ObjFunc_Grad_FileName,         /*!< \brief Gradient of the objective function. */
  ObjFunc_Value_FileName,        /*!< \brief Objective function. */
  SurfCoeff_FileName,            /*!< \brief Output file with the flow variables on the surface. */
  SurfAdjCoeff_FileName,         /*!< \brief Output file with the adjoint variables on the surface. */
  SurfSens_FileName,             /*!< \brief Output file for the sensitivity on the surface (discrete adjoint). */
  VolSens_FileName,              /*!< \brief Output file for the sensitivity in the volume (discrete adjoint). */
  ObjFunc_Hess_FileName;         /*!< \brief Hessian approximation obtained by the Sobolev smoothing solver. */

  bool
  Wrt_Performance,           /*!< \brief Write the performance summary at the end of a calculation.  */
  Wrt_AD_Statistics,         /*!< \brief Write the tape statistics (discrete adjoint).  */
  Wrt_MeshQuality,           /*!< \brief Write the mesh quality statistics to the visualization files.  */
  Wrt_MultiGrid,             /*!< \brief Write the coarse grids to the visualization files.  */
  Wrt_Projected_Sensitivity, /*!< \brief Write projected sensitivities (dJ/dx) on surfaces to ASCII file. */
  Plot_Section_Forces;       /*!< \brief Write sectional forces for specified markers. */
  unsigned short
  Console_Output_Verb,  /*!< \brief Level of verbosity for console output */
  Kind_Average;         /*!< \brief Particular average for the marker analyze. */
  su2double Gamma,      /*!< \brief Ratio of specific heats of the gas. */
  Bulk_Modulus,         /*!< \brief Value of the bulk modulus for incompressible flows. */
  Beta_Factor,          /*!< \brief Value of the epsilon^2 multiplier for Beta for the incompressible preconditioner. */
  Gas_Constant,         /*!< \brief Specific gas constant. */
  Gas_ConstantND,       /*!< \brief Non-dimensional specific gas constant. */
  *Molecular_Weight;    /*!< \brief Molecular weight of an incompressible ideal gas (g/mol). */
  unsigned short nMolecular_Weight, /*!< \brief Number of species molecular weights. */
  nSpecific_Heat_Cp;              /*!< \brief Number of species specific heat constants at constant pressure. */
  su2double *Specific_Heat_Cp, /*!< \brief Specific heat at constant pressure. */
  Thermal_Expansion_Coeff,    /*!< \brief Thermal expansion coefficient. */
  Thermal_Expansion_CoeffND,  /*!< \brief Non-dimensional thermal expansion coefficient. */
  Inc_Density_Ref,       /*!< \brief Reference density for custom incompressible non-dim. */
  Inc_Velocity_Ref,      /*!< \brief Reference velocity for custom incompressible non-dim. */
  Inc_Temperature_Ref,   /*!< \brief Reference temperature for custom incompressible non-dim. */
  Inc_Density_Init,      /*!< \brief Initial density for incompressible flows. */
  Inc_Temperature_Init,  /*!< \brief Initial temperature for incompressible flows w/ heat transfer. */
  Heat_Flux_Ref,         /*!< \brief Reference heat flux for non-dim. */
  Gas_Constant_Ref,      /*!< \brief Reference specific gas constant. */
  Temperature_Critical,  /*!< \brief Critical Temperature for real fluid model.  */
  Pressure_Critical,     /*!< \brief Critical Pressure for real fluid model.  */
  Density_Critical,      /*!< \brief Critical Density for real fluid model.  */
  Acentric_Factor,       /*!< \brief Acentric Factor for real fluid model.  */
  *Mu_Constant,           /*!< \brief Constant viscosity for ConstantViscosity model.  */
  *Thermal_Conductivity_Constant,  /*!< \brief Constant thermal conductivity for ConstantConductivity model.  */
  *Mu_Ref,                /*!< \brief Reference viscosity for Sutherland model.  */
  *Mu_Temperature_Ref,    /*!< \brief Reference temperature for Sutherland model.  */
  *Mu_S;                  /*!< \brief Reference S for Sutherland model.  */
  unsigned short nMu_Constant,   /*!< \brief Number of species constant viscosities. */
  nMu_Ref,                       /*!< \brief Number of species reference constants for Sutherland model. */
  nMu_Temperature_Ref,           /*!< \brief Number of species reference temperature for Sutherland model. */
  nMu_S,                         /*!< \brief Number of species reference S for Sutherland model. */
  nThermal_Conductivity_Constant,/*!< \brief Number of species constant thermal conductivity. */
  nPrandtl_Lam,                  /*!< \brief Number of species laminar Prandtl number. */
  nPrandtl_Turb,                 /*!< \brief Number of species turbulent Prandtl number. */
  nConstant_Lewis_Number;       /*!< \brief Number of species Lewis Number. */
  su2double Diffusivity_Constant;   /*!< \brief Constant mass diffusivity for scalar transport.  */
  su2double Diffusivity_ConstantND; /*!< \brief Non-dim. constant mass diffusivity for scalar transport.  */
  su2double Schmidt_Number_Laminar;   /*!< \brief Laminar Schmidt number for mass diffusion.  */
  su2double Schmidt_Number_Turbulent; /*!< \brief Turbulent Schmidt number for mass diffusion.  */
  su2double *Constant_Lewis_Number;   /*!< \brief Different Lewis number for mass diffusion.  */
  array<su2double, N_POLY_COEFFS> CpPolyCoefficientsND{{0.0}};  /*!< \brief Definition of the non-dimensional temperature polynomial coefficients for specific heat Cp. */
  array<su2double, N_POLY_COEFFS> MuPolyCoefficientsND{{0.0}};  /*!< \brief Definition of the non-dimensional temperature polynomial coefficients for viscosity. */
  array<su2double, N_POLY_COEFFS> KtPolyCoefficientsND{{0.0}};  /*!< \brief Definition of the non-dimensional temperature polynomial coefficients for thermal conductivity. */
  su2double Energy_FreeStream,     /*!< \brief Free-stream total energy of the fluid.  */
  ModVel_FreeStream,               /*!< \brief Magnitude of the free-stream velocity of the fluid.  */
  ModVel_FreeStreamND,             /*!< \brief Non-dimensional magnitude of the free-stream velocity of the fluid.  */
  Density_FreeStream,              /*!< \brief Free-stream density of the fluid. */
  Viscosity_FreeStream,            /*!< \brief Free-stream viscosity of the fluid.  */
  Tke_FreeStream,                  /*!< \brief Total turbulent kinetic energy of the fluid.  */
  Intermittency_FreeStream,        /*!< \brief Freestream intermittency (for sagt transition model) of the fluid.  */
  TurbulenceIntensity_FreeStream,  /*!< \brief Freestream turbulent intensity (for sagt transition model) of the fluid.  */
  Turb2LamViscRatio_FreeStream,    /*!< \brief Ratio of turbulent to laminar viscosity. */
  NuFactor_FreeStream,             /*!< \brief Ratio of turbulent to laminar viscosity. */
  NuFactor_Engine,                 /*!< \brief Ratio of turbulent to laminar viscosity at the engine. */
  SecondaryFlow_ActDisk,           /*!< \brief Ratio of turbulent to laminar viscosity at the actuator disk. */
  Initial_BCThrust,                /*!< \brief Ratio of turbulent to laminar viscosity at the actuator disk. */
  Pressure_FreeStream,             /*!< \brief Total pressure of the fluid. */
  Pressure_Thermodynamic,          /*!< \brief Thermodynamic pressure of the fluid. */
  Temperature_FreeStream,          /*!< \brief Total temperature of the fluid.  */
  Temperature_ve_FreeStream;       /*!< \brief Total vibrational-electronic temperature of the fluid.  */
  unsigned short wallModel_MaxIter; /*!< \brief maximum number of iterations for the Newton method for the wall model */
  su2double wallModel_Kappa,        /*!< \brief von Karman constant kappa for turbulence wall modeling */
  wallModel_B,                      /*!< \brief constant B for turbulence wall modeling */
  wallModel_RelFac,                 /*!< \brief relaxation factor for the Newton method used in the wall model */
  wallModel_MinYplus;               /*!< \brief minimum Y+ value, below which the wall model is not used anymore */
  su2double *Prandtl_Lam,      /*!< \brief Laminar Prandtl number for the gas.  */
  *Prandtl_Turb,               /*!< \brief Turbulent Prandtl number for the gas.  */
  Length_Ref,                 /*!< \brief Reference length for non-dimensionalization. */
  Pressure_Ref,               /*!< \brief Reference pressure for non-dimensionalization.  */
  Temperature_Ref,            /*!< \brief Reference temperature for non-dimensionalization.*/
  Temperature_ve_Ref,         /*!< \brief Reference vibrational-electronic temperature for non-dimensionalization.*/
  Density_Ref,                /*!< \brief Reference density for non-dimensionalization.*/
  Velocity_Ref,               /*!< \brief Reference velocity for non-dimensionalization.*/
  Time_Ref,                   /*!< \brief Reference time for non-dimensionalization. */
  Viscosity_Ref,              /*!< \brief Reference viscosity for non-dimensionalization. */
  Thermal_Conductivity_Ref,   /*!< \brief Reference conductivity for non-dimensionalization. */
  Energy_Ref,                 /*!< \brief Reference viscosity for non-dimensionalization. */
  Wall_Temperature,           /*!< \brief Temperature at an isotropic wall in Kelvin. */
  Omega_Ref,                  /*!< \brief Reference angular velocity for non-dimensionalization. */
  Force_Ref,                  /*!< \brief Reference body force for non-dimensionalization. */
  Pressure_FreeStreamND,      /*!< \brief Farfield pressure value (external flow). */
  Pressure_ThermodynamicND,   /*!< \brief Farfield thermodynamic pressure value. */
  Temperature_FreeStreamND,   /*!< \brief Farfield temperature value (external flow). */
  Temperature_ve_FreeStreamND,/*!< \brief Farfield vibrational-electronic temperature value (external flow). */
  Density_FreeStreamND,       /*!< \brief Farfield density value (external flow). */
  Velocity_FreeStreamND[3],   /*!< \brief Farfield velocity values (external flow). */
  Energy_FreeStreamND,        /*!< \brief Farfield energy value (external flow). */
  Viscosity_FreeStreamND,     /*!< \brief Farfield viscosity value (external flow). */
  Tke_FreeStreamND,           /*!< \brief Farfield kinetic energy (external flow). */
  Omega_FreeStreamND,         /*!< \brief Specific dissipation (external flow). */
  Omega_FreeStream;           /*!< \brief Specific dissipation (external flow). */
  unsigned short nElectric_Constant;    /*!< \brief Number of different electric constants. */
  su2double *Electric_Constant;         /*!< \brief Dielectric constant modulus. */
  su2double Knowles_B,                  /*!< \brief Knowles material model constant B. */
  Knowles_N;                            /*!< \brief Knowles material model constant N. */
  bool DE_Effects;                      /*!< Application of DE effects to FE analysis */
  bool RefGeom, RefGeomSurf;            /*!< Read a reference geometry for optimization purposes. */
  unsigned long refNodeID;              /*!< \brief Global ID for the reference node (optimization). */
  string RefGeom_FEMFileName;           /*!< \brief File name for reference geometry. */
  unsigned short RefGeom_FileFormat;    /*!< \brief Mesh input format. */
  STRUCT_2DFORM Kind_2DElasForm;        /*!< \brief Kind of bidimensional elasticity solver. */
  unsigned short nIterFSI_Ramp;         /*!< \brief Number of FSI subiterations during which a ramp is applied. */
  unsigned short iInst;                 /*!< \brief Current instance value */
  su2double AitkenStatRelax;      /*!< \brief Aitken's relaxation factor (if set as static) */
  su2double AitkenDynMaxInit;     /*!< \brief Aitken's maximum dynamic relaxation factor for the first iteration */
  su2double AitkenDynMinInit;     /*!< \brief Aitken's minimum dynamic relaxation factor for the first iteration */
  bool RampAndRelease;            /*!< \brief option for ramp load and release */
  bool Sine_Load;                 /*!< \brief option for sine load */
  su2double Thermal_Diffusivity;  /*!< \brief Thermal diffusivity used in the heat solver. */
  su2double Cyclic_Pitch,         /*!< \brief Cyclic pitch for rotorcraft simulations. */
  Collective_Pitch;               /*!< \brief Collective pitch for rotorcraft simulations. */
  su2double Mach_Motion;          /*!< \brief Mach number based on mesh velocity and freestream quantities. */

  su2double Motion_Origin[3] = {0.0}, /*!< \brief Mesh motion origin. */
  Translation_Rate[3] = {0.0},        /*!< \brief Translational velocity of the mesh. */
  Rotation_Rate[3] = {0.0},           /*!< \brief Angular velocity of the mesh . */
  Pitching_Omega[3] = {0.0},          /*!< \brief Angular frequency of the mesh pitching. */
  Pitching_Ampl[3] = {0.0},           /*!< \brief Pitching amplitude. */
  Pitching_Phase[3] = {0.0},          /*!< \brief Pitching phase offset. */
  Plunging_Omega[3] = {0.0},          /*!< \brief Angular frequency of the mesh plunging. */
  Plunging_Ampl[3] = {0.0};           /*!< \brief Plunging amplitude. */
  su2double *MarkerMotion_Origin, /*!< \brief Mesh motion origin of marker. */
  *MarkerTranslation_Rate,        /*!< \brief Translational velocity of marker. */
  *MarkerRotation_Rate,           /*!< \brief Angular velocity of marker. */
  *MarkerPitching_Omega,          /*!< \brief Angular frequency of marker. */
  *MarkerPitching_Ampl,           /*!< \brief Pitching amplitude of marker. */
  *MarkerPitching_Phase,          /*!< \brief Pitching phase offset of marker. */
  *MarkerPlunging_Omega,          /*!< \brief Angular frequency of marker.. */
  *MarkerPlunging_Ampl;           /*!< \brief Plunging amplitude of marker. */

  unsigned short
  nMarkerMotion_Origin,           /*!< \brief Number of values provided for mesh motion origin of marker. */
  nMarkerTranslation,             /*!< \brief Number of values provided for translational velocity of marker. */
  nMarkerRotation_Rate,           /*!< \brief Number of values provided for angular velocity of marker. */
  nMarkerPitching_Omega,          /*!< \brief Number of values provided for angular frequency of marker. */
  nMarkerPitching_Ampl,           /*!< \brief Number of values provided for pitching amplitude of marker. */
  nMarkerPitching_Phase,          /*!< \brief Number of values provided for pitching phase offset of marker. */
  nMarkerPlunging_Omega,          /*!< \brief Number of values provided for angular frequency of marker. */
  nMarkerPlunging_Ampl,           /*!< \brief Number of values provided for plunging amplitude of marker. */
  nRough_Wall;                    /*!< \brief Number of rough walls. */
  su2double  *Omega_HB;           /*!< \brief Frequency for Harmonic Balance Operator (in rad/s). */
  unsigned short
  nOmega_HB,                      /*!< \brief Number of frequencies in Harmonic Balance Operator. */
  nMoveMotion_Origin,             /*!< \brief Number of motion origins. */
  *MoveMotion_Origin;             /*!< \brief Keeps track if we should move moment origin. */
  vector<vector<vector<su2double> > > Aeroelastic_np1, /*!< \brief Aeroelastic solution at time level n+1. */
  Aeroelastic_n,                  /*!< \brief Aeroelastic solution at time level n. */
  Aeroelastic_n1;                 /*!< \brief Aeroelastic solution at time level n-1. */
  su2double FlutterSpeedIndex,    /*!< \brief The flutter speed index. */
  PlungeNaturalFrequency,         /*!< \brief Plunging natural frequency for Aeroelastic. */
  PitchNaturalFrequency,          /*!< \brief Pitch natural frequency for Aeroelastic. */
  AirfoilMassRatio,               /*!< \brief The airfoil mass ratio for Aeroelastic. */
  CG_Location,                    /*!< \brief Center of gravity location for Aeroelastic. */
  RadiusGyrationSquared;          /*!< \brief The radius of gyration squared for Aeroelastic. */
  su2double *Aeroelastic_plunge,  /*!< \brief Value of plunging coordinate at the end of an external iteration. */
  *Aeroelastic_pitch;             /*!< \brief Value of pitching coordinate at the end of an external iteration. */
  unsigned short AeroelasticIter; /*!< \brief Solve the aeroelastic equations every given number of internal iterations. */
  unsigned short Gust_Type,   /*!< \brief Type of Gust. */
  Gust_Dir;                   /*!< \brief Direction of the gust */
  su2double Gust_WaveLength,  /*!< \brief The gust wavelength. */
  Gust_Periods,               /*!< \brief Number of gust periods. */
  Gust_Ampl,                  /*!< \brief Gust amplitude. */
  Gust_Begin_Time,            /*!< \brief Time at which to begin the gust. */
  Gust_Begin_Loc;             /*!< \brief Location at which the gust begins. */
  /*! \brief Maximal scalar product of the normed far-field velocity vector and a space coordinate where fixed turbulence quantities are set. */
  su2double Turb_Fixed_Values_MaxScalarProd;
  long Visualize_CV;          /*!< \brief Node number for the CV to be visualized */
  bool ExtraOutput;           /*!< \brief Check if extra output need. */
  bool Wall_Functions;           /*!< \brief Use wall functions with the turbulence model */
  long ExtraHeatOutputZone;      /*!< \brief Heat solver zone with extra screen output */
  bool DeadLoad;                 /*!< \brief Application of dead loads to the FE analysis */
  bool PseudoStatic;             /*!< \brief Application of dead loads to the FE analysis */
  bool SteadyRestart;            /*!< \brief Restart from a steady state for FSI problems. */
  su2double Newmark_beta,        /*!< \brief Parameter alpha for Newmark method. */
  Newmark_gamma;                 /*!< \brief Parameter delta for Newmark method. */
  unsigned short nIntCoeffs;     /*!< \brief Number of integration coeffs for structural calculations. */
  su2double *Int_Coeffs;         /*!< \brief Time integration coefficients for structural method. */
  unsigned short nElasticityMod, /*!< \brief Number of different values for the elasticity modulus. */
  nPoissonRatio,                    /*!< \brief Number of different values for the Poisson ratio modulus. */
  nMaterialDensity;                 /*!< \brief Number of different values for the Material density. */
  su2double *ElasticityMod,         /*!< \brief Value of the elasticity moduli. */
  *PoissonRatio,                    /*!< \brief Value of the Poisson ratios. */
  *MaterialDensity;                 /*!< \brief Value of the Material densities. */
  unsigned short nElectric_Field,   /*!< \brief Number of different values for the electric field in the membrane. */
  nDim_Electric_Field;              /*!< \brief Dimensionality of the problem. */
  unsigned short nDim_RefNode;      /*!< \brief Dimensionality of the vector . */
  su2double *Electric_Field_Mod,    /*!< \brief Values of the modulus of the electric field. */
  *Electric_Field_Dir;              /*!< \brief Direction of the electric field. */
  su2double *RefNode_Displacement;  /*!< \brief Displacement of the reference node. */
  bool Ramp_Load;                         /*!< \brief Apply the load with linear increases. */
  unsigned short Dynamic_LoadTransfer;    /*!< \brief Method for dynamic load transferring. */
  bool IncrementalLoad;                   /*!< \brief Apply the load in increments (for nonlinear structural analysis). */
  unsigned long IncLoad_Nincrements;      /*!< \brief Number of increments. */
  su2double Ramp_Time;                    /*!< \brief Time until the maximum load is applied. */
  bool Predictor,                         /*!< \brief Determines whether a predictor step is used. */
  Relaxation;                             /*!< \brief Determines whether a relaxation step is used. */
  unsigned short Pred_Order;              /*!< \brief Order of the predictor for FSI applications. */
  INTERFACE_INTERPOLATOR Kind_Interpolation; /*!< \brief type of interpolation to use for FSI applications. */
  bool ConservativeInterpolation;            /*!< \brief Conservative approach for non matching mesh interpolation. */
  unsigned short NumNearestNeighbors;        /*!< \brief Number of neighbors used for Nearest Neighbor interpolation. */
  RADIAL_BASIS Kind_RadialBasisFunction;     /*!< \brief type of radial basis function to use for radial basis FSI. */
  bool RadialBasisFunction_PolynomialOption; /*!< \brief Option of whether to include polynomial terms in Radial Basis Function Interpolation or not. */
  su2double RadialBasisFunction_Parameter;   /*!< \brief Radial basis function parameter (radius). */
  su2double RadialBasisFunction_PruneTol;    /*!< \brief Tolerance to prune the RBF interpolation matrix. */
  bool Prestretch;                           /*!< \brief Read a reference geometry for optimization purposes. */
  string Prestretch_FEMFileName;             /*!< \brief File name for reference geometry. */
  string FEA_FileName;              /*!< \brief File name for element-based properties. */
  bool FEAAdvancedMode;             /*!< \brief Determine if advanced features are used from the element-based FEA analysis (experimental). */
  su2double RefGeom_Penalty,        /*!< \brief Penalty weight value for the reference geometry objective function. */
  RefNode_Penalty,                  /*!< \brief Penalty weight value for the reference node objective function. */
  DV_Penalty;                       /*!< \brief Penalty weight to add a constraint to the total amount of stiffness. */
  array<su2double,2> StressPenaltyParam = {{1.0, 20.0}}; /*!< \brief Allowed stress and KS aggregation exponent. */
  unsigned long Nonphys_Points,     /*!< \brief Current number of non-physical points in the solution. */
  Nonphys_Reconstr;                 /*!< \brief Current number of non-physical reconstructions for 2nd-order upwinding. */
  su2double ParMETIS_tolerance;     /*!< \brief Load balancing tolerance for ParMETIS. */
  long ParMETIS_pointWgt;           /*!< \brief Load balancing weight given to points. */
  long ParMETIS_edgeWgt;            /*!< \brief Load balancing weight given to edges. */
  unsigned short DirectDiff;        /*!< \brief Direct Differentation mode. */
  bool DiscreteAdjoint;                /*!< \brief AD-based discrete adjoint mode. */
  su2double Const_DES;                 /*!< \brief Detached Eddy Simulation Constant. */
  WINDOW_FUNCTION Kind_WindowFct;      /*!< \brief Type of window (weight) function for objective functional. */
  unsigned short Kind_HybridRANSLES;   /*!< \brief Kind of Hybrid RANS/LES. */
  unsigned short Kind_RoeLowDiss;      /*!< \brief Kind of Roe scheme with low dissipation for unsteady flows. */

  unsigned short nSpanWiseSections; /*!< \brief number of span-wise sections */
  unsigned short nSpanMaxAllZones;  /*!< \brief number of maximum span-wise sections for all zones */
  unsigned short *nSpan_iZones;     /*!< \brief number of span-wise sections for each zones */
  bool turbMixingPlane;             /*!< \brief option for turbulent mixingplane */
  bool SpatialFourier;              /*!< \brief option for computing the fourier transforms for subsonic non-reflecting BC. */
  bool RampRotatingFrame;           /*!< \brief option for ramping up or down the Rotating Frame values */
  bool RampOutletPressure;          /*!< \brief option for ramping up or down the outlet pressure */
  su2double AverageMachLimit;           /*!< \brief option for turbulent mixingplane */
  su2double FinalRotation_Rate_Z;       /*!< \brief Final rotation rate Z if Ramp rotating frame is activated. */
  su2double FinalOutletPressure;        /*!< \brief Final outlet pressure if Ramp outlet pressure is activated. */
  su2double MonitorOutletPressure;      /*!< \brief Monitor outlet pressure if Ramp outlet pressure is activated. */
  array<su2double, N_POLY_COEFFS> cp_polycoeffs{{0.0}};  /*!< \brief Array for specific heat polynomial coefficients. */
  array<su2double, N_POLY_COEFFS> mu_polycoeffs{{0.0}};  /*!< \brief Array for viscosity polynomial coefficients. */
  array<su2double, N_POLY_COEFFS> kt_polycoeffs{{0.0}};  /*!< \brief Array for thermal conductivity polynomial coefficients. */
  bool Body_Force;                      /*!< \brief Flag to know if a body force is included in the formulation. */

  ENUM_STREAMWISE_PERIODIC Kind_Streamwise_Periodic; /*!< \brief Kind of Streamwise periodic flow (pressure drop or massflow) */
  bool Streamwise_Periodic_Temperature;              /*!< \brief Use real periodicity for Energy equation or otherwise outlet source term. */
  su2double Streamwise_Periodic_PressureDrop;        /*!< \brief Value of prescribed pressure drop [Pa] which results in an artificial body force vector. */
  su2double Streamwise_Periodic_TargetMassFlow;      /*!< \brief Value of prescribed massflow [kg/s] which results in an delta p and therefore an artificial body force vector. */
  su2double Streamwise_Periodic_OutletHeat;          /*!< /brief Heatflux boundary [W/m^2] imposed at streamwise periodic outlet. */

  su2double *FreeStreamTurboNormal;     /*!< \brief Direction to initialize the flow in turbomachinery computation */
  su2double Restart_Bandwidth_Agg;      /*!< \brief The aggregate of the bandwidth for writing binary restarts (to be averaged later). */
  su2double Max_Vel2;                   /*!< \brief The maximum velocity^2 in the domain for the incompressible preconditioner. */
  bool topology_optimization;           /*!< \brief If the structural solver should consider a variable density field to penalize element stiffness. */
  string top_optim_output_file;         /*!< \brief File to where the derivatives w.r.t. element densities will be written to. */
  su2double simp_exponent;              /*!< \brief Exponent for the density-based stiffness penalization of the SIMP method. */
  su2double simp_minimum_stiffness;     /*!< \brief Lower bound for the stiffness penalization of the SIMP method. */
  ENUM_FILTER_KERNEL* top_optim_kernels;   /*!< \brief The kernels to use. */
  unsigned short top_optim_nKernel;        /*!< \brief Number of kernels specified. */
  unsigned short top_optim_nKernelParams;  /*!< \brief Number of kernel parameters specified. */
  unsigned short top_optim_nRadius;        /*!< \brief Number of radius values specified. */
  unsigned short top_optim_search_lim;     /*!< \brief Limit the maximum "logical radius" considered during filtering. */
  su2double *top_optim_kernel_params;  /*!< \brief The kernel parameters. */
  su2double *top_optim_filter_radius;  /*!< \brief Radius of the filter(s) used on the design density for topology optimization. */
  ENUM_PROJECTION_FUNCTION top_optim_proj_type;  /*!< \brief The projection function used in topology optimization. */
  su2double top_optim_proj_param;      /*!< \brief The value of the parameter for the projection function. */
  bool HeatSource;                     /*!< \brief Flag to know if there is a volumetric heat source on the flow. */
  su2double ValHeatSource;             /*!< \brief Value of the volumetric heat source on the flow (W/m3). */
  su2double Heat_Source_Rot_Z;         /*!< \brief Rotation of the volumetric heat source on the Z axis. */
  RADIATION_MODEL Kind_Radiation;      /*!< \brief Kind of radiation model used. */
  P1_INIT Kind_P1_Init;                /*!< \brief Kind of initialization used in the P1 model. */
  su2double Absorption_Coeff,          /*!< \brief Absorption coefficient of the medium (radiation). */
  Scattering_Coeff;                    /*!< \brief Scattering coefficient of the medium (radiation). */
  unsigned short nMarker_Emissivity;   /*!< \brief Number of markers for which the emissivity is defined. */
  string *Marker_Emissivity;           /*!< \brief Wall markers with defined emissivity. */
  su2double *Wall_Emissivity;          /*!< \brief Emissivity of the wall. */
  bool Radiation;                      /*!< \brief Determines if a radiation model is incorporated. */
  su2double CFL_Rad;                   /*!< \brief CFL Number for the radiation solver. */

  array<su2double,5> default_cfl_adapt;  /*!< \brief Default CFL adapt param array for the COption class. */
  su2double vel_init[3], /*!< \brief initial velocity array for the COption class. */
  vel_inf[3],            /*!< \brief freestream velocity array for the COption class. */
  eng_cyl[7],            /*!< \brief engine box array for the COption class. */
  eng_val[5],            /*!< \brief engine box array values for the COption class. */
  jst_coeff[2],          /*!< \brief artificial dissipation (flow) array for the COption class. */
  ffd_coeff[3],          /*!< \brief artificial dissipation (flow) array for the COption class. */
  mixedout_coeff[3],     /*!< \brief default mixedout algorithm coefficients for the COption class. */
  rampRotFrame_coeff[3], /*!< \brief ramp rotating frame coefficients for the COption class. */
  rampOutPres_coeff[3],  /*!< \brief ramp outlet pressure coefficients for the COption class. */
  jst_adj_coeff[2],      /*!< \brief artificial dissipation (adjoint) array for the COption class. */
  ad_coeff_heat[2],      /*!< \brief artificial dissipation (heat) array for the COption class. */
  mesh_box_length[3],    /*!< \brief mesh box length for the COption class. */
  mesh_box_offset[3],    /*!< \brief mesh box offset for the COption class. */
  geo_loc[2],            /*!< \brief SU2_GEO section locations array for the COption class. */
  distortion[2],         /*!< \brief SU2_GEO section locations array for the COption class. */
  ea_lim[3],             /*!< \brief equivalent area limit array for the COption class. */
  grid_fix[6],           /*!< \brief fixed grid (non-deforming region) array for the COption class. */
  htp_axis[2],           /*!< \brief HTP axis for the COption class. */
  ffd_axis[3],           /*!< \brief FFD axis for the COption class. */
  inc_crit[3],           /*!< \brief incremental criteria array for the COption class. */
  extrarelfac[2],        /*!< \brief extra relaxation factor for Giles BC in the COption class. */
  sineload_coeff[3],     /*!< \brief values for a sine load. */
  body_force[3],         /*!< \brief body force vector for the COption class. */
  nacelle_location[5],   /*!< \brief Location of the nacelle. */
  hs_axes[3],            /*!< \brief principal axes (x, y, z) of the ellipsoid containing the heat source. */
  hs_center[3];          /*!< \brief position of the center of the heat source. */

  unsigned short Riemann_Solver_FEM;         /*!< \brief Riemann solver chosen for the DG method. */
  su2double Quadrature_Factor_Straight;      /*!< \brief Factor applied during quadrature of elements with a constant Jacobian. */
  su2double Quadrature_Factor_Curved;        /*!< \brief Factor applied during quadrature of elements with a non-constant Jacobian. */
  su2double Quadrature_Factor_Time_ADER_DG;  /*!< \brief Factor applied during quadrature in time for ADER-DG. */
  su2double Theta_Interior_Penalty_DGFEM;    /*!< \brief Factor for the symmetrizing terms in the DG discretization of the viscous fluxes. */
  unsigned short byteAlignmentMatMul;        /*!< \brief Number of bytes in the vectorization direction for the matrix multiplication. Multipe of 64. */
  unsigned short sizeMatMulPadding;          /*!< \brief The matrix size in the vectorization direction padded to a multiple of 8. Computed from byteAlignmentMatMul. */
  bool Compute_Entropy;                      /*!< \brief Whether or not to compute the entropy in the fluid model. */
  bool Use_Lumped_MassMatrix_DGFEM;          /*!< \brief Whether or not to use the lumped mass matrix for DGFEM. */
  bool Jacobian_Spatial_Discretization_Only; /*!< \brief Flag to know if only the exact Jacobian of the spatial discretization must be computed. */
  bool Compute_Average;                      /*!< \brief Whether or not to compute averages for unsteady simulations in FV or DG solver. */
  unsigned short Comm_Level;                 /*!< \brief Level of MPI communications to be performed. */
  VERIFICATION_SOLUTION Kind_Verification_Solution; /*!< \brief Verification solution for accuracy assessment. */

  bool Time_Domain;              /*!< \brief Determines if the multizone problem is solved in time-domain */
  unsigned long nOuterIter,      /*!< \brief Determines the number of outer iterations in the multizone problem */
  nInnerIter,                    /*!< \brief Determines the number of inner iterations in each multizone block */
  nTimeIter,                     /*!< \brief Determines the number of time iterations in the multizone problem */
  nIter,                         /*!< \brief Determines the number of pseudo-time iterations in a single-zone problem */
  Restart_Iter;                  /*!< \brief Determines the restart iteration in the multizone problem */
  su2double Time_Step;           /*!< \brief Determines the time step for the multizone problem */
  su2double Max_Time;            /*!< \brief Determines the maximum time for the time-domain problems */

  unsigned long HistoryWrtFreq[3],    /*!< \brief Array containing history writing frequencies for timer iter, outer iter, inner iter */
                ScreenWrtFreq[3];     /*!< \brief Array containing screen writing frequencies for timer iter, outer iter, inner iter */
  OUTPUT_TYPE* VolumeOutputFiles;     /*!< \brief File formats to output */
  unsigned short nVolumeOutputFiles=0;/*!< \brief Number of File formats to output */
  unsigned short nVolumeOutputFrequencies; /*!< \brief Number of frequencies for the volume outputs */
  unsigned long *VolumeOutputFrequencies; /*!< \brief list containing the writing frequencies */

  bool Multizone_Mesh;            /*!< \brief Determines if the mesh contains multiple zones. */
  bool SinglezoneDriver;          /*!< \brief Determines if the single-zone driver is used. (TEMPORARY) */
  bool Wrt_ZoneConv;              /*!< \brief Write the convergence history of each individual zone to screen. */
  bool Wrt_ZoneHist;              /*!< \brief Write the convergence history of each individual zone to file. */
  bool SpecialOutput,             /*!< \brief Determines if the special output is written. */
  Wrt_ForcesBreakdown;            /*!< \brief Determines if the forces breakdown file is written. */
  string *ScreenOutput,           /*!< \brief Kind of the screen output. */
  *HistoryOutput, *VolumeOutput;  /*!< \brief Kind of the output printed to the history file. */
  unsigned short nScreenOutput,   /*!< \brief Number of screen output variables (max: 6). */
  nHistoryOutput, nVolumeOutput;  /*!< \brief Number of variables printed to the history file. */
  bool Multizone_Residual;        /*!< \brief Determines if memory should be allocated for the multizone residual. */
  SST_ParsedOptions sstParsedOptions; /*!< \brief Additional parameters for the SST turbulence model. */
  SA_ParsedOptions saParsedOptions;   /*!< \brief Additional parameters for the SA turbulence model. */
  su2double uq_delta_b;         /*!< \brief Parameter used to perturb eigenvalues of Reynolds Stress Matrix */
  unsigned short eig_val_comp;  /*!< \brief Parameter used to determine type of eigenvalue perturbation */
  su2double uq_urlx;            /*!< \brief Under-relaxation factor */
  bool uq_permute;              /*!< \brief Permutation of eigenvectors */

  unsigned long pastix_fact_freq;  /*!< \brief (Re-)Factorization frequency for PaStiX */
  unsigned short pastix_verb_lvl;  /*!< \brief Verbosity level for PaStiX */
  unsigned short pastix_fill_lvl;  /*!< \brief Fill level for PaStiX ILU */

  string caseName;                 /*!< \brief Name of the current case */

  unsigned long edgeColorGroupSize; /*!< \brief Size of the edge groups colored for OpenMP parallelization of edge loops. */

  INLET_SPANWISE_INTERP Kind_InletInterpolationFunction; /*!brief type of spanwise interpolation function to use for the inlet face. */
  INLET_INTERP_TYPE Kind_Inlet_InterpolationType;    /*!brief type of spanwise interpolation data to use for the inlet face. */
  bool PrintInlet_InterpolatedData;               /*!brief option for printing the interpolated data file. */

  /*--- libROM configure options ---*/
  bool libROM;                              /*!< \brief Toggle saving to libROM. */
  string libROMbase_FileName;               /*!< \brief Base filename for libROM file saving. */
  POD_KIND POD_Basis_Gen;                   /*!< \brief Type of POD basis generation (static or incremental). */
  unsigned short maxBasisDim,               /*!< \brief Maximum number of POD basis dimensions. */
  rom_save_freq;                            /*!< \brief Frequency of unsteady time steps to save. */

  unsigned short nSpecies;                  /*!< \brief Number of transported species equations (for NEMO and species transport)*/

  /* other NEMO configure options*/
  unsigned short nSpecies_Cat_Wall,         /*!< \brief No. of species for a catalytic wall. */
  iWall_Catalytic,                          /*!< \brief Iterator over catalytic walls. */
  nWall_Catalytic;                          /*!< \brief No. of catalytic walls. */
  su2double *Gas_Composition,               /*!< \brief Initial mass fractions of flow [dimensionless]. */
  *Supercatalytic_Wall_Composition,         /*!< \brief Supercatalytic wall mass fractions [dimensionless]. */
  pnorm_heat;                               /*!< \brief pnorm for heat-flux. */
  bool frozen,                              /*!< \brief Flag for determining if mixture is frozen. */
  ionization,                               /*!< \brief Flag for determining if free electron gas is in the mixture. */
  vt_transfer_res_limit,                    /*!< \brief Flag for determining if residual limiting for source term VT-transfer is used. */
  monoatomic,                               /*!< \brief Flag for monoatomic mixture. */
  Supercatalytic_Wall;                      /*!< \brief Flag for supercatalytic wall. */
  string GasModel,                          /*!< \brief Gas Model. */
  *Wall_Catalytic;                          /*!< \brief Pointer to catalytic walls. */
  TRANSCOEFFMODEL   Kind_TransCoeffModel;   /*!< \brief Transport coefficient Model for NEMO solver. */
  su2double CatalyticEfficiency;            /*!< \brief Wall catalytic efficiency. */

  /*--- Additional species solver options ---*/
  bool Species_Clipping;           /*!< \brief Boolean that activates solution clipping for scalar transport. */
  su2double* Species_Clipping_Max; /*!< \brief Maximum value of clipping for scalar transport. */
  su2double* Species_Clipping_Min; /*!< \brief Minimum value of clipping for scalar transport. */
  unsigned short nSpecies_Clipping_Max, nSpecies_Clipping_Min; /*!< \brief Number of entries of SPECIES_CLIPPING_MIN/MAX */
  bool Species_StrongBC;           /*!< \brief Boolean whether strong BC's are used for in- outlet of the species solver. */
  su2double* Species_Init;         /*!< \brief Initial uniform value for scalar transport. */
  unsigned short nSpecies_Init;    /*!< \brief Number of entries of SPECIES_INIT */
  
  /*--- flamelet subsolver ---*/
  su2double flame_thickness;
  su2double flame_burnt_thickness;
  su2double flame_offset[3]; 
  su2double flame_normal[3]; 

  /*--- lookup table ---*/
  unsigned short n_scalars;             /* number of transported scalars for the flamelet LUT approach*/
  unsigned short n_lookups;             /* number of lookud up variables */
  unsigned short n_table_sources;       /* the number of transported scalar source terms for the LUT */

  vector<string> table_scalar_names;    /*!< \brief vector to store names of scalar variables.   */
  vector<string> table_source_names;    /*!< \brief vector to store names of scalar source variables.   */
  string* table_lookup_names;           /*!< \brief vector to store names of look up variables.   */
  string file_name_lut;                 /*!< \brief file name of the look up table. */
 
  /*!
   * \brief Set the default values of config options not set in the config file using another config object.
   * \param config - Config object to use the default values from.
   */
  void SetDefaultFromConfig(CConfig *config);

  /*!
   * \brief Set default values for all options not yet set.
   */
  void SetDefault();

  /*--- all_options is a map containing all of the options. This is used during config file parsing
   to track the options which have not been set (so the default values can be used). Without this map
   there would be no list of all the config file options. ---*/

  map<string, bool> all_options;

  /*--- brief param is a map from the option name (config file string) to its decoder (the specific child
   class of COptionBase that turns the string into a value) ---*/

  map<string, COptionBase*> option_map;


  // All of the addXxxOptions take in the name of the option, and a reference to the field of that option
  // in the option structure. Depending on the specific type, it may take in a default value, and may
  // take in extra options. The addXxxOptions mostly follow the same pattern, so please see addDoubleOption
  // for detailed comments.
  //
  // List options are those that can be an unknown number of elements, and also take in a reference to
  // an integer. This integer will be populated with the number of elements of that type unmarshaled.
  //
  // Array options are those with a fixed number of elements.
  //
  // List and Array options should also be able to be specified with the string "NONE" indicating that there
  // are no elements. This allows the option to be present in a config file but left blank.

  /*!< \brief addDoubleOption creates a config file parser for an option with the given name whose
   value can be represented by a su2double.*/

  void addDoubleOption(const string name, su2double & option_field, su2double default_value);

  void addStringOption(const string name, string & option_field, string default_value);

  void addIntegerOption(const string name, int & option_field, int default_value);

  void addUnsignedLongOption(const string name, unsigned long & option_field, unsigned long default_value);

  void addUnsignedShortOption(const string name, unsigned short & option_field, unsigned short default_value);

  void addLongOption(const string name, long & option_field, long default_value);

  void addBoolOption(const string name, bool & option_field, bool default_value);

  // enum types work differently than all of the others because there are a small number of valid
  // string entries for the type. One must also provide a list of all the valid strings of that type.
  template <class Tenum, class Tfield>
  void addEnumOption(const string name, Tfield& option_field, const map<string,Tenum>& enum_map, Tenum default_value);

  // input_size is the number of options read in from the config file
  template <class Tenum, class Tfield>
  void addEnumListOption(const string name, unsigned short& input_size, Tfield*& option_field, const map<string,Tenum>& enum_map);

  void addDoubleArrayOption(const string name, const int size, su2double* option_field);

  void addUShortArrayOption(const string name, const int size, unsigned short* option_field);

  void addDoubleListOption(const string name, unsigned short & size, su2double * & option_field);

  void addShortListOption(const string name, unsigned short & size, short * & option_field);

  void addUShortListOption(const string name, unsigned short & size, unsigned short * & option_field);

  void addULongListOption(const string name, unsigned short & size, unsigned long * & option_field);

  void addStringListOption(const string name, unsigned short & num_marker, string* & option_field);

  void addConvectOption(const string name, unsigned short & space_field, unsigned short & centered_field, unsigned short & upwind_field);

  void addConvectFEMOption(const string name, unsigned short & space_field, unsigned short & fem_field);

  void addMathProblemOption(const string name, bool & ContinuousAdjoint, const bool & ContinuousAdjoint_default,
                            bool & DiscreteAdjoint, const bool & DiscreteAdjoint_default,
                            bool & Restart_Flow, const bool & Restart_Flow_default);

  void addDVParamOption(const string name, unsigned short & nDV_field, su2double** & paramDV, string* & FFDTag,
                        unsigned short* & design_variable);

  void addDVValueOption(const string name, unsigned short* & nDVValue_field, su2double** & valueDV, unsigned short & nDV_field,  su2double** & paramDV,
                        unsigned short* & design_variable);

  void addFFDDefOption(const string name, unsigned short & nFFD_field, su2double** & coordFFD, string* & FFDTag);

  void addFFDDegreeOption(const string name, unsigned short & nFFD_field, unsigned short** & degreeFFD);

  void addStringDoubleListOption(const string name, unsigned short & list_size, string * & string_field,
                                 su2double* & double_field);

  void addInletOption(const string name, unsigned short & nMarker_Inlet, string * & Marker_Inlet,
                      su2double* & Ttotal, su2double* & Ptotal, su2double** & FlowDir);

  void addInletSpeciesOption(const string name, unsigned short & nMarker_Inlet_Species, string * & Marker_Inlet_Species,
                             su2double** & inlet_species_val, unsigned short & nSpecies_per_Inlet);

  template <class Tenum>
  void addRiemannOption(const string name, unsigned short & nMarker_Riemann, string * & Marker_Riemann, unsigned short* & option_field, const map<string, Tenum> & enum_map,
                        su2double* & var1, su2double* & var2, su2double** & FlowDir);

  template <class Tenum>
  void addGilesOption(const string name, unsigned short & nMarker_Giles, string * & Marker_Giles, unsigned short* & option_field, const map<string, Tenum> & enum_map,
                     su2double* & var1, su2double* & var2, su2double** & FlowDir, su2double* & relaxfactor1, su2double* & relaxfactor2);

  void addExhaustOption(const string name, unsigned short & nMarker_Exhaust, string * & Marker_Exhaust,
                        su2double* & Ttotal, su2double* & Ptotal);

  void addPeriodicOption(const string & name, unsigned short & nMarker_PerBound,
                         string* & Marker_PerBound, string* & Marker_PerDonor,
                         su2double** & RotCenter, su2double** & RotAngles, su2double** & Translation);

  void addTurboPerfOption(const string & name, unsigned short & nMarker_TurboPerf,
                          string* & Marker_TurboBoundIn, string* & Marker_TurboBoundOut);

  void addActDiskOption(const string & name,
                        unsigned short & nMarker_ActDiskInlet, unsigned short & nMarker_ActDiskOutlet, string* & Marker_ActDiskInlet, string* & Marker_ActDiskOutlet,
                        su2double** & ActDisk_PressJump, su2double** & ActDisk_TempJump, su2double** & ActDisk_Omega);

  void addWallFunctionOption(const string &name,               unsigned short &list_size,
                             string* &string_field,            WALL_FUNCTIONS* &val_Kind_WF,
                             unsigned short** &val_IntInfo_WF, su2double** &val_DoubleInfo_WF);

  void addPythonOption(const string name);

public:

  /*!
   * \brief Tags for the different fields in a restart file.
   */
  vector<string> fields;

  /*!
   * \brief Constructor of the class which reads the input file.
   */
  CConfig(char case_filename[MAX_STRING_SIZE], SU2_COMPONENT val_software, bool verb_high);

  /*!
   * \brief Constructor of the class which takes an istream buffer containing the config options.
   */
  CConfig(istream &case_buffer, SU2_COMPONENT val_software, bool verb_high);

  /*!
   * \brief Constructor of the class which reads the input file and uses default options from another config.
   */
  CConfig(CConfig * config, char case_filename[MAX_STRING_SIZE], SU2_COMPONENT val_software, unsigned short val_iZone, unsigned short val_nZone, bool verb_high);

  /*!
   * \brief Constructor of the class which reads the input file.
   */
  CConfig(char case_filename[MAX_STRING_SIZE], SU2_COMPONENT val_software);

  /*!
   * \brief Constructor of the class which reads the input file.
   */
  CConfig(char case_filename[MAX_STRING_SIZE], CConfig *config);

  /*!
   * \brief Destructor of the class.
   */
  ~CConfig(void);

  /*!
  * \brief Initialize common fields of the config structure.
  */
  void Init();

  /*!
  * \brief Set the number of zones
  */
  void SetnZone();

  /*!
  * \brief Set the physical dimension of the problem
  */
  void SetnDim();

  /*!
  * \brief Print the header to screen
  * \param val_software - Kind of software component
  */
  void SetHeader(SU2_COMPONENT val_software) const;

  /*!
   * \brief Get the MPI communicator of SU2.
   * \return MPI communicator of SU2.
   */
  SU2_MPI::Comm GetMPICommunicator() const;

  /*!
   * \brief Set the MPI communicator for SU2.
   * \param[in] Communicator - MPI communicator for SU2.
   */
  void SetMPICommunicator(SU2_MPI::Comm Communicator);

  /*!
   * \brief Gets the number of zones in the mesh file.
   * \param[in] val_mesh_filename - Name of the file with the grid information.
   * \param[in] val_format - Format of the file with the grid information.
   * \return Total number of zones in the grid file.
   */
  static unsigned short GetnZone(string val_mesh_filename, unsigned short val_format);

  /*!
   * \brief Gets the number of dimensions in the mesh file
   * \param[in] val_mesh_filename - Name of the file with the grid information.
   * \param[in] val_format - Format of the file with the grid information.
   * \return Total number of domains in the grid file.
   */
  static unsigned short GetnDim(string val_mesh_filename, unsigned short val_format);

  /*!
   * \brief Initializes pointers to null
   */
  void SetPointersNull(void);

  /*!
   * \brief breaks an input line from the config file into a set of tokens
   * \param[in] str - the input line string
   * \param[out] option_name - the name of the option found at the beginning of the line
   * \param[out] option_value - the tokens found after the "=" sign on the line
   * \return false if the line is empty or a commment, true otherwise
   */
  bool TokenizeString(string & str, string & option_name, vector<string> & option_value);

  /*!
   * \brief Get reference origin for moment computation.
   * \param[in] val_marker - the marker we are monitoring.
   * \return Reference origin (in cartesians coordinates) for moment computation.
   */
  std::array<su2double,3> GetRefOriginMoment(unsigned short val_marker) const {
    std::array<su2double,3> RefOriginMoment{{0.0}};
    if(val_marker < nMarker_Monitoring) {
      RefOriginMoment[0] = RefOriginMoment_X[val_marker];
      RefOriginMoment[1] = RefOriginMoment_Y[val_marker];
      RefOriginMoment[2] = RefOriginMoment_Z[val_marker];
    }
    return RefOriginMoment;
  }

  /*!
   * \brief Get reference origin x-coordinate for moment computation.
   * \param[in] val_marker - the marker we are monitoring.
   * \return Reference origin x-coordinate (in cartesians coordinates) for moment computation.
   */
  su2double GetRefOriginMoment_X(unsigned short val_marker) const { return RefOriginMoment_X[val_marker]; }

  /*!
   * \brief Get reference origin y-coordinate for moment computation.
   * \param[in] val_marker - the marker we are monitoring.
   * \return Reference origin y-coordinate (in cartesians coordinates) for moment computation.
   */
  su2double GetRefOriginMoment_Y(unsigned short val_marker) const { return RefOriginMoment_Y[val_marker]; }

  /*!
   * \brief Get reference origin z-coordinate for moment computation.
   * \param[in] val_marker - the marker we are monitoring.
   * \return Reference origin z-coordinate (in cartesians coordinates) for moment computation.
   */
  su2double GetRefOriginMoment_Z(unsigned short val_marker) const { return RefOriginMoment_Z[val_marker]; }

  /*!
   * \brief Set reference origin x-coordinate for moment computation.
   * \param[in] val_marker - the marker we are monitoring.
   * \param[in] val_origin - New x-coordinate of the mesh motion origin.
   */
  void SetRefOriginMoment_X(unsigned short val_marker, su2double val_origin) { RefOriginMoment_X[val_marker] = val_origin; }

  /*!
   * \brief Set reference origin y-coordinate for moment computation.
   * \param[in] val_marker - the marker we are monitoring.
   * \param[in] val_origin - New y-coordinate of the mesh motion origin.
   */
  void SetRefOriginMoment_Y(unsigned short val_marker, su2double val_origin) { RefOriginMoment_Y[val_marker] = val_origin; }

  /*!
   * \brief Set reference origin z-coordinate for moment computation.
   * \param[in] val_marker - the marker we are monitoring.
   * \param[in] val_origin - New z-coordinate of the mesh motion origin.
   */
  void SetRefOriginMoment_Z(unsigned short val_marker, su2double val_origin) { RefOriginMoment_Z[val_marker] = val_origin; }

  /*!
   * \brief Get index of the upper and lower horizontal plane.
   * \param[in] index - 0 means upper surface, and 1 means lower surface.
   * \return Index of the upper and lower surface.
   */
  string GetPlaneTag(unsigned short index) const { return PlaneTag[index]; }

  /*!
   * \brief Get the integration limits for the equivalent area computation.
   * \param[in] index - 0 means x_min, and 1 means x_max.
   * \return Integration limits for the equivalent area computation.
   */
  su2double GetEA_IntLimit(unsigned short index) const { return ea_lim[index]; }

  /*!
   * \brief Get the integration limits for the equivalent area computation.
   * \param[in] index - 0 means x_min, and 1 means x_max.
   * \return Integration limits for the equivalent area computation.
   */
  su2double GetEA_ScaleFactor(void) const { return EA_ScaleFactor; }

  /*!
   * \brief Get the limit value for the adjoint variables.
   * \return Limit value for the adjoint variables.
   */
  su2double GetAdjointLimit(void) const { return AdjointLimit; }

  /*!
   * \brief Get the coordinates where of the box where the grid is going to be deformed.
   * \return Coordinates where of the box where the grid is going to be deformed.
   */
  const su2double *GetHold_GridFixed_Coord(void) const { return grid_fix; }

  /*!
   * \brief Get the values of subsonic engine.
   * \return Values of subsonic engine.
   */
  const su2double *GetSubsonicEngine_Values(void) const { return eng_val; }

  /*!
   * \brief Get the cycle of a subsonic engine.
   * \return Cyl of a subsonic engine.
   */
  const su2double *GetSubsonicEngine_Cyl(void) const { return eng_cyl; }

  /*!
   * \brief Get the distortion rack.
   * \return Distortion rack.
   */
  const su2double *GetDistortionRack(void) const { return distortion; }

  /*!
   * \brief Get Description of the geometry to be analyzed
   */
  unsigned short GetGeo_Description(void) const { return Geo_Description; }

  /*!
   * \brief Creates a tecplot file to visualize the partition made by the DDC software.
   * \return <code>TRUE</code> if the partition is going to be plotted; otherwise <code>FALSE</code>.
   */
  bool GetExtraOutput(void) const { return ExtraOutput; }

  /*!
   * \brief Heat solver zone with extra screen output.
   * \return Heat solver zone with extra screen output.
   */
  long GetExtraHeatOutputZone(void) const { return ExtraHeatOutputZone; }

  /*!
   * \brief Get the value of the Mach number (velocity divided by speed of sound).
   * \return Value of the Mach number.
   */
  su2double GetMach(void) const { return Mach; }

  /*!
   * \brief Get the value of the Gamma of fluid (ratio of specific heats).
   * \return Value of the constant: Gamma
   */
  su2double GetGamma(void) const { return Gamma; }

  /*!
   * \brief Get the values of the CFL adaption parameters.
   * \return Value of CFL adaption parameter
   */
  su2double GetCFL_AdaptParam(unsigned short val_index) const { return CFL_AdaptParam[val_index]; }

  /*!
   * \brief Get the value of the CFL adaption flag.
   * \return <code>TRUE</code> if CFL adaption is active; otherwise <code>FALSE</code>.
   */
  bool GetCFL_Adapt(void) const { return CFL_Adapt; }

  /*!
   * \brief Get the value of the limits for the sections.
   * \return Value of the limits for the sections.
   */
  su2double GetStations_Bounds(unsigned short val_var) const { return geo_loc[val_var]; }

  /*!
   * \brief Get the value of the vector that connects the cartesian axis with a sherical or cylindrical one.
   * \return Coordinate of the Axis.
   */
  su2double GetFFD_Axis(unsigned short val_var) const { return ffd_axis[val_var]; }

  /*!
   * \brief Get the value of the bulk modulus.
   * \return Value of the bulk modulus.
   */
  su2double GetBulk_Modulus(void) const { return Bulk_Modulus; }

  /*!
   * \brief Get the epsilon^2 multiplier for Beta in the incompressible preconditioner.
   * \return Value of the epsilon^2 multiplier for Beta in the incompressible preconditioner.
   */
  su2double GetBeta_Factor(void) const { return Beta_Factor; }

  /*!
   * \brief Get the value of specific gas constant.
   * \return Value of the constant: Gamma
   */
  su2double GetGas_Constant(void) const { return Gas_Constant; }

  /*!
   * \brief Get the value of specific gas constant.
   * \return Value of the constant: Gamma
   */
  su2double GetGas_ConstantND(void) const { return Gas_ConstantND; }

  /*!
   * \brief Get the value of the molecular weight for an incompressible ideal gas (g/mol).
   * \return Value of the molecular weight for an incompressible ideal gas (g/mol).
   */
  su2double GetMolecular_Weight(unsigned short val_index = 0) const { return Molecular_Weight[val_index]; }

  /*!
   * \brief Get the value of specific heat at constant pressure.
   * \return Value of the constant: Cp
   */
  su2double GetSpecific_Heat_Cp(unsigned short val_index = 0) const { return Specific_Heat_Cp[val_index]; }

  /*!
   * \brief Get the non-dimensional value of specific heat at constant pressure.
   * \return Value of the non-dim. constant: Cp
   */
  su2double GetSpecific_Heat_CpND(unsigned short val_index = 0) const { return Specific_Heat_Cp[val_index] / Gas_Constant_Ref; }

  /*!
   * \brief Get the value of wall temperature.
   * \return Value of the constant: Temperature
   */
  su2double GetWallTemperature(void) const { return Wall_Temperature; }

    /*!
   * \brief Get the p-norm for heat-flux objective functions (adjoint problem).
   * \return Value of the heat flux p-norm
   */
  su2double GetPnormHeat(void) const { return pnorm_heat; }

  /*!
   * \brief Get the reference value for the specific gas constant.
   * \return Reference value for the specific gas constant.
   */
  su2double GetGas_Constant_Ref(void) const { return Gas_Constant_Ref; }

  /*!
   * \brief Get the reference value for the heat flux.
   * \return Reference value for the heat flux.
   */
  su2double GetHeat_Flux_Ref(void) const { return Heat_Flux_Ref; }

  /*!
   * \brief Get the value of the freestream temperature.
   * \return Freestream temperature.
   */
  su2double GetTemperature_FreeStream(void) const { return Temperature_FreeStream; }
  /*!
   * \brief Get the value of the freestream vibrational-electronic temperature.
   * \return Freestream vibe-el temperature.
   */
  su2double GetTemperature_ve_FreeStream(void) const { return Temperature_ve_FreeStream; }

  /*!
   * \brief Get the value of the freestream energy.
   * \return Freestream energy.
   */
  su2double GetEnergy_FreeStream(void) const { return Energy_FreeStream; }

  /*!
   * \brief Get the value of the freestream viscosity.
   * \return Freestream viscosity.
   */
  su2double GetViscosity_FreeStream(void) const { return Viscosity_FreeStream; }

  /*!
   * \brief Get the value of the freestream density.
   * \return Freestream density.
   */
  su2double GetDensity_FreeStream(void) const { return Density_FreeStream; }

  /*!
   * \brief Get the magnitude of the free-stream velocity of the fluid.
   * \return Magnitude of the free-stream velocity.
   */
  su2double GetModVel_FreeStream(void) const { return ModVel_FreeStream; }

  /*!
   * \brief Get the non-dimensional magnitude of the free-stream velocity of the fluid.
   * \return Non-dimensional magnitude of the free-stream velocity.
   */
  su2double GetModVel_FreeStreamND(void) const { return ModVel_FreeStreamND; }

  /*!
   * \brief Get the value of the laminar Prandtl number.
   * \return Laminar Prandtl number.
   */
  su2double GetPrandtl_Lam(unsigned short val_index = 0) const { return Prandtl_Lam[val_index]; }

  /*!
   * \brief Get the value of the turbulent Prandtl number.
   * \return Turbulent Prandtl number.
   */
  su2double GetPrandtl_Turb(unsigned short val_index = 0) const { return Prandtl_Turb[val_index]; }

  /*!
   * \brief Get the value of the von Karman constant kappa for turbulence wall modeling.
   * \return von Karman constant.
   */
  su2double GetwallModel_Kappa() const { return wallModel_Kappa; }

  /*!
   * \brief Get the value of the max. number of Newton iterations for turbulence wall modeling.
   * \return Max number of iterations.
   */
  unsigned short GetwallModel_MaxIter() const { return wallModel_MaxIter; }

  /*!
   * \brief Get the value of the relaxation factor for turbulence wall modeling.
   * \return Relaxation factor.
   */
  su2double GetwallModel_RelFac() const { return wallModel_RelFac; }

  /*!
   * \brief Get the value of the minimum Y+ value below which the wall function is deactivated.
   * \return Minimum Y+ value.
   */
  su2double GetwallModel_MinYPlus() const { return wallModel_MinYplus; }

  /*!
   * \brief Get the value of the wall model constant B for turbulence wall modeling.
   * \return Wall model constant B.
   */
  su2double GetwallModel_B() const { return wallModel_B; }

  /*!
   * \brief Get the value of the thermal diffusivity for solids.
   * \return Thermal conductivity (solid).
   */
  su2double GetThermalDiffusivity(void) const { return Thermal_Diffusivity; }

  /*!
   * \brief Get the value of the reference length for non-dimensionalization.
   *        This value should always be 1 internally, and is not user-specified.
   * \return Reference length for non-dimensionalization.
   */
  su2double GetLength_Ref(void) const { return Length_Ref; }

  /*!
   * \brief Get the value of the reference pressure for non-dimensionalization.
   * \return Reference pressure for non-dimensionalization.
   */
  su2double GetPressure_Ref(void) const { return Pressure_Ref; }

  /*!
   * \brief Get the value of the reference energy for non-dimensionalization.
   * \return Reference energy for non-dimensionalization.
   */
  su2double GetEnergy_Ref(void) const { return Energy_Ref; }

  /*!
   * \brief Get the value of the reference temperature for non-dimensionalization.
   * \return Reference temperature for non-dimensionalization.
   */
  su2double GetTemperature_Ref(void) const { return Temperature_Ref; }

  /*!
   * \brief Get the value of the reference temperature for non-dimensionalization.
   * \return Reference temperature for non-dimensionalization.
   */
  su2double GetTemperature_ve_Ref(void) const { return Temperature_ve_Ref; }

  /*!
   * \brief Get the value of the reference density for non-dimensionalization.
   * \return Reference density for non-dimensionalization.
   */
  su2double GetDensity_Ref(void) const { return Density_Ref; }

  /*!
   * \brief Get the value of the reference velocity for non-dimensionalization.
   * \return Reference velocity for non-dimensionalization.
   */
  su2double GetVelocity_Ref(void) const { return Velocity_Ref; }

  /*!
   * \brief Get the value of the reference time for non-dimensionalization.
   * \return Reference time for non-dimensionalization.
   */
  su2double GetTime_Ref(void) const { return Time_Ref; }

  /*!
   * \brief Get the value of the reference viscosity for non-dimensionalization.
   * \return Reference viscosity for non-dimensionalization.
   */
  su2double GetViscosity_Ref(void) const { return Viscosity_Ref; }

  /*!
   * \brief Get the value of the reference viscosity for non-dimensionalization.
   * \return Reference viscosity for non-dimensionalization.
   */
  su2double GetHighlite_Area(void) const { return Highlite_Area; }

  /*!
   * \brief Get the value of the reference viscosity for non-dimensionalization.
   * \return Reference viscosity for non-dimensionalization.
   */
  su2double GetFan_Poly_Eff(void) const { return Fan_Poly_Eff; }

  /*!
   * \brief Get the value of the reference thermal conductivity for non-dimensionalization.
   * \return Reference thermal conductivity for non-dimensionalization.
   */
  su2double GetThermal_Conductivity_Ref(void) const { return Thermal_Conductivity_Ref; }

  /*!
   * \brief Get the value of the reference angular velocity for non-dimensionalization.
   * \return Reference angular velocity for non-dimensionalization.
   */
  su2double GetOmega_Ref(void) const { return Omega_Ref; }

  /*!
   * \brief Get the value of the reference force for non-dimensionalization.
   * \return Reference force for non-dimensionalization.
   */
  su2double GetForce_Ref(void) const { return Force_Ref; }

  /*!
   * \brief Get the value of the non-dimensionalized freestream pressure.
   * \return Non-dimensionalized freestream pressure.
   */
  su2double GetPressure_FreeStream(void) const { return Pressure_FreeStream; }

  /*!
   * \brief Get the value of the non-dimensionalized freestream pressure.
   * \return Non-dimensionalized freestream pressure.
   */
  su2double GetPressure_FreeStreamND(void) const { return Pressure_FreeStreamND; }

  /*!
   * \brief Get the value of the thermodynamic pressure.
   * \return Thermodynamic pressure.
   */
  su2double GetPressure_Thermodynamic(void) const { return Pressure_Thermodynamic; }

  /*!
   * \brief Get the value of the non-dimensionalized thermodynamic pressure.
   * \return Non-dimensionalized thermodynamic pressure.
   */
  su2double GetPressure_ThermodynamicND(void) const { return Pressure_ThermodynamicND; }

  /*!
   * \brief Get the vector of the dimensionalized freestream velocity.
   * \return Dimensionalized freestream velocity vector.
   */
  su2double* GetVelocity_FreeStream(void) { return vel_inf; }
  const su2double* GetVelocity_FreeStream(void) const { return vel_inf; }

  /*!
   * \brief Get the value of the non-dimensionalized freestream temperature.
   * \return Non-dimensionalized freestream temperature.
   */
  su2double GetTemperature_FreeStreamND(void) const { return Temperature_FreeStreamND; }

  /*!
   * \brief Get the value of the non-dimensionalized vibrational-electronic freestream temperature.
   * \return Non-dimensionalized vibrational-electronic freestream temperature.
   */
  su2double GetTemperature_ve_FreeStreamND(void) const { return Temperature_ve_FreeStreamND; }

  /*!
   * \brief Get the value of the non-dimensionalized freestream density.
   * \return Non-dimensionalized freestream density.
   */
  su2double GetDensity_FreeStreamND(void) const { return Density_FreeStreamND; }

  /*!
   * \brief Get the vector of the non-dimensionalized freestream velocity.
   * \return Non-dimensionalized freestream velocity vector.
   */
  su2double* GetVelocity_FreeStreamND(void) { return Velocity_FreeStreamND; }
  const su2double* GetVelocity_FreeStreamND(void) const { return Velocity_FreeStreamND; }

  /*!
   * \brief Get the value of the non-dimensionalized freestream energy.
   * \return Non-dimensionalized freestream energy.
   */
  su2double GetEnergy_FreeStreamND(void) const { return Energy_FreeStreamND; }

  /*!
   * \brief Get the value of the non-dimensionalized freestream viscosity.
   * \return Non-dimensionalized freestream viscosity.
   */
  su2double GetViscosity_FreeStreamND(void) const { return Viscosity_FreeStreamND; }

  /*!
   * \brief Get the value of the non-dimensionalized freestream viscosity.
   * \return Non-dimensionalized freestream viscosity.
   */
  su2double GetTke_FreeStreamND(void) const { return Tke_FreeStreamND; }

  /*!
   * \brief Get the value of the non-dimensionalized freestream viscosity.
   * \return Non-dimensionalized freestream viscosity.
   */
  su2double GetOmega_FreeStreamND(void) const { return Omega_FreeStreamND; }

  /*!
   * \brief Get the value of the non-dimensionalized freestream viscosity.
   * \return Non-dimensionalized freestream viscosity.
   */
  su2double GetTke_FreeStream(void) const { return Tke_FreeStream; }

  /*!
   * \brief Get the value of the non-dimensionalized freestream viscosity.
   * \return Non-dimensionalized freestream viscosity.
   */
  su2double GetOmega_FreeStream(void) const { return Omega_FreeStream; }

  /*!
   * \brief Get the value of the non-dimensionalized freestream intermittency.
   * \return Non-dimensionalized freestream intermittency.
   */
  su2double GetIntermittency_FreeStream(void) const { return Intermittency_FreeStream; }

  /*!
   * \brief Get the value of the non-dimensionalized freestream turbulence intensity.
   * \return Non-dimensionalized freestream intensity.
   */
  su2double GetTurbulenceIntensity_FreeStream(void) const { return TurbulenceIntensity_FreeStream; }

  /*!
   * \brief Get the value of the non-dimensionalized freestream turbulence intensity.
   * \return Non-dimensionalized freestream intensity.
   */
  su2double GetNuFactor_FreeStream(void) const { return NuFactor_FreeStream; }

  /*!
   * \brief Get the value of the non-dimensionalized engine turbulence intensity.
   * \return Non-dimensionalized engine intensity.
   */
  su2double GetNuFactor_Engine(void) const { return NuFactor_Engine; }

  /*!
   * \brief Get the value of the non-dimensionalized actuator disk turbulence intensity.
   * \return Non-dimensionalized actuator disk intensity.
   */
  su2double GetSecondaryFlow_ActDisk(void) const { return SecondaryFlow_ActDisk; }

  /*!
   * \brief Get the value of the non-dimensionalized actuator disk turbulence intensity.
   * \return Non-dimensionalized actuator disk intensity.
   */
  su2double GetInitial_BCThrust(void) const { return Initial_BCThrust; }

  /*!
   * \brief Get the value of the non-dimensionalized actuator disk turbulence intensity.
   * \return Non-dimensionalized actuator disk intensity.
   */
  void SetInitial_BCThrust(su2double val_bcthrust) { Initial_BCThrust = val_bcthrust; }

  /*!
   * \brief Get the value of the turbulent to laminar viscosity ratio.
   * \return Ratio of turbulent to laminar viscosity ratio.
   */
  su2double GetTurb2LamViscRatio_FreeStream(void) const { return Turb2LamViscRatio_FreeStream;}

  /*!
   * \brief Get the value of the Reynolds length.
   * \return Reynolds length.
   */
  su2double GetLength_Reynolds(void) const { return Length_Reynolds; }

  /*!
   * \brief Get the reference area for non dimensional coefficient computation. If the value from the
   *        is 0 then, the code will compute the reference area using the projection of the shape into
   *        the z plane (3D) or the x plane (2D).
   * \return Value of the reference area for coefficient computation.
   */
  su2double GetRefArea(void) const { return RefArea; }

  /*!
   * \brief Get the thermal expansion coefficient.
   * \return Value of the thermal expansion coefficient.
   */
  su2double GetThermal_Expansion_Coeff(void) const { return Thermal_Expansion_Coeff; }

  /*!
   * \brief Get the non-dim. thermal expansion coefficient.
   * \return Value of the non-dim. thermal expansion coefficient.
   */
  su2double GetThermal_Expansion_CoeffND(void) const { return Thermal_Expansion_CoeffND; }

  /*!
   * \brief Set the thermal expansion coefficient.
   * \param[in] val_thermal_expansion - thermal expansion coefficient
   */
  void SetThermal_Expansion_Coeff(su2double val_thermal_expansion) { Thermal_Expansion_Coeff = val_thermal_expansion; }

  /*!
   * \brief Set the non-dim. thermal expansion coefficient.
   * \param[in] val_thermal_expansion - non-dim. thermal expansion coefficient
   */
  void SetThermal_Expansion_CoeffND(su2double val_thermal_expansionnd) { Thermal_Expansion_CoeffND = val_thermal_expansionnd; }

  /*!
   * \brief Get the value of the reference density for custom incompressible non-dimensionalization.
   * \return Reference density for custom incompressible non-dimensionalization.
   */
  su2double GetInc_Density_Ref(void) const { return Inc_Density_Ref; }

  /*!
   * \brief Get the value of the reference velocity for custom incompressible non-dimensionalization.
   * \return Reference velocity for custom incompressible non-dimensionalization.
   */
  su2double GetInc_Velocity_Ref(void) const { return Inc_Velocity_Ref; }

  /*!
   * \brief Get the value of the reference temperature for custom incompressible non-dimensionalization.
   * \return Reference temperature for custom incompressible non-dimensionalization.
   */
  su2double GetInc_Temperature_Ref(void) const { return Inc_Temperature_Ref; }

  /*!
   * \brief Get the value of the initial density for incompressible flows.
   * \return Initial density for incompressible flows.
   */
  su2double GetInc_Density_Init(void) const { return Inc_Density_Init; }

  /*!
   * \brief Get the value of the initial velocity for incompressible flows.
   * \return Initial velocity for incompressible flows.
   */
  const su2double* GetInc_Velocity_Init(void) const { return vel_init; }

  /*!
   * \brief Get the value of the initial temperature for incompressible flows.
   * \return Initial temperature for incompressible flows.
   */
  su2double GetInc_Temperature_Init(void) const { return Inc_Temperature_Init; }

  /*!
   * \brief Get the flag for activating species transport clipping.
   * \return Flag for species clipping.
   */
  bool GetSpecies_Clipping() const { return Species_Clipping; }

  /*!
   * \brief Get the maximum bound for scalar transport clipping
   * \return Maximum value for scalar clipping
   */
  su2double GetSpecies_Clipping_Max(unsigned short iVar) const { return Species_Clipping_Max[iVar]; }

  /*!
   * \brief Get the minimum bound for scalar transport clipping
   * \return Minimum value for scalar clipping
   */
  su2double GetSpecies_Clipping_Min(unsigned short iVar) const { return Species_Clipping_Min[iVar]; }

  /*!
   * \brief Get initial species value/concentration in the range [0,1].
   * \return Initial species value/concentration
   */
  const su2double* GetSpecies_Init() const { return Species_Init; }

  /*!
   * \brief Get the flag for using strong BC's for in- and outlets in the species solver.
   * \return Flag for strong BC's.
   */
  bool GetSpecies_StrongBC() const { return Species_StrongBC; }

  /*!
   * \brief Get the flame offset for flamelet model initialization
   * \return flame offset for flamelet model initialization
   */
  su2double *GetFlameOffset(void) { return flame_offset; }

  /*!
   * \brief Get the flame normal for flamelet model initialization
   * \return flame offset for flamelet model initialization
   */
  su2double *GetFlameNormal(void) { return flame_normal; }

    /*!
   * \brief Get the flame thickness for flamelet model initialization
   * \return flame thickness for flamelet model initialization
   */
  su2double GetFlameThickness(void) { return flame_thickness; }

    /*!
   * \brief Get the burnt region thickness for flamelet mdoel initialization
   * \return flame thickness for flamelet model initialization
   */
  su2double GetFlameBurntThickness(void) { return flame_burnt_thickness; }


  void SetNScalars(unsigned short n_scalars) { this->n_scalars = n_scalars; }

  /*!
   * \brief Get the number of transported scalars for combustion   
   */
  unsigned short GetNScalars(void) const { return n_scalars; }

  /*!
   * \brief Get the number of transported scalars for combustion   
   */
  unsigned short GetNLookups(void) const { return n_lookups; }

  void SetNLUTSources(unsigned short n_table_sources) { this->n_table_sources = n_table_sources; }

  /*!
   * \brief Get the number of transported scalars source terms for combustion   
   */
  unsigned short GetNLUTSources(void) const { return n_table_sources; }

  /*!
   * \brief Store the names of scalar variables that are being solved
   * \param[out] stores the names in vector table_scalar_names
   */
  inline void SetLUTScalarNames(vector<string> &table_scalar_names) {this->table_scalar_names = table_scalar_names;}

  /*!
   * \brief Get the name of the independent variable from the lookup table
   */
  string GetLUTScalarName(unsigned short i_scalar) const { return table_scalar_names.at(i_scalar); }

  /*!
   * \brief Get the name of the variable that we want to retrieve from the lookup table
   */
  string GetLUTLookupName(unsigned short i_lookup) const { return table_lookup_names[i_lookup]; }

  /*!
   * \brief Store the names of scalar source term variables
   * \param[out] stores the names in vector table_source_names
   */
  inline void SetLUTSourceNames(vector<string> &table_source_names) {this->table_source_names = table_source_names;}

  /*!
   * \brief Get the scalar source term name i_source
   */
  string GetLUTSourceName(unsigned short i_source) const { return table_source_names.at(i_source); }

  /*!
   * \brief Get the file name of the look up table
   * \return File name of the look up table 
   */
  string GetFileNameLUT(void){ return file_name_lut; };
  
  /*!
   * \brief Get the Young's modulus of elasticity.
   * \return Value of the Young's modulus of elasticity.
   */
  su2double GetElasticyMod(unsigned short id_val) const { return ElasticityMod[id_val]; }

  /*!
    * \brief Decide whether to apply DE effects to the model.
    * \return <code>TRUE</code> if the DE effects are to be applied, <code>FALSE</code> otherwise.
    */
  bool GetDE_Effects(void) const { return DE_Effects; }

  /*!
    * \brief Decide whether to predict the DE effects for the next time step.
    * \return <code>TRUE</code> if the DE effects are to be applied, <code>FALSE</code> otherwise.
    */
   bool GetDE_Predicted(void);

  /*!
   * \brief Get the number of different electric constants.
   * \return Value of the DE modulus.
   */
  unsigned short GetnElectric_Constant(void) const { return nElectric_Constant; }

  /*!
   * \brief Get the value of the DE modulus.
   * \return Value of the DE modulus.
   */
  su2double GetElectric_Constant(unsigned short iVar) const { return Electric_Constant[iVar]; }

  /*!
   * \brief Get the value of the B constant in the Knowles material model.
   * \return Value of the B constant in the Knowles material model.
   */
  su2double GetKnowles_B(void) const { return Knowles_B; }

  /*!
   * \brief Get the value of the N constant in the Knowles material model.
   * \return Value of the N constant in the Knowles material model.
   */
  su2double GetKnowles_N(void) const { return Knowles_N; }

  /*!
   * \brief Get the kind of design variable for FEA.
   * \return Value of the DE voltage.
   */
  unsigned short GetDV_FEA(void) const { return Kind_DV_FEA; }

  /*!
   * \brief Get the ID of the reference node.
   * \return Number of FSI subiters.
   */
  unsigned long GetRefNode_ID(void) const { return refNodeID; }

  /*!
   * \brief Get the values for the reference node displacement.
   * \param[in] val_coeff - Index of the displacement.
   */
  su2double GetRefNode_Displacement(unsigned short val_coeff) const { return RefNode_Displacement[val_coeff]; }

  /*!
   * \brief Get the penalty weight value for the objective function.
   * \return  Penalty weight value for the reference geometry objective function.
   */
  su2double GetRefNode_Penalty(void) const { return RefNode_Penalty; }

  /*!
   * \brief Decide whether it's necessary to read a reference geometry.
   */
  bool GetRefGeom(void) const { return RefGeom; }

  /*!
   * \brief Consider only the surface of the reference geometry.
   */
  bool GetRefGeomSurf(void) const { return RefGeomSurf; }

  /*!
   * \brief Get the name of the file with the reference geometry of the structural problem.
   * \return Name of the file with the reference geometry of the structural problem.
   */
  string GetRefGeom_FEMFileName(void) const { return RefGeom_FEMFileName; }

  /*!
   * \brief Get the format of the reference geometry file.
   * \return Format of the reference geometry file.
   */
  unsigned short GetRefGeom_FileFormat(void) const { return RefGeom_FileFormat; }

  /*!
   * \brief Formulation for 2D elasticity (plane stress - strain)
   * \return Flag to 2D elasticity model.
   */
  STRUCT_2DFORM GetElas2D_Formulation() const { return Kind_2DElasForm; }

  /*!
   * \brief Decide whether it's necessary to read a reference geometry.
   * \return <code>TRUE</code> if it's necessary to read a reference geometry, <code>FALSE</code> otherwise.
   */
  bool GetPrestretch(void) const { return Prestretch; }

  /*!
   * \brief Get the name of the file with the element properties for structural problems.
   * \return Name of the file with the element properties of the structural problem.
   */
  string GetFEA_FileName(void) const { return FEA_FileName; }

  /*!
   * \brief Determine if advanced features are used from the element-based FEA analysis (experimental feature).
   * \return <code>TRUE</code> is experimental, <code>FALSE</code> is the default behaviour.
   */
  inline bool GetAdvanced_FEAElementBased(void) const { return FEAAdvancedMode; }

  /*!
   * \brief Get the name of the file with the reference geometry of the structural problem.
   * \return Name of the file with the reference geometry of the structural problem.
   */
  string GetPrestretch_FEMFileName(void) const { return Prestretch_FEMFileName; }

  /*!
   * \brief Get the Poisson's ratio.
   * \return Value of the Poisson's ratio.
   */
  su2double GetPoissonRatio(unsigned short id_val) const { return PoissonRatio[id_val]; }

  /*!
   * \brief Get the Material Density.
   * \return Value of the Material Density.
   */
  su2double GetMaterialDensity(unsigned short id_val) const { return MaterialDensity[id_val]; }

  /*!
   * \brief Compressibility/incompressibility of the solids analysed using the structural solver.
   * \return Compressible or incompressible.
   */
  STRUCT_COMPRESS GetMaterialCompressibility(void) const { return Kind_Material_Compress; }

  /*!
   * \brief Compressibility/incompressibility of the solids analysed using the structural solver.
   * \return Compressible or incompressible.
   */
  STRUCT_MODEL GetMaterialModel(void) const { return Kind_Material; }

  /*!
   * \brief Geometric conditions for the structural solver.
   * \return Small or large deformation structural analysis.
   */
  STRUCT_DEFORMATION GetGeometricConditions(void) const { return Kind_Struct_Solver; }

  /*!
   * \brief Get the reference length for computing moment (the default value is 1).
   * \return Reference length for moment computation.
   */
  su2double GetRefLength(void) const { return RefLength; }

  /*!
   * \brief Get the reference element length for computing the slope limiting epsilon.
   * \return Reference element length for slope limiting epsilon.
   */
  su2double GetRefElemLength(void) const { return RefElemLength; }

  /*!
   * \brief Get the reference coefficient for detecting sharp edges.
   * \return Reference coefficient for detecting sharp edges.
   */
  su2double GetRefSharpEdges(void) const { return RefSharpEdges; }

  /*!
   * \brief Get the volume of the whole domain using the fine grid, this value is common for all the grids
   *        in the multigrid method.
   * \return Volume of the whole domain.
   */
  su2double GetDomainVolume(void) const { return DomainVolume; }

  /*!
   * \brief In case the <i>RefArea</i> is equal to 0 then, it is necessary to compute a reference area,
   *        with this function we set the value of the reference area.
   * \param[in] val_area - Value of the reference area for non dimensional coefficient computation.
   */
  void SetRefArea(su2double val_area) { RefArea = val_area; }

  /*!
   * \brief In case the <i>SemiSpan</i> is equal to 0 then, it is necessary to compute the max y distance,
   *        with this function we set the value of the semi span.
   * \param[in] val_semispan - Value of the semispan.
   */
  void SetSemiSpan(su2double val_semispan) { SemiSpan = val_semispan; }

  /*!
   * \brief Set the value of the domain volume computed on the finest grid.
   * \note This volume do not include the volume of the body that is being simulated.
   * \param[in] val_volume - Value of the domain volume computed on the finest grid.
   */
  void SetDomainVolume(su2double val_volume) { DomainVolume = val_volume; }

  /*!
   * \brief Set the finest mesh in a multigrid strategy.
   * \note If we are using a Full Multigrid Strategy or a start up with finest grid, it is necessary
   *       to change several times the finest grid.
   * \param[in] val_finestmesh - Index of the finest grid.
   */
  void SetFinestMesh(unsigned short val_finestmesh) { FinestMesh = val_finestmesh; }

  /*!
   * \brief Set the kind of time integration scheme.
   * \note If we are solving different equations it will be necessary to change several
   *       times the kind of time integration, to choose the right scheme.
   * \param[in] val_kind_timeintscheme - Kind of time integration scheme.
   */
  void SetKind_TimeIntScheme(unsigned short val_kind_timeintscheme) { Kind_TimeNumScheme = val_kind_timeintscheme; }

  /*!
   * \brief Set the parameters of the convective numerical scheme.
   * \note The parameters will change because we are solving different kind of equations.
   * \param[in] val_kind_convnumscheme - Center or upwind scheme.
   * \param[in] val_kind_centered - If centered scheme, kind of centered scheme (JST, etc.).
   * \param[in] val_kind_upwind - If upwind scheme, kind of upwind scheme (Roe, etc.).
   * \param[in] val_kind_slopelimit - If upwind scheme, kind of slope limit.
   * \param[in] val_muscl - Define if we apply a MUSCL scheme or not.
   * \param[in] val_kind_fem - If FEM, what kind of FEM discretization.
   */
  void SetKind_ConvNumScheme(unsigned short val_kind_convnumscheme, unsigned short val_kind_centered,
                             unsigned short val_kind_upwind,        LIMITER val_kind_slopelimit,
                             bool val_muscl,                        unsigned short val_kind_fem);

  /*!
   * \brief Get the value of limiter coefficient.
   * \return Value of the limiter coefficient.
   */
  su2double GetVenkat_LimiterCoeff(void) const { return Venkat_LimiterCoeff; }

  /*!
   * \brief Freeze the value of the limiter after a number of iterations.
   * \return Number of iterations.
   */
  unsigned long GetLimiterIter(void) const { return LimiterIter; }

  /*!
   * \brief Get the value of sharp edge limiter.
   * \return Value of the sharp edge limiter coefficient.
   */
  su2double GetAdjSharp_LimiterCoeff(void) const { return AdjSharp_LimiterCoeff; }

  /*!
   * \brief Get the Reynolds number. Dimensionless number that gives a measure of the ratio of inertial forces
   *        to viscous forces and consequently quantifies the relative importance of these two types of forces
   *        for given flow condition.
   * \return Value of the Reynolds number.
   */
  su2double GetReynolds(void) const { return Reynolds; }

  /*!
   * \brief Get the Froude number for free surface problems.
   * \return Value of the Froude number.
   */
  su2double GetFroude(void) const { return Froude; }

  /*!
   * \brief Set the Froude number for free surface problems.
   * \param[in] val_froude - Value of the Froude number.
   */
  void SetFroude(su2double val_froude) { Froude = val_froude; }

  /*!
   * \brief Set the Mach number.
   * \param[in] val_mach - Value of the Mach number.
   */
  void SetMach(su2double val_mach) { Mach = val_mach; }

  /*!
   * \brief Set the Reynolds number.
   * \param[in] val_reynolds - Value of the Reynolds number.
   */
  void SetReynolds(su2double val_reynolds) { Reynolds = val_reynolds; }

  /*!
   * \brief Set the reference length for nondimensionalization.
   * \param[in] val_length_ref - Value of the reference length.
   */
  void SetLength_Ref(su2double val_length_ref) { Length_Ref = val_length_ref; }

  /*!
   * \brief Set the reference velocity for nondimensionalization.
   * \param[in] val_velocity_ref - Value of the reference velocity.
   */
  void SetVelocity_Ref(su2double val_velocity_ref) { Velocity_Ref = val_velocity_ref; }

  /*!
   * \brief Set the reference pressure for nondimensionalization.
   * \param[in] val_pressure_ref - Value of the reference pressure.
   */
  void SetPressure_Ref(su2double val_pressure_ref) { Pressure_Ref = val_pressure_ref; }

  /*!
   * \brief Set the reference pressure for nondimensionalization.
   * \param[in] val_density_ref - Value of the reference pressure.
   */
  void SetDensity_Ref(su2double val_density_ref) { Density_Ref = val_density_ref; }

  /*!
   * \brief Set the reference temperature for nondimensionalization.
   * \param[in] val_temperature_ref - Value of the reference temperature.
   */
  void SetTemperature_Ref(su2double val_temperature_ref) { Temperature_Ref = val_temperature_ref; }

  /*!
   * \brief Set the reference temperature.
   * \param[in] val_temperature_ve_ref - Value of the reference temperature.
   */
  void SetTemperature_ve_Ref(su2double val_temperature_ve_ref) { Temperature_ve_Ref = val_temperature_ve_ref; }

  /*!
   * \brief Set the reference time for nondimensionalization.
   * \param[in] val_time_ref - Value of the reference time.
   */
  void SetTime_Ref(su2double val_time_ref) { Time_Ref = val_time_ref; }

  /*!
   * \brief Set the reference energy for nondimensionalization.
   * \param[in] val_energy_ref - Value of the reference energy.
   */
  void SetEnergy_Ref(su2double val_energy_ref) { Energy_Ref = val_energy_ref; }

  /*!
   * \brief Set the reference Omega for nondimensionalization.
   * \param[in] val_omega_ref - Value of the reference omega.
   */
  void SetOmega_Ref(su2double val_omega_ref) { Omega_Ref = val_omega_ref; }

  /*!
   * \brief Set the reference Force for nondimensionalization.
   * \param[in] val_force_ref - Value of the reference Force.
   */
  void SetForce_Ref(su2double val_force_ref) { Force_Ref = val_force_ref; }

  /*!
   * \brief Set the reference gas-constant for nondimensionalization.
   * \param[in] val_gas_constant_ref - Value of the reference gas-constant.
   */
  void SetGas_Constant_Ref(su2double val_gas_constant_ref) { Gas_Constant_Ref = val_gas_constant_ref; }

  /*!
   * \brief Set the gas-constant.
   * \param[in] val_gas_constant - Value of the gas-constant.
   */
  void SetGas_Constant(su2double val_gas_constant) { Gas_Constant = val_gas_constant; }

  /*!
   * \brief Set the heat flux reference value.
   * \return Value of the reference heat flux.
   */
  void SetHeat_Flux_Ref(su2double val_heat_flux_ref) { Heat_Flux_Ref = val_heat_flux_ref; }

  /*!
   * \brief Set the reference viscosity for nondimensionalization.
   * \param[in] val_viscosity_ref - Value of the reference viscosity.
   */
  void SetViscosity_Ref(su2double val_viscosity_ref) { Viscosity_Ref = val_viscosity_ref; }

  /*!
   * \brief Set the reference conductivity for nondimensionalization.
   * \param[in] val_conductivity_ref - Value of the reference conductivity.
   */
  void SetConductivity_Ref(su2double val_conductivity_ref) { Thermal_Conductivity_Ref = val_conductivity_ref; }

  /*!
   * \brief Set the nondimensionalized freestream pressure.
   * \param[in] val_pressure_freestreamnd - Value of the nondimensionalized freestream pressure.
   */
  void SetPressure_FreeStreamND(su2double val_pressure_freestreamnd) { Pressure_FreeStreamND = val_pressure_freestreamnd; }

  /*!
   * \brief Set the freestream pressure.
   * \param[in] val_pressure_freestream - Value of the freestream pressure.
   */
  void SetPressure_FreeStream(su2double val_pressure_freestream) { Pressure_FreeStream = val_pressure_freestream; }

  /*!
   * \brief Set the non-dimensionalized thermodynamic pressure for low Mach problems.
   * \return Value of the non-dimensionalized thermodynamic pressure.
   */
  void SetPressure_ThermodynamicND(su2double val_pressure_thermodynamicnd) { Pressure_ThermodynamicND = val_pressure_thermodynamicnd; }

  /*!
   * \brief Set the thermodynamic pressure for low Mach problems.
   * \return Value of the thermodynamic pressure.
   */
  void SetPressure_Thermodynamic(su2double val_pressure_thermodynamic) { Pressure_Thermodynamic = val_pressure_thermodynamic; }

  /*!
   * \brief Set the nondimensionalized freestream density.
   * \param[in] val_density_freestreamnd - Value of the nondimensionalized freestream density.
   */
  void SetDensity_FreeStreamND(su2double val_density_freestreamnd) { Density_FreeStreamND = val_density_freestreamnd; }

  /*!
   * \brief Set the freestream density.
   * \param[in] val_density_freestream - Value of the freestream density.
   */
  void SetDensity_FreeStream(su2double val_density_freestream) { Density_FreeStream = val_density_freestream; }

  /*!
   * \brief Set the freestream viscosity.
   * \param[in] val_viscosity_freestream - Value of the freestream viscosity.
   */
  void SetViscosity_FreeStream(su2double val_viscosity_freestream) { Viscosity_FreeStream = val_viscosity_freestream; }

  /*!
   * \brief Set the magnitude of the free-stream velocity.
   * \param[in] val_modvel_freestream - Magnitude of the free-stream velocity.
   */
  void SetModVel_FreeStream(su2double val_modvel_freestream) { ModVel_FreeStream = val_modvel_freestream; }

  /*!
   * \brief Set the non-dimensional magnitude of the free-stream velocity.
   * \param[in] val_modvel_freestreamnd - Non-dimensional magnitude of the free-stream velocity.
   */
  void SetModVel_FreeStreamND(su2double val_modvel_freestreamnd) { ModVel_FreeStreamND = val_modvel_freestreamnd; }

  /*!
   * \brief Set the freestream temperature.
   * \param[in] val_temperature_freestream - Value of the freestream temperature.
   */
  void SetTemperature_FreeStream(su2double val_temperature_freestream) { Temperature_FreeStream = val_temperature_freestream; }

  /*!
   * \brief Set the non-dimensional freestream temperature.
   * \param[in] val_temperature_freestreamnd - Value of the non-dimensional freestream temperature.
   */
  void SetTemperature_FreeStreamND(su2double val_temperature_freestreamnd) { Temperature_FreeStreamND = val_temperature_freestreamnd; }

  /*!
   * \brief Set the freestream vibrational-electronic temperature.
   * \param[in] val_temperature_ve_freestream - Value of the freestream vibrational-electronic temperature.
   */
  void SetTemperature_ve_FreeStream(su2double val_temperature_ve_freestream) { Temperature_ve_FreeStream = val_temperature_ve_freestream; }

  /*!
   * \brief Set the non-dimensional freestream vibrational-electronic temperature.
   * \param[in] val_temperature_ve_freestreamnd - Value of the non-dimensional freestream vibrational-electronic temperature.
   */
  void SetTemperature_ve_FreeStreamND(su2double val_temperature_ve_freestreamnd) { Temperature_ve_FreeStreamND = val_temperature_ve_freestreamnd; }

  /*!
   * \brief Set the non-dimensional gas-constant.
   * \param[in] val_gas_constantnd - Value of the non-dimensional gas-constant.
   */
  void SetGas_ConstantND(su2double val_gas_constantnd) { Gas_ConstantND = val_gas_constantnd; }

  /*!
   * \brief Set the free-stream velocity.
   * \param[in] val_velocity_freestream - Value of the free-stream velocity component.
   * \param[in] val_dim - Value of the current dimension.
   */
  void SetVelocity_FreeStream(su2double val_velocity_freestream, unsigned short val_dim) { vel_inf[val_dim] = val_velocity_freestream; }

  /*!
   * \brief Set the non-dimensional free-stream velocity.
   * \param[in] val_velocity_freestreamnd - Value of the non-dimensional free-stream velocity component.
   * \param[in] val_dim - Value of the current dimension.
   */
  void SetVelocity_FreeStreamND(su2double val_velocity_freestreamnd, unsigned short val_dim) { Velocity_FreeStreamND[val_dim] = val_velocity_freestreamnd; }

  /*!
   * \brief Set the non-dimensional free-stream viscosity.
   * \param[in] val_viscosity_freestreamnd - Value of the non-dimensional free-stream viscosity.
   */
  void SetViscosity_FreeStreamND(su2double val_viscosity_freestreamnd) { Viscosity_FreeStreamND = val_viscosity_freestreamnd; }

  /*!
   * \brief Set the non-dimensional freestream turbulent kinetic energy.
   * \param[in] val_tke_freestreamnd - Value of the non-dimensional freestream turbulent kinetic energy.
   */
  void SetTke_FreeStreamND(su2double val_tke_freestreamnd) { Tke_FreeStreamND = val_tke_freestreamnd; }

  /*!
   * \brief Set the non-dimensional freestream specific dissipation rate omega.
   * \param[in] val_omega_freestreamnd - Value of the non-dimensional freestream specific dissipation rate omega.
   */
  void SetOmega_FreeStreamND(su2double val_omega_freestreamnd) { Omega_FreeStreamND = val_omega_freestreamnd; }

  /*!
   * \brief Set the freestream turbulent kinetic energy.
   * \param[in] val_tke_freestream - Value of the freestream turbulent kinetic energy.
   */
  void SetTke_FreeStream(su2double val_tke_freestream) { Tke_FreeStream = val_tke_freestream; }

  /*!
   * \brief Set the freestream specific dissipation rate omega.
   * \param[in] val_omega_freestream - Value of the freestream specific dissipation rate omega.
   */
  void SetOmega_FreeStream(su2double val_omega_freestream) { Omega_FreeStream = val_omega_freestream; }

  /*!
   * \brief Set the non-dimensional freestream energy.
   * \param[in] val_energy_freestreamnd - Value of the non-dimensional freestream energy.
   */
  void SetEnergy_FreeStreamND(su2double val_energy_freestreamnd) { Energy_FreeStreamND = val_energy_freestreamnd; }

  /*!
   * \brief Set the freestream energy.
   * \param[in] val_energy_freestream - Value of the freestream energy.
   */
  void SetEnergy_FreeStream(su2double val_energy_freestream) { Energy_FreeStream = val_energy_freestream; }

  /*!
   * \brief Set the thermal diffusivity for solids.
   * \param[in] val_thermal_diffusivity - Value of the thermal diffusivity.
   */
  void SetThermalDiffusivity(su2double val_thermal_diffusivity) { Thermal_Diffusivity = val_thermal_diffusivity; }

  /*!
   * \brief Set the non-dimensional total time for unsteady simulations.
   * \param[in] val_total_unsttimend - Value of the non-dimensional total time.
   */
  void SetTotal_UnstTimeND(su2double val_total_unsttimend) { Total_UnstTimeND = val_total_unsttimend; }

  /*!
   * \brief Get the angle of attack of the body. This is the angle between a reference line on a lifting body
   *        (often the chord line of an airfoil) and the vector representing the relative motion between the
   *        lifting body and the fluid through which it is moving.
   * \return Value of the angle of attack.
   */
  su2double GetAoA(void) const { return AoA; }

  /*!
   * \brief Get the off set angle of attack of the body. The solution and the geometry
   *        file are able to modifity the angle of attack in the config file
   * \return Value of the off set angle of attack.
   */
  su2double GetAoA_Offset(void) const { return AoA_Offset; }

  /*!
   * \brief Get the off set sideslip angle of the body. The solution and the geometry
   *        file are able to modifity the angle of attack in the config file
   * \return Value of the off set sideslip angle.
   */
  su2double GetAoS_Offset(void) const { return AoS_Offset; }

  /*!
   * \brief Get the functional sensitivity with respect to changes in the angle of attack.
   * \return Value of the angle of attack.
   */
  su2double GetAoA_Sens(void) const { return AoA_Sens; }

  /*!
   * \brief Set the angle of attack.
   * \param[in] val_AoA - Value of the angle of attack.
   */
  void SetAoA(su2double val_AoA) { AoA = val_AoA; }

  /*!
   * \brief Set the off set angle of attack.
   * \param[in] val_AoA - Value of the angle of attack.
   */
  void SetAoA_Offset(su2double val_AoA_offset) { AoA_Offset = val_AoA_offset; }

  /*!
   * \brief Set the off set sideslip angle.
   * \param[in] val_AoA - Value of the off set sideslip angle.
   */
  void SetAoS_Offset(su2double val_AoS_offset) { AoS_Offset = val_AoS_offset; }

  /*!
   * \brief Set the angle of attack.
   * \param[in] val_AoA - Value of the angle of attack.
   */
  void SetAoA_Sens(su2double val_AoA_sens) { AoA_Sens = val_AoA_sens; }

  /*!
   * \brief Set the angle of attack.
   * \param[in] val_AoA - Value of the angle of attack.
   */
  void SetAoS(su2double val_AoS) { AoS = val_AoS; }

  /*!
   * \brief Get the angle of sideslip of the body. It relates to the rotation of the aircraft centerline from
   *        the relative wind.
   * \return Value of the angle of sideslip.
   */
  su2double GetAoS(void) const { return AoS; }

  /*!
   * \brief Get the charge coefficient that is used in the poissonal potential simulation.
   * \return Value of the charge coefficient.
   */
  su2double GetChargeCoeff(void) const { return ChargeCoeff; }

  /*!
   * \brief Get the number of multigrid levels.
   * \return Number of multigrid levels (without including the original grid).
   */
  unsigned short GetnMGLevels(void) const { return nMGLevels; }

  /*!
   * \brief Set the number of multigrid levels.
   * \param[in] val_nMGLevels - Index of the mesh were the CFL is applied
   */
  void SetMGLevels(unsigned short val_nMGLevels) {
    nMGLevels = val_nMGLevels;
    if (MGCycle == FULLMG_CYCLE) {
      SetFinestMesh(val_nMGLevels);
    }
  }

  /*!
   * \brief Get the index of the finest grid.
   * \return Index of the finest grid in a multigrid strategy, this is 0 unless we are
   performing a Full multigrid.
   */
  unsigned short GetFinestMesh(void) const { return FinestMesh; }

  /*!
   * \brief Get the kind of multigrid (V or W).
   * \note This variable is used in a recursive way to perform the different kind of cycles
   * \return 0 or 1 depending of we are dealing with a V or W cycle.
   */
  unsigned short GetMGCycle(void) const { return MGCycle; }

  /*!
   * \brief Get the king of evaluation in the geometrical module.
   * \return 0 or 1 depending of we are dealing with a V or W cycle.
   */
  unsigned short GetGeometryMode(void) const { return GeometryMode; }

  /*!
   * \brief Get the Courant Friedrich Levi number for each grid.
   * \param[in] val_mesh - Index of the mesh were the CFL is applied.
   * \return CFL number for each grid.
   */
  su2double GetCFL(unsigned short val_mesh) const { return CFL[val_mesh]; }

  /*!
   * \brief Get the Courant Friedrich Levi number for each grid.
   * \param[in] val_mesh - Index of the mesh were the CFL is applied.
   * \return CFL number for each grid.
   */
  void SetCFL(unsigned short val_mesh, su2double val_cfl) { CFL[val_mesh] = val_cfl; }

  /*!
   * \brief Get the Courant Friedrich Levi number for unsteady simulations.
   * \return CFL number for unsteady simulations.
   */
  su2double GetUnst_CFL(void) const { return Unst_CFL; }

  /*!
   * \brief Get information about element reorientation
   * \return    <code>TRUE</code> means that elements can be reoriented if suspected unhealthy
   */
  bool GetReorientElements(void) const { return ReorientElements; }

  /*!
   * \brief Get the Courant Friedrich Levi number for unsteady simulations.
   * \return CFL number for unsteady simulations.
   */
  su2double GetMax_DeltaTime(void) const { return Max_DeltaTime; }

  /*!
   * \brief Get a parameter of the particular design variable.
   * \param[in] val_dv - Number of the design variable that we want to read.
   * \param[in] val_param - Index of the parameter that we want to read.
   * \return Design variable parameter.
   */
  su2double GetParamDV(unsigned short val_dv, unsigned short val_param) const { return ParamDV[val_dv][val_param]; }

  /*!
   * \brief Get the coordinates of the FFD corner points.
   * \param[in] val_ffd - Index of the FFD box.
   * \param[in] val_coord - Index of the coordinate that we want to read.
   * \return Value of the coordinate.
   */
  su2double GetCoordFFDBox(unsigned short val_ffd, unsigned short val_index) const { return CoordFFDBox[val_ffd][val_index]; }

  /*!
   * \brief Get the degree of the FFD corner points.
   * \param[in] val_ffd - Index of the FFD box.
   * \param[in] val_degree - Index (I,J,K) to obtain the degree.
   * \return Value of the degree in a particular direction.
   */
  unsigned short GetDegreeFFDBox(unsigned short val_ffd, unsigned short val_index) const { return DegreeFFDBox[val_ffd][val_index]; }

  /*!
   * \brief Get the FFD Tag of a particular design variable.
   * \param[in] val_dv - Number of the design variable that we want to read.
   * \return Name of the FFD box.
   */
  string GetFFDTag(unsigned short val_dv) const { return FFDTag[val_dv]; }

  /*!
   * \brief Get the FFD Tag of a particular FFD box.
   * \param[in] val_ffd - Number of the FFD box that we want to read.
   * \return Name of the FFD box.
   */
  string GetTagFFDBox(unsigned short val_ffd) const { return TagFFDBox[val_ffd]; }

  /*!
   * \brief Get the number of design variables.
   * \return Number of the design variables.
   */
  unsigned short GetnDV(void) const { return nDV; }

  /*!
   * \brief Get the number of design variables.
   * \return Number of the design variables.
   */
  unsigned short GetnDV_Value(unsigned short iDV) const { return nDV_Value[iDV]; }

  /*!
   * \brief Get the total number of design variables.
   */
  unsigned short GetnDV_Total(void) const {
    if (!nDV_Value) return 0;
    unsigned short sum = 0;
    for (unsigned short iDV = 0; iDV < nDV; iDV++) {
      sum += nDV_Value[iDV];
    }
    return sum;
  }

  /*!
   * \brief Get the number of FFD boxes.
   * \return Number of FFD boxes.
   */
  unsigned short GetnFFDBox(void) const { return nFFDBox; }

  /*!
   * \brief Get the required continuity level at the surface intersection with the FFD
   * \return Continuity level at the surface intersection.
   */
  unsigned short GetFFD_Continuity(void) const { return FFD_Continuity; }

  /*!
   * \brief Get the coordinate system that we are going to use to define the FFD
   * \return Coordinate system (cartesian, spherical, etc).
   */
  unsigned short GetFFD_CoordSystem(void) const { return FFD_CoordSystem; }

  /*!
   * \brief Get the kind of FFD Blending function.
   * \return Kind of FFD Blending function.
   */
  unsigned short GetFFD_Blending(void) const { return FFD_Blending;}

  /*!
   * \brief Get the kind BSpline Order in i,j,k direction.
   * \return The kind BSpline Order in i,j,k direction.
   */
  const su2double* GetFFD_BSplineOrder() const { return ffd_coeff;}

  /*!
   * \brief Get the number of Runge-Kutta steps.
   * \return Number of Runge-Kutta steps.
   */
  unsigned short GetnRKStep(void) const { return nRKStep; }

  /*!
   * \brief Get the number of time levels for time accurate local time stepping.
   * \return Number of time levels.
   */
  unsigned short GetnLevels_TimeAccurateLTS(void) const { return nLevels_TimeAccurateLTS; }

  /*!
   * \brief Set the number of time levels for time accurate local time stepping.
   * \param[in] val_nLevels - The number of time levels to be set.
   */
  void SetnLevels_TimeAccurateLTS(unsigned short val_nLevels) { nLevels_TimeAccurateLTS = val_nLevels;}

  /*!
   * \brief Get the number time DOFs for ADER-DG.
   * \return Number of time DOFs used in ADER-DG.
   */
  unsigned short GetnTimeDOFsADER_DG(void) const { return nTimeDOFsADER_DG; }

  /*!
   * \brief Get the location of the time DOFs for ADER-DG on the interval [-1..1].
   * \return The location of the time DOFs used in ADER-DG.
   */
  const su2double *GetTimeDOFsADER_DG(void) const { return TimeDOFsADER_DG; }

  /*!
   * \brief Get the number time integration points for ADER-DG.
   * \return Number of time integration points used in ADER-DG.
   */
  unsigned short GetnTimeIntegrationADER_DG(void) const { return nTimeIntegrationADER_DG; }

  /*!
   * \brief Get the location of the time integration points for ADER-DG on the interval [-1..1].
   * \return The location of the time integration points used in ADER-DG.
   */
  const su2double *GetTimeIntegrationADER_DG(void) const { return TimeIntegrationADER_DG; }

  /*!
   * \brief Get the weights of the time integration points for ADER-DG.
   * \return The weights of the time integration points used in ADER-DG.
   */
  const su2double *GetWeightsIntegrationADER_DG(void) const { return WeightsIntegrationADER_DG; }

  /*!
   * \brief Get the total number of boundary markers of the local process including send/receive domains.
   * \return Total number of boundary markers.
   */
  unsigned short GetnMarker_All(void) const { return nMarker_All; }

  /*!
   * \brief Get the total number of boundary markers in the config file.
   * \return Total number of boundary markers.
   */
  unsigned short GetnMarker_CfgFile(void) const { return nMarker_CfgFile; }

  /*!
   * \brief Get the number of Euler boundary markers.
   * \return Number of Euler boundary markers.
   */
  unsigned short GetnMarker_Euler(void) const { return nMarker_Euler; }

  /*!
   * \brief Get the number of symmetry boundary markers.
   * \return Number of symmetry boundary markers.
   */
  unsigned short GetnMarker_SymWall(void) const { return nMarker_SymWall; }

  /*!
   * \brief Get the total number of boundary markers in the cfg plus the possible send/receive domains.
   * \return Total number of boundary markers.
   */
  unsigned short GetnMarker_Max(void) const { return nMarker_Max; }

  /*!
   * \brief Get the total number of boundary markers.
   * \return Total number of boundary markers.
   */
  unsigned short GetnMarker_EngineInflow(void) const { return nMarker_EngineInflow; }

  /*!
   * \brief Get the total number of boundary markers.
   * \return Total number of boundary markers.
   */
  unsigned short GetnMarker_EngineExhaust(void) const { return nMarker_EngineExhaust; }

  /*!
   * \brief Get the total number of boundary markers.
   * \return Total number of boundary markers.
   */
  unsigned short GetnMarker_NearFieldBound(void) const { return nMarker_NearFieldBound; }

  /*!
   * \brief Get the total number of deformable markers at the boundary.
   * \return Total number of deformable markers at the boundary.
   */
  unsigned short GetnMarker_Deform_Mesh(void) const { return nMarker_Deform_Mesh; }

  /*!
   * \brief Get the total number of markers in which the flow load is computed/employed.
   * \return Total number of markers in which the flow load is computed/employed.
   */
  unsigned short GetnMarker_Fluid_Load(void) const { return nMarker_Fluid_Load; }

  /*!
   * \brief Get the total number of boundary markers.
   * \return Total number of boundary markers.
   */
  unsigned short GetnMarker_Fluid_InterfaceBound(void) const { return nMarker_Fluid_InterfaceBound; }

  /*!
   * \brief Get the total number of boundary markers.
   * \return Total number of boundary markers.
   */
  unsigned short GetnMarker_ActDiskInlet(void) const { return nMarker_ActDiskInlet; }

  /*!
   * \brief Get the total number of boundary markers.
   * \return Total number of boundary markers.
   */
  unsigned short GetnMarker_ActDiskOutlet(void) const { return nMarker_ActDiskOutlet; }

  /*!
   * \brief Get the total number of boundary markers.
   * \return Total number of boundary markers.
   */
  unsigned short GetnMarker_Outlet(void) const { return nMarker_Outlet; }

  /*!
   * \brief Get the total number of monitoring markers.
   * \return Total number of monitoring markers.
   */
  unsigned short GetnMarker_Monitoring(void) const { return nMarker_Monitoring; }

  /*!
   * \brief Get the total number of DV markers.
   * \return Total number of DV markers.
   */
  unsigned short GetnMarker_DV(void) const { return nMarker_DV; }

  /*!
   * \brief Get the total number of moving markers.
   * \return Total number of moving markers.
   */
  unsigned short GetnMarker_Moving(void) const { return nMarker_Moving; }

  /*!
   * \brief Get the total number of markers for gradient treatment.
   * \return Total number of markers for gradient treatment.
   */
  unsigned short GetnMarker_SobolevBC(void) const { return nMarker_SobolevBC; }

  /*!
   * \brief Get the total number of Python customizable markers.
   * \return Total number of Python customizable markers.
   */
  unsigned short GetnMarker_PyCustom(void) const { return nMarker_PyCustom; }

  /*!
   * \brief Get the total number of moving markers.
   * \return Total number of moving markers.
   */
  unsigned short GetnMarker_Analyze(void) const { return nMarker_Analyze; }

  /*!
   * \brief Get the total number of periodic markers.
   * \return Total number of periodic markers.
   */
  unsigned short GetnMarker_Periodic(void) const { return nMarker_PerBound; }

  /*!
   * \brief Get the total (local) number of heat flux markers.
   * \return Total number of heat flux markers.
   */
  unsigned short GetnMarker_HeatFlux(void) const { return nMarker_HeatFlux; }

  /*!
   * \brief Get the total number of rough markers.
   * \return Total number of heat flux markers.
   */
  unsigned short GetnRoughWall(void) const { return nRough_Wall; }

  /*!
   * \brief Get the total number of objectives in kind_objective list
   * \return Total number of objectives in kind_objective list
   */
  unsigned short GetnObj(void) const { return nObj;}

  /*!
   * \brief Stores the number of marker in the simulation.
   * \param[in] val_nmarker - Number of markers of the problem.
   */
  void SetnMarker_All(unsigned short val_nmarker) { nMarker_All = val_nmarker; }

  /*!
   * \brief Get the starting direct iteration number for the unsteady adjoint (reverse time integration).
   * \return Starting direct iteration number for the unsteady adjoint.
   */
  long GetUnst_AdjointIter(void) const { return Unst_AdjointIter; }

  /*!
   * \brief Number of iterations to average (reverse time integration).
   * \return Starting direct iteration number for the unsteady adjoint.
   */
  unsigned long GetIter_Avg_Objective(void) const { return Iter_Avg_Objective ; }

  /*!
   * \brief Retrieves the number of periodic time instances for Harmonic Balance.
   * \return Number of periodic time instances for Harmonic Balance.
   */
  unsigned short GetnTimeInstances(void) const { return nTimeInstances; }

  /*!
   * \brief Retrieves the period of oscillations to be used with Harmonic Balance.
   * \return Period for Harmonic Balance.
   */
  su2double GetHarmonicBalance_Period(void) const { return HarmonicBalance_Period; }

  /*!
   * \brief Set the current external iteration number.
   * \param[in] val_iter - Current external iteration number.
   */
  void SetExtIter_OffSet(unsigned long val_iter) { ExtIter_OffSet = val_iter; }

  /*!
   * \brief Set the current FSI iteration number.
   * \param[in] val_iter - Current FSI iteration number.
   */
  void SetOuterIter(unsigned long val_iter) { OuterIter = val_iter; }

  /*!
   * \brief Set the current FSI iteration number.
   * \param[in] val_iter - Current FSI iteration number.
   */
  void SetInnerIter(unsigned long val_iter) { InnerIter = val_iter; }

  /*!
   * \brief Set the current time iteration number.
   * \param[in] val_iter - Current FSI iteration number.
   */
  void SetTimeIter(unsigned long val_iter) { TimeIter = val_iter; }

  /*!
   * \brief Get the current time iteration number.
   * \param[in] val_iter - Current time iterationnumber.
   */
  unsigned long GetTimeIter() const { return TimeIter; }

  /*!
   * \brief Get the current internal iteration number.
   * \return Current external iteration.
   */
  unsigned long GetExtIter_OffSet(void) const { return ExtIter_OffSet; }

  /*!
   * \brief Get the current FSI iteration number.
   * \return Current FSI iteration.
   */
  unsigned long GetOuterIter(void) const { return OuterIter; }

  /*!
   * \brief Get the current FSI iteration number.
   * \return Current FSI iteration.
   */
  unsigned long GetInnerIter(void) const { return InnerIter; }

  /*!
   * \brief Set the current physical time.
   * \param[in] val_t - Current physical time.
   */
  void SetPhysicalTime(su2double val_t) { PhysicalTime = val_t; }

  /*!
   * \brief Get the current physical time.
   * \return Current physical time.
   */
  su2double GetPhysicalTime(void) const { return PhysicalTime; }

  /*!
   * \brief Get information about writing the performance summary at the end of a calculation.
   * \return <code>TRUE</code> means that the performance summary will be written at the end of a calculation.
   */
  bool GetWrt_Performance(void) const { return Wrt_Performance; }

  /*!
   * \brief Get information about the computational graph (e.g. memory usage) when using AD in reverse mode.
   * \return <code>TRUE</code> means that the tape statistics will be written after each recording.
   */
  bool GetWrt_AD_Statistics(void) const { return Wrt_AD_Statistics; }

  /*!
   * \brief Get information about writing the mesh quality metrics to the visualization files.
   * \return <code>TRUE</code> means that the mesh quality metrics will be written to the visualization files.
   */
  bool GetWrt_MeshQuality(void) const { return Wrt_MeshQuality; }

  /*!
   * \brief Write coarse grids to the visualization files.
   */
  bool GetWrt_MultiGrid(void) const { return Wrt_MultiGrid; }

  /*!
   * \brief Get information about writing projected sensitivities on surfaces to an ASCII file with rows as x, y, z, dJ/dx, dJ/dy, dJ/dz for each vertex.
   * \return <code>TRUE</code> means that projected sensitivities on surfaces in an ASCII file with rows as x, y, z, dJ/dx, dJ/dy, dJ/dz for each vertex will be written.
   */
  bool GetWrt_Projected_Sensitivity(void) const { return Wrt_Projected_Sensitivity; }

  /*!
   * \brief Get information about the format for the input volume sensitvities.
   * \return Format of the input volume sensitivities.
   */
  unsigned short GetSensitivity_Format(void) const { return Sensitivity_FileFormat; }

  /*!
   * \brief Get information about writing sectional force files.
   * \return <code>TRUE</code> means that sectional force files will be written for specified markers.
   */
  bool GetPlot_Section_Forces(void) const { return Plot_Section_Forces; }

  /*!
   * \brief Get the alpha (convective) coefficients for the Runge-Kutta integration scheme.
   * \param[in] val_step - Index of the step.
   * \return Alpha coefficient for the Runge-Kutta integration scheme.
   */
  su2double Get_Alpha_RKStep(unsigned short val_step) const { return RK_Alpha_Step[val_step]; }

  /*!
   * \brief Get the index of the surface defined in the geometry file.
   * \param[in] val_marker - Value of the marker in which we are interested.
   * \return Value of the index that is in the geometry file for the surface that
   *         has the marker <i>val_marker</i>.
   */
  string GetMarker_All_TagBound(unsigned short val_marker) const { return Marker_All_TagBound[val_marker]; }

  /*!
   * \brief Get the index of the surface defined in the geometry file.
   * \param[in] val_marker - Value of the marker in which we are interested.
   * \return Value of the index that is in the geometry file for the surface that
   *         has the marker <i>val_marker</i>.
   */
  string GetMarker_ActDiskInlet_TagBound(unsigned short val_marker) const { return Marker_ActDiskInlet[val_marker]; }

  /*!
   * \brief Get the index of the surface defined in the geometry file.
   * \param[in] val_marker - Value of the marker in which we are interested.
   * \return Value of the index that is in the geometry file for the surface that
   *         has the marker <i>val_marker</i>.
   */
  string GetMarker_ActDiskOutlet_TagBound(unsigned short val_marker) const { return Marker_ActDiskOutlet[val_marker]; }

  /*!
   * \brief Get the index of the surface defined in the geometry file.
   * \param[in] val_marker - Value of the marker in which we are interested.
   * \return Value of the index that is in the geometry file for the surface that
   *         has the marker <i>val_marker</i>.
   */
  string GetMarker_Outlet_TagBound(unsigned short val_marker) const { return Marker_Outlet[val_marker]; }

  /*!
   * \brief Get the index of the surface defined in the geometry file.
   * \param[in] val_marker - Value of the marker in which we are interested.
   * \return Value of the index that is in the geometry file for the surface that
   *         has the marker <i>val_marker</i>.
   */
  string GetMarker_EngineInflow_TagBound(unsigned short val_marker) const { return Marker_EngineInflow[val_marker]; }

  /*!
   * \brief Get the index of the surface defined in the geometry file.
   * \param[in] val_marker - Value of the marker in which we are interested.
   * \return Value of the index that is in the geometry file for the surface that
   *         has the marker <i>val_marker</i>.
   */
  string GetMarker_EngineExhaust_TagBound(unsigned short val_marker) const { return Marker_EngineExhaust[val_marker]; }

  /*!
   * \brief Get the name of the surface defined in the geometry file.
   * \param[in] val_marker - Value of the marker in which we are interested.
   * \return Name that is in the geometry file for the surface that
   *         has the marker <i>val_marker</i>.
   */
  string GetMarker_Monitoring_TagBound(unsigned short val_marker) const { return Marker_Monitoring[val_marker]; }

  /*!
   * \brief Get the name of the surface defined in the geometry file.
   * \param[in] val_marker - Value of the marker in which we are interested.
   * \return Name that is in the geometry file for the surface that
   *         has the marker <i>val_marker</i>.
   */
  string GetMarker_HeatFlux_TagBound(unsigned short val_marker) const { return Marker_HeatFlux[val_marker]; }

  /*!
   * \brief Get the tag if the iMarker defined in the geometry file.
   * \param[in] val_tag - Value of the tag in which we are interested.
   * \return Value of the marker <i>val_marker</i> that is in the geometry file
   *         for the surface that has the tag.
   */
  short GetMarker_All_TagBound(string val_tag)  {
    for (unsigned short iMarker = 0; iMarker < nMarker_All; iMarker++) {
      if (val_tag == Marker_All_TagBound[iMarker]) return iMarker;
    }
    return -1;
  }

  /*!
   * \brief Get the kind of boundary for each marker.
   * \param[in] val_marker - Index of the marker in which we are interested.
   * \return Kind of boundary for the marker <i>val_marker</i>.
   */
  unsigned short GetMarker_All_KindBC(unsigned short val_marker) const { return Marker_All_KindBC[val_marker]; }

  /*!
   * \brief Set the value of the boundary <i>val_boundary</i> (read from the config file)
   *        for the marker <i>val_marker</i>.
   * \param[in] val_marker - Index of the marker in which we are interested.
   * \param[in] val_boundary - Kind of boundary read from config file.
   */
  void SetMarker_All_KindBC(unsigned short val_marker, unsigned short val_boundary) { Marker_All_KindBC[val_marker] = val_boundary; }

  /*!
   * \brief Set the value of the index <i>val_index</i> (read from the geometry file) for
   *        the marker <i>val_marker</i>.
   * \param[in] val_marker - Index of the marker in which we are interested.
   * \param[in] val_index - Index of the surface read from geometry file.
   */
  void SetMarker_All_TagBound(unsigned short val_marker, string val_index) { Marker_All_TagBound[val_marker] = val_index; }

  /*!
   * \brief Set if a marker <i>val_marker</i> is going to be monitored <i>val_monitoring</i>
   *        (read from the config file).
   * \note This is important for non dimensional coefficient computation.
   * \param[in] val_marker - Index of the marker in which we are interested.
   * \param[in] val_monitoring - 0 or 1 depending if the the marker is going to be monitored.
   */
  void SetMarker_All_Monitoring(unsigned short val_marker, unsigned short val_monitoring) { Marker_All_Monitoring[val_marker] = val_monitoring; }

  /*!
   * \brief Set if a marker <i>val_marker</i> is going to be monitored <i>val_monitoring</i>
   *        (read from the config file).
   * \note This is important for non dimensional coefficient computation.
   * \param[in] val_marker - Index of the marker in which we are interested.
   * \param[in] val_monitoring - 0 or 1 depending if the the marker is going to be monitored.
   */
  void SetMarker_All_GeoEval(unsigned short val_marker, unsigned short val_geoeval) { Marker_All_GeoEval[val_marker] = val_geoeval; }

  /*!
   * \brief Set if a marker <i>val_marker</i> is going to be designed <i>val_designing</i>
   *        (read from the config file).
   * \note This is important for non dimensional coefficient computation.
   * \param[in] val_marker - Index of the marker in which we are interested.
   * \param[in] val_monitoring - 0 or 1 depending if the the marker is going to be designed.
   */
  void SetMarker_All_Designing(unsigned short val_marker, unsigned short val_designing) { Marker_All_Designing[val_marker] = val_designing; }

  /*!
   * \brief Set if a marker <i>val_marker</i> is going to be plot <i>val_plotting</i>
   *        (read from the config file).
   * \param[in] val_marker - Index of the marker in which we are interested.
   * \param[in] val_plotting - 0 or 1 depending if the the marker is going to be plot.
   */
  void SetMarker_All_Plotting(unsigned short val_marker, unsigned short val_plotting) { Marker_All_Plotting[val_marker] = val_plotting; }

  /*!
   * \brief Set if a marker <i>val_marker</i> is going to be plot <i>val_plotting</i>
   *        (read from the config file).
   * \param[in] val_marker - Index of the marker in which we are interested.
   * \param[in] val_plotting - 0 or 1 depending if the the marker is going to be plot.
   */
  void SetMarker_All_Analyze(unsigned short val_marker, unsigned short val_analyze) { Marker_All_Analyze[val_marker] = val_analyze; }

  /*!
   * \brief Set if a marker <i>val_marker</i> is part of the FSI interface <i>val_plotting</i>
   *        (read from the config file).
   * \param[in] val_marker - Index of the marker in which we are interested.
   * \param[in] val_plotting - 0 or 1 depending if the the marker is part of the FSI interface.
   */
  void SetMarker_All_ZoneInterface(unsigned short val_marker, unsigned short val_fsiinterface) { Marker_All_ZoneInterface[val_marker] = val_fsiinterface; }

  /*!
   * \brief Set if a marker <i>val_marker</i> is part of the Turbomachinery (read from the config file).
   * \param[in] val_marker - Index of the marker in which we are interested.
   * \param[in] val_turboperf - 0 if not part of Turbomachinery or greater than 1 if it is part.
   */
  void SetMarker_All_Turbomachinery(unsigned short val_marker, unsigned short val_turbo) { Marker_All_Turbomachinery[val_marker] = val_turbo; }

  /*!
   * \brief Set a flag to the marker <i>val_marker</i> part of the Turbomachinery (read from the config file).
   * \param[in] val_marker - Index of the marker in which we are interested.
   * \param[in] val_turboperflag - 0 if is not part of the Turbomachinery, flag INFLOW or OUTFLOW if it is part.
   */
  void SetMarker_All_TurbomachineryFlag(unsigned short val_marker, unsigned short val_turboflag) { Marker_All_TurbomachineryFlag[val_marker] = val_turboflag; }

  /*!
   * \brief Set if a marker <i>val_marker</i> is part of the MixingPlane interface (read from the config file).
   * \param[in] val_marker - Index of the marker in which we are interested.
   * \param[in] val_turboperf - 0 if not part of the MixingPlane interface or greater than 1 if it is part.
   */
  void SetMarker_All_MixingPlaneInterface(unsigned short val_marker, unsigned short val_mixpla_interface) { Marker_All_MixingPlaneInterface[val_marker] = val_mixpla_interface; }

  /*!
   * \brief Set if a marker <i>val_marker</i> is going to be affected by design variables <i>val_moving</i>
   *        (read from the config file).
   * \param[in] val_marker - Index of the marker in which we are interested.
   * \param[in] val_DV - 0 or 1 depending if the the marker is affected by design variables.
   */
  void SetMarker_All_DV(unsigned short val_marker, unsigned short val_DV) { Marker_All_DV[val_marker] = val_DV; }

  /*!
   * \brief Set if a marker <i>val_marker</i> is going to be moved <i>val_moving</i>
   *        (read from the config file).
   * \param[in] val_marker - Index of the marker in which we are interested.
   * \param[in] val_moving - 0 or 1 depending if the the marker is going to be moved.
   */
  void SetMarker_All_Moving(unsigned short val_marker, unsigned short val_moving) { Marker_All_Moving[val_marker] = val_moving; }

  /*!
   * \brief Set if a marker how <i>val_marker</i> is going to be applied in gradient treatment.
   * \param[in] val_marker - Index of the marker in which we are interested.
   * \param[in] val_sobolev - 0 or 1 depending if the marker is selected.
   */
  void SetMarker_All_SobolevBC(unsigned short val_marker, unsigned short val_sobolev) { Marker_All_SobolevBC[val_marker] = val_sobolev; }

  /*!
   * \brief Set if a marker <i>val_marker</i> allows deformation at the boundary.
   * \param[in] val_marker - Index of the marker in which we are interested.
   * \param[in] val_interface - 0 or 1 depending if the the marker is or not a DEFORM_MESH marker.
   */
  void SetMarker_All_Deform_Mesh(unsigned short val_marker, unsigned short val_deform) { Marker_All_Deform_Mesh[val_marker] = val_deform; }

  /*!
   * \brief Set if a marker <i>val_marker</i> allows deformation at the boundary.
   * \param[in] val_marker - Index of the marker in which we are interested.
   * \param[in] val_interface - 0 or 1 depending if the the marker is or not a DEFORM_MESH_SYM_PLANE marker.
   */
  void SetMarker_All_Deform_Mesh_Sym_Plane(unsigned short val_marker, unsigned short val_deform) { Marker_All_Deform_Mesh_Sym_Plane[val_marker] = val_deform; }

  /*!
   * \brief Set if a in marker <i>val_marker</i> the flow load will be computed/employed.
   * \param[in] val_marker - Index of the marker in which we are interested.
   * \param[in] val_interface - 0 or 1 depending if the the marker is or not a Fluid_Load marker.
   */
  void SetMarker_All_Fluid_Load(unsigned short val_marker, unsigned short val_interface) { Marker_All_Fluid_Load[val_marker] = val_interface; }

  /*!
   * \brief Set if a marker <i>val_marker</i> is going to be customized in Python <i>val_PyCustom</i>
   *        (read from the config file).
   * \param[in] val_marker - Index of the marker in which we are interested.
   * \param[in] val_PyCustom - 0 or 1 depending if the the marker is going to be customized in Python.
   */
  void SetMarker_All_PyCustom(unsigned short val_marker, unsigned short val_PyCustom) { Marker_All_PyCustom[val_marker] = val_PyCustom; }

  /*!
   * \brief Set if a marker <i>val_marker</i> is going to be periodic <i>val_perbound</i>
   *        (read from the config file).
   * \param[in] val_marker - Index of the marker in which we are interested.
   * \param[in] val_perbound - Index of the surface with the periodic boundary.
   */
  void SetMarker_All_PerBound(unsigned short val_marker, short val_perbound) { Marker_All_PerBound[val_marker] = val_perbound; }

  /*!
   * \brief Set if a marker <i>val_marker</i> is going to be sent or receive <i>val_index</i>
   *        from another domain.
   * \param[in] val_marker - 0 or 1 depending if the the marker is going to be moved.
   * \param[in] val_index - Index of the surface read from geometry file.
   */
  void SetMarker_All_SendRecv(unsigned short val_marker, short val_index) { Marker_All_SendRecv[val_marker] = val_index; }

  /*!
   * \brief Get the send-receive information for a marker <i>val_marker</i>.
   * \param[in] val_marker - 0 or 1 depending if the the marker is going to be moved.
   * \return If positive, the information is sended to that domain, in case negative
   *         the information is receive from that domain.
   */
  short GetMarker_All_SendRecv(unsigned short val_marker) const { return Marker_All_SendRecv[val_marker]; }

  /*!
   * \brief Get an internal index that identify the periodic boundary conditions.
   * \param[in] val_marker - Value of the marker that correspond with the periodic boundary.
   * \return The internal index of the periodic boundary condition.
   */
  short GetMarker_All_PerBound(unsigned short val_marker) const { return Marker_All_PerBound[val_marker]; }

  /*!
   * \brief Get the monitoring information for a marker <i>val_marker</i>.
   * \param[in] val_marker - 0 or 1 depending if the the marker is going to be monitored.
   * \return 0 or 1 depending if the marker is going to be monitored.
   */
  unsigned short GetMarker_All_Monitoring(unsigned short val_marker) const { return Marker_All_Monitoring[val_marker]; }

  /*!
   * \brief Get the monitoring information for a marker <i>val_marker</i>.
   * \param[in] val_marker - 0 or 1 depending if the the marker is going to be monitored.
   * \return 0 or 1 depending if the marker is going to be monitored.
   */
  unsigned short GetMarker_All_GeoEval(unsigned short val_marker) const { return Marker_All_GeoEval[val_marker]; }

  /*!
   * \brief Get the design information for a marker <i>val_marker</i>.
   * \param[in] val_marker - 0 or 1 depending if the the marker is going to be monitored.
   * \return 0 or 1 depending if the marker is going to be monitored.
   */
  unsigned short GetMarker_All_Designing(unsigned short val_marker) const { return Marker_All_Designing[val_marker]; }

  /*!
   * \brief Get the plotting information for a marker <i>val_marker</i>.
   * \param[in] val_marker - 0 or 1 depending if the the marker is going to be moved.
   * \return 0 or 1 depending if the marker is going to be plotted.
   */
  unsigned short GetMarker_All_Plotting(unsigned short val_marker) const { return Marker_All_Plotting[val_marker]; }

  /*!
   * \brief Get the plotting information for a marker <i>val_marker</i>.
   * \param[in] val_marker - 0 or 1 depending if the the marker is going to be moved.
   * \return 0 or 1 depending if the marker is going to be plotted.
   */
  unsigned short GetMarker_All_Analyze(unsigned short val_marker) const { return Marker_All_Analyze[val_marker]; }

  /*!
   * \brief Get the FSI interface information for a marker <i>val_marker</i>.
   * \param[in] val_marker - 0 or 1 depending if the the marker is going to be moved.
   * \return 0 or 1 depending if the marker is part of the FSI interface.
   */
  unsigned short GetMarker_All_ZoneInterface(unsigned short val_marker) const { return Marker_All_ZoneInterface[val_marker]; }

  /*!
   * \brief Get the MixingPlane interface information for a marker <i>val_marker</i>.
   * \param[in] val_marker value of the marker on the grid.
   * \return 0 if is not part of the MixingPlane Interface and greater than 1 if it is part.
   */
  unsigned short GetMarker_All_MixingPlaneInterface(unsigned short val_marker) const { return Marker_All_MixingPlaneInterface[val_marker]; }

  /*!
   * \brief Get the Turbomachinery information for a marker <i>val_marker</i>.
   * \param[in] val_marker value of the marker on the grid.
   * \return 0 if is not part of the Turbomachinery and greater than 1 if it is part.
   */
  unsigned short GetMarker_All_Turbomachinery(unsigned short val_marker) const { return Marker_All_Turbomachinery[val_marker]; }

  /*!
   * \brief Get the Turbomachinery flag information for a marker <i>val_marker</i>.
   * \param[in] val_marker value of the marker on the grid.
   * \return 0 if is not part of the Turbomachinery, flag INFLOW or OUTFLOW if it is part.
   */
  unsigned short GetMarker_All_TurbomachineryFlag(unsigned short val_marker) const { return Marker_All_TurbomachineryFlag[val_marker]; }

  /*!
   * \brief Get the number of FSI interface markers <i>val_marker</i>.
   * \param[in] void.
   * \return Number of markers belonging to the FSI interface.
   */
  unsigned short GetMarker_n_ZoneInterface(void) const { return nMarker_ZoneInterface; }

  /*!
   * \brief Get the DV information for a marker <i>val_marker</i>.
   * \param[in] val_marker - 0 or 1 depending if the the marker is going to be affected by design variables.
   * \return 0 or 1 depending if the marker is going to be affected by design variables.
   */
  unsigned short GetMarker_All_DV(unsigned short val_marker) const { return Marker_All_DV[val_marker]; }

  /*!
   * \brief Get the motion information for a marker <i>val_marker</i>.
   * \param[in] val_marker - 0 or 1 depending if the the marker is going to be moved.
   * \return 0 or 1 depending if the marker is going to be moved.
   */
  unsigned short GetMarker_All_Moving(unsigned short val_marker) const { return Marker_All_Moving[val_marker]; }

  /*!
   * \brief Get the information if gradient treatment uses a marker <i>val_marker</i>.
   * \param[in] val_marker
   * \return 0 or 1 depending if the marker is going to be selected.
   */
  unsigned short GetMarker_All_SobolevBC(unsigned short val_marker) const { return Marker_All_SobolevBC[val_marker]; }

  /*!
   * \brief Get whether marker <i>val_marker</i> is a DEFORM_MESH marker
   * \param[in] val_marker - 0 or 1 depending if the the marker belongs to the DEFORM_MESH subset.
   * \return 0 or 1 depending if the marker belongs to the DEFORM_MESH subset.
   */
  unsigned short GetMarker_All_Deform_Mesh(unsigned short val_marker) const { return Marker_All_Deform_Mesh[val_marker]; }

  /*!
   * \brief Get whether marker <i>val_marker</i> is a DEFORM_MESH_SYM_PLANE marker
   * \param[in] val_marker - 0 or 1 depending if the the marker belongs to the DEFORM_MESH_SYM_PLANE subset.
   * \return 0 or 1 depending if the marker belongs to the DEFORM_MESH_SYM_PLANE subset.
   */
  unsigned short GetMarker_All_Deform_Mesh_Sym_Plane(unsigned short val_marker) const { return Marker_All_Deform_Mesh_Sym_Plane[val_marker]; }

  /*!
   * \brief Get whether marker <i>val_marker</i> is a Fluid_Load marker
   * \param[in] val_marker - 0 or 1 depending if the the marker belongs to the Fluid_Load subset.
   * \return 0 or 1 depending if the marker belongs to the Fluid_Load subset.
   */
  unsigned short GetMarker_All_Fluid_Load(unsigned short val_marker) const { return Marker_All_Fluid_Load[val_marker]; }

  /*!
   * \brief Get the Python customization for a marker <i>val_marker</i>.
   * \param[in] val_marker - Index of the marker in which we are interested.
   * \return 0 or 1 depending if the marker is going to be customized in Python.
   */
  unsigned short GetMarker_All_PyCustom(unsigned short val_marker) const { return Marker_All_PyCustom[val_marker];}

  /*!
   * \brief Get the airfoil sections in the slicing process.
   * \param[in] val_section - Index of the section.
   * \return Coordinate of the airfoil to slice.
   */
  su2double GetLocationStations(unsigned short val_section) const { return LocationStations[val_section]; }

  /*!
   * \brief Get the defintion of the nacelle location.
   * \param[in] val_index - Index of the section.
   * \return Coordinate of the nacelle location.
   */
  su2double GetNacelleLocation(unsigned short val_index) const { return nacelle_location[val_index]; }

  /*!
   * \brief Get the number of pre-smoothings in a multigrid strategy.
   * \param[in] val_mesh - Index of the grid.
   * \return Number of smoothing iterations.
   */
  unsigned short GetMG_PreSmooth(unsigned short val_mesh) const {
    if (nMG_PreSmooth == 0) return 1;
    return MG_PreSmooth[val_mesh];
  }

  /*!
   * \brief Get the number of post-smoothings in a multigrid strategy.
   * \param[in] val_mesh - Index of the grid.
   * \return Number of smoothing iterations.
   */
  unsigned short GetMG_PostSmooth(unsigned short val_mesh) const {
    if (nMG_PostSmooth == 0) return 0;
    return MG_PostSmooth[val_mesh];
  }

  /*!
   * \brief Get the number of implicit Jacobi smoothings of the correction in a multigrid strategy.
   * \param[in] val_mesh - Index of the grid.
   * \return Number of implicit smoothing iterations.
   */
  unsigned short GetMG_CorrecSmooth(unsigned short val_mesh) const {
    if (nMG_CorrecSmooth == 0) return 0;
    return MG_CorrecSmooth[val_mesh];
  }

  /*!
   * \brief plane of the FFD (I axis) that should be fixed.
   * \param[in] val_index - Index of the arrray with all the planes in the I direction that should be fixed.
   * \return Index of the plane that is going to be freeze.
   */
  short GetFFD_Fix_IDir(unsigned short val_index) const { return FFD_Fix_IDir[val_index]; }

  /*!
   * \brief plane of the FFD (J axis) that should be fixed.
   * \param[in] val_index - Index of the arrray with all the planes in the J direction that should be fixed.
   * \return Index of the plane that is going to be freeze.
   */
  short GetFFD_Fix_JDir(unsigned short val_index) const { return FFD_Fix_JDir[val_index]; }

  /*!
   * \brief plane of the FFD (K axis) that should be fixed.
   * \param[in] val_index - Index of the arrray with all the planes in the K direction that should be fixed.
   * \return Index of the plane that is going to be freeze.
   */
  short GetFFD_Fix_KDir(unsigned short val_index) const { return FFD_Fix_KDir[val_index]; }

  /*!
   * \brief Get the number of planes to fix in the I direction.
   * \return Number of planes to fix in the I direction.
   */
  unsigned short GetnFFD_Fix_IDir(void) const { return nFFD_Fix_IDir; }

  /*!
   * \brief Get the number of planes to fix in the J direction.
   * \return Number of planes to fix in the J direction.
   */
  unsigned short GetnFFD_Fix_JDir(void) const { return nFFD_Fix_JDir; }

  /*!
   * \brief Get the number of planes to fix in the K direction.
   * \return Number of planes to fix in the K direction.
   */
  unsigned short GetnFFD_Fix_KDir(void) const { return nFFD_Fix_KDir; }

  /*!
   * \brief Governing equations of the flow (it can be different from the run time equation).
   * \param[in] val_zone - Zone where the soler is applied.
   * \return Governing equation that we are solving.
   */
  MAIN_SOLVER GetKind_Solver(void) const { return Kind_Solver; }

  /*!
   * \brief Return true if a fluid solver is in use.
   */
  bool GetFluidProblem(void) const {
    switch (Kind_Solver) {
      case MAIN_SOLVER::EULER : case MAIN_SOLVER::NAVIER_STOKES: case MAIN_SOLVER::RANS:
      case MAIN_SOLVER::INC_EULER : case MAIN_SOLVER::INC_NAVIER_STOKES: case MAIN_SOLVER::INC_RANS:
      case MAIN_SOLVER::NEMO_EULER : case MAIN_SOLVER::NEMO_NAVIER_STOKES:
      case MAIN_SOLVER::DISC_ADJ_INC_EULER: case MAIN_SOLVER::DISC_ADJ_INC_NAVIER_STOKES: case MAIN_SOLVER::DISC_ADJ_INC_RANS:
      case MAIN_SOLVER::DISC_ADJ_EULER: case MAIN_SOLVER::DISC_ADJ_NAVIER_STOKES: case MAIN_SOLVER::DISC_ADJ_RANS:
        return true;
      default:
        return false;
    }
  }

  /*!
   * \brief Return true if a structural solver is in use.
   */
  bool GetStructuralProblem(void) const {
    return (Kind_Solver == MAIN_SOLVER::FEM_ELASTICITY) || (Kind_Solver == MAIN_SOLVER::DISC_ADJ_FEM);
  }

  /*!
   * \brief Return true if a heat solver is in use.
   */
  bool GetHeatProblem(void) const {
    return (Kind_Solver == MAIN_SOLVER::HEAT_EQUATION) || (Kind_Solver == MAIN_SOLVER::DISC_ADJ_HEAT);
  }

  /*!
   * \brief Return true if a high order FEM solver is in use.
   */
  bool GetFEMSolver(void) const {
    switch (Kind_Solver) {
      case MAIN_SOLVER::FEM_EULER: case MAIN_SOLVER::FEM_NAVIER_STOKES: case MAIN_SOLVER::FEM_RANS: case MAIN_SOLVER::FEM_LES:
      case MAIN_SOLVER::DISC_ADJ_FEM_EULER: case MAIN_SOLVER::DISC_ADJ_FEM_NS: case MAIN_SOLVER::DISC_ADJ_FEM_RANS:
        return true;
      default:
        return false;
    }
  }

  /*!
   * \brief Return true if a NEMO solver is in use.
   */
  bool GetNEMOProblem(void) const {
    switch (Kind_Solver) {
      case MAIN_SOLVER::NEMO_EULER : case MAIN_SOLVER::NEMO_NAVIER_STOKES:
        return true;
      default:
        return false;
    }
  }

   /*!
   * \brief Return true if an AUSM method is in use.
   */
  bool GetAUSMMethod(void) const {
    switch (Kind_Upwind_Flow) {
      case AUSM : case AUSMPLUSUP: case AUSMPLUSUP2: case AUSMPWPLUS:
        return true;
      default:
        return false;
    }
  }

  /*!
   * \brief Kind of Multizone Solver.
   * \return Governing equation that we are solving.
   */
  ENUM_MULTIZONE GetKind_MZSolver(void) const { return Kind_MZSolver; }

  /*!
   * \brief Governing equations of the flow (it can be different from the run time equation).
   * \param[in] val_zone - Zone where the soler is applied.
   * \return Governing equation that we are solving.
   */
  ENUM_REGIME GetKind_Regime(void) const { return Kind_Regime; }

  /*!
   * \brief Governing equations of the flow (it can be different from the run time equation).
   * \param[in] val_zone - Zone where the soler is applied.
   * \return Governing equation that we are solving.
   */
  unsigned short GetSystemMeasurements(void) const { return SystemMeasurements; }

  /*!
   * \brief Gas model that we are using.
   * \return Gas model that we are using.
   */
  string GetGasModel(void) const {return GasModel;}

  /*!
   * \brief Get the transport coefficient model.
   * \return Index of transport coefficient model.
   */
  TRANSCOEFFMODEL GetKind_TransCoeffModel(void) const { return Kind_TransCoeffModel; }

  /*!
   * \brief Get the total number of heat flux markers.
   * \return Total number of heat flux markers.
   */
  unsigned short GetnWall_Catalytic(void) const { return nWall_Catalytic; }

  /*!
   * \brief Get the name of the surface defined in the geometry file.
   * \param[in] val_marker - Value of the marker in which we are interested.
   * \return Name that is in the geometry file for the surface that
   *         has the marker <i>val_marker</i>.
   */
  string GetWall_Catalytic_TagBound(unsigned short val_marker) const { return Wall_Catalytic[val_marker]; }

  /*!
   * \brief Get wall catalytic efficiency.
   * \return wall catalytic efficiency value.
   */
  su2double GetCatalytic_Efficiency(void) const { return CatalyticEfficiency; }

  /*!
   * \brief Fluid model that we are using.
   * \return Fluid model that we are using.
   */
  unsigned short GetKind_FluidModel(void) const { return Kind_FluidModel; }

  /*!
   * \brief Option to define the density model for incompressible flows.
   * \return Density model option
   */
  INC_DENSITYMODEL GetKind_DensityModel() const { return Kind_DensityModel; }

  /*!
   * \brief Flag for whether to solve the energy equation for incompressible flows.
   * \return Flag for energy equation
   */
  bool GetEnergy_Equation(void) const { return Energy_Equation; }

  /*!
   * \brief free stream option to initialize the solution
   * \return free stream option
   */
  FREESTREAM_OPTION GetKind_FreeStreamOption() const { return Kind_FreeStreamOption; }

  /*!
   * \brief free stream option to initialize the solution
   * \return free stream option
   */
  unsigned short GetKind_InitOption(void) const { return Kind_InitOption; }
  /*!
   * \brief Get the value of the critical pressure.
   * \return Critical pressure.
   */
  su2double GetPressure_Critical(void) const { return Pressure_Critical; }

  /*!
   * \brief Get the value of the critical temperature.
   * \return Critical temperature.
   */
  su2double GetTemperature_Critical(void) const { return Temperature_Critical; }

  /*!
   * \brief Get the value of the critical pressure.
   * \return Critical pressure.
   */
  su2double GetAcentric_Factor(void) const { return Acentric_Factor; }

  /*!
   * \brief Get the value of the viscosity model.
   * \return Viscosity model.
   */
  VISCOSITYMODEL GetKind_ViscosityModel() const { return Kind_ViscosityModel; }

  /*!
   * \brief Get the value of the mixing model for viscosity.
   * \return Mixing Viscosity model.
   */
  MIXINGVISCOSITYMODEL GetKind_MixingViscosityModel() const { return Kind_MixingViscosityModel; }

  /*!
   * \brief Get the value of the thermal conductivity model.
   * \return Conductivity model.
   */
  CONDUCTIVITYMODEL GetKind_ConductivityModel() const { return Kind_ConductivityModel; }

  /*!
   * \brief Get the value of the turbulent thermal conductivity model.
   * \return Turbulent conductivity model.
   */
  CONDUCTIVITYMODEL_TURB GetKind_ConductivityModel_Turb() const { return Kind_ConductivityModel_Turb; }

  /*!
   * \brief Get the value of the mass diffusivity model.
   * \return Mass diffusivity model.
   */
<<<<<<< HEAD
  DIFFUSIVITYMODEL GetKind_DiffusivityModel(void) const { return Kind_Diffusivity_Model; }
 
=======
  DIFFUSIVITYMODEL GetKind_Diffusivity_Model(void) const { return Kind_Diffusivity_Model; }

>>>>>>> 64e24b15
  /*!
   * \brief Get the value of the constant viscosity.
   * \return Constant viscosity.
   */
  su2double GetMu_Constant(unsigned short val_index = 0) const { return Mu_Constant[val_index]; }

  /*!
   * \brief Get the value of the non-dimensional constant viscosity.
   * \return Non-dimensional constant viscosity.
   */
  su2double GetMu_ConstantND(unsigned short val_index = 0) const { return Mu_Constant[val_index] / Viscosity_Ref; }

  /*!
   * \brief Get the value of the thermal conductivity.
   * \return Thermal conductivity.
   */
  su2double GetThermal_Conductivity_Constant(unsigned short val_index = 0) const {
    return Thermal_Conductivity_Constant[val_index];
  }

  /*!
   * \brief Get the value of the non-dimensional thermal conductivity.
   * \return Non-dimensional thermal conductivity.
   */
  su2double GetThermal_Conductivity_ConstantND(unsigned short val_index = 0) const {
    return Thermal_Conductivity_Constant[val_index] / Thermal_Conductivity_Ref;
  }

  /*!
   * \brief Get the value of the constant mass diffusivity for scalar transport.
   * \return Constant mass diffusivity.
   */
  su2double GetDiffusivity_Constant(void) const { return Diffusivity_Constant; }

  /*!
   * \brief Get the value of the non-dimensional constant mass diffusivity.
   * \return Non-dimensional constant mass diffusivity.
   */
  su2double GetDiffusivity_ConstantND(void) const { return Diffusivity_ConstantND; }

  /*!
   * \brief Get the value of the laminar Schmidt number for scalar transport.
   * \return Laminar Schmidt number for scalar transport.
   */
  su2double GetSchmidt_Number_Laminar(void) const { return Schmidt_Number_Laminar; }

  /*!
   * \brief Get the value of the turbulent Schmidt number for scalar transport.
   * \return Turbulent Schmidt number for scalar transport.
   */
  su2double GetSchmidt_Number_Turbulent(void) const { return Schmidt_Number_Turbulent; }

  /*!
   * \brief Get the value of the Lewis number for each species.
   * \return Lewis Number.
   */
  su2double GetConstant_Lewis_Number(unsigned short val_index = 0) const { return Constant_Lewis_Number[val_index]; }

  /*!
   * \brief Get the value of the reference viscosity for Sutherland model.
   * \return The reference viscosity.
   */
  su2double GetMu_Ref(unsigned short val_index = 0) const { return Mu_Ref[val_index]; }

  /*!
   * \brief Get the value of the non-dimensional reference viscosity for Sutherland model.
   * \return The non-dimensional reference viscosity.
   */
  su2double GetMu_RefND(unsigned short val_index = 0) const { return Mu_Ref[val_index] / Viscosity_Ref; }

  /*!
   * \brief Get the value of the reference temperature for Sutherland model.
   * \return The reference temperature.
   */
  su2double GetMu_Temperature_Ref(unsigned short val_index = 0) const { return Mu_Temperature_Ref[val_index]; }

  /*!
   * \brief Get the value of the non-dimensional reference temperature for Sutherland model.
   * \return The non-dimensional reference temperature.
   */
  su2double GetMu_Temperature_RefND(unsigned short val_index = 0) const {
    return Mu_Temperature_Ref[val_index] / Temperature_Ref;
  }

  /*!
   * \brief Get the value of the reference S for Sutherland model.
   * \return The reference S.
   */
  su2double GetMu_S(unsigned short val_index = 0) const { return Mu_S[val_index]; }

  /*!
   * \brief Get the value of the non-dimensional reference S for Sutherland model.
   * \return The non-dimensional reference S.
   */
  su2double GetMu_SND(unsigned short val_index = 0) const { return Mu_S[val_index] / Temperature_Ref; }

  /*!
   * \brief Get the number of coefficients in the temperature polynomial models.
   * \return The the number of coefficients in the temperature polynomial models.
   */
  unsigned short GetnPolyCoeffs(void) const { return N_POLY_COEFFS; }

  /*!
   * \brief Get the temperature polynomial coefficient for specific heat Cp.
   * \param[in] val_index - Index of the array with all polynomial coefficients.
   * \return Temperature polynomial coefficient for specific heat Cp.
   */
  su2double GetCp_PolyCoeff(unsigned short val_index) const { return cp_polycoeffs[val_index]; }

  /*!
   * \brief Get the temperature polynomial coefficient for specific heat Cp.
   * \param[in] val_index - Index of the array with all polynomial coefficients.
   * \return Temperature polynomial coefficient for specific heat Cp.
   */
  su2double GetCp_PolyCoeffND(unsigned short val_index) const { return CpPolyCoefficientsND[val_index]; }

  /*!
   * \brief Get the temperature polynomial coefficient for viscosity.
   * \param[in] val_index - Index of the array with all polynomial coefficients.
   * \return Temperature polynomial coefficient for viscosity.
   */
  su2double GetMu_PolyCoeff(unsigned short val_index) const { return mu_polycoeffs[val_index]; }

  /*!
   * \brief Get the temperature polynomial coefficient for viscosity.
   * \param[in] val_index - Index of the array with all polynomial coefficients.
   * \return Non-dimensional temperature polynomial coefficient for viscosity.
   */
  su2double GetMu_PolyCoeffND(unsigned short val_index) const { return MuPolyCoefficientsND[val_index]; }

  /*!
   * \brief Get the temperature polynomial coefficients for viscosity.
   * \return Non-dimensional temperature polynomial coefficients for viscosity.
   */
  const su2double* GetMu_PolyCoeffND(void) const { return MuPolyCoefficientsND.data(); }

  /*!
   * \brief Get the temperature polynomial coefficient for thermal conductivity.
   * \param[in] val_index - Index of the array with all polynomial coefficients.
   * \return Temperature polynomial coefficient for thermal conductivity.
   */
  su2double GetKt_PolyCoeff(unsigned short val_index) const { return kt_polycoeffs[val_index]; }

  /*!
   * \brief Get the temperature polynomial coefficient for thermal conductivity.
   * \param[in] val_index - Index of the array with all polynomial coefficients.
   * \return Non-dimensional temperature polynomial coefficient for thermal conductivity.
   */
  su2double GetKt_PolyCoeffND(unsigned short val_index) const { return KtPolyCoefficientsND[val_index]; }

  /*!
   * \brief Get the temperature polynomial coefficients for thermal conductivity.
   * \return Non-dimensional temperature polynomial coefficients for thermal conductivity.
   */
  const su2double* GetKt_PolyCoeffND(void) const { return KtPolyCoefficientsND.data(); }

  /*!
   * \brief Set the temperature polynomial coefficient for specific heat Cp.
   * \param[in] val_coeff - Temperature polynomial coefficient for specific heat Cp.
   * \param[in] val_index - Index of the array with all polynomial coefficients.
   */
  void SetCp_PolyCoeffND(su2double val_coeff, unsigned short val_index) { CpPolyCoefficientsND[val_index] = val_coeff; }

  /*!
   * \brief Set the temperature polynomial coefficient for viscosity.
   * \param[in] val_coeff - Non-dimensional temperature polynomial coefficient for viscosity.
   * \param[in] val_index - Index of the array with all polynomial coefficients.
   */
  void SetMu_PolyCoeffND(su2double val_coeff, unsigned short val_index) { MuPolyCoefficientsND[val_index] = val_coeff; }

  /*!
   * \brief Set the temperature polynomial coefficient for thermal conductivity.
   * \param[in] val_coeff - Non-dimensional temperature polynomial coefficient for thermal conductivity.
   * \param[in] val_index - Index of the array with all polynomial coefficients.
   */
  void SetKt_PolyCoeffND(su2double val_coeff, unsigned short val_index) { KtPolyCoefficientsND[val_index] = val_coeff; }

  /*!
   * \brief Set the value of the non-dimensional constant mass diffusivity.
   */
  void SetDiffusivity_ConstantND(su2double diffusivity_const) { Diffusivity_ConstantND = diffusivity_const; }

  /*!
   * \brief Get the kind of method for computation of spatial gradients used for viscous and source terms.
   * \return Numerical method for computation of spatial gradients used for viscous and source terms.
   */
  unsigned short GetKind_Gradient_Method(void) const { return Kind_Gradient_Method; }

  /*!
   * \brief Get the kind of method for computation of spatial gradients used for upwind reconstruction.
   * \return Numerical method for computation of spatial gradients used for upwind reconstruction.
   */
  unsigned short GetKind_Gradient_Method_Recon(void) const { return Kind_Gradient_Method_Recon; }

  /*!
   * \brief Get flag for whether a second gradient calculation is required for upwind reconstruction alone.
   * \return <code>TRUE</code> means that a second gradient will be calculated for upwind reconstruction.
   */
  bool GetReconstructionGradientRequired(void) const { return ReconstructionGradientRequired; }

  /*!
   * \brief Get flag for whether a least-squares gradient method is being applied.
   * \return <code>TRUE</code> means that a least-squares gradient method is being applied.
   */
  bool GetLeastSquaresRequired(void) const { return LeastSquaresRequired; }

  /*!
   * \brief Get the kind of solver for the implicit solver.
   * \return Numerical solver for implicit formulation (solving the linear system).
   */
  unsigned short GetKind_Linear_Solver(void) const { return Kind_Linear_Solver; }


  /*!
   * \brief Get the kind of preconditioner for the implicit solver.
   * \return Numerical preconditioner for implicit formulation (solving the linear system).
   */
  unsigned short GetKind_Linear_Solver_Prec(void) const { return Kind_Linear_Solver_Prec; }

  /*!
   * \brief Get the kind of solver for the implicit solver.
   * \return Numerical solver for implicit formulation (solving the linear system).
   */
  unsigned short GetKind_Deform_Linear_Solver(void) const { return Kind_Deform_Linear_Solver; }

  /*!
   * \brief Get min error of the linear solver for the implicit formulation.
   * \return Min error of the linear solver for the implicit formulation.
   */
  su2double GetLinear_Solver_Error(void) const { return Linear_Solver_Error; }

  /*!
   * \brief Get min error of the linear solver for the implicit formulation.
   * \return Min error of the linear solver for the implicit formulation.
   */
  su2double GetDeform_Linear_Solver_Error(void) const { return Deform_Linear_Solver_Error; }

  /*!
   * \brief Get max number of iterations of the linear solver for the implicit formulation.
   * \return Max number of iterations of the linear solver for the implicit formulation.
   */
  unsigned long GetLinear_Solver_Iter(void) const { return Linear_Solver_Iter; }

  /*!
   * \brief Get max number of iterations of the linear solver for the implicit formulation.
   * \return Max number of iterations of the linear solver for the implicit formulation.
   */
  unsigned long GetDeform_Linear_Solver_Iter(void) const { return Deform_Linear_Solver_Iter; }

  /*!
   * \brief Get the ILU fill-in level for the linear solver.
   * \return Fill in level of the ILU preconditioner for the linear solver.
   */
  unsigned short GetLinear_Solver_ILU_n(void) const { return Linear_Solver_ILU_n; }

  /*!
   * \brief Get restart frequency of the linear solver for the implicit formulation.
   * \return Restart frequency of the linear solver for the implicit formulation.
   */
  unsigned long GetLinear_Solver_Restart_Frequency(void) const { return Linear_Solver_Restart_Frequency; }

  /*!
   * \brief Get the relaxation factor for iterative linear smoothers.
   * \return Relaxation factor.
   */
  su2double GetLinear_Solver_Smoother_Relaxation(void) const { return Linear_Solver_Smoother_Relaxation; }

  /*!
   * \brief Get the relaxation factor for solution updates of adjoint solvers.
   */
  su2double GetRelaxation_Factor_Adjoint(void) const { return Relaxation_Factor_Adjoint; }

  /*!
   * \brief Get the relaxation coefficient of the CHT coupling.
   * \return relaxation coefficient of the CHT coupling.
   */
  su2double GetRelaxation_Factor_CHT(void) const { return Relaxation_Factor_CHT; }

  /*!
   * \brief Get the number of samples used in quasi-Newton methods.
   */
  unsigned short GetnQuasiNewtonSamples(void) const { return nQuasiNewtonSamples; }

  /*!
   * \brief Get whether to use vectorized numerics (if available).
   */
  bool GetUseVectorization(void) const { return UseVectorization; }

  /*!
   * \brief Get whether to use a Newton-Krylov method.
   */
  bool GetNewtonKrylov(void) const { return NewtonKrylov; }

  /*!
   * \brief Get Newton-Krylov integer parameters.
   */
  array<unsigned short,3> GetNewtonKrylovIntParam(void) const { return NK_IntParam; }

  /*!
   * \brief Get Newton-Krylov floating-point parameters.
   */
  array<su2double,4> GetNewtonKrylovDblParam(void) const { return NK_DblParam; }

  /*!
   * \brief Get the relaxation coefficient of the linear solver for the implicit formulation.
   * \return relaxation coefficient of the linear solver for the implicit formulation.
   */
  su2double GetRoe_Kappa(void) const { return Roe_Kappa; }

  /*!
   * \brief Get the wing semi span.
   * \return value of the wing semi span.
   */
  su2double GetSemiSpan(void) const { return SemiSpan; }

  /*!
   * \brief Get the kind of solver for the implicit solver.
   * \return Numerical solver for implicit formulation (solving the linear system).
   */
  unsigned short GetKind_AdjTurb_Linear_Solver(void) const { return Kind_AdjTurb_Linear_Solver; }

  /*!
   * \brief Get the kind of preconditioner for the implicit solver.
   * \return Numerical preconditioner for implicit formulation (solving the linear system).
   */
  unsigned short GetKind_AdjTurb_Linear_Prec(void) const { return Kind_AdjTurb_Linear_Prec; }

  /*!
   * \brief Get the kind of solver for the implicit solver.
   * \return Numerical solver for implicit formulation (solving the linear system).
   */
  unsigned short GetKind_DiscAdj_Linear_Solver(void) const { return Kind_DiscAdj_Linear_Solver; }

  /*!
   * \brief Get the kind of preconditioner for the implicit solver.
   * \return Numerical preconditioner for implicit formulation (solving the linear system).
   */
  unsigned short GetKind_DiscAdj_Linear_Prec(void) const { return Kind_DiscAdj_Linear_Prec; }

  /*!
   * \brief Get the kind of preconditioner for the implicit solver.
   * \return Numerical preconditioner for implicit formulation (solving the linear system).
   */
  unsigned short GetKind_Deform_Linear_Solver_Prec(void) const { return Kind_Deform_Linear_Solver_Prec; }

  /*!
   * \brief Set the kind of preconditioner for the implicit solver.
   * \return Numerical preconditioner for implicit formulation (solving the linear system).
   */
  void SetKind_AdjTurb_Linear_Prec(unsigned short val_kind_prec) { Kind_AdjTurb_Linear_Prec = val_kind_prec; }

  /*!
   * \brief Get min error of the linear solver for the implicit formulation.
   * \return Min error of the linear solver for the implicit formulation.
   */
  su2double GetAdjTurb_Linear_Error(void) const { return AdjTurb_Linear_Error; }

  /*!
   * \brief Get the entropy fix.
   * \return Vaule of the entropy fix.
   */
  su2double GetEntropyFix_Coeff(void) const { return EntropyFix_Coeff; }

  /*!
   * \brief Get max number of iterations of the linear solver for the implicit formulation.
   * \return Max number of iterations of the linear solver for the implicit formulation.
   */
  unsigned short GetAdjTurb_Linear_Iter(void) const { return AdjTurb_Linear_Iter; }

  /*!
   * \brief Get CFL reduction factor for adjoint turbulence model.
   * \return CFL reduction factor.
   */
  su2double GetCFLRedCoeff_AdjTurb(void) const { return CFLRedCoeff_AdjTurb; }

  /*!
   * \brief Get the number of nonlinear increments for mesh deformation.
   * \return Number of nonlinear increments for mesh deformation.
   */
  unsigned long GetGridDef_Nonlinear_Iter(void) const { return GridDef_Nonlinear_Iter; }

  /*!
   * \brief Get information about whether the mesh will be deformed using pseudo linear elasticity.
   * \return <code>TRUE</code> means that grid deformation is active.
   */
  bool GetDeform_Mesh(void) const { return Deform_Mesh; }

  /*!
   * \brief Get information about writing grid deformation residuals to the console.
   * \return <code>TRUE</code> means that grid deformation residuals will be written to the console.
   */
  bool GetDeform_Output(void) const { return Deform_Output; }

  /*!
   * \brief Get factor to multiply smallest volume for deform tolerance.
   * \return Factor to multiply smallest volume for deform tolerance.
   */
  su2double GetDeform_Coeff(void) const { return Deform_Coeff; }

  /*!
   * \brief Get limit for the volumetric deformation.
   * \return Distance to the surface to be deformed.
   */
  su2double GetDeform_Limit(void) const { return Deform_Limit; }

  /*!
   * \brief Get Young's modulus for deformation (constant stiffness deformation)
   */
  su2double GetDeform_ElasticityMod(void) const { return Deform_ElasticityMod; }

  /*!
   * \brief Get Poisson's ratio for deformation (constant stiffness deformation)
   * \
   */
  su2double GetDeform_PoissonRatio(void) const { return Deform_PoissonRatio; }

  /*!
   * \brief Get the type of stiffness to impose for FEA mesh deformation.
   * \return type of stiffness to impose for FEA mesh deformation.
   */
  unsigned short GetDeform_Stiffness_Type(void) const { return Deform_StiffnessType; }

  /*!
   * \brief Get the size of the layer of highest stiffness for wall distance-based mesh stiffness.
   */
  su2double GetDeform_StiffLayerSize(void) const { return Deform_StiffLayerSize; }

  /*!
   * \brief Define the FFD box with a symetry plane.
   * \return <code>TRUE</code> if there is a symmetry plane in the FFD; otherwise <code>FALSE</code>.
   */
  bool GetFFD_Symmetry_Plane(void) const { return FFD_Symmetry_Plane; }

  /*!
   * \brief Get the kind of SU2 software component.
   * \return Kind of the SU2 software component.
   */
  SU2_COMPONENT GetKind_SU2(void) const { return Kind_SU2; }

  /*!
   * \brief Get the kind of non-dimensionalization.
   * \return Kind of non-dimensionalization.
   */
  unsigned short GetRef_NonDim(void) const { return Ref_NonDim; }

  /*!
   * \brief Get the kind of incompressible non-dimensionalization.
   * \return Kind of incompressible non-dimensionalization.
   */
  unsigned short GetRef_Inc_NonDim(void) const { return Ref_Inc_NonDim; }

  /*!
   * \brief Set the kind of SU2 software component.
   * \return Kind of the SU2 software component.
   */
  void SetKind_SU2(SU2_COMPONENT val_kind_su2) { Kind_SU2 = val_kind_su2 ; }

  /*!
   * \brief Get the number of Turbulence Variables.
   * \return Number of Turbulence Variables.
   */
  unsigned short GetnTurbVar(void) const { return nTurbVar; }

  /*!
   * \brief Get the kind of the turbulence model.
   * \return Kind of the turbulence model.
   */
  TURB_MODEL GetKind_Turb_Model(void) const { return Kind_Turb_Model; }

  /*!
   * \brief Get the kind of the transition model.
   * \return Kind of the transion model.
   */
  TURB_TRANS_MODEL GetKind_Trans_Model(void) const { return Kind_Trans_Model; }

  /*!
   * \brief Get the kind of the species model.
   * \return Kind of the species model.
   */
  SPECIES_MODEL GetKind_Species_Model(void) const { return Kind_Species_Model; }

  /*!
   * \brief Get the kind of the subgrid scale model.
   * \return Kind of the subgrid scale model.
   */
  TURB_SGS_MODEL GetKind_SGS_Model(void) const { return Kind_SGS_Model; }

  /*!
   * \brief Get the kind of time integration method.
   * \note This is the information that the code will use, the method will
   *       change in runtime depending of the specific equation (direct, adjoint,
   *       linearized) that is being solved.
   * \return Kind of time integration method.
   */
  unsigned short GetKind_TimeIntScheme(void) const { return Kind_TimeNumScheme; }

  /*!
   * \brief Get the kind of convective numerical scheme.
   * \note This is the information that the code will use, the method will
   *       change in runtime depending of the specific equation (direct, adjoint,
   *       linearized) that is being solved.
   * \return Kind of the convective scheme.
   */
  unsigned short GetKind_ConvNumScheme(void) const { return Kind_ConvNumScheme; }

  /*!
   * \brief Get kind of center scheme for the convective terms.
   * \note This is the information that the code will use, the method will
   *       change in runtime depending of the specific equation (direct, adjoint,
   *       linearized) that is being solved.
   * \return Kind of center scheme for the convective terms.
   */
  unsigned short GetKind_Centered(void) const { return Kind_Centered; }

  /*!
   * \brief Get kind of upwind scheme for the convective terms.
   * \note This is the information that the code will use, the method will
   *       change in runtime depending of the specific equation (direct, adjoint,
   *       linearized) that is being solved.
   * \return Kind of upwind scheme for the convective terms.
   */
  unsigned short GetKind_Upwind(void) const { return Kind_Upwind; }

  /*!
   * \brief Get if the upwind scheme used MUSCL or not.
   * \note This is the information that the code will use, the method will
   *       change in runtime depending of the specific equation (direct, adjoint,
   *       linearized) that is being solved.
   * \return MUSCL scheme.
   */
  bool GetMUSCL(void) const { return MUSCL; }

  /*!
   * \brief Get if the upwind scheme used MUSCL or not.
   * \note This is the information that the code will use, the method will
   *       change in runtime depending of the specific equation (direct, adjoint,
   *       linearized) that is being solved.
   * \return MUSCL scheme.
   */
  bool GetMUSCL_Flow(void) const { return MUSCL_Flow; }

  /*!
   * \brief Get if the upwind scheme used MUSCL or not.
   * \note This is the information that the code will use, the method will
   *       change in runtime depending of the specific equation (direct, adjoint,
   *       linearized) that is being solved.
   * \return MUSCL scheme.
   */
  bool GetMUSCL_Heat(void) const { return MUSCL_Heat; }

  /*!
   * \brief Get if the upwind scheme used MUSCL or not.
   * \note This is the information that the code will use, the method will
   *       change in runtime depending of the specific equation (direct, adjoint,
   *       linearized) that is being solved.
   * \return MUSCL scheme.
   */
  bool GetMUSCL_Turb(void) const { return MUSCL_Turb; }

  /*!
   * \brief Get if the upwind scheme used MUSCL or not.
   * \return MUSCL scheme.
   */
  bool GetMUSCL_Species(void) const { return MUSCL_Species; }

  /*!
   * \brief Get if the upwind scheme used MUSCL or not.
   * \note This is the information that the code will use, the method will
   *       change in runtime depending of the specific equation (direct, adjoint,
   *       linearized) that is being solved.
   * \return MUSCL scheme.
   */
  bool GetMUSCL_AdjFlow(void) const { return MUSCL_AdjFlow; }

  /*!
   * \brief Get if the upwind scheme used MUSCL or not.
   * \note This is the information that the code will use, the method will
   *       change in runtime depending of the specific equation (direct, adjoint,
   *       linearized) that is being solved.
   * \return MUSCL scheme.
   */
  bool GetMUSCL_AdjTurb(void) const { return MUSCL_AdjTurb; }

  /*!
   * \brief Get whether to "Use Accurate Jacobians" for AUSM+up(2) and SLAU(2).
   * \return yes/no.
   */
  bool GetUse_Accurate_Jacobians(void) const { return Use_Accurate_Jacobians; }

  /*!
   * \brief Get the kind of integration scheme (explicit or implicit)
   *        for the flow equations.
   * \note This value is obtained from the config file, and it is constant
   *       during the computation.
   * \return Kind of integration scheme for the flow equations.
   */
  unsigned short GetKind_TimeIntScheme_Flow(void) const { return Kind_TimeIntScheme_Flow; }

  /*!
   * \brief Get the kind of scheme (aliased or non-aliased) to be used in the
   *        predictor step of ADER-DG.
   * \return Kind of scheme used in the predictor step of ADER-DG.
   */
  unsigned short GetKind_ADER_Predictor(void) const { return Kind_ADER_Predictor; }

  /*!
   * \brief Get the kind of integration scheme (explicit or implicit)
   *        for the flow equations.
   * \note This value is obtained from the config file, and it is constant
   *       during the computation.
   * \return Kind of integration scheme for the plasma equations.
   */
  unsigned short GetKind_TimeIntScheme_Heat(void) const { return Kind_TimeIntScheme_Heat; }

  /*!
   * \brief Get the kind of time stepping
   *        for the heat equation.
   * \note This value is obtained from the config file, and it is constant
   *       during the computation.
   * \return Kind of time stepping for the heat equation.
   */
  unsigned short GetKind_TimeStep_Heat(void) const { return Kind_TimeStep_Heat; }

  /*!
   * \brief Get the kind of integration scheme (explicit or implicit)
   *        for the flow equations.
   * \note This value is obtained from the config file, and it is constant
   *       during the computation.
   * \return Kind of integration scheme for the plasma equations.
   */
  STRUCT_TIME_INT GetKind_TimeIntScheme_FEA(void) const { return Kind_TimeIntScheme_FEA; }

  /*!
   * \brief Get the kind of integration scheme (explicit or implicit)
   *        for the radiation equations.
   * \note This value is obtained from the config file, and it is constant
   *       during the computation.
   * \return Kind of integration scheme for the radiation equations.
   */
  unsigned short GetKind_TimeIntScheme_Radiation(void) const { return Kind_TimeIntScheme_Radiation; }

  /*!
   * \brief Get the kind of integration scheme (explicit or implicit)
   *        for the template equations.
   * \note This value is obtained from the config file, and it is constant
   *       during the computation.
   * \return Kind of integration scheme for the plasma equations.
   */
  unsigned short GetKind_TimeIntScheme_Template(void);

  /*!
   * \brief Get the kind of integration scheme (explicit or implicit)
   *        for the flow equations.
   * \note This value is obtained from the config file, and it is constant
   *       during the computation.
   * \return Kind of integration scheme for the plasma equations.
   */
  STRUCT_SPACE_ITE GetKind_SpaceIteScheme_FEA(void) const { return Kind_SpaceIteScheme_FEA; }

  /*!
   * \brief Get the kind of convective numerical scheme for the flow
   *        equations (centered or upwind).
   * \note This value is obtained from the config file, and it is constant
   *       during the computation.
   * \return Kind of convective numerical scheme for the flow equations.
   */
  unsigned short GetKind_ConvNumScheme_Flow(void) const { return Kind_ConvNumScheme_Flow; }

  /*!
   * \brief Get the kind of convective numerical scheme for the flow
   *        equations (finite element).
   * \note This value is obtained from the config file, and it is constant
   *       during the computation.
   * \return Kind of convective numerical scheme for the flow equations.
   */
  unsigned short GetKind_ConvNumScheme_FEM_Flow(void) const { return Kind_ConvNumScheme_FEM_Flow; }

  /*!
   * \brief Get the kind of convective numerical scheme for the template
   *        equations (centered or upwind).
   * \note This value is obtained from the config file, and it is constant
   *       during the computation.
   * \return Kind of convective numerical scheme for the flow equations.
   */
  unsigned short GetKind_ConvNumScheme_Template(void) const { return Kind_ConvNumScheme_Template; }

  /*!
   * \brief Get the kind of center convective numerical scheme for the flow equations.
   * \note This value is obtained from the config file, and it is constant
   *       during the computation.
   * \return Kind of center convective numerical scheme for the flow equations.
   */
  ENUM_CENTERED GetKind_Centered_Flow(void) const { return static_cast<ENUM_CENTERED>(Kind_Centered_Flow); }

  /*!
   * \brief Get the kind of center convective numerical scheme for the plasma equations.
   * \note This value is obtained from the config file, and it is constant
   *       during the computation.
   * \return Kind of center convective numerical scheme for the flow equations.
   */
  unsigned short GetKind_Centered_Template(void);

  /*!
   * \brief Get the kind of upwind convective numerical scheme for the flow equations.
   * \note This value is obtained from the config file, and it is constant
   *       during the computation.
   * \return Kind of upwind convective numerical scheme for the flow equations.
   */
  unsigned short GetKind_Upwind_Flow(void) const { return Kind_Upwind_Flow; }

  /*!
   * \brief Get the kind of finite element convective numerical scheme for the flow equations.
   * \note This value is obtained from the config file, and it is constant
   *       during the computation.
   * \return Kind of finite element convective numerical scheme for the flow equations.
   */
  unsigned short GetKind_FEM_Flow(void) const { return Kind_FEM_Flow; }

  /*!
   * \brief Get the kind of shock capturing method in FEM DG solver.
   * \note This value is obtained from the config file, and it is constant
   *       during the computation.
   * \return Kind of shock capturing method in FEM DG solver.
   */
  FEM_SHOCK_CAPTURING_DG GetKind_FEM_DG_Shock(void) const { return Kind_FEM_Shock_Capturing_DG; }

  /*!
   * \brief Get the kind of matrix coloring used for the sparse Jacobian computation.
   * \note This value is obtained from the config file, and it is constant
   *       during the computation.
   * \return Kind of matrix coloring used.
   */
  unsigned short GetKind_Matrix_Coloring(void) const { return Kind_Matrix_Coloring; }

  /*!
   * \brief Get the method for limiting the spatial gradients.
   * \return Method for limiting the spatial gradients.
   */
  LIMITER GetKind_SlopeLimit(void) const { return Kind_SlopeLimit; }

  /*!
   * \brief Get the method for limiting the spatial gradients.
   * \return Method for limiting the spatial gradients solving the flow equations.
   */
  LIMITER GetKind_SlopeLimit_Flow(void) const { return Kind_SlopeLimit_Flow; }

  /*!
   * \brief Get the method for limiting the spatial gradients.
   * \return Method for limiting the spatial gradients solving the turbulent equation.
   */
  LIMITER GetKind_SlopeLimit_Turb(void) const { return Kind_SlopeLimit_Turb; }

  /*!
   * \brief Get the method for limiting the spatial gradients.
   * \return Method for limiting the spatial gradients solving the species equation.
   */
  LIMITER GetKind_SlopeLimit_Species() const { return Kind_SlopeLimit_Species; }

  /*!
   * \brief Get the method for limiting the spatial gradients.
   * \return Method for limiting the spatial gradients solving the adjoint turbulent equation.
   */
  LIMITER GetKind_SlopeLimit_AdjTurb(void) const { return Kind_SlopeLimit_AdjTurb; }

  /*!
   * \brief Get the method for limiting the spatial gradients.
   * \return Method for limiting the spatial gradients solving the adjoint flow equation.
   */
  LIMITER GetKind_SlopeLimit_AdjFlow(void) const { return Kind_SlopeLimit_AdjFlow; }

  /*!
   * \brief Value of the calibrated constant for the Lax method (center scheme).
   * \note This constant is used in coarse levels and with first order methods.
   * \return Calibrated constant for the Lax method.
   */
  su2double GetKappa_1st_Flow(void) const { return Kappa_1st_Flow; }

  /*!
   * \brief Value of the calibrated constant for the JST method (center scheme).
   * \return Calibrated constant for the JST method for the flow equations.
   */
  su2double GetKappa_2nd_Flow(void) const { return Kappa_2nd_Flow; }

  /*!
   * \brief Value of the calibrated constant for the JST method (center scheme).
   * \return Calibrated constant for the JST method for the flow equations.
   */
  su2double GetKappa_4th_Flow(void) const { return Kappa_4th_Flow; }

  /*!
   * \brief Value of the calibrated constant for the JST method (center scheme).
   * \return Calibrated constant for the JST-like method for the heat equations.
   */
  su2double GetKappa_2nd_Heat(void) const { return Kappa_2nd_Heat; }

  /*!
   * \brief Value of the calibrated constant for the JST-like method (center scheme).
   * \return Calibrated constant for the JST-like method for the heat equation.
   */
  su2double GetKappa_4th_Heat(void) const { return Kappa_4th_Heat; }

  /*!
   * \brief Factor by which to multiply the dissipation contribution to Jacobians of central schemes.
   * \return The factor.
   */
  su2double GetCent_Jac_Fix_Factor(void) const { return Cent_Jac_Fix_Factor; }

  /*!
   * \brief Factor by which to multiply the dissipation contribution to Jacobians of incompressible central schemes.
   * \return The factor.
   */
  su2double GetCent_Inc_Jac_Fix_Factor(void) const { return Cent_Inc_Jac_Fix_Factor; }

  /*!
   * \brief Get the kind of integration scheme (explicit or implicit)
   *        for the adjoint flow equations.
   * \note This value is obtained from the config file, and it is constant
   *       during the computation.
   * \return Kind of integration scheme for the adjoint flow equations.
   */
  unsigned short GetKind_TimeIntScheme_AdjFlow(void) const { return Kind_TimeIntScheme_AdjFlow; }

  /*!
   * \brief Get the kind of convective numerical scheme for the adjoint flow
   *        equations (centered or upwind).
   * \note This value is obtained from the config file, and it is constant
   *       during the computation.
   * \return Kind of convective numerical scheme for the adjoint flow equations.
   */
  unsigned short GetKind_ConvNumScheme_AdjFlow(void) const { return Kind_ConvNumScheme_AdjFlow; }

  /*!
   * \brief Get the kind of center convective numerical scheme for the adjoint flow equations.
   * \note This value is obtained from the config file, and it is constant
   *       during the computation.
   * \return Kind of center convective numerical scheme for the adjoint flow equations.
   */
  unsigned short GetKind_Centered_AdjFlow(void) const { return Kind_Centered_AdjFlow; }

  /*!
   * \brief Get the kind of upwind convective numerical scheme for the adjoint flow equations.
   * \note This value is obtained from the config file, and it is constant
   *       during the computation.
   * \return Kind of upwind convective numerical scheme for the adjoint flow equations.
   */
  unsigned short GetKind_Upwind_AdjFlow(void) const { return Kind_Upwind_AdjFlow; }

  /*!
   * \brief Value of the calibrated constant for the high order method (center scheme).
   * \return Calibrated constant for the high order center method for the adjoint flow equations.
   */
  su2double GetKappa_2nd_AdjFlow(void) const { return Kappa_2nd_AdjFlow; }

  /*!
   * \brief Value of the calibrated constant for the high order method (center scheme).
   * \return Calibrated constant for the high order center method for the adjoint flow equations.
   */
  su2double GetKappa_4th_AdjFlow(void) const { return Kappa_4th_AdjFlow; }

  /*!
   * \brief Value of the calibrated constant for the low order method (center scheme).
   * \return Calibrated constant for the low order center method for the adjoint flow equations.
   */
  su2double GetKappa_1st_AdjFlow(void) const { return Kappa_1st_AdjFlow; }

  /*!
   * \brief Get the kind of integration scheme (implicit)
   *        for the turbulence equations.
   * \note This value is obtained from the config file, and it is constant
   *       during the computation.
   * \return Kind of integration scheme for the turbulence equations.
   */
  unsigned short GetKind_TimeIntScheme_Turb(void) const { return Kind_TimeIntScheme_Turb; }

  /*!
   * \brief Get the kind of convective numerical scheme for the turbulence
   *        equations (upwind).
   * \note This value is obtained from the config file, and it is constant
   *       during the computation.
   * \return Kind of convective numerical scheme for the turbulence equations.
   */
  unsigned short GetKind_ConvNumScheme_Turb(void) const { return Kind_ConvNumScheme_Turb; }

  /*!
   * \brief Get the kind of center convective numerical scheme for the turbulence equations.
   * \note This value is obtained from the config file, and it is constant
   *       during the computation.
   * \return Kind of center convective numerical scheme for the turbulence equations.
   */
  unsigned short GetKind_Centered_Turb(void) const { return Kind_Centered_Turb; }

  /*!
   * \brief Get the kind of upwind convective numerical scheme for the turbulence equations.
   * \note This value is obtained from the config file, and it is constant
   *       during the computation.
   * \return Kind of upwind convective numerical scheme for the turbulence equations.
   */
  unsigned short GetKind_Upwind_Turb(void) const { return Kind_Upwind_Turb; }

  /*!
   * \brief Get the kind of integration scheme (explicit or implicit)
   *        for the adjoint turbulence equations.
   * \note This value is obtained from the config file, and it is constant
   *       during the computation.
   * \return Kind of integration scheme for the adjoint turbulence equations.
   */
  unsigned short GetKind_TimeIntScheme_AdjTurb(void) const { return Kind_TimeIntScheme_AdjTurb; }

  /*!
   * \brief Get the kind of convective numerical scheme for the adjoint turbulence
   *        equations (centered or upwind).
   * \note This value is obtained from the config file, and it is constant
   *       during the computation.
   * \return Kind of convective numerical scheme for the adjoint turbulence equations.
   */
  unsigned short GetKind_ConvNumScheme_AdjTurb(void) const { return Kind_ConvNumScheme_AdjTurb; }

  /*!
   * \brief Get the kind of integration scheme (implicit)
   *        for the Species equations.
   * \note This value is obtained from the config file, and it is constant
   *       during the computation.
   * \return Kind of integration scheme for the Species equations.
   */
  unsigned short GetKind_TimeIntScheme_Species() const { return Kind_TimeIntScheme_Species; }

  /*!
   * \brief Get the kind of convective numerical scheme for the Species
   *        equations (upwind).
   * \note This value is obtained from the config file, and it is constant
   *       during the computation.
   * \return Kind of convective numerical scheme for the Species equations.
   */
  unsigned short GetKind_ConvNumScheme_Species() const { return Kind_ConvNumScheme_Species; }

  /*!
   * \brief Get the kind of center convective numerical scheme for the Species equations.
   * \note This value is obtained from the config file, and it is constant
   *       during the computation.
   * \return Kind of center convective numerical scheme for the Species equations.
   */
  unsigned short GetKind_Centered_Species() const { return Kind_Centered_Species; }

  /*!
   * \brief Get the kind of upwind convective numerical scheme for the Species equations.
   * \note This value is obtained from the config file, and it is constant
   *       during the computation.
   * \return Kind of upwind convective numerical scheme for the Species equations.
   */
  unsigned short GetKind_Upwind_Species() const { return Kind_Upwind_Species; }

  /*!
   * \brief Get the kind of convective numerical scheme for the heat equation.
   * \note This value is obtained from the config file, and it is constant
   *       during the computation.
   * \return Kind of convective numerical scheme for the heat equation.
   */
  unsigned short GetKind_ConvNumScheme_Heat(void) const { return Kind_ConvNumScheme_Heat; }

  /*!
   * \brief Get the kind of center convective numerical scheme for the adjoint turbulence equations.
   * \note This value is obtained from the config file, and it is constant
   *       during the computation.
   * \return Kind of center convective numerical scheme for the adjoint turbulence equations.
   */
  unsigned short GetKind_Centered_AdjTurb(void) const { return Kind_Centered_AdjTurb; }

  /*!
   * \brief Get the kind of upwind convective numerical scheme for the adjoint turbulence equations.
   * \note This value is obtained from the config file, and it is constant
   *       during the computation.
   * \return Kind of upwind convective numerical scheme for the adjoint turbulence equations.
   */
  unsigned short GetKind_Upwind_AdjTurb(void) const { return Kind_Upwind_AdjTurb; }

  /*!
   * \brief Provides information about the way in which the turbulence will be treated by the
   *        cont. adjoint method.
   * \return <code>FALSE</code> means that the adjoint turbulence equations will be used.
   */
  bool GetFrozen_Visc_Cont(void) const { return Frozen_Visc_Cont; }

  /*!
   * \brief Provides information about the way in which the turbulence will be treated by the
   *        disc. adjoint method.
   * \return <code>FALSE</code> means that the adjoint turbulence equations will be used.
   */
  bool GetFrozen_Visc_Disc(void) const { return Frozen_Visc_Disc; }

  /*!
   * \brief Provides information about using an inconsistent (primal/dual) discrete adjoint formulation
   * \return <code>FALSE</code> means that the adjoint use the same numerical methods than the primal problem.
   */
  bool GetInconsistent_Disc(void) const { return Inconsistent_Disc; }

  /*!
   * \brief Provides information about the way in which the limiter will be treated by the
   *        disc. adjoint method.
   * \return <code>FALSE</code> means that the limiter computation is included.
   */
  bool GetFrozen_Limiter_Disc(void) const { return Frozen_Limiter_Disc; }

  /*!
   * \brief Provides information about if the sharp edges are going to be removed from the sensitivity.
   * \return <code>FALSE</code> means that the sharp edges will be removed from the sensitivity.
   */
  bool GetSens_Remove_Sharp(void) const { return Sens_Remove_Sharp; }

  /*!
   * \brief Get the kind of inlet boundary condition treatment (total conditions or mass flow).
   * \return Kind of inlet boundary condition.
   */
  INLET_TYPE GetKind_Inlet(void) const { return Kind_Inlet; }

  /*!
   * \brief Check if the inlet profile(s) are specified in an input file
   * \return True if an input file is to be used for the inlet profile(s)
   */
  bool GetInlet_Profile_From_File(void) const { return Inlet_From_File; }

  /*!
   * \brief Get name of the input file for the specified inlet profile.
   * \return Name of the input file for the specified inlet profile.
   */
  string GetInlet_FileName(void) const { return Inlet_Filename; }

  /*!
   * \brief Get name of the input file for the specified actuator disk.
   * \return Name of the input file for the specified actuator disk.
   */
  string GetActDisk_FileName(void) const { return ActDisk_FileName; }

  /*!
   * \brief Get the tolerance used for matching two points on a specified inlet
   * \return Tolerance used for matching a point to a specified inlet
   */
  su2double GetInlet_Profile_Matching_Tolerance(void) const { return Inlet_Matching_Tol; }

  /*!
   * \brief Get the type of incompressible inlet from the list.
   * \return Kind of the incompressible inlet.
   */
  INLET_TYPE GetKind_Inc_Inlet(string val_marker) const;

  /*!
   * \brief Get the total number of types in Kind_Inc_Inlet list
   * \return Total number of types in Kind_Inc_Inlet list
   */
  unsigned short GetnInc_Inlet(void) const { return nInc_Inlet;}

  /*!
   * \brief Flag for whether the local boundary normal is used as the flow direction for an incompressible pressure inlet.
   * \return <code>FALSE</code> means the prescribed flow direction is used.
   */
  bool GetInc_Inlet_UseNormal(void) const { return Inc_Inlet_UseNormal;}

  /*!
   * \brief Get the type of incompressible outlet from the list.
   * \return Kind of the incompressible outlet.
   */
  INC_OUTLET_TYPE GetKind_Inc_Outlet(string val_marker) const;

  /*!
   * \brief Get the damping factor applied to velocity updates at incompressible pressure inlets.
   * \return Damping factor applied to velocity updates at incompressible pressure inlets.
   */
  su2double GetInc_Inlet_Damping(void) const { return Inc_Inlet_Damping; }

  /*!
   * \brief Get the damping factor applied to pressure updates at incompressible mass flow outlet.
   * \return Damping factor applied to pressure updates at incompressible mass flow outlet.
   */
  su2double GetInc_Outlet_Damping(void) const { return Inc_Outlet_Damping; }

  /*!
   * \brief Get the kind of mixing process for averaging quantities at the boundaries.
   * \return Kind of mixing process.
   */
  unsigned short GetKind_AverageProcess(void) const { return Kind_AverageProcess; }

  /*!
   * \brief Get the kind of mixing process for averaging quantities at the boundaries.
   * \return Kind of mixing process.
   */
  unsigned short GetKind_PerformanceAverageProcess(void) const { return Kind_PerformanceAverageProcess; }

  /*!
   * \brief Set the kind of mixing process for averaging quantities at the boundaries.
   * \return Kind of mixing process.
   */
  void SetKind_AverageProcess(unsigned short new_AverageProcess) { Kind_AverageProcess = new_AverageProcess; }

  /*!
   * \brief Set the kind of mixing process for averaging quantities at the boundaries.
   * \return Kind of mixing process.
   */
  void SetKind_PerformanceAverageProcess(unsigned short new_AverageProcess) { Kind_PerformanceAverageProcess = new_AverageProcess; }

  /*!
   * \brief Get coeff for Rotating Frame Ramp.
   * \return coeff Ramp Rotating Frame.
   */
  su2double GetRampRotatingFrame_Coeff(unsigned short iCoeff) const { return rampRotFrame_coeff[iCoeff];}

  /*!
   * \brief Get Rotating Frame Ramp option.
   * \return Ramp Rotating Frame option.
   */
  bool GetRampRotatingFrame(void) const { return RampRotatingFrame;}

  /*!
   * \brief Get coeff for Outlet Pressure Ramp.
   * \return coeff Ramp Outlet Pressure.
   */
  su2double GetRampOutletPressure_Coeff(unsigned short iCoeff) const { return rampOutPres_coeff[iCoeff];}

  /*!
   * \brief Get final Outlet Pressure value for the ramp.
   * \return final Outlet Pressure value.
   */
  su2double GetFinalOutletPressure(void) const { return  FinalOutletPressure; }

  /*!
   * \brief Get final Outlet Pressure value for the ramp.
   * \return Monitor Outlet Pressure value.
   */
  su2double GetMonitorOutletPressure(void) const { return MonitorOutletPressure; }

  /*!
   * \brief Set Monitor Outlet Pressure value for the ramp.
   */
  void SetMonitotOutletPressure(su2double newMonPres) { MonitorOutletPressure = newMonPres;}

  /*!
   * \brief Get Outlet Pressure Ramp option.
   * \return Ramp Outlet pressure option.
   */
  bool GetRampOutletPressure(void) const { return RampOutletPressure;}

  /*!
   * \brief Get mixedout coefficients.
   * \return mixedout coefficient.
   */
  su2double GetMixedout_Coeff(unsigned short iCoeff) const { return mixedout_coeff[iCoeff];}

  /*!
   * \brief Get extra relaxation factor coefficients for the Giels BC.
   * \return mixedout coefficient.
   */
  su2double GetExtraRelFacGiles(unsigned short iCoeff) const { return extrarelfac[iCoeff];}

  /*!
   * \brief Get mach limit for average massflow-based procedure .
   * \return mach limit.
   */
  su2double GetAverageMachLimit(void) const { return AverageMachLimit;}

  /*!
   * \brief Get the kind of mixing process for averaging quantities at the boundaries.
   * \return Kind of mixing process.
   */
  unsigned short GetKind_MixingPlaneInterface(void) const { return Kind_MixingPlaneInterface;}

  /*!
   * \brief Get the kind of turbomachinery architecture.
   * \return Kind of turbomachinery architecture.
   */
  unsigned short GetKind_TurboMachinery(unsigned short val_iZone) const { return Kind_TurboMachinery[val_iZone]; }

  /*!
   * \brief Get the kind of turbomachinery architecture.
   * \return Kind of turbomachinery architecture.
   */
  unsigned short GetKind_SpanWise(void) const { return Kind_SpanWise; }

  /*!
   * \brief Verify if there is mixing plane interface specified from config file.
   * \return boolean.
   */
  bool GetBoolMixingPlaneInterface(void) const { return (nMarker_MixingPlaneInterface !=0);}

  /*!
   * \brief Verify if there is mixing plane interface specified from config file.
   * \return boolean.
   */
  bool GetBoolTurbMixingPlane(void) const { return turbMixingPlane;}

  /*!
   * \brief Verify if there is mixing plane interface specified from config file.
   * \return boolean.
   */
  bool GetSpatialFourier(void) const { return SpatialFourier;}

  /*!
   * \brief number mixing plane interface specified from config file.
   * \return number of bound.
   */
  unsigned short GetnMarker_MixingPlaneInterface(void) const { return nMarker_MixingPlaneInterface;}

  /*!
   * \brief Verify if there is Turbomachinery performance option specified from config file.
   * \return boolean.
   */
  bool GetBoolTurbomachinery(void) const { return (nMarker_Turbomachinery !=0);}

  /*!
   * \brief number Turbomachinery blades computed using the pitch information.
   * \return nBlades.
   */
  su2double GetnBlades(unsigned short val_iZone) const { return nBlades[val_iZone];}

  /*!
   * \brief number Turbomachinery blades computed using the pitch information.
   * \return nBlades.
   */
  void SetnBlades(unsigned short val_iZone, su2double nblades) { nBlades[val_iZone] = nblades;}

  /*!
   * \brief Verify if there is any Giles Boundary Condition option specified from config file.
   * \return boolean.
   */
  bool GetBoolGiles(void) const { return (nMarker_Giles!=0);}

  /*!
   * \brief Verify if there is any Riemann Boundary Condition option specified from config file.
   * \return boolean.
   */
  bool GetBoolRiemann(void) const { return (nMarker_Riemann!=0);}

  /*!
   * \brief number Turbomachinery performance option specified from config file.
   * \return number of bound.
   */
  unsigned short GetnMarker_Turbomachinery(void) const { return nMarker_Turbomachinery;}

  /*!
   * \brief Get number of shroud markers.
   * \return number of marker shroud.
   */
  unsigned short GetnMarker_Shroud(void) const { return nMarker_Shroud;}

  /*!
   * \brief Get the marker shroud.
   * \return marker shroud.
   */
  string GetMarker_Shroud(unsigned short val_marker) const { return Marker_Shroud[val_marker];}

  /*!
   * \brief number Turbomachinery performance option specified from config file.
   * \return number of bound.
   */
  unsigned short GetnMarker_TurboPerformance(void) const { return nMarker_TurboPerformance;}

  /*!
   * \brief number span-wise sections to compute 3D BC and performance for turbomachinery specified by the user.
   * \return number of span-wise sections.
   */
  unsigned short Get_nSpanWiseSections_User(void) const { return nSpanWiseSections_User;}

  /*!
   * \brief number span-wise sections to compute 3D BC and performance for turbomachinery.
   * \return number of span-wise sections.
   */
  unsigned short GetnSpanWiseSections(void) const { return nSpanWiseSections;}

  /*!
   * \brief set number of maximum span-wise sections among all zones .
   */
  void SetnSpanMaxAllZones(unsigned short val_nSpna_max) { nSpanMaxAllZones = val_nSpna_max;}

  /*!
   * \brief number span-wise sections to compute performance for turbomachinery.
   * \return number of max span-wise sections.
   */
  unsigned short GetnSpanMaxAllZones(void) const { return nSpanMaxAllZones;}

  /*!
   * \brief set number span-wise sections to compute 3D BC and performance for turbomachinery.
   */
  void SetnSpanWiseSections(unsigned short nSpan) { nSpanWiseSections = nSpan;}

  /*!
   * \brief set number span-wise sections to compute 3D BC and performance for turbomachinery.
   */
  unsigned short GetnSpan_iZones(unsigned short iZone) const { return nSpan_iZones[iZone];}

  /*!
   * \brief set number span-wise sections to compute 3D BC and performance for turbomachinery.
   */
  void SetnSpan_iZones(unsigned short nSpan, unsigned short iZone) { nSpan_iZones[iZone] = nSpan;}

  /*!
   * \brief get inlet bounds name for Turbomachinery performance calculation.
   * \return name of the bound.
   */
  string GetMarker_TurboPerf_BoundIn(unsigned short index) const { return Marker_TurboBoundIn[index];}

  /*!
   * \brief get outlet bounds name for Turbomachinery performance calculation.
   * \return name of the bound.
   */
  string GetMarker_TurboPerf_BoundOut(unsigned short index) const { return Marker_TurboBoundOut[index];}

  /*!
   * \brief get marker kind for Turbomachinery performance calculation.
   * \return kind index.
   */
  unsigned short GetKind_TurboPerf(unsigned short index);

  /*!
   * \brief get outlet bounds name for Turbomachinery performance calculation.
   * \return name of the bound.
   */
  string GetMarker_PerBound(unsigned short val_marker) const { return Marker_PerBound[val_marker];}

  /*!
   * \brief Get the kind of inlet boundary condition treatment (total conditions or mass flow).
   * \return Kind of inlet boundary condition.
   */
  unsigned short GetKind_Engine_Inflow(void) const { return Kind_Engine_Inflow; }

  /*!
   * \brief Get the kind of inlet boundary condition treatment (total conditions or mass flow).
   * \return Kind of inlet boundary condition.
   */
  unsigned short GetKind_ActDisk(void) const { return Kind_ActDisk; }

  /*!
   * \brief Set the kind of wall - rough or smooth.
   */
  void SetKindWall(string val_marker, unsigned short val_kindwall);

  /*!
   * \brief Get the number of sections.
   * \return Number of sections
   */
  unsigned short GetnLocationStations(void) const { return nLocationStations; }

  /*!
   * \brief Get the number of sections for computing internal volume.
   * \return Number of sections for computing internal volume.
   */
  unsigned short GetnWingStations(void) const { return nWingStations; }

  /*!
   * \brief Get the location of the waterline.
   * \return Z location of the waterline.
   */
  su2double GetGeo_Waterline_Location(void) const { return Geo_Waterline_Location; }

  /*!
   * \brief Provides information about the the nodes that are going to be moved on a deformation
   *        volumetric grid deformation.
   * \return <code>TRUE</code> means that only the points on the FFD box will be moved.
   */
  bool GetHold_GridFixed(void) const { return Hold_GridFixed; }

  /*!
   * \author H. Kline
   * \brief Get the kind of objective function. There are several options: Drag coefficient,
   *        Lift coefficient, efficiency, etc.
   * \note The objective function will determine the boundary condition of the adjoint problem.
   * \param[in] val_obj
   * \return Kind of objective function.
   */
  unsigned short GetKind_ObjFunc(unsigned short val_obj = 0) const { return Kind_ObjFunc[val_obj]; }

  /*!
   * \author H. Kline
   * \brief Get the weight of objective function. There are several options: Drag coefficient,
   *        Lift coefficient, efficiency, etc.
   * \note The objective function will determine the boundary condition of the adjoint problem.
   * \return Weight of objective function.
   */
  su2double GetWeight_ObjFunc(unsigned short val_obj) const { return Weight_ObjFunc[val_obj]; }

  /*!
   * \author H. Kline
   * \brief Set the weight of objective function. There are several options: Drag coefficient,
   *        Lift coefficient, efficiency, etc.
   * \note The objective function will determine the boundary condition of the adjoint problem.
   * \return Weight of objective function.
   */
  void SetWeight_ObjFunc(unsigned short val_obj, su2double val) { Weight_ObjFunc[val_obj] = val; }

  /*!
   * \brief Get the user expression for the custom objective function.
   */
  const string& GetCustomObjFunc() const { return CustomObjFunc; }

  /*!
   * \brief Get the user expressions for custom outputs.
   */
  const string& GetCustomOutputs() const { return CustomOutputs; }

  /*!
   * \brief Get the kind of sensitivity smoothing technique.
   * \return Kind of sensitivity smoothing technique.
   */
  unsigned short GetKind_SensSmooth(void) const { return Kind_SensSmooth; }

  /*!
   * \brief Provides information about the time integration, and change the write in the output
   *        files information about the iteration.
   * \return The kind of time integration: Steady state, time stepping method (unsteady) or
   *         dual time stepping method (unsteady).
   */
  TIME_MARCHING GetTime_Marching() const { return TimeMarching; }

  /*!
   * \brief Provides the number of species present in the gas mixture.
   * \return The number of species present in the gas mixture.
   */
  unsigned short GetnSpecies() const { return nSpecies; }

  /*!
   * \brief Provides the gas mass fractions of the flow.
   * \return Gas Mass fractions.
   */
  const su2double *GetGas_Composition(void) const { return Gas_Composition; }

  /*!
   * \brief Provides the gas mass fractions at the wall for supercat wall.
   * \return Supercat wall gas mass fractions.
   */
  const su2double *GetSupercatalytic_Wall_Composition(void) const { return Supercatalytic_Wall_Composition; }

  /*!
   * \brief Provides the restart information.
   * \return Restart information, if <code>TRUE</code> then the code will use the solution as restart.
   */
  bool GetRestart(void) const { return Restart; }

  /*!
   * \brief Flag for whether binary SU2 native restart files are read.
   * \return Flag for whether binary SU2 native restart files are read, if <code>TRUE</code> then the code will load binary restart files.
   */
  bool GetRead_Binary_Restart(void) const { return Read_Binary_Restart; }

  /*!
   * \brief Flag for whether restart solution files are overwritten.
   * \return Flag for overwriting. If Flag=false, iteration nr is appended to filename
   */
  bool GetWrt_Restart_Overwrite(void) const { return Wrt_Restart_Overwrite; }

    /*!
   * \brief Flag for whether visualization files are overwritten.
   * \return Flag for overwriting. If Flag=false, iteration nr is appended to filename
   */
  bool GetWrt_Surface_Overwrite(void) const { return Wrt_Surface_Overwrite; }

   /*!
   * \brief Flag for whether visualization files are overwritten.
   * \return Flag for overwriting. If Flag=false, iteration nr is appended to filename
   */
  bool GetWrt_Volume_Overwrite(void) const { return Wrt_Volume_Overwrite; }

  /*!
   * \brief Provides the number of varaibles.
   * \return Number of variables.
   */
  unsigned short GetnVar(void);

  /*!
   * \brief Provides the number of varaibles.
   * \return Number of variables.
   */
  unsigned short GetnZone(void) const { return nZone; }

  /*!
   * \brief Provides the number of varaibles.
   * \return Number of variables.
   */
  unsigned short GetiZone(void) const { return iZone; }

  /*!
   * \brief For some problems like adjoint or the linearized equations it
   *          is necessary to restart the flow solution.
   * \return Flow restart information, if <code>TRUE</code> then the code will restart the flow solution.
   */

  bool GetRestart_Flow(void) const { return Restart_Flow; }

  /*!
   * \brief Indicates whether the flow is frozen (chemistry deactivated).
   */
  bool GetFrozen(void) const { return frozen; }

  /*!
   * \brief Indicates whether electron gas is present in the gas mixture.
   */
  bool GetIonization(void) const { return ionization; }

  /*!
   * \brief Indicates whether the VT source residual is limited.
   */
  bool GetVTTransferResidualLimiting(void) const { return vt_transfer_res_limit; }

  /*!
   * \brief Indicates if mixture is monoatomic.
   */
  bool GetMonoatomic(void) const { return monoatomic; }

  /*!
   * \brief Indicates whether supercatalytic wall is used.
   */
  bool GetSupercatalytic_Wall(void) const { return Supercatalytic_Wall; }

  /*!
   * \brief Information about computing and plotting the equivalent area distribution.
   * \return <code>TRUE</code> or <code>FALSE</code>  depending if we are computing the equivalent area.
   */
  bool GetEquivArea(void) const { return EquivArea; }

  /*!
   * \brief Information about computing and plotting the equivalent area distribution.
   * \return <code>TRUE</code> or <code>FALSE</code>  depending if we are computing the equivalent area.
   */
  bool GetInvDesign_Cp(void) const { return InvDesign_Cp; }

  /*!
   * \brief Information about computing and plotting the equivalent area distribution.
   * \return <code>TRUE</code> or <code>FALSE</code>  depending if we are computing the equivalent area.
   */
  bool GetInvDesign_HeatFlux(void) const { return InvDesign_HeatFlux; }

  /*!
   * \brief Get name of the input grid.
   * \return File name of the input grid.
   */
  string GetMesh_FileName(void) const { return Mesh_FileName; }

  /*!
   * \brief Get name of the output grid, this parameter is important for grid
   *        adaptation and deformation.
   * \return File name of the output grid.
   */
  string GetMesh_Out_FileName(void) const { return Mesh_Out_FileName; }

  /*!
   * \brief Get the name of the file with the solution of the flow problem.
   * \return Name of the file with the solution of the flow problem.
   */
  string GetSolution_FileName(void) const { return Solution_FileName; }

  /*!
   * \brief Get the name of the file with the solution of the adjoint flow problem
   *          with drag objective function.
   * \return Name of the file with the solution of the adjoint flow problem with
   *         drag objective function.
   */
  string GetSolution_AdjFileName(void) const { return Solution_AdjFileName; }

  /*!
   * \brief Get the format of the input/output grid.
   * \return Format of the input/output grid.
   */
  unsigned short GetMesh_FileFormat(void) const { return Mesh_FileFormat; }

  /*!
   * \brief Get the format of the output solution.
   * \return Format of the output solution.
   */
  TAB_OUTPUT GetTabular_FileFormat(void) const { return Tab_FileFormat; }

  /*!
   * \brief Get the output precision to be used in <ofstream>.precision(value) for history and SU2_DOT output.
   * \return Output precision.
   */
  unsigned short GetOutput_Precision(void) const { return output_precision; }

  /*!
   * \brief Get the format of the output solution.
   * \return Format of the output solution.
   */
  unsigned short GetActDisk_Jump(void) const { return ActDisk_Jump; }

  /*!
   * \brief Get the name of the file with the convergence history of the problem.
   * \return Name of the file with convergence history of the problem.
   */
  string GetConv_FileName(void) const { return Conv_FileName; }

  /*!
   * \brief Get the Starting Iteration for the windowing approach
   *        in Sensitivity Analysis for period-averaged outputs, which oscillate.
   * \return
   */
  unsigned long GetStartWindowIteration(void) const { return StartWindowIteration; }

  /*!
   * \brief Get Index of the window function used as weight in the cost functional
   * \return
   */
  WINDOW_FUNCTION GetKindWindow(void) const { return Kind_WindowFct; }

  /*!
   * \brief Get the name of the file with the forces breakdown of the problem.
   * \return Name of the file with forces breakdown of the problem.
   */
  string GetBreakdown_FileName(void) const { return Breakdown_FileName; }

  /*!
   * \brief Get the name of the file with the flow variables.
   * \return Name of the file with the primitive variables.
   */
  string GetVolume_FileName(void) const { return Volume_FileName; }

  /*!
   * \brief Add any numbers necessary to the filename (iteration number, zone ID ...)
   * \param[in] filename - the base filename.
   * \param[in] ext - the extension to be added.
   * \param[in] Iter - the current iteration
   * \return The new filename
   */
  string GetFilename(string filename, string ext, int Iter) const;

  /*!
   * \brief Add steady iteration number to the filename (does not overwrite previous files)
   * \param[in] filename - the base filename.
   * \param[in] inner_iter - the inner iterations
   * \param[in] outer_iter - the outer iterations
   * \return The new filename
   */
  string GetFilename_Iter(const string& filename_iter, unsigned long curInnerIter, unsigned long curOuterIter) const;

  /*!
   * \brief Append the zone index to the restart or the solution files.
   * \return Name of the restart file for the flow variables.
   */
  string GetMultizone_FileName(string val_filename, int val_iZone, string ext) const;

  /*!
   * \brief Append the zone index to the restart or the solution files.
   * \param[in] val_filename - the base filename.
   * \param[in] val_iZone - the zone ID.
   * \param[in] ext - the filename extension.
   * \return Name of the restart file for the flow variables.
   */
  string GetMultizone_HistoryFileName(string val_filename, int val_iZone, string ext) const;

  /*!
   * \brief Append the instance index to the restart or the solution files.
   * \param[in] val_filename - the base filename.
   * \param[in] val_iInst - the current instance.
   * \param[in] ext - the filename extension.
   * \return Name of the restart file for the flow variables.
   */
  string GetMultiInstance_FileName(string val_filename, int val_iInst, string ext) const;

  /*!
   * \brief Append the instance index to the restart or the solution files.
   * \param[in] val_filename - the base filename.
   * \param[in] val_iInst - the current instance.
   * \return Name of the restart file for the flow variables.
   */
  string GetMultiInstance_HistoryFileName(string val_filename, int val_iInst) const;

  /*!
   * \brief Get the name of the restart file for the flow variables.
   * \return Name of the restart file for the flow variables.
   */
  string GetRestart_FileName(void) const { return Restart_FileName; }

  /*!
   * \brief Get the name of the restart file for the adjoint variables (drag objective function).
   * \return Name of the restart file for the adjoint variables (drag objective function).
   */
  string GetRestart_AdjFileName(void) const { return Restart_AdjFileName; }

  /*!
   * \brief Get the name of the file with the adjoint variables.
   * \return Name of the file with the adjoint variables.
   */
  string GetAdj_FileName(void) const { return Adj_FileName; }

  /*!
   * \brief Get the name of the file with the gradient of the objective function.
   * \return Name of the file with the gradient of the objective function.
   */
  string GetObjFunc_Grad_FileName(void) const { return ObjFunc_Grad_FileName; }

  /*!
   * \brief Get the name of the file with the gradient of the objective function.
   * \return Name of the file with the gradient of the objective function.
   */
  string GetObjFunc_Value_FileName(void) const { return ObjFunc_Value_FileName; }

  /*!
   * \brief Get the name of the file with the surface information for the flow problem.
   * \return Name of the file with the surface information for the flow problem.
   */
  string GetSurfCoeff_FileName(void) const { return SurfCoeff_FileName; }

  /*!
   * \brief Get the name of the file with the surface information for the adjoint problem.
   * \return Name of the file with the surface information for the adjoint problem.
   */
  string GetSurfAdjCoeff_FileName(void) const { return SurfAdjCoeff_FileName; }

  /*!
   * \brief Get the name of the file with the surface sensitivity (discrete adjoint).
   * \return Name of the file with the surface sensitivity (discrete adjoint).
   */
  string GetSurfSens_FileName(void) const { return SurfSens_FileName; }

  /*!
   * \brief Get the name of the file with the volume sensitivity (discrete adjoint).
   * \return Name of the file with the volume sensitivity (discrete adjoint).
   */
  string GetVolSens_FileName(void) const { return VolSens_FileName; }

  /*!
   * \brief Augment the input filename with the iteration number for an unsteady file.
   * \param[in] val_filename - String value of the base filename.
   * \param[in] val_iter - Unsteady iteration number or time instance.
   * \param[in] ext - the filename extension.
   * \return Name of the file with the iteration number for an unsteady solution file.
   */
  string GetUnsteady_FileName(string val_filename, int val_iter, string ext) const;

  /*!
   * \brief Append the input filename string with the appropriate objective function extension.
   * \param[in] val_filename - String value of the base filename.
   * \return Name of the file with the appropriate objective function extension.
   */
  string GetObjFunc_Extension(string val_filename) const;

  /*!
   * \brief Get functional that is going to be used to evaluate the residual flow convergence.
   * \return Functional that is going to be used to evaluate the residual flow convergence.
   */
  unsigned short GetResidual_Func_Flow(void) const { return Residual_Func_Flow; }

  /*!
   * \brief Get functional that is going to be used to evaluate the flow convergence.
   * \return Functional that is going to be used to evaluate the flow convergence.
   */
  unsigned short GetCauchy_Func_Flow(void) const { return Cauchy_Func_Flow; }

  /*!
   * \brief Get functional that is going to be used to evaluate the adjoint flow convergence.
   * \return Functional that is going to be used to evaluate the adjoint flow convergence.
   */
  unsigned short GetCauchy_Func_AdjFlow(void) const { return Cauchy_Func_AdjFlow; }

  /*!
   * \brief Get the number of iterations that are considered in the Cauchy convergence criteria.
   * \return Number of elements in the Cauchy criteria.
   */
  unsigned short GetCauchy_Elems(void) const { return Cauchy_Elems; }

  /*!
   * \brief Get the number of iterations that are not considered in the convergence criteria.
   * \return Number of iterations before starting with the convergence criteria.
   */
  unsigned long GetStartConv_Iter(void) const { return StartConv_Iter; }

  /*!
   * \brief Get the value of convergence criteria for the Cauchy method in the direct,
   *        adjoint or linearized problem.
   * \return Value of the convergence criteria.
   */
  su2double GetCauchy_Eps(void) const { return Cauchy_Eps; }

  /*!
   * \brief If we are prforming an unsteady simulation, there is only
   *        one value of the time step for the complete simulation.
   * \return Value of the time step in an unsteady simulation (non dimensional).
   */
  su2double GetDelta_UnstTimeND(void) const { return Delta_UnstTimeND; }

  /*!
   * \brief If we are prforming an unsteady simulation, there is only
   *        one value of the time step for the complete simulation.
   * \return Value of the time step in an unsteady simulation (non dimensional).
   */
  su2double GetTotal_UnstTimeND(void) const { return Total_UnstTimeND; }

  /*!
   * \brief If we are prforming an unsteady simulation, there is only
   *        one value of the time step for the complete simulation.
   * \return Value of the time step in an unsteady simulation.
   */
  su2double GetDelta_UnstTime(void) const { return Delta_UnstTime; }

  /*!
   * \brief Set the value of the unsteadty time step using the CFL number.
   * \param[in] val_delta_unsttimend - Value of the unsteady time step using CFL number.
   */
  void SetDelta_UnstTimeND(su2double val_delta_unsttimend) { Delta_UnstTimeND = val_delta_unsttimend; }

  /*!
   * \brief If we are performing an unsteady simulation, this is the
   *    value of max physical time for which we run the simulation
   * \return Value of the physical time in an unsteady simulation.
   */
  su2double GetTotal_UnstTime(void) const { return Total_UnstTime; }

  /*!
   * \brief If we are performing an unsteady simulation, this is the
   *    value of current time.
   * \return Value of the physical time in an unsteady simulation.
   */
  su2double GetCurrent_UnstTime(void) const { return Current_UnstTime; }

  /*!
   * \brief Divide the rectbles and hexahedron.
   * \return <code>TRUE</code> if the elements must be divided; otherwise <code>FALSE</code>.
   */
  bool GetSubsonicEngine(void) const { return SubsonicEngine; }

  /*!
   * \brief Actuator disk defined with a double surface.
   * \return <code>TRUE</code> if the elements must be divided; otherwise <code>FALSE</code>.
   */
  bool GetActDisk_DoubleSurface(void) const { return ActDisk_DoubleSurface; }

  /*!
   * \brief Only halg of the engine is in the compputational grid.
   * \return <code>TRUE</code> if the engine is complete; otherwise <code>FALSE</code>.
   */
  bool GetEngine_HalfModel(void) const { return Engine_HalfModel; }

  /*!
   * \brief Actuator disk defined with a double surface.
   * \return <code>TRUE</code> if the elements must be divided; otherwise <code>FALSE</code>.
   */
  bool GetActDisk_SU2_DEF(void) const { return ActDisk_SU2_DEF; }

  /*!
   * \brief Value of the design variable step, we use this value in design problems.
   * \param[in] val_dv - Number of the design variable that we want to read.
   * \param[in] val_val - Value of the design variable that we want to read.
   * \return Design variable step.
   */
  su2double& GetDV_Value(unsigned short val_dv, unsigned short val_val = 0) { return DV_Value[val_dv][val_val]; }
  const su2double& GetDV_Value(unsigned short val_dv, unsigned short val_val = 0) const { return DV_Value[val_dv][val_val]; }

  /*!
   * \brief Set the value of the design variable step, we use this value in design problems.
   * \param[in] val_dv - Number of the design variable that we want to read.
   * \param[in] val_ind - value of initial deformation.
   * \param[in] val    - Value of the design variable.
   */
  void SetDV_Value(unsigned short val_dv, unsigned short val_ind, su2double val) { DV_Value[val_dv][val_ind] = val; }

  /*!
   * \brief Get information about the grid movement.
   * \return <code>TRUE</code> if there is a grid movement; otherwise <code>FALSE</code>.
   */
  bool GetGrid_Movement(void) const {
    return (Kind_GridMovement != NO_MOVEMENT) || (nKind_SurfaceMovement > 0);
  }

  /*!
   * \brief Get information about dynamic grids.
   * \return <code>TRUE</code> if there is a grid movement; otherwise <code>FALSE</code>.
   */
  bool GetDynamic_Grid(void) const { return GetGrid_Movement() || (Deform_Mesh && Time_Domain); }

  /*!
   * \brief Get information about the volumetric movement.
   * \return <code>TRUE</code> if there is a volumetric movement is required; otherwise <code>FALSE</code>.
   */
  bool GetVolumetric_Movement(void) const;

  /*!
   * \brief Get information about deforming markers.
   * \param[in] kind_movement - Kind of surface movement.
   * \return <code>TRUE</code> at least one surface of kind_movement moving; otherwise <code>FALSE</code>.
   */
  bool GetSurface_Movement(unsigned short kind_movement) const;

  /*!
   * \brief Set a surface movement marker.
   * \param[in] iMarker - Moving marker.
   * \param[in] kind_movement - Kind of surface movement.
   * \return <code>TRUE</code> at least one surface of kind_movement moving; otherwise <code>FALSE</code>.
   */
  void SetSurface_Movement(unsigned short iMarker, unsigned short kind_movement);

  /*!
   * \brief Get the type of dynamic mesh motion. Each zone gets a config file.
   * \return Type of dynamic mesh motion.
   */
  unsigned short GetKind_GridMovement() const { return Kind_GridMovement; }

  /*!
   * \brief Set the type of dynamic mesh motion.
   * \param[in] motion_Type - Specify motion type.
   */
  void SetKind_GridMovement(unsigned short motion_Type) { Kind_GridMovement = motion_Type; }

  /*!
   * \brief Get the type of surface motion.
   * \param[in] iMarkerMoving -  Index of the moving marker (as specified in Marker_Moving).
   * \return Type of surface motion.
   */
  unsigned short GetKind_SurfaceMovement(unsigned short iMarkerMoving) const { return Kind_SurfaceMovement[iMarkerMoving];}

  /*!
   * \brief Get the mach number based on the mesh velocity and freestream quantities.
   * \return Mach number based on the mesh velocity and freestream quantities.
   */
  su2double GetMach_Motion(void) const { return Mach_Motion; }

  /*!
   * \brief Get the mesh motion origin.
   * \param[in] iDim - spatial component
   * \return The mesh motion origin.
   */
  su2double GetMotion_Origin(unsigned short iDim) const { return Motion_Origin[iDim];}

  /*!
   * \brief Set the mesh motion origin.
   * \param[in] val - new value of the origin
   * \return The mesh motion origin.
   */
  void SetMotion_Origin(const su2double* val) { for (int iDim = 0; iDim < 3; iDim++) Motion_Origin[iDim] = val[iDim]; }

  /*!
   * \brief Get the mesh motion origin.
   * \param[in] iMarkerMoving -  Index of the moving marker (as specified in Marker_Moving)
   * \param[in] iDim - spatial component
   * \return The motion origin of the marker.
   */
  su2double GetMarkerMotion_Origin(unsigned short iMarkerMoving, unsigned short iDim) const { return MarkerMotion_Origin[3*iMarkerMoving + iDim];}

  /*!
   * \brief Set the mesh motion origin.
   * \param[in] val - new value of the origin
   * \param[in] iMarkerMoving -  Index of the moving marker (as specified in Marker_Moving)
   */
  void SetMarkerMotion_Origin(const su2double* val, unsigned short iMarkerMoving) {
    for (int iDim = 0; iDim < 3; iDim++) MarkerMotion_Origin[3*iMarkerMoving + iDim] = val[iDim];
  }

  /*!
   * \brief Get the translational velocity of the mesh.
   * \param[in] iDim - spatial component
   * \return Translational velocity of the mesh.
   */
  su2double GetTranslation_Rate(unsigned short iDim) const { return Translation_Rate[iDim];}

  /*!
   * \brief Get the translational velocity of the marker.
   * \param[in] iMarkerMoving -  Index of the moving marker (as specified in Marker_Moving)
   * \param[in] iDim - spatial component
   * \return Translational velocity of the marker.
   */
  su2double GetMarkerTranslationRate(unsigned short iMarkerMoving, unsigned short iDim) const { return MarkerTranslation_Rate[3*iMarkerMoving + iDim];}

  /*!
   * \brief Get the rotation rate of the mesh.
   * \param[in] iDim - spatial component
   * \return Translational velocity of the mesh.
   */
  su2double GetRotation_Rate(unsigned short iDim) const { return Rotation_Rate[iDim];}

  /*!
   * \brief Get the rotation rate of the mesh.
   * \param[in] iDim - spatial component
   * \param[in] val - new value of the rotation rate.
   * \return Translational velocity of the mesh.
   */
  void SetRotation_Rate(unsigned short iDim, su2double val) { Rotation_Rate[iDim] = val;}

  /*!
   * \brief Get the rotation rate of the marker.
   *  \param[in] iMarkerMoving -  Index of the moving marker (as specified in Marker_Moving)
   * \param[in] iDim - spatial component
   * \return Rotation velocity of the marker.
   */
  su2double GetMarkerRotationRate(unsigned short iMarkerMoving, unsigned short iDim) const { return MarkerRotation_Rate[3*iMarkerMoving + iDim];}

  /*!
   * \brief Get the pitching rate of the mesh.
   * \param[in] iDim - spatial component
   * \return Angular frequency of the mesh pitching.
   */
  su2double GetPitching_Omega(unsigned short iDim) const { return Pitching_Omega[iDim];}

  /*!
   * \brief Get pitching rate of the marker.
   * \param[in] iMarkerMoving - Index of the moving marker (as specified in Marker_Moving)
   * \param[in] iDim - spatial component
   * \return  Angular frequency of the marker pitching.
   */
  su2double GetMarkerPitching_Omega(unsigned short iMarkerMoving, unsigned short iDim) const { return MarkerPitching_Omega[3*iMarkerMoving + iDim];}

  /*!
   * \brief Get the pitching amplitude of the mesh.
   * \param[in] iDim - spatial component
   * \return pitching amplitude of the mesh.
   */
  su2double GetPitching_Ampl(unsigned short iDim) const { return Pitching_Ampl[iDim];}

  /*!
   * \brief Get pitching amplitude of the marker.
   * \param[in] iMarkerMoving -  Index of the moving marker (as specified in Marker_Moving)
   * \param[in] iDim - spatial component
   * \return  pitching amplitude of the marker.
   */
  su2double GetMarkerPitching_Ampl(unsigned short iMarkerMoving, unsigned short iDim) const { return MarkerPitching_Ampl[3*iMarkerMoving + iDim];}

  /*!
   * \brief Get the pitching phase of the mesh.
   * \param[in] iDim - spatial component.
   * \return pitching phase of the mesh.
   */
  su2double GetPitching_Phase(unsigned short iDim) const { return Pitching_Phase[iDim];}

  /*!
   * \brief Get pitching phase of the marker.
   * \param[in] iMarkerMoving -  Index of the moving marker (as specified in Marker_Moving) \
   * \param[in] iDim - spatial component
   * \return pitching phase of the marker.
   */
  su2double GetMarkerPitching_Phase(unsigned short iMarkerMoving, unsigned short iDim) const { return MarkerPitching_Phase[3*iMarkerMoving + iDim];}

  /*!
   * \brief Get the plunging rate of the mesh.
   * \param[in] iDim - spatial component
   * \return Angular frequency of the mesh plunging.
   */
  su2double GetPlunging_Omega(unsigned short iDim) const { return Plunging_Omega[iDim];}

  /*!
   * \brief Get plunging rate of the marker.
   * \param[in] iMarkerMoving -  Index of the moving marker (as specified in Marker_Moving)
   * \param[in] iDim - spatial component
   * \return Angular frequency of the marker plunging.
   */
  su2double GetMarkerPlunging_Omega(unsigned short iMarkerMoving, unsigned short iDim) const { return MarkerPlunging_Omega[3*iMarkerMoving + iDim];}

  /*!
   * \brief Get the plunging amplitude of the mesh.
   * \param[in] iDim - spatial component
   * \return Plunging amplitude of the mesh.
   */
  su2double GetPlunging_Ampl(unsigned short iDim) const { return Plunging_Ampl[iDim];}

  /*!
   * \brief Get plunging amplitude of the marker.
   * \param[in] iMarkerMoving -  Index of the moving marker (as specified in Marker_Moving)
   * \param[in] iDim - spatial component
   * \return Plunging amplitude of the marker.
   */
  su2double GetMarkerPlunging_Ampl(unsigned short iMarkerMoving, unsigned short iDim) const { return MarkerPlunging_Ampl[3*iMarkerMoving + iDim];}

  /*!
   * \brief Get the angular velocity of the mesh about the z-axis.
   * \return Angular velocity of the mesh about the z-axis.
   */
  su2double GetFinalRotation_Rate_Z() const { return FinalRotation_Rate_Z;}

  /*!
   * \brief Set the angular velocity of the mesh about the z-axis.
   * \param[in] newRotation_Rate_Z - new rotation rate after computing the ramp value.
   */
  void SetRotation_Rate_Z(su2double newRotation_Rate_Z);

  /*!
   * \brief Get the Harmonic Balance frequency pointer.
   * \return Harmonic Balance Frequency pointer.
   */
  const su2double* GetOmega_HB(void) const { return  Omega_HB; }

  /*!
   * \brief Get if harmonic balance source term is to be preconditioned
   * \return yes or no to harmonic balance preconditioning
   */
  bool GetHB_Precondition(void) const { return HB_Precondition; }

  /*!
   * \brief Get if we should update the motion origin.
   * \param[in] val_marker - Value of the marker in which we are interested.
   * \return yes or no to update motion origin.
   */
  unsigned short GetMoveMotion_Origin(unsigned short val_marker) const { return MoveMotion_Origin[val_marker]; }

  /*!
   * \brief Get the minimum value of Beta for Roe-Turkel preconditioner
   * \return the minimum value of Beta for Roe-Turkel preconditioner
   */
  su2double GetminTurkelBeta() const { return  Min_Beta_RoeTurkel; }

  /*!
   * \brief Get the minimum value of Beta for Roe-Turkel preconditioner
   * \return the minimum value of Beta for Roe-Turkel preconditioner
   */
  su2double GetmaxTurkelBeta() const { return  Max_Beta_RoeTurkel; }

  /*!
   * \brief Get information about the adibatic wall condition
   * \return <code>TRUE</code> if it is a adiabatic wall condition; otherwise <code>FALSE</code>.
   */
  bool GetAdiabaticWall(void);

  /*!
   * \brief Get information about the isothermal wall condition
   * \return <code>TRUE</code> if it is a isothermal wall condition; otherwise <code>FALSE</code>.
   */
  bool GetIsothermalWall(void);

  /*!
   * \brief Get information about the Low Mach Preconditioning
   * \return <code>TRUE</code> if we are using low Mach preconditioner; otherwise <code>FALSE</code>.
   */
  bool Low_Mach_Preconditioning(void) const { return Low_Mach_Precon; }

  /*!
   * \brief Get information about the Low Mach Correction
   * \return <code>TRUE</code> if we are using low Mach correction; otherwise <code>FALSE</code>.
   */
  bool Low_Mach_Correction(void) const { return Low_Mach_Corr; }

  /*!
   * \brief Get information about the poisson solver condition
   * \return <code>TRUE</code> if it is a poisson solver condition; otherwise <code>FALSE</code>.
   */
  bool GetPoissonSolver(void) const { return PoissonSolver; }

  /*!
   * \brief Get information about the gravity force.
   * \return <code>TRUE</code> if it uses the gravity force; otherwise <code>FALSE</code>.
   */
  bool GetGravityForce(void) const { return GravityForce; }

  /*!
   * \brief Get information about the body force.
   * \return <code>TRUE</code> if it uses a body force; otherwise <code>FALSE</code>.
   */
  bool GetBody_Force(void) const { return Body_Force; }

  /*!
   * \brief Get a pointer to the body force vector.
   * \return A pointer to the body force vector.
   */
  const su2double* GetBody_Force_Vector(void) const { return body_force; }

  /*!
   * \brief Get information about the streamwise periodicity (None, Pressure_Drop, Massflow).
   * \return Driving force identification.
   */
  ENUM_STREAMWISE_PERIODIC GetKind_Streamwise_Periodic(void) const { return Kind_Streamwise_Periodic; }

  /*!
   * \brief Get information about the streamwise periodicity Energy equation handling.
   * \return Real periodic treatment of energy equation.
   */
  bool GetStreamwise_Periodic_Temperature(void) const { return Streamwise_Periodic_Temperature; }

  /*!
   * \brief Get the value of the artificial periodic outlet heat.
   * \return Heat value.
   */
  su2double GetStreamwise_Periodic_OutletHeat(void) const { return Streamwise_Periodic_OutletHeat; }

  /*!
   * \brief Get the value of the pressure delta from which body force vector is computed.
   * \return Delta Pressure for body force computation.
   */
  su2double GetStreamwise_Periodic_PressureDrop(void) const { return Streamwise_Periodic_PressureDrop; }

  /*!
   * \brief Set the value of the pressure delta from which body force vector is computed. Necessary for Restart metadata.
   */
  void SetStreamwise_Periodic_PressureDrop(su2double Streamwise_Periodic_PressureDrop_) { Streamwise_Periodic_PressureDrop = Streamwise_Periodic_PressureDrop_; }

  /*!
   * \brief Get the value of the massflow from which body force vector is computed.
   * \return Massflow for body force computation.
   */
  su2double GetStreamwise_Periodic_TargetMassFlow(void) const { return Streamwise_Periodic_TargetMassFlow; }

  /*!
   * \brief Get information about the volumetric heat source.
   * \return <code>TRUE</code> if it uses a volumetric heat source; otherwise <code>FALSE</code>.
   */
  inline bool GetHeatSource(void) const { return HeatSource; }

  /*!
   * \brief Get information about the volumetric heat source.
   * \return Value of the volumetric heat source
   */
  inline su2double GetHeatSource_Val(void) const {return ValHeatSource;}

  /*!
   * \brief Get the rotation angle of the volumetric heat source in axis Z.
   * \return Rotation (Z) of the volumetric heat source
   */
  inline su2double GetHeatSource_Rot_Z(void) const {return Heat_Source_Rot_Z;}

  /*!
   * \brief Set the rotation angle of the volumetric heat source in axis Z.
   * \param[in] val_rot - Rotation (Z) of the volumetric heat source
   */
  inline void SetHeatSource_Rot_Z(su2double val_rot) {Heat_Source_Rot_Z = val_rot;}

  /*!
   * \brief Get the position of the center of the volumetric heat source.
   * \return Pointer to the center of the ellipsoid that introduces a volumetric heat source.
   */
  inline const su2double* GetHeatSource_Center(void) const {return hs_center;}

  /*!
   * \brief Set the position of the center of the volumetric heat source.
   * \param[in] x_cent = X position of the center of the volumetric heat source.
   * \param[in] y_cent = Y position of the center of the volumetric heat source.
   * \param[in] z_cent = Z position of the center of the volumetric heat source.
   */
  inline void SetHeatSource_Center(su2double x_cent, su2double y_cent, su2double z_cent) {
    hs_center[0] = x_cent; hs_center[1] = y_cent; hs_center[2] = z_cent;
  }

  /*!
   * \brief Get the radius of the ellipsoid that introduces a volumetric heat source.
   * \return Pointer to the radii (x, y, z) of the ellipsoid that introduces a volumetric heat source.
   */
  inline const su2double* GetHeatSource_Axes(void) const {return hs_axes;}

  /*!
   * \brief Get information about the rotational frame.
   * \return <code>TRUE</code> if there is a rotational frame; otherwise <code>FALSE</code>.
   */
  bool GetRotating_Frame(void) const { return Rotating_Frame; }

  /*!
   * \brief Get information about the axisymmetric frame.
   * \return <code>TRUE</code> if there is a rotational frame; otherwise <code>FALSE</code>.
   */
  bool GetAxisymmetric(void) const { return Axisymmetric; }

  /*!
   * \brief Get information about there is a smoothing of the grid coordinates.
   * \return <code>TRUE</code> if there is smoothing of the grid coordinates; otherwise <code>FALSE</code>.
   */
  unsigned short GetSmoothNumGrid(void) const { return SmoothNumGrid; }

  /*!
   * \brief Subtract one to the index of the finest grid (full multigrid strategy).
   * \return Change the index of the finest grid.
   */
  void SubtractFinestMesh(void) { FinestMesh = FinestMesh-1; }

  /*!
   * \brief Obtain the kind of design variable.
   * \param[in] val_dv - Number of the design variable that we want to read.
   * \return Design variable identification.
   */
  unsigned short GetDesign_Variable(unsigned short val_dv) const { return Design_Variable[val_dv]; }

  /*!
   * \brief Get the buffet sensor sharpness coefficient.
   * \return Sharpness coefficient for buffet sensor.
   */
  su2double GetBuffet_k(void) const { return Buffet_k; }

  /*!
   * \brief Get the buffet sensor offset parameter.
   * \return Offset parameter for buffet sensor.
   */
  su2double GetBuffet_lambda(void) const { return Buffet_lambda; }

  /*!
   * \brief Get the index in the config information of the marker <i>val_marker</i>.
   * \note When we read the config file, it stores the markers in a particular vector.
   * \return Index in the config information of the marker <i>val_marker</i>.
   */
  unsigned short GetMarker_CfgFile_TagBound(string val_marker) const;

  /*!
   * \brief Get the name in the config information of the marker number <i>val_marker</i>.
   * \note When we read the config file, it stores the markers in a particular vector.
   * \return Name of the marker in the config information of the marker <i>val_marker</i>.
   */
  string GetMarker_CfgFile_TagBound(unsigned short val_marker) const;

  /*!
   * \brief Get the boundary information (kind of boundary) in the config information of the marker <i>val_marker</i>.
   * \return Kind of boundary in the config information of the marker <i>val_marker</i>.
   */
  unsigned short GetMarker_CfgFile_KindBC(string val_marker) const;

  /*!
   * \brief Get the monitoring information from the config definition for the marker <i>val_marker</i>.
   * \return Monitoring information of the boundary in the config information for the marker <i>val_marker</i>.
   */
  unsigned short GetMarker_CfgFile_Monitoring(string val_marker) const;

  /*!
   * \brief Get the monitoring information from the config definition for the marker <i>val_marker</i>.
   * \return Monitoring information of the boundary in the config information for the marker <i>val_marker</i>.
   */
  unsigned short GetMarker_CfgFile_GeoEval(string val_marker) const;

  /*!
   * \brief Get the monitoring information from the config definition for the marker <i>val_marker</i>.
   * \return Monitoring information of the boundary in the config information for the marker <i>val_marker</i>.
   */
  unsigned short GetMarker_CfgFile_Designing(string val_marker) const;

  /*!
   * \brief Get the plotting information from the config definition for the marker <i>val_marker</i>.
   * \return Plotting information of the boundary in the config information for the marker <i>val_marker</i>.
   */
  unsigned short GetMarker_CfgFile_Plotting(string val_marker) const;

  /*!
   * \brief Get the plotting information from the config definition for the marker <i>val_marker</i>.
   * \return Plotting information of the boundary in the config information for the marker <i>val_marker</i>.
   */
  unsigned short GetMarker_CfgFile_Analyze(string val_marker) const;

  /*!
   * \brief Get the multi-physics interface information from the config definition for the marker <i>val_marker</i>.
   * \return Plotting information of the boundary in the config information for the marker <i>val_marker</i>.
   */
  unsigned short GetMarker_CfgFile_ZoneInterface(string val_marker) const;

  /*!
   * \brief Get the TurboPerformance information from the config definition for the marker <i>val_marker</i>.
   * \return TurboPerformance information of the boundary in the config information for the marker <i>val_marker</i>.
   */
  unsigned short GetMarker_CfgFile_Turbomachinery(string val_marker) const;

  /*!
   * \brief Get the TurboPerformance flag information from the config definition for the marker <i>val_marker</i>.
   * \return TurboPerformance flag information of the boundary in the config information for the marker <i>val_marker</i>.
   */
  unsigned short GetMarker_CfgFile_TurbomachineryFlag(string val_marker) const;

  /*!
   * \brief Get the MixingPlane interface information from the config definition for the marker <i>val_marker</i>.
   * \return Plotting information of the boundary in the config information for the marker <i>val_marker</i>.
   */
  unsigned short GetMarker_CfgFile_MixingPlaneInterface(string val_marker) const;

  /*!
   * \brief Get the DV information from the config definition for the marker <i>val_marker</i>.
   * \return DV information of the boundary in the config information for the marker <i>val_marker</i>.
   */
  unsigned short GetMarker_CfgFile_DV(string val_marker) const;

  /*!
   * \brief Get the motion information from the config definition for the marker <i>val_marker</i>.
   * \return Motion information of the boundary in the config information for the marker <i>val_marker</i>.
   */
  unsigned short GetMarker_CfgFile_Moving(string val_marker) const;

  /*!
   * \brief Get the gradient boundary information from the config definition for the marker <i>val_marker</i>.
   * \return Gradient boundary information of the boundary in the config information for the marker <i>val_marker</i>.
   */
  unsigned short GetMarker_CfgFile_SobolevBC(string val_marker) const;

  /*!
   * \brief Get the DEFORM_MESH information from the config definition for the marker <i>val_marker</i>.
   * \return DEFORM_MESH information of the boundary in the config information for the marker <i>val_marker</i>.
   */
  unsigned short GetMarker_CfgFile_Deform_Mesh(string val_marker) const;

  /*!
   * \brief Get the DEFORM_MESH_SYM_PLANE information from the config definition for the marker <i>val_marker</i>.
   * \return DEFORM_MESH_SYM_PLANE information of the boundary in the config information for the marker <i>val_marker</i>.
   */
  unsigned short GetMarker_CfgFile_Deform_Mesh_Sym_Plane(string val_marker) const;

  /*!
   * \brief Get the Fluid_Load information from the config definition for the marker <i>val_marker</i>.
   * \return Fluid_Load information of the boundary in the config information for the marker <i>val_marker</i>.
   */
  unsigned short GetMarker_CfgFile_Fluid_Load(string val_marker) const;

  /*!
   * \brief Get the Python customization information from the config definition for the marker <i>val_marker</i>.
   * \return Python customization information of the boundary in the config information for the marker <i>val_marker</i>.
   */
  unsigned short GetMarker_CfgFile_PyCustom(string val_marker) const;

  /*!
   * \brief Get the periodic information from the config definition of the marker <i>val_marker</i>.
   * \return Periodic information of the boundary in the config information of the marker <i>val_marker</i>.
   */
  unsigned short GetMarker_CfgFile_PerBound(string val_marker) const;

  /*!
   * \brief  Get the name of the marker <i>val_marker</i>.
   * \return The interface which owns that marker <i>val_marker</i>.
   */
  unsigned short GetMarker_ZoneInterface(string val_marker) const;

  /*!
   * \brief  Get the name of the marker <i>val_iMarker</i>.
   * \return The name of the marker in the interface
   */
  string GetMarkerTag_ZoneInterface(unsigned short val_iMarker) const { return Marker_ZoneInterface[val_iMarker]; }

  /*!
   * \brief  Get the number of markers in the multizone interface.
   * \return The number markers in the multizone interface
   */
  unsigned short GetnMarker_ZoneInterface(void) const { return nMarker_ZoneInterface; }

  /*!
   * \brief Determines whether a marker with index iMarker is a solid boundary.
   * \param iMarker
   * \return <TRUE> it marker with index iMarker is a solid boundary.
   */
  bool GetSolid_Wall(unsigned short iMarker) const;

  /*!
   * \brief Determines whether a marker with index iMarker is a viscous no-slip boundary.
   * \param iMarker
   * \return <TRUE> it marker with index iMarker is a viscous no-slip boundary.
   */
  bool GetViscous_Wall(unsigned short iMarker) const;

  /*!
   * \brief Determines whether a marker with index iMarker is a catalytic boundary.
   * \param iMarker
   * \return <TRUE> it marker with index iMarker is a catalytic boundary.
   */
  bool GetCatalytic_Wall(unsigned short iMarker) const;

  /*!
   * \brief Determines if problem is adjoint.
   * \return true if Adjoint.
   */
  bool GetContinuous_Adjoint(void) const { return ContinuousAdjoint; }

  /*!
   * \brief Determines if problem is viscous.
   * \return true if Viscous.
   */
  bool GetViscous(void) const { return Viscous; }

  /*!
   * \brief Determines if problem has catalytic walls.
   * \return true if catalytic walls are present.
   */
  bool GetCatalytic(void) const { return nWall_Catalytic > 0; }

  /*!
   * \brief Provides the index of the solution in the container.
   * \param[in] val_eqsystem - Equation that is being solved.
   * \return Index on the solution container.
   */
  unsigned short GetContainerPosition(unsigned short val_eqsystem);

  /*!
   * \brief Value of the minimum residual value (log10 scale).
   * \return Value of the minimum residual value (log10 scale).
   */
  su2double GetMinLogResidual(void) const { return MinLogResidual; }

  /*!
   * \brief Value of the damping factor for the engine inlet bc.
   * \return Value of the damping factor.
   */
  su2double GetDamp_Engine_Inflow(void) const { return Damp_Engine_Inflow; }

  /*!
   * \brief Value of the damping factor for the engine exhaust inlet bc.
   * \return Value of the damping factor.
   */
  su2double GetDamp_Engine_Exhaust(void) const { return Damp_Engine_Exhaust; }

  /*!
   * \brief Value of the damping factor for the residual restriction.
   * \return Value of the damping factor.
   */
  su2double GetDamp_Res_Restric(void) const { return Damp_Res_Restric; }

  /*!
   * \brief Value of the damping factor for the correction prolongation.
   * \return Value of the damping factor.
   */
  su2double GetDamp_Correc_Prolong(void) const { return Damp_Correc_Prolong; }

  /*!
   * \brief Value of the position of the Near Field (y coordinate for 2D, and z coordinate for 3D).
   * \return Value of the Near Field position.
   */
  su2double GetPosition_Plane(void) const { return Position_Plane; }

  /*!
   * \brief Value of the weight of the drag coefficient in the Sonic Boom optimization.
   * \return Value of the weight of the drag coefficient in the Sonic Boom optimization.
   */
  su2double GetWeightCd(void) const { return WeightCd; }

  /*!
   * \brief Value of the weight of the CD, CL, CM optimization.
   * \return Value of the weight of the CD, CL, CM optimization.
   */
  void SetdNetThrust_dBCThrust(su2double val_dnetthrust_dbcthrust);

  /*!
   * \brief Value of the azimuthal line to fix due to a misalignments of the nearfield.
   * \return Azimuthal line to fix due to a misalignments of the nearfield.
   */
  su2double GetFixAzimuthalLine(void) const { return FixAzimuthalLine; }

  /*!
   * \brief Value of the weight of the CD, CL, CM optimization.
   * \return Value of the weight of the CD, CL, CM optimization.
   */
  su2double GetdCD_dCL(void) const { return dCD_dCL; }

  /*!
   * \brief Value of the weight of the CD, CL, CM optimization.
   * \return Value of the weight of the CD, CL, CM optimization.
   */
  void SetdCD_dCL(su2double val_dcd_dcl) { dCD_dCL = val_dcd_dcl; }

  /*!
   * \brief Value of the weight of the CD, CL, CM optimization.
   * \return Value of the weight of the CD, CL, CM optimization.
   */
  su2double GetdCMx_dCL(void) const { return dCMx_dCL; }

  /*!
   * \brief Value of the weight of the CD, CL, CM optimization.
   * \return Value of the weight of the CD, CL, CM optimization.
   */
  void SetdCMx_dCL(su2double val_dcmx_dcl) { dCMx_dCL = val_dcmx_dcl; }

  /*!
   * \brief Value of the weight of the CD, CL, CM optimization.
   * \return Value of the weight of the CD, CL, CM optimization.
   */
  su2double GetdCMy_dCL(void) const { return dCMy_dCL; }

  /*!
   * \brief Value of the weight of the CD, CL, CM optimization.
   * \return Value of the weight of the CD, CL, CM optimization.
   */
  void SetdCMy_dCL(su2double val_dcmy_dcl) { dCMy_dCL = val_dcmy_dcl; }

  /*!
   * \brief Value of the weight of the CD, CL, CM optimization.
   * \return Value of the weight of the CD, CL, CM optimization.
   */
  su2double GetdCMz_dCL(void) const { return dCMz_dCL; }

  /*!
   * \brief Value of the weight of the CD, CL, CM optimization.
   * \return Value of the weight of the CD, CL, CM optimization.
   */
  void SetdCMz_dCL(su2double val_dcmz_dcl) { dCMz_dCL = val_dcmz_dcl; }

  /*!
   * \brief Value of the weight of the CD, CL, CM optimization.
   * \return Value of the weight of the CD, CL, CM optimization.
   */
  void SetdCL_dAlpha(su2double val_dcl_dalpha) { dCL_dAlpha = val_dcl_dalpha; }

  /*!
   * \brief Value of the weight of the CD, CL, CM optimization.
   * \return Value of the weight of the CD, CL, CM optimization.
   */
  void SetdCM_diH(su2double val_dcm_dhi) { dCM_diH = val_dcm_dhi; }

  /*!
   * \brief Value of the weight of the CD, CL, CM optimization.
   * \return Value of the weight of the CD, CL, CM optimization.
   */
  su2double GetCL_Target(void) const { return CL_Target; }

  /*!
   * \brief Set the global parameters of each simulation for each runtime system.
   * \param[in] val_solver - Solver of the simulation.
   * \param[in] val_system - Runtime system that we are solving.
   */
  void SetGlobalParam(MAIN_SOLVER val_solver, unsigned short val_system);

  /*!
   * \brief Center of rotation for a rotational periodic boundary.
   */
  const su2double *GetPeriodicRotCenter(string val_marker) const;

  /*!
   * \brief Angles of rotation for a rotational periodic boundary.
   */
  const su2double *GetPeriodicRotAngles(string val_marker) const;

  /*!
   * \brief Translation vector for a translational periodic boundary.
   */
  const su2double *GetPeriodicTranslation(string val_marker) const;

  /*!
   * \brief Get the translation vector for a periodic transformation.
   * \param[in] val_index - Index corresponding to the periodic transformation.
   * \return The translation vector.
   */
  const su2double* GetPeriodic_Translation(unsigned short val_index ) const { return Periodic_Translation[val_index]; }

  /*!
   * \brief Get the rotationally periodic donor marker for boundary <i>val_marker</i>.
   * \return Periodic donor marker from the config information for the marker <i>val_marker</i>.
   */
  unsigned short GetMarker_Periodic_Donor(string val_marker) const;

  /*!
   * \brief Get the origin of the actuator disk.
   */
  su2double GetActDisk_NetThrust(string val_marker) const;

  /*!
   * \brief Get the origin of the actuator disk.
   */
  su2double GetActDisk_Power(string val_marker) const;

  /*!
   * \brief Get the origin of the actuator disk.
   */
  su2double GetActDisk_MassFlow(string val_marker) const;

  /*!
   * \brief Get the origin of the actuator disk.
   */
  su2double GetActDisk_Mach(string val_marker) const;

  /*!
   * \brief Get the origin of the actuator disk.
   */
  su2double GetActDisk_Force(string val_marker) const;

  /*!
   * \brief Get the origin of the actuator disk.
   */
  su2double GetActDisk_BCThrust(string val_marker) const;

  /*!
   * \brief Get the origin of the actuator disk.
   */
  su2double GetActDisk_BCThrust_Old(string val_marker) const;

  /*!
   * \brief Get the tip radius of th actuator disk.
   */
  su2double GetActDisk_Area(string val_marker) const;

  /*!
   * \brief Get the tip radius of th actuator disk.
   */
  su2double GetActDisk_ReverseMassFlow(string val_marker) const;

  /*!
   * \brief Get the thrust corffient of the actuator disk.
   */
  su2double GetActDisk_PressJump(string val_marker, unsigned short val_index) const;

  /*!
   * \brief Get the thrust corffient of the actuator disk.
   */
  su2double GetActDisk_TempJump(string val_marker, unsigned short val_index) const;

  /*!
   * \brief Get the rev / min of the actuator disk.
   */
  su2double GetActDisk_Omega(string val_marker, unsigned short val_index) const;

  /*!
   * \brief Get Actuator Disk Outlet for boundary <i>val_marker</i> (actuator disk inlet).
   * \return Actuator Disk Outlet from the config information for the marker <i>val_marker</i>.
   */
  unsigned short GetMarker_CfgFile_ActDiskOutlet(string val_marker) const;

  /*!
   * \brief Get Actuator Disk Outlet for boundary <i>val_marker</i> (actuator disk inlet).
   * \return Actuator Disk Outlet from the config information for the marker <i>val_marker</i>.
   */
  unsigned short GetMarker_CfgFile_EngineExhaust(string val_marker) const;

  /*!
   * \brief Get the internal index for a moving boundary <i>val_marker</i>.
   * \return Internal index for a moving boundary <i>val_marker</i>.
   */
  unsigned short GetMarker_Moving(string val_marker) const;

  /*!
   * \brief Get bool if marker is moving. <i>val_marker</i>.
   * \param[in] val_marker - String of the marker to test.
   * \return Bool if the marker is a moving boundary <i>val_marker</i>.
   */
  bool GetMarker_Moving_Bool(string val_marker) const;

  /*!
   * \brief Get the internal index for a DEFORM_MESH boundary <i>val_marker</i>.
   * \return Internal index for a DEFORM_MESH boundary <i>val_marker</i>.
   */
  unsigned short GetMarker_Deform_Mesh(string val_marker) const;

  /*!
   * \brief Get the internal index for a DEFORM_MESH_SYM_PLANE boundary <i>val_marker</i>.
   * \return Internal index for a DEFORM_MESH_SYM_PLANE boundary <i>val_marker</i>.
   */
  unsigned short GetMarker_Deform_Mesh_Sym_Plane(string val_marker) const;

  /*!
   * \brief Get the internal index for a Fluid_Load boundary <i>val_marker</i>.
   * \return Internal index for a Fluid_Load boundary <i>val_marker</i>.
   */
  unsigned short GetMarker_Fluid_Load(string val_marker) const;

  /*!
   * \brief Get the internal index for a gradient boundary condition <i>val_marker</i>.
   * \return Internal index for a gradient boundary  condition <i>val_marker</i>.
   */
  unsigned short GetMarker_SobolevBC(string val_marker) const;

  /*!
   * \brief Get the name of the surface defined in the geometry file.
   * \param[in] val_marker - Value of the marker in which we are interested.
   * \return Name that is in the geometry file for the surface that
   *         has the marker <i>val_marker</i>.
   */
  string GetMarker_Moving_TagBound(unsigned short val_marker) const { return Marker_Moving[val_marker]; }

  /*!
   * \brief Get the name of the DEFORM_MESH boundary defined in the geometry file.
   * \param[in] val_marker - Value of the marker in which we are interested.
   * \return Name that is in the geometry file for the surface that
   *         has the marker <i>val_marker</i>.
   */
  string GetMarker_Deform_Mesh_TagBound(unsigned short val_marker) const { return Marker_Deform_Mesh[val_marker]; }

  /*!
   * \brief Get the name of the DEFORM_MESH_SYM_PLANE boundary defined in the geometry file.
   * \param[in] val_marker - Value of the marker in which we are interested.
   * \return Name that is in the geometry file for the surface that
   *         has the marker <i>val_marker</i>.
   */
  string GetMarker_Deform_Mesh_Sym_Plane_TagBound(unsigned short val_marker) const { return Marker_Deform_Mesh_Sym_Plane[val_marker]; }

  /*!
   * \brief Get the name of the Fluid_Load boundary defined in the geometry file.
   * \param[in] val_marker - Value of the marker in which we are interested.
   * \return Name that is in the geometry file for the surface that
   *         has the marker <i>val_marker</i>.
   */
  string GetMarker_Fluid_Load_TagBound(unsigned short val_marker) const { return Marker_Fluid_Load[val_marker]; }

  /*!
   * \brief Get the name of the surface defined in the geometry file.
   * \param[in] val_marker - Value of the marker in which we are interested.
   * \return Name that is in the geometry file for the surface that
   *         has the marker <i>val_marker</i>.
   */
  string GetMarker_PyCustom_TagBound(unsigned short val_marker) const { return Marker_PyCustom[val_marker]; }

  /*!
   * \brief Get the name of the surface defined in the geometry file.
   * \param[in] val_marker - Value of the marker in which we are interested.
   * \return Name that is in the geometry file for the surface that
   *         has the marker <i>val_marker</i>.
   */
  string GetMarker_Analyze_TagBound(unsigned short val_marker) const { return Marker_Analyze[val_marker]; }

  /*!
   * \brief Get the total temperature at a nacelle boundary.
   * \param[in] val_index - Index corresponding to the inlet boundary.
   * \return The total temperature.
   */
  su2double GetExhaust_Temperature_Target(string val_index) const;

  /*!
   * \brief Get the total temperature at an inlet boundary.
   * \param[in] val_index - Index corresponding to the inlet boundary.
   * \return The total temperature.
   */
  su2double GetInlet_Ttotal(string val_index) const;

  /*!
   * \brief Get the temperature at a supersonic inlet boundary.
   * \param[in] val_index - Index corresponding to the inlet boundary.
   * \return The inlet density.
   */
  su2double GetInlet_Temperature(string val_index) const;

  /*!
   * \brief Get the pressure at a supersonic inlet boundary.
   * \param[in] val_index - Index corresponding to the inlet boundary.
   * \return The inlet pressure.
   */
  su2double GetInlet_Pressure(string val_index) const;

  /*!
   * \brief Get the velocity vector at a supersonic inlet boundary.
   * \param[in] val_index - Index corresponding to the inlet boundary.
   * \return The inlet velocity vector.
   */
  const su2double* GetInlet_Velocity(string val_index) const;

  /*!
   * \brief Get the total pressure at an inlet boundary.
   * \param[in] val_index - Index corresponding to the inlet boundary.
   * \return The total pressure.
   */
  su2double GetInlet_Ptotal(string val_index) const;

  /*!
   * \brief Set the total pressure at an inlet boundary.
   * \param[in] val_pressure - Pressure value at the inlet boundary.
   * \param[in] val_index - Index corresponding to the inlet boundary.
   */
  void SetInlet_Ptotal(su2double val_pressure, string val_marker);

  /*!
   * \brief Get the species values at an inlet boundary
   * \param[in] val_index - Index corresponding to the inlet boundary.
   * \return The inlet species values.
   */
  const su2double* GetInlet_SpeciesVal(string val_index) const;

  /*!
   * \brief Get the total pressure at an nacelle boundary.
   * \param[in] val_index - Index corresponding to the inlet boundary.
   * \return The total pressure.
   */
  su2double GetExhaust_Pressure_Target(string val_index) const;

  /*!
   * \brief Value of the CFL reduction in turbulence problems.
   * \return Value of the CFL reduction in turbulence problems.
   */
  su2double GetCFLRedCoeff_Turb(void) const { return CFLRedCoeff_Turb; }

  /*!
   * \brief Value of the CFL reduction in species problems.
   * \return Value of the CFL reduction in species problems.
   */
  su2double GetCFLRedCoeff_Species() const { return CFLRedCoeff_Species; }

  /*!
   * \brief Get the flow direction unit vector at an inlet boundary.
   * \param[in] val_index - Index corresponding to the inlet boundary.
   * \return The flow direction vector.
   */
  const su2double* GetInlet_FlowDir(string val_index) const;

  /*!
   * \brief Get the back pressure (static) at an outlet boundary.
   * \param[in] val_index - Index corresponding to the outlet boundary.
   * \return The outlet pressure.
   */
  su2double GetOutlet_Pressure(string val_index) const;

  /*!
   * \brief Set the back pressure (static) at an outlet boundary.
   * \param[in] val_pressure - Pressure value at the outlet boundary.
   * \param[in] val_index - Index corresponding to the outlet boundary.
   */
  void SetOutlet_Pressure(su2double val_pressure, string val_marker);

  /*!
   * \brief Get the var 1 at Riemann boundary.
   * \param[in] val_marker - Index corresponding to the Riemann boundary.
   * \return The var1
   */
  su2double GetRiemann_Var1(string val_marker) const;

  /*!
   * \brief Get the var 2 at Riemann boundary.
   * \param[in] val_marker - Index corresponding to the Riemann boundary.
   * \return The var2
   */
  su2double GetRiemann_Var2(string val_marker) const;

  /*!
   * \brief Get the Flowdir at Riemann boundary.
   * \param[in] val_marker - Index corresponding to the Riemann boundary.
   * \return The Flowdir
   */
  const su2double* GetRiemann_FlowDir(string val_marker) const;

  /*!
   * \brief Get Kind Data of Riemann boundary.
   * \param[in] val_marker - Index corresponding to the Riemann boundary.
   * \return Kind data
   */
  unsigned short GetKind_Data_Riemann(string val_marker) const;

  /*!
   * \brief Get the var 1 for the Giels BC.
   * \param[in] val_marker - Index corresponding to the Giles BC.
   * \return The var1
   */
  su2double GetGiles_Var1(string val_marker) const;

  /*!
   * \brief Get the var 2 for the Giles boundary.
   * \param[in] val_marker - Index corresponding to the Giles BC.
   * \return The var2
   */
  su2double GetGiles_Var2(string val_marker) const;

  /*!
   * \brief Get the Flowdir for the Giles BC.
   * \param[in] val_marker - Index corresponding to the Giles BC.
   * \return The Flowdir
   */
  const su2double* GetGiles_FlowDir(string val_marker) const;

  /*!
   * \brief Get Kind Data for the Giles BC.
   * \param[in] val_marker - Index corresponding to the Giles BC.
   * \return Kind data
   */
  unsigned short GetKind_Data_Giles(string val_marker) const;

  /*!
   * \brief Set the var 1 for Giles BC.
   * \param[in] val_marker - Index corresponding to the Giles BC.
   */
  void SetGiles_Var1(su2double newVar1, string val_marker);

  /*!
   * \brief Get the relax factor for the average component for the Giles BC.
   * \param[in] val_marker - Index corresponding to the Giles BC.
   * \return The relax factor for the average component
   */
  su2double GetGiles_RelaxFactorAverage(string val_marker) const;

  /*!
   * \brief Get the relax factor for the fourier component for the Giles BC.
   * \param[in] val_marker - Index corresponding to the Giles BC.
   * \return The relax factor for the fourier component
   */
  su2double GetGiles_RelaxFactorFourier(string val_marker) const;

  /*!
   * \brief Get the outlet pressure imposed as BC for internal flow.
   * \return outlet pressure
   */
  su2double GetPressureOut_BC() const;

  /*!
   * \brief Set the outlet pressure imposed as BC for internal flow.
   * \param[in] val_temp - New value of the outlet pressure.
   */
  void SetPressureOut_BC(su2double val_press);

  /*!
   * \brief Get the inlet velocity or pressure imposed for incompressible flow.
   * \return inlet velocity or pressure
   */
  su2double GetIncInlet_BC() const;

  /*!
   * \brief Set the inlet velocity or pressure imposed as BC for incompressible flow.
   * \param[in] val_in - New value of the inlet velocity or pressure.
   */
  void SetIncInlet_BC(su2double val_in);

  /*!
   * \brief Get the inlet temperature imposed as BC for incompressible flow.
   * \return inlet temperature
   */
  su2double GetIncTemperature_BC() const;

  /*!
   * \brief Set the inlet temperature imposed as BC for incompressible flow.
   * \param[in] val_temperature - New value of the inlet temperature.
   */
  void SetIncTemperature_BC(su2double val_temperature);

  /*!
   * \brief Get the outlet pressure imposed as BC for incompressible flow.
   * \return outlet pressure
   */
  su2double GetIncPressureOut_BC() const;

  /*!
   * \brief Set the outlet pressure imposed as BC for incompressible flow.
   * \param[in] val_pressure - New value of the outlet pressure.
   */
  void SetIncPressureOut_BC(su2double val_pressure);

  /*!
   * \brief Get the inlet total pressure imposed as BC for internal flow.
   * \return inlet total pressure
   */
  su2double GetTotalPressureIn_BC() const;

  /*!
   * \brief Get the inlet total temperature imposed as BC for internal flow.
   * \return inlet total temperature
   */
  su2double GetTotalTemperatureIn_BC() const;

  /*!
   * \brief Set the inlet total temperature imposed as BC for internal flow.
   * \param[in] val_temp - New value of the total temperature.
   */
  void SetTotalTemperatureIn_BC(su2double val_temp);

  /*!
   * \brief Get the inlet flow angle imposed as BC for internal flow.
   * \return inlet flow angle
   */
  su2double GetFlowAngleIn_BC() const;

  /*!
   * \brief Get the wall temperature (static) at an isothermal boundary.
   * \param[in] val_index - Index corresponding to the isothermal boundary.
   * \return The wall temperature.
   */
  su2double GetIsothermal_Temperature(string val_index) const;

  /*!
   * \brief Get the wall heat flux on a constant heat flux boundary.
   * \param[in] val_index - Index corresponding to the constant heat flux boundary.
   * \return The heat flux.
   */
  su2double GetWall_HeatFlux(string val_index) const;

  /*!
   * \brief Get the heat transfer coefficient on a heat transfer boundary.
   * \param[in] val_index - Index corresponding to the heat transfer boundary.
   * \return The heat transfer coefficient.
   */
  su2double GetWall_HeatTransfer_Coefficient(string val_index) const;

  /*!
   * \brief Get the temperature at inifinty on a heat transfer boundary.
   * \param[in] val_index - Index corresponding to the heat transfer boundary.
   * \return The temperature at infinity.
   */
  su2double GetWall_HeatTransfer_Temperature(string val_index) const;

  /*!
   * \brief Get the wall function treatment for the given boundary marker.
   * \param[in] val_marker - String of the viscous wall marker.
   * \return The type of wall function treatment.
   */
  WALL_FUNCTIONS GetWallFunction_Treatment(string val_marker) const;

  /*!
   * \brief Get the additional integer info for the wall function treatment
            for the given boundary marker.
   * \param[in] val_marker - String of the viscous wall marker.
   * \return Pointer to the integer info for the given marker.
   */
  const unsigned short* GetWallFunction_IntInfo(string val_marker) const;

  /*!
   * \brief Get the additional double info for the wall function treatment
            for the given boundary marker.
   * \param[in] val_marker - String of the viscous wall marker.
   * \return Pointer to the double info for the given marker.
   */
  const su2double* GetWallFunction_DoubleInfo(string val_marker) const;

  /*!
   * \brief Get the type of wall and roughness height on a wall boundary (Heatflux or Isothermal).
   * \param[in] val_index - Index corresponding to the boundary.
   * \return The wall type and roughness height.
   */
  pair<WALL_TYPE,su2double> GetWallRoughnessProperties(string val_marker) const;

  /*!
   * \brief Get the target (pressure, massflow, etc) at an engine inflow boundary.
   * \param[in] val_index - Index corresponding to the engine inflow boundary.
   * \return Target (pressure, massflow, etc) .
   */
  su2double GetEngineInflow_Target(string val_marker) const;

  /*!
   * \brief Get the fan face Mach number at an engine inflow boundary.
   * \param[in] val_marker - Name of the boundary.
   * \return The fan face Mach number.
   */
  su2double GetInflow_Mach(string val_marker) const;

  /*!
   * \brief Get the back pressure (static) at an engine inflow boundary.
   * \param[in] val_marker - Name of the boundary.
   * \return The engine inflow pressure.
   */
  su2double GetInflow_Pressure(string val_marker) const;

  /*!
   * \brief Get the mass flow rate at an engine inflow boundary.
   * \param[in] val_marker - Name of the boundary.
   * \return The engine mass flow rate.
   */
  su2double GetInflow_MassFlow(string val_marker) const;

  /*!
   * \brief Get the percentage of reverse flow at an engine inflow boundary.
   * \param[in] val_marker - Name of the boundary.
   * \return The percentage of reverse flow.
   */
  su2double GetInflow_ReverseMassFlow(string val_marker) const;

  /*!
   * \brief Get the percentage of reverse flow at an engine inflow boundary.
   * \param[in] val_index - Index corresponding to the engine inflow boundary.
   * \return The percentage of reverse flow.
   */
  su2double GetInflow_ReverseMassFlow(unsigned short val_marker) const { return Inflow_ReverseMassFlow[val_marker]; }

  /*!
   * \brief Get the total pressure at an engine inflow boundary.
   * \param[in] val_marker - Name of the boundary.
   * \return The total pressure.
   */
  su2double GetInflow_TotalPressure(string val_marker) const;

  /*!
   * \brief Get the temperature (static) at an engine inflow boundary.
   * \param[in] val_marker - Name of the boundary.
   * \return The engine inflow temperature.
   */
  su2double GetInflow_Temperature(string val_marker) const;

  /*!
   * \brief Get the total temperature at an engine inflow boundary.
   * \param[in] val_marker - Name of the boundary.
   * \return The engine inflow total temperature.
   */
  su2double GetInflow_TotalTemperature(string val_marker) const;

  /*!
   * \brief Get the ram drag at an engine inflow boundary.
   * \param[in] val_marker - Name of the boundary.
   * \return The engine inflow ram drag.
   */
  su2double GetInflow_RamDrag(string val_marker) const;

  /*!
   * \brief Get the force balance at an engine inflow boundary.
   * \param[in] val_marker - Name of the boundary.
   * \return The engine inflow force balance.
   */
  su2double GetInflow_Force(string val_marker) const;

  /*!
   * \brief Get the power at an engine inflow boundary.
   * \param[in] val_marker - Name of the boundary.
   * \return The engine inflow power.
   */
  su2double GetInflow_Power(string val_marker) const;

  /*!
   * \brief Get the back pressure (static) at an engine exhaust boundary.
   * \param[in] val_marker - Name of the boundary.
   * \return The engine exhaust pressure.
   */
  su2double GetExhaust_Pressure(string val_marker) const;

  /*!
   * \brief Get the temperature (static) at an engine exhaust boundary.
   * \param[in] val_marker - Name of the boundary.
   * \return The engine exhaust temperature.
   */
  su2double GetExhaust_Temperature(string val_marker) const;

  /*!
   * \brief Get the massflow at an engine exhaust boundary.
   * \param[in] val_marker - Name of the boundary.
   * \return The engine exhaust massflow.
   */
  su2double GetExhaust_MassFlow(string val_marker) const;

  /*!
   * \brief Get the total pressure at an engine exhaust boundary.
   * \param[in] val_marker - Name of the boundary.
   * \return The engine exhaust total pressure.
   */
  su2double GetExhaust_TotalPressure(string val_marker) const;

  /*!
   * \brief Get the total temperature at an engine exhaust boundary.
   * \param[in] val_marker - Name of the boundary.
   * \return The total temperature.
   */
  su2double GetExhaust_TotalTemperature(string val_marker) const;

  /*!
   * \brief Get the gross thrust at an engine exhaust boundary.
   * \param[in] val_marker - Name of the boundary.
   * \return Gross thrust.
   */
  su2double GetExhaust_GrossThrust(string val_marker) const;

  /*!
   * \brief Get the force balance at an engine exhaust boundary.
   * \param[in] val_marker - Name of the boundary.
   * \return Force balance.
   */
  su2double GetExhaust_Force(string val_marker) const;

  /*!
   * \brief Get the power at an engine exhaust boundary.
   * \param[in] val_marker - Name of the boundary.
   * \return Power.
   */
  su2double GetExhaust_Power(string val_marker) const;

  /*!
   * \brief Get the back pressure (static) at an outlet boundary.
   * \param[in] val_index - Index corresponding to the outlet boundary.
   * \return The outlet pressure.
   */
  void SetInflow_Mach(unsigned short val_marker, su2double val_fanface_mach) { Inflow_Mach[val_marker] = val_fanface_mach; }

  /*!
   * \brief Set the fan face static pressure at an engine inflow boundary.
   * \param[in] val_index - Index corresponding to the engine inflow boundary.
   * \param[in] val_fanface_pressure - Fan face static pressure.
   */
  void SetInflow_Pressure(unsigned short val_marker, su2double val_fanface_pressure) { Inflow_Pressure[val_marker] = val_fanface_pressure; }

  /*!
   * \brief Set the massflow at an engine inflow boundary.
   * \param[in] val_index - Index corresponding to the engine inflow boundary.
   * \param[in] val_fanface_massflow - Massflow.
   */
  void SetInflow_MassFlow(unsigned short val_marker, su2double val_fanface_massflow) { Inflow_MassFlow[val_marker] = val_fanface_massflow; }

  /*!
   * \brief Set the reverse flow at an engine inflow boundary.
   * \param[in] val_index - Index corresponding to the engine inflow boundary.
   * \param[in] val_fanface_reversemassflow - reverse flow.
   */
  void SetInflow_ReverseMassFlow(unsigned short val_marker, su2double val_fanface_reversemassflow) { Inflow_ReverseMassFlow[val_marker] = val_fanface_reversemassflow; }

  /*!
   * \brief Set the fan face total pressure at an engine inflow boundary.
   * \param[in] val_index - Index corresponding to the engine inflow boundary.
   * \param[in] val_fanface_totalpressure - Fan face total pressure.
   */
  void SetInflow_TotalPressure(unsigned short val_marker, su2double val_fanface_totalpressure) { Inflow_TotalPressure[val_marker] = val_fanface_totalpressure; }

  /*!
   * \brief Set the fan face static temperature at an engine inflow boundary.
   * \param[in] val_index - Index corresponding to the engine inflow boundary.
   * \param[in] val_fanface_pressure - Fan face static temperature.
   */
  void SetInflow_Temperature(unsigned short val_marker, su2double val_fanface_temperature) { Inflow_Temperature[val_marker] = val_fanface_temperature; }

  /*!
   * \brief Set the fan face total temperature at an engine inflow boundary.
   * \param[in] val_index - Index corresponding to the engine inflow boundary.
   * \param[in] val_fanface_totaltemperature - Fan face total temperature.
   */
  void SetInflow_TotalTemperature(unsigned short val_marker, su2double val_fanface_totaltemperature) { Inflow_TotalTemperature[val_marker] = val_fanface_totaltemperature; }

  /*!
   * \brief Set the ram drag temperature at an engine inflow boundary.
   * \param[in] val_index - Index corresponding to the engine inflow boundary.
   * \param[in] val_fanface_ramdrag - Ram drag value.
   */
  void SetInflow_RamDrag(unsigned short val_marker, su2double val_fanface_ramdrag) { Inflow_RamDrag[val_marker] = val_fanface_ramdrag; }

  /*!
   * \brief Set the force balance at an engine inflow boundary.
   * \param[in] val_index - Index corresponding to the engine inflow boundary.
   * \param[in] val_fanface_force - Fan face force.
   */
  void SetInflow_Force(unsigned short val_marker, su2double val_fanface_force) { Inflow_Force[val_marker] = val_fanface_force; }

  /*!
   * \brief Set the power at an engine inflow boundary.
   * \param[in] val_index - Index corresponding to the engine inflow boundary.
   * \param[in] val_fanface_force - Power.
   */
  void SetInflow_Power(unsigned short val_marker, su2double val_fanface_power) { Inflow_Power[val_marker] = val_fanface_power; }

  /*!
   * \brief Set the back pressure (static) at an engine exhaust boundary.
   * \param[in] val_index - Index corresponding to the outlet boundary.
   * \param[in] val_exhaust_pressure - Exhaust static pressure.
   */
  void SetExhaust_Pressure(unsigned short val_marker, su2double val_exhaust_pressure) { Exhaust_Pressure[val_marker] = val_exhaust_pressure; }

  /*!
   * \brief Set the temperature (static) at an engine exhaust boundary.
   * \param[in] val_index - Index corresponding to the outlet boundary.
   * \param[in] val_exhaust_temp - Exhaust static temperature.
   */
  void SetExhaust_Temperature(unsigned short val_marker, su2double val_exhaust_temp) { Exhaust_Temperature[val_marker] = val_exhaust_temp; }

  /*!
   * \brief Set the back pressure (static) at an engine exhaust boundary.
   * \param[in] val_index - Index corresponding to the outlet boundary.
   * \param[in] val_exhaust_temp - Exhaust static temperature.
   */
  void SetExhaust_MassFlow(unsigned short val_marker, su2double val_exhaust_massflow) { Exhaust_MassFlow[val_marker] = val_exhaust_massflow; }

  /*!
   * \brief Set the back pressure (total) at an engine exhaust boundary.
   * \param[in] val_index - Index corresponding to the outlet boundary.
   * \param[in] val_exhaust_totalpressure - Exhaust total pressure.
   */
  void SetExhaust_TotalPressure(unsigned short val_marker, su2double val_exhaust_totalpressure) { Exhaust_TotalPressure[val_marker] = val_exhaust_totalpressure; }

  /*!
   * \brief Set the total temperature at an engine exhaust boundary.
   * \param[in] val_index - Index corresponding to the outlet boundary.
   * \param[in] val_exhaust_totaltemp - Exhaust total temperature.
   */
  void SetExhaust_TotalTemperature(unsigned short val_marker, su2double val_exhaust_totaltemp) { Exhaust_TotalTemperature[val_marker] = val_exhaust_totaltemp; }

  /*!
   * \brief Set the gross thrust at an engine exhaust boundary.
   * \param[in] val_index - Index corresponding to the outlet boundary.
   * \param[in] val_exhaust_grossthrust - Exhaust gross thrust temperature.
   */
  void SetExhaust_GrossThrust(unsigned short val_marker, su2double val_exhaust_grossthrust) { Exhaust_GrossThrust[val_marker] = val_exhaust_grossthrust; }

  /*!
   * \brief Set the force balance at an engine exhaust boundary.
   * \param[in] val_index - Index corresponding to the outlet boundary.
   * \param[in] val_exhaust_force - Exhaust force balance.
   */
  void SetExhaust_Force(unsigned short val_marker, su2double val_exhaust_force) { Exhaust_Force[val_marker] = val_exhaust_force; }

  /*!
   * \brief Set the power at an engine exhaust boundary.
   * \param[in] val_index - Index corresponding to the outlet boundary.
   * \param[in] val_exhaust_power - Exhaust power.
   */
  void SetExhaust_Power(unsigned short val_marker, su2double val_exhaust_power) { Exhaust_Power[val_marker] = val_exhaust_power; }

  /*!
   * \brief Set the back pressure (static) at an outlet boundary.
   * \param[in] val_marker - Index corresponding to a particular engine boundary.
   * \param[in] val_engine_mach - Exhaust power.
   */
  void SetEngine_Mach(unsigned short val_marker, su2double val_engine_mach) { Engine_Mach[val_marker] = val_engine_mach; }

  /*!
   * \brief Set the back pressure (static) at an outlet boundary.
   * \param[in] val_marker - Index corresponding to a particular engine boundary.
   * \param[in] val_engine_force - Exhaust power.
   */
  void SetEngine_Force(unsigned short val_marker, su2double val_engine_force) { Engine_Force[val_marker] = val_engine_force; }

  /*!
   * \brief Get the back pressure (static) at an outlet boundary.
   * \param[in] val_marker - Index corresponding to a particular engine boundary.
   * \param[in] val_engine_power - Exhaust power.
   */
  void SetEngine_Power(unsigned short val_marker, su2double val_engine_power) { Engine_Power[val_marker] = val_engine_power; }

  /*!
   * \brief Get the back pressure (static) at an outlet boundary.
   * \param[in] val_marker - Index corresponding to a particular engine boundary.
   * \param[in] val_engine_netthrust - Exhaust power.
   */
  void SetEngine_NetThrust(unsigned short val_marker, su2double val_engine_netthrust) { Engine_NetThrust[val_marker] = val_engine_netthrust; }

  /*!
   * \brief Get the back pressure (static) at an outlet boundary.
   * \param[in] val_marker - Index corresponding to a particular engine boundary.
   * \param[in] val_engine_grossthrust - Exhaust power.
   */
  void SetEngine_GrossThrust(unsigned short val_marker, su2double val_engine_grossthrust) { Engine_GrossThrust[val_marker] = val_engine_grossthrust; }

  /*!
   * \brief Get the back pressure (static) at an outlet boundary.
   * \param[in] val_marker - Index corresponding to a particular engine boundary.
   * \param[in] val_engine_area - Exhaust power.
   */
  void SetEngine_Area(unsigned short val_marker, su2double val_engine_area) { Engine_Area[val_marker] = val_engine_area; }

  /*!
   * \brief Get the back pressure (static) at an outlet boundary.
   * \param[in] val_marker - Index corresponding to a particular engine boundary.
   * \return The outlet pressure.
   */
  su2double GetEngine_Mach(unsigned short val_marker) const { return Engine_Mach[val_marker]; }

  /*!
   * \brief Get the back pressure (static) at an outlet boundary.
   * \param[in] val_marker - Index corresponding to a particular engine boundary.
   * \return The outlet pressure.
   */
  su2double GetEngine_Force(unsigned short val_marker) const { return Engine_Force[val_marker]; }

  /*!
   * \brief Get the back pressure (static) at an outlet boundary.
   * \param[in] val_marker - Index corresponding to a particular engine boundary.
   * \return The outlet pressure.
   */
  su2double GetEngine_Power(unsigned short val_marker) const { return Engine_Power[val_marker]; }

  /*!
   * \brief Get the back pressure (static) at an outlet boundary.
   * \param[in] val_marker - Index corresponding to a particular engine boundary.
   * \return The outlet pressure.
   */

  su2double GetEngine_NetThrust(unsigned short val_marker) const { return Engine_NetThrust[val_marker]; }
  /*!
   * \brief Get the back pressure (static) at an outlet boundary.
   * \param[in] val_marker - Index corresponding to a particular engine boundary.
   * \return The outlet pressure.
   */

  su2double GetEngine_GrossThrust(unsigned short val_marker) const { return Engine_GrossThrust[val_marker]; }

  /*!
   * \brief Get the back pressure (static) at an outlet boundary.
   * \param[in] val_marker - Index corresponding to a particular engine boundary.
   * \return The outlet pressure.
   */
  su2double GetEngine_Area(unsigned short val_marker) const { return Engine_Area[val_marker]; }

  /*!
   * \brief Get the back pressure (static) at an outlet boundary.
   * \param[in] val_index - Index corresponding to the outlet boundary.
   * \return The outlet pressure.
   */
  void SetActDiskInlet_Temperature(unsigned short val_marker, su2double val_actdisk_temp) { ActDiskInlet_Temperature[val_marker] = val_actdisk_temp; }

  /*!
   * \brief Get the back pressure (static) at an outlet boundary.
   * \param[in] val_index - Index corresponding to the outlet boundary.
   * \return The outlet pressure.
   */
  void SetActDiskInlet_TotalTemperature(unsigned short val_marker, su2double val_actdisk_totaltemp) { ActDiskInlet_TotalTemperature[val_marker] = val_actdisk_totaltemp; }

  /*!
   * \brief Get the back pressure (static) at an outlet boundary.
   * \param[in] val_index - Index corresponding to the outlet boundary.
   * \return The outlet pressure.
   */
  su2double GetActDiskInlet_Temperature(string val_marker) const;

  /*!
   * \brief Get the back pressure (static) at an outlet boundary.
   * \param[in] val_index - Index corresponding to the outlet boundary.
   * \return The outlet pressure.
   */
  su2double GetActDiskInlet_TotalTemperature(string val_marker) const;

  /*!
   * \brief Get the back pressure (static) at an outlet boundary.
   * \param[in] val_index - Index corresponding to the outlet boundary.
   * \return The outlet pressure.
   */
  void SetActDiskOutlet_Temperature(unsigned short val_marker, su2double val_actdisk_temp) { ActDiskOutlet_Temperature[val_marker] = val_actdisk_temp; }

  /*!
   * \brief Get the back pressure (static) at an outlet boundary.
   * \param[in] val_index - Index corresponding to the outlet boundary.
   * \return The outlet pressure.
   */
  void SetActDiskOutlet_TotalTemperature(unsigned short val_marker, su2double val_actdisk_totaltemp) { ActDiskOutlet_TotalTemperature[val_marker] = val_actdisk_totaltemp; }

  /*!
   * \brief Get the back pressure (static) at an outlet boundary.
   * \param[in] val_index - Index corresponding to the outlet boundary.
   * \return The outlet pressure.
   */
  su2double GetActDiskOutlet_Temperature(string val_marker) const;

  /*!
   * \brief Get the back pressure (static) at an outlet boundary.
   * \param[in] val_index - Index corresponding to the outlet boundary.
   * \return The outlet pressure.
   */
  su2double GetActDiskOutlet_TotalTemperature(string val_marker) const;

  /*!
   * \brief Get the back pressure (static) at an outlet boundary.
   * \param[in] val_index - Index corresponding to the outlet boundary.
   * \return The outlet pressure.
   */
  su2double GetActDiskInlet_MassFlow(string val_marker) const;

  /*!
   * \brief Get the back pressure (static) at an outlet boundary.
   * \param[in] val_index - Index corresponding to the outlet boundary.
   * \return The outlet pressure.
   */
  void SetActDiskInlet_MassFlow(unsigned short val_marker, su2double val_actdisk_massflow) { ActDiskInlet_MassFlow[val_marker] = val_actdisk_massflow; }

  /*!
   * \brief Get the back pressure (static) at an outlet boundary.
   * \param[in] val_index - Index corresponding to the outlet boundary.
   * \return The outlet pressure.
   */
  su2double GetActDiskOutlet_MassFlow(string val_marker) const;

  /*!
   * \brief Get the back pressure (static) at an outlet boundary.
   * \param[in] val_index - Index corresponding to the outlet boundary.
   * \return The outlet pressure.
   */
  void SetActDiskOutlet_MassFlow(unsigned short val_marker, su2double val_actdisk_massflow) { ActDiskOutlet_MassFlow[val_marker] = val_actdisk_massflow; }

  /*!
   * \brief Get the back pressure (static) at an outlet boundary.
   * \param[in] val_index - Index corresponding to the outlet boundary.
   * \return The outlet pressure.
   */
  su2double GetActDiskInlet_Pressure(string val_marker) const;

  /*!
   * \brief Get the back pressure (static) at an outlet boundary.
   * \param[in] val_index - Index corresponding to the outlet boundary.
   * \return The outlet pressure.
   */
  su2double GetActDiskInlet_TotalPressure(string val_marker) const;

  /*!
   * \brief Get the back pressure (static) at an outlet boundary.
   * \param[in] val_index - Index corresponding to the outlet boundary.
   * \return The outlet pressure.
   */
  su2double GetActDisk_DeltaPress(unsigned short val_marker) const { return ActDisk_DeltaPress[val_marker]; }

  /*!
   * \brief Get the back pressure (static) at an outlet boundary.
   * \param[in] val_index - Index corresponding to the outlet boundary.
   * \return The outlet pressure.
   */
  su2double GetActDisk_DeltaTemp(unsigned short val_marker) const { return ActDisk_DeltaTemp[val_marker]; }

  /*!
   * \brief Get the back pressure (static) at an outlet boundary.
   * \param[in] val_index - Index corresponding to the outlet boundary.
   * \return The outlet pressure.
   */
  su2double GetActDisk_TotalPressRatio(unsigned short val_marker) const { return ActDisk_TotalPressRatio[val_marker]; }

  /*!
   * \brief Get the back pressure (static) at an outlet boundary.
   * \param[in] val_index - Index corresponding to the outlet boundary.
   * \return The outlet pressure.
   */
  su2double GetActDisk_TotalTempRatio(unsigned short val_marker) const { return ActDisk_TotalTempRatio[val_marker]; }

  /*!
   * \brief Get the back pressure (static) at an outlet boundary.
   * \param[in] val_index - Index corresponding to the outlet boundary.
   * \return The outlet pressure.
   */
  su2double GetActDisk_StaticPressRatio(unsigned short val_marker) const { return ActDisk_StaticPressRatio[val_marker]; }

  /*!
   * \brief Get the back pressure (static) at an outlet boundary.
   * \param[in] val_index - Index corresponding to the outlet boundary.
   * \return The outlet pressure.
   */
  su2double GetActDisk_StaticTempRatio(unsigned short val_marker) const { return ActDisk_StaticTempRatio[val_marker]; }

  /*!
   * \brief Get the back pressure (static) at an outlet boundary.
   * \param[in] val_index - Index corresponding to the outlet boundary.
   * \return The outlet pressure.
   */
  su2double GetActDisk_NetThrust(unsigned short val_marker) const { return ActDisk_NetThrust[val_marker]; }

  /*!
   * \brief Get the back pressure (static) at an outlet boundary.
   * \param[in] val_index - Index corresponding to the outlet boundary.
   * \return The outlet pressure.
   */
  su2double GetActDisk_BCThrust(unsigned short val_marker) const { return ActDisk_BCThrust[val_marker]; }

  /*!
   * \brief Get the back pressure (static) at an outlet boundary.
   * \param[in] val_index - Index corresponding to the outlet boundary.
   * \return The outlet pressure.
   */
  su2double GetActDisk_BCThrust_Old(unsigned short val_marker) const { return ActDisk_BCThrust_Old[val_marker]; }

  /*!
   * \brief Get the back pressure (static) at an outlet boundary.
   * \param[in] val_index - Index corresponding to the outlet boundary.
   * \return The outlet pressure.
   */
  su2double GetActDisk_GrossThrust(unsigned short val_marker) const { return ActDisk_GrossThrust[val_marker]; }

  /*!
   * \brief Get the back pressure (static) at an outlet boundary.
   * \param[in] val_index - Index corresponding to the outlet boundary.
   * \return The outlet pressure.
   */
  su2double GetActDisk_Area(unsigned short val_marker) const { return ActDisk_Area[val_marker]; }

  /*!
   * \brief Get the back pressure (static) at an outlet boundary.
   * \param[in] val_index - Index corresponding to the outlet boundary.
   * \return The outlet pressure.
   */
  su2double GetActDisk_ReverseMassFlow(unsigned short val_marker) const { return ActDisk_ReverseMassFlow[val_marker]; }

  /*!
   * \brief Get the back pressure (static) at an outlet boundary.
   * \param[in] val_index - Index corresponding to the outlet boundary.
   * \return The outlet pressure.
   */
  su2double GetActDiskInlet_RamDrag(string val_marker) const;

  /*!
   * \brief Get the back pressure (static) at an outlet boundary.
   * \param[in] val_index - Index corresponding to the outlet boundary.
   * \return The outlet pressure.
   */
  su2double GetActDiskInlet_Force(string val_marker) const;

  /*!
   * \brief Get the back pressure (static) at an outlet boundary.
   * \param[in] val_index - Index corresponding to the outlet boundary.
   * \return The outlet pressure.
   */
  su2double GetActDiskInlet_Power(string val_marker) const;

  /*!
   * \brief Get the back pressure (static) at an outlet boundary.
   * \param[in] val_index - Index corresponding to the outlet boundary.
   * \return The outlet pressure.
   */
  void SetActDiskInlet_Pressure(unsigned short val_marker, su2double val_actdisk_press) { ActDiskInlet_Pressure[val_marker] = val_actdisk_press; }

  /*!
   * \brief Get the back pressure (static) at an outlet boundary.
   * \param[in] val_index - Index corresponding to the outlet boundary.
   * \return The outlet pressure.
   */
  void SetActDiskInlet_TotalPressure(unsigned short val_marker, su2double val_actdisk_totalpress) { ActDiskInlet_TotalPressure[val_marker] = val_actdisk_totalpress; }

  /*!
   * \brief Get the back pressure (static) at an outlet boundary.
   * \param[in] val_index - Index corresponding to the outlet boundary.
   * \return The outlet pressure.
   */
  void SetActDisk_DeltaPress(unsigned short val_marker, su2double val_actdisk_deltapress) { ActDisk_DeltaPress[val_marker] = val_actdisk_deltapress; }

  /*!
   * \brief Get the back pressure (static) at an outlet boundary.
   * \param[in] val_index - Index corresponding to the outlet boundary.
   * \return The outlet pressure.
   */
  void SetActDisk_Power(unsigned short val_marker, su2double val_actdisk_power) { ActDisk_Power[val_marker] = val_actdisk_power; }

  /*!
   * \brief Get the back pressure (static) at an outlet boundary.
   * \param[in] val_index - Index corresponding to the outlet boundary.
   * \return The outlet pressure.
   */
  void SetActDisk_MassFlow(unsigned short val_marker, su2double val_actdisk_massflow) { ActDisk_MassFlow[val_marker] = val_actdisk_massflow; }

  /*!
   * \brief Get the back pressure (static) at an outlet boundary.
   * \param[in] val_index - Index corresponding to the outlet boundary.
   * \return The outlet pressure.
   */
  void SetActDisk_Mach(unsigned short val_marker, su2double val_actdisk_mach) { ActDisk_Mach[val_marker] = val_actdisk_mach; }

  /*!
   * \brief Get the back pressure (static) at an outlet boundary.
   * \param[in] val_index - Index corresponding to the outlet boundary.
   * \return The outlet pressure.
   */
  void SetActDisk_Force(unsigned short val_marker, su2double val_actdisk_force) { ActDisk_Force[val_marker] = val_actdisk_force; }

  /*!
   * \brief Get the back pressure (static) at an outlet boundary.
   * \param[in] val_index - Index corresponding to the outlet boundary.
   * \return The outlet pressure.
   */
  su2double GetOutlet_MassFlow(string val_marker) const;

  /*!
   * \brief Get the back pressure (static) at an outlet boundary.
   * \param[in] val_index - Index corresponding to the outlet boundary.
   * \return The outlet pressure.
   */
  void SetOutlet_MassFlow(unsigned short val_marker, su2double val_massflow) { Outlet_MassFlow[val_marker] = val_massflow; }

  /*!
   * \brief Get the back pressure (static) at an outlet boundary.
   * \param[in] val_index - Index corresponding to the outlet boundary.
   * \return The outlet pressure.
   */
  su2double GetOutlet_Density(string val_marker) const;

  /*!
   * \brief Get the back pressure (static) at an outlet boundary.
   * \param[in] val_index - Index corresponding to the outlet boundary.
   * \return The outlet pressure.
   */
  void SetOutlet_Density(unsigned short val_marker, su2double val_density) { Outlet_Density[val_marker] = val_density; }

  /*!
   * \brief Get the back pressure (static) at an outlet boundary.
   * \param[in] val_index - Index corresponding to the outlet boundary.
   * \return The outlet pressure.
   */
  su2double GetOutlet_Area(string val_marker) const;

  /*!
   * \brief Get the back pressure (static) at an outlet boundary.
   * \param[in] val_index - Index corresponding to the outlet boundary.
   * \return The outlet pressure.
   */
  void SetOutlet_Area(unsigned short val_marker, su2double val_area) { Outlet_Area[val_marker] = val_area; }

  /*!
   * \brief Get the back pressure (static) at an outlet boundary.
   * \param[in] val_index - Index corresponding to the outlet boundary.
   * \return The outlet pressure.
   */
  void SetSurface_DC60(unsigned short val_marker, su2double val_surface_distortion) { Surface_DC60[val_marker] = val_surface_distortion; }

  /*!
   * \brief Set the massflow at the surface.
   * \param[in] val_marker - Index corresponding to the outlet boundary.
   * \param[in] val_surface_massflow - Value of the mass flow.
   */
  void SetSurface_MassFlow(unsigned short val_marker, su2double val_surface_massflow) { Surface_MassFlow[val_marker] = val_surface_massflow; }

  /*!
   * \brief Set the mach number at the surface.
   * \param[in] val_marker - Index corresponding to the outlet boundary.
   * \param[in] val_surface_massflow - Value of the mach number.
   */
  void SetSurface_Mach(unsigned short val_marker, su2double val_surface_mach) { Surface_Mach[val_marker] = val_surface_mach; }

  /*!
   * \brief Set the temperature at the surface.
   * \param[in] val_marker - Index corresponding to the outlet boundary.
   * \param[in] val_surface_massflow - Value of the temperature.
   */
  void SetSurface_Temperature(unsigned short val_marker, su2double val_surface_temperature) { Surface_Temperature[val_marker] = val_surface_temperature; }

  /*!
   * \brief Set the pressure at the surface.
   * \param[in] val_marker - Index corresponding to the outlet boundary.
   * \param[in] val_surface_massflow - Value of the pressure.
   */
  void SetSurface_Pressure(unsigned short val_marker, su2double val_surface_pressure) { Surface_Pressure[val_marker] = val_surface_pressure; }

  /*!
   * \brief Set the density at the surface.
   * \param[in] val_marker - Index corresponding to the outlet boundary.
   * \param[in] val_surface_density - Value of the density.
   */
  void SetSurface_Density(unsigned short val_marker, su2double val_surface_density) { Surface_Density[val_marker] = val_surface_density; }

  /*!
   * \brief Set the enthalpy at the surface.
   * \param[in] val_marker - Index corresponding to the outlet boundary.
   * \param[in] val_surface_density - Value of the density.
   */
  void SetSurface_Enthalpy(unsigned short val_marker, su2double val_surface_enthalpy) { Surface_Enthalpy[val_marker] = val_surface_enthalpy; }

  /*!
   * \brief Set the normal velocity at the surface.
   * \param[in] val_marker - Index corresponding to the outlet boundary.
   * \param[in] val_surface_normalvelocity - Value of the normal velocity.
   */
  void SetSurface_NormalVelocity(unsigned short val_marker, su2double val_surface_normalvelocity) { Surface_NormalVelocity[val_marker] = val_surface_normalvelocity; }

  /*!
   * \brief Set the streamwise flow uniformity at the surface.
   * \param[in] val_marker - Index corresponding to the outlet boundary.
   * \param[in] val_surface_streamwiseuniformity - Value of the streamwise flow uniformity.
   */
  void SetSurface_Uniformity(unsigned short val_marker, su2double val_surface_streamwiseuniformity) { Surface_Uniformity[val_marker] = val_surface_streamwiseuniformity; }

  /*!
   * \brief Set the secondary flow strength at the surface.
   * \param[in] val_marker - Index corresponding to the outlet boundary.
   * \param[in] val_surface_secondarystrength - Value of the secondary flow strength.
   */
  void SetSurface_SecondaryStrength(unsigned short val_marker, su2double val_surface_secondarystrength) { Surface_SecondaryStrength[val_marker] = val_surface_secondarystrength; }

  /*!
   * \brief Set the relative secondary flow strength at the surface.
   * \param[in] val_marker - Index corresponding to the outlet boundary.
   * \param[in] val_surface_secondaryoverstream - Value of the relative seondary flow strength.
   */
  void SetSurface_SecondOverUniform(unsigned short val_marker, su2double val_surface_secondaryoverstream) { Surface_SecondOverUniform[val_marker] = val_surface_secondaryoverstream; }

  /*!
   * \brief Set the momentum distortion at the surface.
   * \param[in] val_marker - Index corresponding to the outlet boundary.
   * \param[in] val_surface_momentumdistortion - Value of the momentum distortion.
   */
  void SetSurface_MomentumDistortion(unsigned short val_marker, su2double val_surface_momentumdistortion) { Surface_MomentumDistortion[val_marker] = val_surface_momentumdistortion; }

  /*!
   * \brief Set the total temperature at the surface.
   * \param[in] val_marker - Index corresponding to the outlet boundary.
   * \param[in] val_surface_totaltemperature - Value of the total temperature.
   */
  void SetSurface_TotalTemperature(unsigned short val_marker, su2double val_surface_totaltemperature) { Surface_TotalTemperature[val_marker] = val_surface_totaltemperature; }

  /*!
   * \brief Set the total pressure at the surface.
   * \param[in] val_marker - Index corresponding to the outlet boundary.
   * \param[in] val_surface_totalpressure - Value of the total pressure.
   */
  void SetSurface_TotalPressure(unsigned short val_marker, su2double val_surface_totalpressure) { Surface_TotalPressure[val_marker] = val_surface_totalpressure; }

  /*!
   * \brief Set the pressure drop between two surfaces.
   * \param[in] val_marker - Index corresponding to the outlet boundary.
   * \param[in] val_surface_pressuredrop - Value of the pressure drop.
   */
  void SetSurface_PressureDrop(unsigned short val_marker, su2double val_surface_pressuredrop) { Surface_PressureDrop[val_marker] = val_surface_pressuredrop; }

  /*!
   * \brief Set the average of species_0 at the surface.
   * \param[in] val_marker - Index corresponding to boundary.
   * \param[in] val_surface_species_0 - Value of avg species_0.
   */
  void SetSurface_Species_0(unsigned short val_marker, su2double val_surface_species_0) { Surface_Species_0[val_marker] = val_surface_species_0; }

  /*!
   * \brief Set the species variance at the surface.
   * \param[in] val_marker - Index corresponding to boundary.
   * \param[in] val_surface_species_variance - Value of the species variance.
   */
  void SetSurface_Species_Variance(unsigned short val_marker, su2double val_surface_species_variance) { Surface_Species_Variance[val_marker] = val_surface_species_variance; }

  /*!
   * \brief Get the back pressure (static) at an outlet boundary.
   * \param[in] val_index - Index corresponding to the outlet boundary.
   * \return The outlet pressure.
   */
  void SetSurface_IDC(unsigned short val_marker, su2double val_surface_distortion) { Surface_IDC[val_marker] = val_surface_distortion; }

  /*!
   * \brief Get the back pressure (static) at an outlet boundary.
   * \param[in] val_index - Index corresponding to the outlet boundary.
   * \return The outlet pressure.
   */
  void SetSurface_IDC_Mach(unsigned short val_marker, su2double val_surface_distortion) { Surface_IDC_Mach[val_marker] = val_surface_distortion; }

  /*!
   * \brief Get the back pressure (static) at an outlet boundary.
   * \param[in] val_index - Index corresponding to the outlet boundary.
   * \return The outlet pressure.
   */
  void SetSurface_IDR(unsigned short val_marker, su2double val_surface_distortion) { Surface_IDR[val_marker] = val_surface_distortion; }

  /*!
   * \brief Get the back pressure (static) at an outlet boundary.
   * \param[in] val_index - Index corresponding to the outlet boundary.
   * \return The outlet pressure.
   */
  void SetActDisk_DeltaTemp(unsigned short val_marker, su2double val_actdisk_deltatemp) { ActDisk_DeltaTemp[val_marker] = val_actdisk_deltatemp; }

  /*!
   * \brief Get the back pressure (static) at an outlet boundary.
   * \param[in] val_index - Index corresponding to the outlet boundary.
   * \return The outlet pressure.
   */
  void SetActDisk_TotalPressRatio(unsigned short val_marker, su2double val_actdisk_pressratio) { ActDisk_TotalPressRatio[val_marker] = val_actdisk_pressratio; }

  /*!
   * \brief Get the back pressure (static) at an outlet boundary.
   * \param[in] val_index - Index corresponding to the outlet boundary.
   * \return The outlet pressure.
   */
  void SetActDisk_TotalTempRatio(unsigned short val_marker, su2double val_actdisk_tempratio) { ActDisk_TotalTempRatio[val_marker] = val_actdisk_tempratio; }

  /*!
   * \brief Get the back pressure (static) at an outlet boundary.
   * \param[in] val_index - Index corresponding to the outlet boundary.
   * \return The outlet pressure.
   */
  void SetActDisk_StaticPressRatio(unsigned short val_marker, su2double val_actdisk_pressratio) { ActDisk_StaticPressRatio[val_marker] = val_actdisk_pressratio; }

  /*!
   * \brief Get the back pressure (static) at an outlet boundary.
   * \param[in] val_index - Index corresponding to the outlet boundary.
   * \return The outlet pressure.
   */
  void SetActDisk_StaticTempRatio(unsigned short val_marker, su2double val_actdisk_tempratio) { ActDisk_StaticTempRatio[val_marker] = val_actdisk_tempratio; }

  /*!
   * \brief Get the back pressure (static) at an outlet boundary.
   * \param[in] val_index - Index corresponding to the outlet boundary.
   * \return The outlet pressure.
   */
  void SetActDisk_NetThrust(unsigned short val_marker, su2double val_actdisk_netthrust) { ActDisk_NetThrust[val_marker] = val_actdisk_netthrust; }

  /*!
   * \brief Get the back pressure (static) at an outlet boundary.
   * \param[in] val_index - Index corresponding to the outlet boundary.
   * \return The outlet pressure.
   */
  void SetActDisk_BCThrust(string val_marker, su2double val_actdisk_bcthrust);

  /*!
   * \brief Get the back pressure (static) at an outlet boundary.
   * \param[in] val_index - Index corresponding to the outlet boundary.
   * \return The outlet pressure.
   */
  void SetActDisk_BCThrust(unsigned short val_marker, su2double val_actdisk_bcthrust) { ActDisk_BCThrust[val_marker] = val_actdisk_bcthrust; }

  /*!
   * \brief Get the back pressure (static) at an outlet boundary.
   * \param[in] val_index - Index corresponding to the outlet boundary.
   * \return The outlet pressure.
   */
  void SetActDisk_BCThrust_Old(string val_marker, su2double val_actdisk_bcthrust_old);

  /*!
   * \brief Get the back pressure (static) at an outlet boundary.
   * \param[in] val_index - Index corresponding to the outlet boundary.
   * \return The outlet pressure.
   */
  void SetActDisk_BCThrust_Old(unsigned short val_marker, su2double val_actdisk_bcthrust_old) { ActDisk_BCThrust_Old[val_marker] = val_actdisk_bcthrust_old; }

  /*!
   * \brief Get the back pressure (static) at an outlet boundary.
   * \param[in] val_index - Index corresponding to the outlet boundary.
   * \return The outlet pressure.
   */
  void SetActDisk_GrossThrust(unsigned short val_marker, su2double val_actdisk_grossthrust) { ActDisk_GrossThrust[val_marker] = val_actdisk_grossthrust; }

  /*!
   * \brief Get the back pressure (static) at an outlet boundary.
   * \param[in] val_index - Index corresponding to the outlet boundary.
   * \return The outlet pressure.
   */
  void SetActDisk_Area(unsigned short val_marker, su2double val_actdisk_area) { ActDisk_Area[val_marker] = val_actdisk_area; }

  /*!
   * \brief Get the back pressure (static) at an outlet boundary.
   * \param[in] val_index - Index corresponding to the outlet boundary.
   * \return The outlet pressure.
   */
  void SetActDiskInlet_ReverseMassFlow(unsigned short val_marker, su2double val_actdisk_area) { ActDisk_ReverseMassFlow[val_marker] = val_actdisk_area; }

  /*!
   * \brief Get the back pressure (static) at an outlet boundary.
   * \param[in] val_index - Index corresponding to the outlet boundary.
   * \return The outlet pressure.
   */
  void SetActDiskInlet_RamDrag(unsigned short val_marker, su2double val_actdisk_ramdrag) { ActDiskInlet_RamDrag[val_marker] = val_actdisk_ramdrag; }

  /*!
   * \brief Get the back pressure (static) at an outlet boundary.
   * \param[in] val_index - Index corresponding to the outlet boundary.
   * \return The outlet pressure.
   */
  void SetActDiskInlet_Force(unsigned short val_marker, su2double val_actdisk_force) { ActDiskInlet_Force[val_marker] = val_actdisk_force; }

  /*!
   * \brief Get the back pressure (static) at an outlet boundary.
   * \param[in] val_index - Index corresponding to the outlet boundary.
   * \return The outlet pressure.
   */
  void SetActDiskInlet_Power(unsigned short val_marker, su2double val_actdisk_power) { ActDiskInlet_Power[val_marker] = val_actdisk_power; }

  /*!
   * \brief Get the back pressure (static) at an outlet boundary.
   * \param[in] val_index - Index corresponding to the outlet boundary.
   * \return The outlet pressure.
   */
  su2double GetActDisk_Power(unsigned short val_marker) const { return ActDisk_Power[val_marker]; }

  /*!
   * \brief Get the back pressure (static) at an outlet boundary.
   * \param[in] val_index - Index corresponding to the outlet boundary.
   * \return The outlet pressure.
   */
  su2double GetActDisk_MassFlow(unsigned short val_marker) const { return ActDisk_MassFlow[val_marker]; }

  /*!
   * \brief Get the back pressure (static) at an outlet boundary.
   * \param[in] val_index - Index corresponding to the outlet boundary.
   * \return The outlet pressure.
   */
  su2double GetActDisk_Mach(unsigned short val_marker) const { return ActDisk_Mach[val_marker]; }

  /*!
   * \brief Get the back pressure (static) at an outlet boundary.
   * \param[in] val_index - Index corresponding to the outlet boundary.
   * \return The outlet pressure.
   */
  su2double GetActDisk_Force(unsigned short val_marker) const { return ActDisk_Force[val_marker]; }

  /*!
   * \brief Get the back pressure (static) at an outlet boundary.
   * \param[in] val_index - Index corresponding to the outlet boundary.
   * \return The outlet pressure.
   */
  su2double GetSurface_DC60(unsigned short val_marker) const { return Surface_DC60[val_marker]; }

  /*!
   * \brief Get the massflow at an outlet boundary.
   * \param[in] val_index - Index corresponding to the outlet boundary.
   * \return The massflow.
   */
  su2double GetSurface_MassFlow(unsigned short val_marker) const { return Surface_MassFlow[val_marker]; }

  /*!
   * \brief Get the mach number at an outlet boundary.
   * \param[in] val_index - Index corresponding to the outlet boundary.
   * \return The mach number.
   */
  su2double GetSurface_Mach(unsigned short val_marker) const { return Surface_Mach[val_marker]; }

  /*!
   * \brief Get the temperature at an outlet boundary.
   * \param[in] val_index - Index corresponding to the outlet boundary.
   * \return The temperature.
   */
  su2double GetSurface_Temperature(unsigned short val_marker) const { return Surface_Temperature[val_marker]; }

  /*!
   * \brief Get the pressure at an outlet boundary.
   * \param[in] val_index - Index corresponding to the outlet boundary.
   * \return The pressure.
   */
  su2double GetSurface_Pressure(unsigned short val_marker) const { return Surface_Pressure[val_marker]; }

  /*!
   * \brief Get the density at an outlet boundary.
   * \param[in] val_index - Index corresponding to the outlet boundary.
   * \return The density.
   */
  su2double GetSurface_Density(unsigned short val_marker) const { return Surface_Density[val_marker]; }

  /*!
   * \brief Get the enthalpy at an outlet boundary.
   * \param[in] val_index - Index corresponding to the outlet boundary.
   * \return The density.
   */
  su2double GetSurface_Enthalpy(unsigned short val_marker) const { return Surface_Enthalpy[val_marker]; }

  /*!
   * \brief Get the normal velocity at an outlet boundary.
   * \param[in] val_index - Index corresponding to the outlet boundary.
   * \return The normal velocity.
   */
  su2double GetSurface_NormalVelocity(unsigned short val_marker) const { return Surface_NormalVelocity[val_marker]; }

  /*!
   * \brief Get the streamwise flow uniformity at the surface.
   * \param[in] val_marker - Index corresponding to the outlet boundary.
   * \return The streamwise flow uniformity.
   */
  su2double GetSurface_Uniformity(unsigned short val_marker) const { return Surface_Uniformity[val_marker]; }

  /*!
   * \brief Get the secondary flow strength at the surface.
   * \param[in] val_marker - Index corresponding to the outlet boundary.
   * \return The secondary flow strength.
   */
  su2double GetSurface_SecondaryStrength(unsigned short val_marker) const { return Surface_SecondaryStrength[val_marker]; }

  /*!
   * \brief Get the relative secondary flow strength at the surface.
   * \param[in] val_marker - Index corresponding to the outlet boundary.
   * \return The relative seondary flow strength.
   */
  su2double GetSurface_SecondOverUniform(unsigned short val_marker) const { return Surface_SecondOverUniform[val_marker]; }

  /*!
   * \brief Get the momentum distortion at the surface.
   * \param[in] val_marker - Index corresponding to the outlet boundary.
   * \return The momentum distortion.
   */
  su2double GetSurface_MomentumDistortion(unsigned short val_marker) const { return Surface_MomentumDistortion[val_marker]; }

  /*!
   * \brief Get the total temperature at an outlet boundary.
   * \param[in] val_index - Index corresponding to the outlet boundary.
   * \return The total temperature.
   */
  su2double GetSurface_TotalTemperature(unsigned short val_marker) const { return Surface_TotalTemperature[val_marker]; }

  /*!
   * \brief Get the total pressure at an outlet boundary.
   * \param[in] val_index - Index corresponding to the outlet boundary.
   * \return The total pressure.
   */
  su2double GetSurface_TotalPressure(unsigned short val_marker) const { return Surface_TotalPressure[val_marker]; }

  /*!
   * \brief Get the pressure drop between two surfaces.
   * \param[in] val_index - Index corresponding to the outlet boundary.
   * \return The pressure drop.
   */
  su2double GetSurface_PressureDrop(unsigned short val_marker) const { return Surface_PressureDrop[val_marker]; }

  /*!
   * \brief Get avg species_0 at a boundary.
   * \param[in] val_index - Index corresponding to the boundary.
   * \return The avg species_0.
   */
  su2double GetSurface_Species_0(unsigned short val_marker) const { return Surface_Species_0[val_marker]; }

  /*!
   * \brief Get the species variance at a boundary.
   * \param[in] val_index - Index corresponding to the boundary.
   * \return The species variance.
   */
  su2double GetSurface_Species_Variance(unsigned short val_marker) const { return Surface_Species_Variance[val_marker]; }

  /*!
   * \brief Get the back pressure (static) at an outlet boundary.
   * \param[in] val_index - Index corresponding to the outlet boundary.
   * \return The outlet pressure.
   */
  su2double GetSurface_IDC(unsigned short val_marker) const { return Surface_IDC[val_marker]; }

  /*!
   * \brief Get the back pressure (static) at an outlet boundary.
   * \param[in] val_index - Index corresponding to the outlet boundary.
   * \return The outlet pressure.
   */
  su2double GetSurface_IDC_Mach(unsigned short val_marker) const { return Surface_IDC_Mach[val_marker]; }

  /*!
   * \brief Get the back pressure (static) at an outlet boundary.
   * \param[in] val_index - Index corresponding to the outlet boundary.
   * \return The outlet pressure.
   */
  su2double GetSurface_IDR(unsigned short val_marker) const { return Surface_IDR[val_marker]; }

  /*!
   * \brief Get the back pressure (static) at an outlet boundary.
   * \param[in] val_index - Index corresponding to the outlet boundary.
   * \return The outlet pressure.
   */
  su2double GetActDiskOutlet_Pressure(string val_marker) const;

  /*!
   * \brief Get the back pressure (static) at an outlet boundary.
   * \param[in] val_index - Index corresponding to the outlet boundary.
   * \return The outlet pressure.
   */
  su2double GetActDiskOutlet_TotalPressure(string val_marker) const;

  /*!
   * \brief Get the back pressure (static) at an outlet boundary.
   * \param[in] val_index - Index corresponding to the outlet boundary.
   * \return The outlet pressure.
   */
  su2double GetActDiskOutlet_GrossThrust(string val_marker) const;

  /*!
   * \brief Get the back pressure (static) at an outlet boundary.
   * \param[in] val_index - Index corresponding to the outlet boundary.
   * \return The outlet pressure.
   */
  su2double GetActDiskOutlet_Force(string val_marker) const;

  /*!
   * \brief Get the back pressure (static) at an outlet boundary.
   * \param[in] val_index - Index corresponding to the outlet boundary.
   * \return The outlet pressure.
   */
  su2double GetActDiskOutlet_Power(string val_marker) const;

  /*!
   * \brief Get the back pressure (static) at an outlet boundary.
   * \param[in] val_index - Index corresponding to the outlet boundary.
   * \return The outlet pressure.
   */
  void SetActDiskOutlet_Pressure(unsigned short val_marker, su2double val_actdisk_press) { ActDiskOutlet_Pressure[val_marker] = val_actdisk_press; }

  /*!
   * \brief Get the back pressure (static) at an outlet boundary.
   * \param[in] val_index - Index corresponding to the outlet boundary.
   * \return The outlet pressure.
   */
  void SetActDiskOutlet_TotalPressure(unsigned short val_marker, su2double val_actdisk_totalpress) { ActDiskOutlet_TotalPressure[val_marker] = val_actdisk_totalpress; }

  /*!
   * \brief Get the back pressure (static) at an outlet boundary.
   * \param[in] val_index - Index corresponding to the outlet boundary.
   * \return The outlet pressure.
   */
  void SetActDiskOutlet_GrossThrust(unsigned short val_marker, su2double val_actdisk_grossthrust) { ActDiskOutlet_GrossThrust[val_marker] = val_actdisk_grossthrust; }

  /*!
   * \brief Get the back pressure (static) at an outlet boundary.
   * \param[in] val_index - Index corresponding to the outlet boundary.
   * \return The outlet pressure.
   */
  void SetActDiskOutlet_Force(unsigned short val_marker, su2double val_actdisk_force) { ActDiskOutlet_Force[val_marker] = val_actdisk_force; }

  /*!
   * \brief Get the back pressure (static) at an outlet boundary.
   * \param[in] val_index - Index corresponding to the outlet boundary.
   * \return The outlet pressure.
   */
  void SetActDiskOutlet_Power(unsigned short val_marker, su2double val_actdisk_power) { ActDiskOutlet_Power[val_marker] = val_actdisk_power; }

  /*!
   * \brief Get the displacement value at an displacement boundary.
   * \param[in] val_index - Index corresponding to the displacement boundary.
   * \return The displacement value.
   */
  su2double GetDispl_Value(string val_index) const;

  /*!
   * \brief Get the force value at an load boundary.
   * \param[in] val_index - Index corresponding to the load boundary.
   * \return The load value.
   */
  su2double GetLoad_Value(string val_index) const;

  /*!
   * \brief Get the constant value at a damper boundary.
   * \param[in] val_index - Index corresponding to the load boundary.
   * \return The damper constant.
   */
  su2double GetDamper_Constant(string val_index) const;

  /*!
   * \brief Get the force value at a load boundary defined in cartesian coordinates.
   * \param[in] val_index - Index corresponding to the load boundary.
   * \return The load value.
   */
  su2double GetLoad_Dir_Value(string val_index) const;

  /*!
   * \brief Get the force multiplier at a load boundary in cartesian coordinates.
   * \param[in] val_index - Index corresponding to the load boundary.
   * \return The load multiplier.
   */
  su2double GetLoad_Dir_Multiplier(string val_index) const;

  /*!
   * \brief Get the force value at a load boundary defined in cartesian coordinates.
   * \param[in] val_index - Index corresponding to the load boundary.
   * \return The load value.
   */
  su2double GetDisp_Dir_Value(string val_index) const;

  /*!
   * \brief Get the force multiplier at a load boundary in cartesian coordinates.
   * \param[in] val_index - Index corresponding to the load boundary.
   * \return The load multiplier.
   */
  su2double GetDisp_Dir_Multiplier(string val_index) const;

  /*!
   * \brief Get the force direction at a loaded boundary in cartesian coordinates.
   * \param[in] val_index - Index corresponding to the load boundary.
   * \return The load direction.
   */
  const su2double* GetLoad_Dir(string val_index) const;

  /*!
   * \brief Get the force direction at a loaded boundary in cartesian coordinates.
   * \param[in] val_index - Index corresponding to the load boundary.
   * \return The load direction.
   */
  const su2double* GetDisp_Dir(string val_index) const;

  /*!
   * \brief Get the amplitude of the sine-wave at a load boundary defined in cartesian coordinates.
   * \param[in] val_index - Index corresponding to the load boundary.
   * \return The load value.
   */
  su2double GetLoad_Sine_Amplitude(string val_index) const;

  /*!
   * \brief Get the frequency of the sine-wave at a load boundary in cartesian coordinates.
   * \param[in] val_index - Index corresponding to the load boundary.
   * \return The load frequency.
   */
  su2double GetLoad_Sine_Frequency(string val_index) const;

  /*!
   * \brief Get the force direction at a sine-wave loaded boundary in cartesian coordinates.
   * \param[in] val_index - Index corresponding to the load boundary.
   * \return The load direction.
   */
  const su2double* GetLoad_Sine_Dir(string val_index) const;

  /*!
   * \brief Get the force value at an load boundary.
   * \param[in] val_index - Index corresponding to the load boundary.
   * \return The load value.
   */
  su2double GetFlowLoad_Value(string val_index) const;

  /*!
   * \brief Cyclic pitch amplitude for rotor blades.
   * \return The specified cyclic pitch amplitude.
   */
  su2double GetCyclic_Pitch(void) const { return Cyclic_Pitch; }

  /*!
   * \brief Collective pitch setting for rotor blades.
   * \return The specified collective pitch setting.
   */
  su2double GetCollective_Pitch(void) const { return Collective_Pitch; }

  /*!
   * \brief Get name of the arbitrary mesh motion input file.
   * \return File name of the arbitrary mesh motion input file.
   */
  string GetDV_Filename(void) const { return DV_Filename; }

  /*!
   * \brief Get name of the unordered ASCII volume sensitivity file.
   * \return File name of the unordered ASCII volume sensitivity file.
   */
  string GetDV_Unordered_Sens_Filename(void) const { return DV_Unordered_Sens_Filename; }

  /*!
   * \brief Get name of the unordered ASCII surface sensitivity file.
   * \return File name of the unordered ASCII surface sensitivity file.
   */
  string GetDV_Sens_Filename(void) const { return DV_Sens_Filename; }

  /*!
   * \brief Set the config options.
   */
  void SetConfig_Options();

  /*!
   * \brief Set the config file parsing.
   */
  void SetConfig_Parsing(char case_filename[MAX_STRING_SIZE]);

  /*!
   * \brief Set the config file parsing.
   */
  void SetConfig_Parsing(istream &config_buffer);

  /*!
   * \brief Set the config file parsing.
   */
  bool SetRunTime_Parsing(char case_filename[MAX_STRING_SIZE]);

  /*!
   * \brief Config file postprocessing.
   */
  void SetPostprocessing(SU2_COMPONENT val_software, unsigned short val_izone, unsigned short val_nDim);

  /*!
   * \brief Config file markers processing.
   */
  void SetMarkers(SU2_COMPONENT val_software);

  /*!
   * \brief Config file output.
   */
  void SetOutput(SU2_COMPONENT val_software, unsigned short val_izone);

  /*!
   * \brief Value of Aeroelastic solution coordinate at time n+1.
   */
  vector<vector<su2double> > GetAeroelastic_np1(unsigned short iMarker) const { return Aeroelastic_np1[iMarker]; }

  /*!
   * \brief Value of Aeroelastic solution coordinate at time n.
   */
  vector<vector<su2double> > GetAeroelastic_n(unsigned short iMarker) const { return Aeroelastic_n[iMarker]; }

  /*!
   * \brief Value of Aeroelastic solution coordinate at time n-1.
   */
  vector<vector<su2double> > GetAeroelastic_n1(unsigned short iMarker) const { return Aeroelastic_n1[iMarker]; }

  /*!
   * \brief Value of Aeroelastic solution coordinate at time n+1.
   */
  void SetAeroelastic_np1(unsigned short iMarker, vector<vector<su2double> > solution) { Aeroelastic_np1[iMarker] = solution;}

  /*!
   * \brief Value of Aeroelastic solution coordinate at time n from time n+1.
   */
  void SetAeroelastic_n(void) { Aeroelastic_n = Aeroelastic_np1; }

  /*!
   * \brief Value of Aeroelastic solution coordinate at time n-1 from time n.
   */
  void SetAeroelastic_n1(void) { Aeroelastic_n1 = Aeroelastic_n; }

  /*!
   * \brief Aeroelastic Flutter Speed Index.
   */
  su2double GetAeroelastic_Flutter_Speed_Index(void) const { return FlutterSpeedIndex; }

  /*!
   * \brief Uncoupled Aeroelastic Frequency Plunge.
   */
  su2double GetAeroelastic_Frequency_Plunge(void) const { return PlungeNaturalFrequency; }

  /*!
   * \brief Uncoupled Aeroelastic Frequency Pitch.
   */
  su2double GetAeroelastic_Frequency_Pitch(void) const { return PitchNaturalFrequency; }

  /*!
   * \brief Aeroelastic Airfoil Mass Ratio.
   */
  su2double GetAeroelastic_Airfoil_Mass_Ratio(void) const { return AirfoilMassRatio; }

  /*!
   * \brief Aeroelastic center of gravity location.
   */
  su2double GetAeroelastic_CG_Location(void) const { return CG_Location; }

  /*!
   * \brief Aeroelastic radius of gyration squared.
   */
  su2double GetAeroelastic_Radius_Gyration_Squared(void) const { return RadiusGyrationSquared; }

  /*!
   * \brief Aeroelastic solve every x inner iteration.
   */
  unsigned short GetAeroelasticIter(void) const { return AeroelasticIter; }

  /*!
   * \brief Value of plunging coordinate.
   * \param[in] val_marker - the marker we are monitoring.
   * \return Value of plunging coordinate.
   */
  su2double GetAeroelastic_plunge(unsigned short val_marker) const { return Aeroelastic_plunge[val_marker]; }

  /*!
   * \brief Value of pitching coordinate.
   * \param[in] val_marker - the marker we are monitoring.
   * \return Value of pitching coordinate.
   */
  su2double GetAeroelastic_pitch(unsigned short val_marker) const { return Aeroelastic_pitch[val_marker]; }

  /*!
   * \brief Value of plunging coordinate.
   * \param[in] val_marker - the marker we are monitoring.
   * \param[in] val - value of plunging coordinate.
   */
  void SetAeroelastic_plunge(unsigned short val_marker, su2double val) { Aeroelastic_plunge[val_marker] = val; }

  /*!
   * \brief Value of pitching coordinate.
   * \param[in] val_marker - the marker we are monitoring.
   * \param[in] val - value of pitching coordinate.
   */
  void SetAeroelastic_pitch(unsigned short val_marker, su2double val) { Aeroelastic_pitch[val_marker] = val; }

  /*!
   * \brief Get information about the aeroelastic simulation.
   * \return <code>TRUE</code> if it is an aeroelastic case; otherwise <code>FALSE</code>.
   */
  bool GetAeroelastic_Simulation(void) const { return Aeroelastic_Simulation; }

  /*!
   * \brief Get information about the wind gust.
   * \return <code>TRUE</code> if there is a wind gust; otherwise <code>FALSE</code>.
   */
  bool GetWind_Gust(void) const { return Wind_Gust; }

  /*!
   * \brief Get the type of gust to simulate.
   * \return type of gust to use for the simulation.
   */
  unsigned short GetGust_Type(void) const { return Gust_Type; }

  /*!
   * \brief Get the gust direction.
   * \return the gust direction.
   */
  unsigned short GetGust_Dir(void) const { return Gust_Dir; }

  /*!
   * \brief Value of the gust wavelength.
   */
  su2double GetGust_WaveLength(void) const { return Gust_WaveLength; }

  /*!
   * \brief Value of the number of gust periods.
   */
  su2double GetGust_Periods(void) const { return Gust_Periods; }

  /*!
   * \brief Value of the gust amplitude.
   */
  su2double GetGust_Ampl(void) const { return Gust_Ampl; }

  /*!
   * \brief Value of the time at which to begin the gust.
   */
  su2double GetGust_Begin_Time(void) const { return Gust_Begin_Time; }

  /*!
   * \brief Value of the location ath which the gust begins.
   */
  su2double GetGust_Begin_Loc(void) const { return Gust_Begin_Loc; }

  /*!
   * \brief Get whether fixed values for turbulence quantities are applied.
   * \return <code>TRUE</code> if fixed values are applied; otherwise <code>FALSE</code>.
   */
  bool GetTurb_Fixed_Values(void) const { return Turb_Fixed_Values; }

  /*!
   * \brief Get shift of the upstream half-plane where fixed values for turbulence quantities are applied.
   * \details This half-plane is given by the condition that the dot product between the
   * coordinate vector and the normalized far-field velocity vector is less than what this
   * function returns.
   */
  su2double GetTurb_Fixed_Values_MaxScalarProd(void) const { return Turb_Fixed_Values_MaxScalarProd; }

  /*!
   * \brief Get the number of iterations to evaluate the parametric coordinates.
   * \return Number of iterations to evaluate the parametric coordinates.
   */
  unsigned short GetnFFD_Iter(void) const { return nFFD_Iter; }

  /*!
   * \brief Get the tolerance of the point inversion algorithm.
   * \return Tolerance of the point inversion algorithm.
   */
  su2double GetFFD_Tol(void) const { return FFD_Tol; }

  /*!
   * \brief Get information about whether to do a check on self-intersections within
      the FFD box based on value on the Jacobian determinant.
   * \param[out] FFD_IntPrev: <code>TRUE</code> if FFD intersection prevention is active; otherwise <code>FALSE</code>.
   * \param[out] FFD_IntPrev_MaxIter: Maximum number of iterations in the intersection prevention procedure.
   * \param[out] FFD_IntPrev_MaxDepth: Maximum recursion depth in the intersection prevention procedure.
   */
  tuple<bool, unsigned short, unsigned short> GetFFD_IntPrev(void) const {
    return make_tuple(FFD_IntPrev, FFD_IntPrev_MaxIter, FFD_IntPrev_MaxDepth);
  }

  /*!
   * \brief Get information about whether to do a check on convexity of the mesh elements.
   * \param[out] ConvexityCheck: <code>TRUE</code> if convexity check is active; otherwise <code>FALSE</code>.
   * \param[out] ConvexityCheck_MaxIter: Maximum number of iterations in the convexity check.
   * \param[out] ConvexityCheck_MaxDepth: Maximum recursion depth in the convexity check.
   */
  tuple<bool, unsigned short, unsigned short> GetConvexityCheck(void) const {
    return make_tuple(ConvexityCheck, ConvexityCheck_MaxIter, ConvexityCheck_MaxDepth);
  }

  /*!
   * \brief Get the scale factor for the line search.
   * \return Scale factor for the line search.
   */
  su2double GetOpt_RelaxFactor(void) const { return Opt_RelaxFactor; }

  /*!
   * \brief Get the bound for the line search.
   * \return Bound for the line search.
   */
  su2double GetOpt_LineSearch_Bound(void) const { return Opt_LineSearch_Bound; }

  /*!
   * \brief Set the scale factor for the line search.
   * \param[in] val_scale - scale of the deformation.
   */
  void SetOpt_RelaxFactor(su2double val_scale) { Opt_RelaxFactor = val_scale; }

  /*!
   * \brief Get the node number of the CV to visualize.
   * \return Node number of the CV to visualize.
   */
  long GetVisualize_CV(void) const { return Visualize_CV; }

  /*!
   * \brief Get information about whether to use fixed CL mode.
   * \return <code>TRUE</code> if fixed CL mode is active; otherwise <code>FALSE</code>.
   */
  bool GetFixed_CL_Mode(void) const { return Fixed_CL_Mode; }

  /*!
   * \brief Get information about whether to use fixed CL mode.
   * \return <code>TRUE</code> if fixed CL mode is active; otherwise <code>FALSE</code>.
   */
  bool GetEval_dOF_dCX(void) const { return Eval_dOF_dCX; }

  /*!
   * \brief Get information about whether to use fixed CL mode.
   * \return <code>TRUE</code> if fixed CL mode is active; otherwise <code>FALSE</code>.
   */
  bool GetDiscard_InFiles(void) const { return Discard_InFiles; }

  /*!
   * \brief Get the value specified for the target CL.
   * \return Value of the target CL.
   */
  su2double GetTarget_CL(void) const { return Target_CL; }

  /*!
   * \brief Get the value for the lift curve slope for fixed CL mode.
   * \return Lift curve slope for fixed CL mode.
   */
  su2double GetdCL_dAlpha(void) const { return dCL_dAlpha; }

  /*!
   * \brief Number of iterations to evaluate dCL_dAlpha.
   * \return Number of iterations.
   */
  unsigned long GetIter_dCL_dAlpha(void) const { return Iter_dCL_dAlpha; }

  /*!
   * \brief Get the value of the damping coefficient for fixed CL mode.
   * \return Damping coefficient for fixed CL mode.
   */
  su2double GetdCM_diH(void) const { return dCM_diH; }

  /*!
   * \brief Get the value of iterations to re-evaluate the angle of attack.
   * \return Number of iterations.
   */
  unsigned long GetIter_Fixed_NetThrust(void) const { return Iter_Fixed_NetThrust; }

  /*!
   * \brief Get the value of the damping coefficient for fixed CL mode.
   * \return Damping coefficient for fixed CL mode.
   */
  su2double GetdNetThrust_dBCThrust(void) const { return dNetThrust_dBCThrust; }

  /*!
   * \brief Get the value of iterations to re-evaluate the angle of attack.
   * \return Number of iterations.
   */
  unsigned long GetUpdate_BCThrust(void) const { return Update_BCThrust; }

  /*!
   * \brief Set the value of the boolean for updating AoA in fixed lift mode.
   * \param[in] val_update - the bool for whether to update the AoA.
   */
  void SetUpdate_BCThrust_Bool(bool val_update) { Update_BCThrust_Bool = val_update; }

  /*!
   * \brief Set the value of the boolean for updating AoA in fixed lift mode.
   * \param[in] val_update - the bool for whether to update the AoA.
   */
  void SetUpdate_AoA(bool val_update) { Update_AoA = val_update; }

  /*!
   * \brief Get information about whether to update the AoA for fixed lift mode.
   * \return <code>TRUE</code> if we should update the AoA for fixed lift mode; otherwise <code>FALSE</code>.
   */
  bool GetUpdate_BCThrust_Bool(void) const { return Update_BCThrust_Bool; }

  /*!
   * \brief Get information about whether to update the AoA for fixed lift mode.
   * \return <code>TRUE</code> if we should update the AoA for fixed lift mode; otherwise <code>FALSE</code>.
   */
  bool GetUpdate_AoA(void) const { return Update_AoA; }

  /*!
   * \brief Get the maximum number of iterations between AoA updates for fixed C_L mode
   * \return Number of maximum iterations between AoA updates
   */
  unsigned long GetUpdate_AoA_Iter_Limit(void) const { return Update_AoA_Iter_Limit; }

  /*!
   * \brief Get whether at the end of finite differencing (Fixed CL mode)
   * \return boolean indicating end of finite differencing mode (Fixed CL mode)
   */
  bool GetFinite_Difference_Mode(void) const { return Finite_Difference_Mode; }

  /*!
   * \brief Set whether at the end of finite differencing (Fixed CL mode)
   */
  void SetFinite_Difference_Mode(bool val_fd_mode) { Finite_Difference_Mode = val_fd_mode; }

  /*!
   * \brief Set the current number of non-physical nodes in the solution.
   * \param[in] val_nonphys_points - current number of non-physical points.
   */
  void SetNonphysical_Points(unsigned long val_nonphys_points) { Nonphys_Points = val_nonphys_points; }

  /*!
   * \brief Get the current number of non-physical nodes in the solution.
   * \return Current number of non-physical points.
   */
  unsigned long GetNonphysical_Points(void) const { return Nonphys_Points; }

  /*!
   * \brief Set the current number of non-physical reconstructions for 2nd-order upwinding.
   * \param[in] val_nonphys_reconstr - current number of non-physical reconstructions for 2nd-order upwinding.
   */
  void SetNonphysical_Reconstr(unsigned long val_nonphys_reconstr) { Nonphys_Reconstr = val_nonphys_reconstr; }

  /*!
   * \brief Get the current number of non-physical reconstructions for 2nd-order upwinding.
   * \return Current number of non-physical reconstructions for 2nd-order upwinding.
   */
  unsigned long GetNonphysical_Reconstr(void) const { return Nonphys_Reconstr; }

  /*!
   * \brief Start the timer for profiling subroutines.
   * \param[in] val_start_time - the value of the start time.
   */
  void Tick(double *val_start_time);

  /*!
   * \brief Stop the timer for profiling subroutines and store results.
   * \param[in] val_start_time - the value of the start time.
   * \param[in] val_function_name - string for the name of the profiled subroutine.
   * \param[in] val_group_id - string for the name of the profiled subroutine.
   */
  void Tock(double val_start_time, string val_function_name, int val_group_id);

  /*!
   * \brief Write a CSV file containing the results of the profiling.
   */
  void SetProfilingCSV(void);

  /*!
   * \brief Start the timer for profiling subroutines.
   * \param[in] val_start_time - the value of the start time.
   */
  void GEMM_Tick(double *val_start_time) const;

  /*!
   * \brief Stop the timer for the GEMM profiling and store results.
   * \param[in] val_start_time - The value of the start time.
   * \param[in] M, N, K        - Matrix size of the GEMM call.
   */
  void GEMM_Tock(double val_start_time, int M, int N, int K) const;

  /*!
   * \brief Write a CSV file containing the results of the profiling.
   */
  void GEMMProfilingCSV(void);

  /*!
   * \brief Set freestream turbonormal for initializing solution.
   */
  void SetFreeStreamTurboNormal(const su2double* turboNormal);

  /*!
   * \brief Set freestream turbonormal for initializing solution.
   */
  const su2double* GetFreeStreamTurboNormal(void) const { return FreeStreamTurboNormal; }

  /*!
   * \brief Set multizone properties.
   */
  void SetMultizone(const CConfig *driver_config, const CConfig* const* config_container);

  /*!
   * \brief Get the verbosity level of the console output.
   * \return Verbosity level for the console output.
   */
  unsigned short GetConsole_Output_Verb(void) const { return Console_Output_Verb; }

  /*!
   * \brief Get the kind of marker analyze marker (area-averaged, mass flux averaged, etc).
   * \return Kind of average.
   */
  unsigned short GetKind_Average(void) const { return Kind_Average; }

  /*!
   *
   * \brief Get the direct differentation method.
   * \return direct differentiation method.
   */
  unsigned short GetDirectDiff() const { return DirectDiff;}

  /*!
   * \brief Get the indicator whether we are solving an discrete adjoint problem.
   * \return the discrete adjoint indicator.
   */
  bool GetDiscrete_Adjoint(void) const { return DiscreteAdjoint; }

  /*!
   * \brief Get the number of subiterations while a ramp is applied.
   * \return Number of FSI subiters.
   */
  unsigned short GetnIterFSI_Ramp(void) const { return nIterFSI_Ramp; }

  /*!
   * \brief Get Aitken's relaxation parameter for static relaxation cases.
   * \return Aitken's relaxation parameters.
   */
  su2double GetAitkenStatRelax(void) const { return AitkenStatRelax; }

  /*!
   * \brief Get Aitken's maximum relaxation parameter for dynamic relaxation cases and first iteration.
   * \return Aitken's relaxation parameters.
   */
  su2double GetAitkenDynMaxInit(void) const { return AitkenDynMaxInit; }

  /*!
   * \brief Get Aitken's maximum relaxation parameter for dynamic relaxation cases and first iteration.
   * \return Aitken's relaxation parameters.
   */
  su2double GetAitkenDynMinInit(void) const { return AitkenDynMinInit; }

  /*!
   * \brief Decide whether to apply dead loads to the model.
   * \return <code>TRUE</code> if the dead loads are to be applied, <code>FALSE</code> otherwise.
   */
  bool GetDeadLoad(void) const { return DeadLoad; }

  /*!
   * \brief Identifies if the mesh is matching or not (temporary, while implementing interpolation procedures).
   * \return <code>TRUE</code> if the mesh is matching, <code>FALSE</code> otherwise.
   */
  bool GetPseudoStatic(void) const { return PseudoStatic; }

  /*!
   * \brief Identifies if we want to restart from a steady or an unsteady solution.
   * \return <code>TRUE</code> if we restart from steady state solution, <code>FALSE</code> otherwise.
   */
  bool GetSteadyRestart(void) const { return SteadyRestart; }

  /*!
   * \brief Provides information about the time integration of the structural analysis, and change the write in the output
   *        files information about the iteration.
   * \return The kind of time integration: Static or dynamic analysis
   */
  unsigned short GetDynamic_Analysis(void) const { return Dynamic_Analysis; }

  /*!
   * \brief If we are prforming an unsteady simulation, there is only
   *        one value of the time step for the complete simulation.
   * \return Value of the time step in an unsteady simulation (non dimensional).
   */
  su2double GetDelta_DynTime(void) const { return Delta_DynTime; }

  /*!
   * \brief If we are prforming an unsteady simulation, there is only
   *        one value of the time step for the complete simulation.
   * \return Value of the time step in an unsteady simulation (non dimensional).
   */
  su2double GetTotal_DynTime(void) const { return Total_DynTime; }

  /*!
   * \brief If we are prforming an unsteady simulation, there is only
   *        one value of the time step for the complete simulation.
   * \return Value of the time step in an unsteady simulation (non dimensional).
   */
  su2double GetCurrent_DynTime(void) const { return Current_DynTime; }

  /*!
   * \brief Get the current instance.
   * \return Current instance identifier.
   */
  unsigned short GetiInst(void) const { return iInst; }

  /*!
   * \brief Set the current instance.
   * \param[in] iInst - current instance identifier.
   */
  void SetiInst(unsigned short val_iInst) { iInst = val_iInst; }

  /*!
   * \brief Get Newmark alpha parameter.
   * \return Value of the Newmark alpha parameter.
   */
  su2double GetNewmark_beta(void) const { return Newmark_beta; }

  /*!
   * \brief Get Newmark delta parameter.
   * \return Value of the Newmark delta parameter.
   */
  su2double GetNewmark_gamma(void) const { return Newmark_gamma; }

  /*!
   * \brief Get the number of integration coefficients provided by the user.
   * \return Number of integration coefficients.
   */
  unsigned short GetnIntCoeffs(void) const { return nIntCoeffs; }

  /*!
   * \brief Get the number of different values for the elasticity modulus.
   * \return Number of different values for the elasticity modulus.
   */
  unsigned short GetnElasticityMod(void) const { return nElasticityMod; }

  /*!
   * \brief Get the number of different values for the Poisson ratio.
   * \return Number of different values for the Poisson ratio.
   */
  unsigned short GetnPoissonRatio(void) const { return nPoissonRatio; }

  /*!
   * \brief Get the number of different values for the Material density.
   * \return Number of different values for the Material density.
   */
  unsigned short GetnMaterialDensity(void) const { return nMaterialDensity; }

  /*!
   * \brief Get the integration coefficients for the Generalized Alpha - Newmark integration integration scheme.
   * \param[in] val_coeff - Index of the coefficient.
   * \return Alpha coefficient for the Runge-Kutta integration scheme.
   */
  su2double Get_Int_Coeffs(unsigned short val_coeff) const { return Int_Coeffs[val_coeff]; }

  /*!
   * \brief Get the number of different values for the modulus of the electric field.
   * \return Number of different values for the modulus of the electric field.
   */
  unsigned short GetnElectric_Field(void) const { return nElectric_Field; }

  /*!
   * \brief Get the dimensionality of the electric field.
   * \return Number of integration coefficients.
   */
  unsigned short GetnDim_Electric_Field(void) const { return nDim_Electric_Field; }

  /*!
   * \brief Get the values for the electric field modulus.
   * \param[in] val_coeff - Index of the coefficient.
   * \return Alpha coefficient for the Runge-Kutta integration scheme.
   */
  su2double Get_Electric_Field_Mod(unsigned short val_coeff) const { return Electric_Field_Mod[val_coeff]; }

  /*!
   * \brief Set the values for the electric field modulus.
   * \param[in] val_coeff - Index of the electric field.
   * \param[in] val_el_field - Value of the electric field.
   */
  void Set_Electric_Field_Mod(unsigned short val_coeff, su2double val_el_field) { Electric_Field_Mod[val_coeff] = val_el_field; }

  /*!
   * \brief Get the direction of the electric field in reference configuration.
   * \param[in] val_coeff - Index of the coefficient.
   * \return Alpha coefficient for the Runge-Kutta integration scheme.
   */
  const su2double* Get_Electric_Field_Dir(void) const { return Electric_Field_Dir; }

  /*!
   * \brief Check if the user wants to apply the load as a ramp.
   * \return    <code>TRUE</code> means that the load is to be applied as a ramp.
   */
  bool GetRamp_Load(void) const { return Ramp_Load; }

  /*!
   * \brief Get the maximum time of the ramp.
   * \return    Value of the max time while the load is linearly increased
   */
  su2double GetRamp_Time(void) const { return Ramp_Time; }

  /*!
   * \brief Check if the user wants to apply the load as a ramp.
   * \return  <code>TRUE</code> means that the load is to be applied as a ramp.
   */
  bool GetRampAndRelease_Load(void) const { return RampAndRelease; }

  /*!
   * \brief Check if the user wants to apply the load as a ramp.
   * \return  <code>TRUE</code> means that the load is to be applied as a ramp.
   */
  bool GetSine_Load(void) const { return Sine_Load; }

  /*!
   * \brief Get the sine load properties.
   * \param[in] val_index - Index corresponding to the load boundary.
   * \return The pointer to the sine load values.
   */
  const su2double* GetLoad_Sine(void) const { return sineload_coeff; }

  /*!
   * \brief Get the kind of load transfer method we want to use for dynamic problems
   * \note This value is obtained from the config file, and it is constant
   *       during the computation.
   * \return Kind of transfer method for multiphysics problems
   */
  unsigned short GetDynamic_LoadTransfer(void) const { return Dynamic_LoadTransfer; }

  /*!
   * \brief Get the penalty weight value for the objective function.
   * \return  Penalty weight value for the reference geometry objective function.
   */
  su2double GetRefGeom_Penalty(void) const { return RefGeom_Penalty; }

  /*!
   * \brief Get the penalty weight value for the objective function.
   * \return  Penalty weight value for the reference geometry objective function.
   */
  su2double GetTotalDV_Penalty(void) const { return DV_Penalty; }

  /*!
   * \brief Get the maximum allowed VM stress and KS exponent for the stress penalty objective function.
   */
  array<su2double,2> GetStressPenaltyParam(void) const { return StressPenaltyParam; }

  /*!
   * \brief Get whether a predictor is used for FSI applications.
   * \return Bool: determines if predictor is used or not
   */
  bool GetPredictor(void) const { return Predictor; }

  /*!
   * \brief Get the order of the predictor for FSI applications.
   * \return Order of predictor
   */
  unsigned short GetPredictorOrder(void) const { return Pred_Order; }

  /*!
   * \brief Get boolean for using Persson's shock capturing method in Euler flow DG-FEM
   * \return Boolean for using Persson's shock capturing method in Euler flow DG-FEM
   */
  bool GetEulerPersson(void) const { return EulerPersson; }

  /*!
   * \brief Set boolean for using Persson's shock capturing method in Euler flow DG-FEM
   * \param[in] val_EulerPersson - Boolean for using Persson's shock capturing method in Euler flow DG-FEM
   */
  void SetEulerPersson(bool val_EulerPersson) { EulerPersson = val_EulerPersson; }

  /*!
   * \brief Get whether a relaxation parameter is used for FSI applications.
   * \return Bool: determines if relaxation parameter  is used or not
   */
  bool GetRelaxation(void) const { return Relaxation; }

  /*!
   * \brief Check if the simulation we are running is a FSI simulation
   * \return Value of the physical time in an unsteady simulation.
   */
  bool GetFSI_Simulation(void) const { return FSI_Problem || (nMarker_Fluid_Load > 0); }

  /*!
   * \brief Set that the simulation we are running is a multizone simulation
   * \param[in] MZ_problem - boolean that determines is Multizone_Problem is true/false.
   */
  void SetMultizone_Problem(bool MZ_problem) { Multizone_Problem = MZ_problem; }

  /*!
   * \brief Get whether the simulation we are running is a multizone simulation
   * \return Multizone_Problem - boolean that determines is Multizone_Problem is true/false.
   */
  bool GetMultizone_Problem(void) const { return Multizone_Problem; }

  /*!
   * \brief Get the ID for the FEA region that we want to compute the gradient for using direct differentiation
   * \return ID
   */
  unsigned short GetnID_DV(void) const { return nID_DV; }

  /*!
   * \brief Check if we want to apply an incremental load to the nonlinear structural simulation
   * \return <code>TRUE</code> means that the load is to be applied in increments.
   */
  bool GetIncrementalLoad(void) const { return IncrementalLoad; }

  /*!
   * \brief Get the number of increments for an incremental load.
   * \return Number of increments.
   */
  unsigned long GetNumberIncrements(void) const { return IncLoad_Nincrements; }

  /*!
   * \brief Get the value of the criteria for applying incremental loading.
   * \return Value of the log10 of the residual.
   */
  su2double GetIncLoad_Criteria(unsigned short val_var) const { return inc_crit[val_var]; }

  /*!
   * \brief Get the relaxation method chosen for the simulation
   * \return Value of the relaxation method
   */
  BGS_RELAXATION GetRelaxation_Method_BGS(void) const { return Kind_BGS_RelaxMethod; }

  /*!
   * \brief Get the kind of Riemann solver for the DG method (FEM flow solver).
   * \note This value is obtained from the config file, and it is constant during the computation.
   * \return Kind of Riemann solver for the DG method (FEM flow solver).
   */
  unsigned short GetRiemann_Solver_FEM(void) const { return Riemann_Solver_FEM; }

  /*!
   * \brief Get the factor applied during quadrature of straight elements.
   * \return The specified straight element quadrature factor.
   */
  su2double GetQuadrature_Factor_Straight(void) const { return Quadrature_Factor_Straight; }

  /*!
   * \brief Get the factor applied during quadrature of curved elements.
   * \return The specified curved element quadrature factor.
   */
  su2double GetQuadrature_Factor_Curved(void) const { return Quadrature_Factor_Curved; }

  /*!
   * \brief Get the factor applied during time quadrature for ADER-DG.
   * \return The specified ADER-DG time quadrature factor.
   */
  su2double GetQuadrature_Factor_Time_ADER_DG(void) const { return Quadrature_Factor_Time_ADER_DG; }

  /*!
   * \brief Function to make available the multiplication factor theta of the
   *        symmetrizing terms in the DG discretization of the viscous terms.
   * \return The specified factor for the DG discretization.
   */
  su2double GetTheta_Interior_Penalty_DGFEM(void) const { return Theta_Interior_Penalty_DGFEM; }

  /*!
   * \brief Function to make available the matrix size in vectorization in
            order to optimize the gemm performance.
   * \return The matrix size in this direction.
   */
  unsigned short GetSizeMatMulPadding(void) const { return sizeMatMulPadding; }

  /*!
   * \brief Function to make available whether or not the entropy must be computed.
   * \return The boolean whether or not the entropy must be computed.
   */
  bool GetCompute_Entropy(void) const { return Compute_Entropy; }

  /*!
   * \brief Function to make available whether or not the lumped mass matrix
            must be used for steady computations.
   * \return The boolean whether or not to use the lumped mass matrix.
   */
  bool GetUse_Lumped_MassMatrix_DGFEM(void) const { return Use_Lumped_MassMatrix_DGFEM; }

  /*!
   * \brief Function to make available whether or not only the exact Jacobian
   *        of the spatial discretization must be computed.
   * \return The boolean whether or not the Jacobian must be computed.
   */
  bool GetJacobian_Spatial_Discretization_Only(void) const { return Jacobian_Spatial_Discretization_Only; }

  /*!
   * \brief Get the interpolation method used for matching between zones.
   */
  INTERFACE_INTERPOLATOR GetKindInterpolation(void) const { return Kind_Interpolation; }

  /*!
   * \brief Get option of whether to use conservative interpolation between zones.
   */
  bool GetConservativeInterpolation(void) const { return ConservativeInterpolation && GetStructuralProblem(); }

  /*!
   * \brief Get the basis function to use for radial basis function interpolation for FSI.
   */
  RADIAL_BASIS GetKindRadialBasisFunction(void) const { return Kind_RadialBasisFunction; }

  /*!
   * \brief Get option of whether to use polynomial terms in Radial Basis Function interpolation.
   */
  bool GetRadialBasisFunctionPolynomialOption(void) const { return RadialBasisFunction_PolynomialOption; }

  /*!
   * \brief Get the basis function radius to use for radial basis function interpolation for FSI.
   */
  su2double GetRadialBasisFunctionParameter(void) const { return RadialBasisFunction_Parameter; }

  /*!
   * \brief Get the tolerance used to prune the interpolation matrix (making it sparser).
   */
  su2double GetRadialBasisFunctionPruneTol(void) const { return RadialBasisFunction_PruneTol; }

  /*!
   * \brief Get the number of donor points to use in Nearest Neighbor interpolation.
   */
  unsigned short GetNumNearestNeighbors(void) const { return NumNearestNeighbors; }

  /*!
   * \brief Get the kind of inlet face interpolation function to use.
   */
  inline INLET_SPANWISE_INTERP GetKindInletInterpolationFunction(void) const { return Kind_InletInterpolationFunction; }

  /*!
   * \brief Get the kind of inlet face interpolation data type.
   */
  inline INLET_INTERP_TYPE GetKindInletInterpolationType (void) const  { return Kind_Inlet_InterpolationType; }

  /*!
   * \brief Get whether to print inlet interpolated data or not.
   */
  bool GetPrintInlet_InterpolatedData(void) const { return PrintInlet_InterpolatedData; }

  /*!
   * \brief Get the amount of eigenvalue perturbation to be done
   * \return Value of the uq_delta_b parameter
   */
  su2double GetUQ_Delta_B(void) const { return uq_delta_b; }

  /*!
   * \brief Get the kind of eigenspace perturbation to be done
   * \return Value of the eig_val_comp
   */
  unsigned short GetEig_Val_Comp(void) const { return eig_val_comp; }

  /*!
   * \brief Get the underelaxation factor
   * \return Value of the uq_urlx parameter
   */
  su2double GetUQ_URLX(void) const { return uq_urlx; }

  /*!
   * \brief Get information about eigenspace perturbation
   * \return <code>TRUE</code> means eigenspace perterturbation will be used
   */
  bool GetUQ_Permute(void) const { return uq_permute; }

  /*!
   * \brief Get information about whether to use wall functions.
   * \return <code>TRUE</code> if wall functions are on; otherwise <code>FALSE</code>.
   */
  bool GetWall_Functions(void) const { return Wall_Functions; }

  /*!
   * \brief Get the AD support.
   */
  bool GetAD_Mode(void) const { return AD_Mode;}

  /*!
   * \brief Set the maximum velocity^2 in the domain for the incompressible preconditioner.
   * \param[in] Value of the maximum velocity^2 in the domain for the incompressible preconditioner.
   */
  void SetMax_Vel2(su2double val_max_vel2) { Max_Vel2 = val_max_vel2; }

  /*!
   * \brief Get the maximum velocity^2 in the domain for the incompressible preconditioner.
   * \return Value of the maximum velocity^2 in the domain for the incompressible preconditioner.
   */
  su2double GetMax_Vel2(void) const { return Max_Vel2; }

  /*!
   * \brief Set the sum of the bandwidth for writing binary restarts (to be averaged later).
   * \param[in] Sum of the bandwidth for writing binary restarts.
   */
  void SetRestart_Bandwidth_Agg(su2double val_restart_bandwidth_sum) { Restart_Bandwidth_Agg = val_restart_bandwidth_sum; }

  /*!
   * \brief Set the sum of the bandwidth for writing binary restarts (to be averaged later).
   * \return Sum of the bandwidth for writing binary restarts.
   */
  su2double GetRestart_Bandwidth_Agg(void) const { return Restart_Bandwidth_Agg; }

  /*!
   * \brief Get the Kind of Hybrid RANS/LES.
   * \return Value of Hybrid RANS/LES method.
   */
  unsigned short GetKind_HybridRANSLES(void) const { return Kind_HybridRANSLES; }

  /*!
   * \brief Get the Kind of Roe Low Dissipation Scheme for Unsteady flows.
   * \return Value of Low dissipation approach.
   */
  unsigned short GetKind_RoeLowDiss(void) const { return Kind_RoeLowDiss; }

  /*!
   * \brief Get the DES Constant.
   * \return Value of DES constant.
   */
  su2double GetConst_DES(void) const { return Const_DES; }

  /*!
   * \brief Get if AD preaccumulation should be performed.
   */
  bool GetAD_Preaccumulation(void) const { return AD_Preaccumulation;}

  /*!
   * \brief Get the heat equation.
   * \return YES if weakly coupled heat equation for inc. flow is enabled.
   */
  bool GetWeakly_Coupled_Heat(void) const { return Weakly_Coupled_Heat; }

  /*!
   * \brief Get the CHT couling method.
   * \return Kind of the method.
   */
  CHT_COUPLING GetKind_CHT_Coupling() const { return Kind_CHT_Coupling; }

  /*!
   * \brief Check if values passed to the BC_HeatFlux-Routine are already integrated.
   * \return YES if the passed values is the integrated heat flux over the marker's surface.
   */
  bool GetIntegrated_HeatFlux() const { return Integrated_HeatFlux; }

  /*!
   * \brief Get Compute Average.
   * \return YES if start computing averages
   */
  bool GetCompute_Average(void) const { return Compute_Average;}

  /*!
   * \brief Get the verification solution.
   * \return The verification solution to be used.
   */
  VERIFICATION_SOLUTION GetVerification_Solution(void) const { return Kind_Verification_Solution;}

  /*!
   * \brief Get topology optimization.
   */
  bool GetTopology_Optimization(void) const { return topology_optimization; }

  /*!
   * \brief Get name of output file for topology optimization derivatives.
   */
  string GetTopology_Optim_FileName(void) const { return top_optim_output_file; }

  /*!
   * \brief Get exponent for density-based stiffness penalization.
   */
  su2double GetSIMP_Exponent(void) const { return simp_exponent; }

  /*!
   * \brief Get lower bound for density-based stiffness penalization.
   */
  su2double GetSIMP_MinStiffness(void) const { return simp_minimum_stiffness; }

  /*!
   * \brief Number of kernels to use in filtering the design density field.
   */
  unsigned short GetTopology_Optim_Num_Kernels(void) const { return top_optim_nKernel; }

  /*!
   * \brief Get the i'th kernel to use, its parameter, and the radius.
   */
  void GetTopology_Optim_Kernel(const unsigned short iKernel, ENUM_FILTER_KERNEL &type,
                                su2double &param, su2double &radius) const {
    type = top_optim_kernels[iKernel];
    param = top_optim_kernel_params[iKernel];
    radius = top_optim_filter_radius[iKernel];
  }

  /*!
   * \brief Get the maximum "logical radius" (degree of neighborhood) to consider in the neighbor search.
   */
  unsigned short GetTopology_Search_Limit(void) const { return top_optim_search_lim; }

  /*!
   * \brief Get the type and parameter for the projection function used in topology optimization
   */
  void GetTopology_Optim_Projection(ENUM_PROJECTION_FUNCTION &type, su2double &param) const {
    type = top_optim_proj_type;  param = top_optim_proj_param;
  }

  /*!
   * \brief Get the filenames of the individual config files
   * \return File name of the config file for zone "index"
   */
  string GetConfigFilename(unsigned short index) const { return Config_Filenames[index]; }

  /*!
   * \brief Get the number of config files
   * \return Number of config filenames in CONFIG_LIST
   */
  unsigned short GetnConfigFiles(void) const { return nConfig_Files; }

  /*!
   * \brief Check if the multizone problem is solved for time domain.
   * \return YES if time-domain is considered.
   */
  bool GetTime_Domain(void) const { return Time_Domain; }

  /*!
   * \brief Get the number of inner iterations
   * \return Number of inner iterations on each multizone block
   */
  unsigned long GetnInner_Iter(void) const { return nInnerIter; }

  /*!
   * \brief Get the number of outer iterations
   * \return Number of outer iterations for the multizone problem
   */
  unsigned long GetnOuter_Iter(void) const { return nOuterIter; }

  /*!
   * \brief Get the number of time iterations
   * \return Number of time steps run
   */
  unsigned long GetnTime_Iter(void) const { return nTimeIter; }

  /*!
   * \brief Set the number of time iterations
   * \param[in] val_iter - Number of time steps run
   */
  void SetnTime_Iter(unsigned long val_iter) { nTimeIter = val_iter; }

  /*!
   * \brief Get the number of pseudo-time iterations
   * \return Number of pseudo-time steps run for the single-zone problem
   */
  unsigned long GetnIter(void) const { return nIter; }

  /*!
   * \brief Get the restart iteration
   * \return Iteration for the restart of multizone problems
   */
  unsigned long GetRestart_Iter(void) const { return Restart_Iter; }

  /*!
   * \brief Get the time step for multizone problems
   * \return Time step for multizone problems, it is set on all the zones
   */
  su2double GetTime_Step(void) const { return Time_Step; }

  /*!
   * \brief Get the maximum simulation time for time-domain problems
   * \return Simulation time for multizone problems, it is set on all the zones
   */
  su2double GetMax_Time(void) const { return Max_Time; }

  /*!
   * \brief Get the level of MPI communications to be performed.
   * \return Level of MPI communications.
   */
  unsigned short GetComm_Level(void) const { return Comm_Level; }

  /*!
   * \brief Check if the mesh read supports multiple zones.
   * \return YES if multiple zones can be contained in the mesh file.
   */
  bool GetMultizone_Mesh(void) const { return Multizone_Mesh; }

  /*!
   * \brief Check if the mesh read supports multiple zones.
   * \return YES if multiple zones can be contained in the mesh file.
   */
  bool GetMultizone_Residual(void) const { return Multizone_Residual; }

  /*!
   * \brief Check if the (new) single-zone driver is to be used (temporary)
   * \return YES if the (new) single-zone driver is to be used.
   */
  bool GetSinglezone_Driver(void) const { return SinglezoneDriver; }

  /*!
   * \brief Get the Kind of Radiation model applied.
   * \return Kind of radiation model used.
   */
  RADIATION_MODEL GetKind_RadiationModel(void) const { return Kind_Radiation; }

  /*!
   * \brief Get the Kind of P1 initialization method applied.
   * \return Kind of P1 initialization method used.
   */
  P1_INIT GetKind_P1_Init(void) const { return Kind_P1_Init; }

  /*!
   * \brief Get the value of the absorption coefficient of the medium.
   * \return Value of the absorption coefficient of the medium.
   */
  su2double GetAbsorption_Coeff(void) const { return Absorption_Coeff; }

  /*!
   * \brief Get the value of the scattering coefficient of the medium.
   * \return Value of the scattering coefficient of the medium.
   */
  su2double GetScattering_Coeff(void) const { return Scattering_Coeff; }

  /*!
   * \brief Get the wall emissivity at a boundary.
   * \param[in] val_index - Index corresponding to the boundary.
   * \return The wall emissivity.
   */
  su2double GetWall_Emissivity(string val_index) const;

  /*!
   * \brief Get the value of the CFL condition for radiation solvers.
   * \return Value of the CFL condition for radiation solvers.
   */
  su2double GetCFL_Rad(void) const { return CFL_Rad; }

  /*!
   * \brief Determines if radiation needs to be incorporated to the analysis.
   * \return Radiation boolean
   */
  bool AddRadiation(void) const { return Radiation; }

  /*!
   * \brief Check if the convergence history of each individual zone is written to screen
   * \return YES if the zone convergence history of each individual zone must be written to screen
   */
  bool GetWrt_ZoneConv(void) const { return Wrt_ZoneConv; }

  /*!
   * \brief Check if the convergence history of each individual zone is written to file
   * \return YES if the zone convergence history of each individual zone must be written to file
   */
  bool GetWrt_ZoneHist(void) const { return Wrt_ZoneHist; }

  /*!
   * \brief Check if the special output is written
   * \return YES if the special output is written.
   */
  bool GetSpecial_Output(void) const { return SpecialOutput; }

  /*!
   * \brief Check if the forces breakdown file is written
   * \return YES if the forces breakdown file is written.
   */
  bool GetWrt_ForcesBreakdown(void) const { return Wrt_ForcesBreakdown; }

  /*!
   * \brief Get the number of grid points in the analytic RECTANGLE or BOX grid in the specified coordinate direction.
   * \return Number of grid points in the analytic RECTANGLE or BOX grid in the specified coordinate direction.
   */
  short GetMeshBoxSize(unsigned short val_iDim) const { return Mesh_Box_Size[val_iDim]; }

  /*!
   * \brief Get the length of the analytic RECTANGLE or BOX grid in the specified coordinate direction.
   * \return Length the analytic RECTANGLE or BOX grid in the specified coordinate direction.
   */
  su2double GetMeshBoxLength(unsigned short val_iDim) const { return mesh_box_length[val_iDim]; }

  /*!
   * \brief Get the offset from 0.0 of the analytic RECTANGLE or BOX grid in the specified coordinate direction.
   * \return Offset from 0.0 the analytic RECTANGLE or BOX grid in the specified coordinate direction.
   */
  su2double GetMeshBoxOffset(unsigned short val_iDim) const { return mesh_box_offset[val_iDim]; }

  /*!
   * \brief Get the number of screen output variables requested (maximum 6)
   */
  unsigned short GetnScreenOutput(void) const { return nScreenOutput; }

  /*!
   * \brief Get the screen output field iField
   */
  string GetScreenOutput_Field(unsigned short iField) const { return ScreenOutput[iField]; }

  /*!
   * \brief Get the number of history output variables requested
   */
  unsigned short GetnHistoryOutput(void) const { return nHistoryOutput; }

  /*!
   * \brief Get the history output field iField
   */
  string GetHistoryOutput_Field(unsigned short iField) const { return HistoryOutput[iField]; }

  /*!
   * \brief Get the number of history output variables requested
   */
  unsigned short GetnVolumeOutput(void) const { return nVolumeOutput; }

  /*!
   * \brief Get the history output field iField
   */
  string GetVolumeOutput_Field(unsigned short iField) const { return VolumeOutput[iField]; }

  /*!
  * \brief Get the convergence fields for monitoring
  * \param[in] iField - Index of the field
  * return Field name for monitoring convergence
  */
  string GetConv_Field(unsigned short iField) const { return ConvField[iField]; }

  /*!
   * \brief Get functional that is going to be used to evaluate the convergence of the windowed time average of the unsteady problem.
   * \param[in] iField - Index of the field
   * \return Field name for monitoring convergence
   */
  string GetWndConv_Field(unsigned short iField) const { return WndConvField[iField]; }

  /*!
   * \brief Get the number of iterations that are considered in the Cauchy convergence criteria for the windowed time average of the unsteady problem.
   * \return Number of elements in the Cauchy criteria windowed time average of the unsteady problem.
   */
  unsigned short GetWnd_Cauchy_Elems(void) const { return Wnd_Cauchy_Elems; }

  /*!
   * \brief Get the value of convergence criteria for the Cauchy method for the time averaged
   *        windowed objective functions for unsteady flows
   * \return Value of the convergence criteria.
   */
  su2double GetWnd_Cauchy_Eps(void) const { return Wnd_Cauchy_Eps; }

  /*!
   * \brief Get the number of iterations that are not considered in the convergence criteria for the windowed average output function
   * \return Number of iterations before starting with the convergence criteria for the windowed average output function.
   */
  unsigned long  GetWnd_StartConv_Iter(void) const { return Wnd_StartConv_Iter; }

  /*!
   * \brief Get the boolean value, whether the the Cauchy method for the time averaged
   *        windowed objective functions for unsteady flows is used or not.
   * \return Boolean value, if the criterion is used.
   */
  bool GetWnd_Cauchy_Crit(void) const { return Wnd_Cauchy_Crit; }

  /*!
  * \brief Get the number of convergence monitoring fields for time convergence monitoring.
  * return Number of convergence monitoring fields.
  */
  unsigned short GetnWndConv_Field() const { return nWndConvField; }

  /*!
  * \brief Get the number of convergence monitoring fields for inner convergence monitoring.
  * return Number of convergence monitoring fields.
  */
  unsigned short GetnConv_Field() const { return nConvField; }

  /*!
   * \brief Set the start time to track a phase of the code (preprocessing, compute, output).
   * \param[in] Value of the start time to track a phase of the code.
   */
  void Set_StartTime(su2double starttime) { StartTime = starttime; }

  /*!
   * \brief Get the start time to track a phase of the code (preprocessing, compute, output).
   * \return Value of the start time to track a phase of the code.
   */
  su2double Get_StartTime() const { return StartTime; }

  /*!
   * \brief GetHistory_Wrt_Freq_Inner
   * \return
   */
  unsigned long GetHistory_Wrt_Freq(unsigned short iter) const { return HistoryWrtFreq[iter];}

  /*!
   * \brief SetHistory_Wrt_Freq_Inner
   * \param[in] iter: index for Time (0), Outer (1), or Inner (2) iterations
   * \param[in] nIter: Number of iterations
   */
  void SetHistory_Wrt_Freq(unsigned short iter, unsigned long nIter) { HistoryWrtFreq[iter] = nIter;}

  /*!
   * \brief GetScreen_Wrt_Freq_Inner
   * \param[in] iter: index for Time (0), Outer (1), or Inner (2) iterations
   * \return
   */
  unsigned long GetScreen_Wrt_Freq(unsigned short iter) const { return ScreenWrtFreq[iter]; }

  /*!
   * \brief SetScreen_Wrt_Freq_Inner
   * \param[in] iter: index for Time (0), Outer (1), or Inner (2) iterations
   * \param[in] nIter: Number of iterations
   */
  void SetScreen_Wrt_Freq(unsigned short iter, unsigned long nIter) { ScreenWrtFreq[iter] = nIter; }

  /*!
   * \brief GetVolumeOutputFiles
   */
  const OUTPUT_TYPE* GetVolumeOutputFiles() const { return VolumeOutputFiles; }

  /*!
   * \brief GetnVolumeOutputFiles
   */
  unsigned short GetnVolumeOutputFiles() const { return nVolumeOutputFiles; }

  /*!
   * \brief GetVolumeOutputFrequency
   * \param[in] iFile: index of file number for which the writing frequency needs to be returned.
   */
  unsigned long GetVolumeOutputFrequency(unsigned short iFile) const { return VolumeOutputFrequencies[iFile]; }

  /*!
   * \brief Get the desired factorization frequency for PaStiX
   * \return Number of calls to 'Build' that trigger re-factorization.
   */
  unsigned long GetPastixFactFreq(void) const { return pastix_fact_freq; }

  /*!
   * \brief Get the desired level of verbosity for PaStiX
   * \return 0 - Quiet, 1 - During factorization and cleanup, 2 - Even more detail.
   */
  unsigned short GetPastixVerbLvl(void) const { return pastix_verb_lvl; }

  /*!
   * \brief Get the desired level of fill for the PaStiX ILU
   * \return Level of fill.
   */
  unsigned short GetPastixFillLvl(void) const { return pastix_fill_lvl; }

  /*!
   * \brief Check if an option is present in the config file
   * \param[in] - Name of the option
   * \return <TRUE> if option was set in the config file
   */
  bool OptionIsSet(string option) const { return all_options.find(option) == all_options.end(); }

  /*!
   * \brief Get the name of the current case
   * \return the case name
   */
  const string& GetCaseName() const { return caseName; }

  /*!
   * \brief Get the number of threads per rank to use for ILU and LU_SGS preconditioners.
   * \return Number of threads per rank.
   */
  unsigned long GetLinear_Solver_Prec_Threads(void) const { return Linear_Solver_Prec_Threads; }

  /*!
   * \brief Get the size of the edge groups colored for OpenMP parallelization of edge loops.
   */
  unsigned long GetEdgeColoringGroupSize(void) const { return edgeColorGroupSize; }

  /*!
   * \brief Get the ParMETIS load balancing tolerance.
   */
  passivedouble GetParMETIS_Tolerance() const { return SU2_TYPE::GetValue(ParMETIS_tolerance); }

  /*!
   * \brief Get the ParMETIS load balancing weight for points.
   */
  long GetParMETIS_PointWeight() const { return ParMETIS_pointWgt; }

  /*!
   * \brief Get the ParMETIS load balancing weight for edges
   */
  long GetParMETIS_EdgeWeight() const { return ParMETIS_edgeWgt; }

  /*!
   * \brief Find the marker index (if any) that is part of a given interface pair.
   * \param[in] iInterface - Number of the interface pair being tested, starting at 0.
   * \return -1 if (on this mpi rank) the zone defined by config is not part of the interface.
   */
  short FindInterfaceMarker(unsigned short iInterface) const;

  /*!
   * \brief Get whether or not to save solution data to libROM.
   * \return True if specified in config file.
   */
  bool GetSave_libROM(void) const {return libROM; }

  /*!
   * \brief Get the name of the file for libROM to save.
   * \return Filename prefix for libROM to save to (default: "su2").
   */
  string GetlibROMbase_FileName(void) const { return libROMbase_FileName; }

  /*!
   * \brief Static or incremental toggle for POD basis generation type.
   * \return Type of POD generation type
   */
  POD_KIND GetKind_PODBasis(void) const { return POD_Basis_Gen; }

  /*!
   * \brief Get maximum number of POD basis dimensions (default: 100).
   * \return Maximum number of POD basis vectors.
   */
  unsigned short GetMax_BasisDim(void) const { return maxBasisDim; }

  /*!
   * \brief Get frequency of unsteady time steps to save (default: 1).
   * \return Save frequency for unsteady time steps.
   */
  unsigned short GetRom_SaveFreq(void) const { return rom_save_freq; }

  /*!
   * \brief Check if the gradient smoothing is active
   * \return true means that smoothing is applied to the sensitivities
   */
  bool GetSmoothGradient(void) const {return SmoothGradient; }

  /*!
   * \brief Gets the factor epsilon in front of the Laplace term
   * \return epsilon
   */
  su2double GetSmoothingEps1(void) const { return SmoothingEps1; }

  /*!
   * \brief Gets the factor zeta in front of the identity term
   * \return zeta
   */
  su2double GetSmoothingEps2(void) const { return SmoothingEps2; }

  /*!
   * \brief Check if we split in the dimensions
   * \return true means that smoothing is for each dimension separate
   */
  bool GetSmoothSepDim(void) const { return SmoothSepDim; }

  /*!
   * \brief Check if we assemble the operator on the surface
   * \return true means that smoothing is done on the surface level
   */
  bool GetSmoothOnSurface(void) const { return SmoothOnSurface; }

  /*!
   * \brief Check if we use zero Dirichlet boundarys on the bound of the surface
   * \return true means that we use zero Dirichlet boundary
   */
  bool GetDirichletSurfaceBound(void) const { return SmoothDirichletSurfaceBound; }

  /*!
   * \brief The modus of operation for the Sobolev solver
   * \return returns on what level we operate
   */
  ENUM_SOBOLEV_MODUS GetSobMode(void) const { return SmoothNumMode; }

  /*!
   * \brief Get the name of the file with the hessian of the objective function.
   * \return Name of the file with the hessian of the objective function.
   */
  string GetObjFunc_Hess_FileName(void) const { return ObjFunc_Hess_FileName; }

  /*!
   * \brief Get min error of the linear solver for the gradient smoothing.
   * \return Min error of the linear solver for the gradient smoothing.
   */
  su2double GetGrad_Linear_Solver_Error(void) const { return Grad_Linear_Solver_Error; }

  /*!
   * \brief Get the kind of solver for the gradient smoothing.
   * \return Numerical solver for the gradient smoothing.
   */
  unsigned short GetKind_Grad_Linear_Solver(void) const { return Kind_Grad_Linear_Solver; }

  /*!
   * \brief Get the kind of preconditioner for the gradient smoothing.
   * \return Numerical preconditioner for the gradient smoothing.
   */
  unsigned short GetKind_Grad_Linear_Solver_Prec(void) const { return Kind_Grad_Linear_Solver_Prec; }

  /*!
   * \brief Get max number of iterations of the for the gradient smoothing.
   * \return Max number of iterations of the linear solver for the gradient smoothing.
   */
  unsigned long GetGrad_Linear_Solver_Iter(void) const { return Grad_Linear_Solver_Iter; }

  /*!
   * \brief Get parsed SST option data structure.
   * \return SST option data structure.
   */
  SST_ParsedOptions GetSSTParsedOptions() const { return sstParsedOptions; }

  /*!
   * \brief Get parsed SA option data structure.
   * \return SA option data structure.
   */
  SA_ParsedOptions GetSAParsedOptions() const { return saParsedOptions; }

};<|MERGE_RESOLUTION|>--- conflicted
+++ resolved
@@ -3901,13 +3901,8 @@
    * \brief Get the value of the mass diffusivity model.
    * \return Mass diffusivity model.
    */
-<<<<<<< HEAD
-  DIFFUSIVITYMODEL GetKind_DiffusivityModel(void) const { return Kind_Diffusivity_Model; }
- 
-=======
   DIFFUSIVITYMODEL GetKind_Diffusivity_Model(void) const { return Kind_Diffusivity_Model; }
 
->>>>>>> 64e24b15
   /*!
    * \brief Get the value of the constant viscosity.
    * \return Constant viscosity.
