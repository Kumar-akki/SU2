--- conflicted
+++ resolved
@@ -2,11 +2,7 @@
  * \file CSysMatrix.cpp
  * \brief Implementation of the sparse matrix class.
  * \author F. Palacios, A. Bueno, T. Economon
-<<<<<<< HEAD
- * \version 7.0.5 "Blackbird"
-=======
  * \version 7.0.6 "Blackbird"
->>>>>>> 0e3fad69
  *
  * SU2 Project Website: https://su2code.github.io
  *
@@ -95,7 +91,6 @@
                                         unsigned short nvar, unsigned short neqn,
                                         bool EdgeConnect, CGeometry *geometry,
                                         const CConfig *config, bool needTranspPtr) {
-<<<<<<< HEAD
 
   assert(omp_get_thread_num()==0 && "Only the master thread is allowed to initialize the matrix.");
 
@@ -120,16 +115,6 @@
   if (!EdgeConnect && !config->GetStructuralProblem()) {
     /*--- FEM-type connectivity in non-structural context implies mesh deformation. ---*/
     prec = config->GetKind_Deform_Linear_Solver_Prec();
-=======
-
-  assert(omp_get_thread_num()==0 && "Only the master thread is allowed to initialize the matrix.");
-
-  if(npoint == 0) return;
-
-  if(matrix != nullptr) {
-    SU2_OMP_MASTER
-    SU2_MPI::Error("CSysMatrix can only be initialized once.", CURRENT_FUNCTION);
->>>>>>> 0e3fad69
   }
   else if (config->GetDiscrete_Adjoint() && (prec!=ILU)) {
     /*--- Else "upgrade" primal solver settings. ---*/
@@ -138,7 +123,6 @@
   const bool ilu_needed = (prec==ILU);
   const bool diag_needed = ilu_needed || (prec==JACOBI) || (prec==LINELET);
 
-<<<<<<< HEAD
   /*--- Basic dimensions. ---*/
   nVar = nvar;
   nEqn = neqn;
@@ -325,79 +309,6 @@
     ALLOC_AND_INIT(ILU_matrix, nnz_ilu*nVar*nEqn)
   }
 
-=======
-  if(nvar > MAXNVAR) {
-    SU2_OMP_MASTER
-    SU2_MPI::Error("nVar larger than expected, increase MAXNVAR.", CURRENT_FUNCTION);
-  }
-
-  /*--- Application of this matrix, FVM or FEM. ---*/
-  const auto type = EdgeConnect? ConnectivityType::FiniteVolume : ConnectivityType::FiniteElement;
-
-  /*--- Type of preconditioner the matrix will be asked to build. ---*/
-  auto prec = config->GetKind_Linear_Solver_Prec();
-
-  if (!EdgeConnect && !config->GetStructuralProblem()) {
-    /*--- FEM-type connectivity in non-structural context implies mesh deformation. ---*/
-    prec = config->GetKind_Deform_Linear_Solver_Prec();
-  }
-  else if (config->GetDiscrete_Adjoint() && (prec!=ILU)) {
-    /*--- Else "upgrade" primal solver settings. ---*/
-    prec = config->GetKind_DiscAdj_Linear_Prec();
-  }
-  const bool ilu_needed = (prec==ILU);
-  const bool diag_needed = ilu_needed || (prec==JACOBI) || (prec==LINELET);
-
-  /*--- Basic dimensions. ---*/
-  nVar = nvar;
-  nEqn = neqn;
-  nPoint = npoint;
-  nPointDomain = npointdomain;
-
-  /*--- Get sparse structure pointers from geometry,
-   *    the data is managed by CGeometry to allow re-use. ---*/
-
-  const auto& csr = geometry->GetSparsePattern(type,0);
-
-  nnz = csr.getNumNonZeros();
-  row_ptr = csr.outerPtr();
-  col_ind = csr.innerIdx();
-  dia_ptr = csr.diagPtr();
-
-  if (needTranspPtr)
-    col_ptr = geometry->GetTransposeSparsePatternMap(type).data();
-
-  if (type == ConnectivityType::FiniteVolume)
-    edge_ptr.ptr = geometry->GetEdgeToSparsePatternMap().data();
-
-  /*--- Get ILU sparse pattern, if fill is 0 no new data is allocated. --*/
-
-  if(ilu_needed)
-  {
-    ilu_fill_in = config->GetLinear_Solver_ILU_n();
-
-    const auto& csr_ilu = geometry->GetSparsePattern(type, ilu_fill_in);
-
-    row_ptr_ilu = csr_ilu.outerPtr();
-    col_ind_ilu = csr_ilu.innerIdx();
-    dia_ptr_ilu = csr_ilu.diagPtr();
-    nnz_ilu = csr_ilu.getNumNonZeros();
-  }
-
-  /*--- Allocate data. ---*/
-#define ALLOC_AND_INIT(ptr,num) {\
-  ptr = MemoryAllocation::aligned_alloc<ScalarType>(64,num*sizeof(ScalarType));\
-  for(size_t k=0; k<num; ++k) ptr[k]=0.0; }
-
-  ALLOC_AND_INIT(matrix, nnz*nVar*nEqn)
-
-  /*--- Preconditioners. ---*/
-
-  if (ilu_needed) {
-    ALLOC_AND_INIT(ILU_matrix, nnz_ilu*nVar*nEqn)
-  }
-
->>>>>>> 0e3fad69
   if (diag_needed) {
     ALLOC_AND_INIT(invM, nPointDomain*nVar*nEqn);
   }
@@ -463,14 +374,9 @@
 template<class OtherType>
 void CSysMatrix<ScalarType>::InitiateComms(const CSysVector<OtherType> & x,
                                            CGeometry *geometry,
-<<<<<<< HEAD
-                                           CConfig *config,
-                                           unsigned short commType) const {
-=======
                                            const CConfig *config,
                                            unsigned short commType) const {
   if (geometry->nP2PSend == 0) return;
->>>>>>> 0e3fad69
 
   /*--- Local variables ---*/
 
@@ -616,14 +522,9 @@
 template<class OtherType>
 void CSysMatrix<ScalarType>::CompleteComms(CSysVector<OtherType> & x,
                                            CGeometry *geometry,
-<<<<<<< HEAD
-                                           CConfig *config,
-                                           unsigned short commType) const {
-=======
                                            const CConfig *config,
                                            unsigned short commType) const {
   if (geometry->nP2PRecv == 0) return;
->>>>>>> 0e3fad69
 
   /*--- Local variables ---*/
 
@@ -749,14 +650,6 @@
 }
 
 template<class ScalarType>
-void CSysMatrix<ScalarType>::SetValZero() {
-  SU2_OMP_FOR_STAT(omp_light_size)
-  for (auto index = 0ul; index < nnz*nVar*nEqn; index++)
-    matrix[index] = 0.0;
-}
-
-template<class ScalarType>
-<<<<<<< HEAD
 void CSysMatrix<ScalarType>::SetValZero() {
   SU2_OMP_FOR_STAT(omp_light_size)
   for (auto index = 0ul; index < nnz*nVar*nEqn; index++)
@@ -838,82 +731,6 @@
       for (auto kVar = jVar; kVar < nVar; kVar++)
         A(iVar,kVar) -= weight * A(jVar,kVar);
 
-=======
-void CSysMatrix<ScalarType>::SetValDiagonalZero() {
-  SU2_OMP_FOR_STAT(omp_heavy_size)
-  for (auto iPoint = 0ul; iPoint < nPointDomain; ++iPoint)
-    for (auto index = 0ul; index < nVar*nEqn; ++index)
-      matrix[dia_ptr[iPoint]*nVar*nEqn + index] = 0.0;
-}
-
-template<class ScalarType>
-void CSysMatrix<ScalarType>::Gauss_Elimination(ScalarType* matrix, ScalarType* vec) const {
-
-#ifdef USE_MKL_LAPACK
-  // With MKL_DIRECT_CALL enabled, this is significantly faster than native code on Intel Architectures.
-  lapack_int ipiv[MAXNVAR];
-  LAPACKE_dgetrf( LAPACK_ROW_MAJOR, nVar, nVar, matrix, nVar, ipiv);
-  LAPACKE_dgetrs( LAPACK_ROW_MAJOR, 'N', nVar, 1, matrix, nVar, ipiv, vec, 1 );
-#else
-#define A(I,J) matrix[(I)*nVar+(J)]
-
-  /*--- Transform system in Upper Matrix ---*/
-  for (auto iVar = 1ul; iVar < nVar; iVar++) {
-    for (auto jVar = 0ul; jVar < iVar; jVar++) {
-      ScalarType weight = A(iVar,jVar) / A(jVar,jVar);
-      for (auto kVar = jVar; kVar < nVar; kVar++)
-        A(iVar,kVar) -= weight * A(jVar,kVar);
-      vec[iVar] -= weight * vec[jVar];
-    }
-  }
-
-  /*--- Backwards substitution ---*/
-  for (auto iVar = nVar; iVar > 0ul;) {
-    iVar--; // unsigned type
-    for (auto jVar = iVar+1; jVar < nVar; jVar++)
-      vec[iVar] -= A(iVar,jVar) * vec[jVar];
-    vec[iVar] /= A(iVar,iVar);
-  }
-#undef A
-#endif
-}
-
-template<class ScalarType>
-void CSysMatrix<ScalarType>::MatrixInverse(ScalarType *matrix, ScalarType *inverse) const {
-
-  /*--- This is a generalization of Gaussian elimination for multiple rhs' (the basis vectors).
-   We could call "Gauss_Elimination" multiple times or fully generalize it for multiple rhs,
-   the performance of both routines would suffer in both cases without the use of exotic templating.
-   And so it feels reasonable to have some duplication here. ---*/
-
-  assert((matrix != inverse) && "Output cannot be the same as the input.");
-
-#define M(I,J) inverse[(I)*nVar+(J)]
-
-  /*--- Initialize the inverse with the identity. ---*/
-  for (auto iVar = 0ul; iVar < nVar; iVar++)
-    for (auto jVar = 0ul; jVar < nVar; jVar++)
-      M(iVar,jVar) = ScalarType(iVar==jVar);
-
-  /*--- Inversion ---*/
-#ifdef USE_MKL_LAPACK
-  // With MKL_DIRECT_CALL enabled, this is significantly faster than native code on Intel Architectures.
-  lapack_int ipiv[MAXNVAR];
-  LAPACKE_dgetrf( LAPACK_ROW_MAJOR, nVar, nVar, matrix, nVar, ipiv );
-  LAPACKE_dgetrs( LAPACK_ROW_MAJOR, 'N', nVar, nVar, matrix, nVar, ipiv, inverse, nVar );
-#else
-#define A(I,J) matrix[(I)*nVar+(J)]
-
-  /*--- Transform system in Upper Matrix ---*/
-  for (auto iVar = 1ul; iVar < nVar; iVar++) {
-    for (auto jVar = 0ul; jVar < iVar; jVar++)
-    {
-      ScalarType weight = A(iVar,jVar) / A(jVar,jVar);
-
-      for (auto kVar = jVar; kVar < nVar; kVar++)
-        A(iVar,kVar) -= weight * A(jVar,kVar);
-
->>>>>>> 0e3fad69
       /*--- at this stage M is lower triangular so not all cols need updating ---*/
       for (auto kVar = 0ul; kVar <= jVar; kVar++)
         M(iVar,kVar) -= weight * M(jVar,kVar);
@@ -967,11 +784,7 @@
 
 template<class ScalarType>
 void CSysMatrix<ScalarType>::MatrixVectorProduct(const CSysVector<ScalarType> & vec, CSysVector<ScalarType> & prod,
-<<<<<<< HEAD
-                                                 CGeometry *geometry, CConfig *config) const {
-=======
                                                  CGeometry *geometry, const CConfig *config) const {
->>>>>>> 0e3fad69
 
   /*--- Some checks for consistency between CSysMatrix and the CSysVector<ScalarType>s ---*/
 #ifndef NDEBUG
@@ -1003,30 +816,16 @@
     }
   }
 
-<<<<<<< HEAD
-  /*--- MPI Parallelization by master thread. ---*/
-=======
   /*--- MPI Parallelization. ---*/
 
   InitiateComms(prod, geometry, config, SOLUTION_MATRIX);
   CompleteComms(prod, geometry, config, SOLUTION_MATRIX);
->>>>>>> 0e3fad69
-
-  SU2_OMP_MASTER
-  {
-    InitiateComms(prod, geometry, config, SOLUTION_MATRIX);
-    CompleteComms(prod, geometry, config, SOLUTION_MATRIX);
-  }
-  SU2_OMP_BARRIER
+
 }
 
 template<class ScalarType>
 void CSysMatrix<ScalarType>::MatrixVectorProductTransposed(const CSysVector<ScalarType> & vec, CSysVector<ScalarType> & prod,
-<<<<<<< HEAD
-                                                           CGeometry *geometry, CConfig *config) const {
-=======
                                                            CGeometry *geometry, const CConfig *config) const {
->>>>>>> 0e3fad69
 
   /// TODO: The transpose product requires a different thread-parallel strategy.
   SU2_OMP_MASTER
@@ -1062,8 +861,6 @@
   InitiateComms(prod, geometry, config, SOLUTION_MATRIXTRANS);
   CompleteComms(prod, geometry, config, SOLUTION_MATRIXTRANS);
 
-  }
-  SU2_OMP_BARRIER
 }
 
 template<class ScalarType>
@@ -1078,11 +875,7 @@
 
 template<class ScalarType>
 void CSysMatrix<ScalarType>::ComputeJacobiPreconditioner(const CSysVector<ScalarType> & vec, CSysVector<ScalarType> & prod,
-<<<<<<< HEAD
-                                                         CGeometry *geometry, CConfig *config) const {
-=======
                                                          CGeometry *geometry, const CConfig *config) const {
->>>>>>> 0e3fad69
 
   /*--- Apply Jacobi preconditioner, y = D^{-1} * x, the inverse of the diagonal is already known. ---*/
   SU2_OMP_BARRIER
@@ -1091,12 +884,9 @@
     MatrixVectorProduct(&(invM[iPoint*nVar*nVar]), &vec[iPoint*nVar], &prod[iPoint*nVar]);
 
   /*--- MPI Parallelization ---*/
-  SU2_OMP_MASTER
-  {
-    InitiateComms(prod, geometry, config, SOLUTION_MATRIX);
-    CompleteComms(prod, geometry, config, SOLUTION_MATRIX);
-  }
-  SU2_OMP_BARRIER
+  InitiateComms(prod, geometry, config, SOLUTION_MATRIX);
+  CompleteComms(prod, geometry, config, SOLUTION_MATRIX);
+
 }
 
 template<class ScalarType>
@@ -1139,7 +929,6 @@
   /*--- OpenMP Parallelization, a loop construct is used to ensure
    *    the preconditioner is computed correctly even if called
    *    outside of a parallel section. ---*/
-<<<<<<< HEAD
 
   SU2_OMP_FOR_STAT(1)
   for(unsigned long thread = 0; thread < omp_num_parts; ++thread)
@@ -1186,54 +975,6 @@
 
           if (kPoint >= end) break;
 
-=======
-
-  SU2_OMP_FOR_STAT(1)
-  for(unsigned long thread = 0; thread < omp_num_parts; ++thread)
-  {
-    const auto begin = omp_partitions[thread];
-    const auto end = omp_partitions[thread+1];
-
-    /*--- Each thread will work on the submatrix defined from row/col "begin"
-     *    to row/col "end-1" (i.e. the range [begin,end[). Which is exactly
-     *    what the MPI-only implementation does. ---*/
-
-    ScalarType weight[MAXNVAR*MAXNVAR], aux_block[MAXNVAR*MAXNVAR];
-
-    for (auto iPoint = begin+1; iPoint < end; iPoint++) {
-
-      /*--- Invert and store the previous diagonal block to later compute the weight. ---*/
-
-      InverseDiagonalBlock_ILUMatrix(iPoint-1, &invM[(iPoint-1)*nVar*nVar]);
-
-      /*--- For this row (unknown), loop over its lower diagonal entries. ---*/
-
-      for (auto index = row_ptr_ilu[iPoint]; index < dia_ptr_ilu[iPoint]; index++) {
-
-        /*--- jPoint is the column index (jPoint < iPoint). ---*/
-
-        auto jPoint = col_ind_ilu[index];
-
-        /*--- We only care about the sub matrix within "begin" and "end-1". ---*/
-
-        if (jPoint < begin) continue;
-
-        /*--- Multiply the block by the inverse of the corresponding diagonal block. ---*/
-
-        auto Block_ij = &ILU_matrix[index*nVar*nVar];
-        MatrixMatrixProduct(Block_ij, &invM[jPoint*nVar*nVar], weight);
-
-        /*--- "weight" holds Aij*inv(Ajj). Jump to the upper part of the jPoint row. ---*/
-
-        for (auto index_ = dia_ptr_ilu[jPoint]+1; index_ < row_ptr_ilu[jPoint+1]; index_++) {
-
-          /*--- Get the column index (kPoint > jPoint). ---*/
-
-          auto kPoint = col_ind_ilu[index_];
-
-          if (kPoint >= end) break;
-
->>>>>>> 0e3fad69
           /*--- If Aik exists, update it: Aik -= Aij*inv(Ajj)*Ajk ---*/
 
           auto Block_ik = GetBlock_ILUMatrix(iPoint, kPoint);
@@ -1260,11 +1001,7 @@
 
 template<class ScalarType>
 void CSysMatrix<ScalarType>::ComputeILUPreconditioner(const CSysVector<ScalarType> & vec, CSysVector<ScalarType> & prod,
-<<<<<<< HEAD
-                                                      CGeometry *geometry, CConfig *config) const {
-=======
                                                       CGeometry *geometry, const CConfig *config) const {
->>>>>>> 0e3fad69
   /*--- Coherent view of vectors. ---*/
   SU2_OMP_BARRIER
 
@@ -1315,28 +1052,19 @@
 
   /*--- MPI Parallelization ---*/
 
-  SU2_OMP_MASTER
-  {
-    InitiateComms(prod, geometry, config, SOLUTION_MATRIX);
-    CompleteComms(prod, geometry, config, SOLUTION_MATRIX);
-  }
-  SU2_OMP_BARRIER
+  InitiateComms(prod, geometry, config, SOLUTION_MATRIX);
+  CompleteComms(prod, geometry, config, SOLUTION_MATRIX);
+
 }
 
 template<class ScalarType>
 void CSysMatrix<ScalarType>::ComputeLU_SGSPreconditioner(const CSysVector<ScalarType> & vec, CSysVector<ScalarType> & prod,
-<<<<<<< HEAD
-                                                         CGeometry *geometry, CConfig *config) const {
-=======
                                                          CGeometry *geometry, const CConfig *config) const {
->>>>>>> 0e3fad69
 
   /*--- First part of the symmetric iteration: (D+L).x* = b ---*/
 
   /*--- Coherent view of vectors. ---*/
   SU2_OMP_BARRIER
-<<<<<<< HEAD
-=======
 
   /*--- OpenMP Parallelization ---*/
   SU2_OMP_FOR_STAT(1)
@@ -1359,29 +1087,14 @@
       Gauss_Elimination(iPoint, &prod[idx]);              // Solve D.x* = y
     }
   }
->>>>>>> 0e3fad69
-
-  /*--- OpenMP Parallelization ---*/
-  SU2_OMP_FOR_STAT(1)
-  for(unsigned long thread = 0; thread < omp_num_parts; ++thread)
-  {
-    const auto begin = omp_partitions[thread];
-    const auto end = omp_partitions[thread+1];
-
-    /*--- Each thread will work on the submatrix defined from row/col "begin"
-     *    to row/col "end-1", except the last thread that also considers halos.
-     *    This is NOT exactly equivalent to the MPI implementation on the same
-     *    number of domains, for that we would need to define "thread-halos". ---*/
-
-    ScalarType low_prod[MAXNVAR];
-
-<<<<<<< HEAD
-    for (auto iPoint = begin; iPoint < end; ++iPoint) {
-      auto idx = iPoint*nVar;
-      LowerProduct(prod, iPoint, begin, low_prod);        // Compute L.x*
-      VectorSubtraction(&vec[idx], low_prod, &prod[idx]); // Compute y = b - L.x*
-      Gauss_Elimination(iPoint, &prod[idx]);              // Solve D.x* = y
-=======
+
+  /*--- MPI Parallelization ---*/
+
+  InitiateComms(prod, geometry, config, SOLUTION_MATRIX);
+  CompleteComms(prod, geometry, config, SOLUTION_MATRIX);
+
+  /*--- Second part of the symmetric iteration: (D+U).x_(1) = D.x* ---*/
+
   /*--- OpenMP Parallelization ---*/
   SU2_OMP_FOR_STAT(1)
   for(unsigned long thread = 0; thread < omp_num_parts; ++thread)
@@ -1401,57 +1114,18 @@
       UpperProduct(prod, iPoint, col_end, up_prod);     // Compute U.x_(n+1)
       VectorSubtraction(dia_prod, up_prod, &prod[idx]); // Compute y = D.x*-U.x_(n+1)
       Gauss_Elimination(iPoint, &prod[idx]);            // Solve D.x* = y
->>>>>>> 0e3fad69
     }
   }
 
   /*--- MPI Parallelization ---*/
-  SU2_OMP_MASTER
-  {
-    InitiateComms(prod, geometry, config, SOLUTION_MATRIX);
-    CompleteComms(prod, geometry, config, SOLUTION_MATRIX);
-  }
-  SU2_OMP_BARRIER
-
-  /*--- Second part of the symmetric iteration: (D+U).x_(1) = D.x* ---*/
-
-  /*--- OpenMP Parallelization ---*/
-  SU2_OMP_FOR_STAT(1)
-  for(unsigned long thread = 0; thread < omp_num_parts; ++thread)
-  {
-    const auto begin = omp_partitions[thread];
-    const auto row_end = omp_partitions[thread+1];
-    /*--- On the last thread partition the upper
-     *    product should consider halo columns. ---*/
-    const auto col_end = (row_end==nPointDomain)? nPoint : row_end;
-
-    ScalarType up_prod[MAXNVAR], dia_prod[MAXNVAR];
-
-    for (auto iPoint = row_end; iPoint > begin;) {
-      iPoint--; // because of unsigned type
-      auto idx = iPoint*nVar;
-      DiagonalProduct(prod, iPoint, dia_prod);          // Compute D.x*
-      UpperProduct(prod, iPoint, col_end, up_prod);     // Compute U.x_(n+1)
-      VectorSubtraction(dia_prod, up_prod, &prod[idx]); // Compute y = D.x*-U.x_(n+1)
-      Gauss_Elimination(iPoint, &prod[idx]);            // Solve D.x* = y
-    }
-  }
-
-  /*--- MPI Parallelization ---*/
-  SU2_OMP_MASTER
-  {
-    InitiateComms(prod, geometry, config, SOLUTION_MATRIX);
-    CompleteComms(prod, geometry, config, SOLUTION_MATRIX);
-  }
-  SU2_OMP_BARRIER
-}
-
-template<class ScalarType>
-<<<<<<< HEAD
-unsigned long CSysMatrix<ScalarType>::BuildLineletPreconditioner(CGeometry *geometry, CConfig *config) {
-=======
+
+  InitiateComms(prod, geometry, config, SOLUTION_MATRIX);
+  CompleteComms(prod, geometry, config, SOLUTION_MATRIX);
+
+}
+
+template<class ScalarType>
 unsigned long CSysMatrix<ScalarType>::BuildLineletPreconditioner(CGeometry *geometry, const CConfig *config) {
->>>>>>> 0e3fad69
 
   assert(omp_get_thread_num()==0 && "Linelet preconditioner cannot be built by multiple threads.");
 
@@ -1621,11 +1295,7 @@
 
 template<class ScalarType>
 void CSysMatrix<ScalarType>::ComputeLineletPreconditioner(const CSysVector<ScalarType> & vec, CSysVector<ScalarType> & prod,
-<<<<<<< HEAD
-                                                          CGeometry *geometry, CConfig *config) const {
-=======
                                                           CGeometry *geometry, const CConfig *config) const {
->>>>>>> 0e3fad69
   /*--- Coherent view of vectors. ---*/
   SU2_OMP_BARRIER
 
@@ -1659,7 +1329,6 @@
     }
 
     /*--- Forward pass, eliminate lower entries, modify diagonal and rhs. ---*/
-<<<<<<< HEAD
 
     /*--- Small temporaries. ---*/
     ScalarType aux_block[MAXNVAR*MAXNVAR], aux_vector[MAXNVAR];
@@ -1668,16 +1337,6 @@
     MatrixCopy(&matrix[dia_ptr[LineletPoint[iLinelet][0]]*nVar*nVar],
                lineletInvDiag.data());
 
-=======
-
-    /*--- Small temporaries. ---*/
-    ScalarType aux_block[MAXNVAR*MAXNVAR], aux_vector[MAXNVAR];
-
-    /*--- Copy diagonal block for first point in this linelet. ---*/
-    MatrixCopy(&matrix[dia_ptr[LineletPoint[iLinelet][0]]*nVar*nVar],
-               lineletInvDiag.data());
-
->>>>>>> 0e3fad69
     for (auto iElem = 1ul; iElem < nElem; iElem++) {
 
       /*--- Setup pointers to required matrices and vectors ---*/
@@ -1736,12 +1395,8 @@
 
   /*--- MPI Parallelization ---*/
 
-  SU2_OMP_MASTER
-  {
-    InitiateComms(prod, geometry, config, SOLUTION_MATRIX);
-    CompleteComms(prod, geometry, config, SOLUTION_MATRIX);
-  }
-  SU2_OMP_BARRIER
+  InitiateComms(prod, geometry, config, SOLUTION_MATRIX);
+  CompleteComms(prod, geometry, config, SOLUTION_MATRIX);
 
 }
 
@@ -1754,7 +1409,6 @@
     ScalarType aux_vec[MAXNVAR];
     RowProduct(sol, iPoint, aux_vec);
     VectorSubtraction(aux_vec, &f[iPoint*nVar], &res[iPoint*nVar]);
-<<<<<<< HEAD
   }
 }
 
@@ -1807,9 +1461,6 @@
 
   return eigen_matrix;
 
-=======
-  }
->>>>>>> 0e3fad69
 }
 
 template<class ScalarType>
@@ -1831,7 +1482,6 @@
     /*--- Delete block j on row i (bij) and ATTEMPT to delete block i on row j (bji). ---*/
     auto bij = &matrix[index*nVar*nVar];
     auto bji = GetBlock(node_j, node_i);
-<<<<<<< HEAD
 
     /*--- The "attempt" part. ---*/
     if (bji == nullptr) {
@@ -1839,15 +1489,6 @@
       bji = bij;
     }
 
-=======
-
-    /*--- The "attempt" part. ---*/
-    if (bji == nullptr) {
-      node_j = node_i;
-      bji = bij;
-    }
-
->>>>>>> 0e3fad69
     for(auto iVar = 0ul; iVar < nVar; ++iVar) {
       for(auto jVar = 0ul; jVar < nVar; ++jVar) {
         /*--- Column product. ---*/
@@ -1864,7 +1505,6 @@
 
   /*--- Set known solution in rhs vector. ---*/
   b.SetBlock(node_i, x_i);
-<<<<<<< HEAD
 
 }
 
@@ -1940,83 +1580,6 @@
   SU2_OMP_FOR_STAT(omp_light_size)
   for (auto i = 0ul; i < nnz*nVar*nEqn; ++i)
     matrix[i] += alpha*B.matrix[i];
-=======
->>>>>>> 0e3fad69
-
-}
-
-template<class ScalarType>
-template<class OtherType>
-void CSysMatrix<ScalarType>::EnforceSolutionAtDOF(unsigned long node_i, unsigned long iVar,
-                                                  OtherType x_i, CSysVector<OtherType> & b) {
-
-  for (auto index = row_ptr[node_i]; index < row_ptr[node_i+1]; ++index) {
-
-    const auto node_j = col_ind[index];
-
-    /*--- Delete row iVar of block j on row i (bij) and ATTEMPT
-     *    to delete column iVar block i on row j (bji). ---*/
-
-    auto bij = &matrix[index*nVar*nVar];
-    auto bji = GetBlock(node_j, node_i);
-
-    /*--- The "attempt" part. ---*/
-    if (bji != nullptr) {
-      for(auto jVar = 0ul; jVar < nVar; ++jVar) {
-        /*--- Column product. ---*/
-        b[node_j*nVar+jVar] -= bji[jVar*nVar+iVar] * x_i;
-        /*--- Delete entries. ---*/
-        bji[jVar*nVar+iVar] = 0.0;
-      }
-    }
-
-    /*--- Delete row. ---*/
-    for(auto jVar = 0ul; jVar < nVar; ++jVar)
-      bij[iVar*nVar+jVar] = 0.0;
-
-    /*--- Set the diagonal entry of the block to 1. ---*/
-    if (node_j == node_i)
-      bij[iVar*(nVar+1)] = 1.0;
-  }
-
-  /*--- Set known solution in rhs vector. ---*/
-  b(node_i, iVar) = x_i;
-
-}
-
-template<class ScalarType>
-void CSysMatrix<ScalarType>::SetDiagonalAsColumnSum() {
-
-  SU2_OMP_FOR_DYN(omp_heavy_size)
-  for (auto iPoint = 0ul; iPoint < nPoint; ++iPoint) {
-
-    auto block_ii = &matrix[dia_ptr[iPoint]*nVar*nEqn];
-
-    for (auto k = 0ul; k < nVar*nEqn; ++k) block_ii[k] = 0.0;
-
-    for (auto k = row_ptr[iPoint]; k < row_ptr[iPoint+1]; ++k) {
-      auto block_ji = &matrix[col_ptr[k]*nVar*nEqn];
-      if (block_ji != block_ii) MatrixSubtraction(block_ii, block_ji, block_ii);
-    }
-  }
-}
-
-template<class ScalarType>
-void CSysMatrix<ScalarType>::MatrixMatrixAddition(ScalarType alpha, const CSysMatrix<ScalarType>& B) {
-
-  /*--- Check that the sparse structure is shared between the two matrices,
-   *    comparing pointers is ok as they are obtained from CGeometry. ---*/
-  bool ok = (row_ptr == B.row_ptr) && (col_ind == B.col_ind) &&
-            (nVar == B.nVar) && (nEqn == B.nEqn) && (nnz == B.nnz);
-
-  if (!ok) {
-    SU2_OMP_MASTER
-    SU2_MPI::Error("Matrices do not have compatible sparsity.", CURRENT_FUNCTION);
-  }
-
-  SU2_OMP_FOR_STAT(omp_light_size)
-  for (auto i = 0ul; i < nnz*nVar*nEqn; ++i)
-    matrix[i] += alpha*B.matrix[i];
 
 }
 
@@ -2039,18 +1602,6 @@
 
 template<class ScalarType>
 void CSysMatrix<ScalarType>::ComputePastixPreconditioner(const CSysVector<ScalarType> & vec, CSysVector<ScalarType> & prod,
-<<<<<<< HEAD
-                                                         CGeometry *geometry, CConfig *config) const {
-#ifdef HAVE_PASTIX
-  SU2_OMP_BARRIER
-  SU2_OMP_MASTER
-  {
-    pastix_wrapper.Solve(vec,prod);
-    InitiateComms(prod, geometry, config, SOLUTION_MATRIX);
-    CompleteComms(prod, geometry, config, SOLUTION_MATRIX);
-  }
-  SU2_OMP_BARRIER
-=======
                                                          CGeometry *geometry, const CConfig *config) const {
 #ifdef HAVE_PASTIX
   SU2_OMP_BARRIER
@@ -2060,7 +1611,6 @@
 
   InitiateComms(prod, geometry, config, SOLUTION_MATRIX);
   CompleteComms(prod, geometry, config, SOLUTION_MATRIX);
->>>>>>> 0e3fad69
 #else
   SU2_OMP_MASTER
   SU2_MPI::Error("SU2 was not compiled with -DHAVE_PASTIX", CURRENT_FUNCTION);
@@ -2071,35 +1621,20 @@
 #ifdef CODI_FORWARD_TYPE
 /*--- In forward AD only the active type is used. ---*/
 template class CSysMatrix<su2double>;
-<<<<<<< HEAD
-template void CSysMatrix<su2double>::InitiateComms(const CSysVector<su2double>&, CGeometry*, CConfig*, unsigned short) const;
-template void CSysMatrix<su2double>::CompleteComms(CSysVector<su2double>&, CGeometry*, CConfig*, unsigned short) const;
-=======
 template void CSysMatrix<su2double>::InitiateComms(const CSysVector<su2double>&, CGeometry*, const CConfig*, unsigned short) const;
 template void CSysMatrix<su2double>::CompleteComms(CSysVector<su2double>&, CGeometry*, const CConfig*, unsigned short) const;
->>>>>>> 0e3fad69
 template void CSysMatrix<su2double>::EnforceSolutionAtNode(unsigned long, const su2double*, CSysVector<su2double>&);
 template void CSysMatrix<su2double>::EnforceSolutionAtDOF(unsigned long, unsigned long, su2double, CSysVector<su2double>&);
 #else
 /*--- Base and reverse AD, matrix is passive (either float or double). ---*/
 template class CSysMatrix<su2mixedfloat>;
-<<<<<<< HEAD
-template void CSysMatrix<su2mixedfloat>::InitiateComms(const CSysVector<su2mixedfloat>&, CGeometry*, CConfig*, unsigned short) const;
-template void CSysMatrix<su2mixedfloat>::CompleteComms(CSysVector<su2mixedfloat>&, CGeometry*, CConfig*, unsigned short) const;
-=======
 template void CSysMatrix<su2mixedfloat>::InitiateComms(const CSysVector<su2mixedfloat>&, CGeometry*, const CConfig*, unsigned short) const;
 template void CSysMatrix<su2mixedfloat>::CompleteComms(CSysVector<su2mixedfloat>&, CGeometry*, const CConfig*, unsigned short) const;
->>>>>>> 0e3fad69
 template void CSysMatrix<su2mixedfloat>::EnforceSolutionAtNode(unsigned long, const su2double*, CSysVector<su2double>&);
 template void CSysMatrix<su2mixedfloat>::EnforceSolutionAtDOF(unsigned long, unsigned long, su2double, CSysVector<su2double>&);
 #if defined(CODI_REVERSE_TYPE) || defined(USE_MIXED_PRECISION)
 /*--- In reverse AD (or mixed precision) the passive matrix is also used to communicate active (or double) vectors resp.. ---*/
-<<<<<<< HEAD
-template void CSysMatrix<su2mixedfloat>::InitiateComms(const CSysVector<su2double>&, CGeometry*, CConfig*, unsigned short) const;
-template void CSysMatrix<su2mixedfloat>::CompleteComms(CSysVector<su2double>&, CGeometry*, CConfig*, unsigned short) const;
-=======
 template void CSysMatrix<su2mixedfloat>::InitiateComms(const CSysVector<su2double>&, CGeometry*, const CConfig*, unsigned short) const;
 template void CSysMatrix<su2mixedfloat>::CompleteComms(CSysVector<su2double>&, CGeometry*, const CConfig*, unsigned short) const;
->>>>>>> 0e3fad69
 #endif
 #endif // CODI_FORWARD_TYPE