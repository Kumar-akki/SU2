--- conflicted
+++ resolved
@@ -2,11 +2,7 @@
  * \file CSysSolve.cpp
  * \brief Main classes required for solving linear systems of equations
  * \author J. Hicken, F. Palacios, T. Economon
-<<<<<<< HEAD
- * \version 7.0.5 "Blackbird"
-=======
  * \version 7.0.6 "Blackbird"
->>>>>>> 0e3fad69
  *
  * SU2 Project Website: https://su2code.github.io
  *
@@ -52,10 +48,7 @@
 CSysSolve<ScalarType>::CSysSolve(const bool mesh_deform_mode, const bool gradient_smooth_mode) : cg_ready(false), bcg_ready(false),
                                                                 gmres_ready(false), smooth_ready(false) {
   mesh_deform = mesh_deform_mode;
-<<<<<<< HEAD
   gradient_mode = gradient_smooth_mode;
-=======
->>>>>>> 0e3fad69
   LinSysRes_ptr = nullptr;
   LinSysSol_ptr = nullptr;
   Residual = 0.0;
@@ -177,23 +170,15 @@
   cout << "# Residual tolerance target = " << restol << "\n";
   cout << "# Initial residual norm     = " << resinit << endl;
 }
-<<<<<<< HEAD
 
 template<class ScalarType>
 void CSysSolve<ScalarType>::WriteHistory(unsigned long iter, ScalarType res) const {
 
-=======
-
-template<class ScalarType>
-void CSysSolve<ScalarType>::WriteHistory(unsigned long iter, ScalarType res) const {
-
->>>>>>> 0e3fad69
   cout << "     " << iter << "     " << res << endl;
 }
 
 template<class ScalarType>
 void CSysSolve<ScalarType>::WriteFinalResidual(string solver, unsigned long iter, ScalarType res) const {
-<<<<<<< HEAD
 
   cout << "# " << solver << " final (true) residual:\n";
   cout << "# Iteration = " << iter << ": |res|/|res0| = " << res << ".\n" << endl;
@@ -202,16 +187,6 @@
 template<class ScalarType>
 void CSysSolve<ScalarType>::WriteWarning(ScalarType res_calc, ScalarType res_true, ScalarType tol) const {
 
-=======
-
-  cout << "# " << solver << " final (true) residual:\n";
-  cout << "# Iteration = " << iter << ": |res|/|res0| = " << res << ".\n" << endl;
-}
-
-template<class ScalarType>
-void CSysSolve<ScalarType>::WriteWarning(ScalarType res_calc, ScalarType res_true, ScalarType tol) const {
-
->>>>>>> 0e3fad69
   cout << "# WARNING:\n";
   cout << "# true residual norm and calculated residual norm do not agree.\n";
   cout << "# true_res = " << res_true << ", calc_res = " << res_calc << ", tol = " << tol*10 << ".\n";
@@ -221,11 +196,7 @@
 template<class ScalarType>
 unsigned long CSysSolve<ScalarType>::CG_LinSolver(const CSysVector<ScalarType> & b, CSysVector<ScalarType> & x,
                                                   const CMatrixVectorProduct<ScalarType> & mat_vec, const CPreconditioner<ScalarType> & precond,
-<<<<<<< HEAD
-                                                  ScalarType tol, unsigned long m, ScalarType & residual, bool monitoring, CConfig *config) const {
-=======
                                                   ScalarType tol, unsigned long m, ScalarType & residual, bool monitoring, const CConfig *config) const {
->>>>>>> 0e3fad69
 
   const bool master = (SU2_MPI::GetRank() == MASTER_NODE) && (omp_get_thread_num() == 0);
   ScalarType norm_r = 0.0, norm0 = 0.0;
@@ -365,11 +336,7 @@
 template<class ScalarType>
 unsigned long CSysSolve<ScalarType>::FGMRES_LinSolver(const CSysVector<ScalarType> & b, CSysVector<ScalarType> & x,
                                                       const CMatrixVectorProduct<ScalarType> & mat_vec, const CPreconditioner<ScalarType> & precond,
-<<<<<<< HEAD
-                                                      ScalarType tol, unsigned long m, ScalarType & residual, bool monitoring, CConfig *config) const {
-=======
                                                       ScalarType tol, unsigned long m, ScalarType & residual, bool monitoring, const CConfig *config) const {
->>>>>>> 0e3fad69
 
   const bool master = (SU2_MPI::GetRank() == MASTER_NODE) && (omp_get_thread_num() == 0);
 
@@ -523,11 +490,7 @@
 template<class ScalarType>
 unsigned long CSysSolve<ScalarType>::BCGSTAB_LinSolver(const CSysVector<ScalarType> & b, CSysVector<ScalarType> & x,
                                                        const CMatrixVectorProduct<ScalarType> & mat_vec, const CPreconditioner<ScalarType> & precond,
-<<<<<<< HEAD
-                                                       ScalarType tol, unsigned long m, ScalarType & residual, bool monitoring, CConfig *config) const {
-=======
                                                        ScalarType tol, unsigned long m, ScalarType & residual, bool monitoring, const CConfig *config) const {
->>>>>>> 0e3fad69
 
   const bool master = (SU2_MPI::GetRank() == MASTER_NODE) && (omp_get_thread_num() == 0);
   ScalarType norm_r = 0.0, norm0 = 0.0;
@@ -692,11 +655,7 @@
 template<class ScalarType>
 unsigned long CSysSolve<ScalarType>::Smoother_LinSolver(const CSysVector<ScalarType> & b, CSysVector<ScalarType> & x,
                                                         const CMatrixVectorProduct<ScalarType> & mat_vec, const CPreconditioner<ScalarType> & precond,
-<<<<<<< HEAD
-                                                        ScalarType tol, unsigned long m, ScalarType & residual, bool monitoring, CConfig *config) const {
-=======
                                                         ScalarType tol, unsigned long m, ScalarType & residual, bool monitoring, const CConfig *config) const {
->>>>>>> 0e3fad69
 
   const bool master = (SU2_MPI::GetRank() == MASTER_NODE) && (omp_get_thread_num() == 0);
   ScalarType norm_r = 0.0, norm0 = 0.0;
@@ -867,11 +826,7 @@
 
 template<class ScalarType>
 unsigned long CSysSolve<ScalarType>::Solve(CSysMatrix<ScalarType> & Jacobian, const CSysVector<su2double> & LinSysRes,
-<<<<<<< HEAD
-                                           CSysVector<su2double> & LinSysSol, CGeometry *geometry, CConfig *config) {
-=======
                                            CSysVector<su2double> & LinSysSol, CGeometry *geometry, const CConfig *config) {
->>>>>>> 0e3fad69
   /*---
    A word about the templated types. It is assumed that the residual and solution vectors are always of su2doubles,
    meaning that they are active in the discrete adjoint. The same assumption is made in SetExternalSolve.
@@ -1066,11 +1021,7 @@
 
 template<class ScalarType>
 unsigned long CSysSolve<ScalarType>::Solve_b(CSysMatrix<ScalarType> & Jacobian, const CSysVector<su2double> & LinSysRes,
-<<<<<<< HEAD
-                                             CSysVector<su2double> & LinSysSol, CGeometry *geometry, CConfig *config) {
-=======
                                              CSysVector<su2double> & LinSysSol, CGeometry *geometry, const CConfig *config) {
->>>>>>> 0e3fad69
 
   unsigned short KindSolver, KindPrecond;
   unsigned long MaxIter, RestartIter, IterLinSol = 0;
@@ -1102,11 +1053,7 @@
   }
 
   /*--- To keep the behavior of SU2_DOT even though it should not be strictly required. ---*/
-<<<<<<< HEAD
   if (config->GetKind_SU2() == SU2_DOT || config->GetSmoothGradient()) RequiresTranspose = true;
-=======
-  if (config->GetKind_SU2() == SU2_DOT) RequiresTranspose = true;
->>>>>>> 0e3fad69
 
   /*--- Set up preconditioner and matrix-vector product ---*/
 
@@ -1125,11 +1072,7 @@
   }
 
   /*--- In SU2_DOT there is no call to Solve, preconditioner needs to be built here. ---*/
-<<<<<<< HEAD
   if (config->GetKind_SU2() == SU2_DOT || config->GetSmoothGradient()) precond->Build();
-=======
-  if (config->GetKind_SU2() == SU2_DOT) precond->Build();
->>>>>>> 0e3fad69
 
   auto mat_vec = CSysMatrixVectorProductTransposed<ScalarType>(Jacobian, geometry, config);
 
