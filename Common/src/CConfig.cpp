--- conflicted
+++ resolved
@@ -6064,7 +6064,6 @@
         }
         switch (Kind_Trans_Model) {
           case TURB_TRANS_MODEL::NONE:  break;
-<<<<<<< HEAD
           case TURB_TRANS_MODEL::LM:{
             cout << "Transition model: Langtry and Menter's 4 equation model"; 
             if (lmParsedOptions.LM2015){
@@ -6094,9 +6093,6 @@
               }
               break;
           }
-=======
-          case TURB_TRANS_MODEL::LM:    cout << "Transition model: Langtry and Menter's 4 equation model (2009)" << endl; break;
->>>>>>> 7132d99e
         }
         cout << "Hybrid RANS/LES: ";
         switch (Kind_HybridRANSLES) {
