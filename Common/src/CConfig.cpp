--- conflicted
+++ resolved
@@ -5322,13 +5322,6 @@
   if (GetGasModel() == "ARGON") {monoatomic = true;}
   else {monoatomic = false;}
 
-<<<<<<< HEAD
-  // This option is deprecated. After a grace period until 7.2.0 the usage warning should become an error.
-  if(OptionIsSet("CONV_CRITERIA") && rank == MASTER_NODE) {
-    cout << "\n\nWARNING: CONV_CRITERIA is deprecated. SU2 will choose the criteria automatically based on the CONV_FIELD.\n"
-            "That is, RESIDUAL for any RMS_* BGS_* value, and CAUCHY for coefficients such as DRAG etc.\n" << endl;
-  }
-=======
   /*--- Set number of Turbulence Variables. ---*/
   switch (TurbModelFamily(Kind_Turb_Model)) {
     case TURB_FAMILY::NONE:
@@ -5420,7 +5413,6 @@
     }
 
   } // species transport checks
->>>>>>> 88c8392f
 }
 
 void CConfig::SetMarkers(SU2_COMPONENT val_software) {
