--- conflicted
+++ resolved
@@ -1157,11 +1157,7 @@
   //addBoolOption("MUTATIONPP", mutationpp, true);//Cat:delete
   /*--- Reading gas model as string or integer depending on TC library used. ---*/
   /* DESCRIPTION: Specify chemical model for multi-species simulations - read by Mutation++ library*/
-<<<<<<< HEAD
-  addEnumOption("GAS_MODEL", Kind_GasModel, GasModel_Map, N2);//cat: temporary stupid fix to be deleted
-=======
   addStringOption("GAS_MODEL", GasModel, string("N2"));
->>>>>>> ce2bfa63
   /* DESCRIPTION: Specify transport coefficient model for multi-species simulations */
   addEnumOption("TRANSPORT_COEFF_MODEL", Kind_TransCoeffModel, TransCoeffModel_Map, WILKE);
   /* DESCRIPTION: Specify mass fraction of each species */
