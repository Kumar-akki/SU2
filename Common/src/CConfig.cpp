/*!
 * \file CConfig.cpp
 * \brief Main file for managing the config file
 * \author F. Palacios, T. Economon, B. Tracey, H. Kline
 * \version 7.3.0 "Blackbird"
 *
 * SU2 Project Website: https://su2code.github.io
 *
 * The SU2 Project is maintained by the SU2 Foundation
 * (http://su2foundation.org)
 *
 * Copyright 2012-2022, SU2 Contributors (cf. AUTHORS.md)
 *
 * SU2 is free software; you can redistribute it and/or
 * modify it under the terms of the GNU Lesser General Public
 * License as published by the Free Software Foundation; either
 * version 2.1 of the License, or (at your option) any later version.
 *
 * SU2 is distributed in the hope that it will be useful,
 * but WITHOUT ANY WARRANTY; without even the implied warranty of
 * MERCHANTABILITY or FITNESS FOR A PARTICULAR PURPOSE. See the GNU
 * Lesser General Public License for more details.
 *
 * You should have received a copy of the GNU Lesser General Public
 * License along with SU2. If not, see <http://www.gnu.org/licenses/>.
 */

#define ENABLE_MAPS
#include "../include/CConfig.hpp"
#undef ENABLE_MAPS

#include "../include/fem/fem_gauss_jacobi_quadrature.hpp"
#include "../include/fem/fem_geometry_structure.hpp"

#include "../include/basic_types/ad_structure.hpp"
#include "../include/toolboxes/printing_toolbox.hpp"

using namespace PrintingToolbox;

#ifdef PROFILE
#ifdef HAVE_MKL
#include "mkl.h"
#endif
#endif

vector<string> Profile_Function_tp;       /*!< \brief Vector of string names for profiled functions. */
vector<double> Profile_Time_tp;           /*!< \brief Vector of elapsed time for profiled functions. */
vector<double> Profile_ID_tp;             /*!< \brief Vector of group ID number for profiled functions. */
map<string, vector<int> > Profile_Map_tp; /*!< \brief Map containing the final results for profiled functions. */

map<CLong3T, int> GEMM_Profile_MNK;       /*!< \brief Map, which maps the GEMM size to the index where
                                                      the data for this GEMM is stored in several vectors. */
vector<long>   GEMM_Profile_NCalls;       /*!< \brief Vector, which stores the number of calls to this
                                                      GEMM size. */
vector<double> GEMM_Profile_TotTime;      /*!< \brief Total time spent for this GEMM size. */
vector<double> GEMM_Profile_MinTime;      /*!< \brief Minimum time spent for this GEMM size. */
vector<double> GEMM_Profile_MaxTime;      /*!< \brief Maximum time spent for this GEMM size. */

//#pragma omp threadprivate(Profile_Function_tp, Profile_Time_tp, Profile_ID_tp, Profile_Map_tp)


CConfig::CConfig(char case_filename[MAX_STRING_SIZE], SU2_COMPONENT val_software, bool verb_high) {

  /*--- Set the case name to the base config file name without extension ---*/

  caseName = PrintingToolbox::split(string(case_filename),'.')[0];

  base_config = true;

  /*--- Store MPI rank and size ---*/

  rank = SU2_MPI::GetRank();
  size = SU2_MPI::GetSize();

  iZone = 0;
  nZone = 1;

  Init();

  /*--- Parsing the config file  ---*/

  SetConfig_Parsing(case_filename);

  /*--- Set the default values for all of the options that weren't set ---*/

  SetDefault();

  /*--- Set number of zone ---*/

  SetnZone();

  /*--- Configuration file postprocessing ---*/

  SetPostprocessing(val_software, iZone, 0);

  /*--- Configuration file boundaries/markers setting ---*/

  SetMarkers(val_software);

  /*--- Configuration file output ---*/

  if ((rank == MASTER_NODE) && verb_high)
    SetOutput(val_software, iZone);

}

CConfig::CConfig(istream &case_buffer, SU2_COMPONENT val_software, bool verb_high) {

  base_config = true;

  iZone = 0;
  nZone = 1;

  Init();

  /*--- Parsing the config file  ---*/

  SetConfig_Parsing(case_buffer);

  /*--- Set the default values for all of the options that weren't set ---*/

  SetDefault();

  /*--- Set number of zone ---*/

  SetnZone();

  /*--- Configuration file postprocessing ---*/

  SetPostprocessing(val_software, iZone, 0);

  /*--- Configuration file boundaries/markers setting ---*/

  SetMarkers(val_software);

  /*--- Configuration file output ---*/

  if ((rank == MASTER_NODE) && verb_high)
    SetOutput(val_software, iZone);

}

CConfig::CConfig(CConfig* config, char case_filename[MAX_STRING_SIZE], SU2_COMPONENT val_software, unsigned short val_iZone, unsigned short val_nZone, bool verb_high) {

  caseName = config->GetCaseName();

  unsigned short val_nDim;

  base_config = false;

  iZone = val_iZone;
  nZone = val_nZone;

  Init();

  /*--- Parsing the config file  ---*/

  SetConfig_Parsing(case_filename);

  /*--- Set default options from base config ---*/

  SetDefaultFromConfig(config);

  /*--- Set the default values for all of the options that weren't set ---*/

  SetDefault();

  /*--- Get the dimension --- */

  val_nDim = GetnDim(Mesh_FileName, Mesh_FileFormat);

  /*--- Configuration file postprocessing ---*/

  SetPostprocessing(val_software, val_iZone, val_nDim);

  /*--- Configuration file boundaries/markers setting ---*/

  SetMarkers(val_software);

  /*--- Configuration file output ---*/

  if ((rank == MASTER_NODE) && verb_high)
    SetOutput(val_software, val_iZone);

  Multizone_Problem = config->GetMultizone_Problem();

}

CConfig::CConfig(char case_filename[MAX_STRING_SIZE], SU2_COMPONENT val_software) {

  /*--- Set the case name to the base config file name without extension ---*/

  caseName = PrintingToolbox::split(string(case_filename),'.')[0];

  base_config = true;

  nZone = 1;
  iZone = 0;

  Init();

  /*--- Parsing the config file  ---*/

  SetConfig_Parsing(case_filename);

  /*--- Set the default values for all of the options that weren't set ---*/

  SetDefault();

  /*--- Set number of zones --- */

  SetnZone();

  /*--- Configuration file postprocessing ---*/

  SetPostprocessing(val_software, 0, 1);

  /*--- Configuration file boundaries/markers setting ---*/

  SetMarkers(val_software);

  /*--- Print the header --- */

  SetHeader(val_software);

}

CConfig::CConfig(char case_filename[MAX_STRING_SIZE], CConfig *config) {

  /*--- Set the case name to the base config file name without extension ---*/

  caseName = PrintingToolbox::split(string(case_filename),'.')[0];

  base_config = true;

  bool runtime_file = false;

  Init();

  /*--- Parsing the config file  ---*/

  runtime_file = SetRunTime_Parsing(case_filename);

  /*--- Set the default values for all of the options that weren't set ---*/

  SetDefault();

  /*--- Update original config file ---*/

  if (runtime_file) {
    if (all_options.find("TIME_ITER") == all_options.end())
      config->SetnTime_Iter(nTimeIter);
  }
}

SU2_MPI::Comm CConfig::GetMPICommunicator() const {

  return SU2_Communicator;

}

void CConfig::Init(){

  /*--- Store MPI rank and size ---*/

  rank = SU2_MPI::GetRank();
  size = SU2_MPI::GetSize();

  /*--- Initialize pointers to Null---*/

  SetPointersNull();

  /*--- Reading config options  ---*/

  SetConfig_Options();

}

void CConfig::SetMPICommunicator(SU2_MPI::Comm Communicator) {

  SU2_Communicator = Communicator;

}

void CConfig::addDoubleOption(const string name, su2double & option_field, su2double default_value) {
  // Check if the key is already in the map. If this fails, it is coder error
  // and not user error, so throw.
  assert(option_map.find(name) == option_map.end());

  // Add this option to the list of all the options
  all_options.insert(pair<string, bool>(name, true));

  // Create the parser for a su2double option with a reference to the option_field and the desired
  // default value. This will take the string in the config file, convert it to a su2double, and
  // place that su2double in the memory location specified by the reference.
  COptionBase* val = new COptionDouble(name, option_field, default_value);

  // Create an association between the option name ("CFL") and the parser generated above.
  // During configuration, the parsing script will get the option name, and use this map
  // to find how to parse that option.
  option_map.insert(pair<string, COptionBase *>(name, val));
}

void CConfig::addStringOption(const string name, string & option_field, string default_value) {

  assert(option_map.find(name) == option_map.end());
  all_options.insert(pair<string, bool>(name, true));
  COptionBase* val = new COptionString(name, option_field, default_value);
  option_map.insert(pair<string, COptionBase *>(name, val));
}

void CConfig::addIntegerOption(const string name, int & option_field, int default_value) {
  assert(option_map.find(name) == option_map.end());
  all_options.insert(pair<string, bool>(name, true));
  COptionBase* val = new COptionInt(name, option_field, default_value);
  option_map.insert(pair<string, COptionBase *>(name, val));
}

void CConfig::addUnsignedLongOption(const string name, unsigned long & option_field, unsigned long default_value) {
  assert(option_map.find(name) == option_map.end());
  all_options.insert(pair<string, bool>(name, true));
  COptionBase* val = new COptionULong(name, option_field, default_value);
  option_map.insert(pair<string, COptionBase *>(name, val));
}

void CConfig::addUnsignedShortOption(const string name, unsigned short & option_field, unsigned short default_value) {
  assert(option_map.find(name) == option_map.end());
  all_options.insert(pair<string, bool>(name, true));
  COptionBase* val = new COptionUShort(name, option_field, default_value);
  option_map.insert(pair<string, COptionBase *>(name, val));
}

void CConfig::addLongOption(const string name, long & option_field, long default_value) {
  assert(option_map.find(name) == option_map.end());
  all_options.insert(pair<string, bool>(name, true));
  COptionBase* val = new COptionLong(name, option_field, default_value);
  option_map.insert(pair<string, COptionBase *>(name, val));
}

void CConfig::addBoolOption(const string name, bool & option_field, bool default_value) {
  assert(option_map.find(name) == option_map.end());
  all_options.insert(pair<string, bool>(name, true));
  COptionBase* val = new COptionBool(name, option_field, default_value);
  option_map.insert(pair<string, COptionBase *>(name, val));
}

// enum types work differently than all of the others because there are a small number of valid
// string entries for the type. One must also provide a list of all the valid strings of that type.
template <class Tenum, class TField>
void CConfig::addEnumOption(const string name, TField& option_field, const map<string,Tenum>& enum_map, Tenum default_value) {
  assert(option_map.find(name) == option_map.end());
  all_options.insert(pair<string, bool>(name, true));
  COptionBase* val = new COptionEnum<Tenum, TField>(name, enum_map, option_field, default_value);
  option_map.insert(pair<string, COptionBase *>(name, val));
  return;
}

// input_size is the number of options read in from the config file
template <class Tenum, class TField>
void CConfig::addEnumListOption(const string name, unsigned short& input_size, TField*& option_field, const map<string, Tenum>& enum_map) {
  input_size = 0;
  assert(option_map.find(name) == option_map.end());
  all_options.insert(pair<string, bool>(name, true));
  COptionBase* val = new COptionEnumList<Tenum,TField>(name, enum_map, option_field, input_size);
  option_map.insert( pair<string, COptionBase*>(name, val) );
}

void CConfig::addDoubleArrayOption(const string name, const int size, su2double* option_field) {
  assert(option_map.find(name) == option_map.end());
  all_options.insert(pair<string, bool>(name, true));
  COptionBase* val = new COptionArray<su2double>(name, size, option_field);
  option_map.insert(pair<string, COptionBase *>(name, val));
}

void CConfig::addUShortArrayOption(const string name, const int size, unsigned short* option_field) {
  assert(option_map.find(name) == option_map.end());
  all_options.insert(pair<string, bool>(name, true));
  COptionBase* val = new COptionArray<unsigned short>(name, size, option_field);
  option_map.insert(pair<string, COptionBase *>(name, val));
}

void CConfig::addDoubleListOption(const string name, unsigned short & size, su2double * & option_field) {
  assert(option_map.find(name) == option_map.end());
  all_options.insert(pair<string, bool>(name, true));
  COptionBase* val = new COptionDoubleList(name, size, option_field);
  option_map.insert(pair<string, COptionBase *>(name, val));
}

void CConfig::addShortListOption(const string name, unsigned short & size, short * & option_field) {
  assert(option_map.find(name) == option_map.end());
  all_options.insert(pair<string, bool>(name, true));
  COptionBase* val = new COptionShortList(name, size, option_field);
  option_map.insert(pair<string, COptionBase *>(name, val));
}

void CConfig::addUShortListOption(const string name, unsigned short & size, unsigned short * & option_field) {
  assert(option_map.find(name) == option_map.end());
  all_options.insert(pair<string, bool>(name, true));
  COptionBase* val = new COptionUShortList(name, size, option_field);
  option_map.insert(pair<string, COptionBase *>(name, val));
}

void CConfig::addStringListOption(const string name, unsigned short & num_marker, string* & option_field) {
  assert(option_map.find(name) == option_map.end());
  all_options.insert(pair<string, bool>(name, true));
  COptionBase* val = new COptionStringList(name, num_marker, option_field);
  option_map.insert(pair<string, COptionBase *>(name, val));
}

void CConfig::addConvectOption(const string name, unsigned short & space_field, unsigned short & centered_field, unsigned short & upwind_field) {
  assert(option_map.find(name) == option_map.end());
  all_options.insert(pair<string, bool>(name, true));
  COptionBase* val = new COptionConvect(name, space_field, centered_field, upwind_field);
  option_map.insert(pair<string, COptionBase *>(name, val));
}

void CConfig::addConvectFEMOption(const string name, unsigned short & space_field, unsigned short & fem_field) {
  assert(option_map.find(name) == option_map.end());
  all_options.insert(pair<string, bool>(name, true));
  COptionBase* val = new COptionFEMConvect(name, space_field, fem_field);
  option_map.insert(pair<string, COptionBase *>(name, val));
}

void CConfig::addMathProblemOption(const string name, bool & ContinuousAdjoint, const bool & ContinuousAdjoint_default,
                          bool & DiscreteAdjoint, const bool & DiscreteAdjoint_default,
                          bool & Restart_Flow, const bool & Restart_Flow_default) {
  assert(option_map.find(name) == option_map.end());
  all_options.insert(pair<string, bool>(name, true));
  COptionBase* val = new COptionMathProblem(name, ContinuousAdjoint, ContinuousAdjoint_default, DiscreteAdjoint, DiscreteAdjoint_default, Restart_Flow, Restart_Flow_default);
  option_map.insert(pair<string, COptionBase *>(name, val));
}

void CConfig::addDVParamOption(const string name, unsigned short & nDV_field, su2double** & paramDV, string* & FFDTag,
                      unsigned short* & design_variable) {
  assert(option_map.find(name) == option_map.end());
  all_options.insert(pair<string, bool>(name, true));
  COptionBase* val = new COptionDVParam(name, nDV_field, paramDV, FFDTag, design_variable);
  option_map.insert(pair<string, COptionBase *>(name, val));
}

void CConfig::addDVValueOption(const string name, unsigned short* & nDVValue_field, su2double** & valueDV, unsigned short & nDV_field,  su2double** & paramDV,
                      unsigned short* & design_variable) {
  assert(option_map.find(name) == option_map.end());
  all_options.insert(pair<string, bool>(name, true));
  COptionBase* val = new COptionDVValue(name, nDVValue_field, valueDV, nDV_field, paramDV, design_variable);
  option_map.insert(pair<string, COptionBase *>(name, val));
}

void CConfig::addFFDDefOption(const string name, unsigned short & nFFD_field, su2double** & coordFFD, string* & FFDTag) {
  assert(option_map.find(name) == option_map.end());
  all_options.insert(pair<string, bool>(name, true));
  COptionBase* val = new COptionFFDDef(name, nFFD_field, coordFFD, FFDTag);
  option_map.insert(pair<string, COptionBase *>(name, val));
}

void CConfig::addFFDDegreeOption(const string name, unsigned short & nFFD_field, unsigned short** & degreeFFD) {
  assert(option_map.find(name) == option_map.end());
  all_options.insert(pair<string, bool>(name, true));
  COptionBase* val = new COptionFFDDegree(name, nFFD_field, degreeFFD);
  option_map.insert(pair<string, COptionBase *>(name, val));
}

void CConfig::addStringDoubleListOption(const string name, unsigned short & list_size, string * & string_field,
                                        su2double* & double_field) {
  assert(option_map.find(name) == option_map.end());
  all_options.insert(pair<string, bool>(name, true));
  COptionBase* val = new COptionStringValuesList<su2double>(name, list_size, string_field, double_field);
  option_map.insert(pair<string, COptionBase *>(name, val));
}

void CConfig::addInletOption(const string name, unsigned short & nMarker_Inlet, string * & Marker_Inlet,
                    su2double* & Ttotal, su2double* & Ptotal, su2double** & FlowDir) {
  assert(option_map.find(name) == option_map.end());
  all_options.insert(pair<string, bool>(name, true));
  COptionBase* val = new COptionInlet(name, nMarker_Inlet, Marker_Inlet, Ttotal, Ptotal, FlowDir);
  option_map.insert(pair<string, COptionBase *>(name, val));
}

void CConfig::addInletSpeciesOption(const string name, unsigned short & nMarker_Inlet_Species,
                                    string * & Marker_Inlet_Species, su2double** & inlet_species_val,
                                    unsigned short & nSpecies_per_Inlet) {
  assert(option_map.find(name) == option_map.end());
  all_options.insert(pair<string, bool>(name, true));
  COptionBase* val = new COptionStringValuesList<su2double*>(name, nMarker_Inlet_Species, Marker_Inlet_Species,
                                                             inlet_species_val, nSpecies_per_Inlet);
  option_map.insert(pair<string, COptionBase *>(name, val));
}

template <class Tenum>
void CConfig::addRiemannOption(const string name, unsigned short & nMarker_Riemann, string * & Marker_Riemann, unsigned short* & option_field, const map<string, Tenum> & enum_map,
                               su2double* & var1, su2double* & var2, su2double** & FlowDir) {
  assert(option_map.find(name) == option_map.end());
  all_options.insert(pair<string, bool>(name, true));
  COptionBase* val = new COptionRiemann<Tenum>(name, nMarker_Riemann, Marker_Riemann, option_field, enum_map, var1, var2, FlowDir);
  option_map.insert(pair<string, COptionBase *>(name, val));
}

template <class Tenum>
void CConfig::addGilesOption(const string name, unsigned short & nMarker_Giles, string * & Marker_Giles, unsigned short* & option_field, const map<string, Tenum> & enum_map,
                             su2double* & var1, su2double* & var2, su2double** & FlowDir, su2double* & relaxfactor1, su2double* & relaxfactor2) {
  assert(option_map.find(name) == option_map.end());
  all_options.insert(pair<string, bool>(name, true));
  COptionBase* val = new COptionGiles<Tenum>(name, nMarker_Giles, Marker_Giles, option_field, enum_map, var1, var2, FlowDir, relaxfactor1, relaxfactor2);
  option_map.insert(pair<string, COptionBase *>(name, val));
}

void CConfig::addExhaustOption(const string name, unsigned short & nMarker_Exhaust, string * & Marker_Exhaust,
                               su2double* & Ttotal, su2double* & Ptotal) {
  assert(option_map.find(name) == option_map.end());
  all_options.insert(pair<string, bool>(name, true));
  COptionBase* val = new COptionExhaust(name, nMarker_Exhaust, Marker_Exhaust, Ttotal, Ptotal);
  option_map.insert(pair<string, COptionBase *>(name, val));
}

void CConfig::addPeriodicOption(const string & name, unsigned short & nMarker_PerBound,
                                string* & Marker_PerBound, string* & Marker_PerDonor,
                                su2double** & RotCenter, su2double** & RotAngles, su2double** & Translation) {
  assert(option_map.find(name) == option_map.end());
  all_options.insert(pair<string, bool>(name, true));
  COptionBase* val = new COptionPeriodic(name, nMarker_PerBound, Marker_PerBound, Marker_PerDonor, RotCenter, RotAngles, Translation);
  option_map.insert(pair<string, COptionBase *>(name, val));
}

void CConfig::addTurboPerfOption(const string & name, unsigned short & nMarker_TurboPerf,
                                 string* & Marker_TurboBoundIn, string* & Marker_TurboBoundOut) {
  assert(option_map.find(name) == option_map.end());
  all_options.insert(pair<string, bool>(name, true));
  COptionBase* val = new COptionTurboPerformance(name, nMarker_TurboPerf, Marker_TurboBoundIn, Marker_TurboBoundOut);
  option_map.insert(pair<string, COptionBase *>(name, val));
}

void CConfig::addActDiskOption(const string & name, unsigned short & nMarker_ActDiskInlet,
                               unsigned short & nMarker_ActDiskOutlet, string* & Marker_ActDiskInlet,
                               string* & Marker_ActDiskOutlet, su2double** & ActDisk_PressJump,
                               su2double** & ActDisk_TempJump, su2double** & ActDisk_Omega) {
  assert(option_map.find(name) == option_map.end());
  all_options.insert(pair<string, bool>(name, true));
  COptionBase* val = new COptionActDisk(name, nMarker_ActDiskInlet, nMarker_ActDiskOutlet, Marker_ActDiskInlet,
                                        Marker_ActDiskOutlet, ActDisk_PressJump, ActDisk_TempJump, ActDisk_Omega);
  option_map.insert(pair<string, COptionBase *>(name, val));
}

void CConfig::addWallFunctionOption(const string &name, unsigned short &list_size, string* &string_field,
                                    WALL_FUNCTIONS* &val_Kind_WF, unsigned short** &val_IntInfo_WF,
                                    su2double** &val_DoubleInfo_WF) {
  assert(option_map.find(name) == option_map.end());
  all_options.insert(pair<string, bool>(name, true));
  COptionBase* val = new COptionWallFunction(name, list_size, string_field, val_Kind_WF,
                                             val_IntInfo_WF, val_DoubleInfo_WF);
  option_map.insert(pair<string, COptionBase *>(name, val));
}

void CConfig::addPythonOption(const string name) {
  assert(option_map.find(name) == option_map.end());
  all_options.insert(pair<string, bool>(name, true));
  COptionBase* val = new COptionPython(name);
  option_map.insert(pair<string, COptionBase *>(name, val));
}

unsigned short CConfig::GetnZone(string val_mesh_filename, unsigned short val_format) {

  int nZone = 1; /* Default value if nothing is specified. */

  switch (val_format) {
    case SU2: {

      /*--- Local variables for reading the SU2 file. ---*/
      string text_line;
      ifstream mesh_file;

      /*--- Check if the mesh file can be opened for reading. ---*/
      mesh_file.open(val_mesh_filename.c_str(), ios::in);
      if (mesh_file.fail())
        SU2_MPI::Error(string("There is no geometry file called ") + val_mesh_filename,
                              CURRENT_FUNCTION);

      /*--- Read the SU2 mesh file until the zone data is reached or
            when it can be decided that it is not present. ---*/
      while( getline (mesh_file, text_line) ) {

        /*--- Search for the "NZONE" keyword to see if there are multiple Zones ---*/
        if(text_line.find ("NZONE=",0) != string::npos) {
          text_line.erase (0,6); nZone = atoi(text_line.c_str());
          break;
        }

        /*--- If one of the keywords IZONE, NELEM or NPOIN, NMARK is encountered,
              it can be assumed that the NZONE keyword is not present and the loop
              can be terminated. ---*/
        if(text_line.find ("IZONE=",0) != string::npos) break;
        if(text_line.find ("NELEM=",0) != string::npos) break;
        if(text_line.find ("NPOIN=",0) != string::npos) break;
        if(text_line.find ("NMARK=",0) != string::npos) break;
      }

      mesh_file.close();
      break;

    }

    case CGNS_GRID: {

#ifdef HAVE_CGNS

      /*--- Local variables which are needed when calling the CGNS mid-level API. ---*/

      int fn, nbases = 0, nzones = 0, file_type;
      int cell_dim = 0, phys_dim = 0;
      char basename[CGNS_STRING_SIZE];

      /*--- Check whether the supplied file is truly a CGNS file. ---*/

      if ( cg_is_cgns(val_mesh_filename.c_str(), &file_type) != CG_OK ) {
        SU2_MPI::Error(val_mesh_filename +
                       string(" was not found or is not a properly formatted CGNS file.\n") +
                       string("Note that SU2 expects unstructured CGNS files in ADF data format."),
                       CURRENT_FUNCTION);
      }

      /*--- Open the CGNS file for reading. The value of fn returned
       is the specific index number for this file and will be
       repeatedly used in the function calls. ---*/

      if (cg_open(val_mesh_filename.c_str(), CG_MODE_READ, &fn)) cg_error_exit();

      /*--- Get the number of databases. This is the highest node
       in the CGNS heirarchy. ---*/

      if (cg_nbases(fn, &nbases)) cg_error_exit();

      /*--- Check if there is more than one database. Throw an
       error if there is because this reader can currently
       only handle one database. ---*/

      if ( nbases > 1 ) {
        SU2_MPI::Error("CGNS reader currently incapable of handling more than 1 database." ,
                       CURRENT_FUNCTION);
      }

      /*--- Read the databases. Note that the indexing starts at 1. ---*/

      for ( int i = 1; i <= nbases; i++ ) {

        if (cg_base_read(fn, i, basename, &cell_dim, &phys_dim)) cg_error_exit();

        /*--- Get the number of zones for this base. ---*/

        if (cg_nzones(fn, i, &nzones)) cg_error_exit();

      }

      /*--- Close the CGNS file. ---*/

      if ( cg_close(fn) ) cg_error_exit();

      /*--- Set the number of zones as read from the CGNS file ---*/

      nZone = nzones;

#else
      SU2_MPI::Error(string(" SU2 built without CGNS support. \n") +
                     string(" To use CGNS, build SU2 accordingly."),
                     CURRENT_FUNCTION);
#endif

      break;
    }
    case RECTANGLE: {
      nZone = 1;
      break;
    }
    case BOX: {
      nZone = 1;
      break;
    }
  }

  return (unsigned short) nZone;

}

unsigned short CConfig::GetnDim(string val_mesh_filename, unsigned short val_format) {

  short nDim = -1;

  switch (val_format) {
    case SU2: {

      /*--- Local variables for reading the SU2 file. ---*/
      string text_line;
      ifstream mesh_file;

      /*--- Open grid file ---*/
      mesh_file.open(val_mesh_filename.c_str(), ios::in);
      if (mesh_file.fail()) {
        SU2_MPI::Error(string("The SU2 mesh file named ") + val_mesh_filename + string(" was not found."), CURRENT_FUNCTION);
      }

      /*--- Read the SU2 mesh file until the dimension data is reached
            or when it can be decided that it is not present. ---*/
      while( getline (mesh_file, text_line) ) {

        /*--- Search for the "NDIME" keyword to determine the number
              of dimensions.  ---*/
        if(text_line.find ("NDIME=",0) != string::npos) {
          text_line.erase (0,6); nDim = atoi(text_line.c_str());
          break;
        }

        /*--- If one of the keywords NELEM or NPOIN, NMARK is encountered,
              it can be assumed that the NZONE keyword is not present and
              the loop can be terminated. ---*/
        if(text_line.find ("NELEM=",0) != string::npos) break;
        if(text_line.find ("NPOIN=",0) != string::npos) break;
        if(text_line.find ("NMARK=",0) != string::npos) break;
      }

      mesh_file.close();

      /*--- Throw an error if the dimension was not found. ---*/
      if (nDim == -1) {
        SU2_MPI::Error(val_mesh_filename + string(" is not an SU2 mesh file or has the wrong format \n ('NDIME=' not found). Please check."),
                       CURRENT_FUNCTION);
      }

      break;
    }

    case CGNS_GRID: {

#ifdef HAVE_CGNS

      /*--- Local variables which are needed when calling the CGNS mid-level API. ---*/
      int fn, nbases, file_type;
      int cell_dim, phys_dim;
      char basename[CGNS_STRING_SIZE];

      /*--- Check whether the supplied file is truly a CGNS file. ---*/
      if ( cg_is_cgns(val_mesh_filename.c_str(), &file_type) != CG_OK ) {
        SU2_MPI::Error(val_mesh_filename +
                       string(" was not found or is not a properly formatted CGNS file.\n") +
                       string("Note that SU2 expects unstructured CGNS files in ADF data format."),
                       CURRENT_FUNCTION);
      }

      /*--- Open the CGNS file for reading. The value of fn returned
            is the specific index number for this file and will be
            repeatedly used in the function calls. ---*/
      if (cg_open(val_mesh_filename.c_str(), CG_MODE_READ, &fn) != CG_OK) cg_error_exit();

      /*--- Get the number of databases. This is the highest node
            in the CGNS heirarchy. ---*/
      if (cg_nbases(fn, &nbases) != CG_OK) cg_error_exit();

      /*--- Check if there is more than one database. Throw an
            error if there is because this reader can currently
            only handle one database. ---*/
      if ( nbases > 1 )
        SU2_MPI::Error("CGNS reader currently incapable of handling more than 1 database." ,
                       CURRENT_FUNCTION);

      /*--- Read the database. Note that the indexing starts at 1.
            Afterwards close the file again. ---*/
      if (cg_base_read(fn, 1, basename, &cell_dim, &phys_dim) != CG_OK) cg_error_exit();
      if (cg_close(fn) != CG_OK) cg_error_exit();

      /*--- Set the problem dimension as read from the CGNS file ---*/
      nDim = cell_dim;

#else
      SU2_MPI::Error(string(" SU2 built without CGNS support. \n") +
                     string(" To use CGNS, build SU2 accordingly."),
                     CURRENT_FUNCTION);
#endif

      break;
    }
    case RECTANGLE: {
      nDim = 2;
      break;
    }
    case BOX: {
      nDim = 3;
      break;
    }
  }

  /*--- After reading the mesh, assert that the dimension is equal to 2 or 3. ---*/
  assert((nDim == 2) || (nDim == 3));

  return (unsigned short) nDim;
}

void CConfig::SetPointersNull(void) {

  Marker_CfgFile_GeoEval      = nullptr;   Marker_All_GeoEval       = nullptr;
  Marker_CfgFile_Monitoring   = nullptr;   Marker_All_Monitoring    = nullptr;
  Marker_CfgFile_Designing    = nullptr;   Marker_All_Designing     = nullptr;
  Marker_CfgFile_Plotting     = nullptr;   Marker_All_Plotting      = nullptr;
  Marker_CfgFile_Analyze      = nullptr;   Marker_All_Analyze       = nullptr;
  Marker_CfgFile_DV           = nullptr;   Marker_All_DV            = nullptr;
  Marker_CfgFile_Moving       = nullptr;   Marker_All_Moving        = nullptr;
  Marker_CfgFile_PerBound     = nullptr;   Marker_All_PerBound      = nullptr;    Marker_PerBound   = nullptr;
  Marker_CfgFile_Turbomachinery = nullptr; Marker_All_Turbomachinery = nullptr;
  Marker_CfgFile_TurbomachineryFlag = nullptr; Marker_All_TurbomachineryFlag = nullptr;
  Marker_CfgFile_MixingPlaneInterface = nullptr; Marker_All_MixingPlaneInterface = nullptr;
  Marker_CfgFile_ZoneInterface = nullptr;
  Marker_CfgFile_Deform_Mesh   = nullptr;  Marker_All_Deform_Mesh   = nullptr;
  Marker_CfgFile_Deform_Mesh_Sym_Plane   = nullptr;  Marker_All_Deform_Mesh_Sym_Plane   = nullptr;
  Marker_CfgFile_Fluid_Load    = nullptr;  Marker_All_Fluid_Load    = nullptr;
  Marker_CfgFile_SobolevBC     = nullptr;  Marker_All_SobolevBC     = nullptr;

  Marker_CfgFile_Turbomachinery       = nullptr; Marker_All_Turbomachinery       = nullptr;
  Marker_CfgFile_TurbomachineryFlag   = nullptr; Marker_All_TurbomachineryFlag   = nullptr;
  Marker_CfgFile_MixingPlaneInterface = nullptr; Marker_All_MixingPlaneInterface = nullptr;

  Marker_CfgFile_PyCustom     = nullptr;   Marker_All_PyCustom      = nullptr;

  Marker_DV                   = nullptr;   Marker_Moving            = nullptr;    Marker_Monitoring = nullptr;
  Marker_Designing            = nullptr;   Marker_GeoEval           = nullptr;    Marker_Plotting   = nullptr;
  Marker_Analyze              = nullptr;   Marker_PyCustom          = nullptr;    Marker_WallFunctions        = nullptr;
<<<<<<< HEAD
  Marker_CfgFile_KindBC       = nullptr;   Marker_All_KindBC        = nullptr;    Marker_1D_Monitor = nullptr;
=======
  Marker_CfgFile_KindBC       = nullptr;   Marker_All_KindBC        = nullptr;    Marker_SobolevBC  = nullptr;
>>>>>>> 3832a8fe

  Kind_WallFunctions       = nullptr;
  IntInfo_WallFunctions    = nullptr;
  DoubleInfo_WallFunctions = nullptr;
  Kind_Wall                = nullptr;

  Config_Filenames = nullptr;

  /*--- Marker Pointers ---*/

  Marker_Euler                = nullptr;    Marker_FarField             = nullptr;    Marker_Custom              = nullptr;
  Marker_SymWall              = nullptr;    Marker_PerBound             = nullptr;
  Marker_PerDonor             = nullptr;    Marker_NearFieldBound       = nullptr;
  Marker_Deform_Mesh          = nullptr;    Marker_Deform_Mesh_Sym_Plane= nullptr;    Marker_Fluid_Load          = nullptr;
  Marker_Inlet                = nullptr;    Marker_Outlet               = nullptr;    Marker_Inlet_Species       = nullptr;
  Marker_Supersonic_Inlet     = nullptr;    Marker_Supersonic_Outlet    = nullptr;    Marker_Smoluchowski_Maxwell= nullptr;
  Marker_Isothermal           = nullptr;    Marker_HeatFlux             = nullptr;    Marker_EngineInflow        = nullptr;
  Marker_Load                 = nullptr;    Marker_Disp_Dir             = nullptr;    Marker_RoughWall           = nullptr;
  Marker_EngineExhaust        = nullptr;    Marker_Displacement         = nullptr;    Marker_Load                = nullptr;
  Marker_Load_Dir             = nullptr;    Marker_Load_Sine            = nullptr;    Marker_Clamped             = nullptr;
  Marker_FlowLoad             = nullptr;    Marker_Internal             = nullptr;
  Marker_All_TagBound         = nullptr;    Marker_CfgFile_TagBound     = nullptr;    Marker_All_KindBC          = nullptr;
  Marker_CfgFile_KindBC       = nullptr;    Marker_All_SendRecv         = nullptr;    Marker_All_PerBound        = nullptr;
  Marker_ZoneInterface        = nullptr;    Marker_All_ZoneInterface    = nullptr;    Marker_Riemann             = nullptr;
  Marker_Fluid_InterfaceBound = nullptr;    Marker_CHTInterface         = nullptr;    Marker_Damper              = nullptr;
  Marker_Emissivity           = nullptr;    Marker_HeatTransfer         = nullptr;

    /*--- Boundary Condition settings ---*/

  Isothermal_Temperature = nullptr;    HeatTransfer_Coeff     = nullptr;    HeatTransfer_WallTemp  = nullptr;
  Heat_Flux              = nullptr;    Displ_Value            = nullptr;    Load_Value             = nullptr;
  FlowLoad_Value         = nullptr;    Damper_Constant        = nullptr;    Wall_Emissivity        = nullptr;
  Roughness_Height       = nullptr;

  /*--- Inlet Outlet Boundary Condition settings ---*/

  Inlet_Ttotal    = nullptr;    Inlet_Ptotal      = nullptr;
  Inlet_FlowDir   = nullptr;    Inlet_Temperature = nullptr;    Inlet_Pressure = nullptr;
  Inlet_Velocity  = nullptr;    Inlet_MassFrac    = nullptr;
  Outlet_Pressure = nullptr;    Inlet_SpeciesVal  = nullptr;

  /*--- Engine Boundary Condition settings ---*/

  Inflow_Pressure      = nullptr;    Inflow_MassFlow    = nullptr;    Inflow_ReverseMassFlow  = nullptr;
  Inflow_TotalPressure = nullptr;    Inflow_Temperature = nullptr;    Inflow_TotalTemperature = nullptr;
  Inflow_RamDrag       = nullptr;    Inflow_Force       = nullptr;    Inflow_Power            = nullptr;
  Inflow_Mach          = nullptr;

  Exhaust_Pressure        = nullptr;   Exhaust_Temperature        = nullptr;    Exhaust_MassFlow = nullptr;
  Exhaust_TotalPressure   = nullptr;   Exhaust_TotalTemperature   = nullptr;
  Exhaust_GrossThrust     = nullptr;   Exhaust_Force              = nullptr;
  Exhaust_Power           = nullptr;   Exhaust_Temperature_Target = nullptr;
  Exhaust_Pressure_Target = nullptr;

  Engine_Mach  = nullptr;    Engine_Force        = nullptr;
  Engine_Power = nullptr;    Engine_NetThrust    = nullptr;    Engine_GrossThrust = nullptr;
  Engine_Area  = nullptr;    EngineInflow_Target = nullptr;

  Exhaust_Temperature_Target  = nullptr;   Exhaust_Temperature     = nullptr;   Exhaust_Pressure      = nullptr;
  Exhaust_Pressure_Target     = nullptr;   Inlet_Ttotal            = nullptr;   Inlet_Ptotal          = nullptr;
  Inlet_FlowDir               = nullptr;   Inlet_Temperature       = nullptr;   Inlet_Pressure        = nullptr;
  Inlet_Velocity              = nullptr;   Inflow_Mach             = nullptr;   Inflow_Pressure       = nullptr;
  Outlet_Pressure             = nullptr;   Isothermal_Temperature  = nullptr;

  ElasticityMod             = nullptr;     PoissonRatio                = nullptr;     MaterialDensity       = nullptr;

  Load_Dir = nullptr;            Load_Dir_Value = nullptr;          Load_Dir_Multiplier = nullptr;
  Disp_Dir = nullptr;            Disp_Dir_Value = nullptr;          Disp_Dir_Multiplier = nullptr;
  Load_Sine_Dir = nullptr;       Load_Sine_Amplitude = nullptr;     Load_Sine_Frequency = nullptr;
  Electric_Field_Mod = nullptr;  Electric_Field_Dir = nullptr;      RefNode_Displacement = nullptr;

  Electric_Constant = nullptr;

  /*--- Actuator Disk Boundary Condition settings ---*/

  ActDiskInlet_Pressure         = nullptr;    ActDiskInlet_TotalPressure = nullptr;    ActDiskInlet_Temperature = nullptr;
  ActDiskInlet_TotalTemperature = nullptr;    ActDiskInlet_MassFlow      = nullptr;    ActDiskInlet_RamDrag     = nullptr;
  ActDiskInlet_Force            = nullptr;    ActDiskInlet_Power         = nullptr;

  ActDiskOutlet_Pressure      = nullptr;
  ActDiskOutlet_TotalPressure = nullptr;   ActDiskOutlet_GrossThrust = nullptr;  ActDiskOutlet_Force            = nullptr;
  ActDiskOutlet_Power         = nullptr;   ActDiskOutlet_Temperature = nullptr;  ActDiskOutlet_TotalTemperature = nullptr;
  ActDiskOutlet_MassFlow      = nullptr;

  ActDisk_DeltaPress      = nullptr;    ActDisk_DeltaTemp      = nullptr;
  ActDisk_TotalPressRatio = nullptr;    ActDisk_TotalTempRatio = nullptr;    ActDisk_StaticPressRatio = nullptr;
  ActDisk_StaticTempRatio = nullptr;    ActDisk_NetThrust      = nullptr;    ActDisk_GrossThrust      = nullptr;
  ActDisk_Power           = nullptr;    ActDisk_MassFlow       = nullptr;    ActDisk_Area             = nullptr;
  ActDisk_ReverseMassFlow = nullptr;    Surface_MassFlow        = nullptr;   Surface_Mach             = nullptr;
  Surface_Temperature      = nullptr;   Surface_Pressure         = nullptr;  Surface_Density          = nullptr;   Surface_Enthalpy          = nullptr;
  Surface_NormalVelocity   = nullptr;   Surface_TotalTemperature = nullptr;  Surface_TotalPressure    = nullptr;   Surface_PressureDrop    = nullptr;
  Surface_DC60             = nullptr;   Surface_IDC = nullptr;
  Surface_Species_Variance = nullptr;   Surface_Species_0 = nullptr;

  Outlet_MassFlow      = nullptr;       Outlet_Density      = nullptr;      Outlet_Area     = nullptr;

  Surface_Uniformity = nullptr; Surface_SecondaryStrength = nullptr; Surface_SecondOverUniform = nullptr;
  Surface_MomentumDistortion = nullptr;

  Surface_IDC_Mach        = nullptr;    Surface_IDR            = nullptr;    ActDisk_Mach             = nullptr;
  ActDisk_Force           = nullptr;    ActDisk_BCThrust       = nullptr;    ActDisk_BCThrust_Old     = nullptr;

  /*--- Miscellaneous/unsorted ---*/

  Aeroelastic_plunge  = nullptr;
  Aeroelastic_pitch   = nullptr;

  CFL_AdaptParam      = nullptr;
  CFL                 = nullptr;
  PlaneTag            = nullptr;
  ParamDV             = nullptr;
  DV_Value            = nullptr;
  Design_Variable     = nullptr;

  TimeDOFsADER_DG           = nullptr;
  TimeIntegrationADER_DG    = nullptr;
  WeightsIntegrationADER_DG = nullptr;
  RK_Alpha_Step             = nullptr;
  MG_CorrecSmooth           = nullptr;
  MG_PreSmooth              = nullptr;
  MG_PostSmooth             = nullptr;
  Int_Coeffs                = nullptr;

  Kind_Inc_Inlet = nullptr;
  Kind_Inc_Outlet = nullptr;

  Kind_ObjFunc   = nullptr;

  Weight_ObjFunc = nullptr;

  /*--- Species solver pointers. ---*/

  Species_Init           = nullptr;
  Species_Clipping_Min   = nullptr;
  Species_Clipping_Max   = nullptr;

  /*--- Moving mesh pointers ---*/

  nKind_SurfaceMovement = 0;
  Kind_SurfaceMovement = nullptr;
  LocationStations   = nullptr;
  MarkerMotion_Origin     = nullptr;
  MarkerTranslation_Rate  = nullptr;
  MarkerRotation_Rate     = nullptr;
  MarkerPitching_Omega    = nullptr;
  MarkerPitching_Ampl     = nullptr;
  MarkerPitching_Phase    = nullptr;
  MarkerPlunging_Omega    = nullptr;
  MarkerPlunging_Ampl     = nullptr;
  RefOriginMoment_X   = nullptr;    RefOriginMoment_Y   = nullptr;    RefOriginMoment_Z   = nullptr;
  MoveMotion_Origin   = nullptr;

  /*--- Periodic BC pointers. ---*/

  Periodic_Translate  = nullptr;    Periodic_Rotation   = nullptr;    Periodic_Center     = nullptr;
  Periodic_Translation= nullptr;    Periodic_RotAngles  = nullptr;    Periodic_RotCenter  = nullptr;

  /* Harmonic Balance Frequency pointer */

  Omega_HB = nullptr;

  /*--- Initialize some default arrays to NULL. ---*/

  Riemann_FlowDir       = nullptr;
  Giles_FlowDir         = nullptr;
  CoordFFDBox           = nullptr;
  DegreeFFDBox          = nullptr;
  FFDTag                = nullptr;
  nDV_Value             = nullptr;
  TagFFDBox             = nullptr;

  Kind_Data_Riemann        = nullptr;
  Riemann_Var1             = nullptr;
  Riemann_Var2             = nullptr;
  Kind_Data_Giles          = nullptr;
  Giles_Var1               = nullptr;
  Giles_Var2               = nullptr;
  RelaxFactorAverage       = nullptr;
  RelaxFactorFourier       = nullptr;
  nSpan_iZones             = nullptr;
  Kind_TurboMachinery      = nullptr;

  Marker_MixingPlaneInterface  = nullptr;
  Marker_TurboBoundIn          = nullptr;
  Marker_TurboBoundOut         = nullptr;
  Marker_Giles                 = nullptr;
  Marker_Shroud                = nullptr;

  nBlades                      = nullptr;
  FreeStreamTurboNormal        = nullptr;

  top_optim_kernels       = nullptr;
  top_optim_kernel_params = nullptr;
  top_optim_filter_radius = nullptr;

  ScreenOutput = nullptr;
  HistoryOutput = nullptr;
  VolumeOutput = nullptr;
  VolumeOutputFiles = nullptr;
  VolumeOutputFrequencies = nullptr;
  ConvField = nullptr;

  /*--- Variable initialization ---*/

  TimeIter   = 0;
  InnerIter  = 0;
  nIntCoeffs = 0;
  OuterIter  = 0;

  AoA_Offset = 0;
  AoS_Offset = 0;

  nMarker_PerBound = 0;
  nPeriodic_Index  = 0;

  Aeroelastic_Simulation = false;

  nSpanMaxAllZones = 1;

  Restart_Bandwidth_Agg = 0.0;

  Mesh_Box_Size = nullptr;

  Time_Ref = 1.0;

  Delta_UnstTime   = 0.0;
  Delta_UnstTimeND = 0.0;
  Total_UnstTime   = 0.0;
  Total_UnstTimeND = 0.0;

  Kind_TimeNumScheme = EULER_IMPLICIT;

  Gas_Composition = nullptr;

}

void CConfig::SetRunTime_Options(void) {

  /* DESCRIPTION: Number of external iterations */

  addUnsignedLongOption("TIME_ITER", nTimeIter, 999999);

  /* DESCRIPTION: CFL Number */

  addDoubleOption("CFL_NUMBER", CFLFineGrid, 10);

}

void CConfig::SetConfig_Options() {

  // This config file is parsed by a number of programs to make it easy to write SU2
  // wrapper scripts (in python, go, etc.) so please do
  // the best you can to follow the established format. It's very hard to parse c++ code
  // and none of us that write the parsers want to write a full c++ interpreter. Please
  // play nice with the existing format so that you don't break the existing scripts.

  /* BEGIN_CONFIG_OPTIONS */

  /*!\par CONFIG_CATEGORY: Problem Definition \ingroup Config */
  /*--- Options related to problem definition and partitioning ---*/

  /*!\brief SOLVER \n DESCRIPTION: Type of solver \n Options: see \link Solver_Map \endlink \n DEFAULT: NONE \ingroup Config*/
  addEnumOption("SOLVER", Kind_Solver, Solver_Map, MAIN_SOLVER::NONE);
  /*!\brief MULTIZONE \n DESCRIPTION: Enable multizone mode \ingroup Config*/
  addBoolOption("MULTIZONE", Multizone_Problem, NO);
  /*!\brief PHYSICAL_PROBLEM \n DESCRIPTION: Physical governing equations \n Options: see \link Solver_Map \endlink \n DEFAULT: NONE \ingroup Config*/
  addEnumOption("MULTIZONE_SOLVER", Kind_MZSolver, Multizone_Map, ENUM_MULTIZONE::MZ_BLOCK_GAUSS_SEIDEL);
#ifdef CODI_REVERSE_TYPE
  const bool discAdjDefault = true;
#else
  const bool discAdjDefault = false;
#endif
  /*!\brief MATH_PROBLEM  \n DESCRIPTION: Mathematical problem \n  Options: DIRECT, ADJOINT \ingroup Config*/
  addMathProblemOption("MATH_PROBLEM", ContinuousAdjoint, false, DiscreteAdjoint, discAdjDefault, Restart_Flow, discAdjDefault);
  /*!\brief KIND_TURB_MODEL \n DESCRIPTION: Specify turbulence model \n Options: see \link Turb_Model_Map \endlink \n DEFAULT: NONE \ingroup Config*/
  addEnumOption("KIND_TURB_MODEL", Kind_Turb_Model, Turb_Model_Map, TURB_MODEL::NONE);
  /*!\brief KIND_TRANS_MODEL \n DESCRIPTION: Specify transition model OPTIONS: see \link Trans_Model_Map \endlink \n DEFAULT: NONE \ingroup Config*/
  addEnumOption("KIND_TRANS_MODEL", Kind_Trans_Model, Trans_Model_Map, TURB_TRANS_MODEL::NONE);

  /*!\brief KIND_SPECIES_MODEL \n DESCRIPTION: Specify scalar transport model \n Options: see \link Scalar_Model_Map \endlink \n DEFAULT: NONE \ingroup Config*/
  addEnumOption("KIND_SCALAR_MODEL", Kind_Species_Model, Species_Model_Map, SPECIES_MODEL::NONE);

  /*!\brief KIND_SGS_MODEL \n DESCRIPTION: Specify subgrid scale model OPTIONS: see \link SGS_Model_Map \endlink \n DEFAULT: NONE \ingroup Config*/
  addEnumOption("KIND_SGS_MODEL", Kind_SGS_Model, SGS_Model_Map, TURB_SGS_MODEL::NONE);

  /*!\brief KIND_FEM_DG_SHOCK \n DESCRIPTION: Specify shock capturing method for DG OPTIONS: see \link ShockCapturingDG_Map \endlink \n DEFAULT: NONE \ingroup Config*/
  addEnumOption("KIND_FEM_DG_SHOCK", Kind_FEM_Shock_Capturing_DG, ShockCapturingDG_Map, FEM_SHOCK_CAPTURING_DG::NONE);

  /*!\brief KIND_VERIFICATION_SOLUTION \n DESCRIPTION: Specify the verification solution OPTIONS: see \link Verification_Solution_Map \endlink \n DEFAULT: NO_VERIFICATION_SOLUTION \ingroup Config*/
  addEnumOption("KIND_VERIFICATION_SOLUTION", Kind_Verification_Solution, Verification_Solution_Map, VERIFICATION_SOLUTION::NONE);

  /*!\brief KIND_MATRIX_COLORING \n DESCRIPTION: Specify the method for matrix coloring for Jacobian computations OPTIONS: see \link MatrixColoring_Map \endlink \n DEFAULT GREEDY_COLORING \ingroup Config*/
  addEnumOption("KIND_MATRIX_COLORING", Kind_Matrix_Coloring, MatrixColoring_Map, GREEDY_COLORING);

  /*!\brief WEAKLY_COUPLED_HEAT_EQUATION \n DESCRIPTION: Enable heat equation for incompressible flows. \ingroup Config*/
  addBoolOption("WEAKLY_COUPLED_HEAT_EQUATION", Weakly_Coupled_Heat, NO);

  /*\brief AXISYMMETRIC \n DESCRIPTION: Axisymmetric simulation \n DEFAULT: false \ingroup Config */
  addBoolOption("AXISYMMETRIC", Axisymmetric, false);
  /* DESCRIPTION: Add the gravity force */
  addBoolOption("GRAVITY_FORCE", GravityForce, false);
  /* DESCRIPTION: Apply a body force as a source term (NO, YES) */
  addBoolOption("BODY_FORCE", Body_Force, false);
  body_force[0] = 0.0; body_force[1] = 0.0; body_force[2] = 0.0;
  /* DESCRIPTION: Vector of body force values (BodyForce_X, BodyForce_Y, BodyForce_Z) */
  addDoubleArrayOption("BODY_FORCE_VECTOR", 3, body_force);

  /* DESCRIPTION: Apply a body force as a source term for periodic boundary conditions \n Options: NONE, PRESSURE_DROP, MASSFLOW \n DEFAULT: NONE \ingroup Config */
  addEnumOption("KIND_STREAMWISE_PERIODIC", Kind_Streamwise_Periodic, Streamwise_Periodic_Map, ENUM_STREAMWISE_PERIODIC::NONE);
  /* DESCRIPTION: Use real periodicity for temperature \n Options: NO, YES \n DEFAULT: NO \ingroup Config */
  addBoolOption("STREAMWISE_PERIODIC_TEMPERATURE", Streamwise_Periodic_Temperature, false);
  /* DESCRIPTION: Heatflux boundary at streamwise periodic 'outlet', choose heat [W] such that net domain heatflux is zero. Only active if STREAMWISE_PERIODIC_TEMPERATURE is active. \n DEFAULT: 0.0 \ingroup Config */
  addDoubleOption("STREAMWISE_PERIODIC_OUTLET_HEAT", Streamwise_Periodic_OutletHeat, 0.0);
  /* DESCRIPTION: Delta pressure [Pa] on which basis body force will be computed, serves as initial value if MASSFLOW is chosen. \n DEFAULT: 1.0 \ingroup Config */
  addDoubleOption("STREAMWISE_PERIODIC_PRESSURE_DROP", Streamwise_Periodic_PressureDrop, 1.0);
  /* DESCRIPTION: Target Massflow [kg/s], Delta P will be adapted until m_dot is met. \n DEFAULT: 0.0 \ingroup Config  */
  addDoubleOption("STREAMWISE_PERIODIC_MASSFLOW", Streamwise_Periodic_TargetMassFlow, 0.0);

  /*!\brief RESTART_SOL \n DESCRIPTION: Restart solution from native solution file \n Options: NO, YES \ingroup Config */
  addBoolOption("RESTART_SOL", Restart, false);
  /*!\brief BINARY_RESTART \n DESCRIPTION: Read binary SU2 native restart files. \n Options: YES, NO \ingroup Config */
  addBoolOption("READ_BINARY_RESTART", Read_Binary_Restart, true);
  /*!\brief WRT_RESTART_OVERWRITE \n DESCRIPTION: overwrite restart files or append iteration number. \n Options: YES, NO \ingroup Config */
  addBoolOption("WRT_RESTART_OVERWRITE", Wrt_Restart_Overwrite, true);
  /*!\brief WRT_SURFACE_OVERWRITE \n DESCRIPTION: overwrite visualisation files or append iteration number. \n Options: YES, NO \ingroup Config */
  addBoolOption("WRT_SURFACE_OVERWRITE", Wrt_Surface_Overwrite, true);
  /*!\brief WRT_VOLUME_OVERWRITE \n DESCRIPTION: overwrite visualisation files or append iteration number. \n Options: YES, NO \ingroup Config */
  addBoolOption("WRT_VOLUME_OVERWRITE", Wrt_Volume_Overwrite, true);
  /*!\brief SYSTEM_MEASUREMENTS \n DESCRIPTION: System of measurements \n OPTIONS: see \link Measurements_Map \endlink \n DEFAULT: SI \ingroup Config*/
  addEnumOption("SYSTEM_MEASUREMENTS", SystemMeasurements, Measurements_Map, SI);

  /*!\par CONFIG_CATEGORY: FluidModel \ingroup Config*/
  /*!\brief FLUID_MODEL \n DESCRIPTION: Fluid model \n OPTIONS: See \link FluidModel_Map \endlink \n DEFAULT: STANDARD_AIR \ingroup Config*/
  addEnumOption("FLUID_MODEL", Kind_FluidModel, FluidModel_Map, STANDARD_AIR);


  /*!\par CONFIG_CATEGORY: Freestream Conditions \ingroup Config*/
  /*--- Options related to freestream specification ---*/

  /*!\brief GAS_CONSTANT \n DESCRIPTION: Specific gas constant (287.058 J/kg*K (air), only for compressible flows) \ingroup Config*/
  addDoubleOption("GAS_CONSTANT", Gas_Constant, 287.058);
  /*!\brief GAMMA_VALUE  \n DESCRIPTION: Ratio of specific heats (1.4 (air), only for compressible flows) \ingroup Config*/
  addDoubleOption("GAMMA_VALUE", Gamma, 1.4);
  /*!\brief CP_VALUE  \n DESCRIPTION: Specific heat at constant pressure, Cp (1004.703 J/kg*K (air), constant density incompressible fluids only) \ingroup Config*/
  addDoubleOption("SPECIFIC_HEAT_CP", Specific_Heat_Cp, 1004.703);
  /*!\brief CP_VALUE  \n DESCRIPTION: Specific heat at constant volume, Cp (717.645 J/kg*K (air), constant density incompressible fluids only) \ingroup Config*/
  addDoubleOption("SPECIFIC_HEAT_CV", Specific_Heat_Cv, 717.645);
  /*!\brief THERMAL_EXPANSION_COEFF  \n DESCRIPTION: Thermal expansion coefficient (0.00347 K^-1 (air), used for Boussinesq approximation for liquids/non-ideal gases) \ingroup Config*/
  addDoubleOption("THERMAL_EXPANSION_COEFF", Thermal_Expansion_Coeff, 0.00347);
  /*!\brief MOLECULAR_WEIGHT \n DESCRIPTION: Molecular weight for an incompressible ideal gas (28.96 g/mol (air) default) \ingroup Config*/
  addDoubleOption("MOLECULAR_WEIGHT", Molecular_Weight, 28.96);

  ///* DESCRIPTION: Specify if Mutation++ library is used */
  /*--- Reading gas model as string or integer depending on TC library used. ---*/
  /* DESCRIPTION: Specify chemical model for multi-species simulations - read by Mutation++ library*/
  addStringOption("GAS_MODEL", GasModel, string("N2"));
  /* DESCRIPTION: Specify transport coefficient model for multi-species simulations */
  addEnumOption("TRANSPORT_COEFF_MODEL", Kind_TransCoeffModel, TransCoeffModel_Map, TRANSCOEFFMODEL::WILKE);
  /* DESCRIPTION: Specify mass fraction of each species */
  addDoubleListOption("GAS_COMPOSITION", nSpecies, Gas_Composition);
  /* DESCRIPTION: Specify if mixture is frozen */
  addBoolOption("FROZEN_MIXTURE", frozen, false);
  /* DESCRIPTION: Specify if there is ionization */
  addBoolOption("IONIZATION", ionization, false);
  /* DESCRIPTION: Specify if there is VT transfer residual limiting */
  addBoolOption("VT_RESIDUAL_LIMITING", vt_transfer_res_limit, false);
  /* DESCRIPTION: List of catalytic walls */
  addStringListOption("CATALYTIC_WALL", nWall_Catalytic, Wall_Catalytic);


  /*--- Options related to VAN der WAALS MODEL and PENG ROBINSON ---*/

  /* DESCRIPTION: Critical Temperature, default value for AIR */
  addDoubleOption("CRITICAL_TEMPERATURE", Temperature_Critical, 131.00);
  /* DESCRIPTION: Critical Pressure, default value for MDM */
  addDoubleOption("CRITICAL_PRESSURE", Pressure_Critical, 3588550.0);
  /* DESCRIPTION: Critical Density, default value for MDM */
  addDoubleOption("CRITICAL_DENSITY", Density_Critical, 263.0);

  /*--- Options related to VAN der WAALS MODEL and PENG ROBINSON ---*/
  /* DESCRIPTION: Critical Density, default value for MDM */
   addDoubleOption("ACENTRIC_FACTOR", Acentric_Factor, 0.035);

   /*--- Options related to Viscosity Model ---*/
  /*!\brief VISCOSITY_MODEL \n DESCRIPTION: model of the viscosity \n OPTIONS: See \link ViscosityModel_Map \endlink \n DEFAULT: SUTHERLAND \ingroup Config*/
  addEnumOption("VISCOSITY_MODEL", Kind_ViscosityModel, ViscosityModel_Map, VISCOSITYMODEL::SUTHERLAND);

  /*--- Options related to Constant Viscosity Model ---*/

  /* DESCRIPTION: default value for AIR */
  addDoubleOption("MU_CONSTANT", Mu_Constant , 1.716E-5);

  /*--- Options related to Sutherland Viscosity Model ---*/

  /* DESCRIPTION: Sutherland Viscosity Ref default value for AIR SI */
  addDoubleOption("MU_REF", Mu_Ref, 1.716E-5);
  /* DESCRIPTION: Sutherland Temperature Ref, default value for AIR SI */
  addDoubleOption("MU_T_REF", Mu_Temperature_Ref, 273.15);
  /* DESCRIPTION: Sutherland constant, default value for AIR SI */
  addDoubleOption("SUTHERLAND_CONSTANT", Mu_S, 110.4);

  /*--- Options related to Thermal Conductivity Model ---*/

  addEnumOption("CONDUCTIVITY_MODEL", Kind_ConductivityModel, ConductivityModel_Map, CONDUCTIVITYMODEL::CONSTANT_PRANDTL);

  /* DESCRIPTION: Definition of the turbulent thermal conductivity model (CONSTANT_PRANDTL_TURB (default), NONE). */
  addEnumOption("TURBULENT_CONDUCTIVITY_MODEL", Kind_ConductivityModel_Turb, TurbConductivityModel_Map, CONDUCTIVITYMODEL_TURB::CONSTANT_PRANDTL);

 /*--- Options related to Constant Thermal Conductivity Model ---*/

 /* DESCRIPTION: default value for AIR */
  addDoubleOption("THERMAL_CONDUCTIVITY_CONSTANT", Thermal_Conductivity_Constant , 0.0257);

  /*--- Options related to temperature polynomial coefficients for fluid models. ---*/

  /* DESCRIPTION: Definition of the temperature polynomial coefficients for specific heat Cp. */
  addDoubleArrayOption("CP_POLYCOEFFS", N_POLY_COEFFS, cp_polycoeffs.data());
  /* DESCRIPTION: Definition of the temperature polynomial coefficients for specific heat Cp. */
  addDoubleArrayOption("MU_POLYCOEFFS", N_POLY_COEFFS, mu_polycoeffs.data());
  /* DESCRIPTION: Definition of the temperature polynomial coefficients for specific heat Cp. */
  addDoubleArrayOption("KT_POLYCOEFFS", N_POLY_COEFFS, kt_polycoeffs.data());

  /*!\brief REYNOLDS_NUMBER \n DESCRIPTION: Reynolds number (non-dimensional, based on the free-stream values). Needed for viscous solvers. For incompressible solvers the Reynolds length will always be 1.0 \n DEFAULT: 0.0 \ingroup Config */
  addDoubleOption("REYNOLDS_NUMBER", Reynolds, 0.0);
  /*!\brief REYNOLDS_LENGTH \n DESCRIPTION: Reynolds length (1 m by default). Used for compressible solver: incompressible solver will use 1.0. \ingroup Config */
  addDoubleOption("REYNOLDS_LENGTH", Length_Reynolds, 1.0);
  /*!\brief PRANDTL_LAM \n DESCRIPTION: Laminar Prandtl number (0.72 (air), only for compressible flows) \n DEFAULT: 0.72 \ingroup Config*/
  addDoubleOption("PRANDTL_LAM", Prandtl_Lam, 0.72);
  /*!\brief PRANDTL_TURB \n DESCRIPTION: Turbulent Prandtl number (0.9 (air), only for compressible flows) \n DEFAULT 0.90 \ingroup Config*/
  addDoubleOption("PRANDTL_TURB", Prandtl_Turb, 0.90);

  /*--- Options related to wall models. ---*/

  /*!\brief WALLMODEL_KAPPA \n DESCRIPTION: von Karman constant used for the wall model \n DEFAULT 0.41 \ingroup Config*/
  addDoubleOption("WALLMODEL_KAPPA", wallModel_Kappa, 0.41);
  /*!\brief WALLMODEL_MAXITER \n DESCRIPTION: Max iterations used for the wall model \n DEFAULT 200 \ingroup Config*/
  addUnsignedShortOption("WALLMODEL_MAXITER", wallModel_MaxIter, 200);
  /*!\brief WALLMODEL_RELFAC \n DESCRIPTION: Relaxation factor used for the wall model \n DEFAULT 0.5 \ingroup Config*/
  addDoubleOption("WALLMODEL_RELFAC", wallModel_RelFac, 0.5);
  /*!\brief WALLMODEL_MINYPLUS \n DESCRIPTION: lower limit for Y+ used for the wall model \n DEFAULT 5.0 \ingroup Config*/
  addDoubleOption("WALLMODEL_MINYPLUS", wallModel_MinYplus, 5.0);
  /*!\brief WALLMODEL_B \n DESCRIPTION: constant B used for the wall model \n DEFAULT 5.5 \ingroup Config*/
  addDoubleOption("WALLMODEL_B", wallModel_B, 5.5);

  /*!\brief BULK_MODULUS \n DESCRIPTION: Value of the Bulk Modulus  \n DEFAULT 1.42E5 \ingroup Config*/
  addDoubleOption("BULK_MODULUS", Bulk_Modulus, 1.42E5);
  /* DESCRIPTION: Epsilon^2 multipier in Beta calculation for incompressible preconditioner.  */
  addDoubleOption("BETA_FACTOR", Beta_Factor, 4.1);
  /*!\brief MACH_NUMBER  \n DESCRIPTION:  Mach number (non-dimensional, based on the free-stream values). 0.0 by default \ingroup Config*/
  addDoubleOption("MACH_NUMBER", Mach, 0.0);
  /*!\brief INIT_OPTION \n DESCRIPTION: Init option to choose between Reynolds or thermodynamics quantities for initializing the solution \n OPTIONS: see \link InitOption_Map \endlink \n DEFAULT REYNOLDS \ingroup Config*/
  addEnumOption("INIT_OPTION", Kind_InitOption, InitOption_Map, REYNOLDS);
  /* DESCRIPTION: Free-stream option to choose between density and temperature for initializing the solution */
  addEnumOption("FREESTREAM_OPTION", Kind_FreeStreamOption, FreeStreamOption_Map, FREESTREAM_OPTION::TEMPERATURE_FS);
  /*!\brief FREESTREAM_PRESSURE\n DESCRIPTION: Free-stream pressure (101325.0 N/m^2 by default) \ingroup Config*/
  addDoubleOption("FREESTREAM_PRESSURE", Pressure_FreeStream, 101325.0);
  /*!\brief FREESTREAM_DENSITY\n DESCRIPTION: Free-stream density (1.2886 Kg/m^3 (air), 998.2 Kg/m^3 (water)) \n DEFAULT -1.0 (calculated from others) \ingroup Config*/
  addDoubleOption("FREESTREAM_DENSITY", Density_FreeStream, -1.0);
  /*!\brief FREESTREAM_TEMPERATURE\n DESCRIPTION: Free-stream temperature (288.15 K by default) \ingroup Config*/
  addDoubleOption("FREESTREAM_TEMPERATURE", Temperature_FreeStream, 288.15);
  /*!\brief FREESTREAM_TEMPERATURE_VE\n DESCRIPTION: Free-stream vibrational-electronic temperature (288.15 K by default) \ingroup Config*/
  addDoubleOption("FREESTREAM_TEMPERATURE_VE", Temperature_ve_FreeStream, 288.15);


  /*--- Options related to incompressible flow solver ---*/

  /* DESCRIPTION: Option to choose the density model used in the incompressible flow solver. */
  addEnumOption("INC_DENSITY_MODEL", Kind_DensityModel, DensityModel_Map, INC_DENSITYMODEL::CONSTANT);
    /*!\brief ENERGY_EQUATION \n DESCRIPTION: Solve the energy equation in the incompressible flow solver. \ingroup Config*/
  addBoolOption("INC_ENERGY_EQUATION", Energy_Equation, false);
  /*!\brief INC_DENSITY_REF \n DESCRIPTION: Reference density for incompressible flows  \ingroup Config*/
  addDoubleOption("INC_DENSITY_REF", Inc_Density_Ref, 1.0);
  /*!\brief INC_VELOCITY_REF \n DESCRIPTION: Reference velocity for incompressible flows (1.0 by default) \ingroup Config*/
  addDoubleOption("INC_VELOCITY_REF", Inc_Velocity_Ref, 1.0);
  /*!\brief INC_TEMPERATURE_REF \n DESCRIPTION: Reference temperature for incompressible flows with the energy equation (1.0 by default) \ingroup Config*/
  addDoubleOption("INC_TEMPERATURE_REF", Inc_Temperature_Ref, 1.0);
  /*!\brief INC_DENSITY_INIT \n DESCRIPTION: Initial density for incompressible flows (1.2886 kg/m^3 by default) \ingroup Config*/
  addDoubleOption("INC_DENSITY_INIT", Inc_Density_Init, 1.2886);
  /*!\brief INC_VELOCITY_INIT \n DESCRIPTION: Initial velocity for incompressible flows (1.0,0,0 m/s by default) \ingroup Config*/
  vel_init[0] = 1.0; vel_init[1] = 0.0; vel_init[2] = 0.0;
  addDoubleArrayOption("INC_VELOCITY_INIT", 3, vel_init);
  /*!\brief INC_TEMPERATURE_INIT \n DESCRIPTION: Initial temperature for incompressible flows with the energy equation (288.15 K by default) \ingroup Config*/
  addDoubleOption("INC_TEMPERATURE_INIT", Inc_Temperature_Init, 288.15);
  /*!\brief INC_NONDIM \n DESCRIPTION: Non-dimensionalization scheme for incompressible flows. \ingroup Config*/
  addEnumOption("INC_NONDIM", Ref_Inc_NonDim, NonDim_Map, INITIAL_VALUES);
    /*!\brief INC_INLET_USENORMAL \n DESCRIPTION: Use the local boundary normal for the flow direction with the incompressible pressure inlet. \ingroup Config*/
  addBoolOption("INC_INLET_USENORMAL", Inc_Inlet_UseNormal, false);
  /*!\brief INC_INLET_DAMPING \n DESCRIPTION: Damping factor applied to the iterative updates to the velocity at a pressure inlet in incompressible flow (0.1 by default). \ingroup Config*/
  addDoubleOption("INC_INLET_DAMPING", Inc_Inlet_Damping, 0.1);
  /*!\brief INC_OUTLET_DAMPING \n DESCRIPTION: Damping factor applied to the iterative updates to the pressure at a mass flow outlet in incompressible flow (0.1 by default). \ingroup Config*/
  addDoubleOption("INC_OUTLET_DAMPING", Inc_Outlet_Damping, 0.1);

  /*--- Options related to the species solver. ---*/

  /*!\brief SPECIES_INIT \n DESCRIPTION: Initial values for scalar transport \ingroup Config*/
  addDoubleListOption("SPECIES_INIT", nSpecies_Init, Species_Init);
  /*!\brief SPECIES_CLIPPING \n DESCRIPTION: Activate clipping for scalar transport equations \n DEFAULT: false \ingroup Config*/
  addBoolOption("SPECIES_CLIPPING", Species_Clipping, false);
  /*!\brief SPECIES_CLIPPING_MAX \n DESCRIPTION: Maximum values for scalar clipping \ingroup Config*/
  addDoubleListOption("SPECIES_CLIPPING_MAX", nSpecies_Clipping_Max, Species_Clipping_Max);
  /*!\brief SPECIES_CLIPPING_MIN \n DESCRIPTION: Minimum values for scalar clipping \ingroup Config*/
  addDoubleListOption("SPECIES_CLIPPING_MIN", nSpecies_Clipping_Min, Species_Clipping_Min);
  /*!\brief SPECIES_CLIPPING \n DESCRIPTION: Use strong inlet and outlet BC in the species solver \n DEFAULT: false \ingroup Config*/
  addBoolOption("SPECIES_USE_STRONG_BC", Species_StrongBC, false);

  /*--- Options related to mass diffusivity and thereby the species solver. ---*/

  /*!\brief DIFFUSIVITY_MODEL\n DESCRIPTION: mass diffusivity model \n DEFAULT constant disffusivity \ingroup Config*/
  addEnumOption("DIFFUSIVITY_MODEL", Kind_Diffusivity_Model, Diffusivity_Model_Map, DIFFUSIVITYMODEL::CONSTANT_DIFFUSIVITY);
  /*!\brief DIFFUSIVITY_CONSTANT\n DESCRIPTION: mass diffusivity if DIFFUSIVITYMODEL::CONSTANT_DIFFUSIVITY is chosen \n DEFAULT 0.001 (Air) \ingroup Config*/
  addDoubleOption("DIFFUSIVITY_CONSTANT", Diffusivity_Constant , 0.001);
  /*!\brief SCHMIDT_LAM \n DESCRIPTION: Laminar Schmidt number of mass diffusion \n DEFAULT 1.0 (~for Gases) \ingroup Config*/
  addDoubleOption("SCHMIDT_NUMBER_LAMINAR", Schmidt_Number_Laminar, 1.0);
  /*!\brief SCHMIDT_TURB \n DESCRIPTION: Turbulent Schmidt number of mass diffusion \n DEFAULT 0.70 (more or less experimental value) \ingroup Config*/
  addDoubleOption("SCHMIDT_NUMBER_TURBULENT", Schmidt_Number_Turbulent, 0.7);

  vel_inf[0] = 1.0; vel_inf[1] = 0.0; vel_inf[2] = 0.0;
  /*!\brief FREESTREAM_VELOCITY\n DESCRIPTION: Free-stream velocity (m/s) */
  addDoubleArrayOption("FREESTREAM_VELOCITY", 3, vel_inf);
  /* DESCRIPTION: Free-stream viscosity (1.853E-5 Ns/m^2 (air), 0.798E-3 Ns/m^2 (water)) */
  addDoubleOption("FREESTREAM_VISCOSITY", Viscosity_FreeStream, -1.0);
  /* DESCRIPTION:  */
  addDoubleOption("FREESTREAM_INTERMITTENCY", Intermittency_FreeStream, 1.0);
  /* DESCRIPTION:  */
  addDoubleOption("FREESTREAM_TURBULENCEINTENSITY", TurbulenceIntensity_FreeStream, 0.05);
  /* DESCRIPTION:  */
  addDoubleOption("FREESTREAM_NU_FACTOR", NuFactor_FreeStream, 3.0);
  /* DESCRIPTION:  */
  addDoubleOption("ENGINE_NU_FACTOR", NuFactor_Engine, 3.0);
  /* DESCRIPTION:  */
  addDoubleOption("ACTDISK_SECONDARY_FLOW", SecondaryFlow_ActDisk, 0.0);
  /* DESCRIPTION:  */
  addDoubleOption("INITIAL_BCTHRUST", Initial_BCThrust, 4000.0);
  /* DESCRIPTION:  */
  addDoubleOption("FREESTREAM_TURB2LAMVISCRATIO", Turb2LamViscRatio_FreeStream, 10.0);
  /* DESCRIPTION: Side-slip angle (degrees, only for compressible flows) */
  addDoubleOption("SIDESLIP_ANGLE", AoS, 0.0);
  /*!\brief AOA  \n DESCRIPTION: Angle of attack (degrees, only for compressible flows) \ingroup Config*/
  addDoubleOption("AOA", AoA, 0.0);
  /* DESCRIPTION: Activate fixed CL mode (specify a CL instead of AoA). */
  addBoolOption("FIXED_CL_MODE", Fixed_CL_Mode, false);
  /* DESCRIPTION: Evaluate the dOF_dCL or dOF_dCMy during run time. */
  addBoolOption("EVAL_DOF_DCX", Eval_dOF_dCX, false);
  /* DESCRIPTION: DIscard the angle of attack in the solution and the increment in the geometry files. */
  addBoolOption("DISCARD_INFILES", Discard_InFiles, false);
  /* DESCRIPTION: Specify a fixed coefficient of lift instead of AoA (only for compressible flows) */
  addDoubleOption("TARGET_CL", Target_CL, 0.0);
  /* DESCRIPTION: Damping factor for fixed CL mode. */
  addDoubleOption("DCL_DALPHA", dCL_dAlpha, 0.2);
  /* DESCRIPTION: Damping factor for fixed CL mode. */
  addDoubleOption("DCM_DIH", dCM_diH, 0.05);
  /* DESCRIPTION: Maximum number of iterations between AoA updates for fixed CL problem. */
  addUnsignedLongOption("UPDATE_AOA_ITER_LIMIT", Update_AoA_Iter_Limit, 200);
  /* DESCRIPTION: Number of times Alpha is updated in a fix CL problem. */
  addUnsignedLongOption("UPDATE_IH", Update_iH, 5);
  /* DESCRIPTION: Number of iterations to evaluate dCL_dAlpha . */
  addUnsignedLongOption("ITER_DCL_DALPHA", Iter_dCL_dAlpha, 500);
  /* DESCRIPTION: Damping factor for fixed CL mode. */
  addDoubleOption("DNETTHRUST_DBCTHRUST", dNetThrust_dBCThrust, 1.0);
  /* DESCRIPTION: Number of times Alpha is updated in a fix CL problem. */
  addUnsignedLongOption("UPDATE_BCTHRUST", Update_BCThrust, 5);


  /*!\par CONFIG_CATEGORY: Reference Conditions \ingroup Config*/
  /*--- Options related to reference values for nondimensionalization ---*/

  Length_Ref = 1.0; //<---- NOTE: this should be given an option or set as a const

  /*!\brief REF_ORIGIN_MOMENT_X\n DESCRIPTION: X Reference origin for moment computation \ingroup Config*/
  addDoubleListOption("REF_ORIGIN_MOMENT_X", nRefOriginMoment_X, RefOriginMoment_X);
  /*!\brief REF_ORIGIN_MOMENT_Y\n DESCRIPTION: Y Reference origin for moment computation \ingroup Config*/
  addDoubleListOption("REF_ORIGIN_MOMENT_Y", nRefOriginMoment_Y, RefOriginMoment_Y);
  /*!\brief REF_ORIGIN_MOMENT_Z\n DESCRIPTION: Z Reference origin for moment computation \ingroup Config*/
  addDoubleListOption("REF_ORIGIN_MOMENT_Z", nRefOriginMoment_Z, RefOriginMoment_Z);
  /*!\brief REF_AREA\n DESCRIPTION: Reference area for force coefficients (0 implies automatic calculation) \ingroup Config*/
  addDoubleOption("REF_AREA", RefArea, 1.0);
  /*!\brief SEMI_SPAN\n DESCRIPTION: Wing semi-span (0 implies automatic calculation) \ingroup Config*/
  addDoubleOption("SEMI_SPAN", SemiSpan, 0.0);
  /*!\brief REF_LENGTH\n DESCRIPTION: Reference length for pitching, rolling, and yawing non-dimensional moment \ingroup Config*/
  addDoubleOption("REF_LENGTH", RefLength, 1.0);
  /*!\brief REF_SHARP_EDGES\n DESCRIPTION: Reference coefficient for detecting sharp edges \ingroup Config*/
  addDoubleOption("REF_SHARP_EDGES", RefSharpEdges, 3.0);
  /*!\brief REF_VELOCITY\n DESCRIPTION: Reference velocity (incompressible only)  \ingroup Config*/
  addDoubleOption("REF_VELOCITY", Velocity_Ref, -1.0);
  /* !\brief REF_VISCOSITY  \n DESCRIPTION: Reference viscosity (incompressible only)  \ingroup Config*/
  addDoubleOption("REF_VISCOSITY", Viscosity_Ref, -1.0);
  /* DESCRIPTION: Type of mesh motion */
  addEnumOption("REF_DIMENSIONALIZATION", Ref_NonDim, NonDim_Map, DIMENSIONAL);

  /*!\par CONFIG_CATEGORY: Boundary Markers \ingroup Config*/
  /*--- Options related to various boundary markers ---*/

  /*!\brief HTP_AXIS\n DESCRIPTION: Location of the HTP axis*/
  htp_axis[0] = 0.0; htp_axis[1] = 0.0;
  addDoubleArrayOption("HTP_AXIS", 2, htp_axis);
  /*!\brief MARKER_PLOTTING\n DESCRIPTION: Marker(s) of the surface in the surface flow solution file  \ingroup Config*/
  addStringListOption("MARKER_PLOTTING", nMarker_Plotting, Marker_Plotting);
  /*!\brief MARKER_MONITORING\n DESCRIPTION: Marker(s) of the surface where evaluate the non-dimensional coefficients \ingroup Config*/
  addStringListOption("MARKER_MONITORING", nMarker_Monitoring, Marker_Monitoring);

  /*!\brief MARKER_1D_MONITOR\n DESCRIPTION: list of name,x,y,z coordinates of the 1D monitoring points \ingroup Config*/
  addDoubleListOption("MARKER_1D_MONITOR", nMarker_1D_MonitorPoints, Marker_1D_MonitorP);
  
  /*!\brief MARKER_CONTROL_VOLUME\n DESCRIPTION: Marker(s) of the surface in the surface flow solution file  \ingroup Config*/
  addStringListOption("MARKER_ANALYZE", nMarker_Analyze, Marker_Analyze);
  /*!\brief MARKER_DESIGNING\n DESCRIPTION: Marker(s) of the surface where objective function (design problem) will be evaluated \ingroup Config*/
  addStringListOption("MARKER_DESIGNING", nMarker_Designing, Marker_Designing);
  /*!\brief GEO_MARKER\n DESCRIPTION: Marker(s) of the surface where evaluate the geometrical functions \ingroup Config*/
  addStringListOption("GEO_MARKER", nMarker_GeoEval, Marker_GeoEval);
  /*!\brief MARKER_EULER\n DESCRIPTION: Euler wall boundary marker(s) \ingroup Config*/
  addStringListOption("MARKER_EULER", nMarker_Euler, Marker_Euler);
  /*!\brief MARKER_FAR\n DESCRIPTION: Far-field boundary marker(s) \ingroup Config*/
  addStringListOption("MARKER_FAR", nMarker_FarField, Marker_FarField);
  /*!\brief MARKER_SYM\n DESCRIPTION: Symmetry boundary condition \ingroup Config*/
  addStringListOption("MARKER_SYM", nMarker_SymWall, Marker_SymWall);
  /*!\brief MARKER_NEARFIELD\n DESCRIPTION: Near-Field boundary condition \ingroup Config*/
  addStringListOption("MARKER_NEARFIELD", nMarker_NearFieldBound, Marker_NearFieldBound);
  /*!\brief MARKER_FLUID_INTERFACE\n DESCRIPTION: Fluid interface boundary marker(s) \ingroup Config*/
  addStringListOption("MARKER_FLUID_INTERFACE", nMarker_Fluid_InterfaceBound, Marker_Fluid_InterfaceBound);
  /*!\brief MARKER_DEFORM_MESH\n DESCRIPTION: Deformable marker(s) at the interface \ingroup Config*/
  addStringListOption("MARKER_DEFORM_MESH", nMarker_Deform_Mesh, Marker_Deform_Mesh);
  /*!\brief MARKER_DEFORM_MESH_SYM_PLANE\n DESCRIPTION: Symmetry plane for mesh deformation only \ingroup Config*/
  addStringListOption("MARKER_DEFORM_MESH_SYM_PLANE", nMarker_Deform_Mesh_Sym_Plane, Marker_Deform_Mesh_Sym_Plane);
  /*!\brief MARKER_FLUID_LOAD\n DESCRIPTION: Marker(s) in which the flow load is computed/applied \ingroup Config*/
  addStringListOption("MARKER_FLUID_LOAD", nMarker_Fluid_Load, Marker_Fluid_Load);
  /*!\brief MARKER_FSI_INTERFACE \n DESCRIPTION: ZONE interface boundary marker(s) \ingroup Config*/
  addStringListOption("MARKER_ZONE_INTERFACE", nMarker_ZoneInterface, Marker_ZoneInterface);
  /*!\brief MARKER_CHT_INTERFACE \n DESCRIPTION: CHT interface boundary marker(s) \ingroup Config*/
  addStringListOption("MARKER_CHT_INTERFACE", nMarker_CHTInterface, Marker_CHTInterface);
  /* DESCRIPTION: Internal boundary marker(s) */
  addStringListOption("MARKER_INTERNAL", nMarker_Internal, Marker_Internal);
  /* DESCRIPTION: Custom boundary marker(s) */
  addStringListOption("MARKER_CUSTOM", nMarker_Custom, Marker_Custom);
  /* DESCRIPTION: Periodic boundary marker(s)
   Format: ( periodic marker, donor marker, rotation_center_x, rotation_center_y,
   rotation_center_z, rotation_angle_x-axis, rotation_angle_y-axis,
   rotation_angle_z-axis, translation_x, translation_y, translation_z, ... ) */
  addPeriodicOption("MARKER_PERIODIC", nMarker_PerBound, Marker_PerBound, Marker_PerDonor,
                    Periodic_RotCenter, Periodic_RotAngles, Periodic_Translation);

  /*!\brief MARKER_PYTHON_CUSTOM\n DESCRIPTION: Python customizable marker(s) \ingroup Config*/
  addStringListOption("MARKER_PYTHON_CUSTOM", nMarker_PyCustom, Marker_PyCustom);

  /*!\brief MARKER_WALL_FUNCTIONS\n DESCRIPTION: Viscous wall markers for which wall functions must be applied.
   Format: (Wall function marker, wall function type, ...) \ingroup Config*/
  addWallFunctionOption("MARKER_WALL_FUNCTIONS", nMarker_WallFunctions, Marker_WallFunctions,
                        Kind_WallFunctions, IntInfo_WallFunctions, DoubleInfo_WallFunctions);

  /*!\brief ACTDISK_TYPE  \n DESCRIPTION: Actuator Disk boundary type \n OPTIONS: see \link ActDisk_Map \endlink \n Default: VARIABLES_JUMP \ingroup Config*/
  addEnumOption("ACTDISK_TYPE", Kind_ActDisk, ActDisk_Map, VARIABLES_JUMP);

  /*!\brief MARKER_ACTDISK\n DESCRIPTION: \ingroup Config*/
  addActDiskOption("MARKER_ACTDISK",
                   nMarker_ActDiskInlet, nMarker_ActDiskOutlet,  Marker_ActDiskInlet, Marker_ActDiskOutlet,
                   ActDisk_PressJump, ActDisk_TempJump, ActDisk_Omega);

  /*!\brief ACTDISK_FILENAME \n DESCRIPTION: Input file for a specified actuator disk (w/ extension) \n DEFAULT: actdiskinput.dat \ingroup Config*/
  addStringOption("ACTDISK_FILENAME", ActDisk_FileName, string("actdiskinput.dat"));

  /*!\brief INLET_TYPE  \n DESCRIPTION: Inlet boundary type \n OPTIONS: see \link Inlet_Map \endlink \n DEFAULT: TOTAL_CONDITIONS \ingroup Config*/
  addEnumOption("INLET_TYPE", Kind_Inlet, Inlet_Map, INLET_TYPE::TOTAL_CONDITIONS);
  /*!\brief INC_INLET_TYPE \n DESCRIPTION: List of inlet types for incompressible flows. List length must match number of inlet markers. Options: VELOCITY_INLET, PRESSURE_INLET, INPUT_FILE. \ingroup Config*/
  addEnumListOption("INC_INLET_TYPE", nInc_Inlet, Kind_Inc_Inlet, Inlet_Map);
  addBoolOption("SPECIFIED_INLET_PROFILE", Inlet_From_File, false);
  /*!\brief INLET_FILENAME \n DESCRIPTION: Input file for a specified inlet profile (w/ extension) \n DEFAULT: inlet.dat \ingroup Config*/
  addStringOption("INLET_FILENAME", Inlet_Filename, string("inlet.dat"));
  /*!\brief INLET_MATCHING_TOLERANCE
   * \n DESCRIPTION: If a file is provided to specify the inlet profile,
   * this tolerance will be used to match the coordinates in the input file to
   * the points on the grid. \n DEFAULT: 1E-6 \ingroup Config*/
  addDoubleOption("INLET_MATCHING_TOLERANCE", Inlet_Matching_Tol, 1e-6);
  /*!\brief MARKER_INLET  \n DESCRIPTION: Inlet boundary marker(s) with the following formats,
   Total Conditions: (inlet marker, total temp, total pressure, flow_direction_x,
   flow_direction_y, flow_direction_z, ... ) where flow_direction is
   a unit vector.
   Mass Flow: (inlet marker, density, velocity magnitude, flow_direction_x,
   flow_direction_y, flow_direction_z, ... ) where flow_direction is
   a unit vector. \ingroup Config*/
  addInletOption("MARKER_INLET", nMarker_Inlet, Marker_Inlet, Inlet_Ttotal, Inlet_Ptotal, Inlet_FlowDir);
  /*!\brief MARKER_INLET_SPECIES \n DESCRIPTION: Inlet Species boundary marker(s) with the following format
   Inlet Species: (inlet_marker, Species1, Species2, ..., SpeciesN-1, inlet_marker2, Species1, Species2, ...) */
  addInletSpeciesOption("MARKER_INLET_SPECIES",nMarker_Inlet_Species, Marker_Inlet_Species, Inlet_SpeciesVal, nSpecies_per_Inlet);

  /*!\brief MARKER_RIEMANN \n DESCRIPTION: Riemann boundary marker(s) with the following formats, a unit vector.
   * \n OPTIONS: See \link Riemann_Map \endlink. The variables indicated by the option and the flow direction unit vector must be specified. \ingroup Config*/
  addRiemannOption("MARKER_RIEMANN", nMarker_Riemann, Marker_Riemann, Kind_Data_Riemann, Riemann_Map, Riemann_Var1, Riemann_Var2, Riemann_FlowDir);
  /*!\brief MARKER_GILES \n DESCRIPTION: Giles boundary marker(s) with the following formats, a unit vector. */
  /* \n OPTIONS: See \link Giles_Map \endlink. The variables indicated by the option and the flow direction unit vector must be specified. \ingroup Config*/
  addGilesOption("MARKER_GILES", nMarker_Giles, Marker_Giles, Kind_Data_Giles, Giles_Map, Giles_Var1, Giles_Var2, Giles_FlowDir, RelaxFactorAverage, RelaxFactorFourier);
  /*!\brief SPATIAL_FOURIER \n DESCRIPTION: Option to compute the spatial fourier trasformation for the Giles BC. */
  addBoolOption("SPATIAL_FOURIER", SpatialFourier, false);
  /*!\brief GILES_EXTRA_RELAXFACTOR \n DESCRIPTION: the 1st coeff the value of the under relaxation factor to apply to the shroud and hub,
   * the 2nd coefficient is the the percentage of span-wise height influenced by this extra under relaxation factor.*/
  extrarelfac[0] = 0.1; extrarelfac[1] = 0.1;
  addDoubleArrayOption("GILES_EXTRA_RELAXFACTOR", 2, extrarelfac);
  /*!\brief AVERAGE_PROCESS_TYPE \n DESCRIPTION: types of mixing process for averaging quantities at the boundaries.
    \n OPTIONS: see \link MixingProcess_Map \endlink \n DEFAULT: AREA_AVERAGE \ingroup Config*/
  addEnumOption("MIXINGPLANE_INTERFACE_KIND", Kind_MixingPlaneInterface, MixingPlaneInterface_Map, NEAREST_SPAN);
  /*!\brief AVERAGE_PROCESS_KIND \n DESCRIPTION: types of mixing process for averaging quantities at the boundaries.
    \n OPTIONS: see \link MixingProcess_Map \endlink \n DEFAULT: AREA_AVERAGE \ingroup Config*/
  addEnumOption("AVERAGE_PROCESS_KIND", Kind_AverageProcess, AverageProcess_Map, AREA);
  /*!\brief PERFORMANCE_AVERAGE_PROCESS_KIND \n DESCRIPTION: types of mixing process for averaging quantities at the boundaries for performance computation.
      \n OPTIONS: see \link MixingProcess_Map \endlink \n DEFAULT: AREA_AVERAGE \ingroup Config*/
  addEnumOption("PERFORMANCE_AVERAGE_PROCESS_KIND", Kind_PerformanceAverageProcess, AverageProcess_Map, AREA);
  mixedout_coeff[0] = 1.0; mixedout_coeff[1] = 1.0E-05; mixedout_coeff[2] = 15.0;
  /*!\brief MIXEDOUT_COEFF \n DESCRIPTION: the 1st coeff is an under relaxation factor for the Newton method,
   * the 2nd coefficient is the tolerance for the Newton method, 3rd coefficient is the maximum number of
   * iteration for the Newton Method.*/
  addDoubleArrayOption("MIXEDOUT_COEFF", 3, mixedout_coeff);
  /*!\brief RAMP_ROTATING_FRAME\n DESCRIPTION: option to ramp up or down the rotating frame velocity value*/
  addBoolOption("RAMP_ROTATING_FRAME", RampRotatingFrame, false);
  rampRotFrame_coeff[0] = 0; rampRotFrame_coeff[1] = 1.0; rampRotFrame_coeff[2] = 1000.0;
      /*!\brief RAMP_ROTATING_FRAME_COEFF \n DESCRIPTION: the 1st coeff is the staring velocity,
   * the 2nd coeff is the number of iterations for the update, 3rd is the number of iteration */
  addDoubleArrayOption("RAMP_ROTATING_FRAME_COEFF", 3, rampRotFrame_coeff);
  /* DESCRIPTION: AVERAGE_MACH_LIMIT is a limit value for average procedure based on the mass flux. */
  addDoubleOption("AVERAGE_MACH_LIMIT", AverageMachLimit, 0.03);
  /*!\brief RAMP_OUTLET_PRESSURE\n DESCRIPTION: option to ramp up or down the rotating frame velocity value*/
  addBoolOption("RAMP_OUTLET_PRESSURE", RampOutletPressure, false);
  rampOutPres_coeff[0] = 100000.0; rampOutPres_coeff[1] = 1.0; rampOutPres_coeff[2] = 1000.0;
  /*!\brief RAMP_OUTLET_PRESSURE_COEFF \n DESCRIPTION: the 1st coeff is the staring outlet pressure,
   * the 2nd coeff is the number of iterations for the update, 3rd is the number of total iteration till reaching the final outlet pressure value */
  addDoubleArrayOption("RAMP_OUTLET_PRESSURE_COEFF", 3, rampOutPres_coeff);
  /*!\brief MARKER_MIXINGPLANE \n DESCRIPTION: Identify the boundaries in which the mixing plane is applied. \ingroup Config*/
  addStringListOption("MARKER_MIXINGPLANE_INTERFACE", nMarker_MixingPlaneInterface, Marker_MixingPlaneInterface);
  /*!\brief TURBULENT_MIXINGPLANE \n DESCRIPTION: Activate mixing plane also for turbulent quantities \ingroup Config*/
  addBoolOption("TURBULENT_MIXINGPLANE", turbMixingPlane, false);
  /*!\brief MARKER_TURBOMACHINERY \n DESCRIPTION: Identify the inflow and outflow boundaries in which the turbomachinery settings are  applied. \ingroup Config*/
  addTurboPerfOption("MARKER_TURBOMACHINERY", nMarker_Turbomachinery, Marker_TurboBoundIn, Marker_TurboBoundOut);
  /*!\brief NUM_SPANWISE_SECTIONS \n DESCRIPTION: Integer number of spanwise sections to compute 3D turbo BC and Performance for turbomachinery */
  addUnsignedShortOption("NUM_SPANWISE_SECTIONS", nSpanWiseSections_User, 1);
  /*!\brief SPANWISE_KIND \n DESCRIPTION: type of algorithm to identify the span-wise sections at the turbo boundaries.
   \n OPTIONS: see \link SpanWise_Map \endlink \n Default: AUTOMATIC */
  addEnumOption("SPANWISE_KIND", Kind_SpanWise, SpanWise_Map, AUTOMATIC);
  /*!\brief TURBOMACHINERY_KIND \n DESCRIPTION: types of turbomachynery architecture.
      \n OPTIONS: see \link TurboMachinery_Map \endlink \n Default: AXIAL */
  addEnumListOption("TURBOMACHINERY_KIND",nTurboMachineryKind, Kind_TurboMachinery, TurboMachinery_Map);
  /*!\brief MARKER_SHROUD \n DESCRIPTION: markers in which velocity is forced to 0.0 .
   * \n Format: (shroud1, shroud2, ...)*/
  addStringListOption("MARKER_SHROUD", nMarker_Shroud, Marker_Shroud);
  /*!\brief MARKER_SUPERSONIC_INLET  \n DESCRIPTION: Supersonic inlet boundary marker(s)
   * \n   Format: (inlet marker, temperature, static pressure, velocity_x,   velocity_y, velocity_z, ... ), i.e. primitive variables specified. \ingroup Config*/
  addInletOption("MARKER_SUPERSONIC_INLET", nMarker_Supersonic_Inlet, Marker_Supersonic_Inlet, Inlet_Temperature, Inlet_Pressure, Inlet_Velocity);
  /*!\brief MARKER_SUPERSONIC_OUTLET \n DESCRIPTION: Supersonic outlet boundary marker(s) \ingroup Config*/
  addStringListOption("MARKER_SUPERSONIC_OUTLET", nMarker_Supersonic_Outlet, Marker_Supersonic_Outlet);
  /*!\brief MARKER_OUTLET  \n DESCRIPTION: Outlet boundary marker(s)\n
   Format: ( outlet marker, back pressure (static), ... ) \ingroup Config*/
  addStringDoubleListOption("MARKER_OUTLET", nMarker_Outlet, Marker_Outlet, Outlet_Pressure);
  /*!\brief INC_INLET_TYPE \n DESCRIPTION: List of outlet types for incompressible flows. List length must match number of inlet markers. Options: PRESSURE_OUTLET, MASS_FLOW_OUTLET. \ingroup Config*/
  addEnumListOption("INC_OUTLET_TYPE", nInc_Outlet, Kind_Inc_Outlet, Inc_Outlet_Map);
  /*!\brief MARKER_ISOTHERMAL DESCRIPTION: Isothermal wall boundary marker(s)\n
   * Format: ( isothermal marker, wall temperature (static), ... ) \ingroup Config  */
  addStringDoubleListOption("MARKER_ISOTHERMAL", nMarker_Isothermal, Marker_Isothermal, Isothermal_Temperature);
  /*!\brief MARKER_HEATFLUX  \n DESCRIPTION: Specified heat flux wall boundary marker(s)
   Format: ( Heat flux marker, wall heat flux (static), ... ) \ingroup Config*/
  addStringDoubleListOption("MARKER_HEATFLUX", nMarker_HeatFlux, Marker_HeatFlux, Heat_Flux);
  /*!\brief INTEGRATED_HEATFLUX \n DESCRIPTION: Prescribe Heatflux in [W] instead of [W/m^2] \ingroup Config \default false */
  addBoolOption("INTEGRATED_HEATFLUX", Integrated_HeatFlux, false);
  /*!\brief MARKER_HEATTRANSFER DESCRIPTION: Heat flux with specified heat transfer coefficient boundary marker(s)\n
   * Format: ( Heat transfer marker, heat transfer coefficient, wall temperature (static), ... ) \ingroup Config  */
  addExhaustOption("MARKER_HEATTRANSFER", nMarker_HeatTransfer, Marker_HeatTransfer, HeatTransfer_Coeff, HeatTransfer_WallTemp);
  /*!\brief Smluchowski/Maxwell wall boundary marker(s)  \n DESCRIPTION: Slip velocity and temperature jump wall boundary marker(s)
   Format: ( Heat flux marker,  wall temperature (static), momentum accomodation coefficient, thermal accomodation coefficient ... ) \ingroup Config*/
  addStringDoubleListOption("MARKER_SMOLUCHOWSKI_MAXWELL", nMarker_Smoluchowski_Maxwell, Marker_Smoluchowski_Maxwell, Isothermal_Temperature); //Missing TMAC and TAC
  /*!\brief WALL_ROUGHNESS  \n DESCRIPTION: Specified roughness heights at wall boundary marker(s)
   Format: ( Wall marker, roughness_height (static), ... ) \ingroup Config*/
  addStringDoubleListOption("WALL_ROUGHNESS", nRough_Wall, Marker_RoughWall, Roughness_Height);
  /*!\brief MARKER_ENGINE_INFLOW  \n DESCRIPTION: Engine inflow boundary marker(s)
   Format: ( nacelle inflow marker, fan face Mach, ... ) \ingroup Config*/
  addStringDoubleListOption("MARKER_ENGINE_INFLOW", nMarker_EngineInflow, Marker_EngineInflow, EngineInflow_Target);
  /* DESCRIPTION: Highlite area */
  addDoubleOption("HIGHLITE_AREA", Highlite_Area, 1.0);
  /* DESCRIPTION: Fan poly efficiency */
  addDoubleOption("FAN_POLY_EFF", Fan_Poly_Eff, 1.0);
  /*!\brief SUBSONIC_ENGINE\n DESCRIPTION: Engine subsonic intake region \ingroup Config*/
  addBoolOption("SUBSONIC_ENGINE", SubsonicEngine, false);
  /* DESCRIPTION: Actuator disk double surface */
  addBoolOption("ACTDISK_DOUBLE_SURFACE", ActDisk_DoubleSurface, false);
  /* DESCRIPTION: Only half engine is in the computational grid */
  addBoolOption("ENGINE_HALF_MODEL", Engine_HalfModel, false);
  /* DESCRIPTION: Actuator disk double surface */
  addBoolOption("ACTDISK_SU2_DEF", ActDisk_SU2_DEF, false);
  /* DESCRIPTION: Definition of the distortion rack (radial number of proves / circumferential density (degree) */
  distortion[0] =  5.0; distortion[1] =  15.0;
  addDoubleArrayOption("DISTORTION_RACK", 2, distortion);
  /* DESCRIPTION: Values of the box to impose a subsonic nacellle (mach, Pressure, Temperature) */
  eng_val[0]=0.0; eng_val[1]=0.0; eng_val[2]=0.0; eng_val[3]=0.0;  eng_val[4]=0.0;
  addDoubleArrayOption("SUBSONIC_ENGINE_VALUES", 5, eng_val);
  /* DESCRIPTION: Coordinates of the box to impose a subsonic nacellle cylinder (Xmin, Ymin, Zmin, Xmax, Ymax, Zmax, Radius) */
  eng_cyl[0] = 0.0; eng_cyl[1] = 0.0; eng_cyl[2] = 0.0;
  eng_cyl[3] = 1E15; eng_cyl[4] = 1E15; eng_cyl[5] = 1E15; eng_cyl[6] = 1E15;
  addDoubleArrayOption("SUBSONIC_ENGINE_CYL", 7, eng_cyl);
  /* DESCRIPTION: Engine exhaust boundary marker(s)
   Format: (nacelle exhaust marker, total nozzle temp, total nozzle pressure, ... )*/
  addExhaustOption("MARKER_ENGINE_EXHAUST", nMarker_EngineExhaust, Marker_EngineExhaust, Exhaust_Temperature_Target, Exhaust_Pressure_Target);
  /* DESCRIPTION: Clamped boundary marker(s) */
  addStringListOption("MARKER_CLAMPED", nMarker_Clamped, Marker_Clamped);
  /* DESCRIPTION: Displacement boundary marker(s) */
  addStringDoubleListOption("MARKER_NORMAL_DISPL", nMarker_Displacement, Marker_Displacement, Displ_Value);
  /* DESCRIPTION: Load boundary marker(s) - uniform pressure in Pa */
  addStringDoubleListOption("MARKER_PRESSURE", nMarker_Load, Marker_Load, Load_Value);
  /* DESCRIPTION: Load boundary marker(s) */
  addStringDoubleListOption("MARKER_DAMPER", nMarker_Damper, Marker_Damper, Damper_Constant);
  /* DESCRIPTION: Load boundary marker(s)
   Format: (inlet marker, load, multiplier, dir_x, dir_y, dir_z, ... ), i.e. primitive variables specified. */
  addInletOption("MARKER_LOAD", nMarker_Load_Dir, Marker_Load_Dir, Load_Dir_Value, Load_Dir_Multiplier, Load_Dir);
  /* DESCRIPTION: Load boundary marker(s)
   Format: (inlet marker, load, multiplier, dir_x, dir_y, dir_z, ... ), i.e. primitive variables specified. */
  addInletOption("MARKER_DISPLACEMENT", nMarker_Disp_Dir, Marker_Disp_Dir, Disp_Dir_Value, Disp_Dir_Multiplier, Disp_Dir);
  /* DESCRIPTION: Sine load boundary marker(s)
   Format: (inlet marker, load, multiplier, dir_x, dir_y, dir_z, ... ), i.e. primitive variables specified. */
  addInletOption("MARKER_SINE_LOAD", nMarker_Load_Sine, Marker_Load_Sine, Load_Sine_Amplitude, Load_Sine_Frequency, Load_Sine_Dir);
  /*!\brief SINE_LOAD\n DESCRIPTION: option to apply the load as a sine*/
  addBoolOption("SINE_LOAD", Sine_Load, false);
  sineload_coeff[0] = 0.0; sineload_coeff[1] = 0.0; sineload_coeff[2] = 0.0;
  /*!\brief SINE_LOAD_COEFF \n DESCRIPTION: the 1st coeff is the amplitude, the 2nd is the frequency, 3rd is the phase in radians */
  addDoubleArrayOption("SINE_LOAD_COEFF", 3, sineload_coeff);
  /*!\brief RAMP_AND_RELEASE\n DESCRIPTION: release the load after applying the ramp*/
  addBoolOption("RAMP_AND_RELEASE_LOAD", RampAndRelease, false);

  /* DESCRIPTION: Flow load boundary marker(s) */
  addStringDoubleListOption("MARKER_FLOWLOAD", nMarker_FlowLoad, Marker_FlowLoad, FlowLoad_Value);
  /* DESCRIPTION: Damping factor for engine inlet condition */
  addDoubleOption("DAMP_ENGINE_INFLOW", Damp_Engine_Inflow, 0.95);
  /* DESCRIPTION: Damping factor for engine exhaust condition */
  addDoubleOption("DAMP_ENGINE_EXHAUST", Damp_Engine_Exhaust, 0.95);
  /*!\brief ENGINE_INFLOW_TYPE  \n DESCRIPTION: Inlet boundary type \n OPTIONS: see \link Engine_Inflow_Map \endlink \n Default: FAN_FACE_MACH \ingroup Config*/
  addEnumOption("ENGINE_INFLOW_TYPE", Kind_Engine_Inflow, Engine_Inflow_Map, FAN_FACE_MACH);
  /* DESCRIPTION: Evaluate a problem with engines */
  addBoolOption("ENGINE", Engine, false);

  /* DESCRIPTION:  Sharpness coefficient for the buffet sensor */
  addDoubleOption("BUFFET_K", Buffet_k, 10.0);
  /* DESCRIPTION:  Offset parameter for the buffet sensor */
  addDoubleOption("BUFFET_LAMBDA", Buffet_lambda, 0.0);

  /* DESCRIPTION: Use a Newton-Krylov method. */
  addBoolOption("NEWTON_KRYLOV", NewtonKrylov, false);
  /* DESCRIPTION: Integer parameters {startup iters, precond iters, initial tolerance relaxation}. */
  addUShortArrayOption("NEWTON_KRYLOV_IPARAM", NK_IntParam.size(), NK_IntParam.data());
  /* DESCRIPTION: Double parameters {startup residual drop, precond tolerance, full tolerance residual drop, findiff step}. */
  addDoubleArrayOption("NEWTON_KRYLOV_DPARAM", NK_DblParam.size(), NK_DblParam.data());

  /* DESCRIPTION: Number of samples for quasi-Newton methods. */
  addUnsignedShortOption("QUASI_NEWTON_NUM_SAMPLES", nQuasiNewtonSamples, 0);
  /* DESCRIPTION: Whether to use vectorized numerical schemes, less robust against transients. */
  addBoolOption("USE_VECTORIZATION", UseVectorization, false);

  /*!\par CONFIG_CATEGORY: Time-marching \ingroup Config*/
  /*--- Options related to time-marching ---*/

  /* DESCRIPTION: Unsteady simulation  */
  addEnumOption("TIME_MARCHING", TimeMarching, TimeMarching_Map, TIME_MARCHING::STEADY);
  /* DESCRIPTION:  Courant-Friedrichs-Lewy condition of the finest grid */
  addDoubleOption("CFL_NUMBER", CFLFineGrid, 1.25);
  /* DESCRIPTION:  Max time step in local time stepping simulations */
  addDoubleOption("MAX_DELTA_TIME", Max_DeltaTime, 1000000);
  /* DESCRIPTION: Activate The adaptive CFL number. */
  addBoolOption("CFL_ADAPT", CFL_Adapt, false);
  /* !\brief CFL_ADAPT_PARAM
   * DESCRIPTION: Parameters of the adaptive CFL number (factor down, factor up, CFL limit (min and max), acceptable linear residual )
   * Factor down generally <1.0, factor up generally > 1.0 to cause the CFL to increase when the under-relaxation parameter is 1.0
   * and to decrease when the under-relaxation parameter is less than 0.1. Factor is multiplicative. \ingroup Config*/
  default_cfl_adapt[0] = 1.0; default_cfl_adapt[1] = 1.0; default_cfl_adapt[2] = 10.0; default_cfl_adapt[3] = 100.0;
  default_cfl_adapt[4] = 0.001;
  addDoubleListOption("CFL_ADAPT_PARAM", nCFL_AdaptParam, CFL_AdaptParam);
  /* DESCRIPTION: Reduction factor of the CFL coefficient in the adjoint problem */
  addDoubleOption("CFL_REDUCTION_ADJFLOW", CFLRedCoeff_AdjFlow, 0.8);
  /* DESCRIPTION: Reduction factor of the CFL coefficient in the level set problem */
  addDoubleOption("CFL_REDUCTION_TURB", CFLRedCoeff_Turb, 1.0);
  /* DESCRIPTION: Reduction factor of the CFL coefficient in the turbulent adjoint problem */
  addDoubleOption("CFL_REDUCTION_ADJTURB", CFLRedCoeff_AdjTurb, 1.0);
  /*!\brief CFL_REDUCTION_SPECIES \n DESCRIPTION: Reduction factor of the CFL coefficient in the species problem \n DEFAULT: 1.0 */
  addDoubleOption("CFL_REDUCTION_SPECIES", CFLRedCoeff_Species, 1.0);
  /* DESCRIPTION: External iteration offset due to restart */
  addUnsignedLongOption("EXT_ITER_OFFSET", ExtIter_OffSet, 0);
  // these options share nRKStep as their size, which is not a good idea in general
  /* DESCRIPTION: Runge-Kutta alpha coefficients */
  addDoubleListOption("RK_ALPHA_COEFF", nRKStep, RK_Alpha_Step);
  /* DESCRIPTION: Number of time levels for time accurate local time stepping. */
  addUnsignedShortOption("LEVELS_TIME_ACCURATE_LTS", nLevels_TimeAccurateLTS, 1);
  /* DESCRIPTION: Number of time DOFs used in the predictor step of ADER-DG. */
  addUnsignedShortOption("TIME_DOFS_ADER_DG", nTimeDOFsADER_DG, 2);
  /* DESCRIPTION: Unsteady Courant-Friedrichs-Lewy number of the finest grid */
  addDoubleOption("UNST_CFL_NUMBER", Unst_CFL, 0.0);
  /* DESCRIPTION: Integer number of periodic time instances for Harmonic Balance */
  addUnsignedShortOption("TIME_INSTANCES", nTimeInstances, 1);
  /* DESCRIPTION: Time period for Harmonic Balance wihtout moving meshes */
  addDoubleOption("HB_PERIOD", HarmonicBalance_Period, -1.0);
  /* DESCRIPTION:  Turn on/off harmonic balance preconditioning */
  addBoolOption("HB_PRECONDITION", HB_Precondition, false);
  /* DESCRIPTION: Starting direct solver iteration for the unsteady adjoint */
  addLongOption("UNST_ADJOINT_ITER", Unst_AdjointIter, 0);
  /* DESCRIPTION: Number of iterations to average the objective */
  addLongOption("ITER_AVERAGE_OBJ", Iter_Avg_Objective , 0);
  /* DESCRIPTION: Time discretization */
  addEnumOption("TIME_DISCRE_FLOW", Kind_TimeIntScheme_Flow, Time_Int_Map, EULER_IMPLICIT);
  /* DESCRIPTION: Time discretization */
  addEnumOption("TIME_DISCRE_FEM_FLOW", Kind_TimeIntScheme_FEM_Flow, Time_Int_Map, RUNGE_KUTTA_EXPLICIT);
  /* DESCRIPTION: ADER-DG predictor step */
  addEnumOption("ADER_PREDICTOR", Kind_ADER_Predictor, Ader_Predictor_Map, ADER_ALIASED_PREDICTOR);
  /* DESCRIPTION: Time discretization */
  addEnumOption("TIME_DISCRE_ADJFLOW", Kind_TimeIntScheme_AdjFlow, Time_Int_Map, EULER_IMPLICIT);
  /* DESCRIPTION: Time discretization */
  addEnumOption("TIME_DISCRE_TURB", Kind_TimeIntScheme_Turb, Time_Int_Map, EULER_IMPLICIT);
  /* DESCRIPTION: Time discretization */
  addEnumOption("TIME_DISCRE_ADJTURB", Kind_TimeIntScheme_AdjTurb, Time_Int_Map, EULER_IMPLICIT);
  /* DESCRIPTION: Time discretization for species equations */
  addEnumOption("TIME_DISCRE_SPECIES", Kind_TimeIntScheme_Species, Time_Int_Map, EULER_IMPLICIT);
  /* DESCRIPTION: Time discretization */
  addEnumOption("TIME_DISCRE_FEA", Kind_TimeIntScheme_FEA, Time_Int_Map_FEA, STRUCT_TIME_INT::NEWMARK_IMPLICIT);
  /* DESCRIPTION: Time discretization for radiation problems*/
  addEnumOption("TIME_DISCRE_RADIATION", Kind_TimeIntScheme_Radiation, Time_Int_Map, EULER_IMPLICIT);
  /* DESCRIPTION: Time discretization */
  addEnumOption("TIME_DISCRE_HEAT", Kind_TimeIntScheme_Heat, Time_Int_Map, EULER_IMPLICIT);
  /* DESCRIPTION: Time discretization */
  addEnumOption("TIMESTEP_HEAT", Kind_TimeStep_Heat, Heat_TimeStep_Map, MINIMUM);

  /*!\par CONFIG_CATEGORY: Linear solver definition \ingroup Config*/
  /*--- Options related to the linear solvers ---*/

  /*!\brief LINEAR_SOLVER
   *  \n DESCRIPTION: Linear solver for the implicit, mesh deformation, or discrete adjoint systems \n OPTIONS: see \link Linear_Solver_Map \endlink \n DEFAULT: FGMRES \ingroup Config*/
  addEnumOption("LINEAR_SOLVER", Kind_Linear_Solver, Linear_Solver_Map, FGMRES);
  /*!\brief LINEAR_SOLVER_PREC
   *  \n DESCRIPTION: Preconditioner for the Krylov linear solvers \n OPTIONS: see \link Linear_Solver_Prec_Map \endlink \n DEFAULT: LU_SGS \ingroup Config*/
  addEnumOption("LINEAR_SOLVER_PREC", Kind_Linear_Solver_Prec, Linear_Solver_Prec_Map, ILU);
  /* DESCRIPTION: Minimum error threshold for the linear solver for the implicit formulation */
  addDoubleOption("LINEAR_SOLVER_ERROR", Linear_Solver_Error, 1E-6);
  /* DESCRIPTION: Maximum number of iterations of the linear solver for the implicit formulation */
  addUnsignedLongOption("LINEAR_SOLVER_ITER", Linear_Solver_Iter, 10);
  /* DESCRIPTION: Fill in level for the ILU preconditioner */
  addUnsignedShortOption("LINEAR_SOLVER_ILU_FILL_IN", Linear_Solver_ILU_n, 0);
  /* DESCRIPTION: Maximum number of iterations of the linear solver for the implicit formulation */
  addUnsignedLongOption("LINEAR_SOLVER_RESTART_FREQUENCY", Linear_Solver_Restart_Frequency, 10);
  /* DESCRIPTION: Relaxation factor for iterative linear smoothers (SMOOTHER_ILU/JACOBI/LU-SGS/LINELET) */
  addDoubleOption("LINEAR_SOLVER_SMOOTHER_RELAXATION", Linear_Solver_Smoother_Relaxation, 1.0);
  /* DESCRIPTION: Custom number of threads used for additive domain decomposition for ILU and LU_SGS (0 is "auto"). */
  addUnsignedLongOption("LINEAR_SOLVER_PREC_THREADS", Linear_Solver_Prec_Threads, 0);
  /* DESCRIPTION: Relaxation factor for updates of adjoint variables. */
  addDoubleOption("RELAXATION_FACTOR_ADJOINT", Relaxation_Factor_Adjoint, 1.0);
  /* DESCRIPTION: Relaxation of the CHT coupling */
  addDoubleOption("RELAXATION_FACTOR_CHT", Relaxation_Factor_CHT, 1.0);
  /* DESCRIPTION: Roe coefficient */
  addDoubleOption("ROE_KAPPA", Roe_Kappa, 0.5);
  /* DESCRIPTION: Roe-Turkel preconditioning for low Mach number flows */
  addBoolOption("LOW_MACH_PREC", Low_Mach_Precon, false);
  /* DESCRIPTION: Post-reconstruction correction for low Mach number flows */
  addBoolOption("LOW_MACH_CORR", Low_Mach_Corr, false);
  /* DESCRIPTION: Time Step for dual time stepping simulations (s) */
  addDoubleOption("MIN_ROE_TURKEL_PREC", Min_Beta_RoeTurkel, 0.01);
  /* DESCRIPTION: Time Step for dual time stepping simulations (s) */
  addDoubleOption("MAX_ROE_TURKEL_PREC", Max_Beta_RoeTurkel, 0.2);
  /* DESCRIPTION: Linear solver for the turbulent adjoint systems */
  addEnumOption("ADJTURB_LIN_SOLVER", Kind_AdjTurb_Linear_Solver, Linear_Solver_Map, FGMRES);
  /* DESCRIPTION: Preconditioner for the turbulent adjoint Krylov linear solvers */
  addEnumOption("ADJTURB_LIN_PREC", Kind_AdjTurb_Linear_Prec, Linear_Solver_Prec_Map, ILU);
  /* DESCRIPTION: Minimum error threshold for the turbulent adjoint linear solver for the implicit formulation */
  addDoubleOption("ADJTURB_LIN_ERROR", AdjTurb_Linear_Error, 1E-5);
  /* DESCRIPTION: Maximum number of iterations of the turbulent adjoint linear solver for the implicit formulation */
  addUnsignedShortOption("ADJTURB_LIN_ITER", AdjTurb_Linear_Iter, 10);
  /* DESCRIPTION: Entropy fix factor */
  addDoubleOption("ENTROPY_FIX_COEFF", EntropyFix_Coeff, 0.001);
  /* DESCRIPTION: Linear solver for the discete adjoint systems */
  addEnumOption("DISCADJ_LIN_SOLVER", Kind_DiscAdj_Linear_Solver, Linear_Solver_Map, FGMRES);
  /* DESCRIPTION: Preconditioner for the discrete adjoint Krylov linear solvers */
  addEnumOption("DISCADJ_LIN_PREC", Kind_DiscAdj_Linear_Prec, Linear_Solver_Prec_Map, ILU);
  /* DESCRIPTION: Linear solver for the discete adjoint systems */

  /*!\par CONFIG_CATEGORY: Convergence\ingroup Config*/
  /*--- Options related to convergence ---*/

  /*!\brief CONV_RESIDUAL_MINVAL\n DESCRIPTION: Min value of the residual (log10 of the residual)\n DEFAULT: -14.0 \ingroup Config*/
  addDoubleOption("CONV_RESIDUAL_MINVAL", MinLogResidual, -14.0);
  /*!\brief CONV_STARTITER\n DESCRIPTION: Iteration number to begin convergence monitoring\n DEFAULT: 5 \ingroup Config*/
  addUnsignedLongOption("CONV_STARTITER", StartConv_Iter, 5);
  /*!\brief CONV_CAUCHY_ELEMS\n DESCRIPTION: Number of elements to apply the criteria. \n DEFAULT 100 \ingroup Config*/
  addUnsignedShortOption("CONV_CAUCHY_ELEMS", Cauchy_Elems, 100);
  /*!\brief CONV_CAUCHY_EPS\n DESCRIPTION: Epsilon to control the series convergence \n DEFAULT: 1e-10 \ingroup Config*/
  addDoubleOption("CONV_CAUCHY_EPS", Cauchy_Eps, 1E-10);
  /*!\brief CONV_FIELD\n DESCRIPTION: Output field to monitor \n Default: depends on solver \ingroup Config*/
  addStringListOption("CONV_FIELD", nConvField, ConvField);

  /*!\brief CONV_WINDOW_STARTITER\n DESCRIPTION: Iteration number after START_ITER_WND  to begin convergence monitoring\n DEFAULT: 15 \ingroup Config*/
  addUnsignedLongOption("CONV_WINDOW_STARTITER", Wnd_StartConv_Iter, 15);
  /*!\brief CONV_WINDOW_CAUCHY_ELEMS\n DESCRIPTION: Number of elements to apply the criteria. \n DEFAULT 100 \ingroup Config*/
  addUnsignedShortOption("CONV_WINDOW_CAUCHY_ELEMS", Wnd_Cauchy_Elems, 100);
  /*!\brief CONV_WINDOW_CAUCHY_EPS\n DESCRIPTION: Epsilon to control the series convergence \n DEFAULT: 1e-3 \ingroup Config*/
  addDoubleOption("CONV_WINDOW_CAUCHY_EPS", Wnd_Cauchy_Eps, 1E-3);
  /*!\brief WINDOW_CAUCHY_CRIT \n DESCRIPTION: Determines, if the cauchy convergence criterion should be used for windowed time averaged objective functions*/
  addBoolOption("WINDOW_CAUCHY_CRIT",Wnd_Cauchy_Crit, false);
  /*!\brief CONV_WINDOW_FIELD
   * \n DESCRIPTION: Output fields  for the Cauchy criterium for the TIME iteration. The criterium is applied to the windowed time average of the chosen funcion. */
  addStringListOption("CONV_WINDOW_FIELD",nWndConvField, WndConvField);
  /*!\par CONFIG_CATEGORY: Multi-grid \ingroup Config*/
  /*--- Options related to Multi-grid ---*/

  /*!\brief START_UP_ITER \n DESCRIPTION: Start up iterations using the fine grid only. DEFAULT: 0 \ingroup Config*/
  addUnsignedShortOption("START_UP_ITER", nStartUpIter, 0);
  /*!\brief MGLEVEL\n DESCRIPTION: Multi-grid Levels. DEFAULT: 0 \ingroup Config*/
  addUnsignedShortOption("MGLEVEL", nMGLevels, 0);
  /*!\brief MGCYCLE\n DESCRIPTION: Multi-grid cycle. OPTIONS: See \link MG_Cycle_Map \endlink. Defualt V_CYCLE \ingroup Config*/
  addEnumOption("MGCYCLE", MGCycle, MG_Cycle_Map, V_CYCLE);
  /*!\brief MG_PRE_SMOOTH\n DESCRIPTION: Multi-grid pre-smoothing level \ingroup Config*/
  addUShortListOption("MG_PRE_SMOOTH", nMG_PreSmooth, MG_PreSmooth);
  /*!\brief MG_POST_SMOOTH\n DESCRIPTION: Multi-grid post-smoothing level \ingroup Config*/
  addUShortListOption("MG_POST_SMOOTH", nMG_PostSmooth, MG_PostSmooth);
  /*!\brief MG_CORRECTION_SMOOTH\n DESCRIPTION: Jacobi implicit smoothing of the correction \ingroup Config*/
  addUShortListOption("MG_CORRECTION_SMOOTH", nMG_CorrecSmooth, MG_CorrecSmooth);
  /*!\brief MG_DAMP_RESTRICTION\n DESCRIPTION: Damping factor for the residual restriction. DEFAULT: 0.75 \ingroup Config*/
  addDoubleOption("MG_DAMP_RESTRICTION", Damp_Res_Restric, 0.75);
  /*!\brief MG_DAMP_PROLONGATION\n DESCRIPTION: Damping factor for the correction prolongation. DEFAULT 0.75 \ingroup Config*/
  addDoubleOption("MG_DAMP_PROLONGATION", Damp_Correc_Prolong, 0.75);

  /*!\par CONFIG_CATEGORY: Spatial Discretization \ingroup Config*/
  /*--- Options related to the spatial discretization ---*/

  /*!\brief NUM_METHOD_GRAD
   *  \n DESCRIPTION: Numerical method for spatial gradients \n OPTIONS: See \link Gradient_Map \endlink. \n DEFAULT: WEIGHTED_LEAST_SQUARES. \ingroup Config*/
  addEnumOption("NUM_METHOD_GRAD", Kind_Gradient_Method, Gradient_Map, WEIGHTED_LEAST_SQUARES);
  /*!\brief NUM_METHOD_GRAD
   *  \n DESCRIPTION: Numerical method for spatial gradients used only for upwind reconstruction \n OPTIONS: See \link Gradient_Map \endlink. \n DEFAULT: NO_GRADIENT. \ingroup Config*/
  addEnumOption("NUM_METHOD_GRAD_RECON", Kind_Gradient_Method_Recon, Gradient_Map, NO_GRADIENT);
  /*!\brief VENKAT_LIMITER_COEFF
   *  \n DESCRIPTION: Coefficient for the limiter. DEFAULT value 0.5. Larger values decrease the extent of limiting, values approaching zero cause lower-order approximation to the solution. \ingroup Config */
  addDoubleOption("VENKAT_LIMITER_COEFF", Venkat_LimiterCoeff, 0.05);
  /*!\brief ADJ_SHARP_LIMITER_COEFF
   *  \n DESCRIPTION: Coefficient for detecting the limit of the sharp edges. DEFAULT value 3.0.  Use with sharp edges limiter. \ingroup Config*/
  addDoubleOption("ADJ_SHARP_LIMITER_COEFF", AdjSharp_LimiterCoeff, 3.0);
  /*!\brief LIMITER_ITER
   *  \n DESCRIPTION: Freeze the value of the limiter after a number of iterations. DEFAULT value 999999. \ingroup Config*/
  addUnsignedLongOption("LIMITER_ITER", LimiterIter, 999999);

  /*!\brief CONV_NUM_METHOD_FLOW
   *  \n DESCRIPTION: Convective numerical method \n OPTIONS: See \link Upwind_Map \endlink , \link Centered_Map \endlink. \ingroup Config*/
  addConvectOption("CONV_NUM_METHOD_FLOW", Kind_ConvNumScheme_Flow, Kind_Centered_Flow, Kind_Upwind_Flow);

  /*!\brief NUM_METHOD_FEM_FLOW
   *  \n DESCRIPTION: Numerical method \n OPTIONS: See \link FEM_Map \endlink , \link Centered_Map \endlink. \ingroup Config*/
  addConvectFEMOption("NUM_METHOD_FEM_FLOW", Kind_ConvNumScheme_FEM_Flow, Kind_FEM_Flow);

  /*!\brief MUSCL_FLOW \n DESCRIPTION: Check if the MUSCL scheme should be used \ingroup Config*/
  addBoolOption("MUSCL_FLOW", MUSCL_Flow, true);
  /*!\brief SLOPE_LIMITER_FLOW
   * DESCRIPTION: Slope limiter for the direct solution. \n OPTIONS: See \link Limiter_Map \endlink \n DEFAULT VENKATAKRISHNAN \ingroup Config*/
  addEnumOption("SLOPE_LIMITER_FLOW", Kind_SlopeLimit_Flow, Limiter_Map, VENKATAKRISHNAN);
  jst_coeff[0] = 0.5; jst_coeff[1] = 0.02;
  /*!\brief JST_SENSOR_COEFF \n DESCRIPTION: 2nd and 4th order artificial dissipation coefficients for the JST method \ingroup Config*/
  addDoubleArrayOption("JST_SENSOR_COEFF", 2, jst_coeff);
  /*!\brief LAX_SENSOR_COEFF \n DESCRIPTION: 1st order artificial dissipation coefficients for the Lax-Friedrichs method. \ingroup Config*/
  addDoubleOption("LAX_SENSOR_COEFF", Kappa_1st_Flow, 0.15);
  ad_coeff_heat[0] = 0.5; ad_coeff_heat[1] = 0.02;
  /*!\brief JST_SENSOR_COEFF_HEAT \n DESCRIPTION: 2nd and 4th order artificial dissipation coefficients for the JST method \ingroup Config*/
  addDoubleArrayOption("JST_SENSOR_COEFF_HEAT", 2, ad_coeff_heat);
  /*!\brief USE_ACCURATE_FLUX_JACOBIANS \n DESCRIPTION: Use numerically computed Jacobians for AUSM+up(2) and SLAU(2) \ingroup Config*/
  addBoolOption("USE_ACCURATE_FLUX_JACOBIANS", Use_Accurate_Jacobians, false);
  /*!\brief CENTRAL_JACOBIAN_FIX_FACTOR \n DESCRIPTION: Improve the numerical properties (diagonal dominance) of the global Jacobian matrix, 3 to 4 is "optimum" (central schemes) \ingroup Config*/
  addDoubleOption("CENTRAL_JACOBIAN_FIX_FACTOR", Cent_Jac_Fix_Factor, 4.0);
  /*!\brief CENTRAL_JACOBIAN_FIX_FACTOR \n DESCRIPTION: Control numerical properties of the global Jacobian matrix using a multiplication factor for incompressible central schemes \ingroup Config*/
  addDoubleOption("CENTRAL_INC_JACOBIAN_FIX_FACTOR", Cent_Inc_Jac_Fix_Factor, 1.0);

  /*!\brief CONV_NUM_METHOD_ADJFLOW
   *  \n DESCRIPTION: Convective numerical method for the adjoint solver.
   *  \n OPTIONS:  See \link Upwind_Map \endlink , \link Centered_Map \endlink. Note: not all methods are guaranteed to be implemented for the adjoint solver. \ingroup Config */
  addConvectOption("CONV_NUM_METHOD_ADJFLOW", Kind_ConvNumScheme_AdjFlow, Kind_Centered_AdjFlow, Kind_Upwind_AdjFlow);
  /*!\brief MUSCL_FLOW \n DESCRIPTION: Check if the MUSCL scheme should be used \ingroup Config*/
  addBoolOption("MUSCL_ADJFLOW", MUSCL_AdjFlow, true);
  /*!\brief SLOPE_LIMITER_ADJFLOW
     * DESCRIPTION: Slope limiter for the adjoint solution. \n OPTIONS: See \link Limiter_Map \endlink \n DEFAULT VENKATAKRISHNAN \ingroup Config*/
  addEnumOption("SLOPE_LIMITER_ADJFLOW", Kind_SlopeLimit_AdjFlow, Limiter_Map, VENKATAKRISHNAN);
  jst_adj_coeff[0] = 0.5; jst_adj_coeff[1] = 0.02;
  /*!\brief ADJ_JST_SENSOR_COEFF \n DESCRIPTION: 2nd and 4th order artificial dissipation coefficients for the adjoint JST method. \ingroup Config*/
  addDoubleArrayOption("ADJ_JST_SENSOR_COEFF", 2, jst_adj_coeff);
  /*!\brief LAX_SENSOR_COEFF \n DESCRIPTION: 1st order artificial dissipation coefficients for the adjoint Lax-Friedrichs method. \ingroup Config*/
  addDoubleOption("ADJ_LAX_SENSOR_COEFF", Kappa_1st_AdjFlow, 0.15);

  /*!\brief MUSCL_FLOW \n DESCRIPTION: Check if the MUSCL scheme should be used \ingroup Config*/
  addBoolOption("MUSCL_TURB", MUSCL_Turb, false);
  /*!\brief SLOPE_LIMITER_TURB
   *  \n DESCRIPTION: Slope limiter  \n OPTIONS: See \link Limiter_Map \endlink \n DEFAULT VENKATAKRISHNAN \ingroup Config*/
  addEnumOption("SLOPE_LIMITER_TURB", Kind_SlopeLimit_Turb, Limiter_Map, VENKATAKRISHNAN);
  /*!\brief CONV_NUM_METHOD_TURB
   *  \n DESCRIPTION: Convective numerical method \ingroup Config*/
  addConvectOption("CONV_NUM_METHOD_TURB", Kind_ConvNumScheme_Turb, Kind_Centered_Turb, Kind_Upwind_Turb);

  /*!\brief MUSCL_FLOW \n DESCRIPTION: Check if the MUSCL scheme should be used \ingroup Config*/
  addBoolOption("MUSCL_ADJTURB", MUSCL_AdjTurb, false);
  /*!\brief SLOPE_LIMITER_ADJTURB
   *  \n DESCRIPTION: Slope limiter \n OPTIONS: See \link Limiter_Map \endlink \n DEFAULT VENKATAKRISHNAN \ingroup Config */
  addEnumOption("SLOPE_LIMITER_ADJTURB", Kind_SlopeLimit_AdjTurb, Limiter_Map, VENKATAKRISHNAN);
  /*!\brief CONV_NUM_METHOD_ADJTURB\n DESCRIPTION: Convective numerical method for the adjoint/turbulent problem \ingroup Config*/
  addConvectOption("CONV_NUM_METHOD_ADJTURB", Kind_ConvNumScheme_AdjTurb, Kind_Centered_AdjTurb, Kind_Upwind_AdjTurb);

  /*!\brief MUSCL_SPECIES \n DESCRIPTION: Check if the MUSCL scheme should be used \n DEFAULT false \ingroup Config*/
  addBoolOption("MUSCL_SPECIES", MUSCL_Species, false);
  /*!\brief SLOPE_LIMITER_SPECIES \n DESCRIPTION: Slope limiter \n OPTIONS: See \link Limiter_Map \endlink \n DEFAULT NO_LIMITER \ingroup Config*/
  addEnumOption("SLOPE_LIMITER_SPECIES", Kind_SlopeLimit_Species, Limiter_Map, NO_LIMITER);
  /*!\brief CONV_NUM_METHOD_SPECIES \n DESCRIPTION: Convective numerical method for species transport \ingroup Config*/
  addConvectOption("CONV_NUM_METHOD_SPECIES", Kind_ConvNumScheme_Species, Kind_Centered_Species, Kind_Upwind_Species);

  /*!\brief MUSCL_FLOW \n DESCRIPTION: Check if the MUSCL scheme should be used \ingroup Config*/
  addBoolOption("MUSCL_HEAT", MUSCL_Heat, false);
  /*!\brief CONV_NUM_METHOD_HEAT
   *  \n DESCRIPTION: Convective numerical method \n DEFAULT: UPWIND */
  addEnumOption("CONV_NUM_METHOD_HEAT", Kind_ConvNumScheme_Heat, Space_Map, SPACE_UPWIND);

  /*!\par CONFIG_CATEGORY: Adjoint and Gradient \ingroup Config*/
  /*--- Options related to the adjoint and gradient ---*/

  /*!\brief LIMIT_ADJFLOW \n DESCRIPTION: Limit value for the adjoint variable.\n DEFAULT: 1E6. \ingroup Config*/
  addDoubleOption("LIMIT_ADJFLOW", AdjointLimit, 1E6);
  /*!\brief MG_ADJFLOW\n DESCRIPTION: Multigrid with the adjoint problem. \n Defualt: YES \ingroup Config*/
  addBoolOption("MG_ADJFLOW", MG_AdjointFlow, true);

  /*!\brief OBJECTIVE_WEIGHT  \n DESCRIPTION: Adjoint problem boundary condition weights. Applies scaling factor to objective(s) \ingroup Config*/
  addDoubleListOption("OBJECTIVE_WEIGHT", nObjW, Weight_ObjFunc);
  /*!\brief OBJECTIVE_FUNCTION \n DESCRIPTION: Adjoint problem boundary condition \n OPTIONS: see \link Objective_Map \endlink \n DEFAULT: DRAG_COEFFICIENT \ingroup Config*/
  addEnumListOption("OBJECTIVE_FUNCTION", nObj, Kind_ObjFunc, Objective_Map);

  /*!\brief CUSTOM_OBJFUNC \n DESCRIPTION: User-provided definition of a custom objective function. \ingroup Config*/
  addStringOption("CUSTOM_OBJFUNC", CustomObjFunc, "");

  /* DESCRIPTION: parameter for the definition of a complex objective function */
  addDoubleOption("DCD_DCL_VALUE", dCD_dCL, 0.0);
  /* DESCRIPTION: parameter for the definition of a complex objective function */
  addDoubleOption("DCMX_DCL_VALUE", dCMx_dCL, 0.0);
  /* DESCRIPTION: parameter for the definition of a complex objective function */
  addDoubleOption("DCMY_DCL_VALUE", dCMy_dCL, 0.0);
  /* DESCRIPTION: parameter for the definition of a complex objective function */
  addDoubleOption("DCMZ_DCL_VALUE", dCMz_dCL, 0.0);

  geo_loc[0] = 0.0; geo_loc[1] = 1.0;
  /* DESCRIPTION: Definition of the airfoil section */
  addDoubleArrayOption("GEO_BOUNDS", 2, geo_loc);
  /* DESCRIPTION: Identify the body to slice */
  addEnumOption("GEO_DESCRIPTION", Geo_Description, Geo_Description_Map, WING);
  /* DESCRIPTION: Z location of the waterline */
  addDoubleOption("GEO_WATERLINE_LOCATION", Geo_Waterline_Location, 0.0);
  /* DESCRIPTION: Number of section cuts to make when calculating internal volume */
  addUnsignedShortOption("GEO_NUMBER_STATIONS", nWingStations, 25);
  /* DESCRIPTION: Definition of the airfoil sections */
  addDoubleListOption("GEO_LOCATION_STATIONS", nLocationStations, LocationStations);
  nacelle_location[0] = 0.0; nacelle_location[1] = 0.0; nacelle_location[2] = 0.0;
  nacelle_location[3] = 0.0; nacelle_location[4] = 0.0;
  /* DESCRIPTION: Definition of the nacelle location (higlite coordinates, tilt angle, toe angle) */
  addDoubleArrayOption("GEO_NACELLE_LOCATION", 5, nacelle_location);
  /* DESCRIPTION: Output sectional forces for specified markers. */
  addBoolOption("GEO_PLOT_STATIONS", Plot_Section_Forces, false);
  /* DESCRIPTION: Mode of the GDC code (analysis, or gradient) */
  addEnumOption("GEO_MODE", GeometryMode, GeometryMode_Map, FUNCTION);

  /* DESCRIPTION: Drag weight in sonic boom Objective Function (from 0.0 to 1.0) */
  addDoubleOption("DRAG_IN_SONICBOOM", WeightCd, 0.0);
  /* DESCRIPTION: Sensitivity smoothing */
  addEnumOption("SENS_SMOOTHING", Kind_SensSmooth, Sens_Smoothing_Map, NO_SMOOTH);
  /* DESCRIPTION: Continuous Adjoint frozen viscosity */
  addBoolOption("FROZEN_VISC_CONT", Frozen_Visc_Cont, true);
  /* DESCRIPTION: Discrete Adjoint frozen viscosity */
  addBoolOption("FROZEN_VISC_DISC", Frozen_Visc_Disc, false);
  /* DESCRIPTION: Discrete Adjoint frozen limiter */
  addBoolOption("FROZEN_LIMITER_DISC", Frozen_Limiter_Disc, false);
  /* DESCRIPTION: Use an inconsistent (primal/dual) discrete adjoint formulation */
  addBoolOption("INCONSISTENT_DISC", Inconsistent_Disc, false);
   /* DESCRIPTION:  */
  addDoubleOption("FIX_AZIMUTHAL_LINE", FixAzimuthalLine, 90.0);
  /*!\brief SENS_REMOVE_SHARP
   * \n DESCRIPTION: Remove sharp edges from the sensitivity evaluation  \n Format: SENS_REMOVE_SHARP = YES \n DEFAULT: NO \ingroup Config*/
  addBoolOption("SENS_REMOVE_SHARP", Sens_Remove_Sharp, false);

  /* DESCRIPTION: Automatically reorient elements that seem flipped */
  addBoolOption("REORIENT_ELEMENTS",ReorientElements, true);

  /*!\par CONFIG_CATEGORY: Sobolev Gradient Solver Parameters \ingroup Config */
  /*--- Options related to the Sobolev smoothing solver ---*/

  /* DESCRIPTION: Switch to activate gradient smoothing */
  addBoolOption("SMOOTH_GRADIENT",SmoothGradient, false);
  /* DESCRIPTION: Epsilon of the identity term in the Laplace Beltrami Operator */
  addDoubleOption("SMOOTHING_EPSILON1",SmoothingEps1, 1.0);
  /* DESCRIPTION: Epsilon of the Laplace term in the Laplace Beltrami Operator */
  addDoubleOption("SMOOTHING_EPSILON2",SmoothingEps2, 1.0);
  /* DESCRIPTION: Switch to calculate for each dimension separately */
  addBoolOption("SEPARATE_DIMENSIONS", SmoothSepDim, false);
  /* DESCRIPTION: Switch to activate working on the design surfaces only */
  addBoolOption("SMOOTH_ON_SURFACE",SmoothOnSurface, false);
  /* DESCRIPTION: Switch to activate zero Dirichlet boundary for surface mode */
  addBoolOption("DIRICHLET_SURFACE_BOUNDARY", SmoothDirichletSurfaceBound, false);
  /* DESCRIPTION: Switch to activate the debbuging modus */
  addEnumOption("SOBOLEV_MODE", SmoothNumMode, Sobolev_Modus_Map, ENUM_SOBOLEV_MODUS::NONE);
  /*!\brief HESS_OBJFUNC_FILENAME
   *  \n DESCRIPTION: Output filename for the Sobolev Hessian approximation.  \ingroup Config*/
  addStringOption("HESS_OBJFUNC_FILENAME", ObjFunc_Hess_FileName, string("of_hess.dat"));

  /*  DESCRIPTION: Linear solver for the gradient smoothing\n OPTIONS: see \link Linear_Solver_Map \endlink \n DEFAULT: FGMRES \ingroup Config*/
  addEnumOption("GRAD_LINEAR_SOLVER", Kind_Grad_Linear_Solver, Linear_Solver_Map, FGMRES);
  /*  \n DESCRIPTION: Preconditioner for the Krylov linear solvers \n OPTIONS: see \link Linear_Solver_Prec_Map \endlink \n DEFAULT: ILU \ingroup Config*/
  addEnumOption("GRAD_LINEAR_SOLVER_PREC", Kind_Grad_Linear_Solver_Prec, Linear_Solver_Prec_Map, ILU);
  /* DESCRIPTION: Minimum error threshold for the linear solver for the implicit formulation */
  addDoubleOption("GRAD_LINEAR_SOLVER_ERROR", Grad_Linear_Solver_Error, 1E-14);
  /* DESCRIPTION: Maximum number of iterations of the linear solver for the implicit formulation */
  addUnsignedLongOption("GRAD_LINEAR_SOLVER_ITER", Grad_Linear_Solver_Iter, 1000);

  /*!\par CONFIG_CATEGORY: Input/output files and formats \ingroup Config */
  /*--- Options related to input/output files and formats ---*/

  /*!\brief OUTPUT_FORMAT \n DESCRIPTION: I/O format for output plots. \n OPTIONS: see \link TabOutput_Map \endlink \n DEFAULT: TECPLOT \ingroup Config */
  addEnumOption("TABULAR_FORMAT", Tab_FileFormat, TabOutput_Map, TAB_OUTPUT::TAB_CSV);
  /*!\brief OUTPUT_PRECISION \n DESCRIPTION: Set <ofstream>.precision(value) to specified value for SU2_DOT and HISTORY output. Useful for exact gradient validation. \n DEFAULT: 6 \ingroup Config */
  addUnsignedShortOption("OUTPUT_PRECISION", output_precision, 10);
  /*!\brief ACTDISK_JUMP \n DESCRIPTION: The jump is given by the difference in values or a ratio */
  addEnumOption("ACTDISK_JUMP", ActDisk_Jump, Jump_Map, DIFFERENCE);
  /*!\brief MESH_FORMAT \n DESCRIPTION: Mesh input file format \n OPTIONS: see \link Input_Map \endlink \n DEFAULT: SU2 \ingroup Config*/
  addEnumOption("MESH_FORMAT", Mesh_FileFormat, Input_Map, SU2);
  /* DESCRIPTION:  Mesh input file */
  addStringOption("MESH_FILENAME", Mesh_FileName, string("mesh.su2"));
  /*!\brief MESH_OUT_FILENAME \n DESCRIPTION: Mesh output file name. Used when converting, scaling, or deforming a mesh. \n DEFAULT: mesh_out.su2 \ingroup Config*/
  addStringOption("MESH_OUT_FILENAME", Mesh_Out_FileName, string("mesh_out.su2"));

  /* DESCRIPTION: List of the number of grid points in the RECTANGLE or BOX grid in the x,y,z directions. (default: (33,33,33) ). */
  addShortListOption("MESH_BOX_SIZE", nMesh_Box_Size, Mesh_Box_Size);

  /* DESCRIPTION: List of the length of the RECTANGLE or BOX grid in the x,y,z directions. (default: (1.0,1.0,1.0) ).  */
  mesh_box_length[0] = 1.0; mesh_box_length[1] = 1.0; mesh_box_length[2] = 1.0;
  addDoubleArrayOption("MESH_BOX_LENGTH", 3, mesh_box_length);

  /* DESCRIPTION: List of the offset from 0.0 of the RECTANGLE or BOX grid in the x,y,z directions. (default: (0.0,0.0,0.0) ). */
  mesh_box_offset[0] = 0.0; mesh_box_offset[1] = 0.0; mesh_box_offset[2] = 0.0;
  addDoubleArrayOption("MESH_BOX_OFFSET", 3, mesh_box_offset);

  /* DESCRIPTION: Determine if the mesh file supports multizone. \n DEFAULT: true (temporarily) */
  addBoolOption("MULTIZONE_MESH", Multizone_Mesh, true);
  /* DESCRIPTION: Determine if we need to allocate memory to store the multizone residual. \n DEFAULT: true (temporarily) */
  addBoolOption("MULTIZONE_RESIDUAL", Multizone_Residual, false);

  /*!\brief CONV_FILENAME \n DESCRIPTION: Output file convergence history (w/o extension) \n DEFAULT: history \ingroup Config*/
  addStringOption("CONV_FILENAME", Conv_FileName, string("history"));
  /*!\brief BREAKDOWN_FILENAME \n DESCRIPTION: Output file forces breakdown \ingroup Config*/
  addStringOption("BREAKDOWN_FILENAME", Breakdown_FileName, string("forces_breakdown.dat"));
  /*!\brief SOLUTION_FLOW_FILENAME \n DESCRIPTION: Restart flow input file (the file output under the filename set by RESTART_FLOW_FILENAME) \n DEFAULT: solution_flow.dat \ingroup Config */
  addStringOption("SOLUTION_FILENAME", Solution_FileName, string("solution.dat"));
  /*!\brief SOLUTION_ADJ_FILENAME\n DESCRIPTION: Restart adjoint input file. Objective function abbreviation is expected. \ingroup Config*/
  addStringOption("SOLUTION_ADJ_FILENAME", Solution_AdjFileName, string("solution_adj.dat"));
  /*!\brief RESTART_FLOW_FILENAME \n DESCRIPTION: Output file restart flow \ingroup Config*/
  addStringOption("RESTART_FILENAME", Restart_FileName, string("restart.dat"));
  /*!\brief RESTART_ADJ_FILENAME  \n DESCRIPTION: Output file restart adjoint. Objective function abbreviation will be appended. \ingroup Config*/
  addStringOption("RESTART_ADJ_FILENAME", Restart_AdjFileName, string("restart_adj.dat"));
  /*!\brief VOLUME_FLOW_FILENAME  \n DESCRIPTION: Output file flow (w/o extension) variables \ingroup Config */
  addStringOption("VOLUME_FILENAME", Volume_FileName, string("vol_solution"));
  /*!\brief VOLUME_ADJ_FILENAME
   *  \n DESCRIPTION: Output file adjoint (w/o extension) variables  \ingroup Config*/
  addStringOption("VOLUME_ADJ_FILENAME", Adj_FileName, string("adj_vol_solution"));
  /*!\brief GRAD_OBJFUNC_FILENAME
   *  \n DESCRIPTION: Output objective function gradient  \ingroup Config*/
  addStringOption("GRAD_OBJFUNC_FILENAME", ObjFunc_Grad_FileName, string("of_grad.dat"));
  /*!\brief VALUE_OBJFUNC_FILENAME
   *  \n DESCRIPTION: Output objective function  \ingroup Config*/
  addStringOption("VALUE_OBJFUNC_FILENAME", ObjFunc_Value_FileName, string("of_func.dat"));
  /*!\brief SURFACE_FLOW_FILENAME
   *  \n DESCRIPTION: Output file surface flow coefficient (w/o extension)  \ingroup Config*/
  addStringOption("SURFACE_FILENAME", SurfCoeff_FileName, string("surface"));
  /*!\brief SURFACE_ADJ_FILENAME
   *  \n DESCRIPTION: Output file surface adjoint coefficient (w/o extension)  \ingroup Config*/
  addStringOption("SURFACE_ADJ_FILENAME", SurfAdjCoeff_FileName, string("surface_adjoint"));
  /*!\brief SURFACE_SENS_FILENAME_FILENAME
   *  \n DESCRIPTION: Output file surface sensitivity (discrete adjoint) (w/o extension)  \ingroup Config*/
  addStringOption("SURFACE_SENS_FILENAME", SurfSens_FileName, string("surface_sens"));
  /*!\brief VOLUME_SENS_FILENAME
   *  \n DESCRIPTION: Output file volume sensitivity (discrete adjoint))  \ingroup Config*/
  addStringOption("VOLUME_SENS_FILENAME", VolSens_FileName, string("volume_sens"));
  /* DESCRIPTION: Output the performance summary to the console at the end of SU2_CFD  \ingroup Config*/
  addBoolOption("WRT_PERFORMANCE", Wrt_Performance, false);
  /* DESCRIPTION: Output the tape statistics (discrete adjoint)  \ingroup Config*/
  addBoolOption("WRT_AD_STATISTICS", Wrt_AD_Statistics, false);
  /*!\brief MARKER_ANALYZE_AVERAGE
   *  \n DESCRIPTION: Output averaged flow values on specified analyze marker.
   *  Options: AREA, MASSFLUX
   *  \n Use with MARKER_ANALYZE. \ingroup Config*/
  addEnumOption("MARKER_ANALYZE_AVERAGE", Kind_Average, Average_Map, AVERAGE_MASSFLUX);
  /*!\brief COMM_LEVEL
   *  \n DESCRIPTION: Level of MPI communications during runtime  \ingroup Config*/
  addEnumOption("COMM_LEVEL", Comm_Level, Comm_Map, COMM_FULL);

  /*!\par CONFIG_CATEGORY: Dynamic mesh definition \ingroup Config*/
  /*--- Options related to dynamic meshes ---*/

  /* DESCRIPTION: Type of mesh motion */
  addEnumOption("GRID_MOVEMENT", Kind_GridMovement, GridMovement_Map, NO_MOVEMENT);
  /* DESCRIPTION: Type of surface motion */
  addEnumListOption("SURFACE_MOVEMENT",nKind_SurfaceMovement, Kind_SurfaceMovement, SurfaceMovement_Map);
  /* DESCRIPTION: Marker(s) of moving surfaces (MOVING_WALL or DEFORMING grid motion). */
  addStringListOption("MARKER_MOVING", nMarker_Moving, Marker_Moving);
  /* DESCRIPTION: Marker(s) of gradient problem boundaries. */
  addStringListOption("MARKER_SOBOLEVBC", nMarker_SobolevBC, Marker_SobolevBC);
  /* DESCRIPTION: Mach number (non-dimensional, based on the mesh velocity and freestream vals.) */
  addDoubleOption("MACH_MOTION", Mach_Motion, 0.0);
  /* DESCRIPTION: Coordinates of the rigid motion origin */
  addDoubleArrayOption("MOTION_ORIGIN", 3, Motion_Origin);
  /* DESCRIPTION: Translational velocity vector (m/s) in the x, y, & z directions (RIGID_MOTION only) */
  addDoubleArrayOption("TRANSLATION_RATE", 3, Translation_Rate);
  /* DESCRIPTION: Angular velocity vector (rad/s) about x, y, & z axes (RIGID_MOTION only) */
  addDoubleArrayOption("ROTATION_RATE", 3, Rotation_Rate);
  /* DESCRIPTION: Pitching angular freq. (rad/s) about x, y, & z axes (RIGID_MOTION only) */
  addDoubleArrayOption("PITCHING_OMEGA", 3, Pitching_Omega);
  /* DESCRIPTION: Pitching amplitude (degrees) about x, y, & z axes (RIGID_MOTION only) */
  addDoubleArrayOption("PITCHING_AMPL", 3, Pitching_Ampl);
  /* DESCRIPTION: Pitching phase offset (degrees) about x, y, & z axes (RIGID_MOTION only) */
  addDoubleArrayOption("PITCHING_PHASE", 3, Pitching_Phase);
  /* DESCRIPTION: Plunging angular freq. (rad/s) in x, y, & z directions (RIGID_MOTION only) */
  addDoubleArrayOption("PLUNGING_OMEGA", 3, Plunging_Omega);
  /* DESCRIPTION: Plunging amplitude (m) in x, y, & z directions (RIGID_MOTION only) */
  addDoubleArrayOption("PLUNGING_AMPL", 3, Plunging_Ampl);
  /* DESCRIPTION: Coordinates of the rigid motion origin */
  addDoubleListOption("SURFACE_MOTION_ORIGIN", nMarkerMotion_Origin, MarkerMotion_Origin);
  /* DESCRIPTION: Translational velocity vector (m/s) in the x, y, & z directions (DEFORMING only) */
  addDoubleListOption("SURFACE_TRANSLATION_RATE", nMarkerTranslation, MarkerTranslation_Rate);
  /* DESCRIPTION: Angular velocity vector (rad/s) about x, y, & z axes (DEFORMING only) */
  addDoubleListOption("SURFACE_ROTATION_RATE", nMarkerRotation_Rate, MarkerRotation_Rate);
  /* DESCRIPTION: Pitching angular freq. (rad/s) about x, y, & z axes (DEFORMING only) */
  addDoubleListOption("SURFACE_PITCHING_OMEGA", nMarkerPitching_Omega, MarkerPitching_Omega);
  /* DESCRIPTION: Pitching amplitude (degrees) about x, y, & z axes (DEFORMING only) */
  addDoubleListOption("SURFACE_PITCHING_AMPL", nMarkerPitching_Ampl, MarkerPitching_Ampl);
  /* DESCRIPTION: Pitching phase offset (degrees) about x, y, & z axes (DEFORMING only) */
  addDoubleListOption("SURFACE_PITCHING_PHASE", nMarkerPitching_Phase, MarkerPitching_Phase);
  /* DESCRIPTION: Plunging angular freq. (rad/s) in x, y, & z directions (DEFORMING only) */
  addDoubleListOption("SURFACE_PLUNGING_OMEGA", nMarkerPlunging_Omega, MarkerPlunging_Omega);
  /* DESCRIPTION: Plunging amplitude (m) in x, y, & z directions (DEFORMING only) */
  addDoubleListOption("SURFACE_PLUNGING_AMPL", nMarkerPlunging_Ampl, MarkerPlunging_Ampl);
  /* DESCRIPTION: Value to move motion origins (1 or 0) */
  addUShortListOption("MOVE_MOTION_ORIGIN", nMoveMotion_Origin, MoveMotion_Origin);

  /* DESCRIPTION: Before each computation, implicitly smooth the nodal coordinates */
  addUnsignedShortOption("SMOOTH_GEOMETRY", SmoothNumGrid, 0);

  /*!\par CONFIG_CATEGORY: Aeroelastic Simulation (Typical Section Model) \ingroup Config*/
  /*--- Options related to aeroelastic simulations using the Typical Section Model) ---*/
  /* DESCRIPTION: The flutter speed index (modifies the freestream condition) */
  addDoubleOption("FLUTTER_SPEED_INDEX", FlutterSpeedIndex, 0.6);
  /* DESCRIPTION: Natural frequency of the spring in the plunging direction (rad/s). */
  addDoubleOption("PLUNGE_NATURAL_FREQUENCY", PlungeNaturalFrequency, 100);
  /* DESCRIPTION: Natural frequency of the spring in the pitching direction (rad/s). */
  addDoubleOption("PITCH_NATURAL_FREQUENCY", PitchNaturalFrequency, 100);
  /* DESCRIPTION: The airfoil mass ratio. */
  addDoubleOption("AIRFOIL_MASS_RATIO", AirfoilMassRatio, 60);
  /* DESCRIPTION: Distance in semichords by which the center of gravity lies behind the elastic axis. */
  addDoubleOption("CG_LOCATION", CG_Location, 1.8);
  /* DESCRIPTION: The radius of gyration squared (expressed in semichords) of the typical section about the elastic axis. */
  addDoubleOption("RADIUS_GYRATION_SQUARED", RadiusGyrationSquared, 3.48);
  /* DESCRIPTION: Solve the aeroelastic equations every given number of internal iterations. */
  addUnsignedShortOption("AEROELASTIC_ITER", AeroelasticIter, 3);

  /*!\par CONFIG_CATEGORY: Optimization Problem*/

  /* DESCRIPTION: Scale the line search in the optimizer */
  addDoubleOption("OPT_RELAX_FACTOR", Opt_RelaxFactor, 1.0);

  /* DESCRIPTION: Bound the line search in the optimizer */
  addDoubleOption("OPT_LINE_SEARCH_BOUND", Opt_LineSearch_Bound, 1E6);

  /*!\par CONFIG_CATEGORY: Wind Gust \ingroup Config*/
  /*--- Options related to wind gust simulations ---*/

  /* DESCRIPTION: Apply a wind gust */
  addBoolOption("WIND_GUST", Wind_Gust, false);
  /* DESCRIPTION: Type of gust */
  addEnumOption("GUST_TYPE", Gust_Type, Gust_Type_Map, NO_GUST);
  /* DESCRIPTION: Gust wavelenght (meters) */
  addDoubleOption("GUST_WAVELENGTH", Gust_WaveLength, 0.0);
  /* DESCRIPTION: Number of gust periods */
  addDoubleOption("GUST_PERIODS", Gust_Periods, 1.0);
  /* DESCRIPTION: Gust amplitude (m/s) */
  addDoubleOption("GUST_AMPL", Gust_Ampl, 0.0);
  /* DESCRIPTION: Time at which to begin the gust (sec) */
  addDoubleOption("GUST_BEGIN_TIME", Gust_Begin_Time, 0.0);
  /* DESCRIPTION: Location at which the gust begins (meters) */
  addDoubleOption("GUST_BEGIN_LOC", Gust_Begin_Loc, 0.0);
  /* DESCRIPTION: Direction of the gust X or Y dir */
  addEnumOption("GUST_DIR", Gust_Dir, Gust_Dir_Map, Y_DIR);

  /* Fixed values for turbulence quantities to keep them at inflow conditions. */
  /* DESCRIPTION: Fix turbulence quantities to far-field values inside an upstream half-space. */
  addBoolOption("TURB_FIXED_VALUES", Turb_Fixed_Values, false);
  /* DESCRIPTION: Shift of the fixed values half-space, in length units in the direction of far-field velocity. */
  addDoubleOption("TURB_FIXED_VALUES_DOMAIN", Turb_Fixed_Values_MaxScalarProd, numeric_limits<su2double>::lowest());

  /* Harmonic Balance config */
  /* DESCRIPTION: Omega_HB = 2*PI*frequency - frequencies for Harmonic Balance method */
  addDoubleListOption("OMEGA_HB", nOmega_HB, Omega_HB);

  /*!\par CONFIG_CATEGORY: Equivalent Area \ingroup Config*/
  /*--- Options related to the equivalent area ---*/

  /* DESCRIPTION: Evaluate equivalent area on the Near-Field  */
  addBoolOption("EQUIV_AREA", EquivArea, false);
  ea_lim[0] = 0.0; ea_lim[1] = 1.0; ea_lim[2] = 1.0;
  /* DESCRIPTION: Integration limits of the equivalent area ( xmin, xmax, Dist_NearField ) */
  addDoubleArrayOption("EA_INT_LIMIT", 3, ea_lim);
  /* DESCRIPTION: Equivalent area scaling factor */
  addDoubleOption("EA_SCALE_FACTOR", EA_ScaleFactor, 1.0);

  // these options share nDV as their size in the option references; not a good idea
  /*!\par CONFIG_CATEGORY: Grid deformation \ingroup Config*/
  /*--- Options related to the grid deformation ---*/

  /* DESCRIPTION: Kind of deformation */
  addEnumListOption("DV_KIND", nDV, Design_Variable, Param_Map);
  /* DESCRIPTION: Marker of the surface to which we are going apply the shape deformation */
  addStringListOption("DV_MARKER", nMarker_DV, Marker_DV);
  /* DESCRIPTION: Parameters of the shape deformation
   - FFD_CONTROL_POINT_2D ( FFDBox ID, i_Ind, j_Ind, x_Disp, y_Disp )
   - FFD_RADIUS_2D ( FFDBox ID )
   - FFD_CAMBER_2D ( FFDBox ID, i_Ind )
   - FFD_THICKNESS_2D ( FFDBox ID, i_Ind )
   - HICKS_HENNE ( Lower Surface (0)/Upper Surface (1)/Only one Surface (2), x_Loc )
   - SURFACE_BUMP ( x_start, x_end, x_Loc )
   - CST ( Lower Surface (0)/Upper Surface (1), Kulfan parameter number, Total number of Kulfan parameters for surface )
   - NACA_4DIGITS ( 1st digit, 2nd digit, 3rd and 4th digit )
   - PARABOLIC ( Center, Thickness )
   - TRANSLATION ( x_Disp, y_Disp, z_Disp )
   - ROTATION ( x_Orig, y_Orig, z_Orig, x_End, y_End, z_End )
   - OBSTACLE ( Center, Bump size )
   - SPHERICAL ( ControlPoint_Index, Theta_Disp, R_Disp )
   - FFD_CONTROL_POINT ( FFDBox ID, i_Ind, j_Ind, k_Ind, x_Disp, y_Disp, z_Disp )
   - FFD_TWIST ( FFDBox ID, x_Orig, y_Orig, z_Orig, x_End, y_End, z_End )
   - FFD_TWIST_2D ( FFDBox ID, x_Orig, y_Orig, z_Orig, x_End, y_End, z_End )
   - FFD_ROTATION ( FFDBox ID, x_Orig, y_Orig, z_Orig, x_End, y_End, z_End )
   - FFD_CONTROL_SURFACE ( FFDBox ID, x_Orig, y_Orig, z_Orig, x_End, y_End, z_End )
   - FFD_CAMBER ( FFDBox ID, i_Ind, j_Ind )
   - FFD_THICKNESS ( FFDBox ID, i_Ind, j_Ind ) */
  addDVParamOption("DV_PARAM", nDV, ParamDV, FFDTag, Design_Variable);
  /* DESCRIPTION: New value of the shape deformation */
  addDVValueOption("DV_VALUE", nDV_Value, DV_Value, nDV, ParamDV, Design_Variable);
  /* DESCRIPTION: Provide a file of surface positions from an external parameterization. */
  addStringOption("DV_FILENAME", DV_Filename, string("surface_positions.dat"));
  /* DESCRIPTION: File of sensitivities as an unordered ASCII file with rows of x, y, z, dJ/dx, dJ/dy, dJ/dz for each volume grid point. */
  addStringOption("DV_UNORDERED_SENS_FILENAME", DV_Unordered_Sens_Filename, string("unordered_sensitivity.dat"));
  /* DESCRIPTION: File of sensitivities as an ASCII file with rows of x, y, z, dJ/dx, dJ/dy, dJ/dz for each surface grid point. */
  addStringOption("DV_SENS_FILENAME", DV_Sens_Filename, string("surface_sensitivity.dat"));
  /*!\brief OUTPUT_FORMAT \n DESCRIPTION: I/O format for output plots. \n OPTIONS: see \link Output_Map \endlink \n DEFAULT: TECPLOT \ingroup Config */
  addEnumOption("DV_SENSITIVITY_FORMAT", Sensitivity_FileFormat, Sensitivity_Map, SU2_NATIVE);
  /* DESCRIPTION: Hold the grid fixed in a region */
  addBoolOption("HOLD_GRID_FIXED", Hold_GridFixed, false);
  grid_fix[0] = -1E15; grid_fix[1] = -1E15; grid_fix[2] = -1E15;
  grid_fix[3] =  1E15; grid_fix[4] =  1E15; grid_fix[5] =  1E15;
  /* DESCRIPTION: Coordinates of the box where the grid will be deformed (Xmin, Ymin, Zmin, Xmax, Ymax, Zmax) */
  addDoubleArrayOption("HOLD_GRID_FIXED_COORD", 6, grid_fix);

  /*!\par CONFIG_CATEGORY: Deformable mesh \ingroup Config*/
  /*--- option related to deformable meshes ---*/
  /* DESCRIPTION: Decide whether the mesh will undergo deformations */
  addBoolOption("DEFORM_MESH", Deform_Mesh, false);
  /* DESCRIPTION: Print the residuals during mesh deformation to the console */
  addBoolOption("DEFORM_CONSOLE_OUTPUT", Deform_Output, false);
  /* DESCRIPTION: Number of nonlinear deformation iterations (surface deformation increments) */
  addUnsignedLongOption("DEFORM_NONLINEAR_ITER", GridDef_Nonlinear_Iter, 1);
  /* DESCRIPTION: Deform coefficient (-1.0 to 0.5) */
  addDoubleOption("DEFORM_COEFF", Deform_Coeff, 1E6);
  /* DESCRIPTION: Deform limit in m or inches */
  addDoubleOption("DEFORM_LIMIT", Deform_Limit, 1E6);
  /* DESCRIPTION: Type of element stiffness imposed for FEA mesh deformation (INVERSE_VOLUME, WALL_DISTANCE, CONSTANT_STIFFNESS) */
  addEnumOption("DEFORM_STIFFNESS_TYPE", Deform_StiffnessType, Deform_Stiffness_Map, SOLID_WALL_DISTANCE);
  /* DESCRIPTION: Poisson's ratio for constant stiffness FEA method of grid deformation */
  addDoubleOption("DEFORM_ELASTICITY_MODULUS", Deform_ElasticityMod, 2E11);
  /* DESCRIPTION: Young's modulus and Poisson's ratio for constant stiffness FEA method of grid deformation */
  addDoubleOption("DEFORM_POISSONS_RATIO", Deform_PoissonRatio, 0.3);
  /* DESCRIPTION: Size of the layer of highest stiffness for wall distance-based mesh stiffness */
  addDoubleOption("DEFORM_STIFF_LAYER_SIZE", Deform_StiffLayerSize, 0.0);
  /*  DESCRIPTION: Linear solver for the mesh deformation\n OPTIONS: see \link Linear_Solver_Map \endlink \n DEFAULT: FGMRES \ingroup Config*/
  addEnumOption("DEFORM_LINEAR_SOLVER", Kind_Deform_Linear_Solver, Linear_Solver_Map, FGMRES);
  /*  \n DESCRIPTION: Preconditioner for the Krylov linear solvers \n OPTIONS: see \link Linear_Solver_Prec_Map \endlink \n DEFAULT: LU_SGS \ingroup Config*/
  addEnumOption("DEFORM_LINEAR_SOLVER_PREC", Kind_Deform_Linear_Solver_Prec, Linear_Solver_Prec_Map, ILU);
  /* DESCRIPTION: Minimum error threshold for the linear solver for the implicit formulation */
  addDoubleOption("DEFORM_LINEAR_SOLVER_ERROR", Deform_Linear_Solver_Error, 1E-14);
  /* DESCRIPTION: Maximum number of iterations of the linear solver for the implicit formulation */
  addUnsignedLongOption("DEFORM_LINEAR_SOLVER_ITER", Deform_Linear_Solver_Iter, 1000);

  /*!\par CONFIG_CATEGORY: Rotorcraft problem \ingroup Config*/
  /*--- option related to rotorcraft problems ---*/

  /* DESCRIPTION: MISSING ---*/
  addDoubleOption("CYCLIC_PITCH", Cyclic_Pitch, 0.0);
  /* DESCRIPTION: MISSING ---*/
  addDoubleOption("COLLECTIVE_PITCH", Collective_Pitch, 0.0);

  /*!\par CONFIG_CATEGORY: FEM flow solver definition \ingroup Config*/
  /*--- Options related to the finite element flow solver---*/

  /* DESCRIPTION: Riemann solver used for DG (ROE, LAX-FRIEDRICH, AUSM, AUSMPW+, HLLC, VAN_LEER) */
  addEnumOption("RIEMANN_SOLVER_FEM", Riemann_Solver_FEM, Upwind_Map, ROE);
  /* DESCRIPTION: Constant factor applied for quadrature with straight elements (2.0 by default) */
  addDoubleOption("QUADRATURE_FACTOR_STRAIGHT_FEM", Quadrature_Factor_Straight, 2.0);
  /* DESCRIPTION: Constant factor applied for quadrature with curved elements (3.0 by default) */
  addDoubleOption("QUADRATURE_FACTOR_CURVED_FEM", Quadrature_Factor_Curved, 3.0);
  /* DESCRIPTION: Factor applied during quadrature in time for ADER-DG. (2.0 by default) */
  addDoubleOption("QUADRATURE_FACTOR_TIME_ADER_DG", Quadrature_Factor_Time_ADER_DG, 2.0);
  /* DESCRIPTION: Factor for the symmetrizing terms in the DG FEM discretization (1.0 by default) */
  addDoubleOption("THETA_INTERIOR_PENALTY_DG_FEM", Theta_Interior_Penalty_DGFEM, 1.0);
  /* DESCRIPTION: Compute the entropy in the fluid model (YES, NO) */
  addBoolOption("COMPUTE_ENTROPY_FLUID_MODEL", Compute_Entropy, true);
  /* DESCRIPTION: Use the lumped mass matrix for steady DGFEM computations */
  addBoolOption("USE_LUMPED_MASSMATRIX_DGFEM", Use_Lumped_MassMatrix_DGFEM, false);
  /* DESCRIPTION: Only compute the exact Jacobian of the spatial discretization (NO, YES) */
  addBoolOption("JACOBIAN_SPATIAL_DISCRETIZATION_ONLY", Jacobian_Spatial_Discretization_Only, false);

  /* DESCRIPTION: Number of aligned bytes for the matrix multiplications. Multiple of 64. (128 by default) */
  addUnsignedShortOption("ALIGNED_BYTES_MATMUL", byteAlignmentMatMul, 128);

  /*!\par CONFIG_CATEGORY: FEA solver \ingroup Config*/
  /*--- Options related to the FEA solver ---*/

  /*!\brief FEA_FILENAME \n DESCRIPTION: Filename to input for element-based properties \n Default: element_properties.dat \ingroup Config */
  addStringOption("FEA_FILENAME", FEA_FileName, string("default_element_properties.dat"));
  /* DESCRIPTION: Determine if advanced features are used from the element-based FEA analysis (NO, YES = experimental) */
  addBoolOption("FEA_ADVANCED_MODE", FEAAdvancedMode, false);

  /* DESCRIPTION: Modulus of elasticity */
  addDoubleListOption("ELASTICITY_MODULUS", nElasticityMod, ElasticityMod);
  /* DESCRIPTION: Poisson ratio */
  addDoubleListOption("POISSON_RATIO", nPoissonRatio, PoissonRatio);
  /* DESCRIPTION: Material density */
  addDoubleListOption("MATERIAL_DENSITY", nMaterialDensity, MaterialDensity);
  /* DESCRIPTION: Knowles B constant */
  addDoubleOption("KNOWLES_B", Knowles_B, 1.0);
  /* DESCRIPTION: Knowles N constant */
  addDoubleOption("KNOWLES_N", Knowles_N, 1.0);

  /*  DESCRIPTION: Include DE effects
  *  Options: NO, YES \ingroup Config */
  addBoolOption("DE_EFFECTS", DE_Effects, false);
  /*!\brief ELECTRIC_FIELD_CONST \n DESCRIPTION: Value of the Dielectric Elastomer constant */
  addDoubleListOption("ELECTRIC_FIELD_CONST", nElectric_Constant, Electric_Constant);
  /* DESCRIPTION: Modulus of the Electric Fields */
  addDoubleListOption("ELECTRIC_FIELD_MOD", nElectric_Field, Electric_Field_Mod);
  /* DESCRIPTION: Direction of the Electic Fields */
  addDoubleListOption("ELECTRIC_FIELD_DIR", nDim_Electric_Field, Electric_Field_Dir);

  /*!\brief DESIGN_VARIABLE_FEA
   *  \n DESCRIPTION: Design variable for FEA problems \n OPTIONS: See \link DVFEA_Map \endlink \n DEFAULT VENKATAKRISHNAN \ingroup Config */
  addEnumOption("DESIGN_VARIABLE_FEA", Kind_DV_FEA, DVFEA_Map, NODV_FEA);

  /*  DESCRIPTION: Consider a reference solution for the structure (optimization applications)
  *  Options: NO, YES \ingroup Config */
  addBoolOption("REFERENCE_GEOMETRY", RefGeom, false);
  /*!\brief REFERENCE_GEOMETRY_PENALTY\n DESCRIPTION: Penalty weight value for the objective function \ingroup Config*/
  addDoubleOption("REFERENCE_GEOMETRY_PENALTY", RefGeom_Penalty, 1E6);
  /*!\brief REFERENCE_GEOMETRY_FILENAME \n DESCRIPTION: Reference geometry filename \n Default: reference_geometry.dat \ingroup Config */
  addStringOption("REFERENCE_GEOMETRY_FILENAME", RefGeom_FEMFileName, string("reference_geometry.dat"));
  /*!\brief REFERENCE_GEOMETRY_FORMAT \n DESCRIPTION: Format of the reference geometry file \n OPTIONS: see \link Input_Ref_Map \endlink \n DEFAULT: SU2 \ingroup Config*/
  addEnumOption("REFERENCE_GEOMETRY_FORMAT", RefGeom_FileFormat, Input_Ref_Map, SU2_REF);
  /*!\brief REFERENCE_GEOMETRY_SURFACE\n DESCRIPTION: If true consider only the surfaces where loads are applied. \ingroup Config*/
  addBoolOption("REFERENCE_GEOMETRY_SURFACE", RefGeomSurf, false);

  /*!\brief TOTAL_DV_PENALTY\n DESCRIPTION: Penalty weight value to maintain the total sum of DV constant \ingroup Config*/
  addDoubleOption("TOTAL_DV_PENALTY", DV_Penalty, 0);

  /*!\brief REFERENCE_NODE\n  DESCRIPTION: Reference node for the structure (optimization applications) */
  addUnsignedLongOption("REFERENCE_NODE", refNodeID, 0);
  /*!\brief REFERENCE_NODE_DISPLACEMENT\n DESCRIPTION: Target displacement of the reference node \ingroup Config*/
  addDoubleListOption("REFERENCE_NODE_DISPLACEMENT", nDim_RefNode, RefNode_Displacement);
  /*!\brief REFERENCE_NODE_PENALTY\n DESCRIPTION: Penalty weight value for the objective function \ingroup Config*/
  addDoubleOption("REFERENCE_NODE_PENALTY", RefNode_Penalty, 1E3);

  /*!\brief STRESS_PENALTY_PARAM\n DESCRIPTION: Maximum allowed stress and KS exponent for structural optimization \ingroup Config*/
  addDoubleArrayOption("STRESS_PENALTY_PARAM", 2, StressPenaltyParam.data());

  /*!\brief REGIME_TYPE \n  DESCRIPTION: Geometric condition \n OPTIONS: see \link Struct_Map \endlink \ingroup Config*/
  addEnumOption("GEOMETRIC_CONDITIONS", Kind_Struct_Solver, Struct_Map, STRUCT_DEFORMATION::SMALL);
  /*!\brief REGIME_TYPE \n  DESCRIPTION: Material model \n OPTIONS: see \link Material_Map \endlink \ingroup Config*/
  addEnumOption("MATERIAL_MODEL", Kind_Material, Material_Map, STRUCT_MODEL::LINEAR_ELASTIC);
  /*!\brief REGIME_TYPE \n  DESCRIPTION: Compressibility of the material \n OPTIONS: see \link MatComp_Map \endlink \ingroup Config*/
  addEnumOption("MATERIAL_COMPRESSIBILITY", Kind_Material_Compress, MatComp_Map, STRUCT_COMPRESS::COMPRESSIBLE);

  /*  DESCRIPTION: Consider a prestretch in the structural domain
  *  Options: NO, YES \ingroup Config */
  addBoolOption("PRESTRETCH", Prestretch, false);
  /*!\brief PRESTRETCH_FILENAME \n DESCRIPTION: Filename to input for prestretching membranes \n Default: prestretch_file.dat \ingroup Config */
  addStringOption("PRESTRETCH_FILENAME", Prestretch_FEMFileName, string("prestretch_file.dat"));

  /* DESCRIPTION: Iterative method for non-linear structural analysis */
  addEnumOption("NONLINEAR_FEM_SOLUTION_METHOD", Kind_SpaceIteScheme_FEA, Space_Ite_Map_FEA, STRUCT_SPACE_ITE::NEWTON);
  /* DESCRIPTION: Formulation for bidimensional elasticity solver */
  addEnumOption("FORMULATION_ELASTICITY_2D", Kind_2DElasForm, ElasForm_2D, STRUCT_2DFORM::PLANE_STRAIN);
  /*  DESCRIPTION: Apply dead loads
  *  Options: NO, YES \ingroup Config */
  addBoolOption("DEAD_LOAD", DeadLoad, false);
  /*  DESCRIPTION: Temporary: pseudo static analysis (no density in dynamic analysis)
  *  Options: NO, YES \ingroup Config */
  addBoolOption("PSEUDO_STATIC", PseudoStatic, false);
  /* DESCRIPTION: Dynamic or static structural analysis */
  addEnumOption("DYNAMIC_ANALYSIS", Dynamic_Analysis, Dynamic_Map, STATIC);
  /* DESCRIPTION: Time Step for dynamic analysis (s) */
  addDoubleOption("DYN_TIMESTEP", Delta_DynTime, 0.0);
  /* DESCRIPTION: Total Physical Time for dual time stepping simulations (s) */
  addDoubleOption("DYN_TIME", Total_DynTime, 1.0);
  /* DESCRIPTION: Parameter alpha for Newmark scheme (s) */
  addDoubleOption("NEWMARK_BETA", Newmark_beta, 0.25);
  /* DESCRIPTION: Parameter delta for Newmark scheme (s) */
  addDoubleOption("NEWMARK_GAMMA", Newmark_gamma, 0.5);
  /* DESCRIPTION: Apply the load as a ramp */
  addBoolOption("RAMP_LOADING", Ramp_Load, false);
  /* DESCRIPTION: Time while the load is to be increased linearly */
  addDoubleOption("RAMP_TIME", Ramp_Time, 1.0);
  /* DESCRIPTION: Transfer method used for multiphysics problems */
  addEnumOption("DYNAMIC_LOAD_TRANSFER", Dynamic_LoadTransfer, Dyn_Transfer_Method_Map, POL_ORDER_1);

  /* DESCRIPTION: Newmark - Generalized alpha - coefficients */
  addDoubleListOption("TIME_INT_STRUCT_COEFFS", nIntCoeffs, Int_Coeffs);

  /*  DESCRIPTION: Apply dead loads. Options: NO, YES \ingroup Config */
  addBoolOption("INCREMENTAL_LOAD", IncrementalLoad, false);
  /* DESCRIPTION: Maximum number of increments of the  */
  addUnsignedLongOption("NUMBER_INCREMENTS", IncLoad_Nincrements, 10);

  inc_crit[0] = 0.0; inc_crit[1] = 0.0; inc_crit[2] = 0.0;
  /* DESCRIPTION: Definition of the  UTOL RTOL ETOL*/
  addDoubleArrayOption("INCREMENTAL_CRITERIA", 3, inc_crit);

  /* DESCRIPTION: Use of predictor */
  addBoolOption("PREDICTOR", Predictor, false);
  /* DESCRIPTION: Order of the predictor */
  addUnsignedShortOption("PREDICTOR_ORDER", Pred_Order, 0);

  /* DESCRIPTION: Topology optimization options */
  addBoolOption("TOPOLOGY_OPTIMIZATION", topology_optimization, false);
  addStringOption("TOPOL_OPTIM_OUTFILE", top_optim_output_file, string("element_derivatives.dat"));
  addDoubleOption("TOPOL_OPTIM_SIMP_EXPONENT", simp_exponent, 1.0);
  addDoubleOption("TOPOL_OPTIM_SIMP_MINSTIFF", simp_minimum_stiffness, 0.001);
  addEnumListOption("TOPOL_OPTIM_FILTER_KERNEL", top_optim_nKernel, top_optim_kernels, Filter_Kernel_Map);
  addDoubleListOption("TOPOL_OPTIM_FILTER_RADIUS", top_optim_nRadius, top_optim_filter_radius);
  addDoubleListOption("TOPOL_OPTIM_KERNEL_PARAM", top_optim_nKernelParams, top_optim_kernel_params);
  addUnsignedShortOption("TOPOL_OPTIM_SEARCH_LIMIT", top_optim_search_lim, 0);
  addEnumOption("TOPOL_OPTIM_PROJECTION_TYPE", top_optim_proj_type, Projection_Function_Map, ENUM_PROJECTION_FUNCTION::NONE);
  addDoubleOption("TOPOL_OPTIM_PROJECTION_PARAM", top_optim_proj_param, 0.0);

  /* CONFIG_CATEGORY: FSI solver */
  /*--- Options related to the FSI solver ---*/

  /* DESCRIPTION: ID of the region we want to compute the sensitivities using direct differentiation */
  addUnsignedShortOption("FEA_ID_DIRECTDIFF", nID_DV, 0);

  /* DESCRIPTION: Restart from a steady state (sets grid velocities to 0 when loading the restart). */
  addBoolOption("RESTART_STEADY_STATE", SteadyRestart, false);

  /*!\par CONFIG_CATEGORY: Multizone definition \ingroup Config*/
  /*--- Options related to multizone problems ---*/

  /* DESCRIPTION List of config files for each zone in a multizone setup with SOLVER=MULTIPHYSICS
   * Order here has to match the order in the meshfile if just one is used. */
  addStringListOption("CONFIG_LIST", nConfig_Files, Config_Filenames);

  /* DESCRIPTION: Determines if the multizone problem is solved for time-domain. */
  addBoolOption("TIME_DOMAIN", Time_Domain, false);
  /* DESCRIPTION: Number of outer iterations in the multizone problem. */
  addUnsignedLongOption("OUTER_ITER", nOuterIter, 1);
  /* DESCRIPTION: Number of inner iterations in each multizone block. */
  addUnsignedLongOption("INNER_ITER", nInnerIter, 1);
  /* DESCRIPTION: Number of time steps solved in the multizone problem. */
  addUnsignedLongOption("TIME_ITER", nTimeIter, 1);
  /* DESCRIPTION: Number of iterations in each single-zone block. */
  addUnsignedLongOption("ITER", nIter, 1000);
  /* DESCRIPTION: Restart iteration in the multizone problem. */
  addUnsignedLongOption("RESTART_ITER", Restart_Iter, 1);
  /* DESCRIPTION: Minimum error threshold for the linear solver for the implicit formulation */
  addDoubleOption("TIME_STEP", Time_Step, 0.0);
  /* DESCRIPTION: Total Physical Time for time-domain problems (s) */
  addDoubleOption("MAX_TIME", Max_Time, 1.0);
  /* DESCRIPTION: Determines if the single-zone driver is used. (TEMPORARY) */
  addBoolOption("SINGLEZONE_DRIVER", SinglezoneDriver, true);
  /* DESCRIPTION: Determines if the special output is written out */
  addBoolOption("SPECIAL_OUTPUT", SpecialOutput, false);

  /* DESCRIPTION: Determines if the convergence history of each individual zone is written to screen */
  addBoolOption("WRT_ZONE_CONV", Wrt_ZoneConv, false);
  /* DESCRIPTION: Determines if the convergence history of each individual zone is written to file */
  addBoolOption("WRT_ZONE_HIST", Wrt_ZoneHist, false);

  /* DESCRIPTION: Determines if the special output is written out */
  addBoolOption("WRT_FORCES_BREAKDOWN", Wrt_ForcesBreakdown, false);


  /*!\par KIND_INTERPOLATION \n
   * DESCRIPTION: Type of interpolation to use for multi-zone problems. \n OPTIONS: see \link Interpolator_Map \endlink
   * Sets Kind_Interpolation \ingroup Config
   */
  addEnumOption("KIND_INTERPOLATION", Kind_Interpolation, Interpolator_Map, INTERFACE_INTERPOLATOR::NEAREST_NEIGHBOR);

  /*  DESCRIPTION: Use conservative approach for interpolating between meshes. */
  addBoolOption("CONSERVATIVE_INTERPOLATION", ConservativeInterpolation, true);

  addUnsignedShortOption("NUM_NEAREST_NEIGHBORS", NumNearestNeighbors, 1);

  /*!\par KIND_INTERPOLATION \n
   * DESCRIPTION: Type of radial basis function to use for radial basis function interpolation. \n OPTIONS: see \link RadialBasis_Map \endlink
   * Sets Kind_RadialBasis \ingroup Config
   */
  addEnumOption("KIND_RADIAL_BASIS_FUNCTION", Kind_RadialBasisFunction, RadialBasisFunction_Map, RADIAL_BASIS::WENDLAND_C2);

  /*  DESCRIPTION: Use polynomial term in radial basis function interpolation.
  *  Options: NO, YES \ingroup Config */
  addBoolOption("RADIAL_BASIS_FUNCTION_POLYNOMIAL_TERM", RadialBasisFunction_PolynomialOption, true);

  /* DESCRIPTION: Radius for radial basis function. */
  addDoubleOption("RADIAL_BASIS_FUNCTION_PARAMETER", RadialBasisFunction_Parameter, 1.0);

  /* DESCRIPTION: Tolerance to prune small coefficients from the RBF interpolation matrix. */
  addDoubleOption("RADIAL_BASIS_FUNCTION_PRUNE_TOLERANCE", RadialBasisFunction_PruneTol, 1e-6);

   /*!\par INLETINTERPOLATION \n
   * DESCRIPTION: Type of spanwise interpolation to use for the inlet face. \n OPTIONS: see \link Inlet_SpanwiseInterpolation_Map \endlink
   * Sets Kind_InletInterpolation \ingroup Config
   */
  addEnumOption("INLET_INTERPOLATION_FUNCTION",Kind_InletInterpolationFunction, Inlet_SpanwiseInterpolation_Map, INLET_SPANWISE_INTERP::NONE);

   /*!\par INLETINTERPOLATION \n
   * DESCRIPTION: Type of spanwise interpolation to use for the inlet face. \n OPTIONS: see \link Inlet_SpanwiseInterpolation_Map \endlink
   * Sets Kind_InletInterpolation \ingroup Config
   */
  addEnumOption("INLET_INTERPOLATION_DATA_TYPE", Kind_Inlet_InterpolationType, Inlet_SpanwiseInterpolationType_Map, INLET_INTERP_TYPE::VR_VTHETA);

  addBoolOption("PRINT_INLET_INTERPOLATED_DATA", PrintInlet_InterpolatedData, false);

  /* DESCRIPTION: Number of FSI iterations during which a ramp is applied */
  addUnsignedShortOption("RAMP_FSI_ITER", nIterFSI_Ramp, 2);
  /* DESCRIPTION: Aitken's static relaxation factor */
  addDoubleOption("STAT_RELAX_PARAMETER", AitkenStatRelax, 0.4);
  /* DESCRIPTION: Aitken's dynamic maximum relaxation factor for the first iteration */
  addDoubleOption("AITKEN_DYN_MAX_INITIAL", AitkenDynMaxInit, 0.5);
  /* DESCRIPTION: Aitken's dynamic minimum relaxation factor for the first iteration */
  addDoubleOption("AITKEN_DYN_MIN_INITIAL", AitkenDynMinInit, 0.5);
  /* DESCRIPTION: Kind of relaxation */
  addEnumOption("BGS_RELAXATION", Kind_BGS_RelaxMethod, AitkenForm_Map, BGS_RELAXATION::NONE);
  /* DESCRIPTION: Relaxation required */
  addBoolOption("RELAXATION", Relaxation, false);

  /*!\par CONFIG_CATEGORY: Radiation solver \ingroup Config*/
  /*--- Options related to the radiation solver ---*/

  /* DESCRIPTION: Type of radiation model */
  addEnumOption("RADIATION_MODEL", Kind_Radiation, Radiation_Map, RADIATION_MODEL::NONE);

  /* DESCRIPTION: Kind of initialization of the P1 model  */
  addEnumOption("P1_INITIALIZATION", Kind_P1_Init, P1_Init_Map, P1_INIT::TEMPERATURE);

  /* DESCRIPTION: Absorption coefficient */
  addDoubleOption("ABSORPTION_COEFF", Absorption_Coeff, 1.0);
  /* DESCRIPTION: Scattering coefficient */
  addDoubleOption("SCATTERING_COEFF", Scattering_Coeff, 0.0);

  /* DESCRIPTION: Apply a volumetric heat source as a source term (NO, YES) in the form of an ellipsoid*/
  addBoolOption("HEAT_SOURCE", HeatSource, false);
  /* DESCRIPTION: Value of the volumetric heat source */
  addDoubleOption("HEAT_SOURCE_VAL", ValHeatSource, 0.0);
  /* DESCRIPTION: Rotation of the volumetric heat source respect to Z axis */
  addDoubleOption("HEAT_SOURCE_ROTATION_Z", Heat_Source_Rot_Z, 0.0);
  /* DESCRIPTION: Position of heat source center (Heat_Source_Center_X, Heat_Source_Center_Y, Heat_Source_Center_Z) */
  hs_center[0] = 0.0; hs_center[1] = 0.0; hs_center[2] = 0.0;
  addDoubleArrayOption("HEAT_SOURCE_CENTER", 3, hs_center);
  /* DESCRIPTION: Vector of heat source radii (Heat_Source_Axes_A, Heat_Source_Axes_B, Heat_Source_Axes_C) */
  hs_axes[0] = 1.0; hs_axes[1] = 1.0; hs_axes[2] = 1.0;
  addDoubleArrayOption("HEAT_SOURCE_AXES", 3, hs_axes);

  /*!\brief MARKER_EMISSIVITY DESCRIPTION: Wall emissivity of the marker for radiation purposes \n
   * Format: ( marker, emissivity of the marker, ... ) \ingroup Config  */
  addStringDoubleListOption("MARKER_EMISSIVITY", nMarker_Emissivity, Marker_Emissivity, Wall_Emissivity);

  /* DESCRIPTION:  Courant-Friedrichs-Lewy condition of the finest grid in radiation solvers */
  addDoubleOption("CFL_NUMBER_RAD", CFL_Rad, 1.0);

  /*!\par CONFIG_CATEGORY: Heat solver \ingroup Config*/
  /*--- options related to the heat solver ---*/

  /* DESCRIPTION: CHT interface coupling methods */
  /*  Options: NO, YES \ingroup Config */
  addEnumOption("CHT_COUPLING_METHOD", Kind_CHT_Coupling, CHT_Coupling_Map, CHT_COUPLING::DIRECT_TEMPERATURE_ROBIN_HEATFLUX);

  /*!\par CONFIG_CATEGORY: Visualize Control Volumes \ingroup Config*/
  /*--- options related to visualizing control volumes ---*/

  /* DESCRIPTION: Node number for the CV to be visualized */
  addLongOption("VISUALIZE_CV", Visualize_CV, -1);

  /*!\par CONFIG_CATEGORY: Inverse design problem \ingroup Config*/
  /*--- options related to inverse design problem ---*/

  /* DESCRIPTION: Evaluate inverse design on the surface  */
  addBoolOption("INV_DESIGN_CP", InvDesign_Cp, false);

  /* DESCRIPTION: Evaluate inverse design on the surface  */
  addBoolOption("INV_DESIGN_HEATFLUX", InvDesign_HeatFlux, false);

  /*!\par CONFIG_CATEGORY: Unsupported options \ingroup Config*/
  /*--- Options that are experimental and not intended for general use ---*/

  /* DESCRIPTION: Write extra output */
  addBoolOption("EXTRA_OUTPUT", ExtraOutput, false);

  /* DESCRIPTION: Write extra heat output for a given zone heat solver zone */
  addLongOption("EXTRA_HEAT_ZONE_OUTPUT", ExtraHeatOutputZone, -1);

  /*--- options related to the FFD problem ---*/
  /*!\par CONFIG_CATEGORY:FFD point inversion \ingroup Config*/

  /* DESCRIPTION: Fix I plane */
  addShortListOption("FFD_FIX_I", nFFD_Fix_IDir, FFD_Fix_IDir);

  /* DESCRIPTION: Fix J plane */
  addShortListOption("FFD_FIX_J", nFFD_Fix_JDir, FFD_Fix_JDir);

  /* DESCRIPTION: Fix K plane */
  addShortListOption("FFD_FIX_K", nFFD_Fix_KDir, FFD_Fix_KDir);

  /* DESCRIPTION: FFD symmetry plane (j=0) */
  addBoolOption("FFD_SYMMETRY_PLANE", FFD_Symmetry_Plane, false);

  /* DESCRIPTION: Define different coordinates systems for the FFD */
  addEnumOption("FFD_COORD_SYSTEM", FFD_CoordSystem, CoordSystem_Map, CARTESIAN);

  /* DESCRIPTION: Axis information for the spherical and cylindrical coord system */
  ffd_axis[0] = 0.0; ffd_axis[1] = 0.0; ffd_axis[2] =0.0;
  addDoubleArrayOption("FFD_AXIS", 3, ffd_axis);

  /* DESCRIPTION: Number of total iterations in the FFD point inversion */
  addUnsignedShortOption("FFD_ITERATIONS", nFFD_Iter, 500);

  /* DESCRIPTION: Free surface damping coefficient */
  addDoubleOption("FFD_TOLERANCE", FFD_Tol, 1E-10);

  /* DESCRIPTION: Procedure to prevent self-intersections within the FFD box based on Jacobian determinant */
  addBoolOption("FFD_INTPREV", FFD_IntPrev, NO);

  /* DESCRIPTION: Number of total iterations in the convexity check procedure */
  addUnsignedShortOption("FFD_INTPREV_ITER", FFD_IntPrev_MaxIter, 10);

  /* DESCRIPTION: Recursion depth in the FFD self-intersection prevention */
  addUnsignedShortOption("FFD_INTPREV_DEPTH", FFD_IntPrev_MaxDepth, 3);

  /* DESCRIPTION: Convexity check on all mesh elements */
  addBoolOption("CONVEXITY_CHECK", ConvexityCheck, NO);

  /* DESCRIPTION: Number of total iterations in the convexity check procedure */
  addUnsignedShortOption("CONVEXITY_CHECK_ITER", ConvexityCheck_MaxIter, 10);

  /* DESCRIPTION: Recursion depth in the FFD self-intersection prevention */
  addUnsignedShortOption("CONVEXITY_CHECK_DEPTH", ConvexityCheck_MaxDepth, 3);

  /* DESCRIPTION: Definition of the FFD boxes */
  addFFDDefOption("FFD_DEFINITION", nFFDBox, CoordFFDBox, TagFFDBox);

  /* DESCRIPTION: Definition of the FFD boxes */
  addFFDDegreeOption("FFD_DEGREE", nFFDBox, DegreeFFDBox);

  /* DESCRIPTION: Surface continuity at the intersection with the FFD */
  addEnumOption("FFD_CONTINUITY", FFD_Continuity, Continuity_Map, DERIVATIVE_2ND);

  /* DESCRIPTION: Kind of blending for the FFD definition */
  addEnumOption("FFD_BLENDING", FFD_Blending, Blending_Map, BEZIER );

  /* DESCRIPTION: Order of the BSplines for BSpline Blending function */
  ffd_coeff[0] = 2; ffd_coeff[1] = 2; ffd_coeff[2] = 2;
  addDoubleArrayOption("FFD_BSPLINE_ORDER", 3, ffd_coeff);

  /*--- Options for the automatic differentiation methods ---*/
  /*!\par CONFIG_CATEGORY: Automatic Differentation options\ingroup Config*/

  /* DESCRIPTION: Direct differentiation mode (forward) */
  addEnumOption("DIRECT_DIFF", DirectDiff, DirectDiff_Var_Map, NO_DERIVATIVE);

  /* DESCRIPTION: Automatic differentiation mode (reverse) */
  addBoolOption("AUTO_DIFF", AD_Mode, NO);

  /* DESCRIPTION: Preaccumulation in the AD mode. */
  addBoolOption("PREACC", AD_Preaccumulation, YES);

  /*--- options that are used in the python optimization scripts. These have no effect on the c++ toolsuite ---*/
  /*!\par CONFIG_CATEGORY:Python Options\ingroup Config*/

  /* DESCRIPTION: Gradient method */
  addPythonOption("GRADIENT_METHOD");

  /* DESCRIPTION: Geometrical Parameter */
  addPythonOption("GEO_PARAM");

  /* DESCRIPTION: Setup for design variables */
  addPythonOption("DEFINITION_DV");

  /* DESCRIPTION: Maximum number of iterations */
  addPythonOption("OPT_ITERATIONS");

  /* DESCRIPTION: Requested accuracy */
  addPythonOption("OPT_ACCURACY");

  /*!\brief OPT_COMBINE_OBJECTIVE
   *  \n DESCRIPTION: Flag specifying whether to internally combine a multi-objective function or treat separately */
  addPythonOption("OPT_COMBINE_OBJECTIVE");

  /* DESCRIPTION: Current value of the design variables */
  addPythonOption("DV_VALUE_NEW");

  /* DESCRIPTION: Previous value of the design variables */
  addPythonOption("DV_VALUE_OLD");

  /* DESCRIPTION: Number of partitions of the mesh */
  addPythonOption("NUMBER_PART");

  /* DESCRIPTION: Optimization objective function with optional scaling factor*/
  addPythonOption("OPT_OBJECTIVE");

  /* DESCRIPTION: Optimization constraint functions with optional scaling factor */
  addPythonOption("OPT_CONSTRAINT");

  /* DESCRIPTION: Finite different step for gradient estimation */
  addPythonOption("FIN_DIFF_STEP");

  /* DESCRIPTION: Verbosity of the python scripts to Stdout */
  addPythonOption("CONSOLE");

  /* DESCRIPTION: Flag specifying if the mesh was decomposed */
  addPythonOption("DECOMPOSED");

  /* DESCRIPTION: Optimization gradient factor */
  addPythonOption("OPT_GRADIENT_FACTOR");

  /* DESCRIPTION: Upper bound for the optimizer */
  addPythonOption("OPT_BOUND_UPPER");

  /* DESCRIPTION: Lower bound for the optimizer */
  addPythonOption("OPT_BOUND_LOWER");

  /* DESCRIPTION: Number of zones of the problem */
  addPythonOption("NZONES");

  /* DESCRIPTION: ParMETIS load balancing tolerance */
  addDoubleOption("PARMETIS_TOLERANCE", ParMETIS_tolerance, 0.02);

  /* DESCRIPTION: ParMETIS load balancing weight for points */
  addLongOption("PARMETIS_POINT_WEIGHT", ParMETIS_pointWgt, 0);

  /* DESCRIPTION: ParMETIS load balancing weight for edges (equiv. to neighbors) */
  addLongOption("PARMETIS_EDGE_WEIGHT", ParMETIS_edgeWgt, 1);

  /*--- options that are used in the Hybrid RANS/LES Simulations  ---*/
  /*!\par CONFIG_CATEGORY:Hybrid_RANSLES Options\ingroup Config*/

  /* DESCRIPTION: Starting Iteration for windowing approach */
  addUnsignedLongOption("WINDOW_START_ITER", StartWindowIteration, 0);

  /* DESCRIPTION: Window (weight) function for the cost-functional in the reverse sweep */
  addEnumOption("WINDOW_FUNCTION", Kind_WindowFct, Window_Map, WINDOW_FUNCTION::SQUARE);

  /* DESCRIPTION: DES Constant */
  addDoubleOption("DES_CONST", Const_DES, 0.65);

  /* DESCRIPTION: Specify Hybrid RANS/LES model */
  addEnumOption("HYBRID_RANSLES", Kind_HybridRANSLES, HybridRANSLES_Map, NO_HYBRIDRANSLES);

  /* DESCRIPTION: Roe with low dissipation for unsteady flows */
  addEnumOption("ROE_LOW_DISSIPATION", Kind_RoeLowDiss, RoeLowDiss_Map, NO_ROELOWDISS);

  /* DESCRIPTION: Activate SA Quadratic Constitutive Relation, 2000 version */
  addBoolOption("SA_QCR", QCR, false);

  /* DESCRIPTION: Compute Average for unsteady simulations */
  addBoolOption("COMPUTE_AVERAGE", Compute_Average, false);

  /* DESCRIPTION: Multipoint design Mach number*/
  addPythonOption("MULTIPOINT_MACH_NUMBER");

  /* DESCRIPTION: Multipoint design Weight */
  addPythonOption("MULTIPOINT_WEIGHT");

  /* DESCRIPTION: Multipoint design Angle of Attack */
  addPythonOption("MULTIPOINT_AOA");

  /* DESCRIPTION: Multipoint design Sideslip angle */
  addPythonOption("MULTIPOINT_SIDESLIP_ANGLE");

  /* DESCRIPTION: Multipoint design target CL*/
  addPythonOption("MULTIPOINT_TARGET_CL");

  /* DESCRIPTION: Multipoint design Reynolds number */
  addPythonOption("MULTIPOINT_REYNOLDS_NUMBER");

  /* DESCRIPTION: Multipoint design freestream temperature */
  addPythonOption("MULTIPOINT_FREESTREAM_TEMPERATURE");

  /* DESCRIPTION: Multipoint design freestream pressure */
  addPythonOption("MULTIPOINT_FREESTREAM_PRESSURE");

  /* DESCRIPTION: Multipoint design for outlet quantities (varying back pressure or mass flow operating points). */
  addPythonOption("MULTIPOINT_OUTLET_VALUE");

  /* DESCRIPTION: Multipoint mesh filenames, if using different meshes for each point */
  addPythonOption("MULTIPOINT_MESH_FILENAME");

  /*--- options that are used for the output ---*/
  /*!\par CONFIG_CATEGORY:Output Options\ingroup Config*/

  /* DESCRIPTION: Type of screen output */
  addStringListOption("SCREEN_OUTPUT", nScreenOutput, ScreenOutput);
  /* DESCRIPTION: Type of output printed to the history file */
  addStringListOption("HISTORY_OUTPUT", nHistoryOutput, HistoryOutput);
  /* DESCRIPTION: Type of output printed to the volume solution file */
  addStringListOption("VOLUME_OUTPUT", nVolumeOutput, VolumeOutput);

  /* DESCRIPTION: History writing frequency (INNER_ITER) */
  addUnsignedLongOption("HISTORY_WRT_FREQ_INNER", HistoryWrtFreq[2], 1);
  /* DESCRIPTION: History writing frequency (OUTER_ITER) */
  addUnsignedLongOption("HISTORY_WRT_FREQ_OUTER", HistoryWrtFreq[1], 1);
  /* DESCRIPTION: History writing frequency (TIME_ITER) */
  addUnsignedLongOption("HISTORY_WRT_FREQ_TIME", HistoryWrtFreq[0], 1);

  /* DESCRIPTION: Screen writing frequency (INNER_ITER) */
  addUnsignedLongOption("SCREEN_WRT_FREQ_INNER", ScreenWrtFreq[2], 1);
  /* DESCRIPTION: Screen writing frequency (OUTER_ITER) */
  addUnsignedLongOption("SCREEN_WRT_FREQ_OUTER", ScreenWrtFreq[1], 1);
  /* DESCRIPTION: Screen writing frequency (TIME_ITER) */
  addUnsignedLongOption("SCREEN_WRT_FREQ_TIME", ScreenWrtFreq[0], 1);
  /* DESCRIPTION: Volume solution writing frequency */
  addUnsignedLongOption("OUTPUT_WRT_FREQ", VolumeWrtFreq, 250);
  
  /* DESCRIPTION: list of writing frequencies for each file type (length same as nVolumeOutputFiles) */
  addUShortListOption("VOLUME_OUTPUT_FREQUENCIES", nVolumeOutputFrequencies, VolumeOutputFrequencies);

  /* DESCRIPTION: Volume solution files */
  addEnumListOption("OUTPUT_FILES", nVolumeOutputFiles, VolumeOutputFiles, Output_Map);

  /* DESCRIPTION: Using Uncertainty Quantification with SST Turbulence Model */
  addBoolOption("USING_UQ", using_uq, false);

  /* DESCRIPTION: Parameter to perturb eigenvalues */
  addDoubleOption("UQ_DELTA_B", uq_delta_b, 1.0);

  /* DESCRIPTION: Parameter to determine kind of perturbation */
  addUnsignedShortOption("UQ_COMPONENT", eig_val_comp, 1);

  /* DESCRIPTION: Parameter to perturb eigenvalues */
  addDoubleOption("UQ_URLX", uq_urlx, 0.1);

  /* DESCRIPTION: Permuting eigenvectors for UQ analysis */
  addBoolOption("UQ_PERMUTE", uq_permute, false);

  /* DESCRIPTION: Number of calls to 'Build' that trigger re-factorization (0 means only once). */
  addUnsignedLongOption("PASTIX_FACTORIZATION_FREQUENCY", pastix_fact_freq, 1);

  /* DESCRIPTION: 0 - Quiet, 1 - During factorization and cleanup, 2 - Even more detail. */
  addUnsignedShortOption("PASTIX_VERBOSITY_LEVEL", pastix_verb_lvl, 0);

  /* DESCRIPTION: Level of fill for PaStiX incomplete LU factorization. */
  addUnsignedShortOption("PASTIX_FILL_LEVEL", pastix_fill_lvl, 1);

  /* DESCRIPTION: Size of the edge groups colored for thread parallel edge loops (0 forces the reducer strategy). */
  addUnsignedLongOption("EDGE_COLORING_GROUP_SIZE", edgeColorGroupSize, 512);

  /*--- options that are used for libROM ---*/
  /*!\par CONFIG_CATEGORY:libROM options \ingroup Config*/

  /*!\brief SAVE_LIBROM \n DESCRIPTION: Flag for saving data with libROM. */
  addBoolOption("SAVE_LIBROM", libROM, false);

  /*!\brief LIBROM_BASE_FILENAME \n DESCRIPTION: Output base file name for libROM   \ingroup Config*/
  addStringOption("LIBROM_BASE_FILENAME", libROMbase_FileName, string("su2"));

  /*!\brief BASIS_GENERATION \n DESCRIPTION: Flag for saving data with libROM. */
  addEnumOption("BASIS_GENERATION", POD_Basis_Gen, POD_Map, POD_KIND::STATIC);

  /*!\brief MAX_BASIS_DIM \n DESCRIPTION: Maximum number of basis vectors.*/
  addUnsignedShortOption("MAX_BASIS_DIM", maxBasisDim, 100);

  /*!\brief ROM_SAVE_FREQ \n DESCRIPTION: How often to save snapshots for unsteady problems.*/
  addUnsignedShortOption("ROM_SAVE_FREQ", rom_save_freq, 1);

  /* END_CONFIG_OPTIONS */

}

void CConfig::SetConfig_Parsing(char case_filename[MAX_STRING_SIZE]) {

  ifstream case_file;

  /*--- Read the configuration file ---*/

  case_file.open(case_filename, ios::in);

  if (case_file.fail()) {
    SU2_MPI::Error("The configuration file (.cfg) is missing!!", CURRENT_FUNCTION);
  }

  SetConfig_Parsing(case_file);

  case_file.close();

}

void CConfig::SetConfig_Parsing(istream& config_buffer){

  string text_line, option_name;
  vector<string> option_value;

  string errorString;

  const int max_err_count = 30; // Maximum number of errors to print before stopping
  int err_count = 0;  // How many errors have we found in the config file
  int line_count = 1;

  map<string, bool> included_options;

  /*--- Parse the configuration file and set the options ---*/

  while (getline (config_buffer, text_line)) {

    if (err_count >= max_err_count) {
      errorString.append("Too many errors, stopping parse.");
      break;
    }

     PrintingToolbox::trim(text_line);

    /*--- Check if there is a line continuation character at the
     * end of the current line or somewhere in between (the rest is ignored then).
     * If yes, read until there is a line without one or an empty line.
     * If there is a statement after a cont. char
     * throw an error. ---*/

     if (text_line.size() && (text_line.front() != '%')){
       while (text_line.back() == '\\' ||
              (PrintingToolbox::split(text_line, '\\').size() > 1)){
         string tmp;
         getline (config_buffer, tmp);
         line_count++;
         if (tmp.find_first_of('=') != string::npos){
           errorString.append("Line " + to_string(line_count)  + ": Statement found after continuation character.\n");
         }
         PrintingToolbox::trim(tmp);
         if (tmp.front() != '%'){
           text_line = PrintingToolbox::split(text_line, '\\')[0];
           text_line += " " + tmp;
         }
       }
     }

    if (TokenizeString(text_line, option_name, option_value)) {

      /*--- See if it's a python option ---*/

      if (option_map.find(option_name) == option_map.end()) {
          string newString;
          newString.append("Line " + to_string(line_count)  + " " + option_name);
          newString.append(": invalid option name");
          newString.append(". Check current SU2 options in config_template.cfg.");
          newString.append("\n");
          if (!option_name.compare("RELAXATION_FACTOR_ADJFLOW"))
            newString.append("Option RELAXATION_FACTOR_ADJFLOW is now RELAXATION_FACTOR_ADJOINT, "
                             "and it also applies to discrete adjoint problems.\n\n");
          else if (!option_name.compare("WRT_MESH_QUALITY"))
            newString.append("WRT_MESH_QUALITY is deprecated. Use VOLUME_OUTPUT= (MESH_QUALITY, ...) instead.\n\n");
          else if (!option_name.compare("VISUALIZE_SURFACE_DEF"))
            newString.append("VISUALIZE_SURFACE_DEF is deprecated. Simply add a surface format to OUTPUT_FILES.\n\n");
          else if (!option_name.compare("VISUALIZE_VOLUME_DEF"))
            newString.append("VISUALIZE_VOLUME_DEF is deprecated. Simply add a volume format to OUTPUT_FILES.\n\n");
          else if (!option_name.compare("WRT_BINARY_RESTART"))
            newString.append("WRT_BINARY_RESTART is deprecated. The type of restart is determined from the OUTPUT_FILES list.\n\n");
          else if (!option_name.compare("WRT_RESIDUALS"))
            newString.append("WRT_RESIDUALS is deprecated. Use VOLUME_OUTPUT= ( RESIDUAL, ... ) instead.\n\n");
          else if (!option_name.compare("WRT_LIMITERS"))
            newString.append("WRT_LIMITERS is deprecated. Use VOLUME_OUTPUT= ( LIMITER, ... ) instead.\n\n");
          else if (!option_name.compare("WRT_CON_FREQ"))
            newString.append("WRT_CON_FREQ is deprecated. Use SCREEN_WRT_FREQ_INNER or SCREEN_WRT_FREQ_OUTER for multizone cases instead.\n\n");
          else if (!option_name.compare("WRT_CON_FREQ_DUALTIME"))
            newString.append("WRT_CON_FREQ_DUALTIME is deprecated. Use SCREEN_WRT_FREQ_TIME instead.\n\n");
          else if (!option_name.compare("WRT_SRF_SOL"))
            newString.append("WRT_SRF_SOL is deprecated. Simply add a surface format to OUTPUT_FILES.\n\n");
          else if (!option_name.compare("WRT_CSV_SOL"))
            newString.append("WRT_CSV_SOL is deprecated. Simply add a CSV format to OUTPUT_FILES.\n\n");
          else if (!option_name.compare("WRT_SOL_FREQ"))
            newString.append("WRT_SOL_FREQ is deprecated. Use OUTPUT_WRT_FREQ instead.\n\n");
          else if (!option_name.compare("WRT_SOL_FREQ_DUALTIME"))
            newString.append("WRT_SOL_FREQ_DUALTIME is deprecated. Use OUTPUT_WRT_FREQ instead.\n\n");
          else if (!option_name.compare("UNST_RESTART_ITER"))
            newString.append("UNST_RESTART_ITER is deprecated. Use RESTART_ITER instead.\n\n");
          else if (!option_name.compare("DYN_RESTART_ITER"))
            newString.append("DYN_RESTART_ITER is deprecated. Use RESTART_ITER instead.\n\n");
          else if (!option_name.compare("CONV_CRITERIA"))
            newString.append("CONV_CRITERIA is deprecated. SU2 will choose the criteria automatically based on the CONV_FIELD.\n"
                             "RESIDUAL for any RMS_* BGS_* value. CAUCHY for coefficients like DRAG etc.\n\n");
          else if (!option_name.compare("THERMAL_DIFFUSIVITY"))
            newString.append("THERMAL_DIFFUSIVITY is deprecated. See the INC_ENERGY_EQUATION options instead.\n\n");
          else if (!option_name.compare("THERMAL_DIFFUSIVITY_SOLID"))
            newString.append("THERMAL_DIFFUSIVITY_SOLID is deprecated. Set THERMAL_CONDUCTIVITY_CONSTANT, MATERIAL_DENSITY and SPECIFIC_HEAT_CP instead.\n\n");
          else if (!option_name.compare("SOLID_THERMAL_CONDUCTIVITY"))
            newString.append("SOLID_THERMAL_CONDUCTIVITY is deprecated. Use THERMAL_CONDUCTIVITY_CONSTANT instead.\n\n");
          else if (!option_name.compare("SOLID_DENSITY"))
            newString.append("SOLID_DENSITY is deprecated. Use MATERIAL_DENSITY instead.\n\n");
          else if (!option_name.compare("SOLID_TEMPERATURE_INIT"))
            newString.append("SOLID_TEMPERATURE_INIT is deprecated. Use FREESTREAM_TEMPERATURE instead.\n\n");
          else {
            /*--- Find the most likely candidate for the unrecognized option, based on the length
             of start and end character sequences shared by candidates and the option. ---*/
            auto countMatchChars = [&option_name](const string& candidate) {
              const size_t sz1 = option_name.size(), sz2 = candidate.size();
              size_t nMatch = 0;
              for (size_t i=0; i<min(sz1,sz2); ++i) {
                if (option_name[i] == candidate[i]) nMatch++;
                else break;
              }
              for (size_t i=0; i<min(sz1,sz2); ++i) {
                if (option_name[sz1-1-i] == candidate[sz2-1-i]) nMatch++;
                else break;
              }
              return nMatch;
            };
            string match;
            size_t maxScore = 0;
            for (auto& candidate : option_map) {
              auto score = countMatchChars(candidate.first);
              if (score > maxScore) {
                maxScore = score;
                match = candidate.first;
              }
            }
            newString.append("Did you mean ");
            newString.append(match);
            newString.append("?\n");
          }
          errorString.append(newString);
          err_count++;
          line_count++;
        continue;
      }

      /*--- Option exists, check if the option has already been in the config file ---*/

      if (included_options.find(option_name) != included_options.end()) {
        string newString;
        newString.append("Line " + to_string(line_count)  + " " + option_name);
        newString.append(": option appears twice");
        newString.append("\n");
        errorString.append(newString);
        err_count++;
        line_count++;
        continue;
      }

      /*--- New found option. Add it to the map, and delete from all options ---*/

      included_options.insert(pair<string, bool>(option_name, true));
      all_options.erase(option_name);

      /*--- Set the value and check error ---*/

      string out = option_map[option_name]->SetValue(option_value);
      if (out.compare("") != 0) {
        errorString.append(out);
        errorString.append("\n");
        err_count++;
      }
    }
    line_count++;
  }

  /*--- See if there were any errors parsing the config file ---*/

  if (errorString.size() != 0) {
    SU2_MPI::Error(errorString, CURRENT_FUNCTION);
  }
}

void CConfig::SetDefaultFromConfig(CConfig *config){

  map<string, bool> noInheritance = {{"SCREEN_OUTPUT", true},{"HISTORY_OUTPUT", true}};

  map<string, bool>::iterator iter = all_options.begin(), curr_iter;

  while (iter != all_options.end()){
    curr_iter = iter++;
    if (config->option_map[curr_iter->first]->GetValue().size() > 0 && !noInheritance[curr_iter->first]){
      option_map[curr_iter->first]->SetValue(config->option_map[curr_iter->first]->GetValue());
      all_options.erase(curr_iter);
    }
  }
}

void CConfig::SetDefault(){

  /*--- Set the default values for all of the options that weren't set ---*/

  for (map<string, bool>::iterator iter = all_options.begin(); iter != all_options.end(); ++iter) {
    if (option_map[iter->first]->GetValue().size() == 0)
      option_map[iter->first]->SetDefault();
  }
}

bool CConfig::SetRunTime_Parsing(char case_filename[MAX_STRING_SIZE]) {
  string text_line, option_name;
  ifstream case_file;
  vector<string> option_value;

  /*--- Read the configuration file ---*/

  case_file.open(case_filename, ios::in);

  if (case_file.fail()) { return false; }

  string errorString;

  int err_count = 0;  // How many errors have we found in the config file
  const int max_err_count = 30; // Maximum number of errors to print before stopping

  map<string, bool> included_options;

  /*--- Parse the configuration file and set the options ---*/

  while (getline (case_file, text_line)) {

    if (err_count >= max_err_count) {
      errorString.append("Too many errors, stopping parse.");
      break;
    }

    if (TokenizeString(text_line, option_name, option_value)) {

      if (option_map.find(option_name) == option_map.end()) {

        /*--- See if it's a python option ---*/

        string newString;
        newString.append(option_name);
        newString.append(": invalid option name");
        newString.append("\n");
        errorString.append(newString);
        err_count++;
        continue;
      }

      /*--- Option exists, check if the option has already been in the config file ---*/

      if (included_options.find(option_name) != included_options.end()) {
        string newString;
        newString.append(option_name);
        newString.append(": option appears twice");
        newString.append("\n");
        errorString.append(newString);
        err_count++;
        continue;
      }

      /*--- New found option. Add it to the map, and delete from all options ---*/

      included_options.insert(pair<string, bool>(option_name, true));
      all_options.erase(option_name);

      /*--- Set the value and check error ---*/

      string out = option_map[option_name]->SetValue(option_value);
      if (out.compare("") != 0) {
        errorString.append(out);
        errorString.append("\n");
        err_count++;
      }

    }
  }

  /*--- Set the default values for all of the options that weren't set ---*/

  for (map<string, bool>::iterator iter = all_options.begin(); iter != all_options.end(); ++iter) {
    option_map[iter->first]->SetDefault();
  }

  /*--- See if there were any errors parsing the runtime file ---*/

  if (errorString.size() != 0) {
    SU2_MPI::Error(errorString, CURRENT_FUNCTION);
  }

  case_file.close();

  return true;

}

void CConfig::SetHeader(SU2_COMPONENT val_software) const{

  if ((iZone == 0) && (rank == MASTER_NODE)){
    cout << endl << "-------------------------------------------------------------------------" << endl;
    cout << "|    ___ _   _ ___                                                      |" << endl;
    cout << "|   / __| | | |_  )   Release 7.3.0 \"Blackbird\"                         |" << endl;
    cout << "|   \\__ \\ |_| |/ /                                                      |" << endl;
    switch (val_software) {
    case SU2_COMPONENT::SU2_CFD: cout << "|   |___/\\___//___|   Suite (Computational Fluid Dynamics Code)         |" << endl; break;
    case SU2_COMPONENT::SU2_DEF: cout << "|   |___/\\___//___|   Suite (Mesh Deformation Code)                     |" << endl; break;
    case SU2_COMPONENT::SU2_DOT: cout << "|   |___/\\___//___|   Suite (Gradient Projection Code)                  |" << endl; break;
    case SU2_COMPONENT::SU2_GEO: cout << "|   |___/\\___//___|   Suite (Geometry Definition Code)                  |" << endl; break;
    case SU2_COMPONENT::SU2_SOL: cout << "|   |___/\\___//___|   Suite (Solution Exporting Code)                   |" << endl; break;
    }

    cout << "|                                                                       |" << endl;
    cout <<"-------------------------------------------------------------------------" << endl;
    cout << "| SU2 Project Website: https://su2code.github.io                        |" << endl;
    cout << "|                                                                       |" << endl;
    cout << "| The SU2 Project is maintained by the SU2 Foundation                   |" << endl;
    cout << "| (http://su2foundation.org)                                            |" << endl;
    cout <<"-------------------------------------------------------------------------" << endl;
    cout << "| Copyright 2012-2022, SU2 Contributors                                 |" << endl;
    cout << "|                                                                       |" << endl;
    cout << "| SU2 is free software; you can redistribute it and/or                  |" << endl;
    cout << "| modify it under the terms of the GNU Lesser General Public            |" << endl;
    cout << "| License as published by the Free Software Foundation; either          |" << endl;
    cout << "| version 2.1 of the License, or (at your option) any later version.    |" << endl;
    cout << "|                                                                       |" << endl;
    cout << "| SU2 is distributed in the hope that it will be useful,                |" << endl;
    cout << "| but WITHOUT ANY WARRANTY; without even the implied warranty of        |" << endl;
    cout << "| MERCHANTABILITY or FITNESS FOR A PARTICULAR PURPOSE. See the GNU      |" << endl;
    cout << "| Lesser General Public License for more details.                       |" << endl;
    cout << "|                                                                       |" << endl;
    cout << "| You should have received a copy of the GNU Lesser General Public      |" << endl;
    cout << "| License along with SU2. If not, see <http://www.gnu.org/licenses/>.   |" << endl;
    cout <<"-------------------------------------------------------------------------" << endl;
  }

}

void CConfig::SetnZone(){

  /*--- Just as a clarification --- */

  if (Multizone_Problem == NO && Kind_Solver != MAIN_SOLVER::MULTIPHYSICS){
    nZone = 1;
  }

  if (Kind_Solver == MAIN_SOLVER::MULTIPHYSICS){
    Multizone_Problem = YES;
    if (nConfig_Files == 0){
      SU2_MPI::Error("CONFIG_LIST must be provided if PHYSICAL_PROBLEM=MULTIPHYSICS", CURRENT_FUNCTION);
    }
  }

  if (Multizone_Problem == YES){

    /*--- Some basic multizone checks ---*/

    if (nMarker_ZoneInterface % 2 != 0){
      SU2_MPI::Error("Number of markers in MARKER_ZONE_INTERFACE must be a multiple of 2", CURRENT_FUNCTION);
    }

    SinglezoneDriver  = NO;

    if (Multizone_Mesh){

      /*--- Get the number of zones from the mesh file --- */

      nZone = GetnZone(Mesh_FileName, Mesh_FileFormat);

      /*--- If config list is set, make sure number matches number of zones in mesh file --- */

      if (nConfig_Files != 0 && (nZone != nConfig_Files)){
        SU2_MPI::Error("Number of CONFIG_LIST must match number of zones in mesh file.", CURRENT_FUNCTION);
      }
    } else {

      /*--- Number of zones is determined from the number of config files provided --- */

      if (nConfig_Files == 0){
        SU2_MPI::Error("If MULTIZONE_MESH is set to YES, you must provide a list of config files using CONFIG_LIST option", CURRENT_FUNCTION);
      }
      nZone = nConfig_Files;

    }

    /*--- Check if subconfig files exist --- */

    if (nConfig_Files != 0){
      for (unsigned short iConfig = 0; iConfig < nConfig_Files; iConfig++){
        ifstream f(Config_Filenames[iConfig].c_str());
        if (!f.good()){
          SU2_MPI::Error("Config file " + Config_Filenames[iConfig] + " defined in CONFIG_FILES does not exist", CURRENT_FUNCTION);
        }
      }
    }

  }

}

void CConfig::SetPostprocessing(SU2_COMPONENT val_software, unsigned short val_izone, unsigned short val_nDim) {

  unsigned short iCFL, iMarker;
  bool ideal_gas = ((Kind_FluidModel == STANDARD_AIR) ||
                    (Kind_FluidModel == IDEAL_GAS) ||
                    (Kind_FluidModel == INC_IDEAL_GAS) ||
                    (Kind_FluidModel == INC_IDEAL_GAS_POLY) ||
                    (Kind_FluidModel == CONSTANT_DENSITY));
  bool noneq_gas = ((Kind_FluidModel == MUTATIONPP) ||
                    (Kind_FluidModel == SU2_NONEQ));
  bool standard_air = ((Kind_FluidModel == STANDARD_AIR));
  bool nemo = GetNEMOProblem();

  if (nZone > 1){
    Multizone_Problem = YES;
  }

  /*--- Set the default output files ---*/
  if (!OptionIsSet("OUTPUT_FILES")){
    nVolumeOutputFiles = 3;
    VolumeOutputFiles = new OUTPUT_TYPE[nVolumeOutputFiles];
    VolumeOutputFiles[0] = OUTPUT_TYPE::RESTART_BINARY;
    VolumeOutputFiles[1] = OUTPUT_TYPE::PARAVIEW_XML;
    VolumeOutputFiles[2] = OUTPUT_TYPE::SURFACE_PARAVIEW_XML;
  }

  if (!OptionIsSet("OUTPUT_WRT_FREQ")){
    cout << "*** OUTPUT_WRT_FREQ option not set! *** " << endl;
    if (OptionIsSet("VOLUME_OUTPUT_FREQUENCIES"))
      cout << "*** VOLUME_OUTPUT_FREQUENCIES is used *** " << endl;
    
  }

  if (OptionIsSet("VOLUME_OUTPUT_FREQUENCIES")){
    if (OptionIsSet("OUTPUT_WRT_FREQ"))
      cout << "*** VOLUME_OUTPUT_FREQUENCIES found! keyword OUTPUT_WRT_FREQ will be ignored  *** " << endl;
      
    cout <<"*** frequency nr = " << nVolumeOutputFrequencies << endl;
    if (nVolumeOutputFrequencies != nVolumeOutputFiles)
      SU2_MPI::Error(string("Number of frequencies in VOLUME_OUTPUT_FREQUENCIES should match number of outputs in OUTPUT_FILES"), CURRENT_FUNCTION);
  }

  /*--- Set the default output feequencies ---*/
  if (!OptionIsSet("VOLUME_OUTPUT_FREQUENCIES")){

    cout << "*** VOLUME_OUTPUT_FREQUENCIES option not set! *** " << endl;
    nVolumeOutputFrequencies = nVolumeOutputFiles;
    VolumeOutputFrequencies = new unsigned short [nVolumeOutputFrequencies];

    if (OptionIsSet("OUTPUT_WRT_FREQ")){
      cout << "*** Using OUTPUT_WRT_FREQ = "<<VolumeWrtFreq<<" for all files. ***"<< endl;
      for (auto iVolumeFreq = 0; iVolumeFreq < nVolumeOutputFrequencies; iVolumeFreq++){
        VolumeOutputFrequencies[iVolumeFreq] = VolumeWrtFreq; 
      }
    }
    else {
      cout << "*** Using default OUTPUT_WRT_FREQ = 250 for all files. ***"<<endl;
      for (auto iVolumeFreq = 0; iVolumeFreq < nVolumeOutputFrequencies; iVolumeFreq++){
        VolumeOutputFrequencies[iVolumeFreq] = 250; 
      }
    }
  }


  /*--- Check if SU2 was build with TecIO support, as that is required for Tecplot Binary output. ---*/
#ifndef HAVE_TECIO
  for (unsigned short iVolumeFile = 0; iVolumeFile < nVolumeOutputFiles; iVolumeFile++){
    if (VolumeOutputFiles[iVolumeFile] == OUTPUT_TYPE::TECPLOT_BINARY ||
        VolumeOutputFiles[iVolumeFile] == OUTPUT_TYPE::SURFACE_TECPLOT_BINARY) {
      SU2_MPI::Error(string("Tecplot binary file requested in option OUTPUT_FILES but SU2 was built without TecIO support.\n"), CURRENT_FUNCTION);
    }
  }
#endif

  /*--- Check if SU2 was build with CGNS support, as that is required for CGNS output. ---*/
#ifndef HAVE_CGNS
  for (unsigned short iVolumeFile = 0; iVolumeFile < nVolumeOutputFiles; iVolumeFile++) {
    if (VolumeOutputFiles[iVolumeFile] == OUTPUT_TYPE::CGNS ||
        VolumeOutputFiles[iVolumeFile] == OUTPUT_TYPE::SURFACE_CGNS) {
      SU2_MPI::Error(string("CGNS file requested in option OUTPUT_FILES but SU2 was built without CGNS support.\n"),CURRENT_FUNCTION);
    }
  }
#endif

  /*--- STL_BINARY output not implemented yet, but already a value in option_structure.hpp---*/
  for (unsigned short iVolumeFile = 0; iVolumeFile < nVolumeOutputFiles; iVolumeFile++) {
    if (VolumeOutputFiles[iVolumeFile] == OUTPUT_TYPE::STL_BINARY){
      SU2_MPI::Error(string("OUTPUT_FILES: 'STL_BINARY' output not implemented. Use 'STL' for ASCII output.\n"), CURRENT_FUNCTION);
    }
    if (val_nDim == 2 && (VolumeOutputFiles[iVolumeFile] == OUTPUT_TYPE::STL_ASCII || VolumeOutputFiles[iVolumeFile] == OUTPUT_TYPE::STL_BINARY)) {
      SU2_MPI::Error(string("OUTPUT_FILES: 'STL(_BINARY)' output only reasonable for 3D cases.\n"), CURRENT_FUNCTION);
    }
  }

  /*--- Check if MESH_QUALITY is requested in VOLUME_OUTPUT and set the config boolean accordingly. ---*/
  Wrt_MeshQuality = false;
  for (unsigned short iField = 0; iField < nVolumeOutput; iField++) {
    if(VolumeOutput[iField].find("MESH_QUALITY") != string::npos) {
      Wrt_MeshQuality = true;
    }
  }

  /*--- Check if MULTIGRID is requested in VOLUME_OUTPUT and set the config boolean accordingly. ---*/
  Wrt_MultiGrid = false;
  for (unsigned short iField = 0; iField < nVolumeOutput; iField++) {
    if(VolumeOutput[iField].find("MULTIGRID") != string::npos) {
      Wrt_MultiGrid = true;
    }
  }

  if (Kind_Solver == MAIN_SOLVER::NAVIER_STOKES && Kind_Turb_Model != TURB_MODEL::NONE){
    SU2_MPI::Error("KIND_TURB_MODEL must be NONE if SOLVER= NAVIER_STOKES", CURRENT_FUNCTION);
  }
  if (Kind_Solver == MAIN_SOLVER::INC_NAVIER_STOKES && Kind_Turb_Model != TURB_MODEL::NONE){
    SU2_MPI::Error("KIND_TURB_MODEL must be NONE if SOLVER= INC_NAVIER_STOKES", CURRENT_FUNCTION);
  }
  if (Kind_Solver == MAIN_SOLVER::RANS && Kind_Turb_Model == TURB_MODEL::NONE){
    SU2_MPI::Error("A turbulence model must be specified with KIND_TURB_MODEL if SOLVER= RANS", CURRENT_FUNCTION);
  }
  if (Kind_Solver == MAIN_SOLVER::INC_RANS && Kind_Turb_Model == TURB_MODEL::NONE){
    SU2_MPI::Error("A turbulence model must be specified with KIND_TURB_MODEL if SOLVER= INC_RANS", CURRENT_FUNCTION);
  }

  /*--- Set the boolean Wall_Functions equal to true if there is a
   definition for the wall founctions ---*/

  Wall_Functions = false;
  if (nMarker_WallFunctions > 0) {
    for (iMarker = 0; iMarker < nMarker_WallFunctions; iMarker++) {
      if (Kind_WallFunctions[iMarker] != WALL_FUNCTIONS::NONE)
        Wall_Functions = true;

      if ((Kind_WallFunctions[iMarker] == WALL_FUNCTIONS::ADAPTIVE_FUNCTION) ||
          (Kind_WallFunctions[iMarker] == WALL_FUNCTIONS::SCALABLE_FUNCTION) ||
          (Kind_WallFunctions[iMarker] == WALL_FUNCTIONS::NONEQUILIBRIUM_MODEL))
        SU2_MPI::Error(string("For RANS problems, use NONE, STANDARD_WALL_FUNCTION or EQUILIBRIUM_WALL_MODEL.\n"), CURRENT_FUNCTION);

      if (Kind_WallFunctions[iMarker] == WALL_FUNCTIONS::STANDARD_FUNCTION) {
        if (!((Kind_Solver == MAIN_SOLVER::RANS) || (Kind_Solver == MAIN_SOLVER::INC_RANS)))
          SU2_MPI::Error(string("Wall model STANDARD_FUNCTION only available for RANS or INC_RANS.\n"), CURRENT_FUNCTION);
        if (nRough_Wall != 0)
          SU2_MPI::Error(string("Wall model STANDARD_FUNCTION and WALL_ROUGHNESS migh not be compatible. Checking required!\n"), CURRENT_FUNCTION);
      }

    }
  }

  /*--- Initialize the AoA and Sideslip variables for the incompressible
   solver. This is typically unused (often internal flows). Also fixed CL
   mode for incompressible flows is not implemented ---*/

  if (Kind_Solver == MAIN_SOLVER::INC_EULER ||
      Kind_Solver == MAIN_SOLVER::INC_NAVIER_STOKES ||
      Kind_Solver == MAIN_SOLVER::INC_RANS) {

    /*--- Compute x-velocity with a safegaurd for 0.0. ---*/

    su2double Vx = 1e-10;
    if (vel_init[0] != 0.0) {
      Vx = vel_init[0];
    }

    /*--- Compute the angle-of-attack and sideslip. ---*/

    su2double alpha = 0.0, beta = 0.0;
    if (val_nDim == 2) {
      alpha = atan(vel_init[1]/Vx)*180.0/PI_NUMBER;
    } else {
      alpha = atan(vel_init[2]/Vx)*180.0/PI_NUMBER;
      beta  = atan(vel_init[1]/Vx)*180.0/PI_NUMBER;
    }

    /*--- Set alpha and beta in the config class. ---*/

    SetAoA(alpha);
    SetAoS(beta);

    if (Fixed_CL_Mode) {
      SU2_MPI::Error(string("Fixed CL mode not implemented for the incompressible solver. \n"), CURRENT_FUNCTION);
    }

    /*--- Inc CHT simulation, but energy equation of fluid is inactive. ---*/
    if (Multizone_Problem && (nMarker_CHTInterface > 0) && !Energy_Equation)
      SU2_MPI::Error(string("You probably want to set INC_ENERGY_EQUATION= YES for the fluid solver. \n"), CURRENT_FUNCTION);
  }

  /*--- By default, in 2D we should use TWOD_AIRFOIL (independenly from the input file) ---*/

  if (val_nDim == 2) Geo_Description = TWOD_AIRFOIL;

  /*--- Store the SU2 module that we are executing. ---*/

  Kind_SU2 = val_software;

  /*--- Set limiter for no MUSCL reconstructions ---*/

  if ((!MUSCL_Flow) || (Kind_ConvNumScheme_Flow == SPACE_CENTERED)) Kind_SlopeLimit_Flow = NO_LIMITER;
  if ((!MUSCL_Turb) || (Kind_ConvNumScheme_Turb == SPACE_CENTERED)) Kind_SlopeLimit_Turb = NO_LIMITER;
  if ((!MUSCL_AdjFlow) || (Kind_ConvNumScheme_AdjFlow == SPACE_CENTERED)) Kind_SlopeLimit_AdjFlow = NO_LIMITER;
  if ((!MUSCL_AdjTurb) || (Kind_ConvNumScheme_AdjTurb == SPACE_CENTERED)) Kind_SlopeLimit_AdjTurb = NO_LIMITER;

  /*--- Set the default for thrust in ActDisk ---*/

  if ((Kind_ActDisk == NET_THRUST) || (Kind_ActDisk == BC_THRUST)
      || (Kind_ActDisk == DRAG_MINUS_THRUST) || (Kind_ActDisk == MASSFLOW)
      || (Kind_ActDisk == POWER))
    ActDisk_Jump = RATIO;

  /*--- Error-catching and automatic array adjustments for objective, marker, and weights arrays --- */

  /*--- If Kind_Obj has not been specified, these arrays need to take a default --*/

  if (Weight_ObjFunc == nullptr && Kind_ObjFunc == nullptr) {
    Kind_ObjFunc = new unsigned short[1];
    Kind_ObjFunc[0] = DRAG_COEFFICIENT;
    Weight_ObjFunc = new su2double[1];
    Weight_ObjFunc[0] = 1.0;
    nObj=1;
    nObjW=1;
  }

  /*--- Maker sure that arrays are the same length ---*/

  if (nObj>0) {
    if (nMarker_Monitoring!=nObj && Marker_Monitoring!= nullptr) {
      if (nMarker_Monitoring==1) {
        /*-- If only one marker was listed with multiple objectives, set that marker as the marker for each objective ---*/
        nMarker_Monitoring = nObj;
        string marker = Marker_Monitoring[0];
        delete[] Marker_Monitoring;
        Marker_Monitoring = new string[nMarker_Monitoring];
        for (iMarker=0; iMarker<nMarker_Monitoring; iMarker++)
          Marker_Monitoring[iMarker] = marker;
      }
      else if(nObj==1){
        /*--- If one objective and more than one marker: repeat objective over each marker, evenly weighted ---*/
        unsigned int obj = Kind_ObjFunc[0];
        su2double wt=1.0;
        delete[] Kind_ObjFunc;
        if (Weight_ObjFunc!=nullptr){
         wt = Weight_ObjFunc[0];
         delete[] Weight_ObjFunc;
        }
        Kind_ObjFunc = new short unsigned int[nMarker_Monitoring];
        Weight_ObjFunc = new su2double[nMarker_Monitoring];
        for (unsigned short iObj=0; iObj<nMarker_Monitoring; iObj++){
          Kind_ObjFunc[iObj] = obj;
          Weight_ObjFunc[iObj] = wt;
        }
        nObjW = nObj;
      }
      else if(nObj>1) {
        SU2_MPI::Error("When using more than one OBJECTIVE_FUNCTION, MARKER_MONITORING must be the same length or length 1.\n"
                       "For multiple surfaces per objective, either use one objective or list the objective multiple times.\n"
                       "For multiple objectives per marker either use one marker or list the marker multiple times.\n"
                       "Similar rules apply for multi-objective optimization using OPT_OBJECTIVE rather than OBJECTIVE_FUNCTION.",
                       CURRENT_FUNCTION);
      }
    }
  }

  /*-- Correct for case where Weight_ObjFunc has not been provided or has length < kind_objfunc---*/

  if (nObjW<nObj) {
    if (Weight_ObjFunc!= nullptr && nObjW>1) {
      SU2_MPI::Error("The option OBJECTIVE_WEIGHT must either have the same length as OBJECTIVE_FUNCTION,\n"
                     "be lenght 1, or be deleted from the config file (equal weights will be applied).", CURRENT_FUNCTION);
    }
    Weight_ObjFunc = new su2double[nObj];
    for (unsigned short iObj=0; iObj<nObj; iObj++)
      Weight_ObjFunc[iObj] = 1.0;
  }

  /*--- One final check for multi-objective with the set of objectives
   that are not counted per-surface. We will disable multi-objective here. ---*/

  if (nObj > 1) {
    unsigned short Obj_0 = Kind_ObjFunc[0];
    for (unsigned short iObj=1; iObj<nObj; iObj++){
      switch(Kind_ObjFunc[iObj]) {
        case INVERSE_DESIGN_PRESSURE:
        case INVERSE_DESIGN_HEATFLUX:
        case THRUST_COEFFICIENT:
        case TORQUE_COEFFICIENT:
        case FIGURE_OF_MERIT:
        case SURFACE_TOTAL_PRESSURE:
        case SURFACE_STATIC_PRESSURE:
        case SURFACE_STATIC_TEMPERATURE:
        case SURFACE_MASSFLOW:
        case SURFACE_UNIFORMITY:
        case SURFACE_SECONDARY:
        case SURFACE_MOM_DISTORTION:
        case SURFACE_SECOND_OVER_UNIFORM:
        case SURFACE_PRESSURE_DROP:
        case SURFACE_SPECIES_0:
        case SURFACE_SPECIES_VARIANCE:
        case CUSTOM_OBJFUNC:
          if (Kind_ObjFunc[iObj] != Obj_0) {
            SU2_MPI::Error("The following objectives can only be used for the first surface in a multi-objective \n"
                           "problem or as a single objective applied to multiple monitoring markers:\n"
                           "INVERSE_DESIGN_PRESSURE, INVERSE_DESIGN_HEATFLUX, THRUST_COEFFICIENT, TORQUE_COEFFICIENT\n"
                           "FIGURE_OF_MERIT, SURFACE_TOTAL_PRESSURE, SURFACE_STATIC_PRESSURE, SURFACE_MASSFLOW\n"
                           "SURFACE_UNIFORMITY, SURFACE_SECONDARY, SURFACE_MOM_DISTORTION, SURFACE_SECOND_OVER_UNIFORM\n"
                           "SURFACE_PRESSURE_DROP, SURFACE_STATIC_TEMPERATURE, SURFACE_SPECIES_0\n"
                           "SURFACE_SPECIES_VARIANCE, CUSTOM_OBJFUNC.\n", CURRENT_FUNCTION);
          }
          break;
        default:
          break;
      }
    }
  }

  if (Kind_ObjFunc[0] == CUSTOM_OBJFUNC && CustomObjFunc.empty() && !Multizone_Problem) {
    SU2_MPI::Error("The expression for the custom objective function was not set.\n"
                   "For example, CUSTOM_OBJFUNC= LIFT/DRAG", CURRENT_FUNCTION);
  }

  /*--- Check for unsteady problem ---*/

  if ((TimeMarching == TIME_MARCHING::TIME_STEPPING ||
       TimeMarching == TIME_MARCHING::DT_STEPPING_1ST ||
       TimeMarching == TIME_MARCHING::DT_STEPPING_2ND) && !Time_Domain){
    SU2_MPI::Error("TIME_DOMAIN must be set to YES if TIME_MARCHING is "
                   "TIME_STEPPING, DUAL_TIME_STEPPING-1ST_ORDER or DUAL_TIME_STEPPING-2ND_ORDER", CURRENT_FUNCTION);
  }

  if (Time_Domain){
    Delta_UnstTime = Time_Step;
    Delta_DynTime  = Time_Step;

    if (TimeMarching == TIME_MARCHING::TIME_STEPPING){ InnerIter = 1; }

    /*--- Set the default write frequency to 1 if unsteady instead of 250 ---*/
    if (!OptionIsSet("OUTPUT_WRT_FREQ")) { VolumeWrtFreq = 1; }

    /*--- Set History write freq for inner and outer iteration to zero by default, so only time iterations write. ---*/
    if (!OptionIsSet("HISTORY_WRT_FREQ_INNER")) { HistoryWrtFreq[2] = 0; }
    if (!OptionIsSet("HISTORY_WRT_FREQ_OUTER")) { HistoryWrtFreq[1] = 0; }

    if (Restart == NO) {
      Restart_Iter = 0;
    } else {
      if(nTimeIter <= Restart_Iter) SU2_MPI::Error("TIME_ITER must be larger than RESTART_ITER.", CURRENT_FUNCTION);
    }

    if (Time_Step <= 0.0 && Unst_CFL == 0.0){ SU2_MPI::Error("Invalid value for TIME_STEP.", CURRENT_FUNCTION); }
  } else {
    nTimeIter = 1;
    Time_Step = 0;

    /*--- Entry 0 corresponds to unsteady simulation so for steady simulation are just set to 1. ---*/
    ScreenWrtFreq[0]  = 1;
    HistoryWrtFreq[0] = 1;

    if (TimeMarching != TIME_MARCHING::HARMONIC_BALANCE) { TimeMarching = TIME_MARCHING::STEADY; }
  }

  if (Time_Domain && !GetWrt_Restart_Overwrite()){
    SU2_MPI::Error("Appending iterations to the filename (WRT_RESTART_OVERWRITE=NO) is incompatible with transient problems.", CURRENT_FUNCTION);
  }
  if (Time_Domain && !GetWrt_Surface_Overwrite()){
    SU2_MPI::Error("Appending iterations to the filename (WRT_SURFACE_OVERWRITE=NO) is incompatible with transient problems.", CURRENT_FUNCTION);
  }
  if (Time_Domain && !GetWrt_Volume_Overwrite()){
    SU2_MPI::Error("Appending iterations to the filename (WRT_VOLUME_OVERWRITE=NO) is incompatible with transient problems.", CURRENT_FUNCTION);
  }


  /*--- Ensure that Discard_InFiles is false, owerwise the gradient could be wrong ---*/

  if ((ContinuousAdjoint || DiscreteAdjoint) && Fixed_CL_Mode && !Eval_dOF_dCX)
    Discard_InFiles = false;

  /*--- Deactivate the multigrid in the adjoint problem ---*/

  if ((ContinuousAdjoint && !MG_AdjointFlow) ||
      (TimeMarching == TIME_MARCHING::TIME_STEPPING)) { nMGLevels = 0; }

  if (Kind_Solver == MAIN_SOLVER::EULER ||
      Kind_Solver == MAIN_SOLVER::NAVIER_STOKES ||
      Kind_Solver == MAIN_SOLVER::RANS ||
      Kind_Solver == MAIN_SOLVER::NEMO_EULER ||
      Kind_Solver == MAIN_SOLVER::NEMO_NAVIER_STOKES ||
      Kind_Solver == MAIN_SOLVER::FEM_EULER ||
      Kind_Solver == MAIN_SOLVER::FEM_NAVIER_STOKES ||
      Kind_Solver == MAIN_SOLVER::FEM_RANS ||
      Kind_Solver == MAIN_SOLVER::FEM_LES){
    Kind_Regime = ENUM_REGIME::COMPRESSIBLE;
  } else if (Kind_Solver == MAIN_SOLVER::INC_EULER ||
             Kind_Solver == MAIN_SOLVER::INC_NAVIER_STOKES ||
             Kind_Solver == MAIN_SOLVER::INC_RANS){
    Kind_Regime = ENUM_REGIME::INCOMPRESSIBLE;
  }  else {
    Kind_Regime = ENUM_REGIME::NO_FLOW;
  }

  if ((rank == MASTER_NODE) && ContinuousAdjoint && (Ref_NonDim == DIMENSIONAL) && (Kind_SU2 == SU2_COMPONENT::SU2_CFD)) {
    cout << "WARNING: The adjoint solver should use a non-dimensional flow solution." << endl;
  }

  /*--- Initialize non-physical points/reconstructions to zero ---*/

  Nonphys_Points   = 0;
  Nonphys_Reconstr = 0;

  /*--- Set the number of external iterations to 1 for the steady state problem ---*/

  if (Kind_Solver == MAIN_SOLVER::FEM_ELASTICITY) {
    nMGLevels = 0;
    if (Kind_Struct_Solver == STRUCT_DEFORMATION::SMALL){
      MinLogResidual = log10(Linear_Solver_Error);
    }
  }

  Radiation = (Kind_Radiation != RADIATION_MODEL::NONE);

  /*--- Check for unsupported features. ---*/

  if ((Kind_Solver != MAIN_SOLVER::EULER && Kind_Solver != MAIN_SOLVER::NAVIER_STOKES && Kind_Solver != MAIN_SOLVER::RANS) && (TimeMarching == TIME_MARCHING::HARMONIC_BALANCE)){
    SU2_MPI::Error("Harmonic Balance not yet implemented for the incompressible solver.", CURRENT_FUNCTION);
  }

  /*--- Check for Fluid model consistency ---*/

  if (standard_air) {
    if (Gamma != 1.4 || Gas_Constant != 287.058) {
      Gamma = 1.4;
      Gas_Constant = 287.058;
    }
  }

  /*--- Overrule the default values for viscosity if the US measurement system is used. ---*/

  if (SystemMeasurements == US) {

    /* Correct the viscosities, if they contain the default SI values. */
    if(fabs(Mu_Constant-1.716E-5) < 1.0E-15) Mu_Constant /= 47.88025898;
    if(fabs(Mu_Ref-1.716E-5)      < 1.0E-15) Mu_Ref      /= 47.88025898;

    /* Correct the values with temperature dimension, if they contain the default SI values. */
    if(fabs(Mu_Temperature_Ref-273.15) < 1.0E-8) Mu_Temperature_Ref *= 1.8;
    if(fabs(Mu_S-110.4)                < 1.0E-8) Mu_S               *= 1.8;

    /* Correct the thermal conductivity, if it contains the default SI value. */
    if(fabs(Thermal_Conductivity_Constant-0.0257) < 1.0E-10) Thermal_Conductivity_Constant *= 0.577789317;
  }

  /*--- Check for Measurement System ---*/

  if (SystemMeasurements == US && !standard_air) {
    SU2_MPI::Error("Only STANDARD_AIR fluid model can be used with US Measurement System", CURRENT_FUNCTION);
  }

  if (Kind_FluidModel == SU2_NONEQ && Kind_TransCoeffModel != TRANSCOEFFMODEL::WILKE ) {
    SU2_MPI::Error("Only WILKE transport model is stable for the NEMO solver using SU2TClib. Use Mutation++ instead.", CURRENT_FUNCTION);
  }

  if (Kind_FluidModel == MUTATIONPP && (Kind_TransCoeffModel != TRANSCOEFFMODEL::WILKE && Kind_TransCoeffModel != TRANSCOEFFMODEL::CHAPMANN_ENSKOG)) {
    SU2_MPI::Error("Only WILKE and Chapmann-Enskog transport model can be used with Mutation++ at the moment.", CURRENT_FUNCTION);
  }

  if (!ideal_gas && !nemo) {
    if (Kind_Upwind_Flow != ROE && Kind_Upwind_Flow != HLLC && Kind_Centered_Flow != JST) {
      SU2_MPI::Error("Only ROE Upwind, HLLC Upwind scheme, and JST scheme can be used for Non-Ideal Compressible Fluids", CURRENT_FUNCTION);
    }
  }

  if (nemo){
    if (Kind_Upwind_Flow == AUSMPWPLUS)
      SU2_MPI::Error("AUSMPW+ is extremely unstable. Feel free to fix me!", CURRENT_FUNCTION);
  }

  if(GetBoolTurbomachinery()){
    nBlades = new su2double[nZone];
    FreeStreamTurboNormal= new su2double[3];
  }

  /*--- Check if Giles are used with turbo markers ---*/

  if (nMarker_Giles > 0 && !GetBoolTurbomachinery()){
    SU2_MPI::Error("Giles Boundary conditions can only be used with turbomachinery markers", CURRENT_FUNCTION);
  }

  /*--- Check for Boundary condition available for NICFD ---*/

  if ((!ideal_gas) && (!noneq_gas)) {
    if (nMarker_Inlet != 0) {
      SU2_MPI::Error("Riemann Boundary conditions or Giles must be used for inlet and outlet with Not Ideal Compressible Fluids ", CURRENT_FUNCTION);
    }
    if (nMarker_Outlet != 0) {
      SU2_MPI::Error("Riemann Boundary conditions or Giles must be used outlet with Not Ideal Compressible Fluids ", CURRENT_FUNCTION);
    }

    if (nMarker_FarField != 0) {
      SU2_MPI::Error("Riemann Boundary conditions or Giles must be used outlet with Not Ideal Compressible Fluids ", CURRENT_FUNCTION);
    }

  }

  /*--- Check for Boundary condition available for NICF ---*/

  if (ideal_gas && (Kind_Solver != MAIN_SOLVER::INC_EULER && Kind_Solver != MAIN_SOLVER::INC_NAVIER_STOKES && Kind_Solver != MAIN_SOLVER::INC_RANS)) {
    if (SystemMeasurements == US && standard_air) {
      if (Kind_ViscosityModel != VISCOSITYMODEL::SUTHERLAND) {
        SU2_MPI::Error("Only SUTHERLAND viscosity model can be used with US Measurement", CURRENT_FUNCTION);
      }
    }
    if (Kind_ConductivityModel != CONDUCTIVITYMODEL::CONSTANT_PRANDTL ) {
      SU2_MPI::Error("Only CONSTANT_PRANDTL thermal conductivity model can be used with STANDARD_AIR and IDEAL_GAS", CURRENT_FUNCTION);
    }

  }
    /*--- Check for Boundary condition option agreement ---*/
  if (Kind_InitOption == REYNOLDS){
    if ((Kind_Solver == MAIN_SOLVER::NAVIER_STOKES || Kind_Solver == MAIN_SOLVER::RANS) && Reynolds <=0){
      SU2_MPI::Error("Reynolds number required for NAVIER_STOKES and RANS !!", CURRENT_FUNCTION);
    }
  }

  if (nKind_SurfaceMovement != nMarker_Moving) {
    SU2_MPI::Error("Number of SURFACE_MOVEMENT must match number of MARKER_MOVING", CURRENT_FUNCTION);
  }

  if (TimeMarching == TIME_MARCHING::TIME_STEPPING){
    nIter      = 1;
    nInnerIter  = 1;
  }

  if (!Multizone_Problem){
    ScreenWrtFreq[1]  = 0;
    HistoryWrtFreq[1] = 0;
    if (!Time_Domain){
      /*--- If not running multizone or unsteady, INNER_ITER and ITER are interchangeable,
       * but precedence will be given to INNER_ITER if both options are present. ---*/
      if (!OptionIsSet("INNER_ITER")){
        nInnerIter = nIter;
      }
    }
  }


  if ((Multizone_Problem || Time_Domain) && OptionIsSet("ITER")){
    SU2_MPI::Error("ITER must not be used when running multizone and/or unsteady problems.\n"
                   "Use TIME_ITER, OUTER_ITER or INNER_ITER to specify number of time iterations,\n"
                   "outer iterations or inner iterations, respectively.", CURRENT_FUNCTION);
  }

  /*--- If we're solving a purely steady problem with no prescribed grid
   movement (both rotating frame and moving walls can be steady), make sure that
   there is no grid motion ---*/

  if (GetGrid_Movement()){
    if ((Kind_SU2 == SU2_COMPONENT::SU2_CFD || Kind_SU2 == SU2_COMPONENT::SU2_SOL) &&
        (TimeMarching == TIME_MARCHING::STEADY && !Time_Domain)){

      if((Kind_GridMovement != ROTATING_FRAME) &&
         (Kind_GridMovement != STEADY_TRANSLATION) &&
         (Kind_GridMovement != NONE)){
        SU2_MPI::Error("Unsupported kind of grid movement for steady state problems.", CURRENT_FUNCTION);
      }
      for (iMarker = 0; iMarker < nMarker_Moving; iMarker++){
        if (Kind_SurfaceMovement[iMarker] != MOVING_WALL){
          SU2_MPI::Error("Unsupported kind of surface movement for steady state problems.", CURRENT_FUNCTION);
        }
      }
    }
  }

  /*--- The Line Search should be applied only in the deformation stage. ---*/

  if (Kind_SU2 != SU2_COMPONENT::SU2_DEF) {
    Opt_RelaxFactor = 1.0;
  }

  /*--- If it is not specified, set the mesh motion mach number
   equal to the freestream value. ---*/

  if (GetDynamic_Grid() && Mach_Motion == 0.0)
    Mach_Motion = Mach;

  /*--- Set the boolean flag if we are in a rotating frame (source term). ---*/

  if (Kind_GridMovement == ROTATING_FRAME)
    Rotating_Frame = true;
  else
    Rotating_Frame = false;

  /*--- In case the grid movement parameters have not been declared in the
   config file, set them equal to zero for safety. Also check to make sure
   that for each option, a value has been declared for each moving marker. ---*/

  if (nMarker_Moving > 0){
    if (nMarkerMotion_Origin == 0){
      nMarkerMotion_Origin = 3*nMarker_Moving;
      MarkerMotion_Origin = new su2double[nMarkerMotion_Origin] ();
    }
    if (nMarkerMotion_Origin/3 != nMarker_Moving){
      SU2_MPI::Error("Number of SURFACE_MOTION_ORIGIN must be three times the number of MARKER_MOVING, (x,y,z) per marker.", CURRENT_FUNCTION);
    }
    if (nMarkerTranslation == 0){
      nMarkerTranslation = 3*nMarker_Moving;
      MarkerTranslation_Rate = new su2double[nMarkerTranslation] ();
    }
    if (nMarkerTranslation/3 != nMarker_Moving){
      SU2_MPI::Error("Number of SURFACE_TRANSLATION_RATE must be three times the number of MARKER_MOVING, (x,y,z) per marker.", CURRENT_FUNCTION);
    }
    if (nMarkerRotation_Rate == 0){
      nMarkerRotation_Rate = 3*nMarker_Moving;
      MarkerRotation_Rate = new su2double[nMarkerRotation_Rate] ();
    }
    if (nMarkerRotation_Rate/3 != nMarker_Moving){
      SU2_MPI::Error("Number of SURFACE_ROTATION_RATE must be three times the number of MARKER_MOVING, (x,y,z) per marker.", CURRENT_FUNCTION);
    }
    if (nMarkerPlunging_Ampl == 0){
      nMarkerPlunging_Ampl = 3*nMarker_Moving;
      MarkerPlunging_Ampl = new su2double[nMarkerPlunging_Ampl] ();
    }
    if (nMarkerPlunging_Ampl/3 != nMarker_Moving){
      SU2_MPI::Error("Number of SURFACE_PLUNGING_AMPL must be three times the number of MARKER_MOVING, (x,y,z) per marker.", CURRENT_FUNCTION);
    }
    if (nMarkerPlunging_Omega == 0){
      nMarkerPlunging_Omega = 3*nMarker_Moving;
      MarkerPlunging_Omega = new su2double[nMarkerPlunging_Omega] ();
    }
    if (nMarkerPlunging_Omega/3 != nMarker_Moving){
      SU2_MPI::Error("Number of SURFACE_PLUNGING_OMEGA must be three times the number of MARKER_MOVING, (x,y,z) per marker.", CURRENT_FUNCTION);
    }
    if (nMarkerPitching_Ampl == 0){
      nMarkerPitching_Ampl = 3*nMarker_Moving;
      MarkerPitching_Ampl = new su2double[nMarkerPitching_Ampl] ();
    }
    if (nMarkerPitching_Ampl/3 != nMarker_Moving){
      SU2_MPI::Error("Number of SURFACE_PITCHING_AMPL must be three times the number of MARKER_MOVING, (x,y,z) per marker.", CURRENT_FUNCTION);
    }
    if (nMarkerPitching_Omega == 0){
      nMarkerPitching_Omega = 3*nMarker_Moving;
      MarkerPitching_Omega = new su2double[nMarkerPitching_Omega] ();
    }
    if (nMarkerPitching_Omega/3 != nMarker_Moving){
      SU2_MPI::Error("Number of SURFACE_PITCHING_OMEGA must be three times the number of MARKER_MOVING, (x,y,z) per marker.", CURRENT_FUNCTION);
    }
    if (nMarkerPitching_Phase == 0){
      nMarkerPitching_Phase = 3*nMarker_Moving;
      MarkerPitching_Phase = new su2double[nMarkerPitching_Phase] ();
    }
    if (nMarkerPitching_Phase/3 != nMarker_Moving){
      SU2_MPI::Error("Number of SURFACE_PITCHING_PHASE must be three times the number of MARKER_MOVING, (x,y,z) per marker.", CURRENT_FUNCTION);
    }

    if (nMoveMotion_Origin == 0){
      nMoveMotion_Origin = nMarker_Moving;
      MoveMotion_Origin = new unsigned short[nMoveMotion_Origin];
      for (iMarker = 0; iMarker < nMarker_Moving; iMarker++){
        MoveMotion_Origin[iMarker] = NO;
      }
    }
    if (nMoveMotion_Origin != nMarker_Moving){
      SU2_MPI::Error("Number of MOVE_MOTION_ORIGIN must match number of MARKER_MOVING.", CURRENT_FUNCTION);
    }
  }

  /*-- Setting Harmonic Balance period from the config file */

  if (TimeMarching == TIME_MARCHING::HARMONIC_BALANCE) {
    HarmonicBalance_Period = GetHarmonicBalance_Period();
    if (HarmonicBalance_Period < 0)  {
      SU2_MPI::Error("Not a valid value for time period!!", CURRENT_FUNCTION);
    }
    /* Initialize the Harmonic balance Frequency pointer */
    if (Omega_HB == nullptr) {
      Omega_HB = new su2double[nOmega_HB];
      for (unsigned short iZone = 0; iZone < nOmega_HB; iZone++ )
        Omega_HB[iZone] = 0.0;
  } else {
      if (nOmega_HB != nTimeInstances) {
        SU2_MPI::Error("Length of omega_HB  must match the number TIME_INSTANCES!!" , CURRENT_FUNCTION);
      }
    }
  }

  /*--- Force number of span-wise section to 1 if 2D case ---*/
  if(val_nDim ==2){
    nSpanWiseSections_User=1;
    Kind_SpanWise= EQUISPACED;
  }

  /*--- Set number of TurboPerformance markers ---*/
  if(nMarker_Turbomachinery > 0){
    if(nMarker_Turbomachinery > 1){
      nMarker_TurboPerformance = nMarker_Turbomachinery + SU2_TYPE::Int(nMarker_Turbomachinery/2) + 1;
    }else{
      nMarker_TurboPerformance = nMarker_Turbomachinery;
    }
  } else {
    nMarker_TurboPerformance = 0;
    nSpanWiseSections =1;
  }

  /*--- Set number of TurboPerformance markers ---*/
  if(nMarker_Turbomachinery != 0){
    nSpan_iZones = new unsigned short[nZone];
  }

  /*--- Set number of TurboPerformance markers ---*/
  if(GetGrid_Movement() && RampRotatingFrame && !DiscreteAdjoint){
    FinalRotation_Rate_Z = Rotation_Rate[2];
    if(abs(FinalRotation_Rate_Z) > 0.0){
      Rotation_Rate[2] = rampRotFrame_coeff[0];
    }
  }

  if(RampOutletPressure && !DiscreteAdjoint){
    for (iMarker = 0; iMarker < nMarker_Giles; iMarker++){
      if (Kind_Data_Giles[iMarker] == STATIC_PRESSURE || Kind_Data_Giles[iMarker] == STATIC_PRESSURE_1D || Kind_Data_Giles[iMarker] == RADIAL_EQUILIBRIUM ){
        FinalOutletPressure = Giles_Var1[iMarker];
        Giles_Var1[iMarker] = rampOutPres_coeff[0];
      }
    }
    for (iMarker = 0; iMarker < nMarker_Riemann; iMarker++){
      if (Kind_Data_Riemann[iMarker] == STATIC_PRESSURE || Kind_Data_Riemann[iMarker] == RADIAL_EQUILIBRIUM){
        FinalOutletPressure = Riemann_Var1[iMarker];
        Riemann_Var1[iMarker] = rampOutPres_coeff[0];
      }
    }
  }

  /*--- Check on extra Relaxation factor for Giles---*/
  if(extrarelfac[1] > 0.5){
    extrarelfac[1] = 0.5;
  }
    /*--- Use the various rigid-motion input frequencies to determine the period to be used with harmonic balance cases.
     There are THREE types of motion to consider, namely: rotation, pitching, and plunging.
     The largest period of motion is the one to be used for harmonic balance  calculations. ---*/

  /*if (Unsteady_Simulation == HARMONIC_BALANCE) {
    if (!(GetGrid_Movement())) {
      // No grid movement - Time period from config file //
      HarmonicBalance_Period = GetHarmonicBalance_Period();
    }

    else {
      unsigned short N_MOTION_TYPES = 3;
      su2double *periods;
      periods = new su2double[N_MOTION_TYPES];

      //--- rotation: ---//

      su2double Omega_mag_rot = sqrt(pow(Rotation_Rate_X[ZONE_0],2)+pow(Rotation_Rate_Y[ZONE_0],2)+pow(Rotation_Rate_Z[ZONE_0],2));
      if (Omega_mag_rot > 0)
          periods[0] = 2*PI_NUMBER/Omega_mag_rot;
      else
          periods[0] = 0.0;

      //--- pitching: ---//

      su2double Omega_mag_pitch = sqrt(pow(Pitching_Omega_X[ZONE_0],2)+pow(Pitching_Omega_Y[ZONE_0],2)+pow(Pitching_Omega_Z[ZONE_0],2));
      if (Omega_mag_pitch > 0)
          periods[1] = 2*PI_NUMBER/Omega_mag_pitch;
      else
          periods[1] = 0.0;

      //--- plunging: ---//

      su2double Omega_mag_plunge = sqrt(pow(Plunging_Omega_X[ZONE_0],2)+pow(Plunging_Omega_Y[ZONE_0],2)+pow(Plunging_Omega_Z[ZONE_0],2));
      if (Omega_mag_plunge > 0)
          periods[2] = 2*PI_NUMBER/Omega_mag_plunge;
      else
          periods[2] = 0.0;

      //--- determine which period is largest ---//

      unsigned short iVar;
      HarmonicBalance_Period = 0.0;
      for (iVar = 0; iVar < N_MOTION_TYPES; iVar++) {
          if (periods[iVar] > HarmonicBalance_Period)
              HarmonicBalance_Period = periods[iVar];
      }

      delete periods;
    }

  }*/


  /*--- In case the moment origin coordinates have not been declared in the
   config file, set them equal to zero for safety. Also check to make sure
   that for each marker, a value has been declared for the moment origin.
   Unless only one value was specified, then set this value for all the markers
   being monitored. ---*/


  if ((nRefOriginMoment_X != nRefOriginMoment_Y) || (nRefOriginMoment_X != nRefOriginMoment_Z) ) {
    SU2_MPI::Error("ERROR: Length of REF_ORIGIN_MOMENT_X, REF_ORIGIN_MOMENT_Y and REF_ORIGIN_MOMENT_Z must be the same!!", CURRENT_FUNCTION);
  }

  if (RefOriginMoment_X == nullptr) {
    RefOriginMoment_X = new su2double[nMarker_Monitoring];
    for (iMarker = 0; iMarker < nMarker_Monitoring; iMarker++ )
      RefOriginMoment_X[iMarker] = 0.0;
  } else {
    if (nRefOriginMoment_X == 1) {

      su2double aux_RefOriginMoment_X = RefOriginMoment_X[0];
      delete [] RefOriginMoment_X;
      RefOriginMoment_X = new su2double[nMarker_Monitoring];
      nRefOriginMoment_X = nMarker_Monitoring;

      for (iMarker = 0; iMarker < nMarker_Monitoring; iMarker++ )
        RefOriginMoment_X[iMarker] = aux_RefOriginMoment_X;
    }
    else if (nRefOriginMoment_X != nMarker_Monitoring) {
      SU2_MPI::Error("ERROR: Length of REF_ORIGIN_MOMENT_X must match number of Monitoring Markers!!", CURRENT_FUNCTION);
    }
  }

  if (RefOriginMoment_Y == nullptr) {
    RefOriginMoment_Y = new su2double[nMarker_Monitoring];
    for (iMarker = 0; iMarker < nMarker_Monitoring; iMarker++ )
      RefOriginMoment_Y[iMarker] = 0.0;
  } else {
    if (nRefOriginMoment_Y == 1) {

      su2double aux_RefOriginMoment_Y = RefOriginMoment_Y[0];
      delete [] RefOriginMoment_Y;
      RefOriginMoment_Y = new su2double[nMarker_Monitoring];
      nRefOriginMoment_Y = nMarker_Monitoring;

      for (iMarker = 0; iMarker < nMarker_Monitoring; iMarker++ )
        RefOriginMoment_Y[iMarker] = aux_RefOriginMoment_Y;
    }
    else if (nRefOriginMoment_Y != nMarker_Monitoring) {
      SU2_MPI::Error("ERROR: Length of REF_ORIGIN_MOMENT_Y must match number of Monitoring Markers!!", CURRENT_FUNCTION);
    }
  }

  if (RefOriginMoment_Z == nullptr) {
    RefOriginMoment_Z = new su2double[nMarker_Monitoring];
    for (iMarker = 0; iMarker < nMarker_Monitoring; iMarker++ )
      RefOriginMoment_Z[iMarker] = 0.0;
  } else {
    if (nRefOriginMoment_Z == 1) {

      su2double aux_RefOriginMoment_Z = RefOriginMoment_Z[0];
      delete [] RefOriginMoment_Z;
      RefOriginMoment_Z = new su2double[nMarker_Monitoring];
      nRefOriginMoment_Z = nMarker_Monitoring;

      for (iMarker = 0; iMarker < nMarker_Monitoring; iMarker++ )
        RefOriginMoment_Z[iMarker] = aux_RefOriginMoment_Z;
    }
    else if (nRefOriginMoment_Z != nMarker_Monitoring) {
      SU2_MPI::Error("ERROR: Length of REF_ORIGIN_MOMENT_Z must match number of Monitoring Markers!!", CURRENT_FUNCTION);
    }
  }

  /*--- Set the boolean flag if we are carrying out an aeroelastic simulation. ---*/

  if (GetGrid_Movement() && (GetSurface_Movement(AEROELASTIC) || GetSurface_Movement(AEROELASTIC_RIGID_MOTION))) Aeroelastic_Simulation = true;
  else Aeroelastic_Simulation = false;

  /*--- Initializing the size for the solutions of the Aeroelastic problem. ---*/


  if (GetGrid_Movement() && Aeroelastic_Simulation) {
    Aeroelastic_np1.resize(nMarker_Monitoring);
    Aeroelastic_n.resize(nMarker_Monitoring);
    Aeroelastic_n1.resize(nMarker_Monitoring);
    for (iMarker = 0; iMarker < nMarker_Monitoring; iMarker++) {
      Aeroelastic_np1[iMarker].resize(2);
      Aeroelastic_n[iMarker].resize(2);
      Aeroelastic_n1[iMarker].resize(2);
      for (int i =0; i<2; i++) {
        Aeroelastic_np1[iMarker][i].resize(2);
        Aeroelastic_n[iMarker][i].resize(2);
        Aeroelastic_n1[iMarker][i].resize(2);
        for (int j=0; j<2; j++) {
          Aeroelastic_np1[iMarker][i][j] = 0.0;
          Aeroelastic_n[iMarker][i][j] = 0.0;
          Aeroelastic_n1[iMarker][i][j] = 0.0;
        }
      }
    }
  }

  /*--- Allocate memory for the plunge and pitch and initialized them to zero ---*/

  if (GetGrid_Movement() && Aeroelastic_Simulation) {
    Aeroelastic_pitch = new su2double[nMarker_Monitoring];
    Aeroelastic_plunge = new su2double[nMarker_Monitoring];
    for (iMarker = 0; iMarker < nMarker_Monitoring; iMarker++ ) {
      Aeroelastic_pitch[iMarker] = 0.0;
      Aeroelastic_plunge[iMarker] = 0.0;
    }
  }

  FinestMesh = MESH_0;
  if (MGCycle == FULLMG_CYCLE) FinestMesh = nMGLevels;

  if ((Kind_Solver == MAIN_SOLVER::NAVIER_STOKES) &&
      (Kind_Turb_Model != TURB_MODEL::NONE))
    Kind_Solver = MAIN_SOLVER::RANS;

  if ((Kind_Solver == MAIN_SOLVER::INC_NAVIER_STOKES) &&
      (Kind_Turb_Model != TURB_MODEL::NONE))
    Kind_Solver = MAIN_SOLVER::INC_RANS;

  if (Kind_Solver == MAIN_SOLVER::EULER ||
      Kind_Solver == MAIN_SOLVER::INC_EULER ||
      Kind_Solver == MAIN_SOLVER::NEMO_EULER ||
      Kind_Solver == MAIN_SOLVER::FEM_EULER)
    Kind_Turb_Model = TURB_MODEL::NONE;

  Kappa_2nd_Flow = jst_coeff[0];
  Kappa_4th_Flow = jst_coeff[1];
  Kappa_2nd_AdjFlow = jst_adj_coeff[0];
  Kappa_4th_AdjFlow = jst_adj_coeff[1];
  Kappa_2nd_Heat = ad_coeff_heat[0];
  Kappa_4th_Heat = ad_coeff_heat[1];

  /*--- Make the MG_PreSmooth, MG_PostSmooth, and MG_CorrecSmooth
   arrays consistent with nMGLevels ---*/

  unsigned short * tmp_smooth = new unsigned short[nMGLevels+1];

  if ((nMG_PreSmooth != nMGLevels+1) && (nMG_PreSmooth != 0)) {
    if (nMG_PreSmooth > nMGLevels+1) {

      /*--- Truncate by removing unnecessary elements at the end ---*/

      for (unsigned int i = 0; i <= nMGLevels; i++)
        tmp_smooth[i] = MG_PreSmooth[i];
      delete [] MG_PreSmooth;
      MG_PreSmooth=nullptr;
    }
    else {

      /*--- Add additional elements equal to last element ---*/

      for (unsigned int i = 0; i < nMG_PreSmooth; i++)
        tmp_smooth[i] = MG_PreSmooth[i];
      for (unsigned int i = nMG_PreSmooth; i <= nMGLevels; i++)
        tmp_smooth[i] = MG_PreSmooth[nMG_PreSmooth-1];
      delete [] MG_PreSmooth;
      MG_PreSmooth=nullptr;
    }

    nMG_PreSmooth = nMGLevels+1;
    MG_PreSmooth = new unsigned short[nMG_PreSmooth];
    for (unsigned int i = 0; i < nMG_PreSmooth; i++)
      MG_PreSmooth[i] = tmp_smooth[i];
  }
  if ((nMGLevels != 0) && (nMG_PreSmooth == 0)) {
    delete [] MG_PreSmooth;
    nMG_PreSmooth = nMGLevels+1;
    MG_PreSmooth = new unsigned short[nMG_PreSmooth];
    for (unsigned int i = 0; i < nMG_PreSmooth; i++)
      MG_PreSmooth[i] = i+1;
  }

  if ((nMG_PostSmooth != nMGLevels+1) && (nMG_PostSmooth != 0)) {
    if (nMG_PostSmooth > nMGLevels+1) {

      /*--- Truncate by removing unnecessary elements at the end ---*/

      for (unsigned int i = 0; i <= nMGLevels; i++)
        tmp_smooth[i] = MG_PostSmooth[i];
      delete [] MG_PostSmooth;
      MG_PostSmooth=nullptr;
    }
    else {

      /*--- Add additional elements equal to last element ---*/

      for (unsigned int i = 0; i < nMG_PostSmooth; i++)
        tmp_smooth[i] = MG_PostSmooth[i];
      for (unsigned int i = nMG_PostSmooth; i <= nMGLevels; i++)
        tmp_smooth[i] = MG_PostSmooth[nMG_PostSmooth-1];
      delete [] MG_PostSmooth;
      MG_PostSmooth=nullptr;
    }

    nMG_PostSmooth = nMGLevels+1;
    MG_PostSmooth = new unsigned short[nMG_PostSmooth];
    for (unsigned int i = 0; i < nMG_PostSmooth; i++)
      MG_PostSmooth[i] = tmp_smooth[i];

  }

  if ((nMGLevels != 0) && (nMG_PostSmooth == 0)) {
    delete [] MG_PostSmooth;
    nMG_PostSmooth = nMGLevels+1;
    MG_PostSmooth = new unsigned short[nMG_PostSmooth];
    for (unsigned int i = 0; i < nMG_PostSmooth; i++)
      MG_PostSmooth[i] = 0;
  }

  if ((nMG_CorrecSmooth != nMGLevels+1) && (nMG_CorrecSmooth != 0)) {
    if (nMG_CorrecSmooth > nMGLevels+1) {

      /*--- Truncate by removing unnecessary elements at the end ---*/

      for (unsigned int i = 0; i <= nMGLevels; i++)
        tmp_smooth[i] = MG_CorrecSmooth[i];
      delete [] MG_CorrecSmooth;
      MG_CorrecSmooth = nullptr;
    }
    else {

      /*--- Add additional elements equal to last element ---*/

      for (unsigned int i = 0; i < nMG_CorrecSmooth; i++)
        tmp_smooth[i] = MG_CorrecSmooth[i];
      for (unsigned int i = nMG_CorrecSmooth; i <= nMGLevels; i++)
        tmp_smooth[i] = MG_CorrecSmooth[nMG_CorrecSmooth-1];
      delete [] MG_CorrecSmooth;
      MG_CorrecSmooth = nullptr;
    }
    nMG_CorrecSmooth = nMGLevels+1;
    MG_CorrecSmooth = new unsigned short[nMG_CorrecSmooth];
    for (unsigned int i = 0; i < nMG_CorrecSmooth; i++)
      MG_CorrecSmooth[i] = tmp_smooth[i];
  }

  if ((nMGLevels != 0) && (nMG_CorrecSmooth == 0)) {
    delete [] MG_CorrecSmooth;
    nMG_CorrecSmooth = nMGLevels+1;
    MG_CorrecSmooth = new unsigned short[nMG_CorrecSmooth];
    for (unsigned int i = 0; i < nMG_CorrecSmooth; i++)
      MG_CorrecSmooth[i] = 0;
  }

  /*--- Override MG Smooth parameters ---*/

  if (nMG_PreSmooth != 0) MG_PreSmooth[MESH_0] = 1;
  if (nMG_PostSmooth != 0) {
    MG_PostSmooth[MESH_0] = 0;
    MG_PostSmooth[nMGLevels] = 0;
  }
  if (nMG_CorrecSmooth != 0) MG_CorrecSmooth[nMGLevels] = 0;

  if (Restart) MGCycle = V_CYCLE;

  if (ContinuousAdjoint) {
    if (Kind_Solver == MAIN_SOLVER::EULER) Kind_Solver = MAIN_SOLVER::ADJ_EULER;
    if (Kind_Solver == MAIN_SOLVER::NAVIER_STOKES) Kind_Solver = MAIN_SOLVER::ADJ_NAVIER_STOKES;
    if (Kind_Solver == MAIN_SOLVER::RANS) Kind_Solver = MAIN_SOLVER::ADJ_RANS;
  }

  nCFL = nMGLevels+1;
  CFL = new su2double[nCFL];
  CFL[0] = CFLFineGrid;

  /*--- Handle optional CFL adapt parameter values ---*/

  if (nCFL_AdaptParam < default_cfl_adapt.size()) {
    auto newParam = new su2double [default_cfl_adapt.size()];
    for (iCFL = 0; iCFL < default_cfl_adapt.size(); ++iCFL) {
      if (iCFL < nCFL_AdaptParam) newParam[iCFL] = CFL_AdaptParam[iCFL];
      else newParam[iCFL] = default_cfl_adapt[iCFL];
    }
    swap(newParam, CFL_AdaptParam);
    delete [] newParam;
    nCFL_AdaptParam = default_cfl_adapt.size();
  }

  /*--- Evaluate when the Cl should be evaluated ---*/

  Iter_Fixed_CM        = SU2_TYPE::Int(nInnerIter / (su2double(Update_iH)+1));
  Iter_Fixed_NetThrust = SU2_TYPE::Int(nInnerIter / (su2double(Update_BCThrust)+1));

  /*--- Setting relaxation factor and CFL for the adjoint runs ---*/

  if (ContinuousAdjoint) {
    CFL[0] = CFL[0] * CFLRedCoeff_AdjFlow;
    CFL_AdaptParam[2] *= CFLRedCoeff_AdjFlow;
    CFL_AdaptParam[3] *= CFLRedCoeff_AdjFlow;
    Iter_Fixed_CM = SU2_TYPE::Int(su2double (Iter_Fixed_CM) / CFLRedCoeff_AdjFlow);
    Iter_Fixed_NetThrust = SU2_TYPE::Int(su2double (Iter_Fixed_NetThrust) / CFLRedCoeff_AdjFlow);
  }

  if ((DiscreteAdjoint) && (Inconsistent_Disc)) {
    Kind_ConvNumScheme_Flow = Kind_ConvNumScheme_AdjFlow;
    Kind_Centered_Flow = Kind_Centered_AdjFlow;
    Kind_Upwind_Flow = Kind_Upwind_AdjFlow;
    Kappa_2nd_Flow = jst_adj_coeff[0];
    Kappa_4th_Flow = jst_adj_coeff[1];
  }

  if (Update_AoA_Iter_Limit == 0 && Fixed_CL_Mode) {
    SU2_MPI::Error("ERROR: Please specify non-zero UPDATE_AOA_ITER_LIMIT.", CURRENT_FUNCTION);
  }
  if (Iter_Fixed_CM == 0) { Iter_Fixed_CM = nInnerIter+1; Update_iH = 0; }
  if (Iter_Fixed_NetThrust == 0) { Iter_Fixed_NetThrust = nInnerIter+1; Update_BCThrust = 0; }

  for (iCFL = 1; iCFL < nCFL; iCFL++)
    CFL[iCFL] = CFL[iCFL-1];

  if (nRKStep == 0) {
    nRKStep = 1;
    RK_Alpha_Step = new su2double[1]; RK_Alpha_Step[0] = 1.0;
  }

  /* Check if the byte alignment of the matrix multiplications is a
     multiple of 64. */
  if( byteAlignmentMatMul%64 ) {
    SU2_MPI::Error("ALIGNED_BYTES_MATMUL must be a multiple of 64.", CURRENT_FUNCTION);
  }

  /* Determine the value of sizeMatMulPadding, which is the matrix size in
     the vectorization direction when padding is applied to have optimal
     performance in the matrix multiplications. */
  sizeMatMulPadding = byteAlignmentMatMul/sizeof(passivedouble);

  /* Correct the number of time levels for time accurate local time
     stepping, if needed.  */
  if (nLevels_TimeAccurateLTS == 0)  nLevels_TimeAccurateLTS =  1;
  if (nLevels_TimeAccurateLTS  > 15) nLevels_TimeAccurateLTS = 15;

  /* Check that no time accurate local time stepping is specified for time
     integration schemes other than ADER. */
  if (Kind_TimeIntScheme_FEM_Flow != ADER_DG && nLevels_TimeAccurateLTS != 1) {

    if (rank==MASTER_NODE) {
      cout << endl << "WARNING: "
           << nLevels_TimeAccurateLTS << " levels specified for time accurate local time stepping." << endl
           << "Time accurate local time stepping is only possible for ADER, hence this option is not used." << endl
           << endl;
    }

    nLevels_TimeAccurateLTS = 1;
  }

  if (Kind_TimeIntScheme_FEM_Flow == ADER_DG) {

    TimeMarching = TIME_MARCHING::TIME_STEPPING;  // Only time stepping for ADER.

    /* If time accurate local time stepping is used, make sure that an unsteady
       CFL is specified. If not, terminate. */
    if (nLevels_TimeAccurateLTS != 1) {
      if(Unst_CFL == 0.0)
        SU2_MPI::Error("ERROR: Unsteady CFL not specified for time accurate local time stepping.",
                       CURRENT_FUNCTION);
    }

    /* Determine the location of the ADER time DOFs, which are the Gauss-Legendre
       integration points corresponding to the number of time DOFs. */
    vector<passivedouble> GLPoints(nTimeDOFsADER_DG), GLWeights(nTimeDOFsADER_DG);
    CGaussJacobiQuadrature GaussJacobi;
    GaussJacobi.GetQuadraturePoints(0.0, 0.0, -1.0, 1.0, GLPoints, GLWeights);

    TimeDOFsADER_DG = new su2double[nTimeDOFsADER_DG];
    for(unsigned short i=0; i<nTimeDOFsADER_DG; ++i)
      TimeDOFsADER_DG[i] = GLPoints[i];

    /* Determine the number of integration points in time, their locations
       on the interval [-1..1] and their integration weights. */
    unsigned short orderExact = ceil(Quadrature_Factor_Time_ADER_DG*(nTimeDOFsADER_DG-1));
    nTimeIntegrationADER_DG = orderExact/2 + 1;
    nTimeIntegrationADER_DG = max(nTimeIntegrationADER_DG, nTimeDOFsADER_DG);
    GLPoints.resize(nTimeIntegrationADER_DG);
    GLWeights.resize(nTimeIntegrationADER_DG);
    GaussJacobi.GetQuadraturePoints(0.0, 0.0, -1.0, 1.0, GLPoints, GLWeights);

    TimeIntegrationADER_DG    = new su2double[nTimeIntegrationADER_DG];
    WeightsIntegrationADER_DG = new su2double[nTimeIntegrationADER_DG];
    for(unsigned short i=0; i<nTimeIntegrationADER_DG; ++i) {
      TimeIntegrationADER_DG[i]    = GLPoints[i];
      WeightsIntegrationADER_DG[i] = GLWeights[i];
    }
  }

  if(Kind_TimeIntScheme_Turb != EULER_IMPLICIT &&
     Kind_TimeIntScheme_Turb != EULER_EXPLICIT){
    SU2_MPI::Error("Only TIME_DISCRE_TURB = EULER_IMPLICIT, EULER_EXPLICIT have been implemented.", CURRENT_FUNCTION);
  }

  if (nIntCoeffs == 0) {
    nIntCoeffs = 2;
    Int_Coeffs = new su2double[2]; Int_Coeffs[0] = 0.25; Int_Coeffs[1] = 0.5;
  }

  if (nElasticityMod == 0) {
    nElasticityMod = 1;
    ElasticityMod = new su2double[1]; ElasticityMod[0] = 2E11;
  }

  if (nPoissonRatio == 0) {
    nPoissonRatio = 1;
    PoissonRatio = new su2double[1]; PoissonRatio[0] = 0.30;
  }

  if (nMaterialDensity == 0) {
    nMaterialDensity = 1;
    MaterialDensity = new su2double[1]; MaterialDensity[0] = 7854;
  }

  if (nElectric_Constant == 0) {
    nElectric_Constant = 1;
    Electric_Constant = new su2double[1]; Electric_Constant[0] = 0.0;
  }

  if (nElectric_Field == 0) {
    nElectric_Field = 1;
    Electric_Field_Mod = new su2double[1]; Electric_Field_Mod[0] = 0.0;
  }

  if (nDim_RefNode == 0) {
    nDim_RefNode = 3;
    RefNode_Displacement = new su2double[3];
    RefNode_Displacement[0] = 0.0; RefNode_Displacement[1] = 0.0; RefNode_Displacement[2] = 0.0;
  }

  if (nDim_Electric_Field == 0) {
    nDim_Electric_Field = 2;
    Electric_Field_Dir = new su2double[2]; Electric_Field_Dir[0] = 0.0;  Electric_Field_Dir[1] = 1.0;
  }

  if ((Kind_SU2 == SU2_COMPONENT::SU2_CFD) && (Kind_Solver == MAIN_SOLVER::NONE)) {
    SU2_MPI::Error("PHYSICAL_PROBLEM must be set in the configuration file", CURRENT_FUNCTION);
  }

  /*--- Set a flag for viscous simulations ---*/

  Viscous = (( Kind_Solver == MAIN_SOLVER::NAVIER_STOKES          ) ||
             ( Kind_Solver == MAIN_SOLVER::NEMO_NAVIER_STOKES     ) ||
             ( Kind_Solver == MAIN_SOLVER::ADJ_NAVIER_STOKES      ) ||
             ( Kind_Solver == MAIN_SOLVER::RANS                   ) ||
             ( Kind_Solver == MAIN_SOLVER::ADJ_RANS               ) ||
             ( Kind_Solver == MAIN_SOLVER::FEM_NAVIER_STOKES      ) ||
             ( Kind_Solver == MAIN_SOLVER::FEM_RANS               ) ||
             ( Kind_Solver == MAIN_SOLVER::FEM_LES                ) ||
             ( Kind_Solver == MAIN_SOLVER::INC_NAVIER_STOKES      ) ||
             ( Kind_Solver == MAIN_SOLVER::INC_RANS               ) );

  /*--- To avoid boundary intersections, let's add a small constant to the planes. ---*/

  if (Geo_Description == NACELLE) {
    for (unsigned short iSections = 0; iSections < nLocationStations; iSections++) {
      if (LocationStations[iSections] == 0) LocationStations[iSections] = 1E-6;
      if (LocationStations[iSections] == 360) LocationStations[iSections] = 359.999999;
    }
  }
  else {
    for (unsigned short iSections = 0; iSections < nLocationStations; iSections++) {
      LocationStations[iSections] += EPS;
    }
    geo_loc[0] += EPS;
    geo_loc[1] += EPS;
  }

  /*--- Length based parameter for slope limiters uses a default value of
   0.1m ---*/

  RefElemLength = 1.0;
  if (SystemMeasurements == US) RefElemLength /= 0.3048;

  /*--- Re-scale the length based parameters. The US system uses feet,
   but SU2 assumes that the grid is in inches ---*/

  if ((SystemMeasurements == US) && (Kind_SU2 == SU2_COMPONENT::SU2_CFD)) {

    for (iMarker = 0; iMarker < nMarker_Monitoring; iMarker++) {
      RefOriginMoment_X[iMarker] = RefOriginMoment_X[iMarker]/12.0;
      RefOriginMoment_Y[iMarker] = RefOriginMoment_Y[iMarker]/12.0;
      RefOriginMoment_Z[iMarker] = RefOriginMoment_Z[iMarker]/12.0;
    }

    for (iMarker = 0; iMarker < nMarker_Moving; iMarker++){
      for (unsigned short iDim = 0; iDim < 3; iDim++){
        MarkerMotion_Origin[3*iMarker+iDim] /= 12.0;
      }
    }

    RefLength = RefLength/12.0;

    if ((val_nDim == 2) && (!Axisymmetric)) RefArea = RefArea/12.0;
    else RefArea = RefArea/144.0;
    Length_Reynolds = Length_Reynolds/12.0;
    Highlite_Area = Highlite_Area/144.0;
    SemiSpan = SemiSpan/12.0;

    ea_lim[0] /= 12.0;
    ea_lim[1] /= 12.0;
    ea_lim[2] /= 12.0;

    if (Geo_Description != NACELLE) {
      for (unsigned short iSections = 0; iSections < nLocationStations; iSections++) {
        LocationStations[iSections] = LocationStations[iSections]/12.0;
      }
      geo_loc[0] /= 12.0;
      geo_loc[1] /= 12.0;
    }

    for (int i=0; i<7; ++i) eng_cyl[i] /= 12.0;
  }

  if ((Kind_Turb_Model != TURB_MODEL::SA) && (Kind_Trans_Model == TURB_TRANS_MODEL::BC)){
    SU2_MPI::Error("BC transition model currently only available in combination with SA turbulence model!", CURRENT_FUNCTION);
  }

  if (Kind_Trans_Model == TURB_TRANS_MODEL::LM) {
    SU2_MPI::Error("The LM transition model is under maintenance.", CURRENT_FUNCTION);
  }

  if(Turb_Fixed_Values && !OptionIsSet("TURB_FIXED_VALUES_DOMAIN")){
    SU2_MPI::Error("TURB_FIXED_VALUES activated, but no domain set with TURB_FIXED_VALUES_DOMAIN.", CURRENT_FUNCTION);
  }

  /*--- Check for constant lift mode. Initialize the update flag for
   the AoA with each iteration to false  ---*/

  if (Fixed_CL_Mode) Update_AoA = false;

  if (DirectDiff != NO_DERIVATIVE) {
#ifndef CODI_FORWARD_TYPE
    if (Kind_SU2 == SU2_COMPONENT::SU2_CFD) {
      SU2_MPI::Error("SU2_CFD: Config option DIRECT_DIFF= YES requires AD support.\n"
                     "Please use SU2_CFD_DIRECTDIFF (meson.py ... -Denable-directdiff=true ...).",
                     CURRENT_FUNCTION);
    }
#endif
    /*--- Initialize the derivative values ---*/
    switch (DirectDiff) {
      case D_MACH:
        SU2_TYPE::SetDerivative(Mach, 1.0);
        break;
      case D_AOA:
        SU2_TYPE::SetDerivative(AoA, 1.0);
        break;
      case D_SIDESLIP:
        SU2_TYPE::SetDerivative(AoS, 1.0);
        break;
      case D_REYNOLDS:
        SU2_TYPE::SetDerivative(Reynolds, 1.0);
        break;
      case D_TURB2LAM:
       SU2_TYPE::SetDerivative(Turb2LamViscRatio_FreeStream, 1.0);
        break;
      default:
        /*--- All other cases are handled in the specific solver ---*/
        break;
      }
  }

#if defined CODI_REVERSE_TYPE
  AD_Mode = YES;

  AD::PreaccEnabled = AD_Preaccumulation;

#else
  if (AD_Mode == YES) {
    SU2_MPI::Error("Config option AUTO_DIFF= YES requires AD support.\n"
                   "Please use SU2_???_AD (meson.py ... -Denable-autodiff=true ...).",
                   CURRENT_FUNCTION);
  }
#endif

  delete [] tmp_smooth;

  /*--- Make sure that implicit time integration is disabled
        for the FEM fluid solver (numerics). ---*/
  if ((Kind_Solver == MAIN_SOLVER::FEM_EULER)         ||
      (Kind_Solver == MAIN_SOLVER::FEM_NAVIER_STOKES) ||
      (Kind_Solver == MAIN_SOLVER::FEM_RANS)          ||
      (Kind_Solver == MAIN_SOLVER::FEM_LES)) {
     Kind_TimeIntScheme_Flow = Kind_TimeIntScheme_FEM_Flow;
  }

  /*--- Set up the time stepping / unsteady CFL options. ---*/
  if ((TimeMarching == TIME_MARCHING::TIME_STEPPING) && (Unst_CFL != 0.0)) {
    for (iCFL = 0; iCFL < nCFL; iCFL++)
      CFL[iCFL] = Unst_CFL;
  }


  /*--- If it is a fixed mode problem, then we will add Iter_dCL_dAlpha iterations to
    evaluate the derivatives with respect to a change in the AoA and CL ---*/

  if (!ContinuousAdjoint & !DiscreteAdjoint) {
    if (Fixed_CL_Mode) nInnerIter += Iter_dCL_dAlpha;
  }

  /* --- Set Finite Difference mode to false by default --- */

  Finite_Difference_Mode = false;

  /* --- Throw error if UQ used for any turbulence model other that SST --- */

  if (Kind_Solver == MAIN_SOLVER::RANS && Kind_Turb_Model != TURB_MODEL::SST && Kind_Turb_Model != TURB_MODEL::SST_SUST && using_uq){
    SU2_MPI::Error("UQ capabilities only implemented for NAVIER_STOKES solver SST turbulence model", CURRENT_FUNCTION);
  }

  /* --- Throw error if invalid componentiality used --- */

  if (using_uq && (eig_val_comp > 3 || eig_val_comp < 1)){
    SU2_MPI::Error("Componentality should be either 1, 2, or 3!", CURRENT_FUNCTION);
  }

  /*--- If there are not design variables defined in the file ---*/

  if (nDV == 0) {
    nDV = 1;
    Design_Variable = new unsigned short [nDV];
    Design_Variable[0] = NO_DEFORMATION;
  }

  /*--- Checks for incompressible flow problems. ---*/

  if (Kind_Solver == MAIN_SOLVER::INC_EULER) {
    /*--- Force inviscid problems to use constant density and disable energy. ---*/
    if (Kind_DensityModel != INC_DENSITYMODEL::CONSTANT || Energy_Equation == true) {
      SU2_MPI::Error("Inviscid incompressible problems must be constant density (no energy eqn.).\n Use DENSITY_MODEL= CONSTANT and ENERGY_EQUATION= NO.", CURRENT_FUNCTION);
    }
  }

  /*--- Default values should recover original incompressible behavior (for old config files). ---*/

  if (Kind_Solver == MAIN_SOLVER::INC_EULER || Kind_Solver == MAIN_SOLVER::INC_NAVIER_STOKES || Kind_Solver == MAIN_SOLVER::INC_RANS) {
    if ((Kind_DensityModel == INC_DENSITYMODEL::CONSTANT) || (Kind_DensityModel == INC_DENSITYMODEL::BOUSSINESQ))
      Kind_FluidModel = CONSTANT_DENSITY;
  }

  /*--- Energy equation must be active for any fluid models other than constant density. ---*/

  if (Kind_DensityModel != INC_DENSITYMODEL::CONSTANT) Energy_Equation = true;

  if (Kind_DensityModel == INC_DENSITYMODEL::BOUSSINESQ) {
    Energy_Equation = true;
    if (Body_Force) {
      SU2_MPI::Error("Body force and Boussinesq source terms are not currently compatible.", CURRENT_FUNCTION);
    }
  }

  if (Kind_DensityModel == INC_DENSITYMODEL::VARIABLE) {
    if (Kind_FluidModel != INC_IDEAL_GAS && Kind_FluidModel != INC_IDEAL_GAS_POLY) {
      SU2_MPI::Error("Variable density incompressible solver limited to ideal gases.\n Check the fluid model options (use INC_IDEAL_GAS, INC_IDEAL_GAS_POLY).", CURRENT_FUNCTION);
    }
  }

  if (Kind_Solver != MAIN_SOLVER::INC_EULER && Kind_Solver != MAIN_SOLVER::INC_NAVIER_STOKES && Kind_Solver != MAIN_SOLVER::INC_RANS) {
    if ((Kind_FluidModel == CONSTANT_DENSITY) || (Kind_FluidModel == INC_IDEAL_GAS) || (Kind_FluidModel == INC_IDEAL_GAS_POLY)) {
      SU2_MPI::Error("Fluid model not compatible with compressible flows.\n CONSTANT_DENSITY/INC_IDEAL_GAS/INC_IDEAL_GAS_POLY are for incompressible only.", CURRENT_FUNCTION);
    }
  }

  if (Kind_Solver == MAIN_SOLVER::INC_NAVIER_STOKES || Kind_Solver == MAIN_SOLVER::INC_RANS) {
    if (Kind_ViscosityModel == VISCOSITYMODEL::SUTHERLAND) {
      if ((Kind_FluidModel != INC_IDEAL_GAS) && (Kind_FluidModel != INC_IDEAL_GAS_POLY)) {
        SU2_MPI::Error("Sutherland's law only valid for ideal gases in incompressible flows.\n Must use VISCOSITY_MODEL=CONSTANT_VISCOSITY and set viscosity with\n MU_CONSTANT, or use DENSITY_MODEL= VARIABLE with FLUID_MODEL= INC_IDEAL_GAS or INC_IDEAL_GAS_POLY for VISCOSITY_MODEL=SUTHERLAND.\n NOTE: FREESTREAM_VISCOSITY is no longer used for incompressible flows!", CURRENT_FUNCTION);
      }
    }
  }

  /*--- Check the coefficients for the polynomial models. ---*/

  if (Kind_Solver != MAIN_SOLVER::INC_EULER && Kind_Solver != MAIN_SOLVER::INC_NAVIER_STOKES && Kind_Solver != MAIN_SOLVER::INC_RANS) {
    if ((Kind_ViscosityModel == VISCOSITYMODEL::POLYNOMIAL) || (Kind_ConductivityModel == CONDUCTIVITYMODEL::POLYNOMIAL) || (Kind_FluidModel == INC_IDEAL_GAS_POLY)) {
      SU2_MPI::Error("POLYNOMIAL_VISCOSITY and POLYNOMIAL_CONDUCTIVITY are for incompressible only currently.", CURRENT_FUNCTION);
    }
  }

  if ((Kind_Solver == MAIN_SOLVER::INC_EULER || Kind_Solver == MAIN_SOLVER::INC_NAVIER_STOKES || Kind_Solver == MAIN_SOLVER::INC_RANS) && (Kind_FluidModel == INC_IDEAL_GAS_POLY)) {
    su2double sum = 0.0;
    for (unsigned short iVar = 0; iVar < N_POLY_COEFFS; iVar++) {
      sum += GetCp_PolyCoeff(iVar);
    }
    if ((N_POLY_COEFFS < 1) || (sum == 0.0))
      SU2_MPI::Error(string("CP_POLYCOEFFS not set for fluid model INC_IDEAL_GAS_POLY. \n"), CURRENT_FUNCTION);
  }

  if (((Kind_Solver == MAIN_SOLVER::INC_EULER || Kind_Solver == MAIN_SOLVER::INC_NAVIER_STOKES || Kind_Solver == MAIN_SOLVER::INC_RANS)) && (Kind_ViscosityModel == VISCOSITYMODEL::POLYNOMIAL)) {
    su2double sum = 0.0;
    for (unsigned short iVar = 0; iVar < N_POLY_COEFFS; iVar++) {
      sum += GetMu_PolyCoeff(iVar);
    }
    if ((N_POLY_COEFFS < 1) || (sum == 0.0))
      SU2_MPI::Error(string("MU_POLYCOEFFS not set for viscosity model POLYNOMIAL_VISCOSITY. \n"), CURRENT_FUNCTION);
  }

  if ((Kind_Solver == MAIN_SOLVER::INC_EULER || Kind_Solver == MAIN_SOLVER::INC_NAVIER_STOKES || Kind_Solver == MAIN_SOLVER::INC_RANS) && (Kind_ConductivityModel == CONDUCTIVITYMODEL::POLYNOMIAL)) {
    su2double sum = 0.0;
    for (unsigned short iVar = 0; iVar < N_POLY_COEFFS; iVar++) {
      sum += GetKt_PolyCoeff(iVar);
    }
    if ((N_POLY_COEFFS < 1) || (sum == 0.0))
      SU2_MPI::Error(string("KT_POLYCOEFFS not set for conductivity model POLYNOMIAL_CONDUCTIVITY. \n"), CURRENT_FUNCTION);
  }

  /*--- Incompressible solver currently limited to SI units. ---*/

  if ((Kind_Solver == MAIN_SOLVER::INC_EULER || Kind_Solver == MAIN_SOLVER::INC_NAVIER_STOKES || Kind_Solver == MAIN_SOLVER::INC_RANS) && (SystemMeasurements == US)) {
    SU2_MPI::Error("Must use SI units for incompressible solver.", CURRENT_FUNCTION);
  }

  /*--- Check that the non-dim type is valid. ---*/

  if ((Kind_Solver == MAIN_SOLVER::INC_EULER || Kind_Solver == MAIN_SOLVER::INC_NAVIER_STOKES || Kind_Solver == MAIN_SOLVER::INC_RANS)) {
    if ((Ref_Inc_NonDim != INITIAL_VALUES) && (Ref_Inc_NonDim != REFERENCE_VALUES) && (Ref_Inc_NonDim != DIMENSIONAL)) {
      SU2_MPI::Error("Incompressible non-dim. scheme invalid.\n Must use INITIAL_VALUES, REFERENCE_VALUES, or DIMENSIONAL.", CURRENT_FUNCTION);
    }
  }

  /*--- Check that the incompressible inlets are correctly specified. ---*/

  if ((Kind_Solver == MAIN_SOLVER::INC_EULER || Kind_Solver == MAIN_SOLVER::INC_NAVIER_STOKES || Kind_Solver == MAIN_SOLVER::INC_RANS) && (nMarker_Inlet != 0)) {
    if (nMarker_Inlet != nInc_Inlet) {
      SU2_MPI::Error("Inlet types for incompressible problem improperly specified.\n Use INC_INLET_TYPE= VELOCITY_INLET or PRESSURE_INLET.\n Must list a type for each inlet marker, including duplicates, e.g.,\n INC_INLET_TYPE= VELOCITY_INLET VELOCITY_INLET PRESSURE_INLET", CURRENT_FUNCTION);
    }
    for (unsigned short iInlet = 0; iInlet < nInc_Inlet; iInlet++){
      if ((Kind_Inc_Inlet[iInlet] != INLET_TYPE::VELOCITY_INLET) && (Kind_Inc_Inlet[iInlet] != INLET_TYPE::PRESSURE_INLET)) {
        SU2_MPI::Error("Undefined incompressible inlet type. VELOCITY_INLET or PRESSURE_INLET possible.", CURRENT_FUNCTION);
      }
    }
  }

  /*--- Check that the incompressible inlets are correctly specified. ---*/

  if ((Kind_Solver == MAIN_SOLVER::INC_EULER || Kind_Solver == MAIN_SOLVER::INC_NAVIER_STOKES || Kind_Solver == MAIN_SOLVER::INC_RANS) && (nMarker_Outlet != 0)) {
    if (nMarker_Outlet != nInc_Outlet) {
      SU2_MPI::Error("Outlet types for incompressible problem improperly specified.\n Use INC_OUTLET_TYPE= PRESSURE_OUTLET or MASS_FLOW_OUTLET.\n Must list a type for each inlet marker, including duplicates, e.g.,\n INC_OUTLET_TYPE= PRESSURE_OUTLET PRESSURE_OUTLET MASS_FLOW_OUTLET", CURRENT_FUNCTION);
    }
    for (unsigned short iInlet = 0; iInlet < nInc_Outlet; iInlet++){
      if ((Kind_Inc_Outlet[iInlet] != INC_OUTLET_TYPE::PRESSURE_OUTLET) && (Kind_Inc_Outlet[iInlet] != INC_OUTLET_TYPE::MASS_FLOW_OUTLET)) {
        SU2_MPI::Error("Undefined incompressible outlet type. PRESSURE_OUTLET or MASS_FLOW_OUTLET possible.", CURRENT_FUNCTION);
      }
    }
  }

  /*--- Assert that there are two markers being analyzed if the
   pressure drop objective function is selected. ---*/

  for (unsigned short iObj = 0; iObj < nObj; iObj++) {
    if ((Kind_ObjFunc[iObj] == SURFACE_PRESSURE_DROP) && (nMarker_Analyze < 2)) {
      SU2_MPI::Error("Must list the first two markers for the pressure drop objective function.\n Expected format: MARKER_ANALYZE= (outlet_name, inlet_name, ...).", CURRENT_FUNCTION);
    }
  }

  if (nMarker_1D_MonitorPoints % 3 != 0) {
      SU2_MPI::Error("number of coordinates in 1D monitor point list should be a multiple of 3 ", CURRENT_FUNCTION);
  }



  /*--- Check feassbility for Streamwise Periodic flow ---*/
  if (Kind_Streamwise_Periodic != ENUM_STREAMWISE_PERIODIC::NONE) {
    if (Kind_Regime != ENUM_REGIME::INCOMPRESSIBLE)
      SU2_MPI::Error("Streamwise Periodic Flow currently only implemented for incompressible flow.", CURRENT_FUNCTION);
    if (Kind_Solver == MAIN_SOLVER::INC_EULER)
      SU2_MPI::Error("Streamwise Periodic Flow + Incompressible Euler: Not tested yet.", CURRENT_FUNCTION);
    if (nMarker_PerBound == 0)
      SU2_MPI::Error("A MARKER_PERIODIC pair has to be set with KIND_STREAMWISE_PERIODIC != NONE.", CURRENT_FUNCTION);
    if (Energy_Equation && Streamwise_Periodic_Temperature && nMarker_Isothermal != 0)
      SU2_MPI::Error("No MARKER_ISOTHERMAL marker allowed with STREAMWISE_PERIODIC_TEMPERATURE= YES, only MARKER_HEATFLUX & MARKER_SYM.", CURRENT_FUNCTION);
    if (Ref_Inc_NonDim != DIMENSIONAL)
      SU2_MPI::Error("Streamwise Periodicity only works with \"INC_NONDIM= DIMENSIONAL\", the nondimensionalization with source terms doesn;t work in general.", CURRENT_FUNCTION);
    if (Axisymmetric)
      SU2_MPI::Error("Streamwise Periodicity terms does not not have axisymmetric corrections.", CURRENT_FUNCTION);
    if (!Energy_Equation) Streamwise_Periodic_Temperature = false;
  } else {
    /*--- Safety measure ---*/
    Streamwise_Periodic_Temperature = false;
  }

  /*--- Check that if the wall roughness array are compatible and set deafult values if needed. ---*/
   if ((nMarker_HeatFlux > 0) || (nMarker_Isothermal > 0) || (nMarker_HeatTransfer) || (nMarker_CHTInterface > 0)) {

     /*--- The total number of wall markers. ---*/
     unsigned short nWall = nMarker_HeatFlux + nMarker_Isothermal + nMarker_HeatTransfer + nMarker_CHTInterface;

     /*--- If no roughness is specified all walls are assumed to be smooth. ---*/
     if (nRough_Wall == 0) {

       nRough_Wall = nWall;
       Roughness_Height = new su2double [nWall];
       Kind_Wall = new WALL_TYPE [nWall];
       for (iMarker = 0; iMarker < nMarker_HeatFlux; iMarker++) {
         Roughness_Height[iMarker] = 0.0;
         Kind_Wall[iMarker] = WALL_TYPE::SMOOTH;
       }
       for (iMarker = 0; iMarker < nMarker_Isothermal; iMarker++) {
         Roughness_Height[nMarker_HeatFlux + iMarker] = 0.0;
         Kind_Wall[nMarker_HeatFlux + iMarker] = WALL_TYPE::SMOOTH;
       }
       for (iMarker = 0; iMarker < nMarker_HeatTransfer; iMarker++) {
         Roughness_Height[nMarker_HeatFlux + nMarker_Isothermal + iMarker] = 0.0;
         Kind_Wall[nMarker_HeatFlux + nMarker_Isothermal + iMarker] = WALL_TYPE::SMOOTH;
       }
       for (iMarker = 0; iMarker < nMarker_CHTInterface; iMarker++) {
         Roughness_Height[nMarker_HeatFlux + nMarker_Isothermal + nMarker_HeatTransfer + iMarker] = 0.0;
         Kind_Wall[nMarker_HeatFlux + nMarker_Isothermal + nMarker_HeatTransfer + iMarker] = WALL_TYPE::SMOOTH;
       }

       /*--- Check for mismatch in number of rough walls and solid walls. ---*/
     } else if (nRough_Wall > nWall) {
        SU2_MPI::Error("Mismatch in number of rough walls and solid walls. Number of rough walls cannot be more than solid walls.", CURRENT_FUNCTION);
       /*--- Check name of the marker and assign the corresponding roughness. ---*/
     } else {
       /*--- Store roughness heights in a temp array. ---*/
       vector<su2double> temp_rough;
       for (iMarker = 0; iMarker < nRough_Wall; iMarker++)
         temp_rough.push_back(Roughness_Height[iMarker]);

       /*--- Reallocate the roughness arrays in case not all walls are rough. ---*/
       delete Roughness_Height;
       delete Kind_Wall;
       Roughness_Height = new su2double [nWall];
       Kind_Wall = new WALL_TYPE [nWall];
       unsigned short jMarker, chkRough = 0;

       /*--- Initialize everything to smooth. ---*/
       for (iMarker = 0; iMarker < nWall; iMarker++) {
         Roughness_Height[iMarker] = 0.0;
         Kind_Wall[iMarker] = WALL_TYPE::SMOOTH;
       }

       /*--- Look through heat flux, isothermal, heat transfer and cht_interface markers and assign proper values. ---*/
       for (iMarker = 0; iMarker < nRough_Wall; iMarker++) {
         for (jMarker = 0; jMarker < nMarker_HeatFlux; jMarker++)
           if (Marker_HeatFlux[jMarker].compare(Marker_RoughWall[iMarker]) == 0) {
             Roughness_Height[jMarker] = temp_rough[iMarker];
             chkRough++;
           }

         for (jMarker = 0; jMarker < nMarker_Isothermal; jMarker++)
           if (Marker_Isothermal[jMarker].compare(Marker_RoughWall[iMarker]) == 0) {
             Roughness_Height[nMarker_HeatFlux + jMarker] = temp_rough[iMarker];
             chkRough++;
           }

         for (jMarker = 0; jMarker < nMarker_HeatTransfer; jMarker++)
           if (Marker_HeatTransfer[jMarker].compare(Marker_RoughWall[iMarker]) == 0) {
             Roughness_Height[nMarker_HeatFlux + nMarker_Isothermal + jMarker] = temp_rough[iMarker];
             chkRough++;
           }

         for (jMarker = 0; jMarker < nMarker_CHTInterface; jMarker++)
           if (Marker_CHTInterface[jMarker].compare(Marker_RoughWall[iMarker]) == 0) {
             Roughness_Height[nMarker_HeatFlux + nMarker_Isothermal + nMarker_HeatTransfer + jMarker] = temp_rough[iMarker];
             chkRough++;
           }
       }

       /*--- Update kind_wall when a non zero roughness value is specified. ---*/
       for (iMarker = 0; iMarker < nWall; iMarker++)
         if (Roughness_Height[iMarker] != 0.0)
           Kind_Wall[iMarker] = WALL_TYPE::ROUGH;

       /*--- Check if a non solid wall marker was specified as rough. ---*/
       if (chkRough != nRough_Wall)
         SU2_MPI::Error("Only solid walls can be rough.", CURRENT_FUNCTION);
     }
   }

  /*--- Handle default options for topology optimization ---*/

  if (topology_optimization && top_optim_nKernel==0) {
    top_optim_nKernel = 1;
    top_optim_kernels = new ENUM_FILTER_KERNEL [1];
    top_optim_kernels[0] = ENUM_FILTER_KERNEL::CONICAL_WEIGHT;
  }

  if (top_optim_nKernel != 0) {
    /*--- Set default value of kernel parameters ---*/
    if (top_optim_nKernelParams == 0) {
      top_optim_nKernelParams = top_optim_nKernel;
      top_optim_kernel_params = new su2double [top_optim_nKernel];
      for (unsigned short i=0; i<top_optim_nKernel; ++i) top_optim_kernel_params[i] = 1.0;
    }
    /*--- Broadcast the only value provided ---*/
    else if (top_optim_nKernelParams==1 && top_optim_nKernel>1) {
      su2double tmp = top_optim_kernel_params[0];
      delete [] top_optim_kernel_params;
      top_optim_nKernelParams = top_optim_nKernel;
      top_optim_kernel_params = new su2double [top_optim_nKernel];
      for (unsigned short i=0; i<top_optim_nKernel; ++i) top_optim_kernel_params[i] = tmp;
    }
    /*--- Numbers do not match ---*/
    else if (top_optim_nKernelParams != top_optim_nKernel) {
      SU2_MPI::Error("Different number of topology filter kernels and respective parameters.", CURRENT_FUNCTION);
    }

    /*--- Set default value of filter radius ---*/
    if (top_optim_nRadius == 0) {
      top_optim_nRadius = top_optim_nKernel;
      top_optim_filter_radius = new su2double [top_optim_nKernel];
      for (unsigned short i=0; i<top_optim_nKernel; ++i) top_optim_filter_radius[i] = 1.0e-6;
    }
    /*--- Broadcast the only value provided ---*/
    else if (top_optim_nRadius==1 && top_optim_nKernel>1) {
      su2double tmp = top_optim_filter_radius[0];
      delete [] top_optim_filter_radius;
      top_optim_nRadius = top_optim_nKernel;
      top_optim_filter_radius = new su2double [top_optim_nKernel];
      for (unsigned short i=0; i<top_optim_nKernel; ++i) top_optim_filter_radius[i] = tmp;
    }
    /*--- Numbers do not match ---*/
    else if (top_optim_nRadius != top_optim_nKernel) {
      SU2_MPI::Error("Different number of topology filter kernels and respective radii.", CURRENT_FUNCTION);
    }
  }

  /*--- If we are executing SU2_DOT in surface file mode, then
   force the projected surface sensitivity file to be written. ---*/

  Wrt_Projected_Sensitivity = false;
  if ((Kind_SU2 == SU2_COMPONENT::SU2_DOT) && (Design_Variable[0] == SURFACE_FILE)) {
    Wrt_Projected_Sensitivity = true;
  }

  /*--- Delay the output until exit for minimal communication mode. ---*/

  if (Comm_Level != COMM_FULL) {

    /*--- Disable the use of Comm_Level = NONE until we have properly
     implemented it. ---*/

    if (Comm_Level == COMM_NONE)
      SU2_MPI::Error("COMM_LEVEL = NONE not yet implemented.", CURRENT_FUNCTION);
  }

  /*--- Check the conductivity model. Deactivate the turbulent component
   if we are not running RANS. ---*/

  if ((Kind_Solver != MAIN_SOLVER::RANS) &&
      (Kind_Solver != MAIN_SOLVER::ADJ_RANS) &&
      (Kind_Solver != MAIN_SOLVER::DISC_ADJ_RANS) &&
      (Kind_Solver != MAIN_SOLVER::INC_RANS) &&
      (Kind_Solver != MAIN_SOLVER::DISC_ADJ_INC_RANS)){
    Kind_ConductivityModel_Turb = CONDUCTIVITYMODEL_TURB::NONE;
  }

  /* Set a default for the size of the RECTANGLE / BOX grid sizes. */

  if (nMesh_Box_Size == 0) {
    nMesh_Box_Size = 3;
    Mesh_Box_Size = new short [nMesh_Box_Size];
    Mesh_Box_Size[0] = 33;
    Mesh_Box_Size[1] = 33;
    Mesh_Box_Size[2] = 33;
  } else if (nMesh_Box_Size != 3) {
    SU2_MPI::Error(string("MESH_BOX_SIZE specified without 3 values.\n"),
                   CURRENT_FUNCTION);
  }

  /* Force the lowest memory preconditioner when direct solvers are used. */

  auto isPastix = [](unsigned short kindSolver) {
    return kindSolver == PASTIX_LDLT || kindSolver == PASTIX_LU;
  };

  if (isPastix(Kind_Linear_Solver)) Kind_Linear_Solver_Prec = LU_SGS;
  if (isPastix(Kind_DiscAdj_Linear_Solver)) Kind_DiscAdj_Linear_Prec = LU_SGS;
  if (isPastix(Kind_Deform_Linear_Solver)) Kind_Deform_Linear_Solver_Prec = LU_SGS;


  if (DiscreteAdjoint) {
#if !defined CODI_REVERSE_TYPE
    if (Kind_SU2 == SU2_COMPONENT::SU2_CFD) {
      SU2_MPI::Error(string("SU2_CFD: Config option MATH_PROBLEM= DISCRETE_ADJOINT requires AD support!\n") +
                     string("Please use SU2_CFD_AD (configuration/compilation is done using the preconfigure.py script)."),
                     CURRENT_FUNCTION);
    }
#endif

    /*--- Use the same linear solver on the primal as the one used in the adjoint. ---*/
    Kind_Linear_Solver = Kind_DiscAdj_Linear_Solver;
    Kind_Linear_Solver_Prec = Kind_DiscAdj_Linear_Prec;

    if (Time_Domain) {

      Restart_Flow = false;

      if (Unst_AdjointIter- long(nTimeIter) < 0){
        SU2_MPI::Error(string("Invalid iteration number requested for unsteady adjoint.\n" ) +
                       string("Make sure EXT_ITER is larger or equal than UNST_ADJOINT_ITER."),
                       CURRENT_FUNCTION);
      }

      /*--- If the averaging interval is not set, we average over all time-steps ---*/

      if (Iter_Avg_Objective == 0.0) {
        Iter_Avg_Objective = nTimeIter;
      }

    }

    /*--- Note that this is deliberatly done at the end of this routine! ---*/
    switch(Kind_Solver) {
      case MAIN_SOLVER::EULER:
        Kind_Solver = MAIN_SOLVER::DISC_ADJ_EULER;
        break;
      case MAIN_SOLVER::RANS:
        Kind_Solver = MAIN_SOLVER::DISC_ADJ_RANS;
        break;
      case MAIN_SOLVER::NAVIER_STOKES:
        Kind_Solver = MAIN_SOLVER::DISC_ADJ_NAVIER_STOKES;
        break;
      case MAIN_SOLVER::INC_EULER:
        Kind_Solver = MAIN_SOLVER::DISC_ADJ_INC_EULER;
        break;
      case MAIN_SOLVER::INC_RANS:
        Kind_Solver = MAIN_SOLVER::DISC_ADJ_INC_RANS;
        break;
      case MAIN_SOLVER::INC_NAVIER_STOKES:
        Kind_Solver = MAIN_SOLVER::DISC_ADJ_INC_NAVIER_STOKES;
        break;
      case MAIN_SOLVER::FEM_EULER :
        Kind_Solver = MAIN_SOLVER::DISC_ADJ_FEM_EULER;
        break;
      case MAIN_SOLVER::FEM_RANS :
        Kind_Solver = MAIN_SOLVER::DISC_ADJ_FEM_RANS;
        break;
      case MAIN_SOLVER::FEM_NAVIER_STOKES :
        Kind_Solver = MAIN_SOLVER::DISC_ADJ_FEM_NS;
        break;
      case MAIN_SOLVER::FEM_ELASTICITY:
        Kind_Solver = MAIN_SOLVER::DISC_ADJ_FEM;
        break;
      case MAIN_SOLVER::HEAT_EQUATION:
        Kind_Solver = MAIN_SOLVER::DISC_ADJ_HEAT;
        break;
      default:
        break;
    }

    RampOutletPressure = false;
    RampRotatingFrame = false;
  }

  /* 2nd-order MUSCL is not possible for the continuous adjoint
   turbulence model. */

  if (MUSCL_AdjTurb) {
    SU2_MPI::Error(string("MUSCL_ADJTURB= YES not currently supported.\n") +
                   string("Please select MUSCL_ADJTURB= NO (first-order)."),
                   CURRENT_FUNCTION);
  }

  /* Check for whether we need a second gradient method to calculate
   gradients for uwpind reconstruction. Set additional booleans to
   minimize overhead as appropriate. */

  if (MUSCL_Flow || MUSCL_Turb || MUSCL_Species || MUSCL_Heat || MUSCL_AdjFlow) {

    ReconstructionGradientRequired = true;

    if ((Kind_Gradient_Method_Recon == NO_GRADIENT) ||
        (Kind_Gradient_Method_Recon == Kind_Gradient_Method)) {

      /* The default behavior if no reconstruction gradient is specified
       is to use the same gradient as needed for the viscous/source terms
       without recomputation. If they are using the same method, then
       we also want to avoid recomputation. */

      ReconstructionGradientRequired = false;
      Kind_Gradient_Method_Recon     = Kind_Gradient_Method;
    }

  }

  if (ReconstructionGradientRequired && GetFluidProblem() && Kind_ConvNumScheme_Flow == SPACE_CENTERED)
    SU2_MPI::Error("For centered schemes the option NUM_METHOD_GRAD_RECON should not be set.", CURRENT_FUNCTION);

  /* Simpler boolean to control allocation of least-squares memory. */

  LeastSquaresRequired = false;
  if ((Kind_Gradient_Method_Recon == LEAST_SQUARES) ||
      (Kind_Gradient_Method_Recon == WEIGHTED_LEAST_SQUARES) ||
      (Kind_Gradient_Method       == LEAST_SQUARES) ||
      (Kind_Gradient_Method       == WEIGHTED_LEAST_SQUARES)) {
    LeastSquaresRequired = true;
  }

  if (Kind_Gradient_Method == LEAST_SQUARES) {
    SU2_MPI::Error(string("LEAST_SQUARES gradient method not allowed for viscous / source terms.\n") +
                   string("Please select either WEIGHTED_LEAST_SQUARES or GREEN_GAUSS."),
                   CURRENT_FUNCTION);
  }

  /* Protect against using CFL adaption for non-flow or certain
   unsteady flow problems. */

  if (CFL_Adapt && !GetFluidProblem()) {
    SU2_MPI::Error(string("CFL adaption only available for finite-volume fluid solvers.\n") +
                   string("Please select CFL_ADAPT = NO."),
                   CURRENT_FUNCTION);
  }

  if (CFL_Adapt && (TimeMarching == TIME_MARCHING::TIME_STEPPING)) {
    SU2_MPI::Error(string("CFL adaption not available for TIME_STEPPING integration.\n") +
                   string("Please select CFL_ADAPT = NO."),
                   CURRENT_FUNCTION);
  }

  /* Protect against using incorrect CFL adaption parameters. */

  if (CFL_Adapt && (CFL_AdaptParam[0] > 1.0)) {
    SU2_MPI::Error(string("CFL adaption factor down should be less than 1.0."), CURRENT_FUNCTION);
  }

  if (CFL_Adapt && (CFL_AdaptParam[1] < 1.0)) {
    SU2_MPI::Error(string("CFL adaption factor up should be greater than 1.0."), CURRENT_FUNCTION);
  }

  if (CFL_Adapt && (CFL_AdaptParam[2] > CFL_AdaptParam[3])) {
    SU2_MPI::Error(string("CFL adaption minimum CFL is larger than the maximum CFL."), CURRENT_FUNCTION);
  }

  /*--- 0 in the config file means "disable" which can be done using a very large group. ---*/
  if (edgeColorGroupSize==0) edgeColorGroupSize = 1<<30;

  /*--- Specifying a deforming surface requires a mesh deformation solver. ---*/
  if (GetSurface_Movement(DEFORMING)) Deform_Mesh = true;

  if (GetGasModel() == "ARGON") {monoatomic = true;}
  else {monoatomic = false;}

  /*--- Set number of Turbulence Variables. ---*/
  switch (TurbModelFamily(Kind_Turb_Model)) {
    case TURB_FAMILY::NONE:
      nTurbVar = 0; break;
    case TURB_FAMILY::SA:
      nTurbVar = 1; break;
    case TURB_FAMILY::KW:
      nTurbVar = 2; break;
  }

  /*--- Checks for additional species transport. ---*/
  if (Kind_Species_Model != SPECIES_MODEL::NONE) {
    if (Kind_Solver != MAIN_SOLVER::INC_NAVIER_STOKES &&
        Kind_Solver != MAIN_SOLVER::INC_RANS &&
        Kind_Solver != MAIN_SOLVER::DISC_ADJ_INC_NAVIER_STOKES &&
        Kind_Solver != MAIN_SOLVER::DISC_ADJ_INC_RANS &&
        Kind_Solver != MAIN_SOLVER::NAVIER_STOKES &&
        Kind_Solver != MAIN_SOLVER::RANS &&
        Kind_Solver != MAIN_SOLVER::DISC_ADJ_NAVIER_STOKES &&
        Kind_Solver != MAIN_SOLVER::DISC_ADJ_RANS)
      SU2_MPI::Error("Species transport currently only avaialble for compressible and incompressible flow.", CURRENT_FUNCTION);

    /*--- Species specific OF currently can only handle one entry in Marker_Analyze. ---*/
    for (unsigned short iObj = 0; iObj < nObj; iObj++) {
      if ((Kind_ObjFunc[iObj] == SURFACE_SPECIES_0 ||
           Kind_ObjFunc[iObj] == SURFACE_SPECIES_VARIANCE) &&
          nMarker_Analyze > 1) {
        SU2_MPI::Error("SURFACE_SPECIES_0 and SURFACE_SPECIES_VARIANCE currently can only handle one entry to MARKER_ANALYZE.", CURRENT_FUNCTION);
      }
    }

    // For now, do not allow axisymmetric simulations
    if (Axisymmetric) SU2_MPI::Error("Species transport currently not possible with axissymmetric flow.", CURRENT_FUNCTION);

    if(Kind_TimeIntScheme_Species != EULER_IMPLICIT &&
       Kind_TimeIntScheme_Species != EULER_EXPLICIT){
      SU2_MPI::Error("Only TIME_DISCRE_TURB = EULER_IMPLICIT, EULER_EXPLICIT have been implemented in the scalar solver.", CURRENT_FUNCTION);
    }

    /*--- If Species clipping is on, make sure bounds are given by the user. ---*/
    if (OptionIsSet("SPECIES_CLIPPING"))
      if (!(OptionIsSet("SPECIES_CLIPPING_MIN") && OptionIsSet("SPECIES_CLIPPING_MAX")))
        SU2_MPI::Error("SPECIES_CLIPPING= YES requires the options SPECIES_CLIPPING_MIN/MAX to set the clipping values.", CURRENT_FUNCTION);

    /*--- Make sure a Diffusivity has been set for Constant Diffusivity. ---*/
    if (Kind_Diffusivity_Model == DIFFUSIVITYMODEL::CONSTANT_DIFFUSIVITY &&
        !(OptionIsSet("DIFFUSIVITY_CONSTANT")))
      SU2_MPI::Error("A DIFFUSIVITY_CONSTANT=<value> has to be set with DIFFUSIVITY_MODEL= CONSTANT_DIFFUSIVITY.", CURRENT_FUNCTION);

    // Helper function that checks scalar variable bounds,
    auto checkScalarBounds = [&](su2double scalar, string name, su2double lowerBound, su2double upperBound) {
      if (scalar < lowerBound || scalar > upperBound)
        SU2_MPI::Error(string("Variable: ") + name + string(", is out of bounds."), CURRENT_FUNCTION);
    };

    /*--- Some options have to provide as many entries as there are additional species equations. ---*/
    /*--- Fill a vector with the entires and then check if each element is equal to the first one. ---*/
    std::vector<unsigned short> nSpecies_options;
    nSpecies_options.push_back(nSpecies_Init);
    if (Species_Clipping)
      nSpecies_options.insert(nSpecies_options.end(), {nSpecies_Clipping_Min, nSpecies_Clipping_Max});
    if (nMarker_Inlet_Species > 0)
      nSpecies_options.push_back(nSpecies_per_Inlet);
    // Add more options for size check here.

    /*--- nSpecies_Init is the master, but it simply checks for consistency. ---*/
    for (auto elem : nSpecies_options)
      if (nSpecies_options[0] != elem)
        SU2_MPI::Error("Make sure all species inputs have the same size.", CURRENT_FUNCTION);

    /*--- Once consistency is checked set the var that is used throughout the code. ---*/
    nSpecies = nSpecies_Init;

    /*--- Check whether some variables (or their sums) are in physical bounds. [0,1] for species related quantities. ---*/
    su2double Species_Init_Sum = 0.0;
    for (unsigned short iSpecies = 0; iSpecies < nSpecies; iSpecies++) {
      checkScalarBounds(Species_Init[iSpecies], "SPECIES_INIT individual", 0.0, 1.0);
      Species_Init_Sum += Species_Init[iSpecies];
    }
    checkScalarBounds(Species_Init_Sum, "SPECIES_INIT sum", 0.0, 1.0);

    for (unsigned short iMarker = 0; iMarker < nMarker_Inlet_Species; iMarker++) {
      su2double Inlet_SpeciesVal_Sum = 0.0;
      for (unsigned short iSpecies = 0; iSpecies < nSpecies; iSpecies++) {
        checkScalarBounds(Inlet_SpeciesVal[iMarker][iSpecies], "MARKER_INLET_SPECIES individual", 0.0, 1.0);
        Inlet_SpeciesVal_Sum += Inlet_SpeciesVal[iMarker][iSpecies];
      }
      checkScalarBounds(Inlet_SpeciesVal_Sum, "MARKER_INLET_SPECIES sum", 0.0, 1.0);
    }

  } // species transport checks

}

void CConfig::SetMarkers(SU2_COMPONENT val_software) {

  unsigned short iMarker_All, iMarker_CfgFile, iMarker_Euler, iMarker_Custom,
  iMarker_FarField, iMarker_SymWall, iMarker_PerBound,
  iMarker_NearFieldBound, iMarker_Fluid_InterfaceBound,
  iMarker_Inlet, iMarker_Riemann, iMarker_Giles, iMarker_Outlet,
  iMarker_Smoluchowski_Maxwell,
  iMarker_Isothermal,iMarker_HeatFlux,iMarker_HeatTansfer,
  iMarker_EngineInflow, iMarker_EngineExhaust, iMarker_Damper,
  iMarker_Displacement, iMarker_Load, iMarker_FlowLoad, iMarker_Internal,
  iMarker_Monitoring, iMarker_Designing, iMarker_GeoEval, iMarker_Plotting, iMarker_Analyze,
  iMarker_DV, iMarker_Moving, iMarker_SobolevBC, iMarker_PyCustom, iMarker_Supersonic_Inlet, iMarker_Supersonic_Outlet,
  iMarker_Clamped, iMarker_ZoneInterface, iMarker_CHTInterface, iMarker_Load_Dir, iMarker_Disp_Dir, iMarker_Load_Sine,
  iMarker_Fluid_Load, iMarker_Deform_Mesh, iMarker_Deform_Mesh_Sym_Plane,
  iMarker_ActDiskInlet, iMarker_ActDiskOutlet,
  iMarker_Turbomachinery, iMarker_MixingPlaneInterface;

  int size = SINGLE_NODE;
  SU2_MPI::Comm_size(SU2_MPI::GetComm(), &size);

  /*--- Compute the total number of markers in the config file ---*/
  nMarker_CfgFile = nMarker_Euler + nMarker_FarField + nMarker_SymWall +
  nMarker_PerBound + nMarker_NearFieldBound + nMarker_Fluid_InterfaceBound +
  nMarker_CHTInterface + nMarker_Inlet + nMarker_Riemann + nMarker_Smoluchowski_Maxwell +
  nMarker_Giles + nMarker_Outlet + nMarker_Isothermal +
  nMarker_HeatFlux + nMarker_HeatTransfer +
  nMarker_EngineInflow + nMarker_EngineExhaust + nMarker_Internal +
  nMarker_Supersonic_Inlet + nMarker_Supersonic_Outlet + nMarker_Displacement + nMarker_Load +
  nMarker_FlowLoad + nMarker_Custom + nMarker_Damper + nMarker_Fluid_Load +
  nMarker_Clamped + nMarker_Load_Sine + nMarker_Load_Dir + nMarker_Disp_Dir +
  nMarker_ActDiskInlet + nMarker_ActDiskOutlet + nMarker_ZoneInterface;

  /*--- Add the possible send/receive domains ---*/

  nMarker_Max = nMarker_CfgFile + OVERHEAD*size;

  /*--- Basic dimensionalization of the markers (worst scenario) ---*/

  nMarker_All = nMarker_Max;

  /*--- Allocate the memory (markers in each domain) ---*/

  Marker_All_TagBound       = new string[nMarker_All];    // Store the tag that correspond with each marker.
  Marker_All_SendRecv       = new short[nMarker_All] ();   // +#domain (send), -#domain (receive).
  Marker_All_KindBC         = new unsigned short[nMarker_All] (); // Store the kind of boundary condition.
  Marker_All_Monitoring     = new unsigned short[nMarker_All] (); // Store whether the boundary should be monitored.
  Marker_All_Designing      = new unsigned short[nMarker_All] (); // Store whether the boundary should be designed.
  Marker_All_Plotting       = new unsigned short[nMarker_All] (); // Store whether the boundary should be plotted.
  Marker_All_Analyze        = new unsigned short[nMarker_All] (); // Store whether the boundary should be plotted.
  Marker_All_ZoneInterface  = new unsigned short[nMarker_All] (); // Store whether the boundary is in the FSI interface.
  Marker_All_GeoEval        = new unsigned short[nMarker_All] (); // Store whether the boundary should be geometry evaluation.
  Marker_All_DV             = new unsigned short[nMarker_All] (); // Store whether the boundary should be affected by design variables.
  Marker_All_Moving         = new unsigned short[nMarker_All] (); // Store whether the boundary should be in motion.
  Marker_All_Deform_Mesh    = new unsigned short[nMarker_All] (); // Store whether the boundary is deformable.
  Marker_All_Deform_Mesh_Sym_Plane = new unsigned short[nMarker_All] (); //Store wheter the boundary will follow the deformation
  Marker_All_Fluid_Load     = new unsigned short[nMarker_All] (); // Store whether the boundary computes/applies fluid loads.
  Marker_All_PyCustom       = new unsigned short[nMarker_All] (); // Store whether the boundary is Python customizable.
  Marker_All_PerBound       = new short[nMarker_All] ();          // Store whether the boundary belongs to a periodic boundary.
  Marker_All_Turbomachinery       = new unsigned short[nMarker_All] (); // Store whether the boundary is in needed for Turbomachinery computations.
  Marker_All_TurbomachineryFlag   = new unsigned short[nMarker_All] (); // Store whether the boundary has a flag for Turbomachinery computations.
  Marker_All_MixingPlaneInterface = new unsigned short[nMarker_All] (); // Store whether the boundary has a in the MixingPlane interface.
  Marker_All_SobolevBC      = new unsigned short[nMarker_All] (); // Store wether the boundary should apply to the gradient smoothing.

  for (iMarker_All = 0; iMarker_All < nMarker_All; iMarker_All++) {
    Marker_All_TagBound[iMarker_All] = "SEND_RECEIVE";
  }

  /*--- Allocate the memory (markers in the config file) ---*/

  Marker_CfgFile_TagBound             = new string[nMarker_CfgFile];
  Marker_CfgFile_KindBC               = new unsigned short[nMarker_CfgFile] ();
  Marker_CfgFile_Monitoring           = new unsigned short[nMarker_CfgFile] ();
  Marker_CfgFile_Designing            = new unsigned short[nMarker_CfgFile] ();
  Marker_CfgFile_Plotting             = new unsigned short[nMarker_CfgFile] ();
  Marker_CfgFile_Analyze              = new unsigned short[nMarker_CfgFile] ();
  Marker_CfgFile_GeoEval              = new unsigned short[nMarker_CfgFile] ();
  Marker_CfgFile_ZoneInterface        = new unsigned short[nMarker_CfgFile] ();
  Marker_CfgFile_DV                   = new unsigned short[nMarker_CfgFile] ();
  Marker_CfgFile_Moving               = new unsigned short[nMarker_CfgFile] ();
  Marker_CfgFile_Deform_Mesh          = new unsigned short[nMarker_CfgFile] ();
  Marker_CfgFile_Deform_Mesh_Sym_Plane= new unsigned short[nMarker_CfgFile] ();
  Marker_CfgFile_Fluid_Load           = new unsigned short[nMarker_CfgFile] ();
  Marker_CfgFile_PerBound             = new unsigned short[nMarker_CfgFile] ();
  Marker_CfgFile_Turbomachinery       = new unsigned short[nMarker_CfgFile] ();
  Marker_CfgFile_TurbomachineryFlag   = new unsigned short[nMarker_CfgFile] ();
  Marker_CfgFile_MixingPlaneInterface = new unsigned short[nMarker_CfgFile] ();
  Marker_CfgFile_PyCustom             = new unsigned short[nMarker_CfgFile] ();
  Marker_CfgFile_SobolevBC            = new unsigned short[nMarker_CfgFile] ();

  for (iMarker_CfgFile = 0; iMarker_CfgFile < nMarker_CfgFile; iMarker_CfgFile++) {
    Marker_CfgFile_TagBound[iMarker_CfgFile] = "SEND_RECEIVE";
  }

  /*--- Allocate memory to store surface information (Analyze BC) ---*/

  Surface_MassFlow = new su2double[nMarker_Analyze] ();
  Surface_Mach = new su2double[nMarker_Analyze] ();
  Surface_Temperature = new su2double[nMarker_Analyze] ();
  Surface_Pressure = new su2double[nMarker_Analyze] ();
  Surface_Density = new su2double[nMarker_Analyze] ();
  Surface_Enthalpy = new su2double[nMarker_Analyze] ();
  Surface_NormalVelocity = new su2double[nMarker_Analyze] ();
  Surface_Uniformity = new su2double[nMarker_Analyze] ();
  Surface_SecondaryStrength = new su2double[nMarker_Analyze] ();
  Surface_SecondOverUniform = new su2double[nMarker_Analyze] ();
  Surface_MomentumDistortion = new su2double[nMarker_Analyze] ();
  Surface_TotalTemperature = new su2double[nMarker_Analyze] ();
  Surface_TotalPressure = new su2double[nMarker_Analyze] ();
  Surface_PressureDrop = new su2double[nMarker_Analyze] ();
  Surface_Species_0 = new su2double[nMarker_Analyze] ();
  Surface_Species_Variance = new su2double[nMarker_Analyze] ();
  Surface_DC60 = new su2double[nMarker_Analyze] ();
  Surface_IDC = new su2double[nMarker_Analyze] ();
  Surface_IDC_Mach = new su2double[nMarker_Analyze] ();
  Surface_IDR = new su2double[nMarker_Analyze] ();

  /*--- Populate the marker information in the config file (all domains) ---*/

  iMarker_CfgFile = 0;
  for (iMarker_Euler = 0; iMarker_Euler < nMarker_Euler; iMarker_Euler++) {
    Marker_CfgFile_TagBound[iMarker_CfgFile] = Marker_Euler[iMarker_Euler];
    Marker_CfgFile_KindBC[iMarker_CfgFile] = EULER_WALL;
    iMarker_CfgFile++;
  }

  for (iMarker_FarField = 0; iMarker_FarField < nMarker_FarField; iMarker_FarField++) {
    Marker_CfgFile_TagBound[iMarker_CfgFile] = Marker_FarField[iMarker_FarField];
    Marker_CfgFile_KindBC[iMarker_CfgFile] = FAR_FIELD;
    iMarker_CfgFile++;
  }

  for (iMarker_SymWall = 0; iMarker_SymWall < nMarker_SymWall; iMarker_SymWall++) {
    Marker_CfgFile_TagBound[iMarker_CfgFile] = Marker_SymWall[iMarker_SymWall];
    Marker_CfgFile_KindBC[iMarker_CfgFile] = SYMMETRY_PLANE;
    iMarker_CfgFile++;
  }

  for (iMarker_PerBound = 0; iMarker_PerBound < nMarker_PerBound; iMarker_PerBound++) {
    Marker_CfgFile_TagBound[iMarker_CfgFile] = Marker_PerBound[iMarker_PerBound];
    Marker_CfgFile_KindBC[iMarker_CfgFile] = PERIODIC_BOUNDARY;
    Marker_CfgFile_PerBound[iMarker_CfgFile] = iMarker_PerBound + 1;
    iMarker_CfgFile++;
  }

  ActDisk_DeltaPress = new su2double[nMarker_ActDiskInlet] ();
  ActDisk_DeltaTemp = new su2double[nMarker_ActDiskInlet] ();
  ActDisk_TotalPressRatio = new su2double[nMarker_ActDiskInlet] ();
  ActDisk_TotalTempRatio = new su2double[nMarker_ActDiskInlet] ();
  ActDisk_StaticPressRatio = new su2double[nMarker_ActDiskInlet] ();
  ActDisk_StaticTempRatio = new su2double[nMarker_ActDiskInlet] ();
  ActDisk_Power = new su2double[nMarker_ActDiskInlet] ();
  ActDisk_MassFlow = new su2double[nMarker_ActDiskInlet] ();
  ActDisk_Mach = new su2double[nMarker_ActDiskInlet] ();
  ActDisk_Force = new su2double[nMarker_ActDiskInlet] ();
  ActDisk_NetThrust = new su2double[nMarker_ActDiskInlet] ();
  ActDisk_BCThrust = new su2double[nMarker_ActDiskInlet] ();
  ActDisk_BCThrust_Old = new su2double[nMarker_ActDiskInlet] ();
  ActDisk_GrossThrust = new su2double[nMarker_ActDiskInlet] ();
  ActDisk_Area = new su2double[nMarker_ActDiskInlet] ();
  ActDisk_ReverseMassFlow = new su2double[nMarker_ActDiskInlet] ();

  ActDiskInlet_MassFlow = new su2double[nMarker_ActDiskInlet] ();
  ActDiskInlet_Temperature = new su2double[nMarker_ActDiskInlet] ();
  ActDiskInlet_TotalTemperature = new su2double[nMarker_ActDiskInlet] ();
  ActDiskInlet_Pressure = new su2double[nMarker_ActDiskInlet] ();
  ActDiskInlet_TotalPressure = new su2double[nMarker_ActDiskInlet] ();
  ActDiskInlet_RamDrag = new su2double[nMarker_ActDiskInlet] ();
  ActDiskInlet_Force = new su2double[nMarker_ActDiskInlet] ();
  ActDiskInlet_Power = new su2double[nMarker_ActDiskInlet] ();

  for (iMarker_ActDiskInlet = 0; iMarker_ActDiskInlet < nMarker_ActDiskInlet; iMarker_ActDiskInlet++) {
    Marker_CfgFile_TagBound[iMarker_CfgFile] = Marker_ActDiskInlet[iMarker_ActDiskInlet];
    Marker_CfgFile_KindBC[iMarker_CfgFile] = ACTDISK_INLET;
    iMarker_CfgFile++;
  }

  ActDiskOutlet_MassFlow = new su2double[nMarker_ActDiskOutlet] ();
  ActDiskOutlet_Temperature = new su2double[nMarker_ActDiskOutlet] ();
  ActDiskOutlet_TotalTemperature = new su2double[nMarker_ActDiskOutlet] ();
  ActDiskOutlet_Pressure = new su2double[nMarker_ActDiskOutlet] ();
  ActDiskOutlet_TotalPressure = new su2double[nMarker_ActDiskOutlet] ();
  ActDiskOutlet_GrossThrust = new su2double[nMarker_ActDiskOutlet] ();
  ActDiskOutlet_Force = new su2double[nMarker_ActDiskOutlet] ();
  ActDiskOutlet_Power = new su2double[nMarker_ActDiskOutlet] ();

  for (iMarker_ActDiskOutlet = 0; iMarker_ActDiskOutlet < nMarker_ActDiskOutlet; iMarker_ActDiskOutlet++) {
    Marker_CfgFile_TagBound[iMarker_CfgFile] = Marker_ActDiskOutlet[iMarker_ActDiskOutlet];
    Marker_CfgFile_KindBC[iMarker_CfgFile] = ACTDISK_OUTLET;
    iMarker_CfgFile++;
  }

  Outlet_MassFlow = new su2double[nMarker_Outlet] ();
  Outlet_Density  = new su2double[nMarker_Outlet] ();
  Outlet_Area     = new su2double[nMarker_Outlet] ();

  for (iMarker_NearFieldBound = 0; iMarker_NearFieldBound < nMarker_NearFieldBound; iMarker_NearFieldBound++) {
    Marker_CfgFile_TagBound[iMarker_CfgFile] = Marker_NearFieldBound[iMarker_NearFieldBound];
    Marker_CfgFile_KindBC[iMarker_CfgFile] = NEARFIELD_BOUNDARY;
    iMarker_CfgFile++;
  }

  for (iMarker_Fluid_InterfaceBound = 0; iMarker_Fluid_InterfaceBound < nMarker_Fluid_InterfaceBound; iMarker_Fluid_InterfaceBound++) {
    Marker_CfgFile_TagBound[iMarker_CfgFile] = Marker_Fluid_InterfaceBound[iMarker_Fluid_InterfaceBound];
    Marker_CfgFile_KindBC[iMarker_CfgFile] = FLUID_INTERFACE;
    iMarker_CfgFile++;
  }

  for (iMarker_CHTInterface = 0; iMarker_CHTInterface < nMarker_CHTInterface; iMarker_CHTInterface++) {
    Marker_CfgFile_TagBound[iMarker_CfgFile] = Marker_CHTInterface[iMarker_CHTInterface];
    Marker_CfgFile_KindBC[iMarker_CfgFile] = CHT_WALL_INTERFACE;
    iMarker_CfgFile++;
  }

  for (iMarker_Inlet = 0; iMarker_Inlet < nMarker_Inlet; iMarker_Inlet++) {
    Marker_CfgFile_TagBound[iMarker_CfgFile] = Marker_Inlet[iMarker_Inlet];
    Marker_CfgFile_KindBC[iMarker_CfgFile] = INLET_FLOW;
    iMarker_CfgFile++;
  }

  for (iMarker_Riemann = 0; iMarker_Riemann < nMarker_Riemann; iMarker_Riemann++) {
    Marker_CfgFile_TagBound[iMarker_CfgFile] = Marker_Riemann[iMarker_Riemann];
    Marker_CfgFile_KindBC[iMarker_CfgFile] = RIEMANN_BOUNDARY;
    iMarker_CfgFile++;
  }

  for (iMarker_Giles = 0; iMarker_Giles < nMarker_Giles; iMarker_Giles++) {
    Marker_CfgFile_TagBound[iMarker_CfgFile] = Marker_Giles[iMarker_Giles];
    Marker_CfgFile_KindBC[iMarker_CfgFile] = GILES_BOUNDARY;
    iMarker_CfgFile++;
  }

  Engine_Power       = new su2double[nMarker_EngineInflow] ();
  Engine_Mach        = new su2double[nMarker_EngineInflow] ();
  Engine_Force       = new su2double[nMarker_EngineInflow] ();
  Engine_NetThrust   = new su2double[nMarker_EngineInflow] ();
  Engine_GrossThrust = new su2double[nMarker_EngineInflow] ();
  Engine_Area        = new su2double[nMarker_EngineInflow] ();

  Inflow_Mach = new su2double[nMarker_EngineInflow] ();
  Inflow_Pressure = new su2double[nMarker_EngineInflow] ();
  Inflow_MassFlow = new su2double[nMarker_EngineInflow] ();
  Inflow_ReverseMassFlow = new su2double[nMarker_EngineInflow] ();
  Inflow_TotalPressure = new su2double[nMarker_EngineInflow] ();
  Inflow_Temperature = new su2double[nMarker_EngineInflow] ();
  Inflow_TotalTemperature = new su2double[nMarker_EngineInflow] ();
  Inflow_RamDrag = new su2double[nMarker_EngineInflow] ();
  Inflow_Force = new su2double[nMarker_EngineInflow] ();
  Inflow_Power = new su2double[nMarker_EngineInflow] ();

  for (iMarker_EngineInflow = 0; iMarker_EngineInflow < nMarker_EngineInflow; iMarker_EngineInflow++) {
    Marker_CfgFile_TagBound[iMarker_CfgFile] = Marker_EngineInflow[iMarker_EngineInflow];
    Marker_CfgFile_KindBC[iMarker_CfgFile] = ENGINE_INFLOW;
    iMarker_CfgFile++;
  }

  Exhaust_Pressure = new su2double[nMarker_EngineExhaust] ();
  Exhaust_Temperature = new su2double[nMarker_EngineExhaust] ();
  Exhaust_MassFlow = new su2double[nMarker_EngineExhaust] ();
  Exhaust_TotalPressure = new su2double[nMarker_EngineExhaust] ();
  Exhaust_TotalTemperature = new su2double[nMarker_EngineExhaust] ();
  Exhaust_GrossThrust = new su2double[nMarker_EngineExhaust] ();
  Exhaust_Force = new su2double[nMarker_EngineExhaust] ();
  Exhaust_Power = new su2double[nMarker_EngineExhaust] ();

  for (iMarker_EngineExhaust = 0; iMarker_EngineExhaust < nMarker_EngineExhaust; iMarker_EngineExhaust++) {
    Marker_CfgFile_TagBound[iMarker_CfgFile] = Marker_EngineExhaust[iMarker_EngineExhaust];
    Marker_CfgFile_KindBC[iMarker_CfgFile] = ENGINE_EXHAUST;
    iMarker_CfgFile++;
  }

  for (iMarker_Supersonic_Inlet = 0; iMarker_Supersonic_Inlet < nMarker_Supersonic_Inlet; iMarker_Supersonic_Inlet++) {
    Marker_CfgFile_TagBound[iMarker_CfgFile] = Marker_Supersonic_Inlet[iMarker_Supersonic_Inlet];
    Marker_CfgFile_KindBC[iMarker_CfgFile] = SUPERSONIC_INLET;
    iMarker_CfgFile++;
  }

  for (iMarker_Supersonic_Outlet = 0; iMarker_Supersonic_Outlet < nMarker_Supersonic_Outlet; iMarker_Supersonic_Outlet++) {
    Marker_CfgFile_TagBound[iMarker_CfgFile] = Marker_Supersonic_Outlet[iMarker_Supersonic_Outlet];
    Marker_CfgFile_KindBC[iMarker_CfgFile] = SUPERSONIC_OUTLET;
    iMarker_CfgFile++;
  }

  for (iMarker_Internal = 0; iMarker_Internal < nMarker_Internal; iMarker_Internal++) {
    Marker_CfgFile_TagBound[iMarker_CfgFile] = Marker_Internal[iMarker_Internal];
    Marker_CfgFile_KindBC[iMarker_CfgFile] = INTERNAL_BOUNDARY;
    iMarker_CfgFile++;
  }

  for (iMarker_Custom = 0; iMarker_Custom < nMarker_Custom; iMarker_Custom++) {
    Marker_CfgFile_TagBound[iMarker_CfgFile] = Marker_Custom[iMarker_Custom];
    Marker_CfgFile_KindBC[iMarker_CfgFile] = CUSTOM_BOUNDARY;
    iMarker_CfgFile++;
  }

  for (iMarker_Outlet = 0; iMarker_Outlet < nMarker_Outlet; iMarker_Outlet++) {
    Marker_CfgFile_TagBound[iMarker_CfgFile] = Marker_Outlet[iMarker_Outlet];
    Marker_CfgFile_KindBC[iMarker_CfgFile] = OUTLET_FLOW;
    iMarker_CfgFile++;
  }

  for (iMarker_Isothermal = 0; iMarker_Isothermal < nMarker_Isothermal; iMarker_Isothermal++) {
    Marker_CfgFile_TagBound[iMarker_CfgFile] = Marker_Isothermal[iMarker_Isothermal];
    Marker_CfgFile_KindBC[iMarker_CfgFile] = ISOTHERMAL;
    iMarker_CfgFile++;
  }

  for (iMarker_Smoluchowski_Maxwell = 0; iMarker_Smoluchowski_Maxwell < nMarker_Smoluchowski_Maxwell; iMarker_Smoluchowski_Maxwell++) {
    Marker_CfgFile_TagBound[iMarker_CfgFile] = Marker_Smoluchowski_Maxwell[iMarker_Smoluchowski_Maxwell];
    Marker_CfgFile_KindBC[iMarker_CfgFile] = SMOLUCHOWSKI_MAXWELL;
    iMarker_CfgFile++;
  }

  for (iMarker_HeatFlux = 0; iMarker_HeatFlux < nMarker_HeatFlux; iMarker_HeatFlux++) {

cout << endl << endl << "nijso : marker tag for heatflux wall : " << iMarker_CfgFile << endl << endl;

    Marker_CfgFile_TagBound[iMarker_CfgFile] = Marker_HeatFlux[iMarker_HeatFlux];
    Marker_CfgFile_KindBC[iMarker_CfgFile] = HEAT_FLUX;
    iMarker_CfgFile++;
  }

  for (iMarker_HeatTansfer = 0; iMarker_HeatTansfer < nMarker_HeatTransfer; iMarker_HeatTansfer++) {
    Marker_CfgFile_TagBound[iMarker_CfgFile] = Marker_HeatTransfer[iMarker_HeatTansfer];
    Marker_CfgFile_KindBC[iMarker_CfgFile] = HEAT_TRANSFER;
    iMarker_CfgFile++;
  }

  for (iMarker_Clamped = 0; iMarker_Clamped < nMarker_Clamped; iMarker_Clamped++) {
    Marker_CfgFile_TagBound[iMarker_CfgFile] = Marker_Clamped[iMarker_Clamped];
    Marker_CfgFile_KindBC[iMarker_CfgFile] = CLAMPED_BOUNDARY;
    iMarker_CfgFile++;
  }

  for (iMarker_Displacement = 0; iMarker_Displacement < nMarker_Displacement; iMarker_Displacement++) {
    Marker_CfgFile_TagBound[iMarker_CfgFile] = Marker_Displacement[iMarker_Displacement];
    Marker_CfgFile_KindBC[iMarker_CfgFile] = DISPLACEMENT_BOUNDARY;
    iMarker_CfgFile++;
  }

  for (iMarker_Load = 0; iMarker_Load < nMarker_Load; iMarker_Load++) {
    Marker_CfgFile_TagBound[iMarker_CfgFile] = Marker_Load[iMarker_Load];
    Marker_CfgFile_KindBC[iMarker_CfgFile] = LOAD_BOUNDARY;
    iMarker_CfgFile++;
  }

  for (iMarker_Damper = 0; iMarker_Damper < nMarker_Damper; iMarker_Damper++) {
    Marker_CfgFile_TagBound[iMarker_CfgFile] = Marker_Damper[iMarker_Damper];
    Marker_CfgFile_KindBC[iMarker_CfgFile] = DAMPER_BOUNDARY;
    iMarker_CfgFile++;
  }

  for (iMarker_Load_Dir = 0; iMarker_Load_Dir < nMarker_Load_Dir; iMarker_Load_Dir++) {
    Marker_CfgFile_TagBound[iMarker_CfgFile] = Marker_Load_Dir[iMarker_Load_Dir];
    Marker_CfgFile_KindBC[iMarker_CfgFile] = LOAD_DIR_BOUNDARY;
    iMarker_CfgFile++;
  }

  for (iMarker_Disp_Dir = 0; iMarker_Disp_Dir < nMarker_Disp_Dir; iMarker_Disp_Dir++) {
    Marker_CfgFile_TagBound[iMarker_CfgFile] = Marker_Disp_Dir[iMarker_Disp_Dir];
    Marker_CfgFile_KindBC[iMarker_CfgFile] = DISP_DIR_BOUNDARY;
    iMarker_CfgFile++;
  }

  for (iMarker_Load_Sine = 0; iMarker_Load_Sine < nMarker_Load_Sine; iMarker_Load_Sine++) {
    Marker_CfgFile_TagBound[iMarker_CfgFile] = Marker_Load_Sine[iMarker_Load_Sine];
    Marker_CfgFile_KindBC[iMarker_CfgFile] = LOAD_SINE_BOUNDARY;
    iMarker_CfgFile++;
  }

  for (iMarker_Fluid_Load = 0; iMarker_Fluid_Load < nMarker_Fluid_Load; iMarker_Fluid_Load++) {
    Marker_CfgFile_TagBound[iMarker_CfgFile] = Marker_Fluid_Load[iMarker_Fluid_Load];
    iMarker_CfgFile++;
  }

  for (iMarker_FlowLoad = 0; iMarker_FlowLoad < nMarker_FlowLoad; iMarker_FlowLoad++) {
    Marker_CfgFile_TagBound[iMarker_CfgFile] = Marker_FlowLoad[iMarker_FlowLoad];
    Marker_CfgFile_KindBC[iMarker_CfgFile] = FLOWLOAD_BOUNDARY;
    iMarker_CfgFile++;
  }

  for (iMarker_CfgFile = 0; iMarker_CfgFile < nMarker_CfgFile; iMarker_CfgFile++) {
    Marker_CfgFile_Monitoring[iMarker_CfgFile] = NO;
    for (iMarker_Monitoring = 0; iMarker_Monitoring < nMarker_Monitoring; iMarker_Monitoring++)
      if (Marker_CfgFile_TagBound[iMarker_CfgFile] == Marker_Monitoring[iMarker_Monitoring])
        Marker_CfgFile_Monitoring[iMarker_CfgFile] = YES;
  }

  for (iMarker_CfgFile = 0; iMarker_CfgFile < nMarker_CfgFile; iMarker_CfgFile++) {
    Marker_CfgFile_GeoEval[iMarker_CfgFile] = NO;
    for (iMarker_GeoEval = 0; iMarker_GeoEval < nMarker_GeoEval; iMarker_GeoEval++)
      if (Marker_CfgFile_TagBound[iMarker_CfgFile] == Marker_GeoEval[iMarker_GeoEval])
        Marker_CfgFile_GeoEval[iMarker_CfgFile] = YES;
  }

  for (iMarker_CfgFile = 0; iMarker_CfgFile < nMarker_CfgFile; iMarker_CfgFile++) {
    Marker_CfgFile_Designing[iMarker_CfgFile] = NO;
    for (iMarker_Designing = 0; iMarker_Designing < nMarker_Designing; iMarker_Designing++)
      if (Marker_CfgFile_TagBound[iMarker_CfgFile] == Marker_Designing[iMarker_Designing])
        Marker_CfgFile_Designing[iMarker_CfgFile] = YES;
  }

  for (iMarker_CfgFile = 0; iMarker_CfgFile < nMarker_CfgFile; iMarker_CfgFile++) {
    Marker_CfgFile_Plotting[iMarker_CfgFile] = NO;
    for (iMarker_Plotting = 0; iMarker_Plotting < nMarker_Plotting; iMarker_Plotting++)
      if (Marker_CfgFile_TagBound[iMarker_CfgFile] == Marker_Plotting[iMarker_Plotting])
        Marker_CfgFile_Plotting[iMarker_CfgFile] = YES;
  }

  for (iMarker_CfgFile = 0; iMarker_CfgFile < nMarker_CfgFile; iMarker_CfgFile++) {
    Marker_CfgFile_Analyze[iMarker_CfgFile] = NO;
    for (iMarker_Analyze = 0; iMarker_Analyze < nMarker_Analyze; iMarker_Analyze++)
      if (Marker_CfgFile_TagBound[iMarker_CfgFile] == Marker_Analyze[iMarker_Analyze])
        Marker_CfgFile_Analyze[iMarker_CfgFile] = YES;
  }

  /*--- Identification of multi-physics interface markers ---*/

  for (iMarker_CfgFile = 0; iMarker_CfgFile < nMarker_CfgFile; iMarker_CfgFile++) {
    Marker_CfgFile_ZoneInterface[iMarker_CfgFile] = NO;
    for (iMarker_ZoneInterface = 0; iMarker_ZoneInterface < nMarker_ZoneInterface; iMarker_ZoneInterface++)
      if (Marker_CfgFile_TagBound[iMarker_CfgFile] == Marker_ZoneInterface[iMarker_ZoneInterface])
        Marker_CfgFile_ZoneInterface[iMarker_CfgFile] = YES;
  }

  /*--- Identification of Turbomachinery markers and flag them---*/

  for (iMarker_CfgFile = 0; iMarker_CfgFile < nMarker_CfgFile; iMarker_CfgFile++) {
    unsigned short indexMarker=0;
    Marker_CfgFile_Turbomachinery[iMarker_CfgFile] = NO;
    Marker_CfgFile_TurbomachineryFlag[iMarker_CfgFile] = NO;
    for (iMarker_Turbomachinery = 0; iMarker_Turbomachinery < nMarker_Turbomachinery; iMarker_Turbomachinery++){
      if (Marker_CfgFile_TagBound[iMarker_CfgFile] == Marker_TurboBoundIn[iMarker_Turbomachinery]){
        indexMarker=(iMarker_Turbomachinery+1);
        Marker_CfgFile_Turbomachinery[iMarker_CfgFile] = indexMarker;
        Marker_CfgFile_TurbomachineryFlag[iMarker_CfgFile] = INFLOW;
      }
      if (Marker_CfgFile_TagBound[iMarker_CfgFile] == Marker_TurboBoundOut[iMarker_Turbomachinery]){
        indexMarker=(iMarker_Turbomachinery+1);
        Marker_CfgFile_Turbomachinery[iMarker_CfgFile] = indexMarker;
        Marker_CfgFile_TurbomachineryFlag[iMarker_CfgFile] = OUTFLOW;
      }
    }
  }

  /*--- Identification of MixingPlane interface markers ---*/

  for (iMarker_CfgFile = 0; iMarker_CfgFile < nMarker_CfgFile; iMarker_CfgFile++) {
    unsigned short indexMarker=0;
    Marker_CfgFile_MixingPlaneInterface[iMarker_CfgFile] = NO;
    for (iMarker_MixingPlaneInterface = 0; iMarker_MixingPlaneInterface < nMarker_MixingPlaneInterface; iMarker_MixingPlaneInterface++)
      if (Marker_CfgFile_TagBound[iMarker_CfgFile] == Marker_MixingPlaneInterface[iMarker_MixingPlaneInterface])
        indexMarker=(int)(iMarker_MixingPlaneInterface/2+1);
    Marker_CfgFile_MixingPlaneInterface[iMarker_CfgFile] = indexMarker;
  }

  for (iMarker_CfgFile = 0; iMarker_CfgFile < nMarker_CfgFile; iMarker_CfgFile++) {
    Marker_CfgFile_DV[iMarker_CfgFile] = NO;
    for (iMarker_DV = 0; iMarker_DV < nMarker_DV; iMarker_DV++)
      if (Marker_CfgFile_TagBound[iMarker_CfgFile] == Marker_DV[iMarker_DV])
        Marker_CfgFile_DV[iMarker_CfgFile] = YES;
  }

  /*--- Add an extra check for DV_MARKER to make sure that any given marker
   *    name is recognized as an existing boundary in the problem. ---*/

  for (iMarker_DV = 0; iMarker_DV < nMarker_DV; iMarker_DV++) {
    bool found = false;
    for (iMarker_CfgFile = 0; iMarker_CfgFile < nMarker_CfgFile; iMarker_CfgFile++) {
      if (Marker_CfgFile_TagBound[iMarker_CfgFile] == Marker_DV[iMarker_DV]) {
        found = true;
        break;
      }
    }
    
    if(!found) {
      if (nZone==1)
        SU2_MPI::Error("DV_MARKER contains marker names that do not exist in the lists of BCs in the config file.", CURRENT_FUNCTION);
      // In case of multiple zones, the markers might appear only in zonal config and not in the Master.
      // A loop over all zones would need to be included which is not straight forward as this can only be
      // checked once all zonal configs are read.
      else if (rank == MASTER_NODE)
        cout << "Warning: DV_MARKER contains marker names that do not exist in the lists of BCs of the master config file.\n"
                "Make sure the marker names exist in the zonal config files" << endl;
    }
  }

  for (iMarker_CfgFile = 0; iMarker_CfgFile < nMarker_CfgFile; iMarker_CfgFile++) {
    Marker_CfgFile_Moving[iMarker_CfgFile] = NO;
    for (iMarker_Moving = 0; iMarker_Moving < nMarker_Moving; iMarker_Moving++)
      if (Marker_CfgFile_TagBound[iMarker_CfgFile] == Marker_Moving[iMarker_Moving])
        Marker_CfgFile_Moving[iMarker_CfgFile] = YES;
  }

  for (iMarker_CfgFile = 0; iMarker_CfgFile < nMarker_CfgFile; iMarker_CfgFile++) {
    Marker_CfgFile_Deform_Mesh[iMarker_CfgFile] = NO;
    for (iMarker_Deform_Mesh = 0; iMarker_Deform_Mesh < nMarker_Deform_Mesh; iMarker_Deform_Mesh++)
      if (Marker_CfgFile_TagBound[iMarker_CfgFile] == Marker_Deform_Mesh[iMarker_Deform_Mesh])
        Marker_CfgFile_Deform_Mesh[iMarker_CfgFile] = YES;
  }

  for (iMarker_CfgFile = 0; iMarker_CfgFile < nMarker_CfgFile; iMarker_CfgFile++) {
    Marker_CfgFile_Deform_Mesh_Sym_Plane[iMarker_CfgFile] = NO;
    for (iMarker_Deform_Mesh_Sym_Plane = 0; iMarker_Deform_Mesh_Sym_Plane < nMarker_Deform_Mesh_Sym_Plane; iMarker_Deform_Mesh_Sym_Plane++)
      if (Marker_CfgFile_TagBound[iMarker_CfgFile] == Marker_Deform_Mesh_Sym_Plane[iMarker_Deform_Mesh_Sym_Plane])
        Marker_CfgFile_Deform_Mesh_Sym_Plane[iMarker_CfgFile] = YES;
  }

  for (iMarker_CfgFile = 0; iMarker_CfgFile < nMarker_CfgFile; iMarker_CfgFile++) {
    Marker_CfgFile_Fluid_Load[iMarker_CfgFile] = NO;
    for (iMarker_Fluid_Load = 0; iMarker_Fluid_Load < nMarker_Fluid_Load; iMarker_Fluid_Load++)
      if (Marker_CfgFile_TagBound[iMarker_CfgFile] == Marker_Fluid_Load[iMarker_Fluid_Load])
        Marker_CfgFile_Fluid_Load[iMarker_CfgFile] = YES;
  }

  for (iMarker_CfgFile=0; iMarker_CfgFile < nMarker_CfgFile; iMarker_CfgFile++) {
    Marker_CfgFile_PyCustom[iMarker_CfgFile] = NO;
    for(iMarker_PyCustom=0; iMarker_PyCustom < nMarker_PyCustom; iMarker_PyCustom++)
      if (Marker_CfgFile_TagBound[iMarker_CfgFile] == Marker_PyCustom[iMarker_PyCustom])
        Marker_CfgFile_PyCustom[iMarker_CfgFile] = YES;
  }

  for (iMarker_CfgFile = 0; iMarker_CfgFile < nMarker_CfgFile; iMarker_CfgFile++) {
    Marker_CfgFile_SobolevBC[iMarker_CfgFile] = NO;
    for (iMarker_SobolevBC = 0; iMarker_SobolevBC < nMarker_SobolevBC; iMarker_SobolevBC++)
      if (Marker_CfgFile_TagBound[iMarker_CfgFile] == Marker_SobolevBC[iMarker_SobolevBC])
        Marker_CfgFile_SobolevBC[iMarker_CfgFile] = YES;
  }

}

void CConfig::SetOutput(SU2_COMPONENT val_software, unsigned short val_izone) {

  unsigned short iMarker_Euler, iMarker_Custom, iMarker_FarField,
  iMarker_SymWall, iMarker_PerBound, iMarker_NearFieldBound,
  iMarker_Fluid_InterfaceBound, iMarker_Inlet, iMarker_Riemann,
  iMarker_Deform_Mesh, iMarker_Deform_Mesh_Sym_Plane, iMarker_Fluid_Load,
  iMarker_Smoluchowski_Maxwell, iWall_Catalytic,
  iMarker_Giles, iMarker_Outlet, iMarker_Isothermal, iMarker_HeatFlux, iMarker_HeatTransfer,
  iMarker_EngineInflow, iMarker_EngineExhaust, iMarker_Displacement, iMarker_Damper,
  iMarker_Load, iMarker_FlowLoad, iMarker_Internal, iMarker_Monitoring,
  iMarker_Designing, iMarker_GeoEval, iMarker_Plotting, iMarker_Analyze, iMarker_DV, iDV_Value,
  iMarker_ZoneInterface, iMarker_PyCustom, iMarker_Load_Dir, iMarker_Disp_Dir, iMarker_Load_Sine, iMarker_Clamped,
  iMarker_Moving, iMarker_Supersonic_Inlet, iMarker_Supersonic_Outlet, iMarker_ActDiskInlet,
  iMarker_Emissivity,
  iMarker_ActDiskOutlet, iMarker_MixingPlaneInterface,
  iMarker_SobolevBC;

  bool fea = ((Kind_Solver == MAIN_SOLVER::FEM_ELASTICITY) || (Kind_Solver == MAIN_SOLVER::DISC_ADJ_FEM));

  cout << endl <<"----------------- Physical Case Definition ( Zone "  << iZone << " ) -------------------" << endl;
  if (val_software == SU2_COMPONENT::SU2_CFD) {
    if (FSI_Problem)
     cout << "Fluid-Structure Interaction." << endl;

    if (DiscreteAdjoint) {
     cout <<"Discrete Adjoint equations using Algorithmic Differentiation\n";
     cout <<"based on the physical case: ";
    }
    switch (Kind_Solver) {
      case MAIN_SOLVER::EULER:     case MAIN_SOLVER::DISC_ADJ_EULER:
      case MAIN_SOLVER::INC_EULER: case MAIN_SOLVER::DISC_ADJ_INC_EULER:
      case MAIN_SOLVER::FEM_EULER: case MAIN_SOLVER::DISC_ADJ_FEM_EULER:
        if (Kind_Regime == ENUM_REGIME::COMPRESSIBLE) cout << "Compressible Euler equations." << endl;
        if (Kind_Regime == ENUM_REGIME::INCOMPRESSIBLE) cout << "Incompressible Euler equations." << endl;
        break;
      case MAIN_SOLVER::NAVIER_STOKES:     case MAIN_SOLVER::DISC_ADJ_NAVIER_STOKES:
      case MAIN_SOLVER::INC_NAVIER_STOKES: case MAIN_SOLVER::DISC_ADJ_INC_NAVIER_STOKES:
      case MAIN_SOLVER::FEM_NAVIER_STOKES: case MAIN_SOLVER::DISC_ADJ_FEM_NS:
        if (Kind_Regime == ENUM_REGIME::COMPRESSIBLE) cout << "Compressible Laminar Navier-Stokes' equations." << endl;
        if (Kind_Regime == ENUM_REGIME::INCOMPRESSIBLE) cout << "Incompressible Laminar Navier-Stokes' equations." << endl;
        break;
      case MAIN_SOLVER::RANS:     case MAIN_SOLVER::DISC_ADJ_RANS:
      case MAIN_SOLVER::INC_RANS: case MAIN_SOLVER::DISC_ADJ_INC_RANS:
      case MAIN_SOLVER::FEM_RANS: case MAIN_SOLVER::DISC_ADJ_FEM_RANS:
        if (Kind_Regime == ENUM_REGIME::COMPRESSIBLE) cout << "Compressible RANS equations." << endl;
        if (Kind_Regime == ENUM_REGIME::INCOMPRESSIBLE) cout << "Incompressible RANS equations." << endl;
        cout << "Turbulence model: ";
        switch (Kind_Turb_Model) {
          case TURB_MODEL::NONE: break;
          case TURB_MODEL::SA:        cout << "Spalart Allmaras" << endl; break;
          case TURB_MODEL::SA_NEG:    cout << "Negative Spalart Allmaras" << endl; break;
          case TURB_MODEL::SA_E:      cout << "Edwards Spalart Allmaras" << endl; break;
          case TURB_MODEL::SA_COMP:   cout << "Compressibility Correction Spalart Allmaras" << endl; break;
          case TURB_MODEL::SA_E_COMP: cout << "Compressibility Correction Edwards Spalart Allmaras" << endl; break;
          case TURB_MODEL::SST:       cout << "Menter's SST"     << endl; break;
          case TURB_MODEL::SST_SUST:  cout << "Menter's SST with sustaining terms" << endl; break;
        }
        if (QCR) cout << "Using Quadratic Constitutive Relation, 2000 version (QCR2000)" << endl;
        if (Kind_Trans_Model == TURB_TRANS_MODEL::BC) cout << "Using the revised BC transition model (2020)" << endl;
        cout << "Hybrid RANS/LES: ";
        switch (Kind_HybridRANSLES){
          case NO_HYBRIDRANSLES: cout <<  "No Hybrid RANS/LES" << endl; break;
          case SA_DES:   cout << "Detached Eddy Simulation (DES97) " << endl; break;
          case SA_DDES:  cout << "Delayed Detached Eddy Simulation (DDES) with Standard SGS" << endl; break;
          case SA_ZDES:  cout << "Delayed Detached Eddy Simulation (DDES) with Vorticity-based SGS" << endl; break;
          case SA_EDDES: cout << "Delayed Detached Eddy Simulation (DDES) with Shear-layer Adapted SGS" << endl; break;
        }
        if (using_uq){
          cout << "Perturbing Reynold's Stress Matrix towards "<< eig_val_comp << " component turbulence"<< endl;
          if (uq_permute) cout << "Permuting eigenvectors" << endl;
        }
        break;
      case MAIN_SOLVER::NEMO_EULER:
        if (Kind_Regime == ENUM_REGIME::COMPRESSIBLE) cout << "Compressible two-temperature thermochemical non-equilibrium Euler equations." << endl;
        if (Kind_FluidModel == SU2_NONEQ){
          if ((GasModel != "N2") && (GasModel != "AIR-5") && (GasModel != "ARGON"))
          SU2_MPI::Error("The GAS_MODEL given as input is not valid. Choose one of the options: N2, AIR-5, ARGON.", CURRENT_FUNCTION);
        }
        break;
      case MAIN_SOLVER::NEMO_NAVIER_STOKES:
        if (Kind_Regime == ENUM_REGIME::COMPRESSIBLE) cout << "Compressible two-temperature thermochemical non-equilibrium Navier-Stokes equations." << endl;
        if (Kind_FluidModel == SU2_NONEQ){
          if ((GasModel != "N2") && (GasModel != "AIR-5") && (GasModel != "ARGON"))
          SU2_MPI::Error("The GAS_MODEL given as input is not valid. Choose one of the options: N2, AIR-5, ARGON.", CURRENT_FUNCTION);
        }
        break;
      case MAIN_SOLVER::FEM_LES:
        if (Kind_Regime == ENUM_REGIME::COMPRESSIBLE)   cout << "Compressible LES equations." << endl;
        if (Kind_Regime == ENUM_REGIME::INCOMPRESSIBLE) cout << "Incompressible LES equations." << endl;
        cout << "LES Subgrid Scale model: ";
        switch (Kind_SGS_Model) {
          case TURB_SGS_MODEL::IMPLICIT_LES: cout << "Implicit LES" << endl; break;
          case TURB_SGS_MODEL::SMAGORINSKY:  cout << "Smagorinsky " << endl; break;
          case TURB_SGS_MODEL::WALE:         cout << "WALE"         << endl; break;
          case TURB_SGS_MODEL::VREMAN:       cout << "VREMAN"         << endl; break;
          default:
            SU2_MPI::Error("Subgrid Scale model not specified.", CURRENT_FUNCTION);

        }
        break;
      case MAIN_SOLVER::FEM_ELASTICITY: case MAIN_SOLVER::DISC_ADJ_FEM:
        if (Kind_Struct_Solver == STRUCT_DEFORMATION::SMALL) cout << "Geometrically linear elasticity solver." << endl;
        if (Kind_Struct_Solver == STRUCT_DEFORMATION::LARGE) cout << "Geometrically non-linear elasticity solver." << endl;
        if (Kind_Material == STRUCT_MODEL::LINEAR_ELASTIC) cout << "Linear elastic material." << endl;
        if (Kind_Material == STRUCT_MODEL::NEO_HOOKEAN) {
          if (Kind_Material_Compress == STRUCT_COMPRESS::COMPRESSIBLE)
            cout << "Compressible Neo-Hookean material model." << endl;
        }
        break;
      case MAIN_SOLVER::ADJ_EULER: cout << "Continuous Euler adjoint equations." << endl; break;
      case MAIN_SOLVER::ADJ_NAVIER_STOKES:
        if (Frozen_Visc_Cont)
          cout << "Continuous Navier-Stokes adjoint equations with frozen (laminar) viscosity." << endl;
        else
          cout << "Continuous Navier-Stokes adjoint equations." << endl;
        break;
      case MAIN_SOLVER::ADJ_RANS:
        if (Frozen_Visc_Cont)
          cout << "Continuous RANS adjoint equations with frozen (laminar and eddy) viscosity." << endl;
        else
          cout << "Continuous RANS adjoint equations." << endl;
        break;
      case MAIN_SOLVER::HEAT_EQUATION: case MAIN_SOLVER::DISC_ADJ_HEAT:
        cout << "Heat solver" << endl;
        break;
      case MAIN_SOLVER::MULTIPHYSICS:
        cout << "Multiphysics solver" << endl;
        break;
      default:
        SU2_MPI::Error("No valid solver was chosen", CURRENT_FUNCTION);

    }

    if ((Kind_Regime == ENUM_REGIME::COMPRESSIBLE) && (Kind_Solver != MAIN_SOLVER::FEM_ELASTICITY)) {
      cout << "Mach number: " << Mach <<"."<< endl;
      cout << "Angle of attack (AoA): " << AoA <<" deg, and angle of sideslip (AoS): " << AoS <<" deg."<< endl;
      if ((Kind_Solver == MAIN_SOLVER::NAVIER_STOKES) || (Kind_Solver == MAIN_SOLVER::ADJ_NAVIER_STOKES) ||
          (Kind_Solver == MAIN_SOLVER::RANS) || (Kind_Solver == MAIN_SOLVER::ADJ_RANS) ||
          (Kind_Solver == MAIN_SOLVER::NEMO_NAVIER_STOKES))
        cout << "Reynolds number: " << Reynolds <<". Reference length "  << Length_Reynolds << "." << endl;
      if (Fixed_CL_Mode) {
        cout << "Fixed CL mode, target value: " << Target_CL << "." << endl;
      }
    }

    if (EquivArea) {
      cout <<"The equivalent area is going to be evaluated on the near-field."<< endl;
      cout <<"The lower integration limit is "<<ea_lim[0]<<", and the upper is "<<ea_lim[1]<<"."<< endl;
      cout <<"The near-field is situated at "<<ea_lim[2]<<"."<< endl;
    }

    if (GetGrid_Movement()) {
      cout << "Performing a dynamic mesh simulation: ";
      switch (Kind_GridMovement) {
        case NO_MOVEMENT:     cout << "no direct movement." << endl; break;
        case RIGID_MOTION:    cout << "rigid mesh motion." << endl; break;
        case ROTATING_FRAME:  cout << "rotating reference frame." << endl; break;
        case EXTERNAL:        cout << "externally prescribed motion." << endl; break;
      }
    }

    if (Restart) {
      if (Read_Binary_Restart) cout << "Reading and writing binary SU2 native restart files." << endl;
      else cout << "Reading and writing ASCII SU2 native restart files." << endl;
      if (!ContinuousAdjoint && Kind_Solver != MAIN_SOLVER::FEM_ELASTICITY) cout << "Read flow solution from: " << Solution_FileName << "." << endl;
      if (ContinuousAdjoint) cout << "Read adjoint solution from: " << Solution_AdjFileName << "." << endl;
    }
    else {
        if (fea) cout << "No restart solution, initialize from undeformed configuration." << endl;
        else cout << "No restart solution, use the values at infinity (freestream)." << endl;
    }

    if (ContinuousAdjoint)
      cout << "Read flow solution from: " << Solution_FileName << "." << endl;

    if (!fea){
      if (Kind_Regime == ENUM_REGIME::COMPRESSIBLE) {
        if (Ref_NonDim == DIMENSIONAL) { cout << "Dimensional simulation." << endl; }
        else if (Ref_NonDim == FREESTREAM_PRESS_EQ_ONE) { cout << "Non-Dimensional simulation (P=1.0, Rho=1.0, T=1.0 at the farfield)." << endl; }
        else if (Ref_NonDim == FREESTREAM_VEL_EQ_MACH) { cout << "Non-Dimensional simulation (V=Mach, Rho=1.0, T=1.0 at the farfield)." << endl; }
        else if (Ref_NonDim == FREESTREAM_VEL_EQ_ONE) { cout << "Non-Dimensional simulation (V=1.0, Rho=1.0, T=1.0 at the farfield)." << endl; }
    } else if (Kind_Regime == ENUM_REGIME::INCOMPRESSIBLE) {
        if (Ref_Inc_NonDim == DIMENSIONAL) { cout << "Dimensional simulation." << endl; }
        else if (Ref_Inc_NonDim == INITIAL_VALUES) { cout << "Non-Dimensional simulation using intialization values." << endl; }
        else if (Ref_Inc_NonDim == REFERENCE_VALUES) { cout << "Non-Dimensional simulation using user-specified reference values." << endl; }
      }

      if (RefArea == 0.0) cout << "The reference area will be computed using y(2D) or z(3D) projection." << endl;
      else { cout << "The reference area is " << RefArea;
        if (SystemMeasurements == US) cout << " ft^2." << endl; else cout << " m^2." << endl;
      }

      if (SemiSpan == 0.0) cout << "The semi-span will be computed using the max y(3D) value." << endl;
      else { cout << "The semi-span length area is " << SemiSpan;
        if (SystemMeasurements == US) cout << " ft." << endl; else cout << " m." << endl;
      }

      cout << "The reference length is " << RefLength;
      if (SystemMeasurements == US) cout << " ft." << endl; else cout << " m." << endl;

      if (nMarker_Monitoring != 0){
        if ((nRefOriginMoment_X > 1) || (nRefOriginMoment_Y > 1) || (nRefOriginMoment_Z > 1)) {
          cout << "Surface(s) where the force coefficients are evaluated and \n";
          cout << "their reference origin for moment computation: \n";

          for (iMarker_Monitoring = 0; iMarker_Monitoring < nMarker_Monitoring; iMarker_Monitoring++) {
            cout << "   - " << Marker_Monitoring[iMarker_Monitoring] << " (" << RefOriginMoment_X[iMarker_Monitoring] <<", "<<RefOriginMoment_Y[iMarker_Monitoring] <<", "<< RefOriginMoment_Z[iMarker_Monitoring] << ")";
            if (iMarker_Monitoring < nMarker_Monitoring-1) cout << ".\n";
            else {
              if (SystemMeasurements == US) cout <<" ft."<< endl;
              else cout <<" m."<< endl;
            }

          }
        }
        else {
          cout << "Reference origin for moment evaluation is (" << RefOriginMoment_X[0] << ", " << RefOriginMoment_Y[0] << ", " << RefOriginMoment_Z[0] << ")." << endl;
          cout << "Surface(s) where the force coefficients are evaluated: ";
          for (iMarker_Monitoring = 0; iMarker_Monitoring < nMarker_Monitoring; iMarker_Monitoring++) {
            cout << Marker_Monitoring[iMarker_Monitoring];
            if (iMarker_Monitoring < nMarker_Monitoring-1) cout << ", ";
            else cout <<"."<< endl;
          }
          cout<< endl;
        }
      }
    }

    if (nMarker_Designing != 0) {
      cout << "Surface(s) where the objective function is evaluated: ";
      for (iMarker_Designing = 0; iMarker_Designing < nMarker_Designing; iMarker_Designing++) {
        cout << Marker_Designing[iMarker_Designing];
        if (iMarker_Designing < nMarker_Designing-1) cout << ", ";
        else cout <<".";
      }
      cout<< endl;
    }

    if (nMarker_Plotting != 0) {
      cout << "Surface(s) plotted in the output file: ";
      for (iMarker_Plotting = 0; iMarker_Plotting < nMarker_Plotting; iMarker_Plotting++) {
        cout << Marker_Plotting[iMarker_Plotting];
        if (iMarker_Plotting < nMarker_Plotting-1) cout << ", ";
        else cout <<".";
      }
      cout<< endl;
    }

    if (nMarker_Analyze != 0) {
      cout << "Surface(s) to be analyzed in detail: ";
      for (iMarker_Analyze = 0; iMarker_Analyze < nMarker_Analyze; iMarker_Analyze++) {
        cout << Marker_Analyze[iMarker_Analyze];
        if (iMarker_Analyze < nMarker_Analyze-1) cout << ", ";
        else cout <<".";
      }
      cout<< endl;
    }

    if (nMarker_ZoneInterface != 0) {
      cout << "Surface(s) acting as an interface among zones: ";
      for (iMarker_ZoneInterface = 0; iMarker_ZoneInterface < nMarker_ZoneInterface; iMarker_ZoneInterface++) {
        cout << Marker_ZoneInterface[iMarker_ZoneInterface];
        if (iMarker_ZoneInterface < nMarker_ZoneInterface-1) cout << ", ";
        else cout <<".";
      }
      cout<<endl;
    }

    if(nMarker_PyCustom != 0) {
      cout << "Surface(s) that are customizable in Python: ";
      for(iMarker_PyCustom=0; iMarker_PyCustom < nMarker_PyCustom; iMarker_PyCustom++){
        cout << Marker_PyCustom[iMarker_PyCustom];
        if (iMarker_PyCustom < nMarker_PyCustom-1) cout << ", ";
        else cout << ".";
      }
      cout << endl;
    }

    if (nMarker_DV != 0) {
      cout << "Surface(s) affected by the design variables: ";
      for (iMarker_DV = 0; iMarker_DV < nMarker_DV; iMarker_DV++) {
        cout << Marker_DV[iMarker_DV];
        if (iMarker_DV < nMarker_DV-1) cout << ", ";
        else cout <<".";
      }
      cout<< endl;
    }

    if (nMarker_Moving != 0) {
      cout << "Surface(s) in motion: ";
      for (iMarker_Moving = 0; iMarker_Moving < nMarker_Moving; iMarker_Moving++) {
        cout << Marker_Moving[iMarker_Moving];
        if (iMarker_Moving < nMarker_Moving-1) cout << ", ";
        else cout <<".";
      }
      cout<< endl;
    }

    if (nMarker_1D_MonitorPoints != 0) {
      cout << " ********************************************************* " << endl;
      cout << "1D monitor points: " << endl;
      cout << " ********************************************************* " << endl;
      unsigned short n1DPoints = nMarker_1D_MonitorPoints/3;
      for (auto i1DPoints = 0; i1DPoints < n1DPoints; i1DPoints++) {
        cout << "Point " << i1DPoints << " : ("; 
        cout << Marker_1D_Monitor[n1DPoints*i1DPoints+0] << ", " 
             << Marker_1D_Monitor[n1DPoints*i1DPoints+1] << ", "
             << Marker_1D_Monitor[n1DPoints*i1DPoints+2] << ")"<< endl;
      }
      cout<< endl;
      cout << " ********************************************************* " << endl;
    }

  }

  if (val_software == SU2_COMPONENT::SU2_GEO) {
    if (nMarker_GeoEval != 0) {
      cout << "Surface(s) where the geometrical based functions is evaluated: ";
      for (iMarker_GeoEval = 0; iMarker_GeoEval < nMarker_GeoEval; iMarker_GeoEval++) {
        cout << Marker_GeoEval[iMarker_GeoEval];
        if (iMarker_GeoEval < nMarker_GeoEval-1) cout << ", ";
        else cout <<".";
      }
      cout<< endl;
    }
  }

  cout << "Input mesh file name: " << Mesh_FileName << endl;

  if (val_software == SU2_COMPONENT::SU2_DOT) {
    if (DiscreteAdjoint) {
      cout << "Input sensitivity file name: " << GetObjFunc_Extension(Solution_AdjFileName) << "." << endl;
    }else {
    cout << "Input sensitivity file name: " << SurfAdjCoeff_FileName << "." << endl;
  }
  }

  if (val_software == SU2_COMPONENT::SU2_DEF) {
    cout << endl <<"---------------- Grid deformation parameters ( Zone "  << iZone << " )  ----------------" << endl;
    cout << "Grid deformation using a linear elasticity method." << endl;

    if (Hold_GridFixed == YES) cout << "Hold some regions of the mesh fixed (hardcode implementation)." << endl;
  }

  if (val_software == SU2_COMPONENT::SU2_DOT) {
  cout << endl <<"-------------- Surface deformation parameters ( Zone "  << iZone << " ) ----------------" << endl;
  }

  if (((val_software == SU2_COMPONENT::SU2_DEF) || (val_software == SU2_COMPONENT::SU2_DOT)) && (Design_Variable[0] != NO_DEFORMATION)) {

    for (unsigned short iDV = 0; iDV < nDV; iDV++) {


      if ((Design_Variable[iDV] != NO_DEFORMATION) &&
          (Design_Variable[iDV] != FFD_SETTING) &&
          (Design_Variable[iDV] != SCALE_GRID) &&
          (Design_Variable[iDV] != TRANSLATE_GRID) &&
          (Design_Variable[iDV] != ROTATE_GRID) &&
          (Design_Variable[iDV] != SURFACE_FILE)) {

        if (iDV == 0)
          cout << "Design variables definition (markers <-> value <-> param):" << endl;

        switch (Design_Variable[iDV]) {
          case FFD_CONTROL_POINT_2D:  cout << "FFD 2D (control point) <-> "; break;
          case FFD_CAMBER_2D:         cout << "FFD 2D (camber) <-> "; break;
          case FFD_THICKNESS_2D:      cout << "FFD 2D (thickness) <-> "; break;
          case FFD_TWIST_2D:          cout << "FFD 2D (twist) <-> "; break;
          case HICKS_HENNE:           cout << "Hicks Henne <-> " ; break;
          case SURFACE_BUMP:          cout << "Surface bump <-> " ; break;
          case ANGLE_OF_ATTACK:       cout << "Angle of attack <-> " ; break;
          case CST:                   cout << "Kulfan parameter number (CST) <-> " ; break;
          case TRANSLATION:           cout << "Translation design variable."; break;
          case SCALE:                 cout << "Scale design variable."; break;
          case NACA_4DIGITS:          cout << "NACA four digits <-> "; break;
          case PARABOLIC:             cout << "Parabolic <-> "; break;
          case AIRFOIL:               cout << "Airfoil <-> "; break;
          case ROTATION:              cout << "Rotation <-> "; break;
          case FFD_CONTROL_POINT:     cout << "FFD (control point) <-> "; break;
          case FFD_NACELLE:           cout << "FFD (nacelle) <-> "; break;
          case FFD_GULL:              cout << "FFD (gull) <-> "; break;
          case FFD_TWIST:             cout << "FFD (twist) <-> "; break;
          case FFD_ROTATION:          cout << "FFD (rotation) <-> "; break;
          case FFD_CONTROL_SURFACE:   cout << "FFD (control surface) <-> "; break;
          case FFD_CAMBER:            cout << "FFD (camber) <-> "; break;
          case FFD_THICKNESS:         cout << "FFD (thickness) -> "; break;
          case FFD_ANGLE_OF_ATTACK:   cout << "FFD (angle of attack) <-> "; break;
        }

        for (iMarker_DV = 0; iMarker_DV < nMarker_DV; iMarker_DV++) {
          cout << Marker_DV[iMarker_DV];
          if (iMarker_DV < nMarker_DV-1) cout << ", ";
          else cout << " <-> ";
        }

        for (iDV_Value = 0; iDV_Value < nDV_Value[iDV]; iDV_Value++) {
          cout << DV_Value[iDV][iDV_Value];
          if (iDV_Value != nDV_Value[iDV]-1) cout << ", ";
        }
        cout << " <-> ";

        if ((Design_Variable[iDV] == NO_DEFORMATION) ||
            (Design_Variable[iDV] == FFD_SETTING) ||
            (Design_Variable[iDV] == SCALE) ) nParamDV = 0;
        if (Design_Variable[iDV] == ANGLE_OF_ATTACK) nParamDV = 1;
        if ((Design_Variable[iDV] == FFD_CAMBER_2D) ||
            (Design_Variable[iDV] == FFD_THICKNESS_2D) ||
            (Design_Variable[iDV] == HICKS_HENNE) ||
            (Design_Variable[iDV] == PARABOLIC) ||
            (Design_Variable[iDV] == AIRFOIL) ||
            (Design_Variable[iDV] == FFD_GULL) ||
            (Design_Variable[iDV] == FFD_ANGLE_OF_ATTACK) ) nParamDV = 2;
        if ((Design_Variable[iDV] ==  TRANSLATION) ||
            (Design_Variable[iDV] ==  NACA_4DIGITS) ||
            (Design_Variable[iDV] ==  CST) ||
            (Design_Variable[iDV] ==  SURFACE_BUMP) ||
            (Design_Variable[iDV] ==  FFD_CAMBER) ||
            (Design_Variable[iDV] ==  FFD_TWIST_2D) ||
            (Design_Variable[iDV] ==  FFD_THICKNESS) ) nParamDV = 3;
        if (Design_Variable[iDV] == FFD_CONTROL_POINT_2D) nParamDV = 5;
        if (Design_Variable[iDV] == ROTATION) nParamDV = 6;
        if ((Design_Variable[iDV] ==  FFD_CONTROL_POINT) ||
            (Design_Variable[iDV] ==  FFD_ROTATION) ||
            (Design_Variable[iDV] ==  FFD_CONTROL_SURFACE) ) nParamDV = 7;
        if (Design_Variable[iDV] == FFD_TWIST) nParamDV = 8;

        for (unsigned short iParamDV = 0; iParamDV < nParamDV; iParamDV++) {

          if (iParamDV == 0) cout << "( ";

          if ((iParamDV == 0) &&
              ((Design_Variable[iDV] == NO_DEFORMATION) ||
               (Design_Variable[iDV] == FFD_SETTING) ||
               (Design_Variable[iDV] == FFD_ANGLE_OF_ATTACK) ||
               (Design_Variable[iDV] == FFD_CONTROL_POINT_2D) ||
               (Design_Variable[iDV] == FFD_CAMBER_2D) ||
               (Design_Variable[iDV] == FFD_THICKNESS_2D) ||
               (Design_Variable[iDV] == FFD_TWIST_2D) ||
               (Design_Variable[iDV] == FFD_CONTROL_POINT) ||
               (Design_Variable[iDV] == FFD_NACELLE) ||
               (Design_Variable[iDV] == FFD_GULL) ||
               (Design_Variable[iDV] == FFD_TWIST) ||
               (Design_Variable[iDV] == FFD_ROTATION) ||
               (Design_Variable[iDV] == FFD_CONTROL_SURFACE) ||
               (Design_Variable[iDV] == FFD_CAMBER) ||
               (Design_Variable[iDV] == FFD_THICKNESS))) cout << FFDTag[iDV];
          else cout << ParamDV[iDV][iParamDV];

          if (iParamDV < nParamDV-1) cout << ", ";
          else cout <<" )"<< endl;

        }

      }

      else if (Design_Variable[iDV] == NO_DEFORMATION) {
        cout << "No deformation of the numerical grid. Just output .su2 file." << endl;
      }

      else if (Design_Variable[iDV] == SCALE_GRID) {
        nParamDV = 0;
        cout << "Scaling of the volume grid by a constant factor." << endl;
      }

      else if (Design_Variable[iDV] == TRANSLATE_GRID) {
        nParamDV = 3;
        cout << "Rigid translation of the volume grid." << endl;
      }

      else if (Design_Variable[iDV] == ROTATE_GRID) {
        nParamDV = 6;
        cout << "Rigid rotation of the volume grid." << endl;
      }

      else if (Design_Variable[iDV] == FFD_SETTING) {

        cout << "Setting the FFD box structure." << endl;
        cout << "FFD boxes definition (FFD tag <-> degree <-> coord):" << endl;

        for (unsigned short iFFDBox = 0; iFFDBox < nFFDBox; iFFDBox++) {

          cout << TagFFDBox[iFFDBox] << " <-> ";

          for (unsigned short iDegreeFFD = 0; iDegreeFFD < 3; iDegreeFFD++) {
            if (iDegreeFFD == 0) cout << "( ";
            cout << DegreeFFDBox[iFFDBox][iDegreeFFD];
            if (iDegreeFFD < 2) cout << ", ";
            else cout <<" )";
          }

          cout << " <-> ";

          for (unsigned short iCoordFFD = 0; iCoordFFD < 24; iCoordFFD++) {
            if (iCoordFFD == 0) cout << "( ";
            cout << CoordFFDBox[iFFDBox][iCoordFFD];
            if (iCoordFFD < 23) cout << ", ";
            else cout <<" )"<< endl;
          }

        }

      }

      else cout << endl;

    }
  }

  if (((val_software == SU2_COMPONENT::SU2_CFD) && ( ContinuousAdjoint || DiscreteAdjoint)) || (val_software == SU2_COMPONENT::SU2_DOT)) {

    cout << endl <<"---------------- Design problem definition  ( Zone "  << iZone << " ) ------------------" << endl;
    if (nObj==1) {
      switch (Kind_ObjFunc[0]) {
        case DRAG_COEFFICIENT:           cout << "CD objective function";
          if (Fixed_CL_Mode) {           cout << " using fixed CL mode, dCD/dCL = " << dCD_dCL << "." << endl; }
          else {                         cout << "." << endl; }
          break;
        case LIFT_COEFFICIENT:           cout << "CL objective function." << endl; break;
        case MOMENT_X_COEFFICIENT:       cout << "CMx objective function" << endl;
          if (Fixed_CL_Mode) {           cout << " using fixed CL mode, dCMx/dCL = " << dCMx_dCL << "." << endl; }
          else {                         cout << "." << endl; }
          break;
        case MOMENT_Y_COEFFICIENT:       cout << "CMy objective function" << endl;
          if (Fixed_CL_Mode) {           cout << " using fixed CL mode, dCMy/dCL = " << dCMy_dCL << "." << endl; }
          else {                         cout << "." << endl; }
          break;
        case MOMENT_Z_COEFFICIENT:       cout << "CMz objective function" << endl;
          if (Fixed_CL_Mode) {           cout << " using fixed CL mode, dCMz/dCL = " << dCMz_dCL << "." << endl; }
          else {                         cout << "." << endl; }
          break;
        case INVERSE_DESIGN_PRESSURE:    cout << "Inverse design (Cp) objective function." << endl; break;
        case INVERSE_DESIGN_HEATFLUX:    cout << "Inverse design (Heat Flux) objective function." << endl; break;
        case SIDEFORCE_COEFFICIENT:      cout << "Side force objective function." << endl; break;
        case EFFICIENCY:                 cout << "CL/CD objective function." << endl; break;
        case EQUIVALENT_AREA:            cout << "Equivalent area objective function. CD weight: " << WeightCd <<"."<< endl;  break;
        case NEARFIELD_PRESSURE:         cout << "Nearfield pressure objective function. CD weight: " << WeightCd <<"."<< endl;  break;
        case FORCE_X_COEFFICIENT:        cout << "X-force objective function." << endl; break;
        case FORCE_Y_COEFFICIENT:        cout << "Y-force objective function." << endl; break;
        case FORCE_Z_COEFFICIENT:        cout << "Z-force objective function." << endl; break;
        case THRUST_COEFFICIENT:         cout << "Thrust objective function." << endl; break;
        case TORQUE_COEFFICIENT:         cout << "Torque efficiency objective function." << endl; break;
        case TOTAL_HEATFLUX:             cout << "Total heat flux objective function." << endl; break;
        case MAXIMUM_HEATFLUX:           cout << "Maximum heat flux objective function." << endl; break;
        case FIGURE_OF_MERIT:            cout << "Rotor Figure of Merit objective function." << endl; break;
        case BUFFET_SENSOR:              cout << "Buffet sensor objective function." << endl; break;
        case SURFACE_TOTAL_PRESSURE:     cout << "Average total pressure objective function." << endl; break;
        case SURFACE_STATIC_PRESSURE:    cout << "Average static pressure objective function." << endl; break;
        case SURFACE_STATIC_TEMPERATURE: cout << "Average static temperature objective function." << endl; break;
        case SURFACE_MASSFLOW:           cout << "Mass flow rate objective function." << endl; break;
        case SURFACE_MACH:               cout << "Mach number objective function." << endl; break;
        case CUSTOM_OBJFUNC:             cout << "Custom objective function." << endl; break;
        case REFERENCE_GEOMETRY:         cout << "Target geometry objective function." << endl; break;
        case REFERENCE_NODE:             cout << "Target node displacement objective function." << endl; break;
        case VOLUME_FRACTION:            cout << "Volume fraction objective function." << endl; break;
        case TOPOL_DISCRETENESS:         cout << "Topology discreteness objective function." << endl; break;
        case TOPOL_COMPLIANCE:           cout << "Topology compliance objective function." << endl; break;
        case STRESS_PENALTY:             cout << "Stress penalty objective function." << endl; break;
      }
    }
    else {
      cout << "Weighted sum objective function." << endl;
    }

  }

  if (val_software == SU2_COMPONENT::SU2_CFD) {
    cout << endl <<"--------------- Space Numerical Integration ( Zone "  << iZone << " ) ------------------" << endl;

    if (SmoothNumGrid) cout << "There are some smoothing iterations on the grid coordinates." << endl;

    if ((Kind_Solver == MAIN_SOLVER::EULER)          || (Kind_Solver == MAIN_SOLVER::NAVIER_STOKES)          || (Kind_Solver == MAIN_SOLVER::RANS) ||
        (Kind_Solver == MAIN_SOLVER::INC_EULER)      || (Kind_Solver == MAIN_SOLVER::INC_NAVIER_STOKES)      || (Kind_Solver == MAIN_SOLVER::INC_RANS) ||
        (Kind_Solver == MAIN_SOLVER::NEMO_EULER)     || (Kind_Solver == MAIN_SOLVER::NEMO_NAVIER_STOKES)     ||
        (Kind_Solver == MAIN_SOLVER::DISC_ADJ_EULER) || (Kind_Solver == MAIN_SOLVER::DISC_ADJ_NAVIER_STOKES) || (Kind_Solver == MAIN_SOLVER::DISC_ADJ_RANS) ) {

      if (Kind_ConvNumScheme_Flow == SPACE_CENTERED) {
        if (Kind_Centered_Flow == LAX) {
          cout << "Lax-Friedrich scheme (1st order in space) for the flow inviscid terms."<< endl;
          cout << "Lax viscous coefficients (1st): " << Kappa_1st_Flow << "." << endl;
          cout << "First order integration." << endl;
        }
        else {
          cout << "Jameson-Schmidt-Turkel scheme (2nd order in space) for the flow inviscid terms."<< endl;
          cout << "JST viscous coefficients (2nd & 4th): " << Kappa_2nd_Flow << ", " << Kappa_4th_Flow << "." << endl;
          cout << "The method includes a grid stretching correction (p = 0.3)."<< endl;
        }
      }

      if (Kind_ConvNumScheme_Flow == SPACE_UPWIND) {
        if (Kind_Upwind_Flow == ROE)    cout << "Roe (with entropy fix = "<< EntropyFix_Coeff <<") solver for the flow inviscid terms."<< endl;
        if (Kind_Upwind_Flow == TURKEL) cout << "Roe-Turkel solver for the flow inviscid terms."<< endl;
        if (Kind_Upwind_Flow == AUSM)   cout << "AUSM solver for the flow inviscid terms."<< endl;
        if (Kind_Upwind_Flow == HLLC)   cout << "HLLC solver for the flow inviscid terms."<< endl;
        if (Kind_Upwind_Flow == SW)     cout << "Steger-Warming solver for the flow inviscid terms."<< endl;
        if (Kind_Upwind_Flow == MSW)    cout << "Modified Steger-Warming solver for the flow inviscid terms."<< endl;
        if (Kind_Upwind_Flow == CUSP)   cout << "CUSP solver for the flow inviscid terms."<< endl;
        if (Kind_Upwind_Flow == L2ROE)  cout << "L2ROE Low Mach ROE solver for the flow inviscid terms."<< endl;
        if (Kind_Upwind_Flow == LMROE)  cout << "Rieper Low Mach ROE solver for the flow inviscid terms."<< endl;
        if (Kind_Upwind_Flow == SLAU)   cout << "Simple Low-Dissipation AUSM solver for the flow inviscid terms."<< endl;
        if (Kind_Upwind_Flow == SLAU2)  cout << "Simple Low-Dissipation AUSM 2 solver for the flow inviscid terms."<< endl;
        if (Kind_Upwind_Flow == FDS)    cout << "Flux difference splitting (FDS) upwind scheme for the flow inviscid terms."<< endl;
        if (Kind_Upwind_Flow == AUSMPLUSUP)  cout << "AUSM+-up solver for the flow inviscid terms."<< endl;
        if (Kind_Upwind_Flow == AUSMPLUSUP2) cout << "AUSM+-up2 solver for the flow inviscid terms."<< endl;
        if (Kind_Upwind_Flow == AUSMPWPLUS)  cout << "AUSMPWPLUS solver for the flow inviscid terms."<< endl;

        if (Kind_Solver == MAIN_SOLVER::EULER         || Kind_Solver == MAIN_SOLVER::DISC_ADJ_EULER ||
            Kind_Solver == MAIN_SOLVER::NAVIER_STOKES || Kind_Solver == MAIN_SOLVER::DISC_ADJ_NAVIER_STOKES ||
            Kind_Solver == MAIN_SOLVER::RANS          || Kind_Solver == MAIN_SOLVER::DISC_ADJ_RANS) {
          switch (Kind_RoeLowDiss) {
            case NO_ROELOWDISS: cout << "Standard Roe without low-dissipation function."<< endl; break;
            case NTS: cout << "Roe with NTS low-dissipation function."<< endl; break;
            case FD: cout << "Roe with DDES's FD low-dissipation function."<< endl; break;
            case NTS_DUCROS: cout << "Roe with NTS low-dissipation function + Ducros shock sensor."<< endl; break;
            case FD_DUCROS: cout << "Roe with DDES's FD low-dissipation function + Ducros shock sensor."<< endl; break;
          }
        }

        if (MUSCL_Flow) {
          cout << "Second order integration in space, with slope limiter." << endl;
            switch (Kind_SlopeLimit_Flow) {
              case NO_LIMITER:
                cout << "No slope-limiting method. "<< endl;
                break;
              case VENKATAKRISHNAN:
                cout << "Venkatakrishnan slope-limiting method, with constant: " << Venkat_LimiterCoeff <<". "<< endl;
                cout << "The reference element size is: " << RefElemLength <<". "<< endl;
                break;
              case VENKATAKRISHNAN_WANG:
                cout << "Venkatakrishnan-Wang slope-limiting method, with constant: " << Venkat_LimiterCoeff <<". "<< endl;
                break;
              case BARTH_JESPERSEN:
                cout << "Barth-Jespersen slope-limiting method." << endl;
                break;
              case VAN_ALBADA_EDGE:
                cout << "Van Albada slope-limiting method implemented by edges." << endl;
                break;
            }
        }
        else {
          cout << "First order integration in space." << endl;
        }

      }

    }

    if ((Kind_Solver == MAIN_SOLVER::RANS) || (Kind_Solver == MAIN_SOLVER::DISC_ADJ_RANS)) {
      if (Kind_ConvNumScheme_Turb == SPACE_UPWIND) {
        if (Kind_Upwind_Turb == SCALAR_UPWIND) cout << "Scalar upwind solver for the turbulence model."<< endl;
        if (MUSCL_Turb) {
          cout << "Second order integration in space with slope limiter." << endl;
            switch (Kind_SlopeLimit_Turb) {
              case NO_LIMITER:
                cout << "No slope-limiting method. "<< endl;
                break;
              case VENKATAKRISHNAN:
                cout << "Venkatakrishnan slope-limiting method, with constant: " << Venkat_LimiterCoeff <<". "<< endl;
                cout << "The reference element size is: " << RefElemLength <<". "<< endl;
                break;
              case VENKATAKRISHNAN_WANG:
                cout << "Venkatakrishnan-Wang slope-limiting method, with constant: " << Venkat_LimiterCoeff <<". "<< endl;
                break;
              case BARTH_JESPERSEN:
                cout << "Barth-Jespersen slope-limiting method." << endl;
                break;
              case VAN_ALBADA_EDGE:
                cout << "Van Albada slope-limiting method implemented by edges." << endl;
                break;
            }
        }
        else {
          cout << "First order integration in space." << endl;
        }
      }
    }

    if ((Kind_Solver == MAIN_SOLVER::ADJ_EULER) || (Kind_Solver == MAIN_SOLVER::ADJ_NAVIER_STOKES) || (Kind_Solver == MAIN_SOLVER::ADJ_RANS)) {

      if (Kind_ConvNumScheme_AdjFlow == SPACE_CENTERED) {
        if (Kind_Centered_AdjFlow == JST) {
          cout << "Jameson-Schmidt-Turkel scheme for the adjoint inviscid terms."<< endl;
          cout << "JST viscous coefficients (1st, 2nd, & 4th): " << Kappa_1st_AdjFlow
          << ", " << Kappa_2nd_AdjFlow << ", " << Kappa_4th_AdjFlow <<"."<< endl;
          cout << "The method includes a grid stretching correction (p = 0.3)."<< endl;
          cout << "Second order integration." << endl;
        }
        if (Kind_Centered_AdjFlow == LAX) {
          cout << "Lax-Friedrich scheme for the adjoint inviscid terms."<< endl;
          cout << "First order integration." << endl;
        }
      }

      if (Kind_ConvNumScheme_AdjFlow == SPACE_UPWIND) {
        if (Kind_Upwind_AdjFlow == ROE) cout << "Roe (with entropy fix = "<< EntropyFix_Coeff <<") solver for the adjoint inviscid terms."<< endl;
        if (MUSCL_AdjFlow) {
          cout << "Second order integration with slope limiter." << endl;
            switch (Kind_SlopeLimit_AdjFlow) {
              case NO_LIMITER:
                cout << "No slope-limiting method. "<< endl;
                break;
              case VENKATAKRISHNAN:
                cout << "Venkatakrishnan slope-limiting method, with constant: " << Venkat_LimiterCoeff <<". "<< endl;
                cout << "The reference element size is: " << RefElemLength <<". "<< endl;
                break;
              case VENKATAKRISHNAN_WANG:
                cout << "Venkatakrishnan-Wang slope-limiting method, with constant: " << Venkat_LimiterCoeff <<". "<< endl;
                break;
              case BARTH_JESPERSEN:
                cout << "Barth-Jespersen slope-limiting method." << endl;
                break;
              case VAN_ALBADA_EDGE:
                cout << "Van Albada slope-limiting method implemented by edges." << endl;
                break;
              case SHARP_EDGES:
                cout << "Sharp edges slope-limiting method, with constant: " << Venkat_LimiterCoeff <<". "<< endl;
                cout << "The reference element size is: " << RefElemLength <<". "<< endl;
                cout << "The reference sharp edge distance is: " << AdjSharp_LimiterCoeff*RefElemLength*Venkat_LimiterCoeff <<". "<< endl;
                break;
              case WALL_DISTANCE:
                cout << "Wall distance slope-limiting method, with constant: " << Venkat_LimiterCoeff <<". "<< endl;
                cout << "The reference element size is: " << RefElemLength <<". "<< endl;
                cout << "The reference wall distance is: " << AdjSharp_LimiterCoeff*RefElemLength*Venkat_LimiterCoeff <<". "<< endl;
                break;
            }
        }
        else {
          cout << "First order integration." << endl;
        }
      }

      cout << "The reference sharp edge distance is: " << AdjSharp_LimiterCoeff*RefElemLength*Venkat_LimiterCoeff <<". "<< endl;

    }

    if ((Kind_Solver == MAIN_SOLVER::ADJ_RANS) && (!Frozen_Visc_Cont)) {
      if (Kind_ConvNumScheme_AdjTurb == SPACE_UPWIND) {
        if (Kind_Upwind_Turb == SCALAR_UPWIND) cout << "Scalar upwind solver (first order) for the adjoint turbulence model."<< endl;
        if (MUSCL_AdjTurb) {
          cout << "Second order integration with slope limiter." << endl;
            switch (Kind_SlopeLimit_AdjTurb) {
              case NO_LIMITER:
                cout << "No slope-limiting method. "<< endl;
                break;
              case VENKATAKRISHNAN:
                cout << "Venkatakrishnan slope-limiting method, with constant: " << Venkat_LimiterCoeff <<". "<< endl;
                cout << "The reference element size is: " << RefElemLength <<". "<< endl;
                break;
              case VENKATAKRISHNAN_WANG:
                cout << "Venkatakrishnan-Wang slope-limiting method, with constant: " << Venkat_LimiterCoeff <<". "<< endl;
                break;
              case BARTH_JESPERSEN:
                cout << "Barth-Jespersen slope-limiting method." << endl;
                break;
              case VAN_ALBADA_EDGE:
                cout << "Van Albada slope-limiting method implemented by edges." << endl;
                break;
              case SHARP_EDGES:
                cout << "Sharp edges slope-limiting method, with constant: " << Venkat_LimiterCoeff <<". "<< endl;
                cout << "The reference element size is: " << RefElemLength <<". "<< endl;
                cout << "The reference sharp edge distance is: " << AdjSharp_LimiterCoeff*RefElemLength*Venkat_LimiterCoeff <<". "<< endl;
                break;
              case WALL_DISTANCE:
                cout << "Wall distance slope-limiting method, with constant: " << Venkat_LimiterCoeff <<". "<< endl;
                cout << "The reference element size is: " << RefElemLength <<". "<< endl;
                cout << "The reference wall distance is: " << AdjSharp_LimiterCoeff*RefElemLength*Venkat_LimiterCoeff <<". "<< endl;
                break;
            }
        }
        else {
          cout << "First order integration." << endl;
        }
      }
    }

    if ((Kind_Solver == MAIN_SOLVER::NAVIER_STOKES) || (Kind_Solver == MAIN_SOLVER::RANS) ||
        (Kind_Solver == MAIN_SOLVER::INC_NAVIER_STOKES) || (Kind_Solver == MAIN_SOLVER::INC_RANS) ||
        (Kind_Solver == MAIN_SOLVER::NEMO_NAVIER_STOKES) ||
        (Kind_Solver == MAIN_SOLVER::DISC_ADJ_INC_NAVIER_STOKES) || (Kind_Solver == MAIN_SOLVER::DISC_ADJ_INC_RANS) ||
        (Kind_Solver == MAIN_SOLVER::DISC_ADJ_NAVIER_STOKES) || (Kind_Solver == MAIN_SOLVER::DISC_ADJ_RANS)) {
        cout << "Average of gradients with correction (viscous flow terms)." << endl;
    }

    if ((Kind_Solver == MAIN_SOLVER::ADJ_NAVIER_STOKES) || (Kind_Solver == MAIN_SOLVER::ADJ_RANS)) {
      cout << "Average of gradients with correction (viscous adjoint terms)." << endl;
    }

    if ((Kind_Solver == MAIN_SOLVER::RANS) || (Kind_Solver == MAIN_SOLVER::DISC_ADJ_RANS) || (Kind_Solver == MAIN_SOLVER::INC_RANS) || (Kind_Solver == MAIN_SOLVER::DISC_ADJ_INC_RANS) ) {
      cout << "Average of gradients with correction (viscous turbulence terms)." << endl;
    }

    if ((Kind_Solver == MAIN_SOLVER::ADJ_RANS) && (!Frozen_Visc_Cont)) {
      cout << "Average of gradients with correction (2nd order) for computation of adjoint viscous turbulence terms." << endl;
      if (Kind_TimeIntScheme_AdjTurb == EULER_IMPLICIT) cout << "Euler implicit method for the turbulent adjoint equation." << endl;
    }

    if(Kind_Solver != MAIN_SOLVER::FEM_EULER && Kind_Solver != MAIN_SOLVER::FEM_NAVIER_STOKES &&
       Kind_Solver != MAIN_SOLVER::FEM_RANS  && Kind_Solver != MAIN_SOLVER::FEM_LES &&
       Kind_Solver != MAIN_SOLVER::DISC_ADJ_FEM_EULER && Kind_Solver != MAIN_SOLVER::DISC_ADJ_FEM_NS &&
       Kind_Solver != MAIN_SOLVER::DISC_ADJ_FEM_RANS) {
      if (!fea){
        switch (Kind_Gradient_Method_Recon) {
          case GREEN_GAUSS: cout << "Gradient for upwind reconstruction: Green-Gauss." << endl; break;
          case LEAST_SQUARES: cout << "Gradient for upwind reconstruction: unweighted Least-Squares." << endl; break;
          case WEIGHTED_LEAST_SQUARES: cout << "Gradient for upwind reconstruction: inverse-distance weighted Least-Squares." << endl; break;
        }
        switch (Kind_Gradient_Method) {
          case GREEN_GAUSS: cout << "Gradient for viscous and source terms: Green-Gauss." << endl; break;
          case LEAST_SQUARES: cout << "Gradient for viscous and source terms: unweighted Least-Squares." << endl; break;
          case WEIGHTED_LEAST_SQUARES: cout << "Gradient for viscous and source terms: inverse-distance weighted Least-Squares." << endl; break;
        }
      }
      else{
        cout << "Spatial discretization using the Finite Element Method." << endl;
      }
    }

    if(Kind_Solver == MAIN_SOLVER::FEM_EULER || Kind_Solver == MAIN_SOLVER::FEM_NAVIER_STOKES ||
       Kind_Solver == MAIN_SOLVER::FEM_RANS  || Kind_Solver == MAIN_SOLVER::FEM_LES ||
       Kind_Solver == MAIN_SOLVER::DISC_ADJ_FEM_EULER || Kind_Solver == MAIN_SOLVER::DISC_ADJ_FEM_NS ||
       Kind_Solver == MAIN_SOLVER::DISC_ADJ_FEM_RANS) {
      if(Kind_FEM_Flow == DG) {
        cout << "Discontinuous Galerkin Finite element solver" << endl;

        switch( Riemann_Solver_FEM ) {
          case ROE:           cout << "Roe (with entropy fix) solver for inviscid fluxes over the faces" << endl; break;
          case LAX_FRIEDRICH: cout << "Lax-Friedrich solver for inviscid fluxes over the faces" << endl; break;
          case AUSM:          cout << "AUSM solver inviscid fluxes over the faces" << endl; break;
          case HLLC:          cout << "HLLC solver inviscid fluxes over the faces" << endl; break;
        }

        if(Kind_Solver != MAIN_SOLVER::FEM_EULER && Kind_Solver != MAIN_SOLVER::DISC_ADJ_FEM_EULER) {
          cout << "Theta symmetrizing terms interior penalty: " << Theta_Interior_Penalty_DGFEM << endl;
        }
      }

      cout << "Quadrature factor for elements with constant Jacobian:     " << Quadrature_Factor_Straight << endl;
      cout << "Quadrature factor for elements with non-constant Jacobian: " << Quadrature_Factor_Curved << endl;

      cout << "Byte alignment matrix multiplications:      " << byteAlignmentMatMul << endl;
      cout << "Padded matrix size for optimal performance: " << sizeMatMulPadding << endl;
    }

    cout << endl <<"--------------- Time Numerical Integration  ( Zone "  << iZone << " ) ------------------" << endl;

    if (!fea) {
    switch (TimeMarching) {
      case TIME_MARCHING::STEADY:
        cout << "Local time stepping (steady state simulation)." << endl; break;

      case TIME_MARCHING::TIME_STEPPING:
        cout << "Unsteady simulation using a time stepping strategy."<< endl;
        if (Unst_CFL != 0.0) {
          cout << "Time step computed by the code. Unsteady CFL number: " << Unst_CFL <<"."<< endl;
          if (Delta_UnstTime != 0.0) {
            cout << "Synchronization time provided by the user (s): "<< Delta_UnstTime << "." << endl;
          }
        }
        else cout << "Unsteady time step provided by the user (s): "<< Delta_UnstTime << "." << endl;
        break;

      case TIME_MARCHING::DT_STEPPING_1ST: case TIME_MARCHING::DT_STEPPING_2ND:
        if (TimeMarching == TIME_MARCHING::DT_STEPPING_1ST) cout << "Unsteady simulation, dual time stepping strategy (first order in time)."<< endl;
        if (TimeMarching == TIME_MARCHING::DT_STEPPING_2ND) cout << "Unsteady simulation, dual time stepping strategy (second order in time)."<< endl;
        if (Unst_CFL != 0.0) cout << "Time step computed by the code. Unsteady CFL number: " << Unst_CFL <<"."<< endl;
        else cout << "Unsteady time step provided by the user (s): "<< Delta_UnstTime << "." << endl;
        break;

      default:
        break;
    }
  }
  else {
    if (Time_Domain) {
      cout << "Dynamic structural analysis."<< endl;
      cout << "Time step provided by the user for the dynamic analysis(s): "<< Delta_DynTime << "." << endl;
    } else {
      cout << "Static structural analysis." << endl;
    }
  }

    if ((Kind_Solver == MAIN_SOLVER::EULER) || (Kind_Solver == MAIN_SOLVER::NAVIER_STOKES) || (Kind_Solver == MAIN_SOLVER::RANS) ||
        (Kind_Solver == MAIN_SOLVER::INC_EULER) || (Kind_Solver == MAIN_SOLVER::INC_NAVIER_STOKES) || (Kind_Solver == MAIN_SOLVER::INC_RANS) ||
        (Kind_Solver == MAIN_SOLVER::NEMO_EULER) || (Kind_Solver == MAIN_SOLVER::NEMO_NAVIER_STOKES) ||
        (Kind_Solver == MAIN_SOLVER::DISC_ADJ_INC_EULER) || (Kind_Solver == MAIN_SOLVER::DISC_ADJ_INC_NAVIER_STOKES) || (Kind_Solver == MAIN_SOLVER::DISC_ADJ_INC_RANS) ||
        (Kind_Solver == MAIN_SOLVER::DISC_ADJ_EULER) || (Kind_Solver == MAIN_SOLVER::DISC_ADJ_NAVIER_STOKES) || (Kind_Solver == MAIN_SOLVER::DISC_ADJ_RANS) ||
        (Kind_Solver == MAIN_SOLVER::DISC_ADJ_FEM_EULER) || (Kind_Solver == MAIN_SOLVER::DISC_ADJ_FEM_NS) || (Kind_Solver == MAIN_SOLVER::DISC_ADJ_FEM_RANS)) {
      switch (Kind_TimeIntScheme_Flow) {
        case RUNGE_KUTTA_EXPLICIT:
          cout << "Runge-Kutta explicit method for the flow equations." << endl;
          cout << "Number of steps: " << nRKStep << endl;
          cout << "Alpha coefficients: ";
          for (unsigned short iRKStep = 0; iRKStep < nRKStep; iRKStep++) {
            cout << "\t" << RK_Alpha_Step[iRKStep];
          }
          cout << endl;
          break;
        case EULER_EXPLICIT:
          cout << "Euler explicit method for the flow equations." << endl;
          break;
        case EULER_IMPLICIT:
          cout << "Euler implicit method for the flow equations." << endl;
          if (Kind_FluidModel == MUTATIONPP)
            SU2_MPI::Error("Implicit time scheme is not yet implemented with Mutation++. Use EULER_EXPLICIT.", CURRENT_FUNCTION);
          switch (Kind_Linear_Solver) {
            case BCGSTAB:
            case FGMRES:
            case RESTARTED_FGMRES:
              if (Kind_Linear_Solver == BCGSTAB)
                cout << "BCGSTAB is used for solving the linear system." << endl;
              else
                cout << "FGMRES is used for solving the linear system." << endl;
              switch (Kind_Linear_Solver_Prec) {
                case ILU: cout << "Using a ILU("<< Linear_Solver_ILU_n <<") preconditioning."<< endl; break;
                case LINELET: cout << "Using a linelet preconditioning."<< endl; break;
                case LU_SGS:  cout << "Using a LU-SGS preconditioning."<< endl; break;
                case JACOBI:  cout << "Using a Jacobi preconditioning."<< endl; break;
              }
              break;
            case SMOOTHER:
              switch (Kind_Linear_Solver_Prec) {
                case ILU:     cout << "A ILU(" << Linear_Solver_ILU_n << ")"; break;
                case LINELET: cout << "A Linelet"; break;
                case LU_SGS:  cout << "A LU-SGS"; break;
                case JACOBI:  cout << "A Jacobi"; break;
              }
              cout << " method is used for smoothing the linear system." << endl;
              break;
          }
          cout << "Convergence criteria of the linear solver: "<< Linear_Solver_Error <<"."<< endl;
          cout << "Max number of linear iterations: "<< Linear_Solver_Iter <<"."<< endl;
          break;
        case CLASSICAL_RK4_EXPLICIT:
          cout << "Classical RK4 explicit method for the flow equations." << endl;
          cout << "Number of steps: " << 4 << endl;
          cout << "Time coefficients: {0.5, 0.5, 1, 1}" << endl;
          cout << "Function coefficients: {1/6, 1/3, 1/3, 1/6}" << endl;
          break;
      }
    }

    if (fea) {
      switch (Kind_TimeIntScheme_FEA) {
        case STRUCT_TIME_INT::CD_EXPLICIT:
          cout << "Explicit time integration (NOT IMPLEMENTED YET)." << endl;
          break;
        case STRUCT_TIME_INT::GENERALIZED_ALPHA:
          cout << "Generalized-alpha method." << endl;
          break;
        case STRUCT_TIME_INT::NEWMARK_IMPLICIT:
          if (Dynamic_Analysis) cout << "Newmark implicit method for the structural time integration." << endl;
          switch (Kind_Linear_Solver) {
            case BCGSTAB:
              cout << "BCGSTAB is used for solving the linear system." << endl;
              cout << "Convergence criteria of the linear solver: "<< Linear_Solver_Error <<"."<< endl;
              cout << "Max number of iterations: "<< Linear_Solver_Iter <<"."<< endl;
              break;
            case FGMRES: case RESTARTED_FGMRES:
              cout << "FGMRES is used for solving the linear system." << endl;
              cout << "Convergence criteria of the linear solver: "<< Linear_Solver_Error <<"."<< endl;
              cout << "Max number of iterations: "<< Linear_Solver_Iter <<"."<< endl;
              break;
            case CONJUGATE_GRADIENT:
              cout << "A Conjugate Gradient method is used for solving the linear system." << endl;
              cout << "Convergence criteria of the linear solver: "<< Linear_Solver_Error <<"."<< endl;
              cout << "Max number of iterations: "<< Linear_Solver_Iter <<"."<< endl;
              break;
          }
          break;
      }
    }

    if ((Kind_Solver == MAIN_SOLVER::ADJ_EULER) || (Kind_Solver == MAIN_SOLVER::ADJ_NAVIER_STOKES) || (Kind_Solver == MAIN_SOLVER::ADJ_RANS)) {
      switch (Kind_TimeIntScheme_AdjFlow) {
        case RUNGE_KUTTA_EXPLICIT:
          cout << "Runge-Kutta explicit method for the adjoint equations." << endl;
          cout << "Number of steps: " << nRKStep << endl;
          cout << "Alpha coefficients: ";
          for (unsigned short iRKStep = 0; iRKStep < nRKStep; iRKStep++) {
            cout << "\t" << RK_Alpha_Step[iRKStep];
          }
          cout << endl;
          break;
        case EULER_EXPLICIT: cout << "Euler explicit method for the adjoint equations." << endl; break;
        case EULER_IMPLICIT: cout << "Euler implicit method for the adjoint equations." << endl; break;
      }
    }

    if(Kind_Solver == MAIN_SOLVER::FEM_EULER || Kind_Solver == MAIN_SOLVER::FEM_NAVIER_STOKES ||
       Kind_Solver == MAIN_SOLVER::FEM_RANS  || Kind_Solver == MAIN_SOLVER::FEM_LES) {
      switch (Kind_TimeIntScheme_FEM_Flow) {
        case RUNGE_KUTTA_EXPLICIT:
          cout << "Runge-Kutta explicit method for the flow equations." << endl;
          cout << "Number of steps: " << nRKStep << endl;
          cout << "Alpha coefficients: ";
          for (unsigned short iRKStep = 0; iRKStep < nRKStep; iRKStep++) {
            cout << "\t" << RK_Alpha_Step[iRKStep];
          }
          cout << endl;
          break;
        case CLASSICAL_RK4_EXPLICIT:
          cout << "Classical RK4 explicit method for the flow equations." << endl;
          cout << "Number of steps: " << 4 << endl;
          cout << "Time coefficients: {0.5, 0.5, 1, 1}" << endl;
          cout << "Function coefficients: {1/6, 1/3, 1/3, 1/6}" << endl;
          break;

        case ADER_DG:
          if(nLevels_TimeAccurateLTS == 1)
            cout << "ADER-DG for the flow equations with global time stepping." << endl;
          else
            cout << "ADER-DG for the flow equations with " << nLevels_TimeAccurateLTS
                 << " levels for time accurate local time stepping." << endl;

          switch( Kind_ADER_Predictor ) {
            case ADER_ALIASED_PREDICTOR:
              cout << "An aliased approach is used in the predictor step. " << endl;
              break;
            case ADER_NON_ALIASED_PREDICTOR:
              cout << "A non-aliased approach is used in the predictor step. " << endl;
              break;
          }
          cout << "Number of time DOFs ADER-DG predictor step: " << nTimeDOFsADER_DG << endl;
          cout << "Location of time DOFs ADER-DG on the interval [-1,1]: ";
          for (unsigned short iDOF=0; iDOF<nTimeDOFsADER_DG; iDOF++) {
            cout << "\t" << TimeDOFsADER_DG[iDOF];
          }
          cout << endl;
          cout << "Time quadrature factor for ADER-DG: " << Quadrature_Factor_Time_ADER_DG << endl;
          cout << "Number of time integration points ADER-DG: " << nTimeIntegrationADER_DG << endl;
          cout << "Location of time integration points ADER-DG on the interval [-1,1]: ";
          for (unsigned short iDOF=0; iDOF<nTimeIntegrationADER_DG; iDOF++) {
            cout << "\t" << TimeIntegrationADER_DG[iDOF];
          }
          cout << endl;
          cout << "Weights of time integration points ADER-DG on the interval [-1,1]: ";
          for (unsigned short iDOF=0; iDOF<nTimeIntegrationADER_DG; iDOF++) {
            cout << "\t" << WeightsIntegrationADER_DG[iDOF];
          }
          cout << endl;
          break;
      }
    }

    if (nMGLevels !=0) {

      if (nStartUpIter != 0) cout << "A total of " << nStartUpIter << " start up iterations on the fine grid."<< endl;
      if (MGCycle == V_CYCLE) cout << "V Multigrid Cycle, with " << nMGLevels << " multigrid levels."<< endl;
      if (MGCycle == W_CYCLE) cout << "W Multigrid Cycle, with " << nMGLevels << " multigrid levels."<< endl;
      if (MGCycle == FULLMG_CYCLE) cout << "Full Multigrid Cycle, with " << nMGLevels << " multigrid levels."<< endl;

      cout << "Damping factor for the residual restriction: " << Damp_Res_Restric <<"."<< endl;
      cout << "Damping factor for the correction prolongation: " << Damp_Correc_Prolong <<"."<< endl;
    }

    if ((Kind_Solver != MAIN_SOLVER::FEM_ELASTICITY) && (Kind_Solver != MAIN_SOLVER::DISC_ADJ_FEM)) {

      if (!CFL_Adapt) cout << "No CFL adaptation." << endl;
      else cout << "CFL adaptation. Factor down: "<< CFL_AdaptParam[0] <<", factor up: "<< CFL_AdaptParam[1]
        <<",\n                lower limit: "<< CFL_AdaptParam[2] <<", upper limit: " << CFL_AdaptParam[3]
        <<",\n                acceptable linear residual: "<< CFL_AdaptParam[4] << "." << endl;

      if (nMGLevels !=0) {
        PrintingToolbox::CTablePrinter MGTable(&std::cout);

        MGTable.AddColumn("MG Level",         10);
        MGTable.AddColumn("Presmooth",     10);
        MGTable.AddColumn("PostSmooth",    10);
        MGTable.AddColumn("CorrectSmooth", 10);
        MGTable.SetAlign(PrintingToolbox::CTablePrinter::RIGHT);
        MGTable.PrintHeader();
        for (unsigned short iLevel = 0; iLevel < nMGLevels+1; iLevel++) {
          MGTable << iLevel << MG_PreSmooth[iLevel] << MG_PostSmooth[iLevel] << MG_CorrecSmooth[iLevel];
        }
        MGTable.PrintFooter();
      }
      if (TimeMarching != TIME_MARCHING::TIME_STEPPING) {
        cout << "Courant-Friedrichs-Lewy number:   ";
        cout.precision(3);
        cout.width(6); cout << CFL[0];
        cout << endl;
      }

    }

    if ((Kind_Solver == MAIN_SOLVER::RANS) || (Kind_Solver == MAIN_SOLVER::DISC_ADJ_RANS) ||
        (Kind_Solver == MAIN_SOLVER::INC_RANS) || (Kind_Solver == MAIN_SOLVER::DISC_ADJ_INC_RANS))
      if (Kind_TimeIntScheme_Turb == EULER_IMPLICIT)
        cout << "Euler implicit time integration for the turbulence model." << endl;
  }

  if (val_software == SU2_COMPONENT::SU2_CFD) {

    cout << endl <<"------------------ Convergence Criteria  ( Zone "  << iZone << " ) ---------------------" << endl;

    cout << "Maximum number of solver subiterations: " << nInnerIter <<"."<< endl;
    if (Multizone_Problem)
      cout << "Maximum number of solver outer iterations: " << nOuterIter <<"."<< endl;
    if (Time_Domain)
      cout << "Maximum number of physical time-steps: " << nTimeIter <<"."<< endl;

    cout << "Begin convergence monitoring at iteration " << StartConv_Iter << "." << endl;
    cout << "Residual minimum value: 1e" << MinLogResidual << "." << endl;
    cout << "Cauchy series min. value: " << Cauchy_Eps << "." << endl;
    cout << "Number of Cauchy elements: " << Cauchy_Elems << "." << endl;
    if(Cauchy_Elems <1){
      SU2_MPI::Error(to_string(Cauchy_Elems) + string(" Cauchy elements are no viable input. Please check your configuration file."), CURRENT_FUNCTION);
    }
    cout << "Begin windowed time average at iteration " << StartWindowIteration << "." << endl;

    if(Wnd_Cauchy_Crit){
      cout << "Begin time convergence monitoring at iteration " << Wnd_StartConv_Iter + StartWindowIteration << "." << endl;
      cout << "Time cauchy series min. value: " << Wnd_Cauchy_Eps << "." << endl;
      cout << "Number of Cauchy elements: " << Wnd_Cauchy_Elems << "." << endl;
      if(Wnd_Cauchy_Elems <1){
        SU2_MPI::Error(to_string(Wnd_Cauchy_Elems) +string(" Cauchy elements are no viable input. Please check your configuration file."), CURRENT_FUNCTION);
      }
    }
  }

  cout << endl <<"-------------------- Output Information ( Zone "  << iZone << " ) ----------------------" << endl;

  if (val_software == SU2_COMPONENT::SU2_CFD) {

    cout << "Writing solution files every " << VolumeWrtFreq <<" iterations."<< endl;
    cout << "Writing the convergence history file every " << HistoryWrtFreq[2] <<" inner iterations."<< endl;
    if (Multizone_Problem){
      cout << "Writing the convergence history file every " << HistoryWrtFreq[1] <<" outer iterations."<< endl;
    }
    if (Time_Domain) {
      cout << "Writing the convergence history file every " << HistoryWrtFreq[0] <<" time iterations."<< endl;
    }
    cout << "Writing the screen convergence history every " << ScreenWrtFreq[2] <<" inner iterations."<< endl;
    if (Multizone_Problem){
      cout << "Writing the screen convergence history every " << ScreenWrtFreq[1] <<" outer iterations."<< endl;
    }
    if (Time_Domain) {
      cout << "Writing the screen convergence history every " << ScreenWrtFreq[0] <<" time iterations."<< endl;
    }

    switch (Tab_FileFormat) {
      case TAB_OUTPUT::TAB_CSV: cout << "The tabular file format is CSV (.csv)." << endl; break;
      case TAB_OUTPUT::TAB_TECPLOT: cout << "The tabular file format is Tecplot (.dat)." << endl; break;
    }

    cout << "Convergence history file name: " << Conv_FileName << "." << endl;

    cout << "Forces breakdown file name: " << Breakdown_FileName << "." << endl;


    if (!ContinuousAdjoint && !DiscreteAdjoint) {
      cout << "Surface file name: " << SurfCoeff_FileName << "." << endl;
      cout << "Volume file name: " << Volume_FileName << "." << endl;
      cout << "Restart file name: " << Restart_FileName << "." << endl;
    }

    if (ContinuousAdjoint || DiscreteAdjoint) {
      cout << "Adjoint solution file name: " << Solution_AdjFileName << "." << endl;
      cout << "Restart adjoint file name: " << Restart_AdjFileName << "." << endl;
      cout << "Adjoint variables file name: " << Adj_FileName << "." << endl;
      cout << "Surface adjoint file name: " << SurfAdjCoeff_FileName << "." << endl;
    }

  }

  if (val_software == SU2_COMPONENT::SU2_SOL) {
    switch (Tab_FileFormat) {
      case TAB_OUTPUT::TAB_CSV: cout << "The tabular file format is CSV (.csv)." << endl; break;
      case TAB_OUTPUT::TAB_TECPLOT: cout << "The tabular file format is Tecplot (.dat)." << endl; break;
    }
    cout << "Flow variables file name: " << Volume_FileName << "." << endl;
  }

  if (val_software == SU2_COMPONENT::SU2_DEF) {
    cout << "Output mesh file name: " << Mesh_Out_FileName << ". " << endl;
    switch (GetDeform_Stiffness_Type()) {
      case INVERSE_VOLUME:
        cout << "Cell stiffness scaled by inverse of the cell volume." << endl;
        break;
      case SOLID_WALL_DISTANCE:
        cout << "Cell stiffness scaled by distance to nearest solid surface." << endl;
        break;
      case CONSTANT_STIFFNESS:
        cout << "Imposing constant cell stiffness." << endl;
        break;
    }
  }

  if (val_software == SU2_COMPONENT::SU2_DOT) {
    if (DiscreteAdjoint) {
      cout << "Output Volume Sensitivity file name: " << VolSens_FileName << ". " << endl;
      cout << "Output Surface Sensitivity file name: " << SurfSens_FileName << ". " << endl;
    }
    cout << "Output gradient file name: " << ObjFunc_Grad_FileName << ". " << endl;
  }

  cout << endl <<"------------- Config File Boundary Information ( Zone "  << iZone << " ) ---------------" << endl;

  PrintingToolbox::CTablePrinter BoundaryTable(&std::cout);
  BoundaryTable.AddColumn("Marker Type", 35);
  BoundaryTable.AddColumn("Marker Name", 35);

  BoundaryTable.PrintHeader();

  if (nMarker_Euler != 0) {
    BoundaryTable << "Euler wall";
    for (iMarker_Euler = 0; iMarker_Euler < nMarker_Euler; iMarker_Euler++) {
      BoundaryTable << Marker_Euler[iMarker_Euler];
      if (iMarker_Euler < nMarker_Euler-1)  BoundaryTable << " ";
    }
    BoundaryTable.PrintFooter();
  }

  if (nMarker_FarField != 0) {
    BoundaryTable << "Far-field";
    for (iMarker_FarField = 0; iMarker_FarField < nMarker_FarField; iMarker_FarField++) {
      BoundaryTable << Marker_FarField[iMarker_FarField];
      if (iMarker_FarField < nMarker_FarField-1)  BoundaryTable << " ";
    }
    BoundaryTable.PrintFooter();
  }

  if (nMarker_SymWall != 0) {
    BoundaryTable << "Symmetry plane";
    for (iMarker_SymWall = 0; iMarker_SymWall < nMarker_SymWall; iMarker_SymWall++) {
      BoundaryTable << Marker_SymWall[iMarker_SymWall];
      if (iMarker_SymWall < nMarker_SymWall-1)  BoundaryTable << " ";
    }
    BoundaryTable.PrintFooter();
  }

  if (nMarker_PerBound != 0) {
    BoundaryTable << "Periodic boundary";
    for (iMarker_PerBound = 0; iMarker_PerBound < nMarker_PerBound; iMarker_PerBound++) {
      BoundaryTable << Marker_PerBound[iMarker_PerBound];
      if (iMarker_PerBound < nMarker_PerBound-1)  BoundaryTable << " ";
    }
    BoundaryTable.PrintFooter();
  }

  if (nMarker_NearFieldBound != 0) {
    BoundaryTable << "Near-field boundary";
    for (iMarker_NearFieldBound = 0; iMarker_NearFieldBound < nMarker_NearFieldBound; iMarker_NearFieldBound++) {
      BoundaryTable << Marker_NearFieldBound[iMarker_NearFieldBound];
      if (iMarker_NearFieldBound < nMarker_NearFieldBound-1)  BoundaryTable << " ";
    }
    BoundaryTable.PrintFooter();
  }

  if (nMarker_Deform_Mesh != 0) {
    BoundaryTable << "Deformable mesh boundary";
    for (iMarker_Deform_Mesh = 0; iMarker_Deform_Mesh < nMarker_Deform_Mesh; iMarker_Deform_Mesh++) {
      BoundaryTable << Marker_Deform_Mesh[iMarker_Deform_Mesh];
      if (iMarker_Deform_Mesh < nMarker_Deform_Mesh-1)  BoundaryTable << " ";
    }
    BoundaryTable.PrintFooter();
  }

  if (nMarker_Deform_Mesh_Sym_Plane != 0) {
    BoundaryTable << "Symmetric deformable mesh boundary";
    for (iMarker_Deform_Mesh_Sym_Plane = 0; iMarker_Deform_Mesh_Sym_Plane < nMarker_Deform_Mesh_Sym_Plane; iMarker_Deform_Mesh_Sym_Plane++) {
      BoundaryTable << Marker_Deform_Mesh_Sym_Plane[iMarker_Deform_Mesh_Sym_Plane];
      if (iMarker_Deform_Mesh_Sym_Plane < nMarker_Deform_Mesh_Sym_Plane-1)  BoundaryTable << " ";
    }
    BoundaryTable.PrintFooter();
  }

  if (nMarker_Fluid_Load != 0) {
    BoundaryTable << "Fluid loads boundary";
    for (iMarker_Fluid_Load = 0; iMarker_Fluid_Load < nMarker_Fluid_Load; iMarker_Fluid_Load++) {
      BoundaryTable << Marker_Fluid_Load[iMarker_Fluid_Load];
      if (iMarker_Fluid_Load < nMarker_Fluid_Load-1)  BoundaryTable << " ";
    }
    BoundaryTable.PrintFooter();
  }

  if (nMarker_Fluid_InterfaceBound != 0) {
    BoundaryTable << "Fluid interface boundary";
    for (iMarker_Fluid_InterfaceBound = 0; iMarker_Fluid_InterfaceBound < nMarker_Fluid_InterfaceBound; iMarker_Fluid_InterfaceBound++) {
      BoundaryTable << Marker_Fluid_InterfaceBound[iMarker_Fluid_InterfaceBound];
      if (iMarker_Fluid_InterfaceBound < nMarker_Fluid_InterfaceBound-1)  BoundaryTable << " ";
    }
    BoundaryTable.PrintFooter();
  }

  if (nMarker_FlowLoad != 0) {
    BoundaryTable << "Flow load boundary";
    for (iMarker_FlowLoad = 0; iMarker_FlowLoad < nMarker_FlowLoad; iMarker_FlowLoad++) {
      BoundaryTable << Marker_FlowLoad[iMarker_FlowLoad];
      if (iMarker_FlowLoad < nMarker_FlowLoad-1)  BoundaryTable << " ";
    }
    BoundaryTable.PrintFooter();
  }

  if (nMarker_Internal != 0) {
    BoundaryTable << "Internal boundary";
    for (iMarker_Internal = 0; iMarker_Internal < nMarker_Internal; iMarker_Internal++) {
      BoundaryTable << Marker_Internal[iMarker_Internal];
      if (iMarker_Internal < nMarker_Internal-1)  BoundaryTable << " ";
    }
    BoundaryTable.PrintFooter();
  }

  if (nMarker_Inlet != 0) {
    BoundaryTable << "Inlet boundary";
    for (iMarker_Inlet = 0; iMarker_Inlet < nMarker_Inlet; iMarker_Inlet++) {
      BoundaryTable << Marker_Inlet[iMarker_Inlet];
      if (iMarker_Inlet < nMarker_Inlet-1)  BoundaryTable << " ";
    }
    BoundaryTable.PrintFooter();
  }

  if (nMarker_Inlet_Species != 0) {
    BoundaryTable << "Species Inlet boundary";
    for (iMarker_Inlet = 0; iMarker_Inlet < nMarker_Inlet_Species; iMarker_Inlet++) {
      BoundaryTable << Marker_Inlet[iMarker_Inlet];
      if (iMarker_Inlet < nMarker_Inlet_Species-1)  BoundaryTable << " ";
    }
    BoundaryTable.PrintFooter();
  }

  if (nMarker_Riemann != 0) {
    BoundaryTable << "Riemann boundary";
    for (iMarker_Riemann = 0; iMarker_Riemann < nMarker_Riemann; iMarker_Riemann++) {
      BoundaryTable << Marker_Riemann[iMarker_Riemann];
      if (iMarker_Riemann < nMarker_Riemann-1)  BoundaryTable << " ";
    }
    BoundaryTable.PrintFooter();
  }

  if (nMarker_Giles != 0) {
    BoundaryTable << "Giles boundary";
    for (iMarker_Giles = 0; iMarker_Giles < nMarker_Giles; iMarker_Giles++) {
      BoundaryTable << Marker_Giles[iMarker_Giles];
      if (iMarker_Giles < nMarker_Giles-1)  BoundaryTable << " ";
    }
    BoundaryTable.PrintFooter();
  }

  if (nMarker_MixingPlaneInterface != 0) {
    BoundaryTable << "MixingPlane boundary";
    for (iMarker_MixingPlaneInterface = 0; iMarker_MixingPlaneInterface < nMarker_MixingPlaneInterface; iMarker_MixingPlaneInterface++) {
      BoundaryTable << Marker_MixingPlaneInterface[iMarker_MixingPlaneInterface];
      if (iMarker_MixingPlaneInterface < nMarker_MixingPlaneInterface-1)  BoundaryTable << " ";
    }
    BoundaryTable.PrintFooter();
  }

  if (nMarker_EngineInflow != 0) {
    BoundaryTable << "Engine inflow boundary";
    for (iMarker_EngineInflow = 0; iMarker_EngineInflow < nMarker_EngineInflow; iMarker_EngineInflow++) {
      BoundaryTable << Marker_EngineInflow[iMarker_EngineInflow];
      if (iMarker_EngineInflow < nMarker_EngineInflow-1)  BoundaryTable << " ";
    }
    BoundaryTable.PrintFooter();
  }

  if (nMarker_EngineExhaust != 0) {
    BoundaryTable << "Engine exhaust boundary";
    for (iMarker_EngineExhaust = 0; iMarker_EngineExhaust < nMarker_EngineExhaust; iMarker_EngineExhaust++) {
      BoundaryTable << Marker_EngineExhaust[iMarker_EngineExhaust];
      if (iMarker_EngineExhaust < nMarker_EngineExhaust-1)  BoundaryTable << " ";
    }
    BoundaryTable.PrintFooter();
  }

  if (nMarker_Supersonic_Inlet != 0) {
    BoundaryTable << "Supersonic inlet boundary";
    for (iMarker_Supersonic_Inlet = 0; iMarker_Supersonic_Inlet < nMarker_Supersonic_Inlet; iMarker_Supersonic_Inlet++) {
      BoundaryTable << Marker_Supersonic_Inlet[iMarker_Supersonic_Inlet];
      if (iMarker_Supersonic_Inlet < nMarker_Supersonic_Inlet-1)  BoundaryTable << " ";
    }
    BoundaryTable.PrintFooter();
  }

  if (nMarker_Supersonic_Outlet != 0) {
    BoundaryTable << "Supersonic outlet boundary";
    for (iMarker_Supersonic_Outlet = 0; iMarker_Supersonic_Outlet < nMarker_Supersonic_Outlet; iMarker_Supersonic_Outlet++) {
      BoundaryTable << Marker_Supersonic_Outlet[iMarker_Supersonic_Outlet];
      if (iMarker_Supersonic_Outlet < nMarker_Supersonic_Outlet-1)  BoundaryTable << " ";
    }
    BoundaryTable.PrintFooter();
  }

  if (nMarker_Outlet != 0) {
    BoundaryTable << "Outlet boundary";
    for (iMarker_Outlet = 0; iMarker_Outlet < nMarker_Outlet; iMarker_Outlet++) {
      BoundaryTable << Marker_Outlet[iMarker_Outlet];
      if (iMarker_Outlet < nMarker_Outlet-1)  BoundaryTable << " ";
    }
    BoundaryTable.PrintFooter();
  }

  if (nMarker_Isothermal != 0) {
    BoundaryTable << "Isothermal wall";
    for (iMarker_Isothermal = 0; iMarker_Isothermal < nMarker_Isothermal; iMarker_Isothermal++) {
      BoundaryTable << Marker_Isothermal[iMarker_Isothermal];
      if (iMarker_Isothermal < nMarker_Isothermal-1)  BoundaryTable << " ";
    }
    BoundaryTable.PrintFooter();
  }

  if (nMarker_Smoluchowski_Maxwell != 0) {
    BoundaryTable << "Smoluchowski/Maxwell jump wall";
    for (iMarker_Smoluchowski_Maxwell = 0; iMarker_Smoluchowski_Maxwell < nMarker_Smoluchowski_Maxwell; iMarker_Smoluchowski_Maxwell++) {
      BoundaryTable << Marker_Smoluchowski_Maxwell[iMarker_Smoluchowski_Maxwell];
      if (iMarker_Smoluchowski_Maxwell< nMarker_Smoluchowski_Maxwell-1)  BoundaryTable << " ";
    }
    BoundaryTable.PrintFooter();
  }

  if (nMarker_HeatFlux != 0) {
    BoundaryTable << "Heat flux wall";
    for (iMarker_HeatFlux = 0; iMarker_HeatFlux < nMarker_HeatFlux; iMarker_HeatFlux++) {
      BoundaryTable << Marker_HeatFlux[iMarker_HeatFlux];
      if (iMarker_HeatFlux < nMarker_HeatFlux-1)  BoundaryTable << " ";
    }
    BoundaryTable.PrintFooter();
  }

  if (nMarker_HeatTransfer != 0) {
    BoundaryTable << "Heat transfer wall";
    for (iMarker_HeatTransfer = 0; iMarker_HeatTransfer < nMarker_HeatTransfer; iMarker_HeatTransfer++) {
      BoundaryTable << Marker_HeatTransfer[iMarker_HeatTransfer];
      if (iMarker_HeatTransfer < nMarker_HeatTransfer-1)  BoundaryTable << " ";
    }
    BoundaryTable.PrintFooter();
  }

  if (nWall_Catalytic != 0) {
    BoundaryTable << "Catalytic wall";
    for (iWall_Catalytic = 0; iWall_Catalytic < nWall_Catalytic; iWall_Catalytic++) {
      BoundaryTable << Wall_Catalytic[iWall_Catalytic];
      if (iWall_Catalytic < nWall_Catalytic-1)  BoundaryTable << " ";
    }
    BoundaryTable.PrintFooter();
  }

  if (nMarker_Clamped != 0) {
    BoundaryTable << "Clamped boundary";
    for (iMarker_Clamped = 0; iMarker_Clamped < nMarker_Clamped; iMarker_Clamped++) {
      BoundaryTable << Marker_Clamped[iMarker_Clamped];
      if (iMarker_Clamped < nMarker_Clamped-1)  BoundaryTable << " ";
    }
    BoundaryTable.PrintFooter();
  }

  if (nMarker_Displacement != 0) {
    BoundaryTable << "Displacement boundary";
    for (iMarker_Displacement = 0; iMarker_Displacement < nMarker_Displacement; iMarker_Displacement++) {
      BoundaryTable << Marker_Displacement[iMarker_Displacement];
      if (iMarker_Displacement < nMarker_Displacement-1)  BoundaryTable << " ";
    }
    BoundaryTable.PrintFooter();
  }

  if (nMarker_Load != 0) {
    BoundaryTable << "Normal load boundary";
    for (iMarker_Load = 0; iMarker_Load < nMarker_Load; iMarker_Load++) {
      BoundaryTable << Marker_Load[iMarker_Load];
      if (iMarker_Load < nMarker_Load-1)  BoundaryTable << " ";
    }
    BoundaryTable.PrintFooter();
  }

  if (nMarker_Damper != 0) {
    BoundaryTable << "Damper boundary";
    for (iMarker_Damper = 0; iMarker_Damper < nMarker_Damper; iMarker_Damper++) {
      BoundaryTable << Marker_Damper[iMarker_Damper];
      if (iMarker_Damper < nMarker_Damper-1)  BoundaryTable << " ";
    }
    BoundaryTable.PrintFooter();
  }

  if (nMarker_Load_Dir != 0) {
    BoundaryTable << "Load boundary";
    for (iMarker_Load_Dir = 0; iMarker_Load_Dir < nMarker_Load_Dir; iMarker_Load_Dir++) {
      BoundaryTable << Marker_Load_Dir[iMarker_Load_Dir];
      if (iMarker_Load_Dir < nMarker_Load_Dir-1)  BoundaryTable << " ";
    }
    BoundaryTable.PrintFooter();
  }

  if (nMarker_Disp_Dir != 0) {
    BoundaryTable << "Disp boundary";
    for (iMarker_Disp_Dir = 0; iMarker_Disp_Dir < nMarker_Disp_Dir; iMarker_Disp_Dir++) {
      BoundaryTable << Marker_Disp_Dir[iMarker_Disp_Dir];
      if (iMarker_Disp_Dir < nMarker_Disp_Dir-1)  BoundaryTable << " ";
    }
    BoundaryTable.PrintFooter();
  }

  if (nMarker_Load_Sine != 0) {
    BoundaryTable << "Sine-Wave boundary";
    for (iMarker_Load_Sine = 0; iMarker_Load_Sine < nMarker_Load_Sine; iMarker_Load_Sine++) {
      BoundaryTable << Marker_Load_Sine[iMarker_Load_Sine];
      if (iMarker_Load_Sine < nMarker_Load_Sine-1)  BoundaryTable << " ";
    }
    BoundaryTable.PrintFooter();
  }

  if (nMarker_Emissivity != 0) {
    BoundaryTable << "Radiative boundary";
    for (iMarker_Emissivity = 0; iMarker_Emissivity < nMarker_Emissivity; iMarker_Emissivity++) {
      BoundaryTable << Marker_Emissivity[iMarker_Emissivity]; // << "(" << Wall_Emissivity[iMarker_Emissivity] << ")";
      if (iMarker_Emissivity < nMarker_Emissivity-1)  BoundaryTable << " ";
    }
    BoundaryTable.PrintFooter();
  }

  if (nMarker_Custom != 0) {
    BoundaryTable << "Custom boundary";
    for (iMarker_Custom = 0; iMarker_Custom < nMarker_Custom; iMarker_Custom++) {
      BoundaryTable << Marker_Custom[iMarker_Custom];
      if (iMarker_Custom < nMarker_Custom-1)  BoundaryTable << " ";
    }
    BoundaryTable.PrintFooter();
  }

  if (nMarker_ActDiskInlet != 0) {
    BoundaryTable << "Actuator disk (inlet) boundary";
    for (iMarker_ActDiskInlet = 0; iMarker_ActDiskInlet < nMarker_ActDiskInlet; iMarker_ActDiskInlet++) {
      BoundaryTable << Marker_ActDiskInlet[iMarker_ActDiskInlet];
      if (iMarker_ActDiskInlet < nMarker_ActDiskInlet-1)  BoundaryTable << " ";
    }
    BoundaryTable.PrintFooter();
  }

  if (nMarker_ActDiskOutlet != 0) {
    BoundaryTable << "Actuator disk (outlet) boundary";
    for (iMarker_ActDiskOutlet = 0; iMarker_ActDiskOutlet < nMarker_ActDiskOutlet; iMarker_ActDiskOutlet++) {
      BoundaryTable << Marker_ActDiskOutlet[iMarker_ActDiskOutlet];
      if (iMarker_ActDiskOutlet < nMarker_ActDiskOutlet-1)  BoundaryTable << " ";
    }
    BoundaryTable.PrintFooter();
  }

  if (nMarker_SobolevBC != 0) {
    BoundaryTable << "Sobolev boundary";
    for (iMarker_SobolevBC = 0; iMarker_SobolevBC < nMarker_SobolevBC; iMarker_SobolevBC++) {
      BoundaryTable << Marker_SobolevBC[iMarker_SobolevBC];
      if (iMarker_SobolevBC < nMarker_SobolevBC-1)  BoundaryTable << " ";
    }
    BoundaryTable.PrintFooter();
  }

  if (nMarker_ActDiskOutlet != 0) {
    if (GetKind_ActDisk() == VARIABLE_LOAD) {
      cout << endl << "Actuator disk with variable load." << endl;
      cout << "Actuator disk data read from file: " << GetActDisk_FileName() << endl;
    }
  }

}

bool CConfig::TokenizeString(string & str, string & option_name,
                             vector<string> & option_value) {
  const string delimiters(" (){}:,\t\n\v\f\r");
  // check for comments or empty string
  string::size_type pos, last_pos;
  pos = str.find_first_of("%");
  if ( (str.length() == 0) || (pos == 0) ) {
    // str is empty or a comment line, so no option here
    return false;
  }
  if (pos != string::npos) {
    // remove comment at end if necessary
    str.erase(pos);
  }

  // look for line composed on only delimiters (usually whitespace)
  pos = str.find_first_not_of(delimiters);
  if (pos == string::npos) {
    return false;
  }

  // find the equals sign and split string
  string name_part, value_part;
  pos = str.find("=");
  if (pos == string::npos) {
    cerr << "Error in TokenizeString(): "
    << "line in the configuration file with no \"=\" sign."
    << endl;
    cout << "Look for: " << str << endl;
    cout << "str.length() = " << str.length() << endl;
    throw(-1);
  }
  name_part = str.substr(0, pos);
  value_part = str.substr(pos+1, string::npos);
  //cout << "name_part  = |" << name_part  << "|" << endl;
  //cout << "value_part = |" << value_part << "|" << endl;

  // the first_part should consist of one string with no interior delimiters
  last_pos = name_part.find_first_not_of(delimiters, 0);
  pos = name_part.find_first_of(delimiters, last_pos);
  if ( (name_part.length() == 0) || (last_pos == string::npos) ) {
    cerr << "Error in CConfig::TokenizeString(): "
    << "line in the configuration file with no name before the \"=\" sign."
    << endl;
    throw(-1);
  }
  if (pos == string::npos) pos = name_part.length();
  option_name = name_part.substr(last_pos, pos - last_pos);
  last_pos = name_part.find_first_not_of(delimiters, pos);
  if (last_pos != string::npos) {
    cerr << "Error in TokenizeString(): "
    << "two or more options before an \"=\" sign in the configuration file."
    << endl;
    throw(-1);
  }
  StringToUpperCase(option_name);

  //cout << "option_name = |" << option_name << "|" << endl;
  //cout << "pos = " << pos << ": last_pos = " << last_pos << endl;

  // now fill the option value vector
  option_value.clear();
  last_pos = value_part.find_first_not_of(delimiters, 0);

  // detect a raw string
  if (value_part[last_pos] == '\'' && value_part.back() == '\'') {
    option_value.push_back(value_part.substr(last_pos+1, value_part.size()-last_pos-2));
    return true;
  }

  pos = value_part.find_first_of(delimiters, last_pos);
  while (string::npos != pos || string::npos != last_pos) {
    // add token to the vector<string>
    option_value.push_back(value_part.substr(last_pos, pos - last_pos));
    // skip delimiters
    last_pos = value_part.find_first_not_of(delimiters, pos);
    // find next "non-delimiter"
    pos = value_part.find_first_of(delimiters, last_pos);
  }
  if (option_value.size() == 0) {
    cerr << "Error in TokenizeString(): "
    << "option " << option_name << " in configuration file with no value assigned."
    << endl;
    throw(-1);
  }

#if 0
  cout << "option value(s) = ";
  for (unsigned int i = 0; i < option_value.size(); i++)
    cout << option_value[i] << " ";
  cout << endl;
#endif

  // look for ';' DV delimiters attached to values
  vector<string>::iterator it;
  it = option_value.begin();
  while (it != option_value.end()) {
    if (it->compare(";") == 0) {
      it++;
      continue;
    }

    pos = it->find(';');
    if (pos != string::npos) {
      string before_semi = it->substr(0, pos);
      string after_semi= it->substr(pos+1, string::npos);
      if (before_semi.empty()) {
        *it = ";";
        it++;
        option_value.insert(it, after_semi);
      } else {
        *it = before_semi;
        it++;
        vector<string> to_insert;
        to_insert.push_back(";");
        if (!after_semi.empty())
          to_insert.push_back(after_semi);
        option_value.insert(it, to_insert.begin(), to_insert.end());
      }
      it = option_value.begin(); // go back to beginning; not efficient
      continue;
    } else {
      it++;
    }
  }
#if 0
  cout << "option value(s) = ";
  for (unsigned int i = 0; i < option_value.size(); i++)
    cout << option_value[i] << " ";
  cout << endl;
#endif
  // remove any consecutive ";"
  it = option_value.begin();
  bool semi_at_prev = false;
  while (it != option_value.end()) {
    if (semi_at_prev) {
      if (it->compare(";") == 0) {
        option_value.erase(it);
        it = option_value.begin();
        semi_at_prev = false;
        continue;
      }
    }
    if (it->compare(";") == 0) {
      semi_at_prev = true;
    } else {
      semi_at_prev = false;
    }
    it++;
  }

#if 0
  cout << "option value(s) = ";
  for (unsigned int i = 0; i < option_value.size(); i++)
    cout << option_value[i] << " ";
  cout << endl;
#endif
  return true;
}

unsigned short CConfig::GetMarker_CfgFile_TagBound(string val_marker) const {

  unsigned short iMarker_CfgFile;

  for (iMarker_CfgFile = 0; iMarker_CfgFile < nMarker_CfgFile; iMarker_CfgFile++) {
  } 
  for (iMarker_CfgFile = 0; iMarker_CfgFile < nMarker_CfgFile; iMarker_CfgFile++) {
    if (Marker_CfgFile_TagBound[iMarker_CfgFile] == val_marker)
      return iMarker_CfgFile;
  }
  SU2_MPI::Error(string("The configuration file doesn't have any definition for marker ") + val_marker, CURRENT_FUNCTION);
  return 0;
}

string CConfig::GetMarker_CfgFile_TagBound(unsigned short val_marker) const {
  return Marker_CfgFile_TagBound[val_marker];
}

unsigned short CConfig::GetMarker_CfgFile_KindBC(string val_marker) const {
  unsigned short iMarker_CfgFile;
  for (iMarker_CfgFile = 0; iMarker_CfgFile < nMarker_CfgFile; iMarker_CfgFile++)
    if (Marker_CfgFile_TagBound[iMarker_CfgFile] == val_marker) break;
  return Marker_CfgFile_KindBC[iMarker_CfgFile];
}

unsigned short CConfig::GetMarker_CfgFile_Monitoring(string val_marker) const {
  unsigned short iMarker_CfgFile;
  for (iMarker_CfgFile = 0; iMarker_CfgFile < nMarker_CfgFile; iMarker_CfgFile++)
    if (Marker_CfgFile_TagBound[iMarker_CfgFile] == val_marker) break;
  return Marker_CfgFile_Monitoring[iMarker_CfgFile];
}

unsigned short CConfig::GetMarker_CfgFile_GeoEval(string val_marker) const {
  unsigned short iMarker_CfgFile;
  for (iMarker_CfgFile = 0; iMarker_CfgFile < nMarker_CfgFile; iMarker_CfgFile++)
    if (Marker_CfgFile_TagBound[iMarker_CfgFile] == val_marker) break;
  return Marker_CfgFile_GeoEval[iMarker_CfgFile];
}

unsigned short CConfig::GetMarker_CfgFile_Designing(string val_marker) const {
  unsigned short iMarker_CfgFile;
  for (iMarker_CfgFile = 0; iMarker_CfgFile < nMarker_CfgFile; iMarker_CfgFile++)
    if (Marker_CfgFile_TagBound[iMarker_CfgFile] == val_marker) break;
  return Marker_CfgFile_Designing[iMarker_CfgFile];
}

unsigned short CConfig::GetMarker_CfgFile_Plotting(string val_marker) const {
  unsigned short iMarker_CfgFile;
  for (iMarker_CfgFile = 0; iMarker_CfgFile < nMarker_CfgFile; iMarker_CfgFile++)
    if (Marker_CfgFile_TagBound[iMarker_CfgFile] == val_marker) break;
  return Marker_CfgFile_Plotting[iMarker_CfgFile];
}

unsigned short CConfig::GetMarker_CfgFile_Analyze(string val_marker) const {
  unsigned short iMarker_CfgFile;
  for (iMarker_CfgFile = 0; iMarker_CfgFile < nMarker_CfgFile; iMarker_CfgFile++)
    if (Marker_CfgFile_TagBound[iMarker_CfgFile] == val_marker) break;
  return Marker_CfgFile_Analyze[iMarker_CfgFile];
}

unsigned short CConfig::GetMarker_CfgFile_ZoneInterface(string val_marker) const {
  unsigned short iMarker_CfgFile;
  for (iMarker_CfgFile = 0; iMarker_CfgFile < nMarker_CfgFile; iMarker_CfgFile++)
    if (Marker_CfgFile_TagBound[iMarker_CfgFile] == val_marker) break;
  return Marker_CfgFile_ZoneInterface[iMarker_CfgFile];
}

unsigned short CConfig::GetMarker_CfgFile_Turbomachinery(string val_marker) const {
  unsigned short iMarker_CfgFile;
  for (iMarker_CfgFile = 0; iMarker_CfgFile < nMarker_CfgFile; iMarker_CfgFile++)
    if (Marker_CfgFile_TagBound[iMarker_CfgFile] == val_marker) break;
  return Marker_CfgFile_Turbomachinery[iMarker_CfgFile];
}

unsigned short CConfig::GetMarker_CfgFile_TurbomachineryFlag(string val_marker) const {
  unsigned short iMarker_CfgFile;
  for (iMarker_CfgFile = 0; iMarker_CfgFile < nMarker_CfgFile; iMarker_CfgFile++)
    if (Marker_CfgFile_TagBound[iMarker_CfgFile] == val_marker) break;
  return Marker_CfgFile_TurbomachineryFlag[iMarker_CfgFile];
}

unsigned short CConfig::GetMarker_CfgFile_MixingPlaneInterface(string val_marker) const {
  unsigned short iMarker_CfgFile;
  for (iMarker_CfgFile = 0; iMarker_CfgFile < nMarker_CfgFile; iMarker_CfgFile++)
    if (Marker_CfgFile_TagBound[iMarker_CfgFile] == val_marker) break;
  return Marker_CfgFile_MixingPlaneInterface[iMarker_CfgFile];
}

unsigned short CConfig::GetMarker_CfgFile_DV(string val_marker) const {
  unsigned short iMarker_CfgFile;
  for (iMarker_CfgFile = 0; iMarker_CfgFile < nMarker_CfgFile; iMarker_CfgFile++)
    if (Marker_CfgFile_TagBound[iMarker_CfgFile] == val_marker) break;
  return Marker_CfgFile_DV[iMarker_CfgFile];
}

unsigned short CConfig::GetMarker_CfgFile_Moving(string val_marker) const {
  unsigned short iMarker_CfgFile;
  for (iMarker_CfgFile = 0; iMarker_CfgFile < nMarker_CfgFile; iMarker_CfgFile++)
    if (Marker_CfgFile_TagBound[iMarker_CfgFile] == val_marker) break;
  return Marker_CfgFile_Moving[iMarker_CfgFile];
}

unsigned short CConfig::GetMarker_CfgFile_Deform_Mesh(string val_marker) const {
  unsigned short iMarker_CfgFile;
  for (iMarker_CfgFile = 0; iMarker_CfgFile < nMarker_CfgFile; iMarker_CfgFile++)
    if (Marker_CfgFile_TagBound[iMarker_CfgFile] == val_marker) break;
  return Marker_CfgFile_Deform_Mesh[iMarker_CfgFile];
}

unsigned short CConfig::GetMarker_CfgFile_Deform_Mesh_Sym_Plane(string val_marker) const {
  unsigned short iMarker_CfgFile;
  for (iMarker_CfgFile = 0; iMarker_CfgFile < nMarker_CfgFile; iMarker_CfgFile++)
    if (Marker_CfgFile_TagBound[iMarker_CfgFile] == val_marker) break;
  return Marker_CfgFile_Deform_Mesh_Sym_Plane[iMarker_CfgFile];
}

unsigned short CConfig::GetMarker_CfgFile_Fluid_Load(string val_marker) const {
  unsigned short iMarker_CfgFile;
  for (iMarker_CfgFile = 0; iMarker_CfgFile < nMarker_CfgFile; iMarker_CfgFile++)
    if (Marker_CfgFile_TagBound[iMarker_CfgFile] == val_marker) break;
  return Marker_CfgFile_Fluid_Load[iMarker_CfgFile];
}

unsigned short CConfig::GetMarker_CfgFile_PyCustom(string val_marker) const {
  unsigned short iMarker_CfgFile;
  for (iMarker_CfgFile=0; iMarker_CfgFile < nMarker_CfgFile; iMarker_CfgFile++)
    if (Marker_CfgFile_TagBound[iMarker_CfgFile] == val_marker) break;
  return Marker_CfgFile_PyCustom[iMarker_CfgFile];
}

unsigned short CConfig::GetMarker_CfgFile_PerBound(string val_marker) const {
  unsigned short iMarker_CfgFile;
  for (iMarker_CfgFile = 0; iMarker_CfgFile < nMarker_CfgFile; iMarker_CfgFile++)
    if (Marker_CfgFile_TagBound[iMarker_CfgFile] == val_marker) break;
  return Marker_CfgFile_PerBound[iMarker_CfgFile];
}

unsigned short CConfig::GetMarker_ZoneInterface(string val_marker) const {
  unsigned short iMarker_CfgFile;
  for (iMarker_CfgFile = 0; iMarker_CfgFile < nMarker_CfgFile; iMarker_CfgFile++)
    if (Marker_CfgFile_TagBound[iMarker_CfgFile] == val_marker) break;
  return Marker_CfgFile_ZoneInterface[iMarker_CfgFile];
}

unsigned short CConfig::GetMarker_CfgFile_SobolevBC(string val_marker) const {
  unsigned short iMarker_CfgFile;
  for (iMarker_CfgFile = 0; iMarker_CfgFile < nMarker_CfgFile; iMarker_CfgFile++)
    if (Marker_CfgFile_TagBound[iMarker_CfgFile] == val_marker) break;
  return Marker_CfgFile_SobolevBC[iMarker_CfgFile];
}

bool CConfig::GetViscous_Wall(unsigned short iMarker) const {

  return (Marker_All_KindBC[iMarker] == HEAT_FLUX  ||
          Marker_All_KindBC[iMarker] == ISOTHERMAL ||
          Marker_All_KindBC[iMarker] == HEAT_TRANSFER ||
          Marker_All_KindBC[iMarker] == SMOLUCHOWSKI_MAXWELL ||
          Marker_All_KindBC[iMarker] == CHT_WALL_INTERFACE);
}

bool CConfig::GetSolid_Wall(unsigned short iMarker) const {

  return GetViscous_Wall(iMarker) ||
         Marker_All_KindBC[iMarker] == EULER_WALL;
}

void CConfig::SetSurface_Movement(unsigned short iMarker, unsigned short kind_movement) {

  unsigned short* new_surface_movement = new unsigned short[nMarker_Moving + 1];
  string* new_marker_moving = new string[nMarker_Moving+1];

  for (unsigned short iMarker_Moving = 0; iMarker_Moving < nMarker_Moving; iMarker_Moving++){
    new_surface_movement[iMarker_Moving] = Kind_SurfaceMovement[iMarker_Moving];
    new_marker_moving[iMarker_Moving] = Marker_Moving[iMarker_Moving];
  }

  if (nKind_SurfaceMovement > 0){
    delete [] Marker_Moving;
    delete [] Kind_SurfaceMovement;
  }

  Kind_SurfaceMovement = new_surface_movement;
  Marker_Moving        = new_marker_moving;

  Kind_SurfaceMovement[nMarker_Moving] = kind_movement;
  Marker_Moving[nMarker_Moving] = Marker_All_TagBound[iMarker];

  nMarker_Moving++;
  nKind_SurfaceMovement++;

}
CConfig::~CConfig(void) {

  unsigned long iDV, iMarker, iPeriodic, iFFD;

  /*--- Delete all of the option objects in the global option map ---*/

  for(map<string, COptionBase*>::iterator itr = option_map.begin(); itr != option_map.end(); itr++) {
    delete itr->second;
  }

  delete [] TimeDOFsADER_DG;
  delete [] TimeIntegrationADER_DG;
  delete [] WeightsIntegrationADER_DG;
  delete [] RK_Alpha_Step;
  delete [] MG_PreSmooth;
  delete [] MG_PostSmooth;

  /*--- Free memory for Aeroelastic problems. ---*/

  delete[] Aeroelastic_pitch;
  delete[] Aeroelastic_plunge;

 /*--- Free memory for airfoil sections ---*/

 delete [] LocationStations;

  /*--- motion origin: ---*/

  delete [] MarkerMotion_Origin;

  delete [] MoveMotion_Origin;

  /*--- translation: ---*/

  delete [] MarkerTranslation_Rate;

  /*--- rotation: ---*/

  delete [] MarkerRotation_Rate;

  /*--- pitching: ---*/

  delete [] MarkerPitching_Omega;

  /*--- pitching amplitude: ---*/

  delete [] MarkerPitching_Ampl;

  /*--- pitching phase: ---*/

  delete [] MarkerPitching_Phase;

  /*--- plunging: ---*/

  delete [] MarkerPlunging_Omega;

  /*--- plunging amplitude: ---*/
  delete [] MarkerPlunging_Ampl;

  /*--- reference origin for moments ---*/

  delete [] RefOriginMoment_X;
  delete [] RefOriginMoment_Y;
  delete [] RefOriginMoment_Z;

  /*--- Free memory for Harmonic Blance Frequency  pointer ---*/

  delete [] Omega_HB;

  /*--- Marker pointers ---*/

  delete[] Marker_CfgFile_GeoEval;
  delete[] Marker_All_GeoEval;

  delete[] Marker_CfgFile_TagBound;
  delete[] Marker_All_TagBound;

  delete[] Marker_CfgFile_KindBC;
  delete[] Marker_All_KindBC;

  delete[] Marker_CfgFile_Monitoring;
  delete[] Marker_All_Monitoring;

  delete[] Marker_CfgFile_Designing;
  delete[] Marker_All_Designing;

  delete[] Marker_CfgFile_Plotting;
  delete[] Marker_All_Plotting;

  delete[] Marker_CfgFile_Analyze;
  delete[] Marker_All_Analyze;

  delete[] Marker_CfgFile_ZoneInterface;
  delete[] Marker_All_ZoneInterface;

  delete[] Marker_CfgFile_DV;
  delete[] Marker_All_DV;

  delete[] Marker_CfgFile_Moving;
  delete[] Marker_All_Moving;

  delete[] Marker_CfgFile_Deform_Mesh;
  delete[] Marker_All_Deform_Mesh;

  delete[] Marker_CfgFile_Deform_Mesh_Sym_Plane;
  delete[] Marker_All_Deform_Mesh_Sym_Plane;

  delete[] Marker_CfgFile_Fluid_Load;
  delete[] Marker_All_Fluid_Load;

  delete[] Marker_CfgFile_PyCustom;
  delete[] Marker_All_PyCustom;

  delete[] Marker_CfgFile_PerBound;
  delete[] Marker_All_PerBound;

  delete [] Marker_CfgFile_Turbomachinery;
  delete [] Marker_All_Turbomachinery;

  delete [] Marker_CfgFile_TurbomachineryFlag;
  delete [] Marker_All_TurbomachineryFlag;

  delete [] Marker_CfgFile_MixingPlaneInterface;
  delete [] Marker_All_MixingPlaneInterface;

  delete [] Marker_CfgFile_SobolevBC;
  delete [] Marker_All_SobolevBC;

  delete[] Marker_DV;
  delete[] Marker_Moving;
  delete[] Marker_Monitoring;
  delete[] Marker_1D_Monitor;
  delete[] Marker_Designing;
  delete[] Marker_GeoEval;
  delete[] Marker_Plotting;
  delete[] Marker_Analyze;
  delete[] Marker_WallFunctions;
  delete[] Marker_ZoneInterface;
  delete[] Marker_CHTInterface;
  delete [] Marker_PyCustom;
  delete[] Marker_All_SendRecv;
  delete[] Marker_SobolevBC;

  delete[] Kind_Inc_Inlet;
  delete[] Kind_Inc_Outlet;

  delete[] Kind_WallFunctions;

  delete[] Kind_Wall;

  delete[] Config_Filenames;

  if (IntInfo_WallFunctions != nullptr) {
    for (iMarker = 0; iMarker < nMarker_WallFunctions; ++iMarker) {
      if (IntInfo_WallFunctions[iMarker] != nullptr)
        delete[] IntInfo_WallFunctions[iMarker];
    }
    delete[] IntInfo_WallFunctions;
  }

  if (DoubleInfo_WallFunctions != nullptr) {
    for (iMarker = 0; iMarker < nMarker_WallFunctions; ++iMarker) {
      if (DoubleInfo_WallFunctions[iMarker] != nullptr)
        delete[] DoubleInfo_WallFunctions[iMarker];
    }
    delete[] DoubleInfo_WallFunctions;
  }

       delete[] Kind_ObjFunc;
       delete[] Weight_ObjFunc;

  if (DV_Value != nullptr) {
    for (iDV = 0; iDV < nDV; iDV++) delete[] DV_Value[iDV];
    delete [] DV_Value;
  }

  if (ParamDV != nullptr) {
    for (iDV = 0; iDV < nDV; iDV++) delete[] ParamDV[iDV];
    delete [] ParamDV;
  }

  if (CoordFFDBox != nullptr) {
    for (iFFD = 0; iFFD < nFFDBox; iFFD++) delete[] CoordFFDBox[iFFD];
    delete [] CoordFFDBox;
  }

  if (DegreeFFDBox != nullptr) {
    for (iFFD = 0; iFFD < nFFDBox; iFFD++) delete[] DegreeFFDBox[iFFD];
    delete [] DegreeFFDBox;
  }

     delete[] Design_Variable;

     delete[]  Exhaust_Temperature_Target;
     delete[]  Exhaust_Pressure_Target;
     delete[] Exhaust_Pressure;
     delete[] Exhaust_Temperature;
     delete[] Exhaust_MassFlow;
     delete[] Exhaust_TotalPressure;
     delete[] Exhaust_TotalTemperature;
     delete[] Exhaust_GrossThrust;
     delete[] Exhaust_Force;
     delete[] Exhaust_Power;

     delete[]  Inflow_Mach;
     delete[] Inflow_Pressure;
     delete[] Inflow_MassFlow;
     delete[] Inflow_ReverseMassFlow;
     delete[] Inflow_TotalPressure;
     delete[] Inflow_Temperature;
     delete[] Inflow_TotalTemperature;
     delete[] Inflow_RamDrag;
     delete[]  Inflow_Force;
     delete[] Inflow_Power;

     delete[]  Engine_Power;
     delete[]  Engine_Mach;
     delete[]  Engine_Force;
     delete[]  Engine_NetThrust;
     delete[]  Engine_GrossThrust;
     delete[]  Engine_Area;
     delete[] EngineInflow_Target;

     delete[]  ActDiskInlet_MassFlow;
     delete[]  ActDiskInlet_Temperature;
     delete[]  ActDiskInlet_TotalTemperature;
     delete[]  ActDiskInlet_Pressure;
     delete[]  ActDiskInlet_TotalPressure;
     delete[]  ActDiskInlet_RamDrag;
     delete[]  ActDiskInlet_Force;
     delete[]  ActDiskInlet_Power;

     delete[]  ActDiskOutlet_MassFlow;
     delete[]  ActDiskOutlet_Temperature;
     delete[]  ActDiskOutlet_TotalTemperature;
     delete[]  ActDiskOutlet_Pressure;
     delete[]  ActDiskOutlet_TotalPressure;
     delete[]  ActDiskOutlet_GrossThrust;
     delete[]  ActDiskOutlet_Force;
     delete[]  ActDiskOutlet_Power;

     delete[]  Outlet_MassFlow;
     delete[]  Outlet_Density;
     delete[]  Outlet_Area;

     delete[]  ActDisk_DeltaPress;
     delete[]  ActDisk_DeltaTemp;
     delete[]  ActDisk_TotalPressRatio;
     delete[]  ActDisk_TotalTempRatio;
     delete[]  ActDisk_StaticPressRatio;
     delete[]  ActDisk_StaticTempRatio;
     delete[]  ActDisk_Power;
     delete[]  ActDisk_MassFlow;
     delete[]  ActDisk_Mach;
     delete[]  ActDisk_Force;
     delete[]  ActDisk_NetThrust;
     delete[]  ActDisk_BCThrust;
     delete[]  ActDisk_BCThrust_Old;
     delete[]  ActDisk_GrossThrust;
     delete[]  ActDisk_Area;
     delete[]  ActDisk_ReverseMassFlow;

     delete[]  Surface_MassFlow;
     delete[]  Surface_Mach;
     delete[]  Surface_Temperature;
     delete[]  Surface_Pressure;
     delete[]  Surface_Density;
     delete[]  Surface_Enthalpy;
     delete[]  Surface_NormalVelocity;
     delete[]  Surface_Uniformity;
     delete[]  Surface_SecondaryStrength;
     delete[]  Surface_SecondOverUniform;
     delete[]  Surface_MomentumDistortion;
     delete[]  Surface_TotalTemperature;
     delete[]  Surface_TotalPressure;
     delete[]  Surface_PressureDrop;
     delete[]  Surface_Species_0;
     delete[]  Surface_Species_Variance;
     delete[]  Surface_DC60;
     delete[]  Surface_IDC;
     delete[]  Surface_IDC_Mach;
     delete[]  Surface_IDR;

  delete[]  Inlet_Ttotal;
  delete[]  Inlet_Ptotal;
  if (Inlet_FlowDir != nullptr) {
    for (iMarker = 0; iMarker < nMarker_Inlet; iMarker++)
      delete [] Inlet_FlowDir[iMarker];
    delete [] Inlet_FlowDir;
  }

  if (Inlet_Velocity != nullptr) {
    for (iMarker = 0; iMarker < nMarker_Supersonic_Inlet; iMarker++)
      delete [] Inlet_Velocity[iMarker];
    delete [] Inlet_Velocity;
  }

  if (Inlet_MassFrac != nullptr) {
    for (iMarker = 0; iMarker < nMarker_Supersonic_Inlet; iMarker++)
      delete [] Inlet_MassFrac[iMarker];
    delete [] Inlet_MassFrac;
  }

  if (Riemann_FlowDir != nullptr) {
    for (iMarker = 0; iMarker < nMarker_Riemann; iMarker++)
      delete [] Riemann_FlowDir[iMarker];
    delete [] Riemann_FlowDir;
  }

  if (Giles_FlowDir != nullptr) {
    for (iMarker = 0; iMarker < nMarker_Giles; iMarker++)
      delete [] Giles_FlowDir[iMarker];
    delete [] Giles_FlowDir;
  }

  if (Load_Sine_Dir != nullptr) {
    for (iMarker = 0; iMarker < nMarker_Load_Sine; iMarker++)
      delete [] Load_Sine_Dir[iMarker];
    delete [] Load_Sine_Dir;
  }

  if (Load_Dir != nullptr) {
    for (iMarker = 0; iMarker < nMarker_Load_Dir; iMarker++)
      delete [] Load_Dir[iMarker];
    delete [] Load_Dir;
  }

     delete[] Inlet_Temperature;
     delete[] Inlet_Pressure;
     delete[] Outlet_Pressure;
     delete[] Isothermal_Temperature;
     delete[] Heat_Flux;
     delete[] HeatTransfer_Coeff;
     delete[] HeatTransfer_WallTemp;
     delete[] Displ_Value;
     delete[] Load_Value;
     delete[] Damper_Constant;
     delete[] Load_Dir_Multiplier;
     delete[] Load_Dir_Value;
     delete[] Disp_Dir;
     delete[] Disp_Dir_Multiplier;
     delete[] Disp_Dir_Value;
     delete[] Load_Sine_Amplitude;
     delete[] Load_Sine_Frequency;
     delete[] FlowLoad_Value;
     delete[] Roughness_Height;
     delete[] Wall_Emissivity;

  if (Inlet_SpeciesVal != nullptr) {
    for (auto i = 0u; i < nMarker_Inlet_Species; ++i)
      delete[] Inlet_SpeciesVal[i];
  }
  delete[] Inlet_SpeciesVal;

  /*--- related to periodic boundary conditions ---*/

  for (iMarker = 0; iMarker < nMarker_PerBound; iMarker++) {
    if (Periodic_RotCenter   != nullptr) delete [] Periodic_RotCenter[iMarker];
    if (Periodic_RotAngles   != nullptr) delete [] Periodic_RotAngles[iMarker];
    if (Periodic_Translation != nullptr) delete [] Periodic_Translation[iMarker];
  }
  delete[] Periodic_RotCenter;
  delete[] Periodic_RotAngles;
  delete[] Periodic_Translation;

  for (iPeriodic = 0; iPeriodic < nPeriodic_Index; iPeriodic++) {
    if (Periodic_Center    != nullptr) delete [] Periodic_Center[iPeriodic];
    if (Periodic_Rotation  != nullptr) delete [] Periodic_Rotation[iPeriodic];
    if (Periodic_Translate != nullptr) delete [] Periodic_Translate[iPeriodic];
  }
  delete[] Periodic_Center;
  delete[] Periodic_Rotation;
  delete[] Periodic_Translate;

  delete[] MG_CorrecSmooth;
         delete[] PlaneTag;
              delete[] CFL;
   delete[] CFL_AdaptParam;

  /*--- String markers ---*/

               delete[] Marker_Euler;
            delete[] Marker_FarField;
              delete[] Marker_Custom;
             delete[] Marker_SymWall;
            delete[] Marker_PerBound;
            delete[] Marker_PerDonor;
      delete[] Marker_NearFieldBound;
         delete[] Marker_Deform_Mesh;
         delete[] Marker_Deform_Mesh_Sym_Plane;
          delete[] Marker_Fluid_Load;
      delete[] Marker_Fluid_InterfaceBound;
               delete[] Marker_Inlet;
    delete[] Marker_Supersonic_Inlet;
    delete[] Marker_Supersonic_Outlet;
              delete[] Marker_Outlet;
          delete[] Marker_Isothermal;
  delete[] Marker_Smoluchowski_Maxwell;
       delete[] Marker_EngineInflow;
      delete[] Marker_EngineExhaust;
        delete[] Marker_Displacement;
                delete[] Marker_Load;
                delete[] Marker_Damper;
                delete[] Marker_Load_Dir;
                delete[] Marker_Disp_Dir;
                delete[] Marker_Load_Sine;
            delete[] Marker_FlowLoad;
             delete[] Marker_Internal;
                delete[] Marker_HeatFlux;
          delete[] Marker_Emissivity;
  delete[] Marker_Inlet_Species;

  delete [] Int_Coeffs;

  delete [] ElasticityMod;
  delete [] PoissonRatio;
  delete [] MaterialDensity;
  delete [] Electric_Constant;
  delete [] Electric_Field_Mod;
  delete [] RefNode_Displacement;
  delete [] Electric_Field_Dir;

  /*--- Delete some arrays needed just for initializing options. ---*/

  delete [] FFDTag;
  delete [] nDV_Value;
  delete [] TagFFDBox;

  delete [] Kind_Data_Riemann;
  delete [] Riemann_Var1;
  delete [] Riemann_Var2;
  delete [] Kind_Data_Giles;
  delete [] Giles_Var1;
  delete [] Giles_Var2;
  delete [] RelaxFactorAverage;
  delete [] RelaxFactorFourier;
  delete [] nSpan_iZones;
  delete [] Kind_TurboMachinery;

  delete [] Marker_MixingPlaneInterface;
  delete [] Marker_TurboBoundIn;
  delete [] Marker_TurboBoundOut;
  delete [] Marker_Riemann;
  delete [] Marker_Giles;
  delete [] Marker_Shroud;

  delete [] nBlades;
  delete [] FreeStreamTurboNormal;

  delete [] top_optim_kernels;
  delete [] top_optim_kernel_params;
  delete [] top_optim_filter_radius;

  delete [] ScreenOutput;
  delete [] HistoryOutput;
  delete [] VolumeOutput;
  delete [] Mesh_Box_Size;
  delete [] VolumeOutputFiles;
  delete [] VolumeOutputFrequencies; 

  delete [] ConvField;

  delete [] Species_Clipping_Min;
  delete [] Species_Clipping_Max;
  delete [] Species_Init;

}

string CConfig::GetFilename(string filename, string ext, int timeIter) const {

  /*--- Remove any extension --- */

  unsigned short lastindex = filename.find_last_of(".");
  filename = filename.substr(0, lastindex);

  /*--- Add the extension --- */

  filename = filename + string(ext);

  /*--- Append the zone number if multizone problems ---*/
  if (Multizone_Problem)
    filename = GetMultizone_FileName(filename, GetiZone(), ext);

  /*--- Append the zone number if multiple instance problems ---*/
  if (GetnTimeInstances() > 1)
    filename = GetMultiInstance_FileName(filename, GetiInst(), ext);

  /*--- Append the iteration number for unsteady problems ---*/
  if (GetTime_Domain()){
    filename = GetUnsteady_FileName(filename, timeIter, ext);
  }

  return filename;
}

string CConfig::GetFilename_Iter(const string& filename_iter, unsigned long curInnerIter, unsigned long curOuterIter) const {
  const auto iter = GetMultizone_Problem() ? curOuterIter : curInnerIter;
  std::stringstream iter_ss;
  iter_ss << filename_iter << "_" << std::setw(6) << std::setfill('0') << iter;
  return iter_ss.str();
}

string CConfig::GetUnsteady_FileName(string val_filename, int val_iter, string ext) const {

  string UnstExt="", UnstFilename = val_filename;
  char buffer[50];

  /*--- Check that a positive value iteration is requested (for now). ---*/

  if (val_iter < 0) {
    SU2_MPI::Error("Requesting a negative iteration number for the restart file!!", CURRENT_FUNCTION);
  }

  unsigned short lastindex = UnstFilename.find_last_of(".");
  UnstFilename = UnstFilename.substr(0, lastindex);

  /*--- Append iteration number for unsteady cases ---*/

  if (Time_Domain) {

    if ((val_iter >= 0)    && (val_iter < 10))    SPRINTF (buffer, "_0000%d", val_iter);
    if ((val_iter >= 10)   && (val_iter < 100))   SPRINTF (buffer, "_000%d",  val_iter);
    if ((val_iter >= 100)  && (val_iter < 1000))  SPRINTF (buffer, "_00%d",   val_iter);
    if ((val_iter >= 1000) && (val_iter < 10000)) SPRINTF (buffer, "_0%d",    val_iter);
    if (val_iter >= 10000) SPRINTF (buffer, "_%d", val_iter);
    UnstExt = string(buffer);
  }
  UnstExt += ext;
  UnstFilename.append(UnstExt);

  return UnstFilename;
}

string CConfig::GetMultizone_FileName(string val_filename, int val_iZone, string ext) const {

    string multizone_filename = val_filename;
    char buffer[50];

    unsigned short lastindex = multizone_filename.find_last_of(".");
    multizone_filename = multizone_filename.substr(0, lastindex);

    if (Multizone_Problem) {
        SPRINTF (buffer, "_%d", SU2_TYPE::Int(val_iZone));
        multizone_filename.append(string(buffer));
    }

    multizone_filename += ext;
    return multizone_filename;
}

string CConfig::GetMultizone_HistoryFileName(string val_filename, int val_iZone, string ext) const {

    string multizone_filename = val_filename;
    char buffer[50];
    unsigned short lastindex = multizone_filename.find_last_of(".");
    multizone_filename = multizone_filename.substr(0, lastindex);
    if (Multizone_Problem) {
        SPRINTF (buffer, "_%d", SU2_TYPE::Int(val_iZone));
        multizone_filename.append(string(buffer));
    }
    multizone_filename += ext;
    return multizone_filename;
}

string CConfig::GetMultiInstance_FileName(string val_filename, int val_iInst, string ext) const {

  string multizone_filename = val_filename;
  char buffer[50];

  unsigned short lastindex = multizone_filename.find_last_of(".");
  multizone_filename = multizone_filename.substr(0, lastindex);
  SPRINTF (buffer, "_%d", SU2_TYPE::Int(val_iInst));
  multizone_filename.append(string(buffer));
  multizone_filename += ext;
  return multizone_filename;
}

string CConfig::GetMultiInstance_HistoryFileName(string val_filename, int val_iInst) const {

  string multizone_filename = val_filename;
  char buffer[50];

  unsigned short lastindex = multizone_filename.find_last_of(".");
  multizone_filename = multizone_filename.substr(0, lastindex);
  SPRINTF (buffer, "_%d", SU2_TYPE::Int(val_iInst));
  multizone_filename.append(string(buffer));

  return multizone_filename;
}

string CConfig::GetObjFunc_Extension(string val_filename) const {

  string AdjExt, Filename = val_filename;

  if (ContinuousAdjoint || DiscreteAdjoint) {

    /*--- Remove filename extension (.dat) ---*/

    unsigned short lastindex = Filename.find_last_of(".");
    Filename = Filename.substr(0, lastindex);

    if (nObj==1) {
      switch (Kind_ObjFunc[0]) {
        case DRAG_COEFFICIENT:            AdjExt = "_cd";       break;
        case LIFT_COEFFICIENT:            AdjExt = "_cl";       break;
        case SIDEFORCE_COEFFICIENT:       AdjExt = "_csf";      break;
        case INVERSE_DESIGN_PRESSURE:     AdjExt = "_invpress"; break;
        case INVERSE_DESIGN_HEATFLUX:     AdjExt = "_invheat";  break;
        case MOMENT_X_COEFFICIENT:        AdjExt = "_cmx";      break;
        case MOMENT_Y_COEFFICIENT:        AdjExt = "_cmy";      break;
        case MOMENT_Z_COEFFICIENT:        AdjExt = "_cmz";      break;
        case EFFICIENCY:                  AdjExt = "_eff";      break;
        case EQUIVALENT_AREA:             AdjExt = "_ea";       break;
        case NEARFIELD_PRESSURE:          AdjExt = "_nfp";      break;
        case FORCE_X_COEFFICIENT:         AdjExt = "_cfx";      break;
        case FORCE_Y_COEFFICIENT:         AdjExt = "_cfy";      break;
        case FORCE_Z_COEFFICIENT:         AdjExt = "_cfz";      break;
        case THRUST_COEFFICIENT:          AdjExt = "_ct";       break;
        case TORQUE_COEFFICIENT:          AdjExt = "_cq";       break;
        case TOTAL_HEATFLUX:              AdjExt = "_totheat";  break;
        case MAXIMUM_HEATFLUX:            AdjExt = "_maxheat";  break;
        case AVG_TEMPERATURE:             AdjExt = "_avtp";     break;
        case FIGURE_OF_MERIT:             AdjExt = "_merit";    break;
        case BUFFET_SENSOR:               AdjExt = "_buffet";   break;
        case SURFACE_TOTAL_PRESSURE:      AdjExt = "_pt";       break;
        case SURFACE_STATIC_PRESSURE:     AdjExt = "_pe";       break;
        case SURFACE_STATIC_TEMPERATURE:  AdjExt = "_T";        break;
        case SURFACE_MASSFLOW:            AdjExt = "_mfr";      break;
        case SURFACE_UNIFORMITY:          AdjExt = "_uniform";  break;
        case SURFACE_SECONDARY:           AdjExt = "_second";   break;
        case SURFACE_MOM_DISTORTION:      AdjExt = "_distort";  break;
        case SURFACE_SECOND_OVER_UNIFORM: AdjExt = "_sou";      break;
        case SURFACE_PRESSURE_DROP:       AdjExt = "_dp";       break;
        case SURFACE_SPECIES_0:           AdjExt = "_avgspec0"; break;
        case SURFACE_SPECIES_VARIANCE:    AdjExt = "_specvar";  break;
        case SURFACE_MACH:                AdjExt = "_mach";     break;
        case CUSTOM_OBJFUNC:              AdjExt = "_custom";   break;
        case FLOW_ANGLE_OUT:              AdjExt = "_fao";      break;
        case MASS_FLOW_IN:                AdjExt = "_mfi";      break;
        case ENTROPY_GENERATION:          AdjExt = "_entg";     break;
        case REFERENCE_GEOMETRY:          AdjExt = "_refgeom";  break;
        case REFERENCE_NODE:              AdjExt = "_refnode";  break;
        case VOLUME_FRACTION:             AdjExt = "_volfrac";  break;
        case TOPOL_DISCRETENESS:          AdjExt = "_topdisc";  break;
        case TOPOL_COMPLIANCE:            AdjExt = "_topcomp";  break;
        case STRESS_PENALTY:              AdjExt = "_stress";   break;
      }
    }
    else{
      AdjExt = "_combo";
    }
    Filename.append(AdjExt);

    /*--- Lastly, add the .dat extension ---*/
    Filename.append(".dat");

  }

  return Filename;
}

unsigned short CConfig::GetContainerPosition(unsigned short val_eqsystem) {

  switch (val_eqsystem) {
    case RUNTIME_FLOW_SYS:      return FLOW_SOL;
    case RUNTIME_TURB_SYS:      return TURB_SOL;
    case RUNTIME_TRANS_SYS:     return TRANS_SOL;
    case RUNTIME_SPECIES_SYS:   return SPECIES_SOL;
    case RUNTIME_HEAT_SYS:      return HEAT_SOL;
    case RUNTIME_FEA_SYS:       return FEA_SOL;
    case RUNTIME_ADJFLOW_SYS:   return ADJFLOW_SOL;
    case RUNTIME_ADJTURB_SYS:   return ADJTURB_SOL;
    case RUNTIME_ADJSPECIES_SYS:return ADJSPECIES_SOL;
    case RUNTIME_ADJFEA_SYS:    return ADJFEA_SOL;
    case RUNTIME_RADIATION_SYS: return RAD_SOL;
    case RUNTIME_MULTIGRID_SYS: return 0;
  }
  return 0;
}

void CConfig::SetKind_ConvNumScheme(unsigned short val_kind_convnumscheme,
                                    unsigned short val_kind_centered, unsigned short val_kind_upwind,
                                    unsigned short val_kind_slopelimit, bool val_muscl,
                                    unsigned short val_kind_fem) {

  Kind_ConvNumScheme = val_kind_convnumscheme;
  Kind_Centered = val_kind_centered;
  Kind_Upwind = val_kind_upwind;
  Kind_FEM = val_kind_fem;
  Kind_SlopeLimit = val_kind_slopelimit;
  MUSCL = val_muscl;

}

void CConfig::SetGlobalParam(MAIN_SOLVER val_solver,
                             unsigned short val_system) {

  /*--- Set the simulation global time ---*/

  Current_UnstTime = static_cast<su2double>(TimeIter)*Delta_UnstTime;
  Current_UnstTimeND = static_cast<su2double>(TimeIter)*Delta_UnstTimeND;

  /*--- Set the solver methods ---*/

  switch (val_solver) {
    case MAIN_SOLVER::EULER: case MAIN_SOLVER::INC_EULER: case MAIN_SOLVER::NEMO_EULER:
      if (val_system == RUNTIME_FLOW_SYS) {
        SetKind_ConvNumScheme(Kind_ConvNumScheme_Flow, Kind_Centered_Flow,
                              Kind_Upwind_Flow, Kind_SlopeLimit_Flow,
                              MUSCL_Flow, NONE);
        SetKind_TimeIntScheme(Kind_TimeIntScheme_Flow);
      }
      break;
    case MAIN_SOLVER::NAVIER_STOKES: case MAIN_SOLVER::INC_NAVIER_STOKES: case MAIN_SOLVER::NEMO_NAVIER_STOKES:
      if (val_system == RUNTIME_FLOW_SYS) {
        SetKind_ConvNumScheme(Kind_ConvNumScheme_Flow, Kind_Centered_Flow,
                              Kind_Upwind_Flow, Kind_SlopeLimit_Flow,
                              MUSCL_Flow, NONE);
        SetKind_TimeIntScheme(Kind_TimeIntScheme_Flow);
      }
      if (val_system == RUNTIME_SPECIES_SYS) {
        SetKind_ConvNumScheme(Kind_ConvNumScheme_Species, Kind_Centered_Species,
                              Kind_Upwind_Species, Kind_SlopeLimit_Species,
                              MUSCL_Species, NONE);
        SetKind_TimeIntScheme(Kind_TimeIntScheme_Species);
      }
      if (val_system == RUNTIME_HEAT_SYS) {
        SetKind_ConvNumScheme(Kind_ConvNumScheme_Heat, NONE, NONE, NONE, NONE, NONE);
        SetKind_TimeIntScheme(Kind_TimeIntScheme_Heat);
      }
      break;
    case MAIN_SOLVER::RANS: case MAIN_SOLVER::INC_RANS:
      if (val_system == RUNTIME_FLOW_SYS) {
        SetKind_ConvNumScheme(Kind_ConvNumScheme_Flow, Kind_Centered_Flow,
                              Kind_Upwind_Flow, Kind_SlopeLimit_Flow,
                              MUSCL_Flow, NONE);
        SetKind_TimeIntScheme(Kind_TimeIntScheme_Flow);
      }
      if (val_system == RUNTIME_TURB_SYS) {
        SetKind_ConvNumScheme(Kind_ConvNumScheme_Turb, Kind_Centered_Turb,
                              Kind_Upwind_Turb, Kind_SlopeLimit_Turb,
                              MUSCL_Turb, NONE);
        SetKind_TimeIntScheme(Kind_TimeIntScheme_Turb);
      }
      if (val_system == RUNTIME_SPECIES_SYS) {
        SetKind_ConvNumScheme(Kind_ConvNumScheme_Species, Kind_Centered_Species,
                              Kind_Upwind_Species, Kind_SlopeLimit_Species,
                              MUSCL_Species, NONE);
        SetKind_TimeIntScheme(Kind_TimeIntScheme_Species);
      }
      if (val_system == RUNTIME_TRANS_SYS) {
        SetKind_ConvNumScheme(Kind_ConvNumScheme_Turb, Kind_Centered_Turb,
                              Kind_Upwind_Turb, Kind_SlopeLimit_Turb,
                              MUSCL_Turb, NONE);
        SetKind_TimeIntScheme(Kind_TimeIntScheme_Turb);
      }
      if (val_system == RUNTIME_HEAT_SYS) {
        SetKind_ConvNumScheme(Kind_ConvNumScheme_Heat, NONE, NONE, NONE, NONE, NONE);
        SetKind_TimeIntScheme(Kind_TimeIntScheme_Heat);
      }
      break;
    case MAIN_SOLVER::FEM_EULER:
      if (val_system == RUNTIME_FLOW_SYS) {
        SetKind_ConvNumScheme(Kind_ConvNumScheme_FEM_Flow, Kind_Centered_Flow,
                              Kind_Upwind_Flow, Kind_SlopeLimit_Flow,
                              MUSCL_Flow, Kind_FEM_Flow);
        SetKind_TimeIntScheme(Kind_TimeIntScheme_FEM_Flow);
      }
      break;
    case MAIN_SOLVER::FEM_NAVIER_STOKES:
      if (val_system == RUNTIME_FLOW_SYS) {
        SetKind_ConvNumScheme(Kind_ConvNumScheme_Flow, Kind_Centered_Flow,
                              Kind_Upwind_Flow, Kind_SlopeLimit_Flow,
                              MUSCL_Flow, Kind_FEM_Flow);
        SetKind_TimeIntScheme(Kind_TimeIntScheme_FEM_Flow);
      }
      break;
    case MAIN_SOLVER::FEM_LES:
      if (val_system == RUNTIME_FLOW_SYS) {
        SetKind_ConvNumScheme(Kind_ConvNumScheme_Flow, Kind_Centered_Flow,
                              Kind_Upwind_Flow, Kind_SlopeLimit_Flow,
                              MUSCL_Flow, Kind_FEM_Flow);
        SetKind_TimeIntScheme(Kind_TimeIntScheme_FEM_Flow);
      }
      break;
    case MAIN_SOLVER::ADJ_EULER:
      if (val_system == RUNTIME_FLOW_SYS) {
        SetKind_ConvNumScheme(Kind_ConvNumScheme_Flow, Kind_Centered_Flow,
                              Kind_Upwind_Flow, Kind_SlopeLimit_Flow,
                              MUSCL_Flow, NONE);
        SetKind_TimeIntScheme(Kind_TimeIntScheme_Flow);
      }
      if (val_system == RUNTIME_ADJFLOW_SYS) {
        SetKind_ConvNumScheme(Kind_ConvNumScheme_AdjFlow, Kind_Centered_AdjFlow,
                              Kind_Upwind_AdjFlow, Kind_SlopeLimit_AdjFlow,
                              MUSCL_AdjFlow, NONE);
        SetKind_TimeIntScheme(Kind_TimeIntScheme_AdjFlow);
      }
      break;
    case MAIN_SOLVER::ADJ_NAVIER_STOKES:
      if (val_system == RUNTIME_FLOW_SYS) {
        SetKind_ConvNumScheme(Kind_ConvNumScheme_Flow, Kind_Centered_Flow,
                              Kind_Upwind_Flow, Kind_SlopeLimit_Flow,
                              MUSCL_Flow, NONE);
        SetKind_TimeIntScheme(Kind_TimeIntScheme_Flow);
      }
      if (val_system == RUNTIME_ADJFLOW_SYS) {
        SetKind_ConvNumScheme(Kind_ConvNumScheme_AdjFlow, Kind_Centered_AdjFlow,
                              Kind_Upwind_AdjFlow, Kind_SlopeLimit_AdjFlow,
                              MUSCL_AdjFlow, NONE);
        SetKind_TimeIntScheme(Kind_TimeIntScheme_AdjFlow);
      }
      break;
    case MAIN_SOLVER::ADJ_RANS:
      if (val_system == RUNTIME_FLOW_SYS) {
        SetKind_ConvNumScheme(Kind_ConvNumScheme_Flow, Kind_Centered_Flow,
                              Kind_Upwind_Flow, Kind_SlopeLimit_Flow,
                              MUSCL_Flow, NONE);
        SetKind_TimeIntScheme(Kind_TimeIntScheme_Flow);
      }
      if (val_system == RUNTIME_ADJFLOW_SYS) {
        SetKind_ConvNumScheme(Kind_ConvNumScheme_AdjFlow, Kind_Centered_AdjFlow,
                              Kind_Upwind_AdjFlow, Kind_SlopeLimit_AdjFlow,
                              MUSCL_AdjFlow, NONE);
        SetKind_TimeIntScheme(Kind_TimeIntScheme_AdjFlow);
      }
      if (val_system == RUNTIME_TURB_SYS) {
        SetKind_ConvNumScheme(Kind_ConvNumScheme_Turb, Kind_Centered_Turb,
                              Kind_Upwind_Turb, Kind_SlopeLimit_Turb,
                              MUSCL_Turb, NONE);
        SetKind_TimeIntScheme(Kind_TimeIntScheme_Turb);
      }
      if (val_system == RUNTIME_ADJTURB_SYS) {
        SetKind_ConvNumScheme(Kind_ConvNumScheme_AdjTurb, Kind_Centered_AdjTurb,
                              Kind_Upwind_AdjTurb, Kind_SlopeLimit_AdjTurb,
                              MUSCL_AdjTurb, NONE);
        SetKind_TimeIntScheme(Kind_TimeIntScheme_AdjTurb);
      }
      break;
    case MAIN_SOLVER::HEAT_EQUATION:
      if (val_system == RUNTIME_HEAT_SYS) {
        SetKind_ConvNumScheme(NONE, NONE, NONE, NONE, NONE, NONE);
        SetKind_TimeIntScheme(Kind_TimeIntScheme_Heat);
      }
      break;

    case MAIN_SOLVER::FEM_ELASTICITY:

      Current_DynTime = static_cast<su2double>(TimeIter)*Delta_DynTime;

      if (val_system == RUNTIME_FEA_SYS) {
        SetKind_ConvNumScheme(NONE, NONE, NONE, NONE, NONE, NONE);
        SetKind_TimeIntScheme(NONE);
      }
      break;

    default:
      break;
  }
}

const su2double* CConfig::GetPeriodicRotCenter(string val_marker) const {
  unsigned short iMarker_PerBound;
  for (iMarker_PerBound = 0; iMarker_PerBound < nMarker_PerBound; iMarker_PerBound++)
    if (Marker_PerBound[iMarker_PerBound] == val_marker) break;
  return Periodic_RotCenter[iMarker_PerBound];
}

const su2double* CConfig::GetPeriodicRotAngles(string val_marker) const {
  unsigned short iMarker_PerBound;
  for (iMarker_PerBound = 0; iMarker_PerBound < nMarker_PerBound; iMarker_PerBound++)
    if (Marker_PerBound[iMarker_PerBound] == val_marker) break;
  return Periodic_RotAngles[iMarker_PerBound];
}

const su2double* CConfig::GetPeriodicTranslation(string val_marker) const {
  unsigned short iMarker_PerBound;
  for (iMarker_PerBound = 0; iMarker_PerBound < nMarker_PerBound; iMarker_PerBound++)
    if (Marker_PerBound[iMarker_PerBound] == val_marker) break;
  return Periodic_Translation[iMarker_PerBound];
}

unsigned short CConfig::GetMarker_Periodic_Donor(string val_marker) const {
  unsigned short iMarker_PerBound, jMarker_PerBound, kMarker_All;

  /*--- Find the marker for this periodic boundary. ---*/
  for (iMarker_PerBound = 0; iMarker_PerBound < nMarker_PerBound; iMarker_PerBound++)
    if (Marker_PerBound[iMarker_PerBound] == val_marker) break;

  /*--- Find corresponding donor. ---*/
  for (jMarker_PerBound = 0; jMarker_PerBound < nMarker_PerBound; jMarker_PerBound++)
    if (Marker_PerBound[jMarker_PerBound] == Marker_PerDonor[iMarker_PerBound]) break;

  /*--- Find and return global marker index for donor boundary. ---*/
  for (kMarker_All = 0; kMarker_All < nMarker_CfgFile; kMarker_All++)
    if (Marker_PerBound[jMarker_PerBound] == Marker_All_TagBound[kMarker_All]) break;

  return kMarker_All;
}

su2double CConfig::GetActDisk_NetThrust(string val_marker) const {
  unsigned short iMarker_ActDisk;
  for (iMarker_ActDisk = 0; iMarker_ActDisk < nMarker_ActDiskInlet; iMarker_ActDisk++)
    if ((Marker_ActDiskInlet[iMarker_ActDisk] == val_marker) ||
        (Marker_ActDiskOutlet[iMarker_ActDisk] == val_marker)) break;
  return ActDisk_NetThrust[iMarker_ActDisk];
}

su2double CConfig::GetActDisk_Power(string val_marker) const {
  unsigned short iMarker_ActDisk;
  for (iMarker_ActDisk = 0; iMarker_ActDisk < nMarker_ActDiskInlet; iMarker_ActDisk++)
    if ((Marker_ActDiskInlet[iMarker_ActDisk] == val_marker) ||
        (Marker_ActDiskOutlet[iMarker_ActDisk] == val_marker)) break;
  return ActDisk_Power[iMarker_ActDisk];
}

su2double CConfig::GetActDisk_MassFlow(string val_marker) const {
  unsigned short iMarker_ActDisk;
  for (iMarker_ActDisk = 0; iMarker_ActDisk < nMarker_ActDiskInlet; iMarker_ActDisk++)
    if ((Marker_ActDiskInlet[iMarker_ActDisk] == val_marker) ||
        (Marker_ActDiskOutlet[iMarker_ActDisk] == val_marker)) break;
  return ActDisk_MassFlow[iMarker_ActDisk];
}

su2double CConfig::GetActDisk_Mach(string val_marker) const {
  unsigned short iMarker_ActDisk;
  for (iMarker_ActDisk = 0; iMarker_ActDisk < nMarker_ActDiskInlet; iMarker_ActDisk++)
    if ((Marker_ActDiskInlet[iMarker_ActDisk] == val_marker) ||
        (Marker_ActDiskOutlet[iMarker_ActDisk] == val_marker)) break;
  return ActDisk_Mach[iMarker_ActDisk];
}

su2double CConfig::GetActDisk_Force(string val_marker) const {
  unsigned short iMarker_ActDisk;
  for (iMarker_ActDisk = 0; iMarker_ActDisk < nMarker_ActDiskInlet; iMarker_ActDisk++)
    if ((Marker_ActDiskInlet[iMarker_ActDisk] == val_marker) ||
        (Marker_ActDiskOutlet[iMarker_ActDisk] == val_marker)) break;
  return ActDisk_Force[iMarker_ActDisk];
}

su2double CConfig::GetActDisk_BCThrust(string val_marker) const {
  unsigned short iMarker_ActDisk;
  for (iMarker_ActDisk = 0; iMarker_ActDisk < nMarker_ActDiskInlet; iMarker_ActDisk++)
    if ((Marker_ActDiskInlet[iMarker_ActDisk] == val_marker) ||
        (Marker_ActDiskOutlet[iMarker_ActDisk] == val_marker)) break;
  return ActDisk_BCThrust[iMarker_ActDisk];
}

su2double CConfig::GetActDisk_BCThrust_Old(string val_marker) const {
  unsigned short iMarker_ActDisk;
  for (iMarker_ActDisk = 0; iMarker_ActDisk < nMarker_ActDiskInlet; iMarker_ActDisk++)
    if ((Marker_ActDiskInlet[iMarker_ActDisk] == val_marker) ||
        (Marker_ActDiskOutlet[iMarker_ActDisk] == val_marker)) break;
  return ActDisk_BCThrust_Old[iMarker_ActDisk];
}

void CConfig::SetActDisk_BCThrust(string val_marker, su2double val_actdisk_bcthrust) {
  unsigned short iMarker_ActDisk;
  for (iMarker_ActDisk = 0; iMarker_ActDisk < nMarker_ActDiskInlet; iMarker_ActDisk++)
    if ((Marker_ActDiskInlet[iMarker_ActDisk] == val_marker) ||
        (Marker_ActDiskOutlet[iMarker_ActDisk] == val_marker)) break;
  ActDisk_BCThrust[iMarker_ActDisk] = val_actdisk_bcthrust;
}

void CConfig::SetActDisk_BCThrust_Old(string val_marker, su2double val_actdisk_bcthrust_old) {
  unsigned short iMarker_ActDisk;
  for (iMarker_ActDisk = 0; iMarker_ActDisk < nMarker_ActDiskInlet; iMarker_ActDisk++)
    if ((Marker_ActDiskInlet[iMarker_ActDisk] == val_marker) ||
        (Marker_ActDiskOutlet[iMarker_ActDisk] == val_marker)) break;
  ActDisk_BCThrust_Old[iMarker_ActDisk] = val_actdisk_bcthrust_old;
}

su2double CConfig::GetActDisk_Area(string val_marker) const {
  unsigned short iMarker_ActDisk;
  for (iMarker_ActDisk = 0; iMarker_ActDisk < nMarker_ActDiskInlet; iMarker_ActDisk++)
    if ((Marker_ActDiskInlet[iMarker_ActDisk] == val_marker) ||
        (Marker_ActDiskOutlet[iMarker_ActDisk] == val_marker)) break;
  return ActDisk_Area[iMarker_ActDisk];
}

su2double CConfig::GetActDisk_ReverseMassFlow(string val_marker) const {
  unsigned short iMarker_ActDisk;
  for (iMarker_ActDisk = 0; iMarker_ActDisk < nMarker_ActDiskInlet; iMarker_ActDisk++)
    if ((Marker_ActDiskInlet[iMarker_ActDisk] == val_marker) ||
        (Marker_ActDiskOutlet[iMarker_ActDisk] == val_marker)) break;
  return ActDisk_ReverseMassFlow[iMarker_ActDisk];
}

su2double CConfig::GetActDisk_PressJump(string val_marker, unsigned short val_value) const {
  unsigned short iMarker_ActDisk;
  for (iMarker_ActDisk = 0; iMarker_ActDisk < nMarker_ActDiskInlet; iMarker_ActDisk++)
    if ((Marker_ActDiskInlet[iMarker_ActDisk] == val_marker) ||
        (Marker_ActDiskOutlet[iMarker_ActDisk] == val_marker)) break;
  return ActDisk_PressJump[iMarker_ActDisk][val_value];
}

su2double CConfig::GetActDisk_TempJump(string val_marker, unsigned short val_value) const {
  unsigned short iMarker_ActDisk;
  for (iMarker_ActDisk = 0; iMarker_ActDisk < nMarker_ActDiskInlet; iMarker_ActDisk++)
    if ((Marker_ActDiskInlet[iMarker_ActDisk] == val_marker) ||
        (Marker_ActDiskOutlet[iMarker_ActDisk] == val_marker)) break;
  return ActDisk_TempJump[iMarker_ActDisk][val_value];;
}

su2double CConfig::GetActDisk_Omega(string val_marker, unsigned short val_value) const {
  unsigned short iMarker_ActDisk;
  for (iMarker_ActDisk = 0; iMarker_ActDisk < nMarker_ActDiskInlet; iMarker_ActDisk++)
    if ((Marker_ActDiskInlet[iMarker_ActDisk] == val_marker) ||
        (Marker_ActDiskOutlet[iMarker_ActDisk] == val_marker)) break;
  return ActDisk_Omega[iMarker_ActDisk][val_value];;
}

su2double CConfig::GetOutlet_MassFlow(string val_marker) const {
  unsigned short iMarker_Outlet;
  for (iMarker_Outlet = 0; iMarker_Outlet < nMarker_Outlet; iMarker_Outlet++)
    if ((Marker_Outlet[iMarker_Outlet] == val_marker)) break;
  return Outlet_MassFlow[iMarker_Outlet];
}

su2double CConfig::GetOutlet_Density(string val_marker) const {
  unsigned short iMarker_Outlet;
  for (iMarker_Outlet = 0; iMarker_Outlet < nMarker_Outlet; iMarker_Outlet++)
    if ((Marker_Outlet[iMarker_Outlet] == val_marker)) break;
  return Outlet_Density[iMarker_Outlet];
}

su2double CConfig::GetOutlet_Area(string val_marker) const {
  unsigned short iMarker_Outlet;
  for (iMarker_Outlet = 0; iMarker_Outlet < nMarker_Outlet; iMarker_Outlet++)
    if ((Marker_Outlet[iMarker_Outlet] == val_marker)) break;
  return Outlet_Area[iMarker_Outlet];
}

unsigned short CConfig::GetMarker_CfgFile_ActDiskOutlet(string val_marker) const {
  unsigned short iMarker_ActDisk, kMarker_All;

  /*--- Find the marker for this actuator disk inlet. ---*/

  for (iMarker_ActDisk = 0; iMarker_ActDisk < nMarker_ActDiskInlet; iMarker_ActDisk++)
    if (Marker_ActDiskInlet[iMarker_ActDisk] == val_marker) break;

  /*--- Find and return global marker index for the actuator disk outlet. ---*/

  for (kMarker_All = 0; kMarker_All < nMarker_CfgFile; kMarker_All++)
    if (Marker_ActDiskOutlet[iMarker_ActDisk] == Marker_CfgFile_TagBound[kMarker_All]) break;

  return kMarker_All;
}

unsigned short CConfig::GetMarker_CfgFile_EngineExhaust(string val_marker) const {
  unsigned short iMarker_Engine, kMarker_All;

  /*--- Find the marker for this engine inflow. ---*/

  for (iMarker_Engine = 0; iMarker_Engine < nMarker_EngineInflow; iMarker_Engine++)
    if (Marker_EngineInflow[iMarker_Engine] == val_marker) break;

  /*--- Find and return global marker index for the engine exhaust. ---*/

  for (kMarker_All = 0; kMarker_All < nMarker_CfgFile; kMarker_All++)
    if (Marker_EngineExhaust[iMarker_Engine] == Marker_CfgFile_TagBound[kMarker_All]) break;

  return kMarker_All;
}

bool CConfig::GetVolumetric_Movement() const {
  bool volumetric_movement = false;

  if (GetSurface_Movement(AEROELASTIC) ||
      GetSurface_Movement(AEROELASTIC_RIGID_MOTION)||
      GetSurface_Movement(EXTERNAL) ||
      GetSurface_Movement(EXTERNAL_ROTATION)){
    volumetric_movement = true;
  }

  if (Kind_SU2 == SU2_COMPONENT::SU2_DEF ||
      Kind_SU2 == SU2_COMPONENT::SU2_DOT ||
      DirectDiff)
  { volumetric_movement = true;}

  return volumetric_movement;
}

bool CConfig::GetSurface_Movement(unsigned short kind_movement) const {
  for (unsigned short iMarkerMoving = 0; iMarkerMoving < nKind_SurfaceMovement; iMarkerMoving++){
    if (Kind_SurfaceMovement[iMarkerMoving] == kind_movement){
      return true;
    }
  }
  return false;
}

unsigned short CConfig::GetMarker_Moving(string val_marker) const {
  unsigned short iMarker_Moving;

  /*--- Find the marker for this moving boundary. ---*/
  for (iMarker_Moving = 0; iMarker_Moving < nMarker_Moving; iMarker_Moving++)
    if (Marker_Moving[iMarker_Moving] == val_marker) break;

  return iMarker_Moving;
}

bool CConfig::GetMarker_Moving_Bool(string val_marker) const {
  unsigned short iMarker_Moving;

  /*--- Find the marker for this moving boundary, if it exists. ---*/
  for (iMarker_Moving = 0; iMarker_Moving < nMarker_Moving; iMarker_Moving++)
    if (Marker_Moving[iMarker_Moving] == val_marker) return true;

  return false;
}

unsigned short CConfig::GetMarker_Deform_Mesh(string val_marker) const {
  unsigned short iMarker_Deform_Mesh;

  /*--- Find the marker for this interface boundary. ---*/
  for (iMarker_Deform_Mesh = 0; iMarker_Deform_Mesh < nMarker_Deform_Mesh; iMarker_Deform_Mesh++)
    if (Marker_Deform_Mesh[iMarker_Deform_Mesh] == val_marker) break;

  return iMarker_Deform_Mesh;
}

unsigned short CConfig::GetMarker_Deform_Mesh_Sym_Plane(string val_marker) const {
  unsigned short iMarker_Deform_Mesh_Sym_Plane;

  /*--- Find the marker for this interface boundary. ---*/
  for (iMarker_Deform_Mesh_Sym_Plane = 0; iMarker_Deform_Mesh_Sym_Plane < nMarker_Deform_Mesh_Sym_Plane; iMarker_Deform_Mesh_Sym_Plane++)
    if (Marker_Deform_Mesh_Sym_Plane[iMarker_Deform_Mesh_Sym_Plane] == val_marker) break;

  return iMarker_Deform_Mesh_Sym_Plane;
}

unsigned short CConfig::GetMarker_Fluid_Load(string val_marker) const {
  unsigned short iMarker_Fluid_Load;

  /*--- Find the marker for this interface boundary. ---*/
  for (iMarker_Fluid_Load = 0; iMarker_Fluid_Load < nMarker_Fluid_Load; iMarker_Fluid_Load++)
    if (Marker_Fluid_Load[iMarker_Fluid_Load] == val_marker) break;

  return iMarker_Fluid_Load;
}

unsigned short CConfig::GetMarker_SobolevBC(string val_marker) const {
  unsigned short iMarker_Sobolev;

  /*--- Find the marker for this moving boundary. ---*/
  for (iMarker_Sobolev = 0; iMarker_Sobolev < nMarker_SobolevBC; iMarker_Sobolev++)
    if (Marker_SobolevBC[iMarker_Sobolev] == val_marker) break;

  return iMarker_Sobolev;
}

su2double CConfig::GetExhaust_Temperature_Target(string val_marker) const {
  unsigned short iMarker_EngineExhaust;
  for (iMarker_EngineExhaust = 0; iMarker_EngineExhaust < nMarker_EngineExhaust; iMarker_EngineExhaust++)
    if (Marker_EngineExhaust[iMarker_EngineExhaust] == val_marker) break;
  return Exhaust_Temperature_Target[iMarker_EngineExhaust];
}

su2double CConfig::GetExhaust_Pressure_Target(string val_marker) const {
  unsigned short iMarker_EngineExhaust;
  for (iMarker_EngineExhaust = 0; iMarker_EngineExhaust < nMarker_EngineExhaust; iMarker_EngineExhaust++)
    if (Marker_EngineExhaust[iMarker_EngineExhaust] == val_marker) break;
  return Exhaust_Pressure_Target[iMarker_EngineExhaust];
}

INLET_TYPE CConfig::GetKind_Inc_Inlet(string val_marker) const {
  unsigned short iMarker_Inlet;
  for (iMarker_Inlet = 0; iMarker_Inlet < nMarker_Inlet; iMarker_Inlet++)
    if (Marker_Inlet[iMarker_Inlet] == val_marker) break;
  return Kind_Inc_Inlet[iMarker_Inlet];
}

INC_OUTLET_TYPE CConfig::GetKind_Inc_Outlet(string val_marker) const {
  unsigned short iMarker_Outlet;
  for (iMarker_Outlet = 0; iMarker_Outlet < nMarker_Outlet; iMarker_Outlet++)
    if (Marker_Outlet[iMarker_Outlet] == val_marker) break;
  return Kind_Inc_Outlet[iMarker_Outlet];
}

su2double CConfig::GetInlet_Ttotal(string val_marker) const {
  unsigned short iMarker_Inlet;
  for (iMarker_Inlet = 0; iMarker_Inlet < nMarker_Inlet; iMarker_Inlet++)
    if (Marker_Inlet[iMarker_Inlet] == val_marker) break;
  return Inlet_Ttotal[iMarker_Inlet];
}

su2double CConfig::GetInlet_Ptotal(string val_marker) const {
  unsigned short iMarker_Inlet;
  for (iMarker_Inlet = 0; iMarker_Inlet < nMarker_Inlet; iMarker_Inlet++)
    if (Marker_Inlet[iMarker_Inlet] == val_marker) break;
  return Inlet_Ptotal[iMarker_Inlet];
}

void CConfig::SetInlet_Ptotal(su2double val_pressure, string val_marker) {
  unsigned short iMarker_Inlet;
  for (iMarker_Inlet = 0; iMarker_Inlet < nMarker_Inlet; iMarker_Inlet++)
    if (Marker_Inlet[iMarker_Inlet] == val_marker)
      Inlet_Ptotal[iMarker_Inlet] = val_pressure;
}

const su2double* CConfig::GetInlet_FlowDir(string val_marker) const {
  unsigned short iMarker_Inlet;
  for (iMarker_Inlet = 0; iMarker_Inlet < nMarker_Inlet; iMarker_Inlet++)
    if (Marker_Inlet[iMarker_Inlet] == val_marker) break;
  return Inlet_FlowDir[iMarker_Inlet];
}

su2double CConfig::GetInlet_Temperature(string val_marker) const {
  unsigned short iMarker_Supersonic_Inlet;
  for (iMarker_Supersonic_Inlet = 0; iMarker_Supersonic_Inlet < nMarker_Supersonic_Inlet; iMarker_Supersonic_Inlet++)
    if (Marker_Supersonic_Inlet[iMarker_Supersonic_Inlet] == val_marker) break;
  return Inlet_Temperature[iMarker_Supersonic_Inlet];
}

su2double CConfig::GetInlet_Pressure(string val_marker) const {
  unsigned short iMarker_Supersonic_Inlet;
  for (iMarker_Supersonic_Inlet = 0; iMarker_Supersonic_Inlet < nMarker_Supersonic_Inlet; iMarker_Supersonic_Inlet++)
    if (Marker_Supersonic_Inlet[iMarker_Supersonic_Inlet] == val_marker) break;
  return Inlet_Pressure[iMarker_Supersonic_Inlet];
}

const su2double* CConfig::GetInlet_Velocity(string val_marker) const {
  unsigned short iMarker_Supersonic_Inlet;
  for (iMarker_Supersonic_Inlet = 0; iMarker_Supersonic_Inlet < nMarker_Supersonic_Inlet; iMarker_Supersonic_Inlet++)
    if (Marker_Supersonic_Inlet[iMarker_Supersonic_Inlet] == val_marker) break;
  return Inlet_Velocity[iMarker_Supersonic_Inlet];
}

const su2double* CConfig::GetInlet_MassFrac(string val_marker) const {
  unsigned short iMarker_Supersonic_Inlet;
  for (iMarker_Supersonic_Inlet = 0; iMarker_Supersonic_Inlet < nMarker_Supersonic_Inlet; iMarker_Supersonic_Inlet++)
    if (Marker_Supersonic_Inlet[iMarker_Supersonic_Inlet] == val_marker) break;
  return Inlet_MassFrac[iMarker_Supersonic_Inlet];
}

const su2double* CConfig::GetInlet_SpeciesVal(string val_marker) const {
  unsigned short iMarker_Inlet_Species;
  for (iMarker_Inlet_Species = 0; iMarker_Inlet_Species < nMarker_Inlet_Species; iMarker_Inlet_Species++)
    if (Marker_Inlet_Species[iMarker_Inlet_Species] == val_marker) break;
  return Inlet_SpeciesVal[iMarker_Inlet_Species];
}

su2double CConfig::GetOutlet_Pressure(string val_marker) const {
  unsigned short iMarker_Outlet;
  for (iMarker_Outlet = 0; iMarker_Outlet < nMarker_Outlet; iMarker_Outlet++)
    if (Marker_Outlet[iMarker_Outlet] == val_marker) break;
  return Outlet_Pressure[iMarker_Outlet];
}

void CConfig::SetOutlet_Pressure(su2double val_pressure, string val_marker) {
  unsigned short iMarker_Outlet;
  for (iMarker_Outlet = 0; iMarker_Outlet < nMarker_Outlet; iMarker_Outlet++)
    if (Marker_Outlet[iMarker_Outlet] == val_marker)
      Outlet_Pressure[iMarker_Outlet] = val_pressure;
}

su2double CConfig::GetRiemann_Var1(string val_marker) const {
  unsigned short iMarker_Riemann;
  for (iMarker_Riemann = 0; iMarker_Riemann < nMarker_Riemann; iMarker_Riemann++)
    if (Marker_Riemann[iMarker_Riemann] == val_marker) break;
  return Riemann_Var1[iMarker_Riemann];
}

su2double CConfig::GetRiemann_Var2(string val_marker) const {
  unsigned short iMarker_Riemann;
  for (iMarker_Riemann = 0; iMarker_Riemann < nMarker_Riemann; iMarker_Riemann++)
    if (Marker_Riemann[iMarker_Riemann] == val_marker) break;
  return Riemann_Var2[iMarker_Riemann];
}

const su2double* CConfig::GetRiemann_FlowDir(string val_marker) const {
  unsigned short iMarker_Riemann;
  for (iMarker_Riemann = 0; iMarker_Riemann < nMarker_Riemann; iMarker_Riemann++)
    if (Marker_Riemann[iMarker_Riemann] == val_marker) break;
  return Riemann_FlowDir[iMarker_Riemann];
}

unsigned short CConfig::GetKind_Data_Riemann(string val_marker) const {
  unsigned short iMarker_Riemann;
  for (iMarker_Riemann = 0; iMarker_Riemann < nMarker_Riemann; iMarker_Riemann++)
    if (Marker_Riemann[iMarker_Riemann] == val_marker) break;
  return Kind_Data_Riemann[iMarker_Riemann];
}

su2double CConfig::GetGiles_Var1(string val_marker) const {
  unsigned short iMarker_Giles;
  for (iMarker_Giles = 0; iMarker_Giles < nMarker_Giles; iMarker_Giles++)
    if (Marker_Giles[iMarker_Giles] == val_marker) break;
  return Giles_Var1[iMarker_Giles];
}

void CConfig::SetGiles_Var1(su2double newVar1, string val_marker) {
  unsigned short iMarker_Giles;
  for (iMarker_Giles = 0; iMarker_Giles < nMarker_Giles; iMarker_Giles++)
    if (Marker_Giles[iMarker_Giles] == val_marker) break;
  Giles_Var1[iMarker_Giles] = newVar1;
}

su2double CConfig::GetGiles_Var2(string val_marker) const {
  unsigned short iMarker_Giles;
  for (iMarker_Giles = 0; iMarker_Giles < nMarker_Giles; iMarker_Giles++)
    if (Marker_Giles[iMarker_Giles] == val_marker) break;
  return Giles_Var2[iMarker_Giles];
}

su2double CConfig::GetGiles_RelaxFactorAverage(string val_marker) const {
  unsigned short iMarker_Giles;
  for (iMarker_Giles = 0; iMarker_Giles < nMarker_Giles; iMarker_Giles++)
    if (Marker_Giles[iMarker_Giles] == val_marker) break;
  return RelaxFactorAverage[iMarker_Giles];
}

su2double CConfig::GetGiles_RelaxFactorFourier(string val_marker) const {
  unsigned short iMarker_Giles;
  for (iMarker_Giles = 0; iMarker_Giles < nMarker_Giles; iMarker_Giles++)
    if (Marker_Giles[iMarker_Giles] == val_marker) break;
  return RelaxFactorFourier[iMarker_Giles];
}

const su2double* CConfig::GetGiles_FlowDir(string val_marker) const {
  unsigned short iMarker_Giles;
  for (iMarker_Giles = 0; iMarker_Giles < nMarker_Giles; iMarker_Giles++)
    if (Marker_Giles[iMarker_Giles] == val_marker) break;
  return Giles_FlowDir[iMarker_Giles];
}

unsigned short CConfig::GetKind_Data_Giles(string val_marker) const {
  unsigned short iMarker_Giles;
  for (iMarker_Giles = 0; iMarker_Giles < nMarker_Giles; iMarker_Giles++)
    if (Marker_Giles[iMarker_Giles] == val_marker) break;
  return Kind_Data_Giles[iMarker_Giles];
}

su2double CConfig::GetPressureOut_BC() const {
  unsigned short iMarker_BC;
  su2double pres_out = 0.0;
  for (iMarker_BC = 0; iMarker_BC < nMarker_Giles; iMarker_BC++){
    if (Kind_Data_Giles[iMarker_BC] == STATIC_PRESSURE || Kind_Data_Giles[iMarker_BC] == STATIC_PRESSURE_1D || Kind_Data_Giles[iMarker_BC] == RADIAL_EQUILIBRIUM ){
      pres_out = Giles_Var1[iMarker_BC];
    }
  }
  for (iMarker_BC = 0; iMarker_BC < nMarker_Riemann; iMarker_BC++){
    if (Kind_Data_Riemann[iMarker_BC] == STATIC_PRESSURE || Kind_Data_Riemann[iMarker_BC] == RADIAL_EQUILIBRIUM){
      pres_out = Riemann_Var1[iMarker_BC];
    }
  }
  return pres_out/Pressure_Ref;
}

void CConfig::SetPressureOut_BC(su2double val_press) {
  unsigned short iMarker_BC;
  for (iMarker_BC = 0; iMarker_BC < nMarker_Giles; iMarker_BC++){
    if (Kind_Data_Giles[iMarker_BC] == STATIC_PRESSURE || Kind_Data_Giles[iMarker_BC] == STATIC_PRESSURE_1D || Kind_Data_Giles[iMarker_BC] == RADIAL_EQUILIBRIUM ){
      Giles_Var1[iMarker_BC] = val_press*Pressure_Ref;
    }
  }
  for (iMarker_BC = 0; iMarker_BC < nMarker_Riemann; iMarker_BC++){
    if (Kind_Data_Riemann[iMarker_BC] == STATIC_PRESSURE || Kind_Data_Riemann[iMarker_BC] == RADIAL_EQUILIBRIUM){
      Riemann_Var1[iMarker_BC] = val_press*Pressure_Ref;
    }
  }
}

su2double CConfig::GetTotalPressureIn_BC() const {
  unsigned short iMarker_BC;
  su2double tot_pres_in = 0.0;
  for (iMarker_BC = 0; iMarker_BC < nMarker_Giles; iMarker_BC++){
    if (Kind_Data_Giles[iMarker_BC] == TOTAL_CONDITIONS_PT || Kind_Data_Giles[iMarker_BC] == TOTAL_CONDITIONS_PT_1D){
      tot_pres_in = Giles_Var1[iMarker_BC];
    }
  }
  for (iMarker_BC = 0; iMarker_BC < nMarker_Riemann; iMarker_BC++){
    if (Kind_Data_Riemann[iMarker_BC] == TOTAL_CONDITIONS_PT ){
      tot_pres_in = Riemann_Var1[iMarker_BC];
    }
  }
  if(nMarker_Inlet == 1 && Kind_Inlet == INLET_TYPE::TOTAL_CONDITIONS){
    tot_pres_in = Inlet_Ptotal[0];
  }
  return tot_pres_in/Pressure_Ref;
}

su2double CConfig::GetTotalTemperatureIn_BC() const {
  unsigned short iMarker_BC;
  su2double tot_temp_in = 0.0;
  for (iMarker_BC = 0; iMarker_BC < nMarker_Giles; iMarker_BC++){
    if (Kind_Data_Giles[iMarker_BC] == TOTAL_CONDITIONS_PT || Kind_Data_Giles[iMarker_BC] == TOTAL_CONDITIONS_PT_1D){
      tot_temp_in = Giles_Var2[iMarker_BC];
    }
  }
  for (iMarker_BC = 0; iMarker_BC < nMarker_Riemann; iMarker_BC++){
    if (Kind_Data_Riemann[iMarker_BC] == TOTAL_CONDITIONS_PT ){
      tot_temp_in = Riemann_Var2[iMarker_BC];
    }
  }

  if(nMarker_Inlet == 1 && Kind_Inlet == INLET_TYPE::TOTAL_CONDITIONS){
    tot_temp_in = Inlet_Ttotal[0];
  }
  return tot_temp_in/Temperature_Ref;
}

void CConfig::SetTotalTemperatureIn_BC(su2double val_temp) {
  unsigned short iMarker_BC;
  for (iMarker_BC = 0; iMarker_BC < nMarker_Giles; iMarker_BC++){
    if (Kind_Data_Giles[iMarker_BC] == TOTAL_CONDITIONS_PT || Kind_Data_Giles[iMarker_BC] == TOTAL_CONDITIONS_PT_1D){
      Giles_Var2[iMarker_BC] = val_temp*Temperature_Ref;
    }
  }
  for (iMarker_BC = 0; iMarker_BC < nMarker_Riemann; iMarker_BC++){
    if (Kind_Data_Riemann[iMarker_BC] == TOTAL_CONDITIONS_PT ){
      Riemann_Var2[iMarker_BC] = val_temp*Temperature_Ref;
    }
  }

  if(nMarker_Inlet == 1 && Kind_Inlet == INLET_TYPE::TOTAL_CONDITIONS){
    Inlet_Ttotal[0] = val_temp*Temperature_Ref;
  }
}

su2double CConfig::GetFlowAngleIn_BC() const {
  unsigned short iMarker_BC;
  su2double alpha_in = 0.0;
  for (iMarker_BC = 0; iMarker_BC < nMarker_Giles; iMarker_BC++){
    if (Kind_Data_Giles[iMarker_BC] == TOTAL_CONDITIONS_PT || Kind_Data_Giles[iMarker_BC] == TOTAL_CONDITIONS_PT_1D){
      alpha_in = atan(Giles_FlowDir[iMarker_BC][1]/Giles_FlowDir[iMarker_BC][0]);
    }
  }
  for (iMarker_BC = 0; iMarker_BC < nMarker_Riemann; iMarker_BC++){
    if (Kind_Data_Riemann[iMarker_BC] == TOTAL_CONDITIONS_PT ){
      alpha_in = atan(Riemann_FlowDir[iMarker_BC][1]/Riemann_FlowDir[iMarker_BC][0]);
    }
  }

  if(nMarker_Inlet == 1 && Kind_Inlet == INLET_TYPE::TOTAL_CONDITIONS){
    alpha_in = atan(Inlet_FlowDir[0][1]/Inlet_FlowDir[0][0]);
  }

  return alpha_in;
}

su2double CConfig::GetIncInlet_BC() const {

  su2double val_out = 0.0;

  if (nMarker_Inlet > 0) {
    if (Kind_Inc_Inlet[0] == INLET_TYPE::VELOCITY_INLET)
      val_out = Inlet_Ptotal[0]/Velocity_Ref;
    else if (Kind_Inc_Inlet[0] == INLET_TYPE::PRESSURE_INLET)
      val_out = Inlet_Ptotal[0]/Pressure_Ref;
  }

  return val_out;
}

void CConfig::SetIncInlet_BC(su2double val_in) {

  if (nMarker_Inlet > 0) {
    if (Kind_Inc_Inlet[0] == INLET_TYPE::VELOCITY_INLET)
      Inlet_Ptotal[0] = val_in*Velocity_Ref;
    else if (Kind_Inc_Inlet[0] == INLET_TYPE::PRESSURE_INLET)
      Inlet_Ptotal[0] = val_in*Pressure_Ref;
  }
}

su2double CConfig::GetIncTemperature_BC() const {

  su2double val_out = 0.0;

  if (nMarker_Inlet > 0)
    val_out = Inlet_Ttotal[0]/Temperature_Ref;

  return val_out;
}

void CConfig::SetIncTemperature_BC(su2double val_temperature) {
  if (nMarker_Inlet > 0)
    Inlet_Ttotal[0] = val_temperature*Temperature_Ref;
}

su2double CConfig::GetIncPressureOut_BC() const {

  su2double pressure_out = 0.0;

  if (nMarker_FarField > 0){
    pressure_out = Pressure_FreeStreamND;
  } else if (nMarker_Outlet > 0) {
    pressure_out = Outlet_Pressure[0]/Pressure_Ref;
  }

  return pressure_out;
}

void CConfig::SetIncPressureOut_BC(su2double val_pressure) {

  if (nMarker_FarField > 0){
    Pressure_FreeStreamND = val_pressure;
  } else if (nMarker_Outlet > 0) {
    Outlet_Pressure[0] = val_pressure*Pressure_Ref;
  }

}

su2double CConfig::GetIsothermal_Temperature(string val_marker) const {

  for (unsigned short iMarker_Isothermal = 0; iMarker_Isothermal < nMarker_Isothermal; iMarker_Isothermal++)
    if (Marker_Isothermal[iMarker_Isothermal] == val_marker)
      return Isothermal_Temperature[iMarker_Isothermal];

  return Isothermal_Temperature[0];
}

su2double CConfig::GetWall_HeatFlux(string val_marker) const {

  for (unsigned short iMarker_HeatFlux = 0; iMarker_HeatFlux < nMarker_HeatFlux; iMarker_HeatFlux++)
    if (Marker_HeatFlux[iMarker_HeatFlux] == val_marker)
      return Heat_Flux[iMarker_HeatFlux];

  return Heat_Flux[0];
}

su2double CConfig::GetWall_HeatTransfer_Coefficient(string val_marker) const {

  for (unsigned short iMarker_HeatTransfer = 0; iMarker_HeatTransfer < nMarker_HeatTransfer; iMarker_HeatTransfer++)
    if (Marker_HeatTransfer[iMarker_HeatTransfer] == val_marker)
      return HeatTransfer_Coeff[iMarker_HeatTransfer];

  return HeatTransfer_Coeff[0];
}

su2double CConfig::GetWall_HeatTransfer_Temperature(string val_marker) const {

  for (unsigned short iMarker_HeatTransfer = 0; iMarker_HeatTransfer < nMarker_HeatTransfer; iMarker_HeatTransfer++)
    if (Marker_HeatTransfer[iMarker_HeatTransfer] == val_marker)
      return HeatTransfer_WallTemp[iMarker_HeatTransfer];

  return HeatTransfer_WallTemp[0];
}

pair<WALL_TYPE, su2double> CConfig::GetWallRoughnessProperties(string val_marker) const {
  unsigned short iMarker = 0;
  short          flag = -1;
  pair<WALL_TYPE, su2double> WallProp;

  if (nMarker_HeatFlux > 0 || nMarker_Isothermal > 0 || nMarker_HeatTransfer || nMarker_CHTInterface > 0) {
    for (iMarker = 0; iMarker < nMarker_HeatFlux; iMarker++)
      if (Marker_HeatFlux[iMarker] == val_marker) {
        flag = iMarker;
        WallProp = make_pair(Kind_Wall[flag], Roughness_Height[flag]);
        return WallProp;
      }
    for (iMarker = 0; iMarker < nMarker_Isothermal; iMarker++)
      if (Marker_Isothermal[iMarker] == val_marker) {
        flag = nMarker_HeatFlux + iMarker;
        WallProp = make_pair(Kind_Wall[flag], Roughness_Height[flag]);
        return WallProp;
      }
    for (iMarker = 0; iMarker < nMarker_HeatTransfer; iMarker++)
      if (Marker_HeatTransfer[iMarker] == val_marker) {
        flag = nMarker_HeatFlux + nMarker_Isothermal + iMarker;
        WallProp = make_pair(Kind_Wall[flag], Roughness_Height[flag]);
        return WallProp;
      }
    for (iMarker = 0; iMarker < nMarker_CHTInterface; iMarker++)
      if (Marker_CHTInterface[iMarker] == val_marker) {
        flag = nMarker_HeatFlux + nMarker_Isothermal + nMarker_HeatTransfer + iMarker;
        WallProp = make_pair(Kind_Wall[flag], Roughness_Height[flag]);
        return WallProp;
      }
  }

  WallProp = make_pair(WALL_TYPE::SMOOTH, 0.0);
  return WallProp;
}

WALL_FUNCTIONS CConfig::GetWallFunction_Treatment(string val_marker) const {

  WALL_FUNCTIONS WallFunction = WALL_FUNCTIONS::NONE;

  for(unsigned short iMarker=0; iMarker<nMarker_WallFunctions; iMarker++) {
    if(Marker_WallFunctions[iMarker] == val_marker) {
      WallFunction = Kind_WallFunctions[iMarker];
      break;
    }
  }

  return WallFunction;
}

const unsigned short* CConfig::GetWallFunction_IntInfo(string val_marker) const {
  unsigned short *intInfo = nullptr;

  for(unsigned short iMarker=0; iMarker<nMarker_WallFunctions; iMarker++) {
    if(Marker_WallFunctions[iMarker] == val_marker) {
      intInfo = IntInfo_WallFunctions[iMarker];
      break;
    }
  }

  return intInfo;
}

const su2double* CConfig::GetWallFunction_DoubleInfo(string val_marker) const {
  su2double *doubleInfo = nullptr;

  for(unsigned short iMarker=0; iMarker<nMarker_WallFunctions; iMarker++) {
    if(Marker_WallFunctions[iMarker] == val_marker) {
      doubleInfo = DoubleInfo_WallFunctions[iMarker];
      break;
    }
  }

  return doubleInfo;
}

su2double CConfig::GetEngineInflow_Target(string val_marker) const {
  unsigned short iMarker_EngineInflow;
  for (iMarker_EngineInflow = 0; iMarker_EngineInflow < nMarker_EngineInflow; iMarker_EngineInflow++)
    if (Marker_EngineInflow[iMarker_EngineInflow] == val_marker) break;
  return EngineInflow_Target[iMarker_EngineInflow];
}

su2double CConfig::GetInflow_Pressure(string val_marker) const {
  unsigned short iMarker_EngineInflow;
  for (iMarker_EngineInflow = 0; iMarker_EngineInflow < nMarker_EngineInflow; iMarker_EngineInflow++)
    if (Marker_EngineInflow[iMarker_EngineInflow] == val_marker) break;
  return Inflow_Pressure[iMarker_EngineInflow];
}

su2double CConfig::GetInflow_MassFlow(string val_marker) const {
  unsigned short iMarker_EngineInflow;
  for (iMarker_EngineInflow = 0; iMarker_EngineInflow < nMarker_EngineInflow; iMarker_EngineInflow++)
    if (Marker_EngineInflow[iMarker_EngineInflow] == val_marker) break;
  return Inflow_MassFlow[iMarker_EngineInflow];
}

su2double CConfig::GetInflow_ReverseMassFlow(string val_marker) const {
  unsigned short iMarker_EngineInflow;
  for (iMarker_EngineInflow = 0; iMarker_EngineInflow < nMarker_EngineInflow; iMarker_EngineInflow++)
    if (Marker_EngineInflow[iMarker_EngineInflow] == val_marker) break;
  return Inflow_ReverseMassFlow[iMarker_EngineInflow];
}

su2double CConfig::GetInflow_TotalPressure(string val_marker) const {
  unsigned short iMarker_EngineInflow;
  for (iMarker_EngineInflow = 0; iMarker_EngineInflow < nMarker_EngineInflow; iMarker_EngineInflow++)
    if (Marker_EngineInflow[iMarker_EngineInflow] == val_marker) break;
  return Inflow_TotalPressure[iMarker_EngineInflow];
}

su2double CConfig::GetInflow_Temperature(string val_marker) const {
  unsigned short iMarker_EngineInflow;
  for (iMarker_EngineInflow = 0; iMarker_EngineInflow < nMarker_EngineInflow; iMarker_EngineInflow++)
    if (Marker_EngineInflow[iMarker_EngineInflow] == val_marker) break;
  return Inflow_Temperature[iMarker_EngineInflow];
}

su2double CConfig::GetInflow_TotalTemperature(string val_marker) const {
  unsigned short iMarker_EngineInflow;
  for (iMarker_EngineInflow = 0; iMarker_EngineInflow < nMarker_EngineInflow; iMarker_EngineInflow++)
    if (Marker_EngineInflow[iMarker_EngineInflow] == val_marker) break;
  return Inflow_TotalTemperature[iMarker_EngineInflow];
}

su2double CConfig::GetInflow_RamDrag(string val_marker) const {
  unsigned short iMarker_EngineInflow;
  for (iMarker_EngineInflow = 0; iMarker_EngineInflow < nMarker_EngineInflow; iMarker_EngineInflow++)
    if (Marker_EngineInflow[iMarker_EngineInflow] == val_marker) break;
  return Inflow_RamDrag[iMarker_EngineInflow];
}

su2double CConfig::GetInflow_Force(string val_marker) const {
  unsigned short iMarker_EngineInflow;
  for (iMarker_EngineInflow = 0; iMarker_EngineInflow < nMarker_EngineInflow; iMarker_EngineInflow++)
    if (Marker_EngineInflow[iMarker_EngineInflow] == val_marker) break;
  return Inflow_Force[iMarker_EngineInflow];
}

su2double CConfig::GetInflow_Power(string val_marker) const {
  unsigned short iMarker_EngineInflow;
  for (iMarker_EngineInflow = 0; iMarker_EngineInflow < nMarker_EngineInflow; iMarker_EngineInflow++)
    if (Marker_EngineInflow[iMarker_EngineInflow] == val_marker) break;
  return Inflow_Power[iMarker_EngineInflow];
}

su2double CConfig::GetInflow_Mach(string val_marker) const {
  unsigned short iMarker_EngineInflow;
  for (iMarker_EngineInflow = 0; iMarker_EngineInflow < nMarker_EngineInflow; iMarker_EngineInflow++)
    if (Marker_EngineInflow[iMarker_EngineInflow] == val_marker) break;
  return Inflow_Mach[iMarker_EngineInflow];
}

su2double CConfig::GetExhaust_Pressure(string val_marker) const {
  unsigned short iMarker_EngineExhaust;
  for (iMarker_EngineExhaust = 0; iMarker_EngineExhaust < nMarker_EngineExhaust; iMarker_EngineExhaust++)
    if (Marker_EngineExhaust[iMarker_EngineExhaust] == val_marker) break;
  return Exhaust_Pressure[iMarker_EngineExhaust];
}

su2double CConfig::GetExhaust_Temperature(string val_marker) const {
  unsigned short iMarker_EngineExhaust;
  for (iMarker_EngineExhaust = 0; iMarker_EngineExhaust < nMarker_EngineExhaust; iMarker_EngineExhaust++)
    if (Marker_EngineExhaust[iMarker_EngineExhaust] == val_marker) break;
  return Exhaust_Temperature[iMarker_EngineExhaust];
}

su2double CConfig::GetExhaust_MassFlow(string val_marker) const {
  unsigned short iMarker_EngineExhaust;
  for (iMarker_EngineExhaust = 0; iMarker_EngineExhaust < nMarker_EngineExhaust; iMarker_EngineExhaust++)
    if (Marker_EngineExhaust[iMarker_EngineExhaust] == val_marker) break;
  return Exhaust_MassFlow[iMarker_EngineExhaust];
}

su2double CConfig::GetExhaust_TotalPressure(string val_marker) const {
  unsigned short iMarker_EngineExhaust;
  for (iMarker_EngineExhaust = 0; iMarker_EngineExhaust < nMarker_EngineExhaust; iMarker_EngineExhaust++)
    if (Marker_EngineExhaust[iMarker_EngineExhaust] == val_marker) break;
  return Exhaust_TotalPressure[iMarker_EngineExhaust];
}

su2double CConfig::GetExhaust_TotalTemperature(string val_marker) const {
  unsigned short iMarker_EngineExhaust;
  for (iMarker_EngineExhaust = 0; iMarker_EngineExhaust < nMarker_EngineExhaust; iMarker_EngineExhaust++)
    if (Marker_EngineExhaust[iMarker_EngineExhaust] == val_marker) break;
  return Exhaust_TotalTemperature[iMarker_EngineExhaust];
}

su2double CConfig::GetExhaust_GrossThrust(string val_marker) const {
  unsigned short iMarker_EngineExhaust;
  for (iMarker_EngineExhaust = 0; iMarker_EngineExhaust < nMarker_EngineExhaust; iMarker_EngineExhaust++)
    if (Marker_EngineExhaust[iMarker_EngineExhaust] == val_marker) break;
  return Exhaust_GrossThrust[iMarker_EngineExhaust];
}

su2double CConfig::GetExhaust_Force(string val_marker) const {
  unsigned short iMarker_EngineExhaust;
  for (iMarker_EngineExhaust = 0; iMarker_EngineExhaust < nMarker_EngineExhaust; iMarker_EngineExhaust++)
    if (Marker_EngineExhaust[iMarker_EngineExhaust] == val_marker) break;
  return Exhaust_Force[iMarker_EngineExhaust];
}

su2double CConfig::GetExhaust_Power(string val_marker) const {
  unsigned short iMarker_EngineExhaust;
  for (iMarker_EngineExhaust = 0; iMarker_EngineExhaust < nMarker_EngineExhaust; iMarker_EngineExhaust++)
    if (Marker_EngineExhaust[iMarker_EngineExhaust] == val_marker) break;
  return Exhaust_Power[iMarker_EngineExhaust];
}

su2double CConfig::GetActDiskInlet_Pressure(string val_marker) const {
  unsigned short iMarker_ActDiskInlet;
  for (iMarker_ActDiskInlet = 0; iMarker_ActDiskInlet < nMarker_ActDiskInlet; iMarker_ActDiskInlet++)
    if (Marker_ActDiskInlet[iMarker_ActDiskInlet] == val_marker) break;
  return ActDiskInlet_Pressure[iMarker_ActDiskInlet];
}

su2double CConfig::GetActDiskInlet_TotalPressure(string val_marker) const {
  unsigned short iMarker_ActDiskInlet;
  for (iMarker_ActDiskInlet = 0; iMarker_ActDiskInlet < nMarker_ActDiskInlet; iMarker_ActDiskInlet++)
    if (Marker_ActDiskInlet[iMarker_ActDiskInlet] == val_marker) break;
  return ActDiskInlet_TotalPressure[iMarker_ActDiskInlet];
}

su2double CConfig::GetActDiskInlet_RamDrag(string val_marker) const {
  unsigned short iMarker_ActDiskInlet;
  for (iMarker_ActDiskInlet = 0; iMarker_ActDiskInlet < nMarker_ActDiskInlet; iMarker_ActDiskInlet++)
    if (Marker_ActDiskInlet[iMarker_ActDiskInlet] == val_marker) break;
  return ActDiskInlet_RamDrag[iMarker_ActDiskInlet];
}

su2double CConfig::GetActDiskInlet_Force(string val_marker) const {
  unsigned short iMarker_ActDiskInlet;
  for (iMarker_ActDiskInlet = 0; iMarker_ActDiskInlet < nMarker_ActDiskInlet; iMarker_ActDiskInlet++)
    if (Marker_ActDiskInlet[iMarker_ActDiskInlet] == val_marker) break;
  return ActDiskInlet_Force[iMarker_ActDiskInlet];
}

su2double CConfig::GetActDiskInlet_Power(string val_marker) const {
  unsigned short iMarker_ActDiskInlet;
  for (iMarker_ActDiskInlet = 0; iMarker_ActDiskInlet < nMarker_ActDiskInlet; iMarker_ActDiskInlet++)
    if (Marker_ActDiskInlet[iMarker_ActDiskInlet] == val_marker) break;
  return ActDiskInlet_Power[iMarker_ActDiskInlet];
}

su2double CConfig::GetActDiskOutlet_Pressure(string val_marker) const {
  unsigned short iMarker_ActDiskOutlet;
  for (iMarker_ActDiskOutlet = 0; iMarker_ActDiskOutlet < nMarker_ActDiskOutlet; iMarker_ActDiskOutlet++)
    if (Marker_ActDiskOutlet[iMarker_ActDiskOutlet] == val_marker) break;
  return ActDiskOutlet_Pressure[iMarker_ActDiskOutlet];
}

su2double CConfig::GetActDiskOutlet_TotalPressure(string val_marker) const {
  unsigned short iMarker_ActDiskOutlet;
  for (iMarker_ActDiskOutlet = 0; iMarker_ActDiskOutlet < nMarker_ActDiskOutlet; iMarker_ActDiskOutlet++)
    if (Marker_ActDiskOutlet[iMarker_ActDiskOutlet] == val_marker) break;
  return ActDiskOutlet_TotalPressure[iMarker_ActDiskOutlet];
}

su2double CConfig::GetActDiskOutlet_GrossThrust(string val_marker) const {
  unsigned short iMarker_ActDiskOutlet;
  for (iMarker_ActDiskOutlet = 0; iMarker_ActDiskOutlet < nMarker_ActDiskOutlet; iMarker_ActDiskOutlet++)
    if (Marker_ActDiskOutlet[iMarker_ActDiskOutlet] == val_marker) break;
  return ActDiskOutlet_GrossThrust[iMarker_ActDiskOutlet];
}

su2double CConfig::GetActDiskOutlet_Force(string val_marker) const {
  unsigned short iMarker_ActDiskOutlet;
  for (iMarker_ActDiskOutlet = 0; iMarker_ActDiskOutlet < nMarker_ActDiskOutlet; iMarker_ActDiskOutlet++)
    if (Marker_ActDiskOutlet[iMarker_ActDiskOutlet] == val_marker) break;
  return ActDiskOutlet_Force[iMarker_ActDiskOutlet];
}

su2double CConfig::GetActDiskOutlet_Power(string val_marker) const {
  unsigned short iMarker_ActDiskOutlet;
  for (iMarker_ActDiskOutlet = 0; iMarker_ActDiskOutlet < nMarker_ActDiskOutlet; iMarker_ActDiskOutlet++)
    if (Marker_ActDiskOutlet[iMarker_ActDiskOutlet] == val_marker) break;
  return ActDiskOutlet_Power[iMarker_ActDiskOutlet];
}

su2double CConfig::GetActDiskInlet_Temperature(string val_marker) const {
  unsigned short iMarker_ActDiskInlet;
  for (iMarker_ActDiskInlet = 0; iMarker_ActDiskInlet < nMarker_ActDiskInlet; iMarker_ActDiskInlet++)
    if (Marker_ActDiskInlet[iMarker_ActDiskInlet] == val_marker) break;
  return ActDiskInlet_Temperature[iMarker_ActDiskInlet];
}

su2double CConfig::GetActDiskInlet_TotalTemperature(string val_marker) const {
  unsigned short iMarker_ActDiskInlet;
  for (iMarker_ActDiskInlet = 0; iMarker_ActDiskInlet < nMarker_ActDiskInlet; iMarker_ActDiskInlet++)
    if (Marker_ActDiskInlet[iMarker_ActDiskInlet] == val_marker) break;
  return ActDiskInlet_TotalTemperature[iMarker_ActDiskInlet];
}

su2double CConfig::GetActDiskOutlet_Temperature(string val_marker) const {
  unsigned short iMarker_ActDiskOutlet;
  for (iMarker_ActDiskOutlet = 0; iMarker_ActDiskOutlet < nMarker_ActDiskOutlet; iMarker_ActDiskOutlet++)
    if (Marker_ActDiskOutlet[iMarker_ActDiskOutlet] == val_marker) break;
  return ActDiskOutlet_Temperature[iMarker_ActDiskOutlet];
}

su2double CConfig::GetActDiskOutlet_TotalTemperature(string val_marker) const {
  unsigned short iMarker_ActDiskOutlet;
  for (iMarker_ActDiskOutlet = 0; iMarker_ActDiskOutlet < nMarker_ActDiskOutlet; iMarker_ActDiskOutlet++)
    if (Marker_ActDiskOutlet[iMarker_ActDiskOutlet] == val_marker) break;
  return ActDiskOutlet_TotalTemperature[iMarker_ActDiskOutlet];
}

su2double CConfig::GetActDiskInlet_MassFlow(string val_marker) const {
  unsigned short iMarker_ActDiskInlet;
  for (iMarker_ActDiskInlet = 0; iMarker_ActDiskInlet < nMarker_ActDiskInlet; iMarker_ActDiskInlet++)
    if (Marker_ActDiskInlet[iMarker_ActDiskInlet] == val_marker) break;
  return ActDiskInlet_MassFlow[iMarker_ActDiskInlet];
}

su2double CConfig::GetActDiskOutlet_MassFlow(string val_marker) const {
  unsigned short iMarker_ActDiskOutlet;
  for (iMarker_ActDiskOutlet = 0; iMarker_ActDiskOutlet < nMarker_ActDiskOutlet; iMarker_ActDiskOutlet++)
    if (Marker_ActDiskOutlet[iMarker_ActDiskOutlet] == val_marker) break;
  return ActDiskOutlet_MassFlow[iMarker_ActDiskOutlet];
}

su2double CConfig::GetDispl_Value(string val_marker) const {
  unsigned short iMarker_Displacement;
  for (iMarker_Displacement = 0; iMarker_Displacement < nMarker_Displacement; iMarker_Displacement++)
    if (Marker_Displacement[iMarker_Displacement] == val_marker) break;
  return Displ_Value[iMarker_Displacement];
}

su2double CConfig::GetLoad_Value(string val_marker) const {
  unsigned short iMarker_Load;
  for (iMarker_Load = 0; iMarker_Load < nMarker_Load; iMarker_Load++)
    if (Marker_Load[iMarker_Load] == val_marker) break;
  return Load_Value[iMarker_Load];
}

su2double CConfig::GetDamper_Constant(string val_marker) const {
  unsigned short iMarker_Damper;
  for (iMarker_Damper = 0; iMarker_Damper < nMarker_Damper; iMarker_Damper++)
    if (Marker_Damper[iMarker_Damper] == val_marker) break;
  return Damper_Constant[iMarker_Damper];
}

su2double CConfig::GetLoad_Dir_Value(string val_marker) const {
  unsigned short iMarker_Load_Dir;
  for (iMarker_Load_Dir = 0; iMarker_Load_Dir < nMarker_Load_Dir; iMarker_Load_Dir++)
    if (Marker_Load_Dir[iMarker_Load_Dir] == val_marker) break;
  return Load_Dir_Value[iMarker_Load_Dir];
}

su2double CConfig::GetLoad_Dir_Multiplier(string val_marker) const {
  unsigned short iMarker_Load_Dir;
  for (iMarker_Load_Dir = 0; iMarker_Load_Dir < nMarker_Load_Dir; iMarker_Load_Dir++)
    if (Marker_Load_Dir[iMarker_Load_Dir] == val_marker) break;
  return Load_Dir_Multiplier[iMarker_Load_Dir];
}

su2double CConfig::GetDisp_Dir_Value(string val_marker) const {
  unsigned short iMarker_Disp_Dir;
  for (iMarker_Disp_Dir = 0; iMarker_Disp_Dir < nMarker_Disp_Dir; iMarker_Disp_Dir++)
    if (Marker_Disp_Dir[iMarker_Disp_Dir] == val_marker) break;
  return Disp_Dir_Value[iMarker_Disp_Dir];
}

su2double CConfig::GetDisp_Dir_Multiplier(string val_marker) const {
  unsigned short iMarker_Disp_Dir;
  for (iMarker_Disp_Dir = 0; iMarker_Disp_Dir < nMarker_Disp_Dir; iMarker_Disp_Dir++)
    if (Marker_Disp_Dir[iMarker_Disp_Dir] == val_marker) break;
  return Disp_Dir_Multiplier[iMarker_Disp_Dir];
}

const su2double* CConfig::GetLoad_Dir(string val_marker) const {
  unsigned short iMarker_Load_Dir;
  for (iMarker_Load_Dir = 0; iMarker_Load_Dir < nMarker_Load_Dir; iMarker_Load_Dir++)
    if (Marker_Load_Dir[iMarker_Load_Dir] == val_marker) break;
  return Load_Dir[iMarker_Load_Dir];
}

const su2double* CConfig::GetDisp_Dir(string val_marker) const {
  unsigned short iMarker_Disp_Dir;
  for (iMarker_Disp_Dir = 0; iMarker_Disp_Dir < nMarker_Disp_Dir; iMarker_Disp_Dir++)
    if (Marker_Disp_Dir[iMarker_Disp_Dir] == val_marker) break;
  return Disp_Dir[iMarker_Disp_Dir];
}

su2double CConfig::GetLoad_Sine_Amplitude(string val_marker) const {
  unsigned short iMarker_Load_Sine;
  for (iMarker_Load_Sine = 0; iMarker_Load_Sine < nMarker_Load_Sine; iMarker_Load_Sine++)
    if (Marker_Load_Sine[iMarker_Load_Sine] == val_marker) break;
  return Load_Sine_Amplitude[iMarker_Load_Sine];
}

su2double CConfig::GetLoad_Sine_Frequency(string val_marker) const {
  unsigned short iMarker_Load_Sine;
  for (iMarker_Load_Sine = 0; iMarker_Load_Sine < nMarker_Load_Sine; iMarker_Load_Sine++)
    if (Marker_Load_Sine[iMarker_Load_Sine] == val_marker) break;
  return Load_Sine_Frequency[iMarker_Load_Sine];
}

const su2double* CConfig::GetLoad_Sine_Dir(string val_marker) const {
  unsigned short iMarker_Load_Sine;
  for (iMarker_Load_Sine = 0; iMarker_Load_Sine < nMarker_Load_Sine; iMarker_Load_Sine++)
    if (Marker_Load_Sine[iMarker_Load_Sine] == val_marker) break;
  return Load_Sine_Dir[iMarker_Load_Sine];
}

su2double CConfig::GetWall_Emissivity(string val_marker) const {

  unsigned short iMarker_Emissivity = 0;

  if (nMarker_Emissivity > 0) {
    for (iMarker_Emissivity = 0; iMarker_Emissivity < nMarker_Emissivity; iMarker_Emissivity++)
      if (Marker_Emissivity[iMarker_Emissivity] == val_marker) break;
  }

  return Wall_Emissivity[iMarker_Emissivity];
}

su2double CConfig::GetFlowLoad_Value(string val_marker) const {
  unsigned short iMarker_FlowLoad;
  for (iMarker_FlowLoad = 0; iMarker_FlowLoad < nMarker_FlowLoad; iMarker_FlowLoad++)
    if (Marker_FlowLoad[iMarker_FlowLoad] == val_marker) break;
  return FlowLoad_Value[iMarker_FlowLoad];
}

short CConfig::FindInterfaceMarker(unsigned short iInterface) const {

  /*--- The names of the two markers that form the interface. ---*/
  const auto& sideA = Marker_ZoneInterface[2*iInterface];
  const auto& sideB = Marker_ZoneInterface[2*iInterface+1];

  for (unsigned short iMarker = 0; iMarker < nMarker_All; iMarker++) {
    /*--- If the marker is sideA or sideB of the interface (order does not matter). ---*/
    const auto& tag = Marker_All_TagBound[iMarker];
    if ((tag == sideA) || (tag == sideB)) return iMarker;
  }
  return -1;
}

void CConfig::Tick(double *val_start_time) {

#ifdef PROFILE
  *val_start_time = SU2_MPI::Wtime();
#endif

}

void CConfig::Tock(double val_start_time, string val_function_name, int val_group_id) {

#ifdef PROFILE

  double val_stop_time = 0.0, val_elapsed_time = 0.0;

  val_stop_time = SU2_MPI::Wtime();

  /*--- Compute the elapsed time for this subroutine ---*/
  val_elapsed_time = val_stop_time - val_start_time;

  /*--- Store the subroutine name and the elapsed time ---*/
  Profile_Function_tp.push_back(val_function_name);
  Profile_Time_tp.push_back(val_elapsed_time);
  Profile_ID_tp.push_back(val_group_id);

#endif

}

void CConfig::SetProfilingCSV(void) {

#ifdef PROFILE

  int rank = MASTER_NODE;
  int size = SINGLE_NODE;
#ifdef HAVE_MPI
  SU2_MPI::Comm_rank(SU2_MPI::GetComm(), &rank);
  SU2_MPI::Comm_size(SU2_MPI::GetComm(), &size);
#endif

  /*--- Each rank has the same stack trace, so the they have the same
   function calls and ordering in the vectors. We're going to reduce
   the timings from each rank and extract the avg, min, and max timings. ---*/

  /*--- First, create a local mapping, so that we can extract the
   min and max values for each function. ---*/

  for (unsigned int i = 0; i < Profile_Function_tp.size(); i++) {

    /*--- Add the function and initialize if not already stored (the ID
     only needs to be stored the first time).---*/
    if (Profile_Map_tp.find(Profile_Function_tp[i]) == Profile_Map_tp.end()) {

      vector<int> profile; profile.push_back(i);
      Profile_Map_tp.insert(pair<string,vector<int> >(Profile_Function_tp[i],profile));

    } else {

      /*--- This function has already been added, so simply increment the
       number of calls and total time for this function. ---*/

      Profile_Map_tp[Profile_Function_tp[i]].push_back(i);

    }
  }

  /*--- We now have everything gathered by function name, so we can loop over
   each function and store the min/max times. ---*/

  int map_size = 0;
  for (map<string,vector<int> >::iterator it=Profile_Map_tp.begin(); it!=Profile_Map_tp.end(); ++it) {
    map_size++;
  }

  /*--- Allocate and initialize memory ---*/

  double *l_min_red = NULL, *l_max_red = NULL, *l_tot_red = NULL, *l_avg_red = NULL;
  int *n_calls_red = NULL;
  double* l_min = new double[map_size];
  double* l_max = new double[map_size];
  double* l_tot = new double[map_size];
  double* l_avg = new double[map_size];
  int* n_calls  = new int[map_size];
  for (int i = 0; i < map_size; i++)
  {
    l_min[i]   = 1e10;
    l_max[i]   = 0.0;
    l_tot[i]   = 0.0;
    l_avg[i]   = 0.0;
    n_calls[i] = 0;
  }

  /*--- Collect the info for each function from the current rank ---*/

  int func_counter = 0;
  for (map<string,vector<int> >::iterator it=Profile_Map_tp.begin(); it!=Profile_Map_tp.end(); ++it) {

    for (unsigned int i = 0; i < (it->second).size(); i++) {
      n_calls[func_counter]++;
      l_tot[func_counter] += Profile_Time_tp[(it->second)[i]];
      if (Profile_Time_tp[(it->second)[i]] < l_min[func_counter])
        l_min[func_counter] = Profile_Time_tp[(it->second)[i]];
      if (Profile_Time_tp[(it->second)[i]] > l_max[func_counter])
        l_max[func_counter] = Profile_Time_tp[(it->second)[i]];

    }
    l_avg[func_counter] = l_tot[func_counter]/((double)n_calls[func_counter]);
    func_counter++;
  }

  /*--- Now reduce the data ---*/

  if (rank == MASTER_NODE) {
    l_min_red = new double[map_size];
    l_max_red = new double[map_size];
    l_tot_red = new double[map_size];
    l_avg_red = new double[map_size];
    n_calls_red  = new int[map_size];
  }

#ifdef HAVE_MPI
  MPI_Reduce(n_calls, n_calls_red, map_size, MPI_INT, MPI_SUM, MASTER_NODE, SU2_MPI::GetComm());
  MPI_Reduce(l_tot, l_tot_red, map_size, MPI_DOUBLE, MPI_SUM, MASTER_NODE, SU2_MPI::GetComm());
  MPI_Reduce(l_avg, l_avg_red, map_size, MPI_DOUBLE, MPI_SUM, MASTER_NODE, SU2_MPI::GetComm());
  MPI_Reduce(l_min, l_min_red, map_size, MPI_DOUBLE, MPI_MIN, MASTER_NODE, SU2_MPI::GetComm());
  MPI_Reduce(l_max, l_max_red, map_size, MPI_DOUBLE, MPI_MAX, MASTER_NODE, SU2_MPI::GetComm());
#else
  memcpy(n_calls_red, n_calls, map_size*sizeof(int));
  memcpy(l_tot_red,   l_tot,   map_size*sizeof(double));
  memcpy(l_avg_red,   l_avg,   map_size*sizeof(double));
  memcpy(l_min_red,   l_min,   map_size*sizeof(double));
  memcpy(l_max_red,   l_max,   map_size*sizeof(double));
#endif

  /*--- The master rank will write the file ---*/

  if (rank == MASTER_NODE) {

    /*--- Take averages over all ranks on the master ---*/

    for (int i = 0; i < map_size; i++) {
      l_tot_red[i]   = l_tot_red[i]/(double)size;
      l_avg_red[i]   = l_avg_red[i]/(double)size;
      n_calls_red[i] = n_calls_red[i]/size;
    }

    /*--- Now write a CSV file with the processed results ---*/

    ofstream Profile_File;
    Profile_File.precision(15);
    Profile_File.open("profiling.csv");

    /*--- Create the CSV header ---*/

    Profile_File << "\"Function_Name\", \"N_Calls\", \"Avg_Total_Time\", \"Avg_Time\", \"Min_Time\", \"Max_Time\", \"Function_ID\"" << endl;

    /*--- Loop through the map and write the results to the file ---*/

    func_counter = 0;
    for (map<string,vector<int> >::iterator it=Profile_Map_tp.begin(); it!=Profile_Map_tp.end(); ++it) {

      Profile_File << scientific << it->first << ", " << n_calls_red[func_counter] << ", " << l_tot_red[func_counter] << ", " << l_avg_red[func_counter] << ", " << l_min_red[func_counter] << ", " << l_max_red[func_counter] << ", " << (int)Profile_ID_tp[(it->second)[0]] << endl;
      func_counter++;
    }

    Profile_File.close();

  }

  delete [] l_min;
  delete [] l_max;
  delete [] l_avg;
  delete [] l_tot;
  delete [] n_calls;
  if (rank == MASTER_NODE) {
    delete [] l_min_red;
    delete [] l_max_red;
    delete [] l_avg_red;
    delete [] l_tot_red;
    delete [] n_calls_red;
  }

#endif

}

void CConfig::GEMM_Tick(double *val_start_time) const {

#ifdef PROFILE

#ifdef HAVE_MKL
  *val_start_time = dsecnd();
#else
  *val_start_time = SU2_MPI::Wtime();
#endif

#endif

}

void CConfig::GEMM_Tock(double val_start_time, int M, int N, int K) const {

#ifdef PROFILE

  /* Determine the timing value. The actual function called depends on
     the type of executable. */
  double val_stop_time = 0.0;

#ifdef HAVE_MKL
  val_stop_time = dsecnd();
#else
  val_stop_time = SU2_MPI::Wtime();
#endif

  /* Compute the elapsed time. */
  const double val_elapsed_time = val_stop_time - val_start_time;

  /* Create the CLong3T from the M-N-K values and check if it is already
     stored in the map GEMM_Profile_MNK. */
  CLong3T MNK(M, N, K);
  map<CLong3T, int>::iterator MI = GEMM_Profile_MNK.find(MNK);

  if(MI == GEMM_Profile_MNK.end()) {

    /* Entry is not present yet. Create it. */
    const int ind = GEMM_Profile_MNK.size();
    GEMM_Profile_MNK[MNK] = ind;

    GEMM_Profile_NCalls.push_back(1);
    GEMM_Profile_TotTime.push_back(val_elapsed_time);
    GEMM_Profile_MinTime.push_back(val_elapsed_time);
    GEMM_Profile_MaxTime.push_back(val_elapsed_time);
  }
  else {

    /* Entry is already present. Determine its index in the
       map and update the corresponding vectors. */
    const int ind = MI->second;
    ++GEMM_Profile_NCalls[ind];
    GEMM_Profile_TotTime[ind] += val_elapsed_time;
    GEMM_Profile_MinTime[ind]  = min(GEMM_Profile_MinTime[ind], val_elapsed_time);
    GEMM_Profile_MaxTime[ind]  = max(GEMM_Profile_MaxTime[ind], val_elapsed_time);
  }

#endif

}

void CConfig::GEMMProfilingCSV(void) {

#ifdef PROFILE

  /* Initialize the rank to the master node. */
  int rank = MASTER_NODE;

#ifdef HAVE_MPI
  /* Parallel executable. The profiling data must be sent to the master node.
     First determine the rank and size. */
  int size;
  SU2_MPI::Comm_rank(SU2_MPI::GetComm(), &rank);
  SU2_MPI::Comm_size(SU2_MPI::GetComm(), &size);

  /* Check for the master node. */
  if(rank == MASTER_NODE) {

    /* Master node. Loop over the other ranks to receive their data. */
    for(int proc=1; proc<size; ++proc) {

      /* Block until a message from this processor arrives. Determine
         the number of entries in the receive buffers. */
      SU2_MPI::Status status;
      SU2_MPI::Probe(proc, 0, SU2_MPI::GetComm(), &status);

      int nEntries;
      SU2_MPI::Get_count(&status, MPI_LONG, &nEntries);

      /* Allocate the memory for the receive buffers and receive the
         three messages using blocking receives. */
      vector<long>   recvBufNCalls(nEntries);
      vector<double> recvBufTotTime(nEntries);
      vector<double> recvBufMinTime(nEntries);
      vector<double> recvBufMaxTime(nEntries);
      vector<long>   recvBufMNK(3*nEntries);

      SU2_MPI::Recv(recvBufNCalls.data(), recvBufNCalls.size(),
                    MPI_LONG, proc, 0, SU2_MPI::GetComm(), &status);
      SU2_MPI::Recv(recvBufTotTime.data(), recvBufTotTime.size(),
                    MPI_DOUBLE, proc, 1, SU2_MPI::GetComm(), &status);
      SU2_MPI::Recv(recvBufMinTime.data(), recvBufMinTime.size(),
                    MPI_DOUBLE, proc, 2, SU2_MPI::GetComm(), &status);
      SU2_MPI::Recv(recvBufMaxTime.data(), recvBufMaxTime.size(),
                    MPI_DOUBLE, proc, 3, SU2_MPI::GetComm(), &status);
      SU2_MPI::Recv(recvBufMNK.data(), recvBufMNK.size(),
                    MPI_LONG, proc, 4, SU2_MPI::GetComm(), &status);

      /* Loop over the number of entries. */
      for(int i=0; i<nEntries; ++i) {

        /* Create the CLong3T from the M-N-K values and check if it is already
           stored in the map GEMM_Profile_MNK. */
        CLong3T MNK(recvBufMNK[3*i], recvBufMNK[3*i+1], recvBufMNK[3*i+2]);
        map<CLong3T, int>::iterator MI = GEMM_Profile_MNK.find(MNK);

        if(MI == GEMM_Profile_MNK.end()) {

          /* Entry is not present yet. Create it. */
          const int ind = GEMM_Profile_MNK.size();
          GEMM_Profile_MNK[MNK] = ind;

          GEMM_Profile_NCalls.push_back(recvBufNCalls[i]);
          GEMM_Profile_TotTime.push_back(recvBufTotTime[i]);
          GEMM_Profile_MinTime.push_back(recvBufMinTime[i]);
          GEMM_Profile_MaxTime.push_back(recvBufMaxTime[i]);
        }
        else {

          /* Entry is already present. Determine its index in the
             map and update the corresponding vectors. */
          const int ind = MI->second;
          GEMM_Profile_NCalls[ind]  += recvBufNCalls[i];
          GEMM_Profile_TotTime[ind] += recvBufTotTime[i];
          GEMM_Profile_MinTime[ind]  = min(GEMM_Profile_MinTime[ind], recvBufMinTime[i]);
          GEMM_Profile_MaxTime[ind]  = max(GEMM_Profile_MaxTime[ind], recvBufMaxTime[i]);
        }
      }
    }
  }
  else {

    /* Not the master node. Create the send buffer for the MNK data. */
    vector<long> sendBufMNK(3*GEMM_Profile_NCalls.size());
    for(map<CLong3T, int>::iterator MI =GEMM_Profile_MNK.begin();
                                    MI!=GEMM_Profile_MNK.end(); ++MI) {

      const int ind = 3*MI->second;
      sendBufMNK[ind]   = MI->first.long0;
      sendBufMNK[ind+1] = MI->first.long1;
      sendBufMNK[ind+2] = MI->first.long2;
    }

    /* Send the data to the master node using blocking sends. */
    SU2_MPI::Send(GEMM_Profile_NCalls.data(), GEMM_Profile_NCalls.size(),
                  MPI_LONG, MASTER_NODE, 0, SU2_MPI::GetComm());
    SU2_MPI::Send(GEMM_Profile_TotTime.data(), GEMM_Profile_TotTime.size(),
                  MPI_DOUBLE, MASTER_NODE, 1, SU2_MPI::GetComm());
    SU2_MPI::Send(GEMM_Profile_MinTime.data(), GEMM_Profile_MinTime.size(),
                  MPI_DOUBLE, MASTER_NODE, 2, SU2_MPI::GetComm());
    SU2_MPI::Send(GEMM_Profile_MaxTime.data(), GEMM_Profile_MaxTime.size(),
                  MPI_DOUBLE, MASTER_NODE, 3, SU2_MPI::GetComm());
    SU2_MPI::Send(sendBufMNK.data(), sendBufMNK.size(),
                  MPI_LONG, MASTER_NODE, 4, SU2_MPI::GetComm());
  }

#endif

  /*--- The master rank will write the file ---*/
  if (rank == MASTER_NODE) {

    /* Store the elements of the map GEMM_Profile_MNK in
       vectors for post processing reasons. */
    const unsigned int nItems = GEMM_Profile_MNK.size();
    vector<long> M(nItems), N(nItems), K(nItems);
    for(map<CLong3T, int>::iterator MI =GEMM_Profile_MNK.begin();
                                    MI!=GEMM_Profile_MNK.end(); ++MI) {

      const int ind = MI->second;
      M[ind] = MI->first.long0;
      N[ind] = MI->first.long1;
      K[ind] = MI->first.long2;
    }

    /* In order to create a nicer output the profiling data is sorted in
       terms of CPU time spent. Create a vector of pairs for carrying
       out this sort. */
    vector<pair<double, unsigned int> > sortedTime;

    for(unsigned int i=0; i<GEMM_Profile_TotTime.size(); ++i)
      sortedTime.push_back(make_pair(GEMM_Profile_TotTime[i], i));

    sort(sortedTime.begin(), sortedTime.end());

    /* Open the profiling file. */
    ofstream Profile_File;
    Profile_File.precision(15);
    Profile_File.open("gemm_profiling.csv");

    /* Create the CSV header */
    Profile_File << "\"Total_Time\", \"N_Calls\", \"Avg_Time\", \"Min_Time\", \"Max_Time\", \"M\", \"N\", \"K\", \"Avg GFLOPs\"" << endl;

    /* Loop through the different items, where the item with the largest total time is
       written first. As sortedTime is sorted in increasing order, the sequence of
       sortedTime must be reversed. */
    for(vector<pair<double, unsigned int> >::reverse_iterator rit =sortedTime.rbegin();
                                                              rit!=sortedTime.rend(); ++rit) {
      /* Determine the original index in the profiling vectors. */
      const unsigned int ind = rit->second;
      const double AvgTime = GEMM_Profile_TotTime[ind]/GEMM_Profile_NCalls[ind];
      const double GFlops   = 2.0e-9*M[ind]*N[ind]*K[ind]/AvgTime;

      /* Write the data. */
      Profile_File << scientific << GEMM_Profile_TotTime[ind] << ", " << GEMM_Profile_NCalls[ind] << ", "
                   << AvgTime << ", " << GEMM_Profile_MinTime[ind] << ", " << GEMM_Profile_MaxTime[ind] << ", "
                   << M[ind] << ", " << N[ind] << ", " << K[ind] << ", " << GFlops << endl;
    }

    /* Close the file. */
    Profile_File.close();
  }

#endif

}

void CConfig::SetFreeStreamTurboNormal(const su2double* turboNormal){

  FreeStreamTurboNormal[0] = turboNormal[0];
  FreeStreamTurboNormal[1] = turboNormal[1];
  FreeStreamTurboNormal[2] = 0.0;

}

void CConfig::SetMultizone(const CConfig *driver_config, const CConfig* const* config_container){

  for (unsigned short iZone = 0; iZone < nZone; iZone++){

    if (config_container[iZone]->GetTime_Domain() != GetTime_Domain()){
      SU2_MPI::Error("Option TIME_DOMAIN must be the same in all zones.", CURRENT_FUNCTION);
    }
    if (config_container[iZone]->GetnTime_Iter() != GetnTime_Iter()){
      SU2_MPI::Error("Option TIME_ITER must be the same in all zones.", CURRENT_FUNCTION);
    }
    if (config_container[iZone]->GetnOuter_Iter() != GetnOuter_Iter()){
      SU2_MPI::Error("Option OUTER_ITER must be the same in all zones.", CURRENT_FUNCTION);
    }
    if (config_container[iZone]->GetTime_Step() != GetTime_Step()){
      SU2_MPI::Error("Option TIME_STEP must be the same in all zones.", CURRENT_FUNCTION);
    }
    if (config_container[iZone]->GetUnst_CFL() != 0.0){
      SU2_MPI::Error("Option UNST_CFL_NUMBER cannot be used in multizone problems (must be 0),"
                     " use a fixed TIME_STEP instead.", CURRENT_FUNCTION);
    }
    if (config_container[iZone]->GetMultizone_Problem() != GetMultizone_Problem()){
      SU2_MPI::Error("Option MULTIZONE must be the same in all zones.", CURRENT_FUNCTION);
    }
    if (config_container[iZone]->GetMultizone_Mesh() != GetMultizone_Mesh()){
      SU2_MPI::Error("Option MULTIZONE_MESH must be the same in all zones.", CURRENT_FUNCTION);
    }
    if(config_container[iZone]->GetWnd_Cauchy_Crit() == true){
      SU2_MPI::Error("Option WINDOW_CAUCHY_CRIT must be deactivated for multizone problems.", CURRENT_FUNCTION);
    }
  }
  if(driver_config->GetWnd_Cauchy_Crit() == true){
    SU2_MPI::Error("Option WINDOW_CAUCHY_CRIT must be deactivated for multizone problems.", CURRENT_FUNCTION);
  }

  bool multiblockDriver = false;
  for (unsigned short iFiles = 0; iFiles < driver_config->GetnVolumeOutputFiles(); iFiles++){
    if (driver_config->GetVolumeOutputFiles()[iFiles] == OUTPUT_TYPE::PARAVIEW_MULTIBLOCK){
      multiblockDriver = true;
    }
  }

  bool multiblockZone = false;
  for (unsigned short iZone = 0; iZone < nZone; iZone++){
    multiblockZone = false;
    for (unsigned short iFiles = 0; iFiles < config_container[iZone]->GetnVolumeOutputFiles(); iFiles++){
      if (config_container[iZone]->GetVolumeOutputFiles()[iFiles] == OUTPUT_TYPE::PARAVIEW_MULTIBLOCK){
        multiblockZone = true;
      }
    }
    if (multiblockZone != multiblockDriver){
      SU2_MPI::Error("To enable PARAVIEW_MULTIBLOCK output, add it to OUTPUT_FILES option in main config and\n"
                     "remove option from sub-config files.", CURRENT_FUNCTION);
    }
  }

  /*--- Fix the Time Step for all subdomains, for the case of time-dependent problems ---*/
  if (driver_config->GetTime_Domain()){
    Delta_UnstTime = driver_config->GetTime_Step();
    Delta_DynTime  = driver_config->GetTime_Step();

    Time_Domain = true;
  }

  /*------------------------------------------------------------*/
  /*------ Determine the special properties of the problem -----*/
  /*------------------------------------------------------------*/

  bool fluid_zone = false;
  bool structural_zone = false;

  /*--- If there is at least a fluid and a structural zone ---*/
  for (auto iZone = 0u; iZone < nZone; iZone++) {
    fluid_zone |= config_container[iZone]->GetFluidProblem();
    structural_zone |= config_container[iZone]->GetStructuralProblem();
  }

  if (structural_zone) Relaxation = true;

  /*--- If the problem has FSI properties ---*/
  FSI_Problem = fluid_zone && structural_zone;

  Multizone_Residual = true;
}<|MERGE_RESOLUTION|>--- conflicted
+++ resolved
@@ -819,11 +819,7 @@
   Marker_DV                   = nullptr;   Marker_Moving            = nullptr;    Marker_Monitoring = nullptr;
   Marker_Designing            = nullptr;   Marker_GeoEval           = nullptr;    Marker_Plotting   = nullptr;
   Marker_Analyze              = nullptr;   Marker_PyCustom          = nullptr;    Marker_WallFunctions        = nullptr;
-<<<<<<< HEAD
-  Marker_CfgFile_KindBC       = nullptr;   Marker_All_KindBC        = nullptr;    Marker_1D_Monitor = nullptr;
-=======
   Marker_CfgFile_KindBC       = nullptr;   Marker_All_KindBC        = nullptr;    Marker_SobolevBC  = nullptr;
->>>>>>> 3832a8fe
 
   Kind_WallFunctions       = nullptr;
   IntInfo_WallFunctions    = nullptr;
@@ -1424,9 +1420,6 @@
   /*!\brief MARKER_MONITORING\n DESCRIPTION: Marker(s) of the surface where evaluate the non-dimensional coefficients \ingroup Config*/
   addStringListOption("MARKER_MONITORING", nMarker_Monitoring, Marker_Monitoring);
 
-  /*!\brief MARKER_1D_MONITOR\n DESCRIPTION: list of name,x,y,z coordinates of the 1D monitoring points \ingroup Config*/
-  addDoubleListOption("MARKER_1D_MONITOR", nMarker_1D_MonitorPoints, Marker_1D_MonitorP);
-  
   /*!\brief MARKER_CONTROL_VOLUME\n DESCRIPTION: Marker(s) of the surface in the surface flow solution file  \ingroup Config*/
   addStringListOption("MARKER_ANALYZE", nMarker_Analyze, Marker_Analyze);
   /*!\brief MARKER_DESIGNING\n DESCRIPTION: Marker(s) of the surface where objective function (design problem) will be evaluated \ingroup Config*/
@@ -4844,12 +4837,6 @@
     }
   }
 
-  if (nMarker_1D_MonitorPoints % 3 != 0) {
-      SU2_MPI::Error("number of coordinates in 1D monitor point list should be a multiple of 3 ", CURRENT_FUNCTION);
-  }
-
-
-
   /*--- Check feassbility for Streamwise Periodic flow ---*/
   if (Kind_Streamwise_Periodic != ENUM_STREAMWISE_PERIODIC::NONE) {
     if (Kind_Regime != ENUM_REGIME::INCOMPRESSIBLE)
@@ -6146,21 +6133,6 @@
       cout<< endl;
     }
 
-    if (nMarker_1D_MonitorPoints != 0) {
-      cout << " ********************************************************* " << endl;
-      cout << "1D monitor points: " << endl;
-      cout << " ********************************************************* " << endl;
-      unsigned short n1DPoints = nMarker_1D_MonitorPoints/3;
-      for (auto i1DPoints = 0; i1DPoints < n1DPoints; i1DPoints++) {
-        cout << "Point " << i1DPoints << " : ("; 
-        cout << Marker_1D_Monitor[n1DPoints*i1DPoints+0] << ", " 
-             << Marker_1D_Monitor[n1DPoints*i1DPoints+1] << ", "
-             << Marker_1D_Monitor[n1DPoints*i1DPoints+2] << ")"<< endl;
-      }
-      cout<< endl;
-      cout << " ********************************************************* " << endl;
-    }
-
   }
 
   if (val_software == SU2_COMPONENT::SU2_GEO) {
