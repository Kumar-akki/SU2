--- conflicted
+++ resolved
@@ -3602,13 +3602,6 @@
       SU2_MPI::Error("AUSMPW+ is extremely unstable. Feel free to fix me!", CURRENT_FUNCTION);
   }
 
-<<<<<<< HEAD
-  if (GetKind_FluidModel() == MUTATIONPP && GetFrozen() == true){
-      SU2_MPI::Error("The option of FROZEN_MIXTURE is not yet working with Mutation++ support.", CURRENT_FUNCTION);
-  }
-
-=======
->>>>>>> f47e22bd
   if(GetBoolTurbomachinery()){
     nBlades = new su2double[nZone];
     FreeStreamTurboNormal= new su2double[3];
