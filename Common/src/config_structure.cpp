/*!
 * \file config_structure.cpp
 * \brief Main file for managing the config file
 * \author F. Palacios, T. Economon, B. Tracey
 * \version 4.0.0 "Cardinal"
 *
 * SU2 Lead Developers: Dr. Francisco Palacios (Francisco.D.Palacios@boeing.com).
 *                      Dr. Thomas D. Economon (economon@stanford.edu).
 *
 * SU2 Developers: Prof. Juan J. Alonso's group at Stanford University.
 *                 Prof. Piero Colonna's group at Delft University of Technology.
 *                 Prof. Nicolas R. Gauger's group at Kaiserslautern University of Technology.
 *                 Prof. Alberto Guardone's group at Polytechnic University of Milan.
 *                 Prof. Rafael Palacios' group at Imperial College London.
 *
 * SU2 is free software; you can redistribute it and/or
 * modify it under the terms of the GNU Lesser General Public
 * License as published by the Free Software Foundation; either
 * version 2.1 of the License, or (at your option) any later version.
 *
 * SU2 is distributed in the hope that it will be useful,
 * but WITHOUT ANY WARRANTY; without even the implied warranty of
 * MERCHANTABILITY or FITNESS FOR A PARTICULAR PURPOSE. See the GNU
 * Lesser General Public License for more details.
 *
 * You should have received a copy of the GNU Lesser General Public
 * License along with SU2. If not, see <http://www.gnu.org/licenses/>.
 */

#include "../include/config_structure.hpp"

CConfig::CConfig(char case_filename[MAX_STRING_SIZE], unsigned short val_software, unsigned short val_iZone, unsigned short val_nZone, unsigned short val_nDim, unsigned short verb_level) {

  int rank = MASTER_NODE;
#ifdef HAVE_MPI
  MPI_Comm_rank(MPI_COMM_WORLD, &rank);
#endif

  /*--- Initialize pointers to Null---*/
  
  SetPointersNull();

  /*--- Reading config options  ---*/
  
  SetConfig_Options(val_iZone, val_nZone);

  /*--- Parsing the config file  ---*/
  
  SetConfig_Parsing(case_filename);

  /*--- Configuration file postprocessing ---*/

  SetPostprocessing(val_software, val_iZone, val_nDim);

  /*--- Configuration file boundaries/markers setting ---*/
  
  SetMarkers(val_software);

  /*--- Configuration file output ---*/

  if ((rank == MASTER_NODE) && (verb_level == VERB_HIGH) && (val_iZone != 1))
    SetOutput(val_software, val_iZone);

}

CConfig::CConfig(char case_filename[MAX_STRING_SIZE], unsigned short val_software) {
  
  /*--- Initialize pointers to Null---*/
  
  SetPointersNull();

  /*--- Reading config options  ---*/
  
  SetConfig_Options(1, 1);

  /*--- Parsing the config file  ---*/
  
  SetConfig_Parsing(case_filename);

  /*--- Configuration file postprocessing ---*/
  
  SetPostprocessing(val_software, 1, 1);
  
}

CConfig::CConfig(char case_filename[MAX_STRING_SIZE], CConfig *config) {
  
  bool runtime_file = false;
  
  /*--- Reading config options  ---*/
  
  SetRunTime_Options();
  
  /*--- Parsing the config file  ---*/
  
  runtime_file = SetRunTime_Parsing(case_filename);
  
  /*--- Update config file ---*/
  
  if (runtime_file) {
    config->SetnExtIter(nExtIter);
  }

}

void CConfig::SetPointersNull(void) {

  /*--- Marker Pointers ---*/

  Marker_Euler=NULL;          Marker_FarField=NULL;         Marker_Custom=NULL;
  Marker_SymWall=NULL;        Marker_Pressure=NULL;         Marker_PerBound=NULL;
  Marker_PerDonor=NULL;       Marker_NearFieldBound=NULL;   Marker_InterfaceBound=NULL;
  Marker_Dirichlet=NULL;      Marker_Dirichlet_Elec=NULL;   Marker_Inlet=NULL;
  Marker_Supersonic_Inlet=NULL;    Marker_Outlet=NULL;      Marker_Out_1D=NULL;
  Marker_Isothermal=NULL;     Marker_HeatFlux=NULL;         Marker_EngineInflow=NULL;
  Marker_EngineBleed=NULL;  Marker_Supersonic_Outlet=NULL;
  Marker_IsothermalCatalytic=NULL; Marker_IsothermalNonCatalytic=NULL;
  Marker_HeatFluxNonCatalytic=NULL; Marker_HeatFluxCatalytic=NULL;
  Marker_EngineExhaust=NULL; Marker_Displacement=NULL;     Marker_Load=NULL;
  Marker_Load_Dir=NULL;   	  Marker_Load_Sine=NULL; 		Marker_Clamped=NULL;
  Marker_FlowLoad=NULL;       Marker_Neumann=NULL;          Marker_Neumann_Elec=NULL;
  Marker_All_TagBound=NULL;        Marker_CfgFile_TagBound=NULL;       Marker_All_KindBC=NULL;
  Marker_CfgFile_KindBC=NULL;    Marker_All_SendRecv=NULL; Marker_All_PerBound=NULL;
  Marker_FSIinterface=NULL;

  /*--- Boundary Condition settings ---*/

  Dirichlet_Value=NULL;       Exhaust_Temperature_Target=NULL;
  Exhaust_Pressure_Target=NULL;         Inlet_Ttotal=NULL;            Inlet_Ptotal=NULL;
  Inlet_FlowDir=NULL;         Inlet_Temperature=NULL;       Inlet_Pressure=NULL;
  Inlet_Velocity=NULL;        Inflow_Mach_Target=NULL;     Inflow_Mach=NULL;
  Inflow_Pressure=NULL;       Bleed_Temperature_Target=NULL;       Bleed_Temperature=NULL;
  Bleed_MassFlow_Target=NULL; Bleed_MassFlow=NULL;          Exhaust_Pressure=NULL; Exhaust_Temperature=NULL;
  Bleed_Pressure=NULL;        Outlet_Pressure=NULL;         Isothermal_Temperature=NULL;
  Heat_Flux=NULL;             Displ_Value=NULL;             Load_Value=NULL;
  FlowLoad_Value=NULL;        Periodic_RotCenter=NULL;      Periodic_RotAngles=NULL;
  Periodic_Translation=NULL;  Periodic_Center=NULL;         Periodic_Rotation=NULL;
  Periodic_Translate=NULL;    Wall_Catalycity=NULL;

  Load_Dir=NULL;	          Load_Dir_Value=NULL;          Load_Dir_Multiplier=NULL;
  Load_Sine_Dir=NULL;	      Load_Sine_Amplitude=NULL;     Load_Sine_Frequency=NULL;

  /*--- Miscellaneous/unsorted ---*/

  Aeroelastic_plunge=NULL;    Aeroelastic_pitch=NULL;
  MassFrac_FreeStream=NULL;
  Velocity_FreeStream=NULL;
  RefOriginMoment=NULL;     RefOriginMoment_X=NULL;  RefOriginMoment_Y=NULL;
  RefOriginMoment_Z=NULL;   CFL_AdaptParam=NULL;            CFL=NULL;
  PlaneTag=NULL;
  Kappa_Flow=NULL;    Kappa_AdjFlow=NULL;  Kappa_TNE2=NULL;
  Kappa_AdjTNE2=NULL;  Kappa_LinFlow=NULL;
  Section_Location=NULL;
  U_FreeStreamND=NULL;

  /*--- Moving mesh pointers ---*/

  Kind_GridMovement = NULL;
  Motion_Origin_X = NULL;     Motion_Origin_Y = NULL;     Motion_Origin_Z = NULL;
  Translation_Rate_X = NULL;  Translation_Rate_Y = NULL;  Translation_Rate_Z = NULL;
  Rotation_Rate_X = NULL;     Rotation_Rate_Y = NULL;     Rotation_Rate_Z = NULL;
  Pitching_Omega_X = NULL;    Pitching_Omega_Y = NULL;    Pitching_Omega_Z = NULL;
  Pitching_Ampl_X = NULL;     Pitching_Ampl_Y = NULL;     Pitching_Ampl_Z = NULL;
  Pitching_Phase_X = NULL;    Pitching_Phase_Y = NULL;    Pitching_Phase_Z = NULL;
  Plunging_Omega_X = NULL;    Plunging_Omega_Y = NULL;    Plunging_Omega_Z = NULL;
  Plunging_Ampl_X = NULL;     Plunging_Ampl_Y = NULL;     Plunging_Ampl_Z = NULL;
  RefOriginMoment_X = NULL;   RefOriginMoment_Y = NULL;   RefOriginMoment_Z = NULL;
  MoveMotion_Origin = NULL;

  /*--- Variable initialization ---*/
  
  ExtIter = 0;
  IntIter = 0;
  
  /*--- Reacting chemistry, collisions, plasma ---*/

  Reactions=NULL;                 Omega00=NULL;               Omega11=NULL;
  Gas_Composition=NULL;           Enthalpy_Formation=NULL;    Blottner=NULL;
  Species_Ref_Temperature=NULL;   Species_Ref_Viscosity=NULL; nElStates=NULL;
  CharElTemp=NULL;                degen=NULL;
  Molar_Mass=NULL;                Particle_Mass=NULL;
  ArrheniusCoefficient=NULL;    ArrheniusEta=NULL;    ArrheniusTheta=NULL;
  CharVibTemp=NULL;             RotationModes=NULL;   Ref_Temperature=NULL;
  Tcf_a=NULL;    Tcf_b=NULL;    Tcb_a=NULL;    Tcb_b=NULL;
  Diss=NULL;
  
}

void CConfig::SetRunTime_Options(void) {
  
  /* DESCRIPTION: Number of external iterations */
  
  addUnsignedLongOption("EXT_ITER", nExtIter, 999999);

}

void CConfig::SetConfig_Options(unsigned short val_iZone, unsigned short val_nZone) {
  
  su2double default_vec_3d[3];
  su2double default_vec_4d[4];
  su2double default_vec_2d[2];
  su2double default_vec_6d[6];
  
  nZone = val_nZone;
  iZone = val_iZone;


  // This config file is parsed by a number of programs to make it easy to write SU2
  // wrapper scripts (in python, go, etc.) so please do
  // the best you can to follow the established format. It's very hard to parse c++ code
  // and none of us that write the parsers want to write a full c++ interpreter. Please
  // play nice with the existing format so that you don't break the existing scripts.


  /* BEGIN_CONFIG_OPTIONS */

  /*!\par CONFIG_CATEGORY: Problem Definition \ingroup Config */
  /*--- Options related to problem definition and partitioning ---*/

  /*!\brief REGIME_TYPE \n  DESCRIPTION: Regime type \n OPTIONS: see \link Regime_Map \endlink \ingroup Config*/
  addEnumOption("REGIME_TYPE", Kind_Regime, Regime_Map, COMPRESSIBLE);
  
  /* DESCRIPTION: Debug mode */
  addBoolOption("DEBUG_MODE",DebugMode, false);
  
  /*!\brief PHYSICAL_PROBLEM \n DESCRIPTION: Physical governing equations \n Options: see \link Solver_Map \endlink \n Default: NO_SOLVER \ingroup Config*/
  addEnumOption("PHYSICAL_PROBLEM", Kind_Solver, Solver_Map, NO_SOLVER);
  /*!\brief MATH_PROBLEM  \n DESCRIPTION: Mathematical problem \n  Options: DIRECT, ADJOINT \ingroup Config*/
  addMathProblemOption("MATH_PROBLEM" , Adjoint, false , Linearized, false, Restart_Flow, false, DiscreteAdjoint, false);
  /*!\brief KIND_TURB_MODEL \n DESCRIPTION: Specify turbulence model \n Options: see \link Turb_Model_Map \endlink \n Default: NO_TURB_MODEL \ingroup Config*/
  addEnumOption("KIND_TURB_MODEL", Kind_Turb_Model, Turb_Model_Map, NO_TURB_MODEL);

  /*!\brief KIND_TRANS_MODEL \n DESCRIPTION: Specify transition model OPTIONS: see \link Trans_Model_Map \endlink \n Default: NO_TRANS_MODEL \ingroup Config*/
  addEnumOption("KIND_TRANS_MODEL", Kind_Trans_Model, Trans_Model_Map, NO_TRANS_MODEL);

  /*\brief AXISYMMETRIC \n DESCRIPTION: Axisymmetric simulation \n DEFAULT: false \ingroup Config */
  addBoolOption("AXISYMMETRIC", Axisymmetric, false);
  /* DESCRIPTION: Add the gravity force */
  addBoolOption("GRAVITY_FORCE", GravityForce, false);
  /* DESCRIPTION: Perform a low fidelity simulation */
  addBoolOption("LOW_FIDELITY_SIMULATION", LowFidelitySim, false);
  /*!\brief RESTART_SOL \n DESCRIPTION: Restart solution from native solution file \n Options: NO, YES \ingroup Config */
  addBoolOption("RESTART_SOL", Restart, false);
  /*!\brief SYSTEM_MEASUREMENTS \n DESCRIPTION: System of measurements \n OPTIONS: see \link Measurements_Map \endlink \n Default: SI \ingroup Config*/
  addEnumOption("SYSTEM_MEASUREMENTS", SystemMeasurements, Measurements_Map, SI);

  /*!\par CONFIG_CATEGORY: FluidModel \ingroup Config*/
  /*!\brief FLUID_MODEL \n DESCRIPTION: Fluid model \n OPTIONS: See \link FluidModel_Map \endlink \n Default: STANDARD_AIR \ingroup Config*/
  addEnumOption("FLUID_MODEL", Kind_FluidModel, FluidModel_Map, STANDARD_AIR);



  /*!\par CONFIG_CATEGORY: Freestream Conditions \ingroup Config*/
  /*--- Options related to freestream specification ---*/

  /*!\brief GAS_CONSTANT \n DESCRIPTION: Specific gas constant (287.058 J/kg*K (air), only for compressible flows) \ingroup Config*/
  addDoubleOption("GAS_CONSTANT", Gas_Constant, 287.058);
  /*!\brief GAMMA_VALUE  \n DESCRIPTION: Ratio of specific heats (1.4 (air), only for compressible flows) \ingroup Config*/
  addDoubleOption("GAMMA_VALUE", Gamma, 1.4);


  /*--- Options related to VAN der WAALS MODEL and PENG ROBINSON ---*/

  /* DESCRIPTION: Critical Temperature, default value for AIR */
  addDoubleOption("CRITICAL_TEMPERATURE", Temperature_Critical, 131.00);
  /* DESCRIPTION: Critical Pressure, default value for MDM */
  addDoubleOption("CRITICAL_PRESSURE", Pressure_Critical, 3588550.0);
  /* DESCRIPTION: Critical Density, default value for MDM */
  addDoubleOption("CRITICAL_DENSITY", Density_Critical, 263.0);

  /*--- Options related to VAN der WAALS MODEL and PENG ROBINSON ---*/
  /* DESCRIPTION: Critical Density, default value for MDM */
   addDoubleOption("ACENTRIC_FACTOR", Acentric_Factor, 0.035);

   /*--- Options related to Viscosity Model ---*/
  /*!\brief VISCOSITY_MODEL \n DESCRIPTION: model of the viscosity \n OPTIONS: See \link ViscosityModel_Map \endlink \n Default: SUTHERLAND \ingroup Config*/
  addEnumOption("VISCOSITY_MODEL", Kind_ViscosityModel, ViscosityModel_Map, SUTHERLAND);

  /*--- Options related to Constant Viscosity Model ---*/

  /* DESCRIPTION: default value for AIR */
  addDoubleOption("MU_CONSTANT", Mu_ConstantND , 1.716E-5);

  /*--- Options related to Sutherland Viscosity Model ---*/

  /* DESCRIPTION: Sutherland Viscosity Ref default value for AIR SI */
  addDoubleOption("MU_REF", Mu_RefND, 1.716E-5);
  /* DESCRIPTION: Sutherland Temperature Ref, default value for AIR SI */
  addDoubleOption("MU_T_REF", Mu_Temperature_RefND, 273.15);
  /* DESCRIPTION: Sutherland constant, default value for AIR SI */
  addDoubleOption("SUTHERLAND_CONSTANT", Mu_SND, 110.4);

  /*--- Options related to Thermal Conductivity Model ---*/

  addEnumOption("CONDUCTIVITY_MODEL", Kind_ConductivityModel, ConductivityModel_Map, CONSTANT_PRANDTL);

 /*--- Options related to Constant Thermal Conductivity Model ---*/

 /* DESCRIPTION: default value for AIR */
  addDoubleOption("KT_CONSTANT", Kt_ConstantND , 0.0257);

  /*!\brief REYNOLDS_NUMBER \n DESCRIPTION: Reynolds number (non-dimensional, based on the free-stream values). Needed for viscous solvers. For incompressible solvers the Reynolds length will always be 1.0 \n DEFAULT: 0.0 \ingroup Config */
  addDoubleOption("REYNOLDS_NUMBER", Reynolds, 0.0);
  /*!\brief REYNOLDS_LENGTH \n DESCRIPTION: Reynolds length (1 m by default). Used for compressible solver: incompressible solver will use 1.0. \ingroup Config */
  addDoubleOption("REYNOLDS_LENGTH", Length_Reynolds, 1.0);
  /*!\brief PRANDTL_LAM \n DESCRIPTION: Laminar Prandtl number (0.72 (air), only for compressible flows) \n DEFAULT: 0.72 \ingroup Config*/
  addDoubleOption("PRANDTL_LAM", Prandtl_Lam, 0.72);
  /*!\brief PRANDTL_TURB \n DESCRIPTION: Turbulent Prandtl number (0.9 (air), only for compressible flows) \n DEFAULT 0.90 \ingroup Config*/
  addDoubleOption("PRANDTL_TURB", Prandtl_Turb, 0.90);
  /*!\brief BULK_MODULUS \n DESCRIPTION: Value of the Bulk Modulus  \n DEFAULT 1.42E5 \ingroup Config*/
  addDoubleOption("BULK_MODULUS", Bulk_Modulus, 1.42E5);
  /* DESCRIPTION: Artifical compressibility factor  */
  addDoubleOption("ARTCOMP_FACTOR", ArtComp_Factor, 1.0);
  /*!\brief MACH_NUMBER  \n DESCRIPTION:  Mach number (non-dimensional, based on the free-stream values). 0.0 by default \ingroup Config*/
  addDoubleOption("MACH_NUMBER", Mach, 0.0);
  /*!\brief INIT_OPTION \n DESCRIPTION: Init option to choose between Reynolds or thermodynamics quantities for initializing the solution \n OPTIONS: see \link InitOption_Map \endlink \n DEFAULT REYNOLDS \ingroup Config*/
  addEnumOption("INIT_OPTION", Kind_InitOption, InitOption_Map, REYNOLDS);
  /* DESCRIPTION: Free-stream option to choose between density and temperature for initializing the solution */
  addEnumOption("FREESTREAM_OPTION", Kind_FreeStreamOption, FreeStreamOption_Map, TEMPERATURE_FS);
  /*!\brief FREESTREAM_PRESSURE\n DESCRIPTION: Free-stream pressure (101325.0 N/m^2 by default) \ingroup Config*/
  addDoubleOption("FREESTREAM_PRESSURE", Pressure_FreeStream, 101325.0);
  /*!\brief FREESTREAM_DENSITY\n DESCRIPTION: Free-stream density (1.2886 Kg/m^3 (air), 998.2 Kg/m^3 (water)) \n DEFAULT -1.0 (calculated from others) \ingroup Config*/
  addDoubleOption("FREESTREAM_DENSITY", Density_FreeStream, -1.0);
  /*!\brief FREESTREAM_TEMPERATURE\n DESCRIPTION: Free-stream temperature (288.15 K by default) \ingroup Config*/
  addDoubleOption("FREESTREAM_TEMPERATURE", Temperature_FreeStream, 288.15);
  /*!\brief FREESTREAM_TEMPERATURE_VE\n DESCRIPTION: Free-stream vibrational-electronic temperature (288.15 K by default) \ingroup Config*/
  addDoubleOption("FREESTREAM_TEMPERATURE_VE", Temperature_ve_FreeStream, 288.15);
  default_vec_3d[0] = 1.0; default_vec_3d[1] = 0.0; default_vec_3d[2] = 0.0;
  /*!\brief FREESTREAM_VELOCITY\n DESCRIPTION: Free-stream velocity (m/s) */
  addDoubleArrayOption("FREESTREAM_VELOCITY", 3, Velocity_FreeStream, default_vec_3d);
  /* DESCRIPTION: Free-stream viscosity (1.853E-5 Ns/m^2 (air), 0.798E-3 Ns/m^2 (water)) */
  addDoubleOption("FREESTREAM_VISCOSITY", Viscosity_FreeStream, -1.0);
  /* DESCRIPTION:  */
  addDoubleOption("FREESTREAM_INTERMITTENCY", Intermittency_FreeStream, 1.0);
  /* DESCRIPTION:  */
  addDoubleOption("FREESTREAM_TURBULENCEINTENSITY", TurbulenceIntensity_FreeStream, 0.05);
  /* DESCRIPTION:  */
  addDoubleOption("FREESTREAM_NU_FACTOR", NuFactor_FreeStream, 3.0);
  /* DESCRIPTION:  */
  addDoubleOption("ENGINE_NU_FACTOR", NuFactor_Engine, 30.0);
  /* DESCRIPTION:  */
  addDoubleOption("FREESTREAM_TURB2LAMVISCRATIO", Turb2LamViscRatio_FreeStream, 10.0);
  /* DESCRIPTION: Side-slip angle (degrees, only for compressible flows) */
  addDoubleOption("SIDESLIP_ANGLE", AoS, 0.0);
  /*!\brief AOA  \n DESCRIPTION: Angle of attack (degrees, only for compressible flows) \ingroup Config*/
  addDoubleOption("AOA", AoA, 0.0);
  /* DESCRIPTION: Activate fixed CL mode (specify a CL instead of AoA). */
  addBoolOption("FIXED_CL_MODE", Fixed_CL_Mode, false);
  /* DESCRIPTION: Specify a fixed coefficient of lift instead of AoA (only for compressible flows) */
  addDoubleOption("TARGET_CL", Target_CL, 0.0);
  /* DESCRIPTION: Damping factor for fixed CL mode. */
  addDoubleOption("DAMP_FIXED_CL", Damp_Fixed_CL, 0.2);
  /* DESCRIPTION: Iterations to re-evaluate the angle of attack. */
  addUnsignedLongOption("ITER_FIXED_CL", Iter_Fixed_CL, 100);


  /*!\par CONFIG_CATEGORY: Reference Conditions \ingroup Config*/
  /*--- Options related to reference values for nondimensionalization ---*/

  Length_Ref = 1.0; //<---- NOTE: this should be given an option or set as a const

  /*!\brief REF_ORIGIN_MOMENT_X\n DESCRIPTION: X Reference origin for moment computation \ingroup Config*/
  addDoubleListOption("REF_ORIGIN_MOMENT_X", nRefOriginMoment_X, RefOriginMoment_X);
  /*!\brief REF_ORIGIN_MOMENT_Y\n DESCRIPTION: Y Reference origin for moment computation \ingroup Config*/
  addDoubleListOption("REF_ORIGIN_MOMENT_Y", nRefOriginMoment_Y, RefOriginMoment_Y);
  /*!\brief REF_ORIGIN_MOMENT_Z\n DESCRIPTION: Z Reference origin for moment computation \ingroup Config*/
  addDoubleListOption("REF_ORIGIN_MOMENT_Z", nRefOriginMoment_Z, RefOriginMoment_Z);
  /*!\brief REF_AREA\n DESCRIPTION: Reference area for force coefficients (0 implies automatic calculation) \ingroup Config*/
  addDoubleOption("REF_AREA", RefAreaCoeff, 1.0);
  /*!\brief REF_LENGTH_MOMENT\n DESCRIPTION: Reference length for pitching, rolling, and yawing non-dimensional moment \ingroup Config*/
  addDoubleOption("REF_LENGTH_MOMENT", RefLengthMoment, 1.0);
  /*!\brief REF_ELEM_LENGTH\n DESCRIPTION: Reference element length for computing the slope limiter epsilon \ingroup Config*/
  addDoubleOption("REF_ELEM_LENGTH", RefElemLength, 0.1);
  /*!\brief REF_SHARP_EDGES\n DESCRIPTION: Reference coefficient for detecting sharp edges \ingroup Config*/
  addDoubleOption("REF_SHARP_EDGES", RefSharpEdges, 3.0);
	/*!\brief REF_VELOCITY\n DESCRIPTION: Reference velocity (incompressible only)  \ingroup Config*/
  addDoubleOption("REF_VELOCITY", Velocity_Ref, -1.0);
	/* !\brief REF_VISCOSITY  \n DESCRIPTION: Reference viscosity (incompressible only)  \ingroup Config*/
  addDoubleOption("REF_VISCOSITY", Viscosity_Ref, -1.0);
  /* DESCRIPTION: Type of mesh motion */
  addEnumOption("REF_DIMENSIONALIZATION", Ref_NonDim, NonDim_Map, DIMENSIONAL);

  /*!\par CONFIG_CATEGORY: Boundary Markers \ingroup Config*/
  /*--- Options related to various boundary markers ---*/

  /*!\brief MARKER_PLOTTING\n DESCRIPTION: Marker(s) of the surface in the surface flow solution file  \ingroup Config*/
  addStringListOption("MARKER_PLOTTING", nMarker_Plotting, Marker_Plotting);
  /*!\brief MARKER_MONITORING\n DESCRIPTION: Marker(s) of the surface where evaluate the non-dimensional coefficients \ingroup Config*/
  addStringListOption("MARKER_MONITORING", nMarker_Monitoring, Marker_Monitoring);
  /*!\brief MARKER_DESIGNING\n DESCRIPTION: Marker(s) of the surface where objective function (design problem) will be evaluated \ingroup Config*/
  addStringListOption("MARKER_DESIGNING", nMarker_Designing, Marker_Designing);
  /*!\brief GEO_MARKER\n DESCRIPTION: Marker(s) of the surface where evaluate the geometrical functions \ingroup Config*/
  addStringListOption("GEO_MARKER", nMarker_GeoEval, Marker_GeoEval);
  /*!\brief MARKER_EULER\n DESCRIPTION: Euler wall boundary marker(s) \ingroup Config*/
  addStringListOption("MARKER_EULER", nMarker_Euler, Marker_Euler);
  /*!\brief MARKER_FAR\n DESCRIPTION: Far-field boundary marker(s) \ingroup Config*/
  addStringListOption("MARKER_FAR", nMarker_FarField, Marker_FarField);
  /*!\brief MARKER_SYM\n DESCRIPTION: Symmetry boundary condition \ingroup Config*/
  addStringListOption("MARKER_SYM", nMarker_SymWall, Marker_SymWall);
  /*!\brief MARKER_PRESSURE\n DESCRIPTION: Symmetry boundary condition \ingroup Config*/
  addStringListOption("MARKER_PRESSURE", nMarker_Pressure, Marker_Pressure);
  /*!\brief MARKER_NEARFIELD\n DESCRIPTION: Near-Field boundary condition \ingroup Config*/
  addStringListOption("MARKER_NEARFIELD", nMarker_NearFieldBound, Marker_NearFieldBound);
  /*!\brief MARKER_INTERFACE\n DESCRIPTION: Zone interface boundary marker(s) \ingroup Config*/
  addStringListOption("MARKER_INTERFACE", nMarker_InterfaceBound, Marker_InterfaceBound);
  /*!\brief MARKER_FSI_INTERFACE \n DESCRIPTION: FSI interface boundary marker(s) \ingroup Config*/
  addStringListOption("MARKER_FSI_INTERFACE", nMarker_FSIinterface, Marker_FSIinterface);
  /*!\brief MARKER_DIRICHLET  \n DESCRIPTION: Dirichlet boundary marker(s) \ingroup Config*/
  addStringListOption("MARKER_DIRICHLET", nMarker_Dirichlet, Marker_Dirichlet);
  /* DESCRIPTION: Neumann boundary marker(s) */
  addStringListOption("MARKER_NEUMANN", nMarker_Neumann, Marker_Neumann);
  /* DESCRIPTION: poisson dirichlet boundary marker(s) */
  addStringDoubleListOption("ELEC_DIRICHLET", nMarker_Dirichlet_Elec, Marker_Dirichlet_Elec, Dirichlet_Value );
  /* DESCRIPTION: poisson neumann boundary marker(s) */
  addStringListOption("ELEC_NEUMANN", nMarker_Neumann_Elec, Marker_Neumann_Elec);
  /* DESCRIPTION: Custom boundary marker(s) */
  addStringListOption("MARKER_CUSTOM", nMarker_Custom, Marker_Custom);
  /* DESCRIPTION: Periodic boundary marker(s) for use with SU2_MSH
   Format: ( periodic marker, donor marker, rotation_center_x, rotation_center_y,
   rotation_center_z, rotation_angle_x-axis, rotation_angle_y-axis,
   rotation_angle_z-axis, translation_x, translation_y, translation_z, ... ) */
  addPeriodicOption("MARKER_PERIODIC", nMarker_PerBound, Marker_PerBound, Marker_PerDonor,
                    Periodic_RotCenter, Periodic_RotAngles, Periodic_Translation);

  /*!\brief MARKER_ACTDISK\n DESCRIPTION: Periodic boundary marker(s) for use with SU2_MSH
   Format: ( periodic marker, donor marker, rotation_center_x, rotation_center_y,
   rotation_center_z, rotation_angle_x-axis, rotation_angle_y-axis,
   rotation_angle_z-axis, translation_x, translation_y, translation_z, ... ) \ingroup Config*/
  addActuatorDiskOption("MARKER_ACTDISK", nMarker_ActDisk_Inlet, nMarker_ActDisk_Outlet,
                        Marker_ActDisk_Inlet, Marker_ActDisk_Outlet,
                        ActDisk_Origin, ActDisk_RootRadius, ActDisk_TipRadius,
                        ActDisk_PressJump, ActDisk_TempJump, ActDisk_Omega, ActDisk_Distribution);

  /*!\brief INLET_TYPE  \n DESCRIPTION: Inlet boundary type \n OPTIONS: see \link Inlet_Map \endlink \n Default: TOTAL_CONDITIONS \ingroup Config*/
  addEnumOption("INLET_TYPE", Kind_Inlet, Inlet_Map, TOTAL_CONDITIONS);

  /*!\brief MARKER_INLET  \n DESCRIPTION: Inlet boundary marker(s) with the following formats,
   Total Conditions: (inlet marker, total temp, total pressure, flow_direction_x,
   flow_direction_y, flow_direction_z, ... ) where flow_direction is
   a unit vector.
   Mass Flow: (inlet marker, density, velocity magnitude, flow_direction_x,
   flow_direction_y, flow_direction_z, ... ) where flow_direction is
   a unit vector. \ingroup Config*/
  addInletOption("MARKER_INLET", nMarker_Inlet, Marker_Inlet, Inlet_Ttotal, Inlet_Ptotal, Inlet_FlowDir);

  /* DESCRIPTION: Riemann boundary marker(s) with the following formats, a unit vector. */
  addRiemannOption("MARKER_RIEMANN", nMarker_Riemann, Marker_Riemann, Kind_Data_Riemann, Riemann_Map, Riemann_Var1, Riemann_Var2, Riemann_FlowDir);
  /*!\brief MARKER_SUPERSONIC_INLET  \n DESCRIPTION: Supersonic inlet boundary marker(s) \n   Format: (inlet marker, temperature, static pressure, velocity_x,   velocity_y, velocity_z, ... ), i.e. primitive variables specified. \ingroup Config*/
  addInletOption("MARKER_SUPERSONIC_INLET", nMarker_Supersonic_Inlet, Marker_Supersonic_Inlet,
                 Inlet_Temperature, Inlet_Pressure, Inlet_Velocity);
  /*!\brief MARKER_SUPERSONIC_OUTLET \n DESCRIPTION: Supersonic outlet boundary marker(s) \ingroup Config*/
  addStringListOption("MARKER_SUPERSONIC_OUTLET", nMarker_Supersonic_Outlet, Marker_Supersonic_Outlet);
  /*!\brief MARKER_OUTLET  \n DESCRIPTION: Outlet boundary marker(s)\n
   Format: ( outlet marker, back pressure (static), ... ) \ingroup Config*/
  addStringDoubleListOption("MARKER_OUTLET", nMarker_Outlet, Marker_Outlet, Outlet_Pressure);
  /*!\brief MARKER_ISOTHERMAL DESCRIPTION: Isothermal wall boundary marker(s)\n
   * Format: ( isothermal marker, wall temperature (static), ... ) \ingroup Config  */
  addStringDoubleListOption("MARKER_ISOTHERMAL", nMarker_Isothermal, Marker_Isothermal, Isothermal_Temperature);
  /*!\brief MARKER_ISOTHERMAL_NONCATALYTIC  \n DESCRIPTION: Isothermal wall boundary marker(s)\n
   Format: ( isothermal marker, wall temperature (static), ... ) \ingroup Config */
  addStringDoubleListOption("MARKER_ISOTHERMAL_NONCATALYTIC", nMarker_IsothermalNonCatalytic, Marker_IsothermalNonCatalytic, Isothermal_Temperature);
  /*!\brief MARKER_ISOTHERMAL_CATALYTIC  \n DESCRIPTION: Isothermal wall boundary marker(s)
   Format: ( isothermal marker, wall temperature (static), ... ) \ingroup Config */
  addStringDoubleListOption("MARKER_ISOTHERMAL_CATALYTIC", nMarker_IsothermalCatalytic, Marker_IsothermalCatalytic, Isothermal_Temperature);
  /*!\brief MARKER_HEATFLUX  \n DESCRIPTION: Specified heat flux wall boundary marker(s)
   Format: ( Heat flux marker, wall heat flux (static), ... ) \ingroup Config*/
  addStringDoubleListOption("MARKER_HEATFLUX", nMarker_HeatFlux, Marker_HeatFlux, Heat_Flux);
  /*!\brief MARKER_HEATFLUX_NONCATALYTIC \n DESCRIPTION: Specified heat flux wall boundary marker(s)
   Format: ( Heat flux marker, wall heat flux (static), ... ) \ingroup Config*/
  addStringDoubleListOption("MARKER_HEATFLUX_NONCATALYTIC", nMarker_HeatFluxNonCatalytic, Marker_HeatFluxNonCatalytic, Heat_Flux);
  /*!\brief MARKER_HEATFLUX_CATALYTIC \n DESCRIPTION: Specified heat flux wall boundary marker(s)
   Format: ( Heat flux marker, wall heat flux (static), ... ) \ingroup Config*/
  addStringDoubleListOption("MARKER_HEATFLUX_CATALYTIC", nMarker_HeatFluxCatalytic, Marker_HeatFluxCatalytic, Heat_Flux);
  /*!\brief MARKER_ENGINE_INFLOW  \n DESCRIPTION: Engine inflow boundary marker(s)
   Format: ( nacelle inflow marker, fan face Mach, ... ) \ingroup Config*/
  addStringDoubleListOption("MARKER_ENGINE_INFLOW", nMarker_EngineInflow, Marker_EngineInflow, Inflow_Mach_Target);
  /*!\brief MARKER_ENGINE_BLEED  \n DESCRIPTION: Engine bleed boundary marker(s)
   Format: ( nacelle inflow marker, flux, ... ) \ingroup Config*/
  addBleedOption("MARKER_ENGINE_BLEED", nMarker_EngineBleed, Marker_EngineBleed, Bleed_MassFlow_Target, Bleed_Temperature_Target);
  /* DESCRIPTION: Engine subsonic intake region */
  addBoolOption("SUBSONIC_ENGINE", Engine_Intake, false);
  default_vec_6d[0] = -1E15; default_vec_6d[1] = -1E15; default_vec_6d[2] = -1E15;
  default_vec_6d[3] =  1E15; default_vec_6d[4] =  1E15; default_vec_6d[5] =  1E15;
  /* DESCRIPTION: Coordinates of the box to impose a subsonic nacellle (Xmin, Ymin, Zmin, Xmax, Ymax, Zmax) */
  addDoubleArrayOption("SUBSONIC_ENGINE_BOX", 6, Subsonic_Engine_Box, default_vec_6d);
  /* DESCRIPTION: Engine exhaust boundary marker(s)
   Format: (nacelle exhaust marker, total nozzle temp, total nozzle pressure, ... )*/
  addExhaustOption("MARKER_ENGINE_EXHAUST", nMarker_EngineExhaust, Marker_EngineExhaust, Exhaust_Temperature_Target, Exhaust_Pressure_Target);
  /* DESCRIPTION: Clamped boundary marker(s) */
  addStringListOption("MARKER_CLAMPED", nMarker_Clamped, Marker_Clamped);
  /* DESCRIPTION: Displacement boundary marker(s) */
  addStringDoubleListOption("MARKER_NORMAL_DISPL", nMarker_Displacement, Marker_Displacement, Displ_Value);
  /* DESCRIPTION: Load boundary marker(s) */
  addStringDoubleListOption("MARKER_NORMAL_LOAD", nMarker_Load, Marker_Load, Load_Value);
  /* DESCRIPTION: Load boundary marker(s)
   Format: (inlet marker, load, multiplier, dir_x, dir_y, dir_z, ... ), i.e. primitive variables specified. */
  addInletOption("MARKER_LOAD", nMarker_Load_Dir, Marker_Load_Dir, Load_Dir_Value, Load_Dir_Multiplier, Load_Dir);
  /* DESCRIPTION: Sine load boundary marker(s)
   Format: (inlet marker, load, multiplier, dir_x, dir_y, dir_z, ... ), i.e. primitive variables specified. */
  addInletOption("MARKER_SINE_LOAD", nMarker_Load_Sine, Marker_Load_Sine, Load_Sine_Amplitude, Load_Sine_Frequency, Load_Sine_Dir);

  /* DESCRIPTION: Flow load boundary marker(s) */
  addStringDoubleListOption("MARKER_FLOWLOAD", nMarker_FlowLoad, Marker_FlowLoad, FlowLoad_Value);
  /* DESCRIPTION: Damping factor for engine inlet condition */
  addDoubleOption("DAMP_ENGINE_INFLOW", Damp_Engine_Inflow, 0.95);
  /* DESCRIPTION: Damping factor for engine bleed condition */
  addDoubleOption("DAMP_ENGINE_BLEED", Damp_Engine_Bleed, 0.95);
  /* DESCRIPTION: Damping factor for engine exhaust condition */
  addDoubleOption("DAMP_ENGINE_EXHAUST", Damp_Engine_Exhaust, 0.95);
  /*!\brief MARKER_OUT_1D \n DESCRIPTION: Outlet boundary marker(s) over which to calculate 1-D flow properties
   Format: ( outlet marker) \ingroup Config*/
  addStringListOption("MARKER_OUT_1D", nMarker_Out_1D, Marker_Out_1D);


  /*!\par CONFIG_CATEGORY: Time-marching \ingroup Config*/
  /*--- Options related to time-marching ---*/

  /* DESCRIPTION: Unsteady simulation  */
  addEnumOption("UNSTEADY_SIMULATION", Unsteady_Simulation, Unsteady_Map, STEADY);
  /* DESCRIPTION:  Courant-Friedrichs-Lewy condition of the finest grid */
  addDoubleOption("CFL_NUMBER", CFLFineGrid, 1.25);
  /* DESCRIPTION:  Max time step in local time stepping simulations */
  addDoubleOption("MAX_DELTA_TIME", Max_DeltaTime, 1000000);
  /* DESCRIPTION: Activate The adaptive CFL number. */
  addBoolOption("CFL_ADAPT", CFL_Adapt, false);
  /* !\brief CFL_ADAPT_PARAM
   * DESCRIPTION: Parameters of the adaptive CFL number (factor down, factor up, CFL limit (min and max) )
   * Factor down generally >1.0, factor up generally < 1.0 to cause the CFL to increase when residual is decreasing,
   * and decrease when the residual is increasing or stalled. \ingroup Config*/
  default_vec_4d[0] = 0.0; default_vec_4d[1] = 0.0; default_vec_4d[2] = 1.0; default_vec_4d[3] = 100.0;
  addDoubleArrayOption("CFL_ADAPT_PARAM", 4, CFL_AdaptParam, default_vec_4d);
  /* DESCRIPTION: Reduction factor of the CFL coefficient in the adjoint problem */
  addDoubleOption("CFL_REDUCTION_ADJFLOW", CFLRedCoeff_AdjFlow, 0.8);
  /* DESCRIPTION: Reduction factor of the CFL coefficient in the level set problem */
  addDoubleOption("CFL_REDUCTION_TURB", CFLRedCoeff_Turb, 1.0);
  /* DESCRIPTION: Reduction factor of the CFL coefficient in the turbulent adjoint problem */
  addDoubleOption("CFL_REDUCTION_ADJTURB", CFLRedCoeff_AdjTurb, 1.0);
  /* DESCRIPTION: Number of total iterations */
  addUnsignedLongOption("EXT_ITER", nExtIter, 999999);
  // these options share nRKStep as their size, which is not a good idea in general
  /* DESCRIPTION: Runge-Kutta alpha coefficients */
  addDoubleListOption("RK_ALPHA_COEFF", nRKStep, RK_Alpha_Step);
  /* DESCRIPTION: Time Step for dual time stepping simulations (s) */
  addDoubleOption("UNST_TIMESTEP", Delta_UnstTime, 0.0);
  /* DESCRIPTION: Total Physical Time for dual time stepping simulations (s) */
  addDoubleOption("UNST_TIME", Total_UnstTime, 1.0);
  /* DESCRIPTION: Unsteady Courant-Friedrichs-Lewy number of the finest grid */
  addDoubleOption("UNST_CFL_NUMBER", Unst_CFL, 0.0);
  /* DESCRIPTION: Number of internal iterations (dual time method) */
  addUnsignedLongOption("UNST_INT_ITER", Unst_nIntIter, 100);
  /* DESCRIPTION: Integer number of periodic time instances for Time Spectral */
  addUnsignedShortOption("TIME_INSTANCES", nTimeInstances, 1);
  /* DESCRIPTION: Iteration number to begin unsteady restarts (dual time method) */
  addLongOption("UNST_RESTART_ITER", Unst_RestartIter, 0);
  /* DESCRIPTION: Starting direct solver iteration for the unsteady adjoint */
  addLongOption("UNST_ADJOINT_ITER", Unst_AdjointIter, 0);
  /* DESCRIPTION: Time discretization */
  addEnumOption("TIME_DISCRE_FLOW", Kind_TimeIntScheme_Flow, Time_Int_Map, EULER_IMPLICIT);
  /* DESCRIPTION: Time discretization */
  addEnumOption("TIME_DISCRE_TNE2", Kind_TimeIntScheme_TNE2, Time_Int_Map, EULER_IMPLICIT);
  /* DESCRIPTION: Time discretization */
  addEnumOption("TIME_DISCRE_ADJTNE2", Kind_TimeIntScheme_AdjTNE2, Time_Int_Map, EULER_IMPLICIT);
  /* DESCRIPTION: Time discretization */
  addEnumOption("TIME_DISCRE_ADJLEVELSET", Kind_TimeIntScheme_AdjLevelSet, Time_Int_Map, EULER_IMPLICIT);
  /* DESCRIPTION: Time discretization */
  addEnumOption("TIME_DISCRE_ADJFLOW", Kind_TimeIntScheme_AdjFlow, Time_Int_Map, EULER_IMPLICIT);
  /* DESCRIPTION: Time discretization */
  addEnumOption("TIME_DISCRE_LIN", Kind_TimeIntScheme_LinFlow, Time_Int_Map, EULER_IMPLICIT);
  /* DESCRIPTION: Time discretization */
  addEnumOption("TIME_DISCRE_TURB", Kind_TimeIntScheme_Turb, Time_Int_Map, EULER_IMPLICIT);
  /* DESCRIPTION: Time discretization */
  addEnumOption("TIME_DISCRE_ADJTURB", Kind_TimeIntScheme_AdjTurb, Time_Int_Map, EULER_IMPLICIT);
  /* DESCRIPTION: Time discretization */
  addEnumOption("TIME_DISCRE_WAVE", Kind_TimeIntScheme_Wave, Time_Int_Map, EULER_IMPLICIT);
  /* DESCRIPTION: Time discretization */
  addEnumOption("TIME_DISCRE_FEA", Kind_TimeIntScheme_FEA, Time_Int_Map_FEA, NEWMARK_IMPLICIT);
  /* DESCRIPTION: Time discretization */
  addEnumOption("TIME_DISCRE_HEAT", Kind_TimeIntScheme_Heat, Time_Int_Map, EULER_IMPLICIT);
  /* DESCRIPTION: Time discretization */
  addEnumOption("TIME_DISCRE_POISSON", Kind_TimeIntScheme_Poisson, Time_Int_Map, EULER_IMPLICIT);

  /*!\par CONFIG_CATEGORY: Linear solver definition \ingroup Config*/
  /*--- Options related to the linear solvers ---*/

  /*!\brief LINEAR_SOLVER
   *  \n DESCRIPTION: Linear solver for the implicit, mesh deformation, or discrete adjoint systems \n OPTIONS: see \link Linear_Solver_Map \endlink \n Default: FGMRES \ingroup Config*/
  addEnumOption("LINEAR_SOLVER", Kind_Linear_Solver, Linear_Solver_Map, FGMRES);
  /*!\brief LINEAR_SOLVER_PREC
   *  \n DESCRIPTION: Preconditioner for the Krylov linear solvers \n OPTIONS: see \link Linear_Solver_Prec_Map \endlink \n Default: LU_SGS \ingroup Config*/
  addEnumOption("LINEAR_SOLVER_PREC", Kind_Linear_Solver_Prec, Linear_Solver_Prec_Map, LU_SGS);
  /* DESCRIPTION: Minimum error threshold for the linear solver for the implicit formulation */
  addDoubleOption("LINEAR_SOLVER_ERROR", Linear_Solver_Error, 1E-5);
  /* DESCRIPTION: Maximum number of iterations of the linear solver for the implicit formulation */
  addUnsignedLongOption("LINEAR_SOLVER_ITER", Linear_Solver_Iter, 10);
  /* DESCRIPTION: Maximum number of iterations of the linear solver for the implicit formulation */
  addUnsignedLongOption("LINEAR_SOLVER_RESTART_FREQUENCY", Linear_Solver_Restart_Frequency, 10);
  /* DESCRIPTION: Relaxation of the flow equations solver for the implicit formulation */
  addDoubleOption("RELAXATION_FACTOR_FLOW", Relaxation_Factor_Flow, 1.0);
  /* DESCRIPTION: Relaxation of the turb equations solver for the implicit formulation */
  addDoubleOption("RELAXATION_FACTOR_TURB", Relaxation_Factor_Turb, 1.0);
  /* DESCRIPTION: Relaxation of the adjoint flow equations solver for the implicit formulation */
  addDoubleOption("RELAXATION_FACTOR_ADJFLOW", Relaxation_Factor_AdjFlow, 1.0);
  /* DESCRIPTION: Roe coefficient */
  addDoubleOption("ROE_KAPPA", Roe_Kappa, 0.5);
  /* DESCRIPTION: Roe-Turkel preconditioning for low Mach number flows */
  addBoolOption("ROE_TURKEL_PREC", Low_Mach_Precon, false);
  /* DESCRIPTION: Time Step for dual time stepping simulations (s) */
  addDoubleOption("MIN_ROE_TURKEL_PREC", Min_Beta_RoeTurkel, 0.01);
  /* DESCRIPTION: Time Step for dual time stepping simulations (s) */
  addDoubleOption("MAX_ROE_TURKEL_PREC", Max_Beta_RoeTurkel, 0.2);
  /* DESCRIPTION: Linear solver for the turbulent adjoint systems */
  addEnumOption("ADJTURB_LIN_SOLVER", Kind_AdjTurb_Linear_Solver, Linear_Solver_Map, FGMRES);
  /* DESCRIPTION: Preconditioner for the turbulent adjoint Krylov linear solvers */
  addEnumOption("ADJTURB_LIN_PREC", Kind_AdjTurb_Linear_Prec, Linear_Solver_Prec_Map, LU_SGS);
  /* DESCRIPTION: Minimum error threshold for the turbulent adjoint linear solver for the implicit formulation */
  addDoubleOption("ADJTURB_LIN_ERROR", AdjTurb_Linear_Error, 1E-5);
  /* DESCRIPTION: Maximum number of iterations of the turbulent adjoint linear solver for the implicit formulation */
  addUnsignedShortOption("ADJTURB_LIN_ITER", AdjTurb_Linear_Iter, 10);
  /* DESCRIPTION: Entropy fix factor */
  addDoubleOption("ENTROPY_FIX_COEFF", EntropyFix_Coeff, 0.001);
  /* DESCRIPTION: Linear solver for the discete adjoint systems */
  addEnumOption("DISCADJ_LIN_SOLVER", Kind_DiscAdj_Linear_Solver, Linear_Solver_Map, FGMRES);
  /* DESCRIPTION: Preconditioner for the discrete adjoint Krylov linear solvers */
  addEnumOption("DISCADJ_LIN_PREC", Kind_DiscAdj_Linear_Prec, Linear_Solver_Prec_Map, ILU);
  
  /*!\par CONFIG_CATEGORY: Convergence\ingroup Config*/
  /*--- Options related to convergence ---*/
  
  /*!\brief CONV_CRITERIA
   *  \n DESCRIPTION: Convergence criteria \n OPTIONS: see \link Converge_Crit_Map \endlink \n Default: RESIDUAL \ingroup Config*/
  addEnumOption("CONV_CRITERIA", ConvCriteria, Converge_Crit_Map, RESIDUAL);
  /* DESCRIPTION: Residual reduction (order of magnitude with respect to the initial value) */
  addDoubleOption("RESIDUAL_REDUCTION", OrderMagResidual, 3.0);
  /* DESCRIPTION: Min value of the residual (log10 of the residual) */
  addDoubleOption("RESIDUAL_MINVAL", MinLogResidual, -8.0);
  /* DESCRIPTION: Residual reduction (order of magnitude with respect to the initial value) */
  addDoubleOption("RESIDUAL_REDUCTION_FSI", OrderMagResidualFSI, 3.0);
  /* DESCRIPTION: Min value of the residual (log10 of the residual) */
  addDoubleOption("RESIDUAL_MINVAL_FSI", MinLogResidualFSI, -5.0);
  /* DESCRIPTION: FEM: UTOL = norm(Delta_U(k)) / norm(U(k)) */
  addDoubleOption("RESIDUAL_FEM_UTOL", Res_FEM_UTOL, -9.0);
  /* DESCRIPTION: FEM: RTOL = norm(Residual(k)) / norm(Residual(0)) */
  addDoubleOption("RESIDUAL_FEM_RTOL", Res_FEM_RTOL, -9.0);
  /* DESCRIPTION: FEM: ETOL = Delta_U(k) * Residual(k) / Delta_U(0) * Residual(0) */
  addDoubleOption("RESIDUAL_FEM_ETOL", Res_FEM_ETOL, -9.0);
  /* DESCRIPTION: Flow functional for the Residual criteria */
  addEnumOption("RESIDUAL_FUNC_FLOW", Residual_Func_Flow, Residual_Map, RHO_RESIDUAL);
  /* DESCRIPTION: Iteration number to begin convergence monitoring */
  addUnsignedLongOption("STARTCONV_ITER", StartConv_Iter, 5);
  /* DESCRIPTION: Number of elements to apply the criteria */
  addUnsignedShortOption("CAUCHY_ELEMS", Cauchy_Elems, 100);
  /* DESCRIPTION: Epsilon to control the series convergence */
  addDoubleOption("CAUCHY_EPS", Cauchy_Eps, 1E-10);
  /*!\brief CAUCHY_FUNC_FLOW
   *  \n DESCRIPTION: Flow functional for the Cauchy criteria \n OPTIONS: see \link Objective_Map \endlink \n Default: DRAG_COEFFICIENT \ingroup Config*/
  addEnumOption("CAUCHY_FUNC_FLOW", Cauchy_Func_Flow, Objective_Map, DRAG_COEFFICIENT);
  /* DESCRIPTION: Adjoint functional for the Cauchy criteria */
  addEnumOption("CAUCHY_FUNC_ADJFLOW", Cauchy_Func_AdjFlow, Sens_Map, SENS_GEOMETRY);
  /* DESCRIPTION: Linearized functional for the Cauchy criteria */
  addEnumOption("CAUCHY_FUNC_LIN", Cauchy_Func_LinFlow, Linear_Obj_Map, DELTA_DRAG_COEFFICIENT);

  /*!\par CONFIG_CATEGORY: Multi-grid \ingroup Config*/
  /*--- Options related to Multi-grid ---*/

  /* DESCRIPTION: Start up iterations using the fine grid only */
  addUnsignedShortOption("START_UP_ITER", nStartUpIter, 0);
  /* DESCRIPTION: Multi-grid Levels */
  addUnsignedShortOption("MGLEVEL", nMGLevels, 0);
  /* DESCRIPTION: Multi-grid cycle */
  addEnumOption("MGCYCLE", MGCycle, MG_Cycle_Map, V_CYCLE);
  /* DESCRIPTION: Multi-grid pre-smoothing level */
  addUShortListOption("MG_PRE_SMOOTH", nMG_PreSmooth, MG_PreSmooth);
  /* DESCRIPTION: Multi-grid post-smoothing level */
  addUShortListOption("MG_POST_SMOOTH", nMG_PostSmooth, MG_PostSmooth);
  /* DESCRIPTION: Jacobi implicit smoothing of the correction */
  addUShortListOption("MG_CORRECTION_SMOOTH", nMG_CorrecSmooth, MG_CorrecSmooth);
  /* DESCRIPTION: Damping factor for the residual restriction */
  addDoubleOption("MG_DAMP_RESTRICTION", Damp_Res_Restric, 0.75);
  /* DESCRIPTION: Damping factor for the correction prolongation */
  addDoubleOption("MG_DAMP_PROLONGATION", Damp_Correc_Prolong, 0.75);

  /*!\par CONFIG_CATEGORY: Spatial Discretization \ingroup Config*/
  /*--- Options related to the spatial discretization ---*/

  /*!\brief NUM_METHOD_GRAD
   *  \n DESCRIPTION: Numerical method for spatial gradients \n OPTIONS: See \link Gradient_Map \endlink. \n DEFAULT: WEIGHTED_LEAST_SQUARES. \ingroup Config*/
  addEnumOption("NUM_METHOD_GRAD", Kind_Gradient_Method, Gradient_Map, WEIGHTED_LEAST_SQUARES);
  /*!\brief LIMITER_COEFF
   *  \n DESCRIPTION: Coefficient for the limiter. Default value 0.5. Larger values decrease the extent of limiting, values approaching zero cause lower-order approximation to the solution. \ingroup Config */
  addDoubleOption("LIMITER_COEFF", LimiterCoeff, 0.5);
  /*!\brief LIMITER_ITER
   *  \n DESCRIPTION: Freeze the value of the limiter after a number of iterations. Default value 999999. \ingroup Config*/
  addUnsignedLongOption("LIMITER_ITER", LimiterIter, 999999);
  /*!\brief SHARP_EDGES_COEFF
   *  \n DESCRIPTION: Coefficient for detecting the limit of the sharp edges. Default value 3.0.  Use with sharp edges limiter. \ingroup Config*/
  addDoubleOption("SHARP_EDGES_COEFF", SharpEdgesCoeff, 3.0);

  /*!\brief CONV_NUM_METHOD_FLOW
   *  \n DESCRIPTION: Convective numerical method \n OPTIONS: See \link Upwind_Map \endlink , \link Centered_Map \endlink. \ingroup Config*/
  addConvectOption("CONV_NUM_METHOD_FLOW", Kind_ConvNumScheme_Flow, Kind_Centered_Flow, Kind_Upwind_Flow);
  /*!\brief SPATIAL_ORDER_FLOW
   *  \n DESCRIPTION: Spatial numerical order integration \n OPTIONS: See \link SpatialOrder_Map \endlink \n Default: SECOND_ORDER \ingroup Config*/
  addEnumOption("SPATIAL_ORDER_FLOW", SpatialOrder_Flow, SpatialOrder_Map, SECOND_ORDER);
  /*!\brief SLOPE_LIMITER_FLOW
   * DESCRIPTION: Slope limiter for the direct solution. \n OPTIONS: See \link Limiter_Map \endlink \n Default VENKATAKRISHNAN \ingroup Config*/
  addEnumOption("SLOPE_LIMITER_FLOW", Kind_SlopeLimit_Flow, Limiter_Map, VENKATAKRISHNAN);
  default_vec_3d[0] = 0.15; default_vec_3d[1] = 0.5; default_vec_3d[2] = 0.02;
  /* DESCRIPTION: 1st, 2nd and 4th order artificial dissipation coefficients */
  addDoubleArrayOption("AD_COEFF_FLOW", 3, Kappa_Flow, default_vec_3d);

  /*!\brief CONV_NUM_METHOD_ADJFLOW
   *  \n DESCRIPTION: Convective numerical method for the adjoint solver.
   *  \n OPTIONS:  See \link Upwind_Map \endlink , \link Centered_Map \endlink. Note: not all methods are guaranteed to be implemented for the adjoint solver. \ingroup Config */
  addConvectOption("CONV_NUM_METHOD_ADJFLOW", Kind_ConvNumScheme_AdjFlow, Kind_Centered_AdjFlow, Kind_Upwind_AdjFlow);
  /*!\brief SPATIAL_ORDER_ADJFLOW
   *  \n DESCRIPTION: Spatial numerical order integration \n OPTIONS: See \link SpatialOrder_Map \endlink \n Default: SECOND_ORDER \ingroup Config*/
  addEnumOption("SPATIAL_ORDER_ADJFLOW", SpatialOrder_AdjFlow, SpatialOrder_Map, SECOND_ORDER);
  /*!\brief SLOPE_LIMITER_ADJFLOW
     * DESCRIPTION: Slope limiter for the adjoint solution. \n OPTIONS: See \link Limiter_Map \endlink \n Default VENKATAKRISHNAN \ingroup Config*/
  addEnumOption("SLOPE_LIMITER_ADJFLOW", Kind_SlopeLimit_AdjFlow, Limiter_Map, VENKATAKRISHNAN);
  default_vec_3d[0] = 0.15; default_vec_3d[1] = 0.5; default_vec_3d[2] = 0.02;
  /*!\brief AD_COEFF_ADJFLOW
   *  \n DESCRIPTION: 1st, 2nd and 4th order artificial dissipation coefficients for the adjoint solver.
   *  \n FORMAT and default values: AD_COEFF_ADJFLOW = (0.15, 0.5, 0.02) \ingroup Config*/
  addDoubleArrayOption("AD_COEFF_ADJFLOW", 3, Kappa_AdjFlow, default_vec_3d);

  /*!\brief SPATIAL_ORDER_TURB
   *  \n DESCRIPTION: Spatial numerical order integration.\n OPTIONS: See \link SpatialOrder_Map \endlink \n Default: FIRST_ORDER \ingroup Config*/
  addEnumOption("SPATIAL_ORDER_TURB", SpatialOrder_Turb, SpatialOrder_Map, FIRST_ORDER);
  /*!\brief SLOPE_LIMITER_TURB
   *  \n DESCRIPTION: Slope limiter  \n OPTIONS: See \link Limiter_Map \endlink \n Default VENKATAKRISHNAN \ingroup Config*/
  addEnumOption("SLOPE_LIMITER_TURB", Kind_SlopeLimit_Turb, Limiter_Map, VENKATAKRISHNAN);
  /*!\brief CONV_NUM_METHOD_TURB
   *  \n DESCRIPTION: Convective numerical method \ingroup Config*/
  addConvectOption("CONV_NUM_METHOD_TURB", Kind_ConvNumScheme_Turb, Kind_Centered_Turb, Kind_Upwind_Turb);
  
  /*!\brief SPATIAL_ORDER_ADJTURB
   *  \n DESCRIPTION: Spatial numerical order integration \n OPTIONS: See \link SpatialOrder_Map \endlink \n Default: FIRST_ORDER \ingroup Config*/
  addEnumOption("SPATIAL_ORDER_ADJTURB", SpatialOrder_AdjTurb, SpatialOrder_Map, FIRST_ORDER);
  /*!\brief SLOPE_LIMITER_ADJTURB
   *  \n DESCRIPTION: Slope limiter \n OPTIONS: See \link Limiter_Map \endlink \n Default VENKATAKRISHNAN \ingroup Config */
  addEnumOption("SLOPE_LIMITER_ADJTURB", Kind_SlopeLimit_AdjTurb, Limiter_Map, VENKATAKRISHNAN);
  /*!\brief CONV_NUM_METHOD_ADJTURB\n DESCRIPTION: Convective numerical method for the adjoint/turbulent problem \ingroup Config*/
  addConvectOption("CONV_NUM_METHOD_ADJTURB", Kind_ConvNumScheme_AdjTurb, Kind_Centered_AdjTurb, Kind_Upwind_AdjTurb);

  /* DESCRIPTION: Convective numerical method */
  addConvectOption("CONV_NUM_METHOD_LIN", Kind_ConvNumScheme_LinFlow, Kind_Centered_LinFlow, Kind_Upwind_LinFlow);
  default_vec_2d[0] = 0.15; default_vec_2d[1] = 0.02;
  /* DESCRIPTION: 1st, 2nd and 4th order artificial dissipation coefficients */
  addDoubleArrayOption("AD_COEFF_LIN", 2, Kappa_LinFlow, default_vec_2d);

  /*!\brief SPATIAL_ORDER_ADJLEVELSET
   *  \n DESCRIPTION: Spatial numerical order integration \n OPTIONS: See \link SpatialOrder_Map \endlink \n Default: 2ND_ORDER \ingroup Config*/
  addEnumOption("SPATIAL_ORDER_ADJLEVELSET", SpatialOrder_AdjLevelSet, SpatialOrder_Map, SECOND_ORDER);
  /*!\brief SLOPE_LIMITER_ADJLEVELTSET
   *  \n DESCRIPTION: Slope limiter\n OPTIONS: See \link Limiter_Map \endlink \n Default VENKATAKRISHNAN \ingroup Config */
  addEnumOption("SLOPE_LIMITER_ADJLEVELSET", Kind_SlopeLimit_AdjLevelSet, Limiter_Map, VENKATAKRISHNAN);
  /*!\brief CONV_NUM_METHOD_ADJLEVELSET
   *  \n DESCRIPTION: Convective numerical method for the adjoint levelset problem. \ingroup Config*/
  addConvectOption("CONV_NUM_METHOD_ADJLEVELSET", Kind_ConvNumScheme_AdjLevelSet, Kind_Centered_AdjLevelSet, Kind_Upwind_AdjLevelSet);

  /*!\brief CONV_NUM_METHOD_TNE2
   *  \n DESCRIPTION: Convective numerical method for the TNE2 problem \ingroup Config*/
  addConvectOption("CONV_NUM_METHOD_TNE2", Kind_ConvNumScheme_TNE2, Kind_Centered_TNE2, Kind_Upwind_TNE2);
  /*!\brief SPATIAL_ORDER_TNE2
   *  \n DESCRIPTION: Spatial numerical order integration \n OPTIONS: See \link SpatialOrder_Map \endlink \n Default: SECOND_ORDER \ingroup Config*/
  addEnumOption("SPATIAL_ORDER_TNE2", SpatialOrder_TNE2, SpatialOrder_Map, SECOND_ORDER);
  /*!\brief SLOPE_LIMITER_TNE2
   *  \n DESCRIPTION: Slope limiter for the TNE2 problem
   *  \n OPTIONS: see \link Limiter_Map \endlink. DEFAULT: VENKATAKRISHNAN \ingroup Config  */
  addEnumOption("SLOPE_LIMITER_TNE2", Kind_SlopeLimit_TNE2, Limiter_Map, VENKATAKRISHNAN);
  default_vec_3d[0] = 0.15; default_vec_3d[1] = 0.5; default_vec_3d[2] = 0.02;
  /*!\brief AD_COEFF_TNE2 \n DESCRIPTION: 1st, 2nd and 4th order artificial dissipation coefficients */
  addDoubleArrayOption("AD_COEFF_TNE2", 3, Kappa_TNE2, default_vec_3d);

  /* DESCRIPTION: Convective numerical method */
  addConvectOption("CONV_NUM_METHOD_ADJTNE2", Kind_ConvNumScheme_AdjTNE2, Kind_Centered_AdjTNE2, Kind_Upwind_AdjTNE2);
  /*!\brief SPATIAL_ORDER_ADJTNE2
   *  \n DESCRIPTION: Spatial numerical order integration \n OPTIONS: See \link SpatialOrder_Map \endlink \n Default: SECOND_ORDER \ingroup Config*/
  addEnumOption("SPATIAL_ORDER_ADJTNE2", SpatialOrder_AdjTNE2, SpatialOrder_Map, SECOND_ORDER);
  /* DESCRIPTION: Slope limiter */
  addEnumOption("SLOPE_LIMITER_ADJTNE2", Kind_SlopeLimit_AdjTNE2, Limiter_Map, VENKATAKRISHNAN);
  default_vec_3d[0] = 0.15; default_vec_3d[1] = 0.5; default_vec_3d[2] = 0.02;
  /*!\brief AD_COEFF_ADJTNE2
   *  \n DESCRIPTION: 1st, 2nd and 4th order artificial dissipation coefficients
   *  \n FORMAT and default values: AD_COEFF_ADJFLOW = (0.15, 0.5, 0.02) \ingroup Config*/
  addDoubleArrayOption("AD_COEFF_ADJTNE2", 3, Kappa_AdjTNE2, default_vec_3d);

  /* DESCRIPTION: Viscous limiter mean flow equations */
  addBoolOption("VISCOUS_LIMITER_FLOW", Viscous_Limiter_Flow, false);
  /* DESCRIPTION: Viscous limiter turbulent equations */
  addBoolOption("VISCOUS_LIMITER_TURB", Viscous_Limiter_Turb, false);
  
  /*!\par CONFIG_CATEGORY: Adjoint and Gradient \ingroup Config*/
  /*--- Options related to the adjoint and gradient ---*/

  /* DESCRIPTION: Limit value for the adjoint variable */
  addDoubleOption("LIMIT_ADJFLOW", AdjointLimit, 1E6);
  /* DESCRIPTION: Multigrid with the adjoint problem */
  addBoolOption("MG_ADJFLOW", MG_AdjointFlow, true);
  /*!\brief OBJECTIVE_FUNCTION
   *  \n DESCRIPTION: Adjoint problem boundary condition \n OPTIONS: see \link Objective_Map \endlink \n Default: DRAG_COEFFICIENT \ingroup Config*/
  addEnumOption("OBJECTIVE_FUNCTION", Kind_ObjFunc, Objective_Map, DRAG_COEFFICIENT);

  default_vec_2d[0] = 0.0; default_vec_2d[1] = 1.0;
  /* DESCRIPTION: Definition of the airfoil section */
  addDoubleArrayOption("GEO_LOCATION_SECTIONS", 2, Section_Location, default_vec_2d);
  /* DESCRIPTION: Identify the axis of the section */
  addEnumOption("GEO_ORIENTATION_SECTIONS", Axis_Orientation, Axis_Orientation_Map, Y_AXIS);
  /* DESCRIPTION: Percentage of new elements (% of the original number of elements) */
  addUnsignedShortOption("GEO_NUMBER_SECTIONS", nSections, 5);
  /* DESCRIPTION: Number of section cuts to make when calculating internal volume */
  addUnsignedShortOption("GEO_VOLUME_SECTIONS", nVolSections, 101);
  /* DESCRIPTION: Output sectional forces for specified markers. */
  addBoolOption("GEO_PLOT_SECTIONS", Plot_Section_Forces, false);
  /* DESCRIPTION: Mode of the GDC code (analysis, or gradient) */
  addEnumOption("GEO_MODE", GeometryMode, GeometryMode_Map, FUNCTION);

  /* DESCRIPTION: Drag weight in sonic boom Objective Function (from 0.0 to 1.0) */
  addDoubleOption("DRAG_IN_SONICBOOM", WeightCd, 0.0);
  /* DESCRIPTION: Sensitivity smoothing  */
  addEnumOption("SENS_SMOOTHING", Kind_SensSmooth, Sens_Smoothing_Map, NO_SMOOTH);
  /* DESCRIPTION: Adjoint frozen viscosity */
  addBoolOption("FROZEN_VISC", Frozen_Visc, true);
   /* DESCRIPTION:  */
  addDoubleOption("FIX_AZIMUTHAL_LINE", FixAzimuthalLine, 90.0);
  /*!\brief SENS_REMOVE_SHARP
   * DESCRIPTION: Remove sharp edges from the sensitivity evaluation  \n Format: SENS_REMOVE_SHARP = YES \n Default: NO \ingroup Config*/
  addBoolOption("SENS_REMOVE_SHARP", Sens_Remove_Sharp, false);
  /* DESCRIPTION: P-norm for heat-flux based objective functions. */
	addDoubleOption("PNORM_HEATFLUX", pnorm_heat, 1.0);

  /*!\par CONFIG_CATEGORY: Input/output files and formats \ingroup Config */
  /*--- Options related to input/output files and formats ---*/

  /*!\brief OUTPUT_FORMAT \n DESCRIPTION: I/O format for output plots. \n OPTIONS: see \link Output_Map \endlink \n Default: TECPLOT \ingroup Config */
  addEnumOption("OUTPUT_FORMAT", Output_FileFormat, Output_Map, TECPLOT);
  /*!\brief MESH_FORMAT \n DESCRIPTION: Mesh input file format \n OPTIONS: see \link Input_Map \endlink \n Default: SU2 \ingroup Config*/
  addEnumOption("MESH_FORMAT", Mesh_FileFormat, Input_Map, SU2);
  /* DESCRIPTION:  Mesh input file */
  addStringOption("MESH_FILENAME", Mesh_FileName, string("mesh.su2"));
  /*!\brief MESH_OUT_FILENAME \n DESCRIPTION: Mesh output file name. Used when converting, scaling, or deforming a mesh. \n Default: mesh_out.su2 \ingroup Config*/
  addStringOption("MESH_OUT_FILENAME", Mesh_Out_FileName, string("mesh_out.su2"));

  /*!\brief CONV_FILENAME \n DESCRIPTION: Output file convergence history (w/o extension) \n Default: history \ingroup Config*/
  addStringOption("CONV_FILENAME", Conv_FileName, string("history"));
  /*!\brief BREAKDOWN_FILENAME \n DESCRIPTION: Output file forces breakdown \ingroup Config*/
  addStringOption("BREAKDOWN_FILENAME", Breakdown_FileName, string("forces_breakdown.dat"));
  /*!\brief CONV_FILENAME \n DESCRIPTION: Output file convergence history (w/o extension) \n Default: history \ingroup Config*/
  addStringOption("CONV_FILENAME_FSI", Conv_FileName_FSI, string("historyFSI.csv"));
  /* DESCRIPTION: Viscous limiter turbulent equations */
  addBoolOption("WRITE_CONV_FILENAME_FSI", Write_Conv_FSI, false);
  /*!\brief SOLUTION_FLOW_FILENAME \n DESCRIPTION: Restart flow input file (the file output under the filename set by RESTART_FLOW_FILENAME) \n Default: solution_flow.dat \ingroup Config */
  addStringOption("SOLUTION_FLOW_FILENAME", Solution_FlowFileName, string("solution_flow.dat"));
  /*!\brief SOLUTION_LIN_FILENAME  \n DESCRIPTION: Restart linear flow input file \ingroup Config*/
  addStringOption("SOLUTION_LIN_FILENAME", Solution_LinFileName, string("solution_lin.dat"));
  /*!\brief SOLUTION_ADJ_FILENAME\n DESCRIPTION: Restart adjoint input file. Objective function abbreviation is expected. \ingroup Config*/
  addStringOption("SOLUTION_ADJ_FILENAME", Solution_AdjFileName, string("solution_adj.dat"));
  /*!\brief RESTART_FLOW_FILENAME \n DESCRIPTION: Output file restart flow \ingroup Config*/
  addStringOption("RESTART_FLOW_FILENAME", Restart_FlowFileName, string("restart_flow.dat"));
  /*!\brief RESTART_LIN_FILENAME \n DESCRIPTION: Output file linear flow \ingroup Config*/
  addStringOption("RESTART_LIN_FILENAME",Restart_LinFileName, string("restart_lin.dat"));
  /*!\brief RESTART_ADJ_FILENAME  \n DESCRIPTION: Output file restart adjoint. Objective function abbreviation will be appended. \ingroup Config*/
  addStringOption("RESTART_ADJ_FILENAME", Restart_AdjFileName, string("restart_adj.dat"));
  /*!\brief RESTART_WAVE_FILENAME \n DESCRIPTION: Output file restart wave \ingroup Config*/
  addStringOption("RESTART_WAVE_FILENAME", Restart_WaveFileName, string("restart_wave.dat"));
  /*!\brief VOLUME_FLOW_FILENAME  \n DESCRIPTION: Output file flow (w/o extension) variables \ingroup Config */
  addStringOption("VOLUME_FLOW_FILENAME", Flow_FileName, string("flow"));
  /*!\brief VOLUME_STRUCTURE_FILENAME
   * \n  DESCRIPTION: Output file structure (w/o extension) variables \ingroup Config*/
  addStringOption("VOLUME_STRUCTURE_FILENAME", Structure_FileName, string("structure"));
  /*!\brief SURFACE_STRUCTURE_FILENAME
   *  \n DESCRIPTION: Output file structure (w/o extension) variables \ingroup Config*/
  addStringOption("SURFACE_STRUCTURE_FILENAME", SurfStructure_FileName, string("surface_structure"));
  /*!\brief SURFACE_WAVE_FILENAME
   *  \n DESCRIPTION: Output file structure (w/o extension) variables \ingroup Config*/
  addStringOption("SURFACE_WAVE_FILENAME", SurfWave_FileName, string("surface_wave"));
  /*!\brief SURFACE_HEAT_FILENAME
   *  \n DESCRIPTION: Output file structure (w/o extension) variables \ingroup Config */
  addStringOption("SURFACE_HEAT_FILENAME", SurfHeat_FileName, string("surface_heat"));
  /*!\brief VOLUME_WAVE_FILENAME
   *  \n DESCRIPTION: Output file wave (w/o extension) variables  \ingroup Config*/
  addStringOption("VOLUME_WAVE_FILENAME", Wave_FileName, string("wave"));
  /*!\brief VOLUME_HEAT_FILENAME
   *  \n DESCRIPTION: Output file wave (w/o extension) variables  \ingroup Config*/
  addStringOption("VOLUME_HEAT_FILENAME", Heat_FileName, string("heat"));
  /*!\brief VOLUME_ADJWAVE_FILENAME
   *  \n DESCRIPTION: Output file adj. wave (w/o extension) variables  \ingroup Config*/
  addStringOption("VOLUME_ADJWAVE_FILENAME", AdjWave_FileName, string("adjoint_wave"));
  /*!\brief VOLUME_ADJ_FILENAME
   *  \n DESCRIPTION: Output file adjoint (w/o extension) variables  \ingroup Config*/
  addStringOption("VOLUME_ADJ_FILENAME", Adj_FileName, string("adjoint"));
  /*!\brief VOLUME_LIN_FILENAME
   *  \n DESCRIPTION: Output file linear (w/o extension) variables  \ingroup Config*/
  addStringOption("VOLUME_LIN_FILENAME", Lin_FileName, string("linearized"));
  /*!\brief GRAD_OBJFUNC_FILENAME
   *  \n DESCRIPTION: Output objective function gradient  \ingroup Config*/
  addStringOption("GRAD_OBJFUNC_FILENAME", ObjFunc_Grad_FileName, string("of_grad.dat"));
  /*!\brief VALUE_OBJFUNC_FILENAME
   *  \n DESCRIPTION: Output objective function  \ingroup Config*/
  addStringOption("VALUE_OBJFUNC_FILENAME", ObjFunc_Value_FileName, string("of_func.dat"));
  /*!\brief SURFACE_FLOW_FILENAME
   *  \n DESCRIPTION: Output file surface flow coefficient (w/o extension)  \ingroup Config*/
  addStringOption("SURFACE_FLOW_FILENAME", SurfFlowCoeff_FileName, string("surface_flow"));
  /*!\brief SURFACE_ADJ_FILENAME
   *  \n DESCRIPTION: Output file surface adjoint coefficient (w/o extension)  \ingroup Config*/
  addStringOption("SURFACE_ADJ_FILENAME", SurfAdjCoeff_FileName, string("surface_adjoint"));
  /*!\brief SURFACE_LIN_FILENAME
   *  \n DESCRIPTION: Output file surface linear coefficient (w/o extension)  \ingroup Config*/
  addStringOption("SURFACE_LIN_FILENAME", SurfLinCoeff_FileName, string("surface_linear"));
  /*!\brief WRT_SOL_FREQ
   *  \n DESCRIPTION: Writing solution file frequency  \ingroup Config*/
  addUnsignedLongOption("WRT_SOL_FREQ", Wrt_Sol_Freq, 1000);
  /*!\brief WRT_SOL_FREQ_DUALTIME
   *  \n DESCRIPTION: Writing solution file frequency for dual time  \ingroup Config*/
  addUnsignedLongOption("WRT_SOL_FREQ_DUALTIME", Wrt_Sol_Freq_DualTime, 1);
  /*!\brief WRT_CON_FREQ
   *  \n DESCRIPTION: Writing convergence history frequency  \ingroup Config*/
  addUnsignedLongOption("WRT_CON_FREQ",  Wrt_Con_Freq, 1);
  /*!\brief WRT_CON_FREQ_DUALTIME
   *  \n DESCRIPTION: Writing convergence history frequency for the dual time  \ingroup Config*/
  addUnsignedLongOption("WRT_CON_FREQ_DUALTIME",  Wrt_Con_Freq_DualTime, 10);
  /*!\brief LOW_MEMORY_OUTPUT
   *  \n DESCRIPTION: Output less information for lower memory use.  \ingroup Config*/
  addBoolOption("LOW_MEMORY_OUTPUT", Low_MemoryOutput, false);
  /*!\brief WRT_VOL_SOL
   *  \n DESCRIPTION: Write a volume solution file  \ingroup Config*/
  addBoolOption("WRT_VOL_SOL", Wrt_Vol_Sol, true);
  /*!\brief WRT_SRF_SOL
   *  \n DESCRIPTION: Write a surface solution file  \ingroup Config*/
  addBoolOption("WRT_SRF_SOL", Wrt_Srf_Sol, true);
  /*!\brief WRT_CSV_SOL
   *  \n DESCRIPTION: Write a surface CSV solution file  \ingroup Config*/
  addBoolOption("WRT_CSV_SOL", Wrt_Csv_Sol, true);
  /*!\brief WRT_RESIDUALS
   *  \n DESCRIPTION: Output residual info to solution/restart file  \ingroup Config*/
  addBoolOption("WRT_RESIDUALS", Wrt_Residuals, false);
  /*!\brief WRT_LIMITERS
   *  \n DESCRIPTION: Output limiter value information to solution/restart file  \ingroup Config*/
  addBoolOption("WRT_LIMITERS", Wrt_Limiters, false);
  /*!\brief WRT_SHARPEDGES
   *  \n DESCRIPTION: Output sharp edge limiter information to solution/restart file  \ingroup Config*/
  addBoolOption("WRT_SHARPEDGES", Wrt_SharpEdges, false);
  /* DESCRIPTION: Output the rind layers in the solution files  \ingroup Config*/
  addBoolOption("WRT_HALO", Wrt_Halo, false);
  /*!\brief ONE_D_OUTPUT
   *  \n DESCRIPTION: Output averaged outlet flow values on specified exit marker. \n Use with MARKER_OUT_1D. \ingroup Config*/
  addBoolOption("ONE_D_OUTPUT", Wrt_1D_Output, false);
  /*!\brief CONSOLE_OUTPUT_VERBOSITY
   *  \n DESCRIPTION: Verbosity level for console output  \ingroup Config*/
  addEnumOption("CONSOLE_OUTPUT_VERBOSITY", Console_Output_Verb, Verb_Map, VERB_HIGH);


  /*!\par CONFIG_CATEGORY: Dynamic mesh definition \ingroup Config*/
  /*--- Options related to dynamic meshes ---*/

  /* DESCRIPTION: Mesh motion for unsteady simulations */
  addBoolOption("GRID_MOVEMENT", Grid_Movement, false);
  /* DESCRIPTION: Type of mesh motion */
  addEnumListOption("GRID_MOVEMENT_KIND", nGridMovement, Kind_GridMovement, GridMovement_Map);
  /* DESCRIPTION: Marker(s) of moving surfaces (MOVING_WALL or DEFORMING grid motion). */
  addStringListOption("MARKER_MOVING", nMarker_Moving, Marker_Moving);
  /* DESCRIPTION: Mach number (non-dimensional, based on the mesh velocity and freestream vals.) */
  addDoubleOption("MACH_MOTION", Mach_Motion, 0.0);
  /* DESCRIPTION: Coordinates of the rigid motion origin */
  addDoubleListOption("MOTION_ORIGIN_X", nMotion_Origin_X, Motion_Origin_X);
  /* DESCRIPTION: Coordinates of the rigid motion origin */
  addDoubleListOption("MOTION_ORIGIN_Y", nMotion_Origin_Y, Motion_Origin_Y);
  /* DESCRIPTION: Coordinates of the rigid motion origin */
  addDoubleListOption("MOTION_ORIGIN_Z", nMotion_Origin_Z, Motion_Origin_Z);
  /* DESCRIPTION: Translational velocity vector (m/s) in the x, y, & z directions (RIGID_MOTION only) */
  addDoubleListOption("TRANSLATION_RATE_X", nTranslation_Rate_X, Translation_Rate_X);
  /* DESCRIPTION: Translational velocity vector (m/s) in the x, y, & z directions (RIGID_MOTION only) */
  addDoubleListOption("TRANSLATION_RATE_Y", nTranslation_Rate_Y, Translation_Rate_Y);
  /* DESCRIPTION: Translational velocity vector (m/s) in the x, y, & z directions (RIGID_MOTION only) */
  addDoubleListOption("TRANSLATION_RATE_Z", nTranslation_Rate_Z, Translation_Rate_Z);
  /* DESCRIPTION: Angular velocity vector (rad/s) about x, y, & z axes (RIGID_MOTION only) */
  addDoubleListOption("ROTATION_RATE_X", nRotation_Rate_X, Rotation_Rate_X);
  /* DESCRIPTION: Angular velocity vector (rad/s) about x, y, & z axes (RIGID_MOTION only) */
  addDoubleListOption("ROTATION_RATE_Y", nRotation_Rate_Y, Rotation_Rate_Y);
  /* DESCRIPTION: Angular velocity vector (rad/s) about x, y, & z axes (RIGID_MOTION only) */
  addDoubleListOption("ROTATION_RATE_Z", nRotation_Rate_Z, Rotation_Rate_Z);
  /* DESCRIPTION: Pitching angular freq. (rad/s) about x, y, & z axes (RIGID_MOTION only) */
  addDoubleListOption("PITCHING_OMEGA_X", nPitching_Omega_X, Pitching_Omega_X);
  /* DESCRIPTION: Pitching angular freq. (rad/s) about x, y, & z axes (RIGID_MOTION only) */
  addDoubleListOption("PITCHING_OMEGA_Y", nPitching_Omega_Y, Pitching_Omega_Y);
  /* DESCRIPTION: Pitching angular freq. (rad/s) about x, y, & z axes (RIGID_MOTION only) */
  addDoubleListOption("PITCHING_OMEGA_Z", nPitching_Omega_Z, Pitching_Omega_Z);
  /* DESCRIPTION: Pitching amplitude (degrees) about x, y, & z axes (RIGID_MOTION only) */
  addDoubleListOption("PITCHING_AMPL_X", nPitching_Ampl_X, Pitching_Ampl_X);
  /* DESCRIPTION: Pitching amplitude (degrees) about x, y, & z axes (RIGID_MOTION only) */
  addDoubleListOption("PITCHING_AMPL_Y", nPitching_Ampl_Y, Pitching_Ampl_Y);
  /* DESCRIPTION: Pitching amplitude (degrees) about x, y, & z axes (RIGID_MOTION only) */
  addDoubleListOption("PITCHING_AMPL_Z", nPitching_Ampl_Z, Pitching_Ampl_Z);
  /* DESCRIPTION: Pitching phase offset (degrees) about x, y, & z axes (RIGID_MOTION only) */
  addDoubleListOption("PITCHING_PHASE_X", nPitching_Phase_X, Pitching_Phase_X);
  /* DESCRIPTION: Pitching phase offset (degrees) about x, y, & z axes (RIGID_MOTION only) */
  addDoubleListOption("PITCHING_PHASE_Y", nPitching_Phase_Y, Pitching_Phase_Y);
  /* DESCRIPTION: Pitching phase offset (degrees) about x, y, & z axes (RIGID_MOTION only) */
  addDoubleListOption("PITCHING_PHASE_Z", nPitching_Phase_Z, Pitching_Phase_Z);
  /* DESCRIPTION: Plunging angular freq. (rad/s) in x, y, & z directions (RIGID_MOTION only) */
  addDoubleListOption("PLUNGING_OMEGA_X", nPlunging_Omega_X, Plunging_Omega_X);
  /* DESCRIPTION: Plunging angular freq. (rad/s) in x, y, & z directions (RIGID_MOTION only) */
  addDoubleListOption("PLUNGING_OMEGA_Y", nPlunging_Omega_Y, Plunging_Omega_Y);
  /* DESCRIPTION: Plunging angular freq. (rad/s) in x, y, & z directions (RIGID_MOTION only) */
  addDoubleListOption("PLUNGING_OMEGA_Z", nPlunging_Omega_Z, Plunging_Omega_Z);
  /* DESCRIPTION: Plunging amplitude (m) in x, y, & z directions (RIGID_MOTION only) */
  addDoubleListOption("PLUNGING_AMPL_X", nPlunging_Ampl_X, Plunging_Ampl_X);
  /* DESCRIPTION: Plunging amplitude (m) in x, y, & z directions (RIGID_MOTION only) */
  addDoubleListOption("PLUNGING_AMPL_Y", nPlunging_Ampl_Y, Plunging_Ampl_Y);
  /* DESCRIPTION: Plunging amplitude (m) in x, y, & z directions (RIGID_MOTION only) */
  addDoubleListOption("PLUNGING_AMPL_Z", nPlunging_Ampl_Z, Plunging_Ampl_Z);
  /* DESCRIPTION: Value to move motion origins (1 or 0) */
  addUShortListOption("MOVE_MOTION_ORIGIN", nMoveMotion_Origin, MoveMotion_Origin);
  /* DESCRIPTION:  */
  addStringOption("MOTION_FILENAME", Motion_Filename, string("mesh_motion.dat"));

  /*!\par CONFIG_CATEGORY: Grid adaptation \ingroup Config*/
  /*--- Options related to grid adaptation ---*/

  /* DESCRIPTION: Kind of grid adaptation */
  addEnumOption("KIND_ADAPT", Kind_Adaptation, Adapt_Map, NO_ADAPT);
  /* DESCRIPTION: Percentage of new elements (% of the original number of elements) */
  addDoubleOption("NEW_ELEMS", New_Elem_Adapt, -1.0);
  /* DESCRIPTION: Scale factor for the dual volume */
  addDoubleOption("DUALVOL_POWER", DualVol_Power, 0.5);
  /* DESCRIPTION: Use analytical definition for surfaces */
  addEnumOption("ANALYTICAL_SURFDEF", Analytical_Surface, Geo_Analytic_Map, NO_GEO_ANALYTIC);
  /* DESCRIPTION: Before each computation, implicitly smooth the nodal coordinates */
  addBoolOption("SMOOTH_GEOMETRY", SmoothNumGrid, false);
  /* DESCRIPTION: Adapt the boundary elements */
  addBoolOption("ADAPT_BOUNDARY", AdaptBoundary, true);

  /*!\par CONFIG_CATEGORY: Aeroelastic Simulation (Typical Section Model) \ingroup Config*/
  /*--- Options related to aeroelastic simulations using the Typical Section Model) ---*/
  /* DESCRIPTION: The flutter speed index (modifies the freestream condition) */
  addDoubleOption("FLUTTER_SPEED_INDEX", FlutterSpeedIndex, 0.6);
  /* DESCRIPTION: Natural frequency of the spring in the plunging direction (rad/s). */
  addDoubleOption("PLUNGE_NATURAL_FREQUENCY", PlungeNaturalFrequency, 100);
  /* DESCRIPTION: Natural frequency of the spring in the pitching direction (rad/s). */
  addDoubleOption("PITCH_NATURAL_FREQUENCY", PitchNaturalFrequency, 100);
  /* DESCRIPTION: The airfoil mass ratio. */
  addDoubleOption("AIRFOIL_MASS_RATIO", AirfoilMassRatio, 60);
  /* DESCRIPTION: Distance in semichords by which the center of gravity lies behind the elastic axis. */
  addDoubleOption("CG_LOCATION", CG_Location, 1.8);
  /* DESCRIPTION: The radius of gyration squared (expressed in semichords) of the typical section about the elastic axis. */
  addDoubleOption("RADIUS_GYRATION_SQUARED", RadiusGyrationSquared, 3.48);
  /* DESCRIPTION: Solve the aeroelastic equations every given number of internal iterations. */
  addUnsignedShortOption("AEROELASTIC_ITER", AeroelasticIter, 3);
  
  /*!\par CONFIG_CATEGORY: Wind Gust \ingroup Config*/
  /*--- Options related to wind gust simulations ---*/

  /* DESCRIPTION: Apply a wind gust */
  addBoolOption("WIND_GUST", Wind_Gust, false);
  /* DESCRIPTION: Type of gust */
  addEnumOption("GUST_TYPE", Gust_Type, Gust_Type_Map, NO_GUST);
  /* DESCRIPTION: Gust wavelenght (meters) */
  addDoubleOption("GUST_WAVELENGTH", Gust_WaveLength, 0.0);
  /* DESCRIPTION: Number of gust periods */
  addDoubleOption("GUST_PERIODS", Gust_Periods, 1.0);
  /* DESCRIPTION: Gust amplitude (m/s) */
  addDoubleOption("GUST_AMPL", Gust_Ampl, 0.0);
  /* DESCRIPTION: Time at which to begin the gust (sec) */
  addDoubleOption("GUST_BEGIN_TIME", Gust_Begin_Time, 0.0);
  /* DESCRIPTION: Location at which the gust begins (meters) */
  addDoubleOption("GUST_BEGIN_LOC", Gust_Begin_Loc, 0.0);
  /* DESCRIPTION: Direction of the gust X or Y dir */
  addEnumOption("GUST_DIR", Gust_Dir, Gust_Dir_Map, Y_DIR);


  /*!\par CONFIG_CATEGORY: Equivalent Area \ingroup Config*/
  /*--- Options related to the equivalent area ---*/

  /* DESCRIPTION: Evaluate equivalent area on the Near-Field  */
  addBoolOption("EQUIV_AREA", EquivArea, false);
  default_vec_3d[0] = 0.0; default_vec_3d[1] = 1.0; default_vec_3d[2] = 1.0;
  /* DESCRIPTION: Integration limits of the equivalent area ( xmin, xmax, Dist_NearField ) */
  addDoubleArrayOption("EA_INT_LIMIT", 3, EA_IntLimit, default_vec_3d);
  /* DESCRIPTION: Equivalent area scaling factor */
  addDoubleOption("EA_SCALE_FACTOR", EA_ScaleFactor, 1.0);

	/*!\par CONFIG_CATEGORY: Reacting Flow \ingroup Config*/
  /*--- Options related to the reacting gas mixtures ---*/

	/* DESCRIPTION: Specify chemical model for multi-species simulations */
	addEnumOption("GAS_MODEL", Kind_GasModel, GasModel_Map, ARGON);
	/* DESCRIPTION:  */
	addDoubleListOption("GAS_COMPOSITION", nTemp, Gas_Composition);

	/*!\par CONFIG_CATEGORY: Free surface simulation \ingroup Config*/
	/*--- Options related to free surface simulation ---*/

	/* DESCRIPTION: Ratio of density for two phase problems */
  addDoubleOption("RATIO_DENSITY", RatioDensity, 0.1);
	/* DESCRIPTION: Ratio of viscosity for two phase problems */
  addDoubleOption("RATIO_VISCOSITY", RatioViscosity, 0.1);
	/* DESCRIPTION: Location of the freesurface (y or z coordinate) */
  addDoubleOption("FREESURFACE_ZERO", FreeSurface_Zero, 0.0);
	/* DESCRIPTION: Free surface depth surface (x or y coordinate) */
  addDoubleOption("FREESURFACE_DEPTH", FreeSurface_Depth, 1.0);
	/* DESCRIPTION: Thickness of the interface in a free surface problem */
  addDoubleOption("FREESURFACE_THICKNESS", FreeSurface_Thickness, 0.1);
	/* DESCRIPTION: Free surface damping coefficient */
  addDoubleOption("FREESURFACE_DAMPING_COEFF", FreeSurface_Damping_Coeff, 0.0);
	/* DESCRIPTION: Free surface damping length (times the baseline wave) */
  addDoubleOption("FREESURFACE_DAMPING_LENGTH", FreeSurface_Damping_Length, 1.0);
	/* DESCRIPTION: Location of the free surface outlet surface (x or y coordinate) */
  addDoubleOption("FREESURFACE_OUTLET", FreeSurface_Outlet, 0.0);

	// these options share nDV as their size in the option references; not a good idea
	/*!\par CONFIG_CATEGORY: Grid deformation \ingroup Config*/
  /*--- Options related to the grid deformation ---*/

	/* DESCRIPTION: Kind of deformation */
	addEnumListOption("DV_KIND", nDV, Design_Variable, Param_Map);
	/* DESCRIPTION: Marker of the surface to which we are going apply the shape deformation */
  addStringListOption("DV_MARKER", nMarker_DV, Marker_DV);
	/* DESCRIPTION: New value of the shape deformation */
	addDoubleListOption("DV_VALUE", nDV, DV_Value);
	/* DESCRIPTION: Parameters of the shape deformation
   - FFD_CONTROL_POINT_2D ( FFDBox ID, i_Ind, j_Ind, x_Disp, y_Disp )
   - FFD_RADIUS_2D ( FFDBox ID )
   - FFD_CAMBER_2D ( FFDBox ID, i_Ind )
   - FFD_THICKNESS_2D ( FFDBox ID, i_Ind )
   - HICKS_HENNE ( Lower Surface (0)/Upper Surface (1)/Only one Surface (2), x_Loc )
   - COSINE_BUMP ( Lower Surface (0)/Upper Surface (1)/Only one Surface (2), x_Loc, Thickness )
   - FOURIER ( Lower Surface (0)/Upper Surface (1)/Only one Surface (2), index, cos(0)/sin(1) )
   - NACA_4DIGITS ( 1st digit, 2nd digit, 3rd and 4th digit )
   - PARABOLIC ( Center, Thickness )
   - DISPLACEMENT ( x_Disp, y_Disp, z_Disp )
   - ROTATION ( x_Orig, y_Orig, z_Orig, x_End, y_End, z_End )
   - OBSTACLE ( Center, Bump size )
   - SPHERICAL ( ControlPoint_Index, Theta_Disp, R_Disp )
   - FFD_CONTROL_POINT ( FFDBox ID, i_Ind, j_Ind, k_Ind, x_Disp, y_Disp, z_Disp )
   - FFD_DIHEDRAL_ANGLE ( FFDBox ID, x_Orig, y_Orig, z_Orig, x_End, y_End, z_End )
   - FFD_TWIST_ANGLE ( FFDBox ID, x_Orig, y_Orig, z_Orig, x_End, y_End, z_End )
   - FFD_ROTATION ( FFDBox ID, x_Orig, y_Orig, z_Orig, x_End, y_End, z_End )
   - FFD_CONTROL_SURFACE ( FFDBox ID, x_Orig, y_Orig, z_Orig, x_End, y_End, z_End )
   - FFD_CAMBER ( FFDBox ID, i_Ind, j_Ind )
   - FFD_THICKNESS ( FFDBox ID, i_Ind, j_Ind ) */
	addDVParamOption("DV_PARAM", nDV, ParamDV, FFDTag, Design_Variable);
	/* DESCRIPTION: Hold the grid fixed in a region */
  addBoolOption("HOLD_GRID_FIXED", Hold_GridFixed, false);
	default_vec_6d[0] = -1E15; default_vec_6d[1] = -1E15; default_vec_6d[2] = -1E15;
	default_vec_6d[3] =  1E15; default_vec_6d[4] =  1E15; default_vec_6d[5] =  1E15;
	/* DESCRIPTION: Coordinates of the box where the grid will be deformed (Xmin, Ymin, Zmin, Xmax, Ymax, Zmax) */
	addDoubleArrayOption("HOLD_GRID_FIXED_COORD", 6, Hold_GridFixed_Coord, default_vec_6d);
	/* DESCRIPTION: Visualize the deformation */
  addBoolOption("VISUALIZE_DEFORMATION", Visualize_Deformation, false);
  /* DESCRIPTION: Print the residuals during mesh deformation to the console */
  addBoolOption("DEFORM_CONSOLE_OUTPUT", Deform_Output, false);
  /* DESCRIPTION: Number of nonlinear deformation iterations (surface deformation increments) */
  addUnsignedLongOption("DEFORM_NONLINEAR_ITER", GridDef_Nonlinear_Iter, 2);
  /* DESCRIPTION: Number of smoothing iterations for FEA mesh deformation */
  addUnsignedLongOption("DEFORM_LINEAR_ITER", GridDef_Linear_Iter, 500);
  /* DESCRIPTION: Factor to multiply smallest volume for deform tolerance (0.001 default) */
  addDoubleOption("DEFORM_TOL_FACTOR", Deform_Tol_Factor, 0.001);
  /* DESCRIPTION: Type of element stiffness imposed for FEA mesh deformation (INVERSE_VOLUME, WALL_DISTANCE, CONSTANT_STIFFNESS) */
  addEnumOption("DEFORM_STIFFNESS_TYPE", Deform_Stiffness_Type, Deform_Stiffness_Map, INVERSE_VOLUME);
  /* DESCRIPTION: Poisson's ratio for constant stiffness FEA method of grid deformation*/
  addDoubleOption("DEFORM_ELASTICITY_MODULUS", Deform_ElasticityMod, 2E11);
  /* DESCRIPTION: Young's modulus and Poisson's ratio for constant stiffness FEA method of grid deformation*/
  addDoubleOption("DEFORM_POISSONS_RATIO", Deform_PoissonRatio, 0.3);
  /*  DESCRIPTION: Linear solver for the mesh deformation\n OPTIONS: see \link Linear_Solver_Map \endlink \n Default: FGMRES \ingroup Config*/
  addEnumOption("DEFORM_LINEAR_SOLVER", Deform_Linear_Solver, Linear_Solver_Map, FGMRES);

  /*!\par CONFIG_CATEGORY: Rotorcraft problem \ingroup Config*/
  /*--- option related to rotorcraft problems ---*/

  /* DESCRIPTION: MISSING --- */
  addDoubleOption("CYCLIC_PITCH", Cyclic_Pitch, 0.0);
  /* DESCRIPTION: MISSING --- */
  addDoubleOption("COLLECTIVE_PITCH", Collective_Pitch, 0.0);


  /*!\par CONFIG_CATEGORY: FEA solver \ingroup Config*/
  /*--- Options related to the FEA solver ---*/

  /* DESCRIPTION: Modulus of elasticity */
  addDoubleOption("ELASTICITY_MODULUS", ElasticyMod, 2E11);
  /* DESCRIPTION: Poisson ratio */
  addDoubleOption("POISSON_RATIO", PoissonRatio, 0.30);
  /* DESCRIPTION: Material density */
  addDoubleOption("MATERIAL_DENSITY", MaterialDensity, 7854);
  /*!\brief BULK_MODULUS_STRUCT \n DESCRIPTION: Value of the Bulk Modulus for a structural problem \n DEFAULT 160E9 */
  /* This is a temporal definition */
  addDoubleOption("BULK_MODULUS_STRUCT", Bulk_Modulus_Struct, 160E9);

  /*!\brief REGIME_TYPE \n  DESCRIPTION: Geometric condition \n OPTIONS: see \link Struct_Map \endlink \ingroup Config*/
  addEnumOption("GEOMETRIC_CONDITIONS", Kind_Struct_Solver, Struct_Map, SMALL_DEFORMATIONS);
  /*!\brief REGIME_TYPE \n  DESCRIPTION: Material model \n OPTIONS: see \link Material_Map \endlink \ingroup Config*/
  addEnumOption("MATERIAL_MODEL", Kind_Material, Material_Map, LINEAR_ELASTIC);
  /*!\brief REGIME_TYPE \n  DESCRIPTION: Compressibility of the material \n OPTIONS: see \link MatComp_Map \endlink \ingroup Config*/
  addEnumOption("MATERIAL_COMPRESSIBILITY", Kind_Material_Compress, MatComp_Map, COMPRESSIBLE_MAT);

  /* DESCRIPTION: Iterative method for non-linear structural analysis */
  addEnumOption("NONLINEAR_FEM_SOLUTION_METHOD", Kind_SpaceIteScheme_FEA, Space_Ite_Map_FEA, NEWTON_RAPHSON);
  /* DESCRIPTION: Number of internal iterations for Newton-Raphson Method in nonlinear structural applications */
  addUnsignedLongOption("NONLINEAR_FEM_INT_ITER", Dyn_nIntIter, 100);

  /* DESCRIPTION: Formulation for bidimensional elasticity solver */
  addEnumOption("FORMULATION_ELASTICITY_2D", Kind_2DElasForm, ElasForm_2D, PLANE_STRESS);
  /*  DESCRIPTION: Apply dead loads
  *  Options: NO, YES \ingroup Config */
  addBoolOption("DEAD_LOAD", DeadLoad, false);
  /* DESCRIPTION: Dynamic or static structural analysis */
  addEnumOption("DYNAMIC_ANALYSYS", Dynamic_Analysis, Dynamic_Map, STATIC);
  /* DESCRIPTION: Time Step for dynamic analysis (s) */
  addDoubleOption("DYN_TIMESTEP", Delta_DynTime, 0.0);
  /* DESCRIPTION: Total Physical Time for dual time stepping simulations (s) */
  addDoubleOption("DYN_TIME", Total_DynTime, 1.0);
  /* DESCRIPTION: Parameter alpha for Newmark scheme (s) */
  addDoubleOption("NEWMARK_ALPHA", Newmark_alpha, 0.25);
  /* DESCRIPTION: Parameter delta for Newmark scheme (s) */
  addDoubleOption("NEWMARK_DELTA", Newmark_delta, 0.5);
  /* DESCRIPTION: Apply the load slowly or suddenly */
  addBoolOption("SIGMOID_LOADING", Gradual_Load, false);
  /* DESCRIPTION: Apply the load as a ramp */
  addBoolOption("RAMP_LOADING", Ramp_Load, false);
  /* DESCRIPTION: Time while the load is to be increased linearly */
  addDoubleOption("RAMP_TIME", Ramp_Time, 1.0);


  /*  DESCRIPTION: Apply dead loads. Options: NO, YES \ingroup Config */
  addBoolOption("INCREMENTAL_LOAD", IncrementalLoad, false);
  /* DESCRIPTION: Maximum number of increments of the  */
  addUnsignedLongOption("NUMBER_INCREMENTS", IncLoad_Nincrements, 10);

  /* DESCRIPTION: Time while the structure is static */
  addDoubleOption("STATIC_TIME", Static_Time, 1.0);

  /* DESCRIPTION: Order of the predictor */
  addUnsignedShortOption("PREDICTOR_ORDER", Pred_Order, 0);


  /* CONFIG_CATEGORY: FSI solver */
  /*--- Options related to the FSI solver ---*/

  /*!\par PHYSICAL_PROBLEM_FLUID_FSI
   *  DESCRIPTION: Physical governing equations \n
   *  Options: NONE (default),EULER, NAVIER_STOKES, RANS,
   *  \ingroup Config*/
  addEnumOption("FSI_FLUID_PROBLEM", Kind_Solver_Fluid_FSI, FSI_Fluid_Solver_Map, NO_SOLVER_FFSI);

  /*!\par PHYSICAL_PROBLEM_STRUCTURAL_FSI
   *  DESCRIPTION: Physical governing equations \n
   *  Options: NONE (default), LINEAR_ELASTICITY, NONLINEAR_ELASTICITY
   *  \ingroup Config*/
  addEnumOption("FSI_STRUCTURAL_PROBLEM", Kind_Solver_Struc_FSI, FSI_Struc_Solver_Map, NO_SOLVER_SFSI);

  /* DESCRIPTION: Preconditioner for the Krylov linear solvers */
  addEnumOption("FSI_LINEAR_SOLVER_PREC_STRUC", Kind_Linear_Solver_Prec_FSI_Struc, Linear_Solver_Prec_Map, ILU);

  /* DESCRIPTION: Maximum number of iterations of the linear solver for the implicit formulation */
  addUnsignedLongOption("FSI_LINEAR_SOLVER_ITER_STRUC", Linear_Solver_Iter_FSI_Struc, 500);

  /*  DESCRIPTION: Apply dead loads
  *  Options: NO, YES \ingroup Config */
  addBoolOption("MATCHING_MESH", MatchingMesh, true);

  /*!\par KIND_INTERPOLATION \n
   * DESCRIPTION: Type of interpolation to use for multi-zone problems. \n OPTIONS: see \link Interpolator_Map \endlink
   * Sets Kind_Interpolation \ingroup Config
   */
  addEnumOption("KIND_INTERPOLATION", Kind_Interpolation, Interpolator_Map, NEAREST_NEIGHBOR);

  /* DESCRIPTION: Maximum number of FSI iterations */
  addUnsignedShortOption("FSI_ITER", nIterFSI, 1);
  /* DESCRIPTION: Aitken's static relaxation factor */
  addDoubleOption("STAT_RELAX_PARAMETER", AitkenStatRelax, 0.4);
  /* DESCRIPTION: Aitken's dynamic maximum relaxation factor for the first iteration */
  addDoubleOption("AITKEN_DYN_MAX_INITIAL", AitkenDynMaxInit, 0.4);
  /* DESCRIPTION: Type of gust */
  addEnumOption("BGS_RELAXATION", Kind_BGS_RelaxMethod, AitkenForm_Map, NO_RELAXATION);


  /*!\par CONFIG_CATEGORY: Wave solver \ingroup Config*/
  /*--- options related to the wave solver ---*/

  /* DESCRIPTION: Constant wave speed */
  addDoubleOption("WAVE_SPEED", Wave_Speed, 331.79);

  /*!\par CONFIG_CATEGORY: Heat solver \ingroup Config*/
  /*--- options related to the heat solver ---*/

  /* DESCRIPTION: Thermal diffusivity constant */
  addDoubleOption("THERMAL_DIFFUSIVITY", Thermal_Diffusivity, 1.172E-5);

  /*!\par CONFIG_CATEGORY: Visualize Control Volumes \ingroup Config*/
  /*--- options related to visualizing control volumes ---*/

  /* DESCRIPTION: Node number for the CV to be visualized */
  addLongOption("VISUALIZE_CV", Visualize_CV, -1);

  /*!\par CONFIG_CATEGORY: Inverse design problem \ingroup Config*/
  /*--- options related to inverse design problem ---*/

  /* DESCRIPTION: Evaluate inverse design on the surface  */
  addBoolOption("INV_DESIGN_CP", InvDesign_Cp, false);

  /* DESCRIPTION: Evaluate inverse design on the surface  */
  addBoolOption("INV_DESIGN_HEATFLUX", InvDesign_HeatFlux, false);

  /*!\par CONFIG_CATEGORY: Unsupported options \ingroup Config*/
  /*--- Options that are experimental and not intended for general use ---*/

  /* DESCRIPTION: Write extra output */
  addBoolOption("EXTRA_OUTPUT", ExtraOutput, false);

  /* DESCRIPTION: Location of the turb model itself */
  addStringOption("ML_TURB_MODEL_FILE", ML_Turb_Model_File, string("model.json"));

  /* DESCRIPTION: what kind of input/output feature map is there */
  addStringOption("ML_TURB_MODEL_FEATURESET", ML_Turb_Model_FeatureSet, string("none"));

  /* DESCRIPTION: Extra values for ML Turb model */
  addStringListOption("ML_TURB_MODEL_EXTRA", nML_Turb_Model_Extra, ML_Turb_Model_Extra);

  /*--- options related to the FFD problem ---*/
  /*!\par CONFIG_CATEGORY:FFD point inversion \ingroup Config*/

  /* DESCRIPTION: Number of total iterations in the FFD point inversion */
  addUnsignedShortOption("FFD_ITERATIONS", nFFD_Iter, 500);

  /* DESCRIPTION: Free surface damping coefficient */
	addDoubleOption("FFD_TOLERANCE", FFD_Tol, 1E-10);

  /* DESCRIPTION: Definition of the FFD boxes */
  addFFDDefOption("FFD_DEFINITION", nFFDBox, CoordFFDBox, TagFFDBox);
  
  /* DESCRIPTION: Definition of the FFD boxes */
  addFFDDegreeOption("FFD_DEGREE", nFFDBox, DegreeFFDBox);
  
  /* DESCRIPTION: Surface continuity at the intersection with the FFD */
  addEnumOption("FFD_CONTINUITY", FFD_Continuity, Continuity_Map, DERIVATIVE_2ND);

  /*--- Options for the direct differentiation methods ---*/
  /*!\par CONFIG_CATEGORY: Direct Differentation options\ingroup Config*/

  /* DESCRIPTION: Direct differentiation mode */
  addEnumOption("DIRECT_DIFF", DirectDiff, DirectDiff_Var_Map, NO_DERIVATIVE);

  /*--- options that are used in the python optimization scripts. These have no effect on the c++ toolsuite ---*/
  /*!\par CONFIG_CATEGORY:Python Options\ingroup Config*/

  /* DESCRIPTION: Gradient method */
  addPythonOption("GRADIENT_METHOD");

  /* DESCRIPTION: Geometrical Parameter */
  addPythonOption("GEO_PARAM");

  /* DESCRIPTION: Setup for design variables */
  addPythonOption("DEFINITION_DV");

  /* DESCRIPTION: Maximum number of iterations */
  addPythonOption("OPT_ITERATIONS");
  
  /* DESCRIPTION: Requested accuracy */
  addPythonOption("OPT_ACCURACY");
  
  /* DESCRIPTION: Setup for design variables */
  addPythonOption("BOUND_DV");
  
  /* DESCRIPTION: Current value of the design variables */
  addPythonOption("DV_VALUE_NEW");

  /* DESCRIPTION: Previous value of the design variables */
  addPythonOption("DV_VALUE_OLD");

  /* DESCRIPTION: Number of partitions of the mesh */
  addPythonOption("NUMBER_PART");

  /* DESCRIPTION: Optimization objective function with optional scaling factor*/
  addPythonOption("OPT_OBJECTIVE");

  /* DESCRIPTION: Optimization constraint functions with optional scaling factor */
  addPythonOption("OPT_CONSTRAINT");

  /* DESCRIPTION: Finite different step for gradient estimation */
  addPythonOption("FIN_DIFF_STEP");

  /* DESCRIPTION: Verbosity of the python scripts to Stdout */
  addPythonOption("CONSOLE");

  /* DESCRIPTION: Flag specifying if the mesh was decomposed */
  addPythonOption("DECOMPOSED");

  /* DESCRIPTION: Activate ParMETIS mode for testing */
  addBoolOption("PARMETIS", ParMETIS, false);
  
  /* END_CONFIG_OPTIONS */

}

void CConfig::SetConfig_Parsing(char case_filename[MAX_STRING_SIZE]) {
  string text_line, option_name;
  ifstream case_file;
  vector<string> option_value;
  int rank = MASTER_NODE;
  
#ifdef HAVE_MPI
  MPI_Comm_rank(MPI_COMM_WORLD, &rank);
#endif
  
  /*--- Read the configuration file ---*/
  
  case_file.open(case_filename, ios::in);

  if (case_file.fail()) {
    if (rank == MASTER_NODE) cout << endl << "The configuration file (.cfg) is missing!!" << endl << endl;
    exit(EXIT_FAILURE);
  }

  string errorString;

  int  err_count = 0;  // How many errors have we found in the config file
  int max_err_count = 30; // Maximum number of errors to print before stopping

  map<string, bool> included_options;

  /*--- Parse the configuration file and set the options ---*/
  
  while (getline (case_file, text_line)) {
    
    if (err_count >= max_err_count) {
      errorString.append("too many errors. Stopping parse");

      cout << errorString << endl;
      throw(1);
    }
    
    if (TokenizeString(text_line, option_name, option_value)) {
      
      /*--- See if it's a python option ---*/

      if (option_map.find(option_name) == option_map.end()) {
          string newString;
          newString.append(option_name);
          newString.append(": invalid option name");
          newString.append(". Check current SU2 options in config_template.cfg.");
          newString.append("\n");
          errorString.append(newString);
          err_count++;
        continue;
      }

      /*--- Option exists, check if the option has already been in the config file ---*/
      
      if (included_options.find(option_name) != included_options.end()) {
        string newString;
        newString.append(option_name);
        newString.append(": option appears twice");
        newString.append("\n");
        errorString.append(newString);
        err_count++;
        continue;
      }


      /*--- New found option. Add it to the map, and delete from all options ---*/
      
      included_options.insert(pair<string, bool>(option_name, true));
      all_options.erase(option_name);

      /*--- Set the value and check error ---*/
      
      string out = option_map[option_name]->SetValue(option_value);
      if (out.compare("") != 0) {
        errorString.append(out);
        errorString.append("\n");
        err_count++;
      }
    }
  }

  /*--- See if there were any errors parsing the config file ---*/
      
  if (errorString.size() != 0) {
    if (rank == MASTER_NODE) cout << errorString << endl;
    exit(EXIT_FAILURE);
  }

  /*--- Set the default values for all of the options that weren't set ---*/
      
  for (map<string, bool>::iterator iter = all_options.begin(); iter != all_options.end(); ++iter) {
    option_map[iter->first]->SetDefault();
  }

  case_file.close();
  
}

bool CConfig::SetRunTime_Parsing(char case_filename[MAX_STRING_SIZE]) {
  string text_line, option_name;
  ifstream case_file;
  vector<string> option_value;
  int rank = MASTER_NODE;
  
#ifdef HAVE_MPI
  MPI_Comm_rank(MPI_COMM_WORLD, &rank);
#endif
  
  /*--- Read the configuration file ---*/
  
  case_file.open(case_filename, ios::in);
  
  if (case_file.fail()) { return false; }
  
  string errorString;
  
  int err_count = 0;  // How many errors have we found in the config file
  int max_err_count = 30; // Maximum number of errors to print before stopping
  
  map<string, bool> included_options;
  
  /*--- Parse the configuration file and set the options ---*/
  
  while (getline (case_file, text_line)) {
    
    if (err_count >= max_err_count) {
      errorString.append("too many errors. Stopping parse");
      
      cout << errorString << endl;
      throw(1);
    }
    
    if (TokenizeString(text_line, option_name, option_value)) {
      
      if (option_map.find(option_name) == option_map.end()) {
        
        /*--- See if it's a python option ---*/
        
        string newString;
        newString.append(option_name);
        newString.append(": invalid option name");
        newString.append("\n");
        errorString.append(newString);
        err_count++;
        continue;
      }
      
      /*--- Option exists, check if the option has already been in the config file ---*/
      
      if (included_options.find(option_name) != included_options.end()) {
        string newString;
        newString.append(option_name);
        newString.append(": option appears twice");
        newString.append("\n");
        errorString.append(newString);
        err_count++;
        continue;
      }
      
      /*--- New found option. Add it to the map, and delete from all options ---*/
      
      included_options.insert(pair<string, bool>(option_name, true));
      all_options.erase(option_name);
      
      /*--- Set the value and check error ---*/
      
      string out = option_map[option_name]->SetValue(option_value);
      if (out.compare("") != 0) {
        errorString.append(out);
        errorString.append("\n");
        err_count++;
      }
      
    }
  }
  
  /*--- See if there were any errors parsing the runtime file ---*/
  
  if (errorString.size() != 0) {
    if (rank == MASTER_NODE) cout << errorString << endl;
    exit(EXIT_FAILURE);
  }
  
  case_file.close();
  
  return true;
  
}

void CConfig::SetPostprocessing(unsigned short val_software, unsigned short val_izone, unsigned short val_nDim) {
  
  unsigned short iZone, iCFL, iDim;
  bool ideal_gas       = (Kind_FluidModel == STANDARD_AIR || Kind_FluidModel == IDEAL_GAS );
  bool standard_air       = (Kind_FluidModel == STANDARD_AIR);
  
#ifdef HAVE_MPI
  int size = SINGLE_NODE;
  MPI_Comm_size(MPI_COMM_WORLD, &size);
#endif
  
#ifndef HAVE_TECIO
  if (Output_FileFormat == TECPLOT_BINARY) {
    cout << "Tecplot binary file requested but SU2 was built without TecIO support." << "\n";
    Output_FileFormat = TECPLOT;
  }
#endif
  
  /*--- Store the SU2 module that we are executing. ---*/
  
  Kind_SU2 = val_software;
  
  /*--- Make sure that 1D outputs are written when objective function requires ---*/
  
  if (Kind_ObjFunc== AVG_OUTLET_PRESSURE || Kind_ObjFunc == AVG_TOTAL_PRESSURE) {
    Wrt_1D_Output = YES;
    Marker_Out_1D = Marker_Monitoring;
    nMarker_Out_1D = nMarker_Monitoring;
  }
  
  /*--- Low memory only for ASCII Tecplot ---*/

  if (Output_FileFormat != TECPLOT) Low_MemoryOutput = NO;
  
  /*--- Deactivate the multigrid in the adjoint problem ---*/
  
  if ((Adjoint && !MG_AdjointFlow) ||
      (Unsteady_Simulation == TIME_STEPPING)) { nMGLevels = 0; }

  /*--- If Fluid Structure Interaction, set the solver for each zone.
   *--- ZONE_0 is the zone of the fluid.
   *--- All the other zones are structure.
   *--- This will allow us to define multiple physics structural problems */

  if (Kind_Solver == FLUID_STRUCTURE_INTERACTION){
	  if (val_izone==0) {	Kind_Solver = Kind_Solver_Fluid_FSI; 		FSI_Problem = true;}

	  else {			 	Kind_Solver = Kind_Solver_Struc_FSI;	  	FSI_Problem = true;
	  	  	  	  	  	  	Kind_Linear_Solver_Prec = Kind_Linear_Solver_Prec_FSI_Struc;
	  	  	  	  	  	  	Linear_Solver_Iter = Linear_Solver_Iter_FSI_Struc;}
  }
  else{ FSI_Problem = false; }

  
  /*--- Initialize non-physical points/reconstructions to zero ---*/
  
  Nonphys_Points   = 0;
  Nonphys_Reconstr = 0;
  
  /*--- Don't do any deformation if there is no Design variable information ---*/
  
  if (Design_Variable == NULL) {
    Design_Variable = new unsigned short [1];
    nDV = 1; Design_Variable[0] = NONE;
  }
  
  /*--- Identification of free-surface problem, this problems are always 
   unsteady and incompressible. ---*/
  
  if (Kind_Regime == FREESURFACE) {
    if (Unsteady_Simulation != DT_STEPPING_2ND) Unsteady_Simulation = DT_STEPPING_1ST;
  }
  
  if (Kind_Solver == POISSON_EQUATION) {
    Unsteady_Simulation = STEADY;
  }
  
  /*--- Set the number of external iterations to 1 for the steady state problem ---*/

  if ((Kind_Solver == HEAT_EQUATION) ||
      (Kind_Solver == WAVE_EQUATION) || (Kind_Solver == POISSON_EQUATION)) {
    nMGLevels = 0;
    if (Unsteady_Simulation == STEADY) nExtIter = 1;
    else Unst_nIntIter = 2;
  }
  
  if (Kind_Solver == LINEAR_ELASTICITY) {
    nMGLevels = 0;
    if (Dynamic_Analysis == STATIC) 
	nExtIter = 1;
  }

  if (Kind_Solver == FEM_ELASTICITY) {
    nMGLevels = 0;
    if (Dynamic_Analysis == STATIC)
	nExtIter = 1;
  }

  /*--- Decide whether we should be writing unsteady solution files. ---*/
  
  if (Unsteady_Simulation == STEADY ||
      Unsteady_Simulation == TIME_STEPPING ||
      Unsteady_Simulation == TIME_SPECTRAL  ||
      Kind_Regime == FREESURFACE) { Wrt_Unsteady = false; }
  else { Wrt_Unsteady = true; }

  if ((Kind_Solver == LINEAR_ELASTICITY) || (Kind_Solver == FEM_ELASTICITY)) {

	  if (Dynamic_Analysis == STATIC) { Wrt_Dynamic = false; }
	  else { Wrt_Dynamic = true; }

  }

  
  
  /*--- Check for Measurement System ---*/
  
  if (SystemMeasurements == US && !standard_air) {
    cout << "Only STANDARD_AIR fluid model can be used with US Measurement System" << endl;
    exit(EXIT_FAILURE);
  }
  
  /*--- Check for Convective scheme available for NICF ---*/
  
  if (!ideal_gas) {
    if (Kind_ConvNumScheme_Flow != SPACE_UPWIND) {
      cout << "Only ROE Upwind scheme can be used for Not Ideal Compressible Fluids" << endl;
      exit(EXIT_FAILURE);
    }
    else {
      if (Kind_Upwind_Flow != ROE) {
        cout << "Only ROE Upwind scheme can be used for Not Ideal Compressible Fluids" << endl;
        exit(EXIT_FAILURE);
      }
    }
  }
  
  /*--- Check for Boundary condition available for NICF ---*/
  
  if (!ideal_gas) {
    if (nMarker_Inlet != 0) {
      cout << "Riemann Boundary conditions must be used for inlet and outlet with Not Ideal Compressible Fluids " << endl;
      exit(EXIT_FAILURE);
    }
    if (nMarker_Outlet != 0) {
      cout << "Riemann Boundary conditions must be used outlet with Not Ideal Compressible Fluids " << endl;
      exit(EXIT_FAILURE);
    }
    
    if (nMarker_FarField != 0) {
      cout << "Far Field BC is not generalized for Not Ideal Compressible Fluids " << endl;
      exit(EXIT_FAILURE);
    }
    
  }
  
  /*--- Check for Boundary condition available for NICF ---*/
  
  if (ideal_gas) {
    if (SystemMeasurements == US && standard_air) {
      if (Kind_ViscosityModel != SUTHERLAND) {
        cout << "Only SUTHERLAND viscosity model can be used with US Measurement  " << endl;
        exit(EXIT_FAILURE);
      }
    }
    if (Kind_ConductivityModel != CONSTANT_PRANDTL ) {
      cout << "Only CONSTANT_PRANDTL thermal conductivity model can be used with STANDARD_AIR and IDEAL_GAS" << endl;
      exit(EXIT_FAILURE);
    }
    
  }
  
  /*--- Set grid movement kind to NO_MOVEMENT if not specified, which means
   that we also set the Grid_Movement flag to false. We initialize to the
   number of zones here, because we are guaranteed to at least have one. ---*/
  
  if (Kind_GridMovement == NULL) {
    Kind_GridMovement = new unsigned short[nZone];
    for (unsigned short iZone = 0; iZone < nZone; iZone++ )
      Kind_GridMovement[iZone] = NO_MOVEMENT;
    if (Grid_Movement == true) {
      cout << "GRID_MOVEMENT = YES but no type provided in GRID_MOVEMENT_KIND!!" << endl;
      exit(EXIT_FAILURE);
    }
  }
  
  /*--- If we're solving a purely steady problem with no prescribed grid
   movement (both rotating frame and moving walls can be steady), make sure that
   there is no grid motion ---*/
  
  if ((Kind_SU2 == SU2_CFD || Kind_SU2 == SU2_SOL) &&
      (Unsteady_Simulation == STEADY) &&
      ((Kind_GridMovement[ZONE_0] != MOVING_WALL) &&
       (Kind_GridMovement[ZONE_0] != ROTATING_FRAME) &&
       (Kind_GridMovement[ZONE_0] != STEADY_TRANSLATION)))
    Grid_Movement = false;
  
  /*--- If it is not specified, set the mesh motion mach number
   equal to the freestream value. ---*/
  
  if (Grid_Movement && Mach_Motion == 0.0)
    Mach_Motion = Mach;
  
  /*--- Set the boolean flag if we are in a rotating frame (source term). ---*/
  
  if (Grid_Movement && Kind_GridMovement[ZONE_0] == ROTATING_FRAME)
    Rotating_Frame = true;
  else
    Rotating_Frame = false;
  
  /*--- Check the number of moving markers against the number of grid movement
   types provided (should be equal, except that rigid motion and rotating frame
   do not depend on surface specification). ---*/
  
  if (Grid_Movement &&
      (Kind_GridMovement[ZONE_0] != RIGID_MOTION) &&
      (Kind_GridMovement[ZONE_0] != ROTATING_FRAME) &&
      (Kind_GridMovement[ZONE_0] != STEADY_TRANSLATION) &&
      (Kind_GridMovement[ZONE_0] != GUST) &&
      (nGridMovement != nMarker_Moving)) {
    cout << "Number of GRID_MOVEMENT_KIND must match number of MARKER_MOVING!!" << endl;
    exit(EXIT_FAILURE);
  }
  
  /*--- Make sure that there aren't more than one rigid motion or
   rotating frame specified in GRID_MOVEMENT_KIND. ---*/
  
  if (Grid_Movement && (Kind_GridMovement[ZONE_0] == RIGID_MOTION) &&
      (nGridMovement > 1)) {
    cout << "Can not support more than one type of rigid motion in GRID_MOVEMENT_KIND!!" << endl;
    exit(EXIT_FAILURE);
  }
  
  /*--- In case the grid movement parameters have not been declared in the
   config file, set them equal to zero for safety. Also check to make sure
   that for each option, a value has been declared for each moving marker. ---*/
  
  unsigned short nMoving;
  if (nGridMovement > nZone) nMoving = nGridMovement;
  else nMoving = nZone;
  
  /*--- Motion Origin: ---*/
  
  if (Motion_Origin_X == NULL) {
    Motion_Origin_X = new su2double[nMoving];
    for (iZone = 0; iZone < nMoving; iZone++ )
      Motion_Origin_X[iZone] = 0.0;
  } else {
    if (Grid_Movement && (nMotion_Origin_X != nGridMovement)) {
      cout << "Length of MOTION_ORIGIN_X must match GRID_MOVEMENT_KIND!!" << endl;
      exit(EXIT_FAILURE);
    }
  }
  
  if (Motion_Origin_Y == NULL) {
    Motion_Origin_Y = new su2double[nMoving];
    for (iZone = 0; iZone < nMoving; iZone++ )
      Motion_Origin_Y[iZone] = 0.0;
  } else {
    if (Grid_Movement && (nMotion_Origin_Y != nGridMovement)) {
      cout << "Length of MOTION_ORIGIN_Y must match GRID_MOVEMENT_KIND!!" << endl;
      exit(EXIT_FAILURE);
    }
  }
  
  if (Motion_Origin_Z == NULL) {
    Motion_Origin_Z = new su2double[nMoving];
    for (iZone = 0; iZone < nMoving; iZone++ )
      Motion_Origin_Z[iZone] = 0.0;
  } else {
    if (Grid_Movement && (nMotion_Origin_Z != nGridMovement)) {
      cout << "Length of MOTION_ORIGIN_Z must match GRID_MOVEMENT_KIND!!" << endl;
      exit(EXIT_FAILURE);
    }
  }
  
  if (MoveMotion_Origin == NULL) {
    MoveMotion_Origin = new unsigned short[nMoving];
    for (iZone = 0; iZone < nMoving; iZone++ )
      MoveMotion_Origin[iZone] = 0;
  } else {
    if (Grid_Movement && (nMoveMotion_Origin != nGridMovement)) {
      cout << "Length of MOVE_MOTION_ORIGIN must match GRID_MOVEMENT_KIND!!" << endl;
      exit(EXIT_FAILURE);
    }
  }
  
  /*--- Translation: ---*/
  
  if (Translation_Rate_X == NULL) {
    Translation_Rate_X = new su2double[nMoving];
    for (iZone = 0; iZone < nMoving; iZone++ )
      Translation_Rate_X[iZone] = 0.0;
  } else {
    if (Grid_Movement && (nTranslation_Rate_X != nGridMovement)) {
      cout << "Length of TRANSLATION_RATE_X must match GRID_MOVEMENT_KIND!!" << endl;
      exit(EXIT_FAILURE);
    }
  }
  
  if (Translation_Rate_Y == NULL) {
    Translation_Rate_Y = new su2double[nMoving];
    for (iZone = 0; iZone < nMoving; iZone++ )
      Translation_Rate_Y[iZone] = 0.0;
  } else {
    if (Grid_Movement && (nTranslation_Rate_Y != nGridMovement)) {
      cout << "Length of TRANSLATION_RATE_Y must match GRID_MOVEMENT_KIND!!" << endl;
      exit(EXIT_FAILURE);
    }
  }
  
  if (Translation_Rate_Z == NULL) {
    Translation_Rate_Z = new su2double[nMoving];
    for (iZone = 0; iZone < nMoving; iZone++ )
      Translation_Rate_Z[iZone] = 0.0;
  } else {
    if (Grid_Movement && (nTranslation_Rate_Z != nGridMovement)) {
      cout << "Length of TRANSLATION_RATE_Z must match GRID_MOVEMENT_KIND!!" << endl;
      exit(EXIT_FAILURE);
    }
  }
  
  /*--- Rotation: ---*/
  
  if (Rotation_Rate_X == NULL) {
    Rotation_Rate_X = new su2double[nMoving];
    for (iZone = 0; iZone < nMoving; iZone++ )
      Rotation_Rate_X[iZone] = 0.0;
  } else {
    if (Grid_Movement && (nRotation_Rate_X != nGridMovement)) {
      cout << "Length of ROTATION_RATE_X must match GRID_MOVEMENT_KIND!!" << endl;
      exit(EXIT_FAILURE);
    }
  }
  
  if (Rotation_Rate_Y == NULL) {
    Rotation_Rate_Y = new su2double[nMoving];
    for (iZone = 0; iZone < nMoving; iZone++ )
      Rotation_Rate_Y[iZone] = 0.0;
  } else {
    if (Grid_Movement && (nRotation_Rate_Y != nGridMovement)) {
      cout << "Length of ROTATION_RATE_Y must match GRID_MOVEMENT_KIND!!" << endl;
      exit(EXIT_FAILURE);
    }
  }
  
  if (Rotation_Rate_Z == NULL) {
    Rotation_Rate_Z = new su2double[nMoving];
    for (iZone = 0; iZone < nMoving; iZone++ )
      Rotation_Rate_Z[iZone] = 0.0;
  } else {
    if (Grid_Movement && (nRotation_Rate_Z != nGridMovement)) {
      cout << "Length of ROTATION_RATE_Z must match GRID_MOVEMENT_KIND!!" << endl;
      exit(EXIT_FAILURE);
    }
  }
  
  /*--- Pitching: ---*/
  
  if (Pitching_Omega_X == NULL) {
    Pitching_Omega_X = new su2double[nMoving];
    for (iZone = 0; iZone < nMoving; iZone++ )
      Pitching_Omega_X[iZone] = 0.0;
  } else {
    if (Grid_Movement && (nPitching_Omega_X != nGridMovement)) {
      cout << "Length of PITCHING_OMEGA_X must match GRID_MOVEMENT_KIND!!" << endl;
      exit(EXIT_FAILURE);
    }
  }
  
  if (Pitching_Omega_Y == NULL) {
    Pitching_Omega_Y = new su2double[nMoving];
    for (iZone = 0; iZone < nMoving; iZone++ )
      Pitching_Omega_Y[iZone] = 0.0;
  } else {
    if (Grid_Movement && (nPitching_Omega_Y != nGridMovement)) {
      cout << "Length of PITCHING_OMEGA_Y must match GRID_MOVEMENT_KIND!!" << endl;
      exit(EXIT_FAILURE);
    }
  }
  
  if (Pitching_Omega_Z == NULL) {
    Pitching_Omega_Z = new su2double[nMoving];
    for (iZone = 0; iZone < nMoving; iZone++ )
      Pitching_Omega_Z[iZone] = 0.0;
  } else {
    if (Grid_Movement && (nPitching_Omega_Z != nGridMovement)) {
      cout << "Length of PITCHING_OMEGA_Z must match GRID_MOVEMENT_KIND!!" << endl;
      exit(EXIT_FAILURE);
    }
  }
  
  /*--- Pitching Amplitude: ---*/
  
  if (Pitching_Ampl_X == NULL) {
    Pitching_Ampl_X = new su2double[nMoving];
    for (iZone = 0; iZone < nMoving; iZone++ )
      Pitching_Ampl_X[iZone] = 0.0;
  } else {
    if (Grid_Movement && (nPitching_Ampl_X != nGridMovement)) {
      cout << "Length of PITCHING_AMPL_X must match GRID_MOVEMENT_KIND!!" << endl;
      exit(EXIT_FAILURE);
    }
  }
  
  if (Pitching_Ampl_Y == NULL) {
    Pitching_Ampl_Y = new su2double[nMoving];
    for (iZone = 0; iZone < nMoving; iZone++ )
      Pitching_Ampl_Y[iZone] = 0.0;
  } else {
    if (Grid_Movement && (nPitching_Ampl_Y != nGridMovement)) {
      cout << "Length of PITCHING_AMPL_Y must match GRID_MOVEMENT_KIND!!" << endl;
      exit(EXIT_FAILURE);
    }
  }
  
  if (Pitching_Ampl_Z == NULL) {
    Pitching_Ampl_Z = new su2double[nMoving];
    for (iZone = 0; iZone < nMoving; iZone++ )
      Pitching_Ampl_Z[iZone] = 0.0;
  } else {
    if (Grid_Movement && (nPitching_Ampl_Z != nGridMovement)) {
      cout << "Length of PITCHING_AMPL_Z must match GRID_MOVEMENT_KIND!!" << endl;
      exit(EXIT_FAILURE);
    }
  }
  
  /*--- Pitching Phase: ---*/
  
  if (Pitching_Phase_X == NULL) {
    Pitching_Phase_X = new su2double[nMoving];
    for (iZone = 0; iZone < nMoving; iZone++ )
      Pitching_Phase_X[iZone] = 0.0;
  } else {
    if (Grid_Movement && (nPitching_Phase_X != nGridMovement)) {
      cout << "Length of PITCHING_PHASE_X must match GRID_MOVEMENT_KIND!!" << endl;
      exit(EXIT_FAILURE);
    }
  }
  
  if (Pitching_Phase_Y == NULL) {
    Pitching_Phase_Y = new su2double[nMoving];
    for (iZone = 0; iZone < nMoving; iZone++ )
      Pitching_Phase_Y[iZone] = 0.0;
  } else {
    if (Grid_Movement && (nPitching_Phase_Y != nGridMovement)) {
      cout << "Length of PITCHING_PHASE_Y must match GRID_MOVEMENT_KIND!!" << endl;
      exit(EXIT_FAILURE);
    }
  }
  
  if (Pitching_Phase_Z == NULL) {
    Pitching_Phase_Z = new su2double[nMoving];
    for (iZone = 0; iZone < nMoving; iZone++ )
      Pitching_Phase_Z[iZone] = 0.0;
  } else {
    if (Grid_Movement && (nPitching_Phase_Z != nGridMovement)) {
      cout << "Length of PITCHING_PHASE_Z must match GRID_MOVEMENT_KIND!!" << endl;
      exit(EXIT_FAILURE);
    }
  }
  
  /*--- Plunging: ---*/
  
  if (Plunging_Omega_X == NULL) {
    Plunging_Omega_X = new su2double[nMoving];
    for (iZone = 0; iZone < nMoving; iZone++ )
      Plunging_Omega_X[iZone] = 0.0;
  } else {
    if (Grid_Movement && (nPlunging_Omega_X != nGridMovement)) {
      cout << "Length of PLUNGING_OMEGA_X must match GRID_MOVEMENT_KIND!!" << endl;
      exit(EXIT_FAILURE);
    }
  }
  
  if (Plunging_Omega_Y == NULL) {
    Plunging_Omega_Y = new su2double[nMoving];
    for (iZone = 0; iZone < nMoving; iZone++ )
      Plunging_Omega_Y[iZone] = 0.0;
  } else {
    if (Grid_Movement && (nPlunging_Omega_Y != nGridMovement)) {
      cout << "Length of PLUNGING_OMEGA_Y must match GRID_MOVEMENT_KIND!!" << endl;
      exit(EXIT_FAILURE);
    }
  }
  
  if (Plunging_Omega_Z == NULL) {
    Plunging_Omega_Z = new su2double[nMoving];
    for (iZone = 0; iZone < nMoving; iZone++ )
      Plunging_Omega_Z[iZone] = 0.0;
  } else {
    if (Grid_Movement && (nPlunging_Omega_Z != nGridMovement)) {
      cout << "Length of PLUNGING_OMEGA_Z must match GRID_MOVEMENT_KIND!!" << endl;
      exit(EXIT_FAILURE);
    }
  }
  
  /*--- Plunging Amplitude: ---*/
  
  if (Plunging_Ampl_X == NULL) {
    Plunging_Ampl_X = new su2double[nMoving];
    for (iZone = 0; iZone < nMoving; iZone++ )
      Plunging_Ampl_X[iZone] = 0.0;
  } else {
    if (Grid_Movement && (nPlunging_Ampl_X != nGridMovement)) {
      cout << "Length of PLUNGING_AMPL_X must match GRID_MOVEMENT_KIND!!" << endl;
      exit(EXIT_FAILURE);
    }
  }
  
  if (Plunging_Ampl_Y == NULL) {
    Plunging_Ampl_Y = new su2double[nMoving];
    for (iZone = 0; iZone < nMoving; iZone++ )
      Plunging_Ampl_Y[iZone] = 0.0;
  } else {
    if (Grid_Movement && (nPlunging_Ampl_Y != nGridMovement)) {
      cout << "Length of PLUNGING_AMPL_Y must match GRID_MOVEMENT_KIND!!" << endl;
      exit(EXIT_FAILURE);
    }
  }
  
  if (Plunging_Ampl_Z == NULL) {
    Plunging_Ampl_Z = new su2double[nMoving];
    for (iZone = 0; iZone < nMoving; iZone++ )
      Plunging_Ampl_Z[iZone] = 0.0;
  } else {
    if (Grid_Movement && (nPlunging_Ampl_Z != nGridMovement)) {
      cout << "Length of PLUNGING_AMPL_Z must match GRID_MOVEMENT_KIND!!" << endl;
      exit(EXIT_FAILURE);
    }
  }
  
  /*--- Use the various rigid-motion input frequencies to determine the period to be used with time-spectral cases.
   There are THREE types of motion to consider, namely: rotation, pitching, and plunging.
   The largest period of motion is the one to be used for time-spectral calculations. ---*/
  
  if (Unsteady_Simulation == TIME_SPECTRAL) {
    
    unsigned short N_MOTION_TYPES = 3;
    su2double *periods;
    periods = new su2double[N_MOTION_TYPES];
    
    /*--- rotation: ---*/
    
    su2double Omega_mag_rot = sqrt(pow(Rotation_Rate_X[ZONE_0],2)+pow(Rotation_Rate_Y[ZONE_0],2)+pow(Rotation_Rate_Z[ZONE_0],2));
    if (Omega_mag_rot > 0)
      periods[0] = 2*PI_NUMBER/Omega_mag_rot;
    else
      periods[0] = 0.0;
    
    /*--- pitching: ---*/
    
    su2double Omega_mag_pitch = sqrt(pow(Pitching_Omega_X[ZONE_0],2)+pow(Pitching_Omega_Y[ZONE_0],2)+pow(Pitching_Omega_Z[ZONE_0],2));
    if (Omega_mag_pitch > 0)
      periods[1] = 2*PI_NUMBER/Omega_mag_pitch;
    else
      periods[1] = 0.0;
    
    /*--- plunging: ---*/
    
    su2double Omega_mag_plunge = sqrt(pow(Plunging_Omega_X[ZONE_0],2)+pow(Plunging_Omega_Y[ZONE_0],2)+pow(Plunging_Omega_Z[ZONE_0],2));
    if (Omega_mag_plunge > 0)
      periods[2] = 2*PI_NUMBER/Omega_mag_plunge;
    else
      periods[2] = 0.0;
    
    /*--- determine which period is largest ---*/
    
    unsigned short iVar;
    TimeSpectral_Period = 0.0;
    for (iVar = 0; iVar < N_MOTION_TYPES; iVar++) {
      if (periods[iVar] > TimeSpectral_Period)
        TimeSpectral_Period = periods[iVar];
    }
    
    delete periods;
    
  }
  
  /*--- Initialize the RefOriginMoment Pointer ---*/
  
  RefOriginMoment = NULL;
  RefOriginMoment = new su2double[3];
  RefOriginMoment[0] = 0.0; RefOriginMoment[1] = 0.0; RefOriginMoment[2] = 0.0;
  
  /*--- In case the moment origin coordinates have not been declared in the
   config file, set them equal to zero for safety. Also check to make sure
   that for each marker, a value has been declared for the moment origin.
   Unless only one value was specified, then set this value for all the markers
   being monitored. ---*/
  
  unsigned short iMarker;
  
  if ((nRefOriginMoment_X != nRefOriginMoment_Y) || (nRefOriginMoment_X != nRefOriginMoment_Z) ) {
    cout << "ERROR: Length of REF_ORIGIN_MOMENT_X, REF_ORIGIN_MOMENT_Y and REF_ORIGIN_MOMENT_Z must be the same!!" << endl;
    exit(EXIT_FAILURE);
  }
  
  if (RefOriginMoment_X == NULL) {
    RefOriginMoment_X = new su2double[nMarker_Monitoring];
    for (iMarker = 0; iMarker < nMarker_Monitoring; iMarker++ )
      RefOriginMoment_X[iMarker] = 0.0;
  } else {
    if (nRefOriginMoment_X == 1) {
      
      su2double aux_RefOriginMoment_X = RefOriginMoment_X[0];
      delete [] RefOriginMoment_X;
      RefOriginMoment_X = new su2double[nMarker_Monitoring];
      nRefOriginMoment_X = nMarker_Monitoring;
      
      for (iMarker = 0; iMarker < nMarker_Monitoring; iMarker++ )
        RefOriginMoment_X[iMarker] = aux_RefOriginMoment_X;
    }
    else if (nRefOriginMoment_X != nMarker_Monitoring) {
      cout << "ERROR: Length of REF_ORIGIN_MOMENT_X must match number of Monitoring Markers!!" << endl;
      exit(EXIT_FAILURE);
    }
  }
  
  if (RefOriginMoment_Y == NULL) {
    RefOriginMoment_Y = new su2double[nMarker_Monitoring];
    for (iMarker = 0; iMarker < nMarker_Monitoring; iMarker++ )
      RefOriginMoment_Y[iMarker] = 0.0;
  } else {
    if (nRefOriginMoment_Y == 1) {
      
      su2double aux_RefOriginMoment_Y = RefOriginMoment_Y[0];
      delete [] RefOriginMoment_Y;
      RefOriginMoment_Y = new su2double[nMarker_Monitoring];
      nRefOriginMoment_Y = nMarker_Monitoring;
      
      for (iMarker = 0; iMarker < nMarker_Monitoring; iMarker++ )
        RefOriginMoment_Y[iMarker] = aux_RefOriginMoment_Y;
    }
    else if (nRefOriginMoment_Y != nMarker_Monitoring) {
      cout << "ERROR: Length of REF_ORIGIN_MOMENT_Y must match number of Monitoring Markers!!" << endl;
      exit(EXIT_FAILURE);
    }
  }
  
  if (RefOriginMoment_Z == NULL) {
    RefOriginMoment_Z = new su2double[nMarker_Monitoring];
    for (iMarker = 0; iMarker < nMarker_Monitoring; iMarker++ )
      RefOriginMoment_Z[iMarker] = 0.0;
  } else {
    if (nRefOriginMoment_Z == 1) {
      
      su2double aux_RefOriginMoment_Z = RefOriginMoment_Z[0];
      delete [] RefOriginMoment_Z;
      RefOriginMoment_Z = new su2double[nMarker_Monitoring];
      nRefOriginMoment_Z = nMarker_Monitoring;
      
      for (iMarker = 0; iMarker < nMarker_Monitoring; iMarker++ )
        RefOriginMoment_Z[iMarker] = aux_RefOriginMoment_Z;
    }
    else if (nRefOriginMoment_Z != nMarker_Monitoring) {
      cout << "ERROR: Length of REF_ORIGIN_MOMENT_Z must match number of Monitoring Markers!!" << endl;
      exit(EXIT_FAILURE);
    }
  }
  
  /*--- Set the boolean flag if we are carrying out an aeroelastic simulation. ---*/
  
  if (Grid_Movement && (Kind_GridMovement[ZONE_0] == AEROELASTIC || Kind_GridMovement[ZONE_0] == AEROELASTIC_RIGID_MOTION)) Aeroelastic_Simulation = true;
  else Aeroelastic_Simulation = false;
  
  /*--- Initializing the size for the solutions of the Aeroelastic problem. ---*/
  
  
  if (Grid_Movement && Aeroelastic_Simulation) {
    Aeroelastic_np1.resize(nMarker_Monitoring);
    Aeroelastic_n.resize(nMarker_Monitoring);
    Aeroelastic_n1.resize(nMarker_Monitoring);
    for (iMarker = 0; iMarker < nMarker_Monitoring; iMarker++) {
      Aeroelastic_np1[iMarker].resize(2);
      Aeroelastic_n[iMarker].resize(2);
      Aeroelastic_n1[iMarker].resize(2);
      for (int i =0; i<2; i++) {
        Aeroelastic_np1[iMarker][i].resize(2);
        Aeroelastic_n[iMarker][i].resize(2);
        Aeroelastic_n1[iMarker][i].resize(2);
        for (int j=0; j<2; j++) {
          Aeroelastic_np1[iMarker][i][j] = 0.0;
          Aeroelastic_n[iMarker][i][j] = 0.0;
          Aeroelastic_n1[iMarker][i][j] = 0.0;
        }
      }
    }
  }
  
  /*--- Allocate memory for the plunge and pitch and initialized them to zero ---*/
  
  if (Grid_Movement && Aeroelastic_Simulation) {
    Aeroelastic_pitch = new su2double[nMarker_Monitoring];
    Aeroelastic_plunge = new su2double[nMarker_Monitoring];
    for (iMarker = 0; iMarker < nMarker_Monitoring; iMarker++ ) {
      Aeroelastic_pitch[iMarker] = 0.0;
      Aeroelastic_plunge[iMarker] = 0.0;
    }
  }

  /*--- Fluid-Structure Interaction problems ---*/

  if (FSI_Problem) {
	  Kind_GridMovement[val_izone] = FLUID_STRUCTURE;
	  Grid_Movement = true;
  }
  
  if (MGCycle == FULLMG_CYCLE) FinestMesh = nMGLevels;
  else FinestMesh = MESH_0;
  
  if ((Kind_Solver == NAVIER_STOKES) &&
      (Kind_Turb_Model != NONE))
    Kind_Solver = RANS;
  
  if (Kind_Regime == FREESURFACE) GravityForce = true;
  
  Kappa_1st_Flow = Kappa_Flow[0];
  Kappa_2nd_Flow = Kappa_Flow[1];
  Kappa_4th_Flow = Kappa_Flow[2];
  Kappa_1st_AdjFlow = Kappa_AdjFlow[0];
  Kappa_2nd_AdjFlow = Kappa_AdjFlow[1];
  Kappa_4th_AdjFlow = Kappa_AdjFlow[2];
  Kappa_1st_LinFlow = Kappa_AdjFlow[0];
  Kappa_4th_LinFlow = Kappa_AdjFlow[1];
  
  /*--- Make the MG_PreSmooth, MG_PostSmooth, and MG_CorrecSmooth
   arrays consistent with nMGLevels ---*/
  
  unsigned short * tmp_smooth = new unsigned short[nMGLevels+1];
  
  if ((nMG_PreSmooth != nMGLevels+1) && (nMG_PreSmooth != 0)) {
    if (nMG_PreSmooth > nMGLevels+1) {
      
      /*--- Truncate by removing unnecessary elements at the end ---*/
      
      for (unsigned int i = 0; i <= nMGLevels; i++)
        tmp_smooth[i] = MG_PreSmooth[i];
      delete [] MG_PreSmooth;
    } else {
      
      /*--- Add additional elements equal to last element ---*/
      
      for (unsigned int i = 0; i < nMG_PreSmooth; i++)
        tmp_smooth[i] = MG_PreSmooth[i];
      for (unsigned int i = nMG_PreSmooth; i <= nMGLevels; i++)
        tmp_smooth[i] = MG_PreSmooth[nMG_PreSmooth-1];
      delete [] MG_PreSmooth;
    }
    
    nMG_PreSmooth = nMGLevels+1;
    MG_PreSmooth = new unsigned short[nMG_PreSmooth];
    for (unsigned int i = 0; i < nMG_PreSmooth; i++)
      MG_PreSmooth[i] = tmp_smooth[i];
  }
  if ((nMGLevels != 0) && (nMG_PreSmooth == 0)) {
    delete [] MG_PreSmooth;
    nMG_PreSmooth = nMGLevels+1;
    MG_PreSmooth = new unsigned short[nMG_PreSmooth];
    for (unsigned int i = 0; i < nMG_PreSmooth; i++)
      MG_PreSmooth[i] = i+1;
  }
  
  if ((nMG_PostSmooth != nMGLevels+1) && (nMG_PostSmooth != 0)) {
    if (nMG_PostSmooth > nMGLevels+1) {
      
      /*--- Truncate by removing unnecessary elements at the end ---*/
      
      for (unsigned int i = 0; i <= nMGLevels; i++)
        tmp_smooth[i] = MG_PostSmooth[i];
      delete [] MG_PostSmooth;
    } else {
      
      /*--- Add additional elements equal to last element ---*/
       
      for (unsigned int i = 0; i < nMG_PostSmooth; i++)
        tmp_smooth[i] = MG_PostSmooth[i];
      for (unsigned int i = nMG_PostSmooth; i <= nMGLevels; i++)
        tmp_smooth[i] = MG_PostSmooth[nMG_PostSmooth-1];
      delete [] MG_PostSmooth;
      
    }
    
    nMG_PostSmooth = nMGLevels+1;
    MG_PostSmooth = new unsigned short[nMG_PostSmooth];
    for (unsigned int i = 0; i < nMG_PostSmooth; i++)
      MG_PostSmooth[i] = tmp_smooth[i];
    
  }
  
  if ((nMGLevels != 0) && (nMG_PostSmooth == 0)) {
    delete [] MG_PostSmooth;
    nMG_PostSmooth = nMGLevels+1;
    MG_PostSmooth = new unsigned short[nMG_PostSmooth];
    for (unsigned int i = 0; i < nMG_PostSmooth; i++)
      MG_PostSmooth[i] = 0;
  }
  
  if ((nMG_CorrecSmooth != nMGLevels+1) && (nMG_CorrecSmooth != 0)) {
    if (nMG_CorrecSmooth > nMGLevels+1) {
      
      /*--- Truncate by removing unnecessary elements at the end ---*/
      
      for (unsigned int i = 0; i <= nMGLevels; i++)
        tmp_smooth[i] = MG_CorrecSmooth[i];
      delete [] MG_CorrecSmooth;
    } else {
      
      /*--- Add additional elements equal to last element ---*/
      
      for (unsigned int i = 0; i < nMG_CorrecSmooth; i++)
        tmp_smooth[i] = MG_CorrecSmooth[i];
      for (unsigned int i = nMG_CorrecSmooth; i <= nMGLevels; i++)
        tmp_smooth[i] = MG_CorrecSmooth[nMG_CorrecSmooth-1];
      delete [] MG_CorrecSmooth;
    }
    nMG_CorrecSmooth = nMGLevels+1;
    MG_CorrecSmooth = new unsigned short[nMG_CorrecSmooth];
    for (unsigned int i = 0; i < nMG_CorrecSmooth; i++)
      MG_CorrecSmooth[i] = tmp_smooth[i];
  }
  
  if ((nMGLevels != 0) && (nMG_CorrecSmooth == 0)) {
    delete [] MG_CorrecSmooth;
    nMG_CorrecSmooth = nMGLevels+1;
    MG_CorrecSmooth = new unsigned short[nMG_CorrecSmooth];
    for (unsigned int i = 0; i < nMG_CorrecSmooth; i++)
      MG_CorrecSmooth[i] = 0;
  }
  
  /*--- Override MG Smooth parameters ---*/
  
  if (nMG_PreSmooth != 0) MG_PreSmooth[MESH_0] = 1;
  if (nMG_PostSmooth != 0) {
    MG_PostSmooth[MESH_0] = 0;
    MG_PostSmooth[nMGLevels] = 0;
  }
  if (nMG_CorrecSmooth != 0) MG_CorrecSmooth[nMGLevels] = 0;
  
  if (Restart) MGCycle = V_CYCLE;
  
  if (Adjoint) {
    if (Kind_Solver == EULER) Kind_Solver = ADJ_EULER;
    if (Kind_Solver == NAVIER_STOKES) Kind_Solver = ADJ_NAVIER_STOKES;
    if (Kind_Solver == RANS) Kind_Solver = ADJ_RANS;
    if (Kind_Solver == TNE2_EULER) Kind_Solver = ADJ_TNE2_EULER;
    if (Kind_Solver == TNE2_NAVIER_STOKES) Kind_Solver = ADJ_TNE2_NAVIER_STOKES;
  }
  
  if (Linearized) {
    if (Kind_Solver == EULER) Kind_Solver = LIN_EULER;
  }
  
  nCFL = nMGLevels+1;
  CFL = new su2double[nCFL];
  CFL[0] = CFLFineGrid;
  if (Adjoint){
    CFL[0] = CFL[0] * CFLRedCoeff_AdjFlow;
    CFL_AdaptParam[2]*=CFLRedCoeff_AdjFlow;
    CFL_AdaptParam[3]*=CFLRedCoeff_AdjFlow;
  }
  
  for (iCFL = 1; iCFL < nCFL; iCFL++)
    CFL[iCFL] = CFL[iCFL-1];
  
  if (nRKStep == 0) {
    nRKStep = 1;
    RK_Alpha_Step = new su2double[1]; RK_Alpha_Step[0] = 1.0;
  }
  
  if ((Kind_SU2 == SU2_CFD) && (Kind_Solver == NO_SOLVER)) {
    cout << "PHYSICAL_PROBLEM must be set in the configuration file" << endl;
    exit(EXIT_FAILURE);
  }
  
  /*--- Set a flag for viscous simulations ---*/
  
  Viscous = (( Kind_Solver == NAVIER_STOKES          ) ||
             ( Kind_Solver == ADJ_NAVIER_STOKES      ) ||
             ( Kind_Solver == RANS                   ) ||
             ( Kind_Solver == ADJ_RANS               ) ||
             ( Kind_Solver == TNE2_NAVIER_STOKES     ) ||
             ( Kind_Solver == ADJ_TNE2_NAVIER_STOKES )   );
  
  
  /*--- Re-scale the length based parameters. The US system uses feet,
   but SU2 assumes that the grid is in inches ---*/
  
  if ((SystemMeasurements == US) && (Kind_SU2 == SU2_CFD)) {
    
    for (iMarker = 0; iMarker < nMarker_Monitoring; iMarker++) {
      RefOriginMoment_X[iMarker] = RefOriginMoment_X[iMarker]/12.0;
      RefOriginMoment_Y[iMarker] = RefOriginMoment_Y[iMarker]/12.0;
      RefOriginMoment_Z[iMarker] = RefOriginMoment_Z[iMarker]/12.0;
    }
    
    for (iMarker = 0; iMarker < nGridMovement; iMarker++) {
      Motion_Origin_X[iMarker] = Motion_Origin_X[iMarker]/12.0;
      Motion_Origin_Y[iMarker] = Motion_Origin_Y[iMarker]/12.0;
      Motion_Origin_Z[iMarker] = Motion_Origin_Z[iMarker]/12.0;
    }
    
    RefLengthMoment = RefLengthMoment/12.0;
    if (val_nDim == 2) RefAreaCoeff = RefAreaCoeff/12.0;
    else RefAreaCoeff = RefAreaCoeff/144.0;
    Length_Reynolds = Length_Reynolds/12.0;
    RefElemLength = RefElemLength/12.0;
    
    EA_IntLimit[0] = EA_IntLimit[0]/12.0;
    EA_IntLimit[1] = EA_IntLimit[1]/12.0;
    EA_IntLimit[2] = EA_IntLimit[2]/12.0;
    
    Section_Location[0] = Section_Location[0]/12.0;
    Section_Location[1] = Section_Location[1]/12.0;
    
    Subsonic_Engine_Box[0] = Subsonic_Engine_Box[0]/12.0;
    Subsonic_Engine_Box[1] = Subsonic_Engine_Box[1]/12.0;
    Subsonic_Engine_Box[2] = Subsonic_Engine_Box[2]/12.0;
    Subsonic_Engine_Box[3] = Subsonic_Engine_Box[3]/12.0;
    Subsonic_Engine_Box[4] = Subsonic_Engine_Box[4]/12.0;
    Subsonic_Engine_Box[5] = Subsonic_Engine_Box[5]/12.0;
    
    for (iMarker = 0; iMarker < nMarker_ActDisk_Inlet; iMarker++) {
      for (iDim = 0; iDim < val_nDim; iDim++)
        ActDisk_Origin[iMarker][iDim] = ActDisk_Origin[iMarker][iDim]/12.0;
      ActDisk_RootRadius[iMarker] = ActDisk_RootRadius[iMarker]/12.0;
      ActDisk_TipRadius[iMarker] = ActDisk_TipRadius[iMarker]/12.0;
    }
    
  }
  
  /*--- Reacting flows initialization ---*/
  
  if (( Kind_Solver == TNE2_EULER             ) ||
      ( Kind_Solver == TNE2_NAVIER_STOKES     ) ||
      ( Kind_Solver == ADJ_TNE2_EULER         ) ||
      ( Kind_Solver == ADJ_TNE2_NAVIER_STOKES )   ) {
    
    Kappa_1st_TNE2    = Kappa_TNE2[0];
    Kappa_2nd_TNE2    = Kappa_TNE2[1];
    Kappa_4th_TNE2    = Kappa_TNE2[2];
    Kappa_1st_AdjTNE2 = Kappa_AdjTNE2[0];
    Kappa_2nd_AdjTNE2 = Kappa_AdjTNE2[1];
    Kappa_4th_AdjTNE2 = Kappa_AdjTNE2[2];
    
    
    unsigned short maxEl = 0;
    unsigned short iSpecies, jSpecies, iEl;
    
    switch (Kind_GasModel) {
      case ONESPECIES:
        /*--- Define parameters of the gas model ---*/
        nSpecies    = 1;
        ionization  = false;
        
        /*--- Allocate vectors for gas properties ---*/
        Molar_Mass         = new su2double[nSpecies];
        CharVibTemp        = new su2double[nSpecies];
        RotationModes      = new su2double[nSpecies];
        Enthalpy_Formation = new su2double[nSpecies];
        Wall_Catalycity    = new su2double[nSpecies];
        Ref_Temperature    = new su2double[nSpecies];
        nElStates          = new unsigned short[nSpecies];
        
        
        
        MassFrac_FreeStream = new su2double[nSpecies];
        MassFrac_FreeStream[0] = 1.0;
        
        /*--- Assign gas properties ---*/
        // Rotational modes of energy storage
        RotationModes[0] = 2.0;
        // Molar mass [kg/kmol]
        Molar_Mass[0] = 14.0067+15.9994;
        // Characteristic vibrational temperatures for calculating e_vib [K]
        //CharVibTemp[0] = 3395.0;
        CharVibTemp[0] = 1000.0;
        // Formation enthalpy: (JANAF values, [KJ/Kmol])
        Enthalpy_Formation[0] = 0.0;					//N2
        // Reference temperature (JANAF values, [K])
        Ref_Temperature[0] = 0.0;
        
        /*        nElStates[0] = 0;
         CharElTemp   = new su2double *[nSpecies];
         degen        = new su2double *[nSpecies];
         
         OSPthetae    = new su2double[nElStates[0]];
         OSPthetae[0] = 1.0;
         OSPg         = new su2double[nElStates[0]];
         OSPg[0]      = 1.0;
         
         CharElTemp[0] = OSPthetae;
         degen[0] = OSPg;*/
        
        break;
        
      case N2:
        
        /*--- Define parameters of the gas model ---*/
        nSpecies    = 2;
        nReactions  = 2;
        ionization  = false;
        
        /*--- Allocate vectors for gas properties ---*/
        Wall_Catalycity      = new su2double[nSpecies];
        Molar_Mass           = new su2double[nSpecies];
        CharVibTemp          = new su2double[nSpecies];
        RotationModes        = new su2double[nSpecies];
        Enthalpy_Formation   = new su2double[nSpecies];
        Ref_Temperature      = new su2double[nSpecies];
        Diss                 = new su2double[nSpecies];
        ArrheniusCoefficient = new su2double[nReactions];
        ArrheniusEta         = new su2double[nReactions];
        ArrheniusTheta       = new su2double[nReactions];
        Tcf_a                = new su2double[nReactions];
        Tcf_b                = new su2double[nReactions];
        Tcb_a                = new su2double[nReactions];
        Tcb_b                = new su2double[nReactions];
        nElStates            = new unsigned short[nSpecies];
        Reactions = new int**[nReactions];
        for (unsigned short iRxn = 0; iRxn < nReactions; iRxn++) {
          Reactions[iRxn] = new int*[2];
          for (unsigned short ii = 0; ii < 2; ii++)
            Reactions[iRxn][ii] = new int[6];
        }
        
        // Omega[iSpecies][jSpecies][iCoeff]
        Omega00 = new su2double**[nSpecies];
        Omega11 = new su2double**[nSpecies];
        for (iSpecies = 0; iSpecies < nSpecies; iSpecies++) {
          Omega00[iSpecies] = new su2double*[nSpecies];
          Omega11[iSpecies] = new su2double*[nSpecies];
          for (jSpecies = 0; jSpecies < nSpecies; jSpecies++) {
            Omega00[iSpecies][jSpecies] = new su2double[4];
            Omega11[iSpecies][jSpecies] = new su2double[4];
          }
        }
        
        MassFrac_FreeStream = new su2double[nSpecies];
        MassFrac_FreeStream[0] = 0.99;
        MassFrac_FreeStream[1] = 0.01;
        
        /*--- Assign gas properties ---*/
        
        // Wall mass fractions for catalytic boundaries
        Wall_Catalycity[0] = 0.7;
        Wall_Catalycity[1] = 0.3;
        
        // Rotational modes of energy storage
        RotationModes[0] = 2.0;
        RotationModes[1] = 0.0;
        
        // Molar mass [kg/kmol]
        Molar_Mass[0] = 2.0*14.0067;
        Molar_Mass[1] = 14.0067;
        
        // Characteristic vibrational temperatures
        CharVibTemp[0] = 3395.0;
        CharVibTemp[1] = 0.0;
        
        // Formation enthalpy: (JANAF values [KJ/Kmol])
        Enthalpy_Formation[0] = 0.0;					//N2
        Enthalpy_Formation[1] = 472.683E3;		//N
        
        // Reference temperature (JANAF values, [K])
        Ref_Temperature[0] = 0.0;
        Ref_Temperature[1] = 298.15;
        
        // Number of electron states
        nElStates[0] = 15;                    // N2
        nElStates[1] = 3;                     // N
        for (iSpecies = 0; iSpecies < nSpecies; iSpecies++)
          maxEl = max(maxEl, nElStates[iSpecies]);
        
        /*--- Allocate electron data arrays ---*/
        CharElTemp = new su2double*[nSpecies];
        degen      = new su2double*[nSpecies];
        for (iSpecies = 0; iSpecies < nSpecies; iSpecies++) {
          CharElTemp[iSpecies] = new su2double[maxEl];
          degen[iSpecies]      = new su2double[maxEl];
        }
        
        /*--- Initialize the arrays ---*/
        for (iSpecies = 0; iSpecies < nSpecies; iSpecies++) {
          for (iEl = 0; iEl < maxEl; iEl++) {
            CharElTemp[iSpecies][iEl] = 0.0;
            degen[iSpecies][iEl] = 0.0;
          }
        }
        
        /*--- Assign values to data structures ---*/
        // N2: 15 states
        CharElTemp[0][0]  = 0.000000000000000E+00;
        CharElTemp[0][1]  = 7.223156514095200E+04;
        CharElTemp[0][2]  = 8.577862640384000E+04;
        CharElTemp[0][3]  = 8.605026716160000E+04;
        CharElTemp[0][4]  = 9.535118627874400E+04;
        CharElTemp[0][5]  = 9.805635702203200E+04;
        CharElTemp[0][6]  = 9.968267656935200E+04;
        CharElTemp[0][7]  = 1.048976467715200E+05;
        CharElTemp[0][8]  = 1.116489555200000E+05;
        CharElTemp[0][9]  = 1.225836470400000E+05;
        CharElTemp[0][10] = 1.248856873600000E+05;
        CharElTemp[0][11] = 1.282476158188320E+05;
        CharElTemp[0][12] = 1.338060936000000E+05;
        CharElTemp[0][13] = 1.404296391107200E+05;
        CharElTemp[0][14] = 1.504958859200000E+05;
        degen[0][0]  = 1;
        degen[0][1]  = 3;
        degen[0][2]  = 6;
        degen[0][3]  = 6;
        degen[0][4]  = 3;
        degen[0][5]  = 1;
        degen[0][6]  = 2;
        degen[0][7]  = 2;
        degen[0][8]  = 5;
        degen[0][9]  = 1;
        degen[0][10] = 6;
        degen[0][11] = 6;
        degen[0][12] = 10;
        degen[0][13] = 6;
        degen[0][14] = 6;
        // N: 3 states
        CharElTemp[1][0] = 0.000000000000000E+00;
        CharElTemp[1][1] = 2.766469645581980E+04;
        CharElTemp[1][2] = 4.149309313560210E+04;
        degen[1][0] = 4;
        degen[1][1] = 10;
        degen[1][2] = 6;
        
        /*--- Set Arrhenius coefficients for chemical reactions ---*/
        // Pre-exponential factor
        ArrheniusCoefficient[0]  = 7.0E21;
        ArrheniusCoefficient[1]  = 3.0E22;
        // Rate-controlling temperature exponent
        ArrheniusEta[0]  = -1.60;
        ArrheniusEta[1]  = -1.60;
        // Characteristic temperature
        ArrheniusTheta[0] = 113200.0;
        ArrheniusTheta[1] = 113200.0;
        
        /*--- Set reaction maps ---*/
        // N2 + N2 -> 2N + N2
        Reactions[0][0][0]=0;		Reactions[0][0][1]=0;		Reactions[0][0][2]=nSpecies;
        Reactions[0][1][0]=1;		Reactions[0][1][1]=1;		Reactions[0][1][2] =0;
        // N2 + N -> 2N + N
        Reactions[1][0][0]=0;		Reactions[1][0][1]=1;		Reactions[1][0][2]=nSpecies;
        Reactions[1][1][0]=1;		Reactions[1][1][1]=1;		Reactions[1][1][2]=1;
        
        /*--- Set rate-controlling temperature exponents ---*/
        //  -----------  Tc = Ttr^a * Tve^b  -----------
        //
        // Forward Reactions
        //   Dissociation:      a = 0.5, b = 0.5  (OR a = 0.7, b =0.3)
        //   Exchange:          a = 1,   b = 0
        //   Impact ionization: a = 0,   b = 1
        //
        // Backward Reactions
        //   Recomb ionization:      a = 0, b = 1
        //   Impact ionization:      a = 0, b = 1
        //   N2 impact dissociation: a = 0, b = 1
        //   Others:                 a = 1, b = 0
        Tcf_a[0] = 0.5; Tcf_b[0] = 0.5; Tcb_a[0] = 1;  Tcb_b[0] = 0;
        Tcf_a[1] = 0.5; Tcf_b[1] = 0.5; Tcb_a[1] = 1;  Tcb_b[1] = 0;
        
        /*--- Dissociation potential [KJ/kg] ---*/
        Diss[0] = 3.36E4;
        Diss[1] = 0.0;
        
        /*--- Collision integral data ---*/
        Omega00[0][0][0] = -6.0614558E-03;  Omega00[0][0][1] = 1.2689102E-01;   Omega00[0][0][2] = -1.0616948E+00;  Omega00[0][0][3] = 8.0955466E+02;
        Omega00[0][1][0] = -1.0796249E-02;  Omega00[0][1][1] = 2.2656509E-01;   Omega00[0][1][2] = -1.7910602E+00;  Omega00[0][1][3] = 4.0455218E+03;
        Omega00[1][0][0] = -1.0796249E-02;  Omega00[1][0][1] = 2.2656509E-01;   Omega00[1][0][2] = -1.7910602E+00;  Omega00[1][0][3] = 4.0455218E+03;
        Omega00[1][1][0] = -9.6083779E-03;  Omega00[1][1][1] = 2.0938971E-01;   Omega00[1][1][2] = -1.7386904E+00;  Omega00[1][1][3] = 3.3587983E+03;
        
        Omega11[0][0][0] = -7.6303990E-03;  Omega11[0][0][1] = 1.6878089E-01;   Omega11[0][0][2] = -1.4004234E+00;  Omega11[0][0][3] = 2.1427708E+03;
        Omega11[0][1][0] = -8.3493693E-03;  Omega11[0][1][1] = 1.7808911E-01;   Omega11[0][1][2] = -1.4466155E+00;  Omega11[0][1][3] = 1.9324210E+03;
        Omega11[1][0][0] = -8.3493693E-03;  Omega11[1][0][1] = 1.7808911E-01;   Omega11[1][0][2] = -1.4466155E+00;  Omega11[1][0][3] = 1.9324210E+03;
        Omega11[1][1][0] = -7.7439615E-03;  Omega11[1][1][1] = 1.7129007E-01;   Omega11[1][1][2] = -1.4809088E+00;  Omega11[1][1][3] = 2.1284951E+03;
        
        break;
        
      case AIR5:
        /*--- Define parameters of the gas model ---*/
        nSpecies    = 5;
        nReactions  = 17;
        ionization  = false;
        
        /*--- Allocate vectors for gas properties ---*/
        Wall_Catalycity      = new su2double[nSpecies];
        Molar_Mass           = new su2double[nSpecies];
        CharVibTemp          = new su2double[nSpecies];
        RotationModes        = new su2double[nSpecies];
        Enthalpy_Formation   = new su2double[nSpecies];
        Ref_Temperature      = new su2double[nSpecies];
        ArrheniusCoefficient = new su2double[nReactions];
        ArrheniusEta         = new su2double[nReactions];
        ArrheniusTheta       = new su2double[nReactions];
        Tcf_a                = new su2double[nReactions];
        Tcf_b                = new su2double[nReactions];
        Tcb_a                = new su2double[nReactions];
        Tcb_b                = new su2double[nReactions];
        nElStates            = new unsigned short[nSpecies];
        Reactions            = new int**[nReactions];
        for (unsigned short iRxn = 0; iRxn < nReactions; iRxn++) {
          Reactions[iRxn] = new int*[2];
          for (unsigned short ii = 0; ii < 2; ii++)
            Reactions[iRxn][ii] = new int[6];
        }
        
        // Omega[iSpecies][jSpecies][iCoeff]
        Omega00 = new su2double**[nSpecies];
        Omega11 = new su2double**[nSpecies];
        for (iSpecies = 0; iSpecies < nSpecies; iSpecies++) {
          Omega00[iSpecies] = new su2double*[nSpecies];
          Omega11[iSpecies] = new su2double*[nSpecies];
          for (jSpecies = 0; jSpecies < nSpecies; jSpecies++) {
            Omega00[iSpecies][jSpecies] = new su2double[4];
            Omega11[iSpecies][jSpecies] = new su2double[4];
          }
        }
        
        // Wall mass fractions for catalytic boundaries
        Wall_Catalycity[0] = 0.4;
        Wall_Catalycity[1] = 0.4;
        Wall_Catalycity[2] = 0.1;
        Wall_Catalycity[3] = 0.05;
        Wall_Catalycity[4] = 0.05;
        
        // Free stream mass fractions
        MassFrac_FreeStream = new su2double[nSpecies];
        MassFrac_FreeStream[0] = 0.78;
        MassFrac_FreeStream[1] = 0.19;
        MassFrac_FreeStream[2] = 0.01;
        MassFrac_FreeStream[3] = 0.01;
        MassFrac_FreeStream[4] = 0.01;
        
        /*--- Assign gas properties ---*/
        // Rotational modes of energy storage
        RotationModes[0] = 2.0;
        RotationModes[1] = 2.0;
        RotationModes[2] = 2.0;
        RotationModes[3] = 0.0;
        RotationModes[4] = 0.0;
        
        // Molar mass [kg/kmol]
        Molar_Mass[0] = 2.0*14.0067;
        Molar_Mass[1] = 2.0*15.9994;
        Molar_Mass[2] = 14.0067+15.9994;
        Molar_Mass[3] = 14.0067;
        Molar_Mass[4] = 15.9994;
        
        //Characteristic vibrational temperatures
        CharVibTemp[0] = 3395.0;
        CharVibTemp[1] = 2239.0;
        CharVibTemp[2] = 2817.0;
        CharVibTemp[3] = 0.0;
        CharVibTemp[4] = 0.0;
        
        // Formation enthalpy: (JANAF values [KJ/Kmol])
        Enthalpy_Formation[0] = 0.0;					//N2
        Enthalpy_Formation[1] = 0.0;					//O2
        Enthalpy_Formation[2] = 90.291E3;			//NO
        Enthalpy_Formation[3] = 472.683E3;		//N
        Enthalpy_Formation[4] = 249.173E3;		//O
        
        // Reference temperature (JANAF values, [K])
        Ref_Temperature[0] = 0.0;
        Ref_Temperature[1] = 0.0;
        Ref_Temperature[2] = 298.15;
        Ref_Temperature[3] = 298.15;
        Ref_Temperature[4] = 298.15;
        
        // Number of electron states
        nElStates[0] = 15;                    // N2
        nElStates[1] = 7;                     // O2
        nElStates[2] = 16;                    // NO
        nElStates[3] = 3;                     // N
        nElStates[4] = 5;                     // O
        /////
        
        for (iSpecies = 0; iSpecies < nSpecies; iSpecies++)
          maxEl = max(maxEl, nElStates[iSpecies]);
        
        /*--- Allocate electron data arrays ---*/
        CharElTemp = new su2double*[nSpecies];
        degen      = new su2double*[nSpecies];
        for (iSpecies = 0; iSpecies < nSpecies; iSpecies++) {
          CharElTemp[iSpecies] = new su2double[maxEl];
          degen[iSpecies]      = new su2double[maxEl];
        }
        
        /*--- Initialize the arrays ---*/
        for (iSpecies = 0; iSpecies < nSpecies; iSpecies++) {
          for (iEl = 0; iEl < maxEl; iEl++) {
            CharElTemp[iSpecies][iEl] = 0.0;
            degen[iSpecies][iEl] = 0.0;
          }
        }
        
        //N2: 15 states
        CharElTemp[0][0]  = 0.000000000000000E+00;
        CharElTemp[0][1]  = 7.223156514095200E+04;
        CharElTemp[0][2]  = 8.577862640384000E+04;
        CharElTemp[0][3]  = 8.605026716160000E+04;
        CharElTemp[0][4]  = 9.535118627874400E+04;
        CharElTemp[0][5]  = 9.805635702203200E+04;
        CharElTemp[0][6]  = 9.968267656935200E+04;
        CharElTemp[0][7]  = 1.048976467715200E+05;
        CharElTemp[0][8]  = 1.116489555200000E+05;
        CharElTemp[0][9]  = 1.225836470400000E+05;
        CharElTemp[0][10] = 1.248856873600000E+05;
        CharElTemp[0][11] = 1.282476158188320E+05;
        CharElTemp[0][12] = 1.338060936000000E+05;
        CharElTemp[0][13] = 1.404296391107200E+05;
        CharElTemp[0][14] = 1.504958859200000E+05;
        degen[0][0]  = 1;
        degen[0][1]  = 3;
        degen[0][2]  = 6;
        degen[0][3]  = 6;
        degen[0][4]  = 3;
        degen[0][5]  = 1;
        degen[0][6]  = 2;
        degen[0][7]  = 2;
        degen[0][8]  = 5;
        degen[0][9]  = 1;
        degen[0][10] = 6;
        degen[0][11] = 6;
        degen[0][12] = 10;
        degen[0][13] = 6;
        degen[0][14] = 6;
        
        // O2: 7 states
        CharElTemp[1][0] = 0.000000000000000E+00;
        CharElTemp[1][1] = 1.139156019700800E+04;
        CharElTemp[1][2] = 1.898473947826400E+04;
        CharElTemp[1][3] = 4.755973576639200E+04;
        CharElTemp[1][4] = 4.991242097343200E+04;
        CharElTemp[1][5] = 5.092268575561600E+04;
        CharElTemp[1][6] = 7.189863255967200E+04;
        degen[1][0] = 3;
        degen[1][1] = 2;
        degen[1][2] = 1;
        degen[1][3] = 1;
        degen[1][4] = 6;
        degen[1][5] = 3;
        degen[1][6] = 3;
        
        // NO: 16 states
        CharElTemp[2][0]  = 0.000000000000000E+00;
        CharElTemp[2][1]  = 5.467345760000000E+04;
        CharElTemp[2][2]  = 6.317139627802400E+04;
        CharElTemp[2][3]  = 6.599450342445600E+04;
        CharElTemp[2][4]  = 6.906120960000000E+04;
        CharElTemp[2][5]  = 7.049998480000000E+04;
        CharElTemp[2][6]  = 7.491055017560000E+04;
        CharElTemp[2][7]  = 7.628875293968000E+04;
        CharElTemp[2][8]  = 8.676188537552000E+04;
        CharElTemp[2][9]  = 8.714431182368000E+04;
        CharElTemp[2][10] = 8.886077063728000E+04;
        CharElTemp[2][11] = 8.981755614528000E+04;
        CharElTemp[2][12] = 8.988445919208000E+04;
        CharElTemp[2][13] = 9.042702132000000E+04;
        CharElTemp[2][14] = 9.064283760000000E+04;
        CharElTemp[2][15] = 9.111763341600000E+04;
        degen[2][0]  = 4;
        degen[2][1]  = 8;
        degen[2][2]  = 2;
        degen[2][3]  = 4;
        degen[2][4]  = 4;
        degen[2][5]  = 4;
        degen[2][6]  = 4;
        degen[2][7]  = 2;
        degen[2][8]  = 4;
        degen[2][9]  = 2;
        degen[2][10] = 4;
        degen[2][11] = 4;
        degen[2][12] = 2;
        degen[2][13] = 2;
        degen[2][14] = 2;
        degen[2][15] = 4;
        
        // N: 3 states
        CharElTemp[3][0] = 0.000000000000000E+00;
        CharElTemp[3][1] = 2.766469645581980E+04;
        CharElTemp[3][2] = 4.149309313560210E+04;
        degen[3][0] = 4;
        degen[3][1] = 10;
        degen[3][2] = 6;
        
        // O: 5 states
        CharElTemp[4][0] = 0.000000000000000E+00;
        CharElTemp[4][1] = 2.277077570280000E+02;
        CharElTemp[4][2] = 3.265688785704000E+02;
        CharElTemp[4][3] = 2.283028632262240E+04;
        CharElTemp[4][4] = 4.861993036434160E+04;
        degen[4][0] = 5;
        degen[4][1] = 3;
        degen[4][2] = 1;
        degen[4][3] = 5;
        degen[4][4] = 1;
        
        /*--- Set reaction maps ---*/
        // N2 dissociation
        Reactions[0][0][0]=0;		Reactions[0][0][1]=0;		Reactions[0][0][2]=nSpecies;		Reactions[0][1][0]=3;		Reactions[0][1][1]=3;		Reactions[0][1][2] =0;
        Reactions[1][0][0]=0;		Reactions[1][0][1]=1;		Reactions[1][0][2]=nSpecies;		Reactions[1][1][0]=3;		Reactions[1][1][1]=3;		Reactions[1][1][2] =1;
        Reactions[2][0][0]=0;		Reactions[2][0][1]=2;		Reactions[2][0][2]=nSpecies;		Reactions[2][1][0]=3;		Reactions[2][1][1]=3;		Reactions[2][1][2] =2;
        Reactions[3][0][0]=0;		Reactions[3][0][1]=3;		Reactions[3][0][2]=nSpecies;		Reactions[3][1][0]=3;		Reactions[3][1][1]=3;		Reactions[3][1][2] =3;
        Reactions[4][0][0]=0;		Reactions[4][0][1]=4;		Reactions[4][0][2]=nSpecies;		Reactions[4][1][0]=3;		Reactions[4][1][1]=3;		Reactions[4][1][2] =4;
        // O2 dissociation
        Reactions[5][0][0]=1;		Reactions[5][0][1]=0;		Reactions[5][0][2]=nSpecies;		Reactions[5][1][0]=4;		Reactions[5][1][1]=4;		Reactions[5][1][2] =0;
        Reactions[6][0][0]=1;		Reactions[6][0][1]=1;		Reactions[6][0][2]=nSpecies;		Reactions[6][1][0]=4;		Reactions[6][1][1]=4;		Reactions[6][1][2] =1;
        Reactions[7][0][0]=1;		Reactions[7][0][1]=2;		Reactions[7][0][2]=nSpecies;		Reactions[7][1][0]=4;		Reactions[7][1][1]=4;		Reactions[7][1][2] =2;
        Reactions[8][0][0]=1;		Reactions[8][0][1]=3;		Reactions[8][0][2]=nSpecies;		Reactions[8][1][0]=4;		Reactions[8][1][1]=4;		Reactions[8][1][2] =3;
        Reactions[9][0][0]=1;		Reactions[9][0][1]=4;		Reactions[9][0][2]=nSpecies;		Reactions[9][1][0]=4;		Reactions[9][1][1]=4;		Reactions[9][1][2] =4;
        // NO dissociation
        Reactions[10][0][0]=2;		Reactions[10][0][1]=0;		Reactions[10][0][2]=nSpecies;		Reactions[10][1][0]=3;		Reactions[10][1][1]=4;		Reactions[10][1][2] =0;
        Reactions[11][0][0]=2;		Reactions[11][0][1]=1;		Reactions[11][0][2]=nSpecies;		Reactions[11][1][0]=3;		Reactions[11][1][1]=4;		Reactions[11][1][2] =1;
        Reactions[12][0][0]=2;		Reactions[12][0][1]=2;		Reactions[12][0][2]=nSpecies;		Reactions[12][1][0]=3;		Reactions[12][1][1]=4;		Reactions[12][1][2] =2;
        Reactions[13][0][0]=2;		Reactions[13][0][1]=3;		Reactions[13][0][2]=nSpecies;		Reactions[13][1][0]=3;		Reactions[13][1][1]=4;		Reactions[13][1][2] =3;
        Reactions[14][0][0]=2;		Reactions[14][0][1]=4;		Reactions[14][0][2]=nSpecies;		Reactions[14][1][0]=3;		Reactions[14][1][1]=4;		Reactions[14][1][2] =4;
        // N2 + O -> NO + N
        Reactions[15][0][0]=0;		Reactions[15][0][1]=4;		Reactions[15][0][2]=nSpecies;		Reactions[15][1][0]=2;		Reactions[15][1][1]=3;		Reactions[15][1][2]= nSpecies;
        // NO + O -> O2 + N
        Reactions[16][0][0]=2;		Reactions[16][0][1]=4;		Reactions[16][0][2]=nSpecies;		Reactions[16][1][0]=1;		Reactions[16][1][1]=3;		Reactions[16][1][2]= nSpecies;
        
        /*--- Set Arrhenius coefficients for reactions ---*/
        // Pre-exponential factor
        ArrheniusCoefficient[0]  = 7.0E21;
        ArrheniusCoefficient[1]  = 7.0E21;
        ArrheniusCoefficient[2]  = 7.0E21;
        ArrheniusCoefficient[3]  = 3.0E22;
        ArrheniusCoefficient[4]  = 3.0E22;
        ArrheniusCoefficient[5]  = 2.0E21;
        ArrheniusCoefficient[6]  = 2.0E21;
        ArrheniusCoefficient[7]  = 2.0E21;
        ArrheniusCoefficient[8]  = 1.0E22;
        ArrheniusCoefficient[9]  = 1.0E22;
        ArrheniusCoefficient[10] = 5.0E15;
        ArrheniusCoefficient[11] = 5.0E15;
        ArrheniusCoefficient[12] = 5.0E15;
        ArrheniusCoefficient[13] = 1.1E17;
        ArrheniusCoefficient[14] = 1.1E17;
        ArrheniusCoefficient[15] = 6.4E17;
        ArrheniusCoefficient[16] = 8.4E12;
        
        // Rate-controlling temperature exponent
        ArrheniusEta[0]  = -1.60;
        ArrheniusEta[1]  = -1.60;
        ArrheniusEta[2]  = -1.60;
        ArrheniusEta[3]  = -1.60;
        ArrheniusEta[4]  = -1.60;
        ArrheniusEta[5]  = -1.50;
        ArrheniusEta[6]  = -1.50;
        ArrheniusEta[7]  = -1.50;
        ArrheniusEta[8]  = -1.50;
        ArrheniusEta[9]  = -1.50;
        ArrheniusEta[10] = 0.0;
        ArrheniusEta[11] = 0.0;
        ArrheniusEta[12] = 0.0;
        ArrheniusEta[13] = 0.0;
        ArrheniusEta[14] = 0.0;
        ArrheniusEta[15] = -1.0;
        ArrheniusEta[16] = 0.0;
        
        // Characteristic temperature
        ArrheniusTheta[0]  = 113200.0;
        ArrheniusTheta[1]  = 113200.0;
        ArrheniusTheta[2]  = 113200.0;
        ArrheniusTheta[3]  = 113200.0;
        ArrheniusTheta[4]  = 113200.0;
        ArrheniusTheta[5]  = 59500.0;
        ArrheniusTheta[6]  = 59500.0;
        ArrheniusTheta[7]  = 59500.0;
        ArrheniusTheta[8]  = 59500.0;
        ArrheniusTheta[9]  = 59500.0;
        ArrheniusTheta[10] = 75500.0;
        ArrheniusTheta[11] = 75500.0;
        ArrheniusTheta[12] = 75500.0;
        ArrheniusTheta[13] = 75500.0;
        ArrheniusTheta[14] = 75500.0;
        ArrheniusTheta[15] = 38400.0;
        ArrheniusTheta[16] = 19450.0;
        
        /*--- Set rate-controlling temperature exponents ---*/
        //  -----------  Tc = Ttr^a * Tve^b  -----------
        //
        // Forward Reactions
        //   Dissociation:      a = 0.5, b = 0.5  (OR a = 0.7, b =0.3)
        //   Exchange:          a = 1,   b = 0
        //   Impact ionization: a = 0,   b = 1
        //
        // Backward Reactions
        //   Recomb ionization:      a = 0, b = 1
        //   Impact ionization:      a = 0, b = 1
        //   N2 impact dissociation: a = 0, b = 1
        //   Others:                 a = 1, b = 0
        Tcf_a[0]  = 0.5; Tcf_b[0]  = 0.5; Tcb_a[0]  = 1;  Tcb_b[0] = 0;
        Tcf_a[1]  = 0.5; Tcf_b[1]  = 0.5; Tcb_a[1]  = 1;  Tcb_b[1] = 0;
        Tcf_a[2]  = 0.5; Tcf_b[2]  = 0.5; Tcb_a[2]  = 1;  Tcb_b[2] = 0;
        Tcf_a[3]  = 0.5; Tcf_b[3]  = 0.5; Tcb_a[3]  = 1;  Tcb_b[3] = 0;
        Tcf_a[4]  = 0.5; Tcf_b[4]  = 0.5; Tcb_a[4]  = 1;  Tcb_b[4] = 0;
        
        Tcf_a[5]  = 0.5; Tcf_b[5]  = 0.5; Tcb_a[5]  = 1;  Tcb_b[5] = 0;
        Tcf_a[6]  = 0.5; Tcf_b[6]  = 0.5; Tcb_a[6]  = 1;  Tcb_b[6] = 0;
        Tcf_a[7]  = 0.5; Tcf_b[7]  = 0.5; Tcb_a[7]  = 1;  Tcb_b[7] = 0;
        Tcf_a[8]  = 0.5; Tcf_b[8]  = 0.5; Tcb_a[8]  = 1;  Tcb_b[8] = 0;
        Tcf_a[9]  = 0.5; Tcf_b[9]  = 0.5; Tcb_a[9]  = 1;  Tcb_b[9] = 0;
        
        Tcf_a[10] = 0.5; Tcf_b[10] = 0.5; Tcb_a[10] = 1;  Tcb_b[10] = 0;
        Tcf_a[11] = 0.5; Tcf_b[11] = 0.5; Tcb_a[11] = 1;  Tcb_b[11] = 0;
        Tcf_a[12] = 0.5; Tcf_b[12] = 0.5; Tcb_a[12] = 1;  Tcb_b[12] = 0;
        Tcf_a[13] = 0.5; Tcf_b[13] = 0.5; Tcb_a[13] = 1;  Tcb_b[13] = 0;
        Tcf_a[14] = 0.5; Tcf_b[14] = 0.5; Tcb_a[14] = 1;  Tcb_b[14] = 0;
        
        Tcf_a[15] = 1.0; Tcf_b[15] = 0.0; Tcb_a[15] = 1;  Tcb_b[15] = 0;
        Tcf_a[16] = 1.0; Tcf_b[16] = 0.0; Tcb_a[16] = 1;  Tcb_b[16] = 0;
        
        /*--- Collision integral data ---*/
        // Omega(0,0) ----------------------
        //N2
        Omega00[0][0][0] = -6.0614558E-03;  Omega00[0][0][1] = 1.2689102E-01;   Omega00[0][0][2] = -1.0616948E+00;  Omega00[0][0][3] = 8.0955466E+02;
        Omega00[0][1][0] = -3.7959091E-03;  Omega00[0][1][1] = 9.5708295E-02;   Omega00[0][1][2] = -1.0070611E+00;  Omega00[0][1][3] = 8.9392313E+02;
        Omega00[0][2][0] = -1.9295666E-03;  Omega00[0][2][1] = 2.7995735E-02;   Omega00[0][2][2] = -3.1588514E-01;  Omega00[0][2][3] = 1.2880734E+02;
        Omega00[0][3][0] = -1.0796249E-02;  Omega00[0][3][1] = 2.2656509E-01;   Omega00[0][3][2] = -1.7910602E+00;  Omega00[0][3][3] = 4.0455218E+03;
        Omega00[0][4][0] = -2.7244269E-03;  Omega00[0][4][1] = 6.9587171E-02;   Omega00[0][4][2] = -7.9538667E-01;  Omega00[0][4][3] = 4.0673730E+02;
        //O2
        Omega00[1][0][0] = -3.7959091E-03;  Omega00[1][0][1] = 9.5708295E-02;   Omega00[1][0][2] = -1.0070611E+00;  Omega00[1][0][3] = 8.9392313E+02;
        Omega00[1][1][0] = -8.0682650E-04;  Omega00[1][1][1] = 1.6602480E-02;   Omega00[1][1][2] = -3.1472774E-01;  Omega00[1][1][3] = 1.4116458E+02;
        Omega00[1][2][0] = -6.4433840E-04;  Omega00[1][2][1] = 8.5378580E-03;   Omega00[1][2][2] = -2.3225102E-01;  Omega00[1][2][3] = 1.1371608E+02;
        Omega00[1][3][0] = -1.1453028E-03;  Omega00[1][3][1] = 1.2654140E-02;   Omega00[1][3][2] = -2.2435218E-01;  Omega00[1][3][3] = 7.7201588E+01;
        Omega00[1][4][0] = -4.8405803E-03;  Omega00[1][4][1] = 1.0297688E-01;   Omega00[1][4][2] = -9.6876576E-01;  Omega00[1][4][3] = 6.1629812E+02;
        //NO
        Omega00[2][0][0] = -1.9295666E-03;  Omega00[2][0][1] = 2.7995735E-02;   Omega00[2][0][2] = -3.1588514E-01;  Omega00[2][0][3] = 1.2880734E+02;
        Omega00[2][1][0] = -6.4433840E-04;  Omega00[2][1][1] = 8.5378580E-03;   Omega00[2][1][2] = -2.3225102E-01;  Omega00[2][1][3] = 1.1371608E+02;
        Omega00[2][2][0] = -0.0000000E+00;  Omega00[2][2][1] = -1.1056066E-02;  Omega00[2][2][2] = -5.9216250E-02;  Omega00[2][2][3] = 7.2542367E+01;
        Omega00[2][3][0] = -1.5770918E-03;  Omega00[2][3][1] = 1.9578381E-02;   Omega00[2][3][2] = -2.7873624E-01;  Omega00[2][3][3] = 9.9547944E+01;
        Omega00[2][4][0] = -1.0885815E-03;  Omega00[2][4][1] = 1.1883688E-02;   Omega00[2][4][2] = -2.1844909E-01;  Omega00[2][4][3] = 7.5512560E+01;
        //N
        Omega00[3][0][0] = -1.0796249E-02;  Omega00[3][0][1] = 2.2656509E-01;   Omega00[3][0][2] = -1.7910602E+00;  Omega00[3][0][3] = 4.0455218E+03;
        Omega00[3][1][0] = -1.1453028E-03;  Omega00[3][1][1] = 1.2654140E-02;   Omega00[3][1][2] = -2.2435218E-01;  Omega00[3][1][3] = 7.7201588E+01;
        Omega00[3][2][0] = -1.5770918E-03;  Omega00[3][2][1] = 1.9578381E-02;   Omega00[3][2][2] = -2.7873624E-01;  Omega00[3][2][3] = 9.9547944E+01;
        Omega00[3][3][0] = -9.6083779E-03;  Omega00[3][3][1] = 2.0938971E-01;   Omega00[3][3][2] = -1.7386904E+00;  Omega00[3][3][3] = 3.3587983E+03;
        Omega00[3][4][0] = -7.8147689E-03;  Omega00[3][4][1] = 1.6792705E-01;   Omega00[3][4][2] = -1.4308628E+00;  Omega00[3][4][3] = 1.6628859E+03;
        //O
        Omega00[4][0][0] = -2.7244269E-03;  Omega00[4][0][1] = 6.9587171E-02;   Omega00[4][0][2] = -7.9538667E-01;  Omega00[4][0][3] = 4.0673730E+02;
        Omega00[4][1][0] = -4.8405803E-03;  Omega00[4][1][1] = 1.0297688E-01;   Omega00[4][1][2] = -9.6876576E-01;  Omega00[4][1][3] = 6.1629812E+02;
        Omega00[4][2][0] = -1.0885815E-03;  Omega00[4][2][1] = 1.1883688E-02;   Omega00[4][2][2] = -2.1844909E-01;  Omega00[4][2][3] = 7.5512560E+01;
        Omega00[4][3][0] = -7.8147689E-03;  Omega00[4][3][1] = 1.6792705E-01;   Omega00[4][3][2] = -1.4308628E+00;  Omega00[4][3][3] = 1.6628859E+03;
        Omega00[4][4][0] = -6.4040535E-03;  Omega00[4][4][1] = 1.4629949E-01;   Omega00[4][4][2] = -1.3892121E+00;  Omega00[4][4][3] = 2.0903441E+03;
        
        // Omega(1,1) ----------------------
        //N2
        Omega11[0][0][0] = -7.6303990E-03;  Omega11[0][0][1] = 1.6878089E-01;   Omega11[0][0][2] = -1.4004234E+00;  Omega11[0][0][3] = 2.1427708E+03;
        Omega11[0][1][0] = -8.0457321E-03;  Omega11[0][1][1] = 1.9228905E-01;   Omega11[0][1][2] = -1.7102854E+00;  Omega11[0][1][3] = 5.2213857E+03;
        Omega11[0][2][0] = -6.8237776E-03;  Omega11[0][2][1] = 1.4360616E-01;   Omega11[0][2][2] = -1.1922240E+00;  Omega11[0][2][3] = 1.2433086E+03;
        Omega11[0][3][0] = -8.3493693E-03;  Omega11[0][3][1] = 1.7808911E-01;   Omega11[0][3][2] = -1.4466155E+00;  Omega11[0][3][3] = 1.9324210E+03;
        Omega11[0][4][0] = -8.3110691E-03;  Omega11[0][4][1] = 1.9617877E-01;   Omega11[0][4][2] = -1.7205427E+00;  Omega11[0][4][3] = 4.0812829E+03;
        //O2
        Omega11[1][0][0] = -8.0457321E-03;  Omega11[1][0][1] = 1.9228905E-01;   Omega11[1][0][2] = -1.7102854E+00;  Omega11[1][0][3] = 5.2213857E+03;
        Omega11[1][1][0] = -6.2931612E-03;  Omega11[1][1][1] = 1.4624645E-01;   Omega11[1][1][2] = -1.3006927E+00;  Omega11[1][1][3] = 1.8066892E+03;
        Omega11[1][2][0] = -6.8508672E-03;  Omega11[1][2][1] = 1.5524564E-01;   Omega11[1][2][2] = -1.3479583E+00;  Omega11[1][2][3] = 2.0037890E+03;
        Omega11[1][3][0] = -1.0608832E-03;  Omega11[1][3][1] = 1.1782595E-02;   Omega11[1][3][2] = -2.1246301E-01;  Omega11[1][3][3] = 8.4561598E+01;
        Omega11[1][4][0] = -3.7969686E-03;  Omega11[1][4][1] = 7.6789981E-02;   Omega11[1][4][2] = -7.3056809E-01;  Omega11[1][4][3] = 3.3958171E+02;
        //NO
        Omega11[2][0][0] = -6.8237776E-03;  Omega11[2][0][1] = 1.4360616E-01;   Omega11[2][0][2] = -1.1922240E+00;  Omega11[2][0][3] = 1.2433086E+03;
        Omega11[2][1][0] = -6.8508672E-03;  Omega11[2][1][1] = 1.5524564E-01;   Omega11[2][1][2] = -1.3479583E+00;  Omega11[2][1][3] = 2.0037890E+03;
        Omega11[2][2][0] = -7.4942466E-03;  Omega11[2][2][1] = 1.6626193E-01;   Omega11[2][2][2] = -1.4107027E+00;  Omega11[2][2][3] = 2.3097604E+03;
        Omega11[2][3][0] = -1.4719259E-03;  Omega11[2][3][1] = 1.8446968E-02;   Omega11[2][3][2] = -2.6460411E-01;  Omega11[2][3][3] = 1.0911124E+02;
        Omega11[2][4][0] = -1.0066279E-03;  Omega11[2][4][1] = 1.1029264E-02;   Omega11[2][4][2] = -2.0671266E-01;  Omega11[2][4][3] = 8.2644384E+01;
        //N
        Omega11[3][0][0] = -8.3493693E-03;  Omega11[3][0][1] = 1.7808911E-01;   Omega11[3][0][2] = -1.4466155E+00;  Omega11[3][0][3] = 1.9324210E+03;
        Omega11[3][1][0] = -1.0608832E-03;  Omega11[3][1][1] = 1.1782595E-02;   Omega11[3][1][2] = -2.1246301E-01;  Omega11[3][1][3] = 8.4561598E+01;
        Omega11[3][2][0] = -1.4719259E-03;  Omega11[3][2][1] = 1.8446968E-02;   Omega11[3][2][2] = -2.6460411E-01;  Omega11[3][2][3] = 1.0911124E+02;
        Omega11[3][3][0] = -7.7439615E-03;  Omega11[3][3][1] = 1.7129007E-01;   Omega11[3][3][2] = -1.4809088E+00;  Omega11[3][3][3] = 2.1284951E+03;
        Omega11[3][4][0] = -5.0478143E-03;  Omega11[3][4][1] = 1.0236186E-01;   Omega11[3][4][2] = -9.0058935E-01;  Omega11[3][4][3] = 4.4472565E+02;
        //O
        Omega11[4][0][0] = -8.3110691E-03;  Omega11[4][0][1] = 1.9617877E-01;   Omega11[4][0][2] = -1.7205427E+00;  Omega11[4][0][3] = 4.0812829E+03;
        Omega11[4][1][0] = -3.7969686E-03;  Omega11[4][1][1] = 7.6789981E-02;   Omega11[4][1][2] = -7.3056809E-01;  Omega11[4][1][3] = 3.3958171E+02;
        Omega11[4][2][0] = -1.0066279E-03;  Omega11[4][2][1] = 1.1029264E-02;   Omega11[4][2][2] = -2.0671266E-01;  Omega11[4][2][3] = 8.2644384E+01;
        Omega11[4][3][0] = -5.0478143E-03;  Omega11[4][3][1] = 1.0236186E-01;   Omega11[4][3][2] = -9.0058935E-01;  Omega11[4][3][3] = 4.4472565E+02;
        Omega11[4][4][0] = -4.2451096E-03;  Omega11[4][4][1] = 9.6820337E-02;   Omega11[4][4][2] = -9.9770795E-01;  Omega11[4][4][3] = 8.3320644E+02;
        
        break;
    }
  }
  
  /*--- Check for constant lift mode  ---*/
  if (Fixed_CL_Mode) {
    
    /*--- The initial AoA will be taken as the value input in the
     config file (the default is zero). ---*/
    
    /*--- We will force the use of the cauchy convergence criteria for
     constant lift mode. ---*/
    
    ConvCriteria = CAUCHY;
    Cauchy_Func_Flow = LIFT_COEFFICIENT;
    
    /*--- Initialize the update flag for the AoA with each iteration to false ---*/
    
    Update_AoA = false;
    
  }
  
  if (DirectDiff != NO_DERIVATIVE){
#if !defined COMPLEX_TYPE && !defined ADOLC_FORWARD_TYPE && !defined CODI_FORWARD_TYPE
      if (Kind_SU2 == SU2_CFD){
        cout << "SU2_CFD: Config option DIRECT_DIFF= YES requires AD or complex support!" << endl;
        cout << "Please use SU2_CFD_DIRECTDIFF (configuration/compilation is done using the preconfigure.py script)." << endl;
        exit(EXIT_FAILURE);
        exit(EXIT_FAILURE);
      }
#endif
    /*--- Initialize the derivative values --- */
    switch (DirectDiff) {
      case D_MACH:
        SU2_TYPE::SetDerivative(Mach, 1.0);
        break;
      case D_AOA:
        SU2_TYPE::SetDerivative(AoA, 1.0);
        break;
      case D_SIDESLIP:
        SU2_TYPE::SetDerivative(AoS, 1.0);
        break;
      case D_REYNOLDS:
        SU2_TYPE::SetDerivative(Reynolds, 1.0);
        break;
      case D_TURB2LAM:
       SU2_TYPE::SetDerivative(Turb2LamViscRatio_FreeStream, 1.0);
        break;
      default:
        /*--- All other cases are handled in the specific solver ---*/
        break;
      }
  }

  if (DiscreteAdjoint){
#if !defined ADOLC_REVERSE_TYPE && !defined CODI_REVERSE_TYPE
    if (Kind_SU2 == SU2_CFD){
      cout << "SU2_CFD: Config option MATH_PROBLEM= DISCRETE_ADJOINT requires AD support!" << endl;
      cout << "Please use SU2_CFD_REVERSE (configuration/compilation is done using the preconfigure.py script)." << endl;
      exit(EXIT_FAILURE);
    }
#endif
    switch(Kind_Solver){
      case EULER:
        Kind_Solver = DISC_ADJ_EULER;
        break;
      case RANS:
        Kind_Solver = DISC_ADJ_RANS;
        Frozen_Visc = false;
        break;
      case NAVIER_STOKES:
        Kind_Solver = DISC_ADJ_NAVIER_STOKES;
        break;
      default:
        break;
    }
  }

  /*--- Check for 2nd order w/ limiting for JST and correct ---*/
  
  if ((Kind_ConvNumScheme_Flow == SPACE_CENTERED) && (Kind_Centered_Flow == JST) && (SpatialOrder_Flow == SECOND_ORDER_LIMITER))
    SpatialOrder_Flow = SECOND_ORDER;
  
  if ((Kind_ConvNumScheme_AdjFlow == SPACE_CENTERED) && (Kind_Centered_AdjFlow == JST) && (SpatialOrder_AdjFlow == SECOND_ORDER_LIMITER))
    SpatialOrder_AdjFlow = SECOND_ORDER;
  
  delete [] tmp_smooth;
  
}

void CConfig::SetMarkers(unsigned short val_software) {

  unsigned short iMarker_All, iMarker_Config, iMarker_Euler, iMarker_Custom,
  iMarker_FarField, iMarker_SymWall, iMarker_Pressure, iMarker_PerBound,
  iMarker_NearFieldBound, iMarker_InterfaceBound, iMarker_Dirichlet,
  iMarker_Inlet, iMarker_Riemann, iMarker_Outlet, iMarker_Isothermal, iMarker_IsothermalCatalytic,
  iMarker_IsothermalNonCatalytic, iMarker_HeatFlux, iMarker_HeatFluxNoncatalytic,
  iMarker_HeatFluxCatalytic, iMarker_EngineInflow, iMarker_EngineBleed, iMarker_EngineExhaust,
  iMarker_Displacement, iMarker_Load, iMarker_FlowLoad, iMarker_Neumann,
  iMarker_Monitoring, iMarker_Designing, iMarker_GeoEval, iMarker_Plotting,
  iMarker_DV, iMarker_Moving, iMarker_Supersonic_Inlet, iMarker_Supersonic_Outlet,
  iMarker_Clamped, iMarker_FSIinterface, iMarker_Load_Dir, iMarker_Load_Sine,
  iMarker_ActDisk_Inlet, iMarker_ActDisk_Outlet, iMarker_Out_1D;

  int size = SINGLE_NODE;
  
#ifdef HAVE_MPI
  if (val_software != SU2_MSH)
    MPI_Comm_size(MPI_COMM_WORLD, &size);
#endif

  /*--- Compute the total number of markers in the config file ---*/
  
  nMarker_Config = nMarker_Euler + nMarker_FarField + nMarker_SymWall +
  nMarker_Pressure + nMarker_PerBound + nMarker_NearFieldBound +
  nMarker_InterfaceBound + nMarker_Dirichlet + nMarker_Neumann + nMarker_Inlet + nMarker_Riemann +
  nMarker_Outlet + nMarker_Isothermal + nMarker_IsothermalNonCatalytic +
  nMarker_IsothermalCatalytic + nMarker_HeatFlux + nMarker_HeatFluxNonCatalytic +
  nMarker_HeatFluxCatalytic + nMarker_EngineInflow + nMarker_EngineBleed + nMarker_EngineExhaust +
  nMarker_Supersonic_Inlet + nMarker_Supersonic_Outlet + nMarker_Displacement + nMarker_Load +
  nMarker_FlowLoad + nMarker_Custom +
  nMarker_Clamped + nMarker_Load_Sine + nMarker_Load_Dir +
  nMarker_ActDisk_Inlet + nMarker_ActDisk_Outlet + nMarker_Out_1D;
  
  /*--- Add the possible send/receive domains ---*/

  nMarker_Max = nMarker_Config + 2*size;
  
  /*--- Basic dimensionalization of the markers (worst scenario) ---*/

  nMarker_All = nMarker_Max;

  /*--- Allocate the memory (markers in each domain) ---*/
  
  Marker_All_TagBound   = new string[nMarker_All];			    // Store the tag that correspond with each marker.
  Marker_All_SendRecv   = new short[nMarker_All];						// +#domain (send), -#domain (receive).
  Marker_All_KindBC     = new unsigned short[nMarker_All];	// Store the kind of boundary condition.
  Marker_All_Monitoring = new unsigned short[nMarker_All];	// Store whether the boundary should be monitored.
  Marker_All_Designing  = new unsigned short[nMarker_All];  // Store whether the boundary should be designed.
  Marker_All_Plotting   = new unsigned short[nMarker_All];	// Store whether the boundary should be plotted.
  Marker_All_FSIinterface   = new unsigned short[nMarker_All];	// Store whether the boundary is in the FSI interface.
  Marker_All_GeoEval    = new unsigned short[nMarker_All];	// Store whether the boundary should be geometry evaluation.
  Marker_All_DV         = new unsigned short[nMarker_All];	// Store whether the boundary should be affected by design variables.
  Marker_All_Moving     = new unsigned short[nMarker_All];	// Store whether the boundary should be in motion.
  Marker_All_PerBound   = new short[nMarker_All];						// Store whether the boundary belongs to a periodic boundary.
  Marker_All_Out_1D     = new unsigned short[nMarker_All];  // Store whether the boundary belongs to a 1-d output boundary.

  for (iMarker_All = 0; iMarker_All < nMarker_All; iMarker_All++) {
    Marker_All_TagBound[iMarker_All]   = "SEND_RECEIVE";
    Marker_All_SendRecv[iMarker_All]   = 0;
    Marker_All_KindBC[iMarker_All]     = 0;
    Marker_All_Monitoring[iMarker_All] = 0;
    Marker_All_GeoEval[iMarker_All]    = 0;
    Marker_All_Designing[iMarker_All]  = 0;
    Marker_All_Plotting[iMarker_All]   = 0;
    Marker_All_FSIinterface[iMarker_All]   = 0;
    Marker_All_DV[iMarker_All]         = 0;
    Marker_All_Moving[iMarker_All]     = 0;
    Marker_All_PerBound[iMarker_All]   = 0;
    Marker_All_Out_1D[iMarker_All]     = 0;
  }

  /*--- Allocate the memory (markers in the config file) ---*/

  Marker_CfgFile_TagBound   = new string[nMarker_Config];
  Marker_CfgFile_KindBC     = new unsigned short[nMarker_Config];
  Marker_CfgFile_Monitoring = new unsigned short[nMarker_Config];
  Marker_CfgFile_Designing  = new unsigned short[nMarker_Config];
  Marker_CfgFile_Plotting   = new unsigned short[nMarker_Config];
  Marker_CfgFile_GeoEval    = new unsigned short[nMarker_Config];
  Marker_CfgFile_FSIinterface	= new unsigned short[nMarker_Config];
  Marker_CfgFile_DV         = new unsigned short[nMarker_Config];
  Marker_CfgFile_Moving     = new unsigned short[nMarker_Config];
  Marker_CfgFile_PerBound   = new unsigned short[nMarker_Config];
  Marker_CfgFile_Out_1D     = new unsigned short[nMarker_Config];

  for (iMarker_Config = 0; iMarker_Config < nMarker_Config; iMarker_Config++) {
    Marker_CfgFile_TagBound[iMarker_Config]   = "SEND_RECEIVE";
    Marker_CfgFile_KindBC[iMarker_Config]     = 0;
    Marker_CfgFile_Monitoring[iMarker_Config] = 0;
    Marker_CfgFile_GeoEval[iMarker_Config]    = 0;
    Marker_CfgFile_Designing[iMarker_Config]  = 0;
    Marker_CfgFile_Plotting[iMarker_Config]   = 0;
    Marker_CfgFile_FSIinterface[iMarker_Config]   = 0;
    Marker_CfgFile_DV[iMarker_Config]         = 0;
    Marker_CfgFile_Moving[iMarker_Config]     = 0;
    Marker_CfgFile_PerBound[iMarker_Config]   = 0;
    Marker_CfgFile_Out_1D[iMarker_Config]     = 0;
  }

  /*--- Populate the marker information in the config file (all domains) ---*/

  iMarker_Config = 0;
  for (iMarker_Euler = 0; iMarker_Euler < nMarker_Euler; iMarker_Euler++) {
    Marker_CfgFile_TagBound[iMarker_Config] = Marker_Euler[iMarker_Euler];
    Marker_CfgFile_KindBC[iMarker_Config] = EULER_WALL;
    iMarker_Config++;
  }

  for (iMarker_FarField = 0; iMarker_FarField < nMarker_FarField; iMarker_FarField++) {
    Marker_CfgFile_TagBound[iMarker_Config] = Marker_FarField[iMarker_FarField];
    Marker_CfgFile_KindBC[iMarker_Config] = FAR_FIELD;
    iMarker_Config++;
  }

  for (iMarker_SymWall = 0; iMarker_SymWall < nMarker_SymWall; iMarker_SymWall++) {
    Marker_CfgFile_TagBound[iMarker_Config] = Marker_SymWall[iMarker_SymWall];
    Marker_CfgFile_KindBC[iMarker_Config] = SYMMETRY_PLANE;
    iMarker_Config++;
  }

  for (iMarker_Pressure = 0; iMarker_Pressure < nMarker_Pressure; iMarker_Pressure++) {
    Marker_CfgFile_TagBound[iMarker_Config] = Marker_Pressure[iMarker_Pressure];
    Marker_CfgFile_KindBC[iMarker_Config] = PRESSURE_BOUNDARY;
    iMarker_Config++;
  }

  for (iMarker_PerBound = 0; iMarker_PerBound < nMarker_PerBound; iMarker_PerBound++) {
    Marker_CfgFile_TagBound[iMarker_Config] = Marker_PerBound[iMarker_PerBound];
    Marker_CfgFile_KindBC[iMarker_Config] = PERIODIC_BOUNDARY;
    Marker_CfgFile_PerBound[iMarker_Config] = iMarker_PerBound + 1;
    iMarker_Config++;
  }

  for (iMarker_ActDisk_Inlet = 0; iMarker_ActDisk_Inlet < nMarker_ActDisk_Inlet; iMarker_ActDisk_Inlet++) {
		Marker_CfgFile_TagBound[iMarker_Config] = Marker_ActDisk_Inlet[iMarker_ActDisk_Inlet];
		Marker_CfgFile_KindBC[iMarker_Config] = ACTDISK_INLET;
		iMarker_Config++;
	}

  for (iMarker_ActDisk_Outlet = 0; iMarker_ActDisk_Outlet < nMarker_ActDisk_Outlet; iMarker_ActDisk_Outlet++) {
		Marker_CfgFile_TagBound[iMarker_Config] = Marker_ActDisk_Outlet[iMarker_ActDisk_Outlet];
		Marker_CfgFile_KindBC[iMarker_Config] = ACTDISK_OUTLET;
		iMarker_Config++;
	}

  for (iMarker_NearFieldBound = 0; iMarker_NearFieldBound < nMarker_NearFieldBound; iMarker_NearFieldBound++) {
    Marker_CfgFile_TagBound[iMarker_Config] = Marker_NearFieldBound[iMarker_NearFieldBound];
    Marker_CfgFile_KindBC[iMarker_Config] = NEARFIELD_BOUNDARY;
    iMarker_Config++;
  }

  for (iMarker_InterfaceBound = 0; iMarker_InterfaceBound < nMarker_InterfaceBound; iMarker_InterfaceBound++) {
    Marker_CfgFile_TagBound[iMarker_Config] = Marker_InterfaceBound[iMarker_InterfaceBound];
    Marker_CfgFile_KindBC[iMarker_Config] = INTERFACE_BOUNDARY;
    iMarker_Config++;
  }

  for (iMarker_Dirichlet = 0; iMarker_Dirichlet < nMarker_Dirichlet; iMarker_Dirichlet++) {
    Marker_CfgFile_TagBound[iMarker_Config] = Marker_Dirichlet[iMarker_Dirichlet];
    Marker_CfgFile_KindBC[iMarker_Config] = DIRICHLET;
    iMarker_Config++;
  }

  for (iMarker_Inlet = 0; iMarker_Inlet < nMarker_Inlet; iMarker_Inlet++) {
    Marker_CfgFile_TagBound[iMarker_Config] = Marker_Inlet[iMarker_Inlet];
    Marker_CfgFile_KindBC[iMarker_Config] = INLET_FLOW;
    iMarker_Config++;
  }

  for (iMarker_Riemann = 0; iMarker_Riemann < nMarker_Riemann; iMarker_Riemann++) {
    Marker_CfgFile_TagBound[iMarker_Config] = Marker_Riemann[iMarker_Riemann];
    Marker_CfgFile_KindBC[iMarker_Config] = RIEMANN_BOUNDARY;
    iMarker_Config++;
  }

  Inflow_Mach = new su2double[nMarker_EngineInflow];
  Inflow_Pressure = new su2double[nMarker_EngineInflow];

  for (iMarker_EngineInflow = 0; iMarker_EngineInflow < nMarker_EngineInflow; iMarker_EngineInflow++) {
    Marker_CfgFile_TagBound[iMarker_Config] = Marker_EngineInflow[iMarker_EngineInflow];
    Marker_CfgFile_KindBC[iMarker_Config] = ENGINE_INFLOW;
    Inflow_Mach[iMarker_EngineInflow] = 0.0;
    Inflow_Pressure[iMarker_EngineInflow] = 0.0;
    iMarker_Config++;
  }
  
  Bleed_MassFlow = new su2double[nMarker_EngineBleed];
  Bleed_Temperature = new su2double[nMarker_EngineBleed];
  Bleed_Pressure = new su2double[nMarker_EngineBleed];

  for (iMarker_EngineBleed = 0; iMarker_EngineBleed < nMarker_EngineBleed; iMarker_EngineBleed++) {
    Marker_CfgFile_TagBound[iMarker_Config] = Marker_EngineBleed[iMarker_EngineBleed];
    Marker_CfgFile_KindBC[iMarker_Config] = ENGINE_BLEED;
    Bleed_MassFlow[iMarker_EngineBleed] = 0.0;
    Bleed_Temperature[iMarker_EngineBleed] = 0.0;
    Bleed_Pressure[iMarker_EngineBleed] = 0.0;
    iMarker_Config++;
  }

  Exhaust_Pressure = new su2double[nMarker_EngineExhaust];
  Exhaust_Temperature = new su2double[nMarker_EngineExhaust];

  for (iMarker_EngineExhaust = 0; iMarker_EngineExhaust < nMarker_EngineExhaust; iMarker_EngineExhaust++) {
    Marker_CfgFile_TagBound[iMarker_Config] = Marker_EngineExhaust[iMarker_EngineExhaust];
    Marker_CfgFile_KindBC[iMarker_Config] = ENGINE_EXHAUST;
    Exhaust_Pressure[iMarker_EngineExhaust] = 0.0;
    Exhaust_Temperature[iMarker_EngineExhaust] = 0.0;
    iMarker_Config++;
  }

  for (iMarker_Supersonic_Inlet = 0; iMarker_Supersonic_Inlet < nMarker_Supersonic_Inlet; iMarker_Supersonic_Inlet++) {
    Marker_CfgFile_TagBound[iMarker_Config] = Marker_Supersonic_Inlet[iMarker_Supersonic_Inlet];
    Marker_CfgFile_KindBC[iMarker_Config] = SUPERSONIC_INLET;
    iMarker_Config++;
  }
  
  for (iMarker_Supersonic_Outlet = 0; iMarker_Supersonic_Outlet < nMarker_Supersonic_Outlet; iMarker_Supersonic_Outlet++) {
    Marker_CfgFile_TagBound[iMarker_Config] = Marker_Supersonic_Outlet[iMarker_Supersonic_Outlet];
    Marker_CfgFile_KindBC[iMarker_Config] = SUPERSONIC_OUTLET;
    iMarker_Config++;
  }

  for (iMarker_Neumann = 0; iMarker_Neumann < nMarker_Neumann; iMarker_Neumann++) {
    Marker_CfgFile_TagBound[iMarker_Config] = Marker_Neumann[iMarker_Neumann];
    Marker_CfgFile_KindBC[iMarker_Config] = NEUMANN;
    iMarker_Config++;
  }

  for (iMarker_Custom = 0; iMarker_Custom < nMarker_Custom; iMarker_Custom++) {
    Marker_CfgFile_TagBound[iMarker_Config] = Marker_Custom[iMarker_Custom];
    Marker_CfgFile_KindBC[iMarker_Config] = CUSTOM_BOUNDARY;
    iMarker_Config++;
  }

  for (iMarker_Outlet = 0; iMarker_Outlet < nMarker_Outlet; iMarker_Outlet++) {
    Marker_CfgFile_TagBound[iMarker_Config] = Marker_Outlet[iMarker_Outlet];
    Marker_CfgFile_KindBC[iMarker_Config] = OUTLET_FLOW;
    iMarker_Config++;
  }

  for (iMarker_Isothermal = 0; iMarker_Isothermal < nMarker_Isothermal; iMarker_Isothermal++) {
    Marker_CfgFile_TagBound[iMarker_Config] = Marker_Isothermal[iMarker_Isothermal];
    Marker_CfgFile_KindBC[iMarker_Config] = ISOTHERMAL;
    iMarker_Config++;
  }

  for (iMarker_IsothermalCatalytic = 0; iMarker_IsothermalCatalytic < nMarker_IsothermalCatalytic; iMarker_IsothermalCatalytic++) {
    Marker_CfgFile_TagBound[iMarker_Config] = Marker_IsothermalCatalytic[iMarker_IsothermalCatalytic];
    Marker_CfgFile_KindBC[iMarker_Config] = ISOTHERMAL_CATALYTIC;
    iMarker_Config++;
  }

  for (iMarker_IsothermalNonCatalytic = 0; iMarker_IsothermalNonCatalytic < nMarker_IsothermalNonCatalytic; iMarker_IsothermalNonCatalytic++) {
    Marker_CfgFile_TagBound[iMarker_Config] = Marker_IsothermalNonCatalytic[iMarker_IsothermalNonCatalytic];
    Marker_CfgFile_KindBC[iMarker_Config] = ISOTHERMAL_NONCATALYTIC;
    iMarker_Config++;
  }

  for (iMarker_HeatFlux = 0; iMarker_HeatFlux < nMarker_HeatFlux; iMarker_HeatFlux++) {
    Marker_CfgFile_TagBound[iMarker_Config] = Marker_HeatFlux[iMarker_HeatFlux];
    Marker_CfgFile_KindBC[iMarker_Config] = HEAT_FLUX;
    iMarker_Config++;
  }

  for (iMarker_HeatFluxCatalytic = 0; iMarker_HeatFluxCatalytic < nMarker_HeatFluxCatalytic; iMarker_HeatFluxCatalytic++) {
    Marker_CfgFile_TagBound[iMarker_Config] = Marker_HeatFluxCatalytic[iMarker_HeatFluxCatalytic];
    Marker_CfgFile_KindBC[iMarker_Config] = HEAT_FLUX_CATALYTIC;
    iMarker_Config++;
  }

  for (iMarker_HeatFluxNoncatalytic = 0; iMarker_HeatFluxNoncatalytic < nMarker_HeatFluxNonCatalytic; iMarker_HeatFluxNoncatalytic++) {
    Marker_CfgFile_TagBound[iMarker_Config] = Marker_HeatFluxNonCatalytic[iMarker_HeatFluxNoncatalytic];
    Marker_CfgFile_KindBC[iMarker_Config] = HEAT_FLUX_NONCATALYTIC;
    iMarker_Config++;
  }

  for (iMarker_Clamped = 0; iMarker_Clamped < nMarker_Clamped; iMarker_Clamped++) {
    Marker_CfgFile_TagBound[iMarker_Config] = Marker_Clamped[iMarker_Clamped];
    Marker_CfgFile_KindBC[iMarker_Config] = CLAMPED_BOUNDARY;
    iMarker_Config++;
  }

  for (iMarker_Displacement = 0; iMarker_Displacement < nMarker_Displacement; iMarker_Displacement++) {
    Marker_CfgFile_TagBound[iMarker_Config] = Marker_Displacement[iMarker_Displacement];
    Marker_CfgFile_KindBC[iMarker_Config] = DISPLACEMENT_BOUNDARY;
    iMarker_Config++;
  }

  for (iMarker_Load = 0; iMarker_Load < nMarker_Load; iMarker_Load++) {
    Marker_CfgFile_TagBound[iMarker_Config] = Marker_Load[iMarker_Load];
    Marker_CfgFile_KindBC[iMarker_Config] = LOAD_BOUNDARY;
    iMarker_Config++;
  }

  for (iMarker_Load_Dir = 0; iMarker_Load_Dir < nMarker_Load_Dir; iMarker_Load_Dir++) {
    Marker_CfgFile_TagBound[iMarker_Config] = Marker_Load_Dir[iMarker_Load_Dir];
    Marker_CfgFile_KindBC[iMarker_Config] = LOAD_DIR_BOUNDARY;
    iMarker_Config++;
  }

  for (iMarker_Load_Sine = 0; iMarker_Load_Sine < nMarker_Load_Sine; iMarker_Load_Sine++) {
    Marker_CfgFile_TagBound[iMarker_Config] = Marker_Load_Sine[iMarker_Load_Sine];
    Marker_CfgFile_KindBC[iMarker_Config] = LOAD_SINE_BOUNDARY;
    iMarker_Config++;
  }


  for (iMarker_FlowLoad = 0; iMarker_FlowLoad < nMarker_FlowLoad; iMarker_FlowLoad++) {
    Marker_CfgFile_TagBound[iMarker_Config] = Marker_FlowLoad[iMarker_FlowLoad];
    Marker_CfgFile_KindBC[iMarker_Config] = FLOWLOAD_BOUNDARY;
    iMarker_Config++;
  }

  for (iMarker_Config = 0; iMarker_Config < nMarker_Config; iMarker_Config++) {
    Marker_CfgFile_Monitoring[iMarker_Config] = NO;
    for (iMarker_Monitoring = 0; iMarker_Monitoring < nMarker_Monitoring; iMarker_Monitoring++)
      if (Marker_CfgFile_TagBound[iMarker_Config] == Marker_Monitoring[iMarker_Monitoring])
        Marker_CfgFile_Monitoring[iMarker_Config] = YES;
  }

  for (iMarker_Config = 0; iMarker_Config < nMarker_Config; iMarker_Config++) {
    Marker_CfgFile_GeoEval[iMarker_Config] = NO;
    for (iMarker_GeoEval = 0; iMarker_GeoEval < nMarker_GeoEval; iMarker_GeoEval++)
      if (Marker_CfgFile_TagBound[iMarker_Config] == Marker_GeoEval[iMarker_GeoEval])
        Marker_CfgFile_GeoEval[iMarker_Config] = YES;
  }

  for (iMarker_Config = 0; iMarker_Config < nMarker_Config; iMarker_Config++) {
    Marker_CfgFile_Designing[iMarker_Config] = NO;
    for (iMarker_Designing = 0; iMarker_Designing < nMarker_Designing; iMarker_Designing++)
      if (Marker_CfgFile_TagBound[iMarker_Config] == Marker_Designing[iMarker_Designing])
        Marker_CfgFile_Designing[iMarker_Config] = YES;
  }

  for (iMarker_Config = 0; iMarker_Config < nMarker_Config; iMarker_Config++) {
    Marker_CfgFile_Plotting[iMarker_Config] = NO;
    for (iMarker_Plotting = 0; iMarker_Plotting < nMarker_Plotting; iMarker_Plotting++)
      if (Marker_CfgFile_TagBound[iMarker_Config] == Marker_Plotting[iMarker_Plotting])
        Marker_CfgFile_Plotting[iMarker_Config] = YES;
  }

  /*--- Identification of Fluid-Structure interface markers ---*/

  for (iMarker_Config = 0; iMarker_Config < nMarker_Config; iMarker_Config++) {
	unsigned short indexMarker=0;
    Marker_CfgFile_FSIinterface[iMarker_Config] = NO;
    for (iMarker_FSIinterface = 0; iMarker_FSIinterface < nMarker_FSIinterface; iMarker_FSIinterface++)
      if (Marker_CfgFile_TagBound[iMarker_Config] == Marker_FSIinterface[iMarker_FSIinterface])
      	indexMarker=(int)(iMarker_FSIinterface/2+1);
        Marker_CfgFile_FSIinterface[iMarker_Config] = indexMarker;
  }

  for (iMarker_Config = 0; iMarker_Config < nMarker_Config; iMarker_Config++) {
    Marker_CfgFile_DV[iMarker_Config] = NO;
    for (iMarker_DV = 0; iMarker_DV < nMarker_DV; iMarker_DV++)
      if (Marker_CfgFile_TagBound[iMarker_Config] == Marker_DV[iMarker_DV])
        Marker_CfgFile_DV[iMarker_Config] = YES;
  }

  for (iMarker_Config = 0; iMarker_Config < nMarker_Config; iMarker_Config++) {
    Marker_CfgFile_Moving[iMarker_Config] = NO;
    for (iMarker_Moving = 0; iMarker_Moving < nMarker_Moving; iMarker_Moving++)
      if (Marker_CfgFile_TagBound[iMarker_Config] == Marker_Moving[iMarker_Moving])
        Marker_CfgFile_Moving[iMarker_Config] = YES;
  }

  for (iMarker_Config = 0; iMarker_Config < nMarker_Config; iMarker_Config++) {
    Marker_CfgFile_Out_1D[iMarker_Config] = NO;
    for (iMarker_Out_1D = 0; iMarker_Out_1D < nMarker_Out_1D; iMarker_Out_1D++)
      if (Marker_CfgFile_TagBound[iMarker_Config] == Marker_Out_1D[iMarker_Out_1D])
        Marker_CfgFile_Out_1D[iMarker_Config] = YES;
  }

}

void CConfig::SetOutput(unsigned short val_software, unsigned short val_izone) {

  unsigned short iMarker_Euler, iMarker_Custom, iMarker_FarField,
  iMarker_SymWall, iMarker_PerBound, iMarker_Pressure, iMarker_NearFieldBound,
  iMarker_InterfaceBound, iMarker_Dirichlet, iMarker_Inlet, iMarker_Riemann, iMarker_Outlet,
  iMarker_Isothermal, iMarker_IsothermalNonCatalytic, iMarker_IsothermalCatalytic,
  iMarker_HeatFlux, iMarker_HeatFluxNonCatalytic, iMarker_HeatFluxCatalytic,
  iMarker_EngineInflow, iMarker_EngineBleed, iMarker_EngineExhaust, iMarker_Displacement,
  iMarker_Load, iMarker_FlowLoad,  iMarker_Neumann, iMarker_Monitoring,
  iMarker_Designing, iMarker_GeoEval, iMarker_Plotting, iMarker_DV,
  iMarker_FSIinterface, iMarker_Load_Dir, iMarker_Load_Sine, iMarker_Clamped,
  iMarker_Moving, iMarker_Supersonic_Inlet, iMarker_Supersonic_Outlet, iMarker_ActDisk_Inlet,
  iMarker_ActDisk_Outlet;
  
  time_t now = time(0);
  string dt = ctime(&now); dt[24] = '.';

  cout << endl << "-------------------------------------------------------------------------" << endl;
  cout << "|    ___ _   _ ___                                                      |" << endl;
  cout << "|   / __| | | |_  )   Release 4.0.0  \"Cardinal\"                         |" << endl;
  cout << "|   \\__ \\ |_| |/ /                                                      |" << endl;
  switch (val_software) {
    case SU2_CFD: cout << "|   |___/\\___//___|   Suite (Computational Fluid Dynamics Code)         |" << endl; break;
    case SU2_DEF: cout << "|   |___/\\___//___|   Suite (Mesh Deformation Code)                     |" << endl; break;
    case SU2_DOT: cout << "|   |___/\\___//___|   Suite (Gradient Projection Code)                  |" << endl; break;
    case SU2_MSH: cout << "|   |___/\\___//___|   Suite (Mesh Adaptation Code)                      |" << endl; break;
    case SU2_GEO: cout << "|   |___/\\___//___|   Suite (Geometry Definition Code)                  |" << endl; break;
    case SU2_SOL: cout << "|   |___/\\___//___|   Suite (Solution Exporting Code)                   |" << endl; break;
  }

  cout << "|                                                                       |" << endl;
  cout << "|   Local date and time: " << dt << "                      |" << endl;
  cout <<"-------------------------------------------------------------------------" << endl;
  cout << "| SU2 Lead Dev.: Dr. Francisco Palacios, Francisco.D.Palacios@boeing.com|" << endl;
  cout << "|                Dr. Thomas D. Economon, economon@stanford.edu          |" << endl;
  cout <<"-------------------------------------------------------------------------" << endl;
  cout << "| SU2 Developers:                                                       |" << endl;
  cout << "| - Prof. Juan J. Alonso's group at Stanford University.                |" << endl;
  cout << "| - Prof. Piero Colonna's group at Delft University of Technology.      |" << endl;
  cout << "| - Prof. Nicolas R. Gauger's group at Kaiserslautern U. of Technology. |" << endl;
  cout << "| - Prof. Alberto Guardone's group at Polytechnic University of Milan.  |" << endl;
  cout << "| - Prof. Rafael Palacios' group at Imperial College London.            |" << endl;
  cout <<"-------------------------------------------------------------------------" << endl;
  cout << "| Copyright (C) 2012-2015 SU2, the open-source CFD code.                |" << endl;
  cout << "|                                                                       |" << endl;
  cout << "| SU2 is free software; you can redistribute it and/or                  |" << endl;
  cout << "| modify it under the terms of the GNU Lesser General Public            |" << endl;
  cout << "| License as published by the Free Software Foundation; either          |" << endl;
  cout << "| version 2.1 of the License, or (at your option) any later version.    |" << endl;
  cout << "|                                                                       |" << endl;
  cout << "| SU2 is distributed in the hope that it will be useful,                |" << endl;
  cout << "| but WITHOUT ANY WARRANTY; without even the implied warranty of        |" << endl;
  cout << "| MERCHANTABILITY or FITNESS FOR A PARTICULAR PURPOSE. See the GNU      |" << endl;
  cout << "| Lesser General Public License for more details.                       |" << endl;
  cout << "|                                                                       |" << endl;
  cout << "| You should have received a copy of the GNU Lesser General Public      |" << endl;
  cout << "| License along with SU2. If not, see <http://www.gnu.org/licenses/>.   |" << endl;
  cout <<"-------------------------------------------------------------------------" << endl;

  cout << endl <<"------------------------ Physical Case Definition -----------------------" << endl;
  if (val_software == SU2_CFD) {
	if (FSI_Problem){
	   cout << "Fluid-Structure Interaction." << endl;
	}

  if (DiscreteAdjoint){
     cout <<"Discrete Adjoint equations using Algorithmic Differentiation " << endl;
     cout <<"based on the physical case: ";
  }
    switch (Kind_Solver) {
      case EULER: case DISC_ADJ_EULER:
        if (Kind_Regime == COMPRESSIBLE) cout << "Compressible Euler equations." << endl;
        if (Kind_Regime == INCOMPRESSIBLE) cout << "Incompressible Euler equations." << endl;
        if (Kind_Regime == FREESURFACE) {
          cout << "Incompressible Euler equations with FreeSurface." << endl;
          cout << "Free surface flow equation. Density ratio: " << RatioDensity << "." << endl;
          cout << "The free surface is located at: " << FreeSurface_Zero <<", and its thickness is: " << FreeSurface_Thickness << "." << endl;
        }
        break;
      case NAVIER_STOKES: case DISC_ADJ_NAVIER_STOKES:
        if (Kind_Regime == COMPRESSIBLE) cout << "Compressible Laminar Navier-Stokes' equations." << endl;
        if (Kind_Regime == INCOMPRESSIBLE) cout << "Incompressible Laminar Navier-Stokes' equations." << endl;
        if (Kind_Regime == FREESURFACE) {
          cout << "Incompressible Laminar Navier-Stokes' equations with FreeSurface." << endl;
          cout << "Free surface flow equation. Density ratio: " << RatioDensity <<". Viscosity ratio: "<< RatioViscosity << "." << endl;
          cout << "The free surface is located at: " << FreeSurface_Zero <<", and its thickness is: " << FreeSurface_Thickness << "." << endl;
        }
        break;
      case RANS: case DISC_ADJ_RANS:
        if (Kind_Regime == COMPRESSIBLE) cout << "Compressible RANS equations." << endl;
        if (Kind_Regime == INCOMPRESSIBLE) cout << "Incompressible RANS equations." << endl;
        if (Kind_Regime == FREESURFACE) {
          cout << "Incompressible RANS equations with FreeSurface." << endl;
          cout << "Free surface flow equation. Density ratio: " << RatioDensity <<". Viscosity ratio: "<< RatioViscosity << "." << endl;
          cout << "The free surface is located at: " << FreeSurface_Zero <<", and its thickness is: " << FreeSurface_Thickness << "." << endl;
        }
        cout << "Turbulence model: ";
        switch (Kind_Turb_Model) {
          case SA:     cout << "Spalart Allmaras" << endl; break;
          case SA_NEG: cout << "Negative Spalart Allmaras" << endl; break;
          case SST:    cout << "Menter's SST"     << endl; break;
          case ML:     cout << "Machine Learning" << endl;break;
        }
        break;
      case TNE2_EULER:
        cout << "Compressible TNE2 Euler equations." << endl;
        break;
      case TNE2_NAVIER_STOKES:
        cout << "Compressible TNE2 Laminar Navier-Stokes' equations." << endl;
        break;
      case POISSON_EQUATION: cout << "Poisson equation." << endl; break;
      case WAVE_EQUATION: cout << "Wave equation." << endl; break;
      case HEAT_EQUATION: cout << "Heat equation." << endl; break;
      case LINEAR_ELASTICITY: cout << "Linear elasticity solver." << endl; break;
      case FEM_ELASTICITY:
    	  if (Kind_Struct_Solver == SMALL_DEFORMATIONS) cout << "Geometrically linear elasticity solver." << endl;
    	  if (Kind_Struct_Solver == LARGE_DEFORMATIONS) cout << "Geometrically non-linear elasticity solver." << endl;
    	  if (Kind_Material == LINEAR_ELASTIC) cout << "Linear elastic material." << endl;
    	  if (Kind_Material == NEO_HOOKEAN) {
    		  if (Kind_Material_Compress == COMPRESSIBLE_MAT) cout << "Compressible Neo-Hookean material model." << endl;
    		  if (Kind_Material_Compress == INCOMPRESSIBLE_MAT) cout << "Incompressible Neo-Hookean material model (mean dilatation method)." << endl;
    	  }
    	  break;
      case ADJ_EULER: cout << "Continuous Euler adjoint equations." << endl; break;
      case ADJ_NAVIER_STOKES:
        if (Frozen_Visc)
          cout << "Continuous Navier-Stokes adjoint equations with frozen (laminar) viscosity." << endl;
        else
          cout << "Continuous Navier-Stokes adjoint equations." << endl;
        break;
      case ADJ_TNE2_EULER: cout << "Continuous TNE2 Euler adjoint equations." << endl; break;
      case ADJ_TNE2_NAVIER_STOKES:
        cout << "Continuous TNE2 Navier-Stokes adjoint equations with frozen (laminar) viscosity." << endl;
        break;
      case ADJ_RANS:
        if (Frozen_Visc)
          cout << "Continuous RANS adjoint equations with frozen (laminar and eddy) viscosity." << endl;
        else
          cout << "Continuous RANS adjoint equations." << endl;

        break;
      case LIN_EULER: cout << "Linearized Euler equations." << endl; break;

    }

    if ((Kind_Regime == COMPRESSIBLE) && (Kind_Solver != LINEAR_ELASTICITY) && (Kind_Solver != FEM_ELASTICITY) &&
        (Kind_Solver != HEAT_EQUATION) && (Kind_Solver != WAVE_EQUATION)) {
      cout << "Mach number: " << Mach <<"."<< endl;
      cout << "Angle of attack (AoA): " << AoA <<" deg, and angle of sideslip (AoS): " << AoS <<" deg."<< endl;
      if ((Kind_Solver == NAVIER_STOKES) || (Kind_Solver == ADJ_NAVIER_STOKES) ||
          (Kind_Solver == RANS) || (Kind_Solver == ADJ_RANS))
        cout << "Reynolds number: " << Reynolds <<"."<< endl;
    }

    if (EquivArea) {
      cout <<"The equivalent area is going to be evaluated on the near-field."<< endl;
      cout <<"The lower integration limit is "<<EA_IntLimit[0]<<", and the upper is "<<EA_IntLimit[1]<<"."<< endl;
      cout <<"The near-field is situated at "<<EA_IntLimit[2]<<"."<< endl;
    }

    if (Grid_Movement) {
      cout << "Performing a dynamic mesh simulation: ";
      switch (Kind_GridMovement[ZONE_0]) {
        case NO_MOVEMENT:     cout << "no movement." << endl; break;
        case DEFORMING:       cout << "deforming mesh motion." << endl; break;
        case RIGID_MOTION:    cout << "rigid mesh motion." << endl; break;
        case MOVING_WALL:     cout << "moving walls." << endl; break;
        case ROTATING_FRAME:  cout << "rotating reference frame." << endl; break;
        case AEROELASTIC:     cout << "aeroelastic motion." << endl; break;
        case FLUID_STRUCTURE: cout << "fluid-structure motion." << endl; break;
        case EXTERNAL:        cout << "externally prescribed motion." << endl; break;
        case AEROELASTIC_RIGID_MOTION:  cout << "rigid mesh motion plus aeroelastic motion." << endl; break;
      }
    }

    if (Restart) {
      if (!Adjoint && !Linearized) cout << "Read flow solution from: " << Solution_FlowFileName << "." << endl;
      if (Adjoint) cout << "Read adjoint solution from: " << Solution_AdjFileName << "." << endl;
      if (Linearized) cout << "Read linearized solution from: " << Solution_LinFileName << "." << endl;
    }
    else {
      cout << "No restart solution, use the values at infinity (freestream)." << endl;
    }

    if (Adjoint || Linearized)
      cout << "Read flow solution from: " << Solution_FlowFileName << "." << endl;

    
    if (Ref_NonDim == DIMENSIONAL) { cout << "Dimensional simulation." << endl; }
    else if (Ref_NonDim == FREESTREAM_PRESS_EQ_ONE) { cout << "Non-Dimensional simulation (P=1.0, Rho=1.0, T=1.0 at the farfield)." << endl; }
    else if (Ref_NonDim == FREESTREAM_VEL_EQ_MACH) { cout << "Non-Dimensional simulation (V=Mach, Rho=1.0, T=1.0 at the farfield)." << endl; }
    else if (Ref_NonDim == FREESTREAM_VEL_EQ_ONE) { cout << "Non-Dimensional simulation (V=1.0, Rho=1.0, T=1.0 at the farfield)." << endl; }
    
    if (RefAreaCoeff == 0) cout << "The reference length/area will be computed using y(2D) or z(3D) projection." << endl;
    else cout << "The reference length/area (force coefficient) is " << RefAreaCoeff << "." << endl;
    cout << "The reference length (moment computation) is " << RefLengthMoment << "." << endl;

    if ((nRefOriginMoment_X > 1) || (nRefOriginMoment_Y > 1) || (nRefOriginMoment_Z > 1)) {
      cout << "Surface(s) where the force coefficients are evaluated and \n";
      cout << "their reference origin for moment computation: \n";

      for (iMarker_Monitoring = 0; iMarker_Monitoring < nMarker_Monitoring; iMarker_Monitoring++) {
        cout << "   - " << Marker_Monitoring[iMarker_Monitoring] << " (" << RefOriginMoment_X[iMarker_Monitoring] <<", "<<RefOriginMoment_Y[iMarker_Monitoring] <<", "<< RefOriginMoment_Z[iMarker_Monitoring] << ")";
        if (iMarker_Monitoring < nMarker_Monitoring-1) cout << ".\n";
        else cout <<"."<< endl;
      }
    }
    else {
      cout << "Reference origin (moment computation) is (" << RefOriginMoment_X[0] << ", " << RefOriginMoment_Y[0] << ", " << RefOriginMoment_Z[0] << ")." << endl;
      cout << "Surface(s) where the force coefficients are evaluated: ";
      for (iMarker_Monitoring = 0; iMarker_Monitoring < nMarker_Monitoring; iMarker_Monitoring++) {
        cout << Marker_Monitoring[iMarker_Monitoring];
        if (iMarker_Monitoring < nMarker_Monitoring-1) cout << ", ";
        else cout <<"."<< endl;
      }
    }

    if (nMarker_Designing != 0) {
      cout << "Surface(s) where the objective function is evaluated: ";
      for (iMarker_Designing = 0; iMarker_Designing < nMarker_Designing; iMarker_Designing++) {
        cout << Marker_Designing[iMarker_Designing];
        if (iMarker_Designing < nMarker_Designing-1) cout << ", ";
        else cout <<".";
      }
      cout<< endl;
    }

    cout << "Surface(s) plotted in the output file: ";
    for (iMarker_Plotting = 0; iMarker_Plotting < nMarker_Plotting; iMarker_Plotting++) {
      cout << Marker_Plotting[iMarker_Plotting];
      if (iMarker_Plotting < nMarker_Plotting-1) cout << ", ";
      else cout <<".";
    }
    cout<< endl;

    cout << "Surface(s) belonging to the Fluid-Structure Interaction problem: ";
    for (iMarker_FSIinterface = 0; iMarker_FSIinterface < nMarker_FSIinterface; iMarker_FSIinterface++) {
      cout << Marker_FSIinterface[iMarker_FSIinterface];
      if (iMarker_FSIinterface < nMarker_FSIinterface-1) cout << ", ";
      else cout <<".";
    }
    cout<<endl;

    if (nMarker_DV != 0) {
      cout << "Surface(s) affected by the design variables: ";
      for (iMarker_DV = 0; iMarker_DV < nMarker_DV; iMarker_DV++) {
        cout << Marker_DV[iMarker_DV];
        if (iMarker_DV < nMarker_DV-1) cout << ", ";
        else cout <<".";
      }
      cout<< endl;
    }

    if ((Kind_GridMovement[ZONE_0] == DEFORMING) || (Kind_GridMovement[ZONE_0] == MOVING_WALL)) {
      cout << "Surface(s) in motion: ";
      for (iMarker_Moving = 0; iMarker_Moving < nMarker_Moving; iMarker_Moving++) {
        cout << Marker_Moving[iMarker_Moving];
        if (iMarker_Moving < nMarker_Moving-1) cout << ", ";
        else cout <<".";
      }
      cout<< endl;
    }

  }

  if (val_software == SU2_GEO) {
    if (nMarker_GeoEval != 0) {
      cout << "Surface(s) where the geometrical based functions is evaluated: ";
      for (iMarker_GeoEval = 0; iMarker_GeoEval < nMarker_GeoEval; iMarker_GeoEval++) {
        cout << Marker_GeoEval[iMarker_GeoEval];
        if (iMarker_GeoEval < nMarker_GeoEval-1) cout << ", ";
        else cout <<".";
      }
      cout<< endl;
    }
  }

  cout << "Input mesh file name: " << Mesh_FileName << endl;

	if (val_software == SU2_DOT) {
		cout << "Input sensitivity file name: " << SurfAdjCoeff_FileName << "." << endl;
	}

	if (val_software == SU2_MSH) {
		switch (Kind_Adaptation) {
		case FULL: case WAKE: case FULL_FLOW: case FULL_ADJOINT: case FULL_LINEAR: case SMOOTHING: case SUPERSONIC_SHOCK:
			break;
		case GRAD_FLOW:
			cout << "Read flow solution from: " << Solution_FlowFileName << "." << endl;
			break;
		case GRAD_ADJOINT:
			cout << "Read adjoint flow solution from: " << Solution_AdjFileName << "." << endl;
			break;
		case GRAD_FLOW_ADJ: case ROBUST: case COMPUTABLE_ROBUST: case COMPUTABLE: case REMAINING:
			cout << "Read flow solution from: " << Solution_FlowFileName << "." << endl;
			cout << "Read adjoint flow solution from: " << Solution_AdjFileName << "." << endl;
			break;
		}
	}

	if (val_software == SU2_DEF) {
		cout << endl <<"---------------------- Grid deformation parameters ----------------------" << endl;
		cout << "Grid deformation using a linear elasticity method." << endl;

    if (Hold_GridFixed == YES) cout << "Hold some regions of the mesh fixed (hardcode implementation)." << endl;
  }

  if (val_software == SU2_DOT) {
  cout << endl <<"-------------------- Surface deformation parameters ---------------------" << endl;
  }

  if ((val_software == SU2_DEF) || (val_software == SU2_DOT)) {


    for (unsigned short iDV = 0; iDV < nDV; iDV++) {

      
      if ((Design_Variable[iDV] != FFD_SETTING) &&
          (Design_Variable[iDV] != SURFACE_FILE)) {
        
        if (iDV == 0)
          cout << "Design variables definition (markers <-> value <-> param):" << endl;
        
        switch (Design_Variable[iDV]) {
          case FFD_CONTROL_POINT_2D:  cout << "FFD 2D (control point) <-> "; break;
          case FFD_CAMBER_2D:         cout << "FFD 2D (camber) <-> "; break;
          case FFD_THICKNESS_2D:      cout << "FFD 2D (thickness) <-> "; break;
          case HICKS_HENNE:           cout << "Hicks Henne <-> " ; break;
          case TRANSLATION:           cout << "Translation design variable."; break;
          case SCALE:                 cout << "Scale design variable."; break;
          case NACA_4DIGITS:          cout << "NACA four digits <-> "; break;
          case PARABOLIC:             cout << "Parabolic <-> "; break;
          case AIRFOIL:               cout << "Airfoil <-> "; break;
          case ROTATION:              cout << "Rotation <-> "; break;
          case FFD_CONTROL_POINT:     cout << "FFD (control point) <-> "; break;
          case FFD_DIHEDRAL_ANGLE:    cout << "FFD (dihedral angle) <-> "; break;
          case FFD_TWIST_ANGLE:       cout << "FFD (twist angle) <-> "; break;
          case FFD_ROTATION:          cout << "FFD (rotation) <-> "; break;
          case FFD_CONTROL_SURFACE:   cout << "FFD (control surface) <-> "; break;
          case FFD_CAMBER:            cout << "FFD (camber) <-> "; break;
          case FFD_THICKNESS:         cout << "FFD (thickness) <-> "; break;
        }
        
        for (iMarker_DV = 0; iMarker_DV < nMarker_DV; iMarker_DV++) {
          cout << Marker_DV[iMarker_DV];
          if (iMarker_DV < nMarker_DV-1) cout << ", ";
          else cout << " <-> ";
        }
        cout << DV_Value[iDV] << " <-> ";

        if (Design_Variable[iDV] == FFD_SETTING) nParamDV = 0;
        if (Design_Variable[iDV] == SCALE) nParamDV = 0;
        if ((Design_Variable[iDV] == FFD_CAMBER_2D) ||
            (Design_Variable[iDV] == FFD_THICKNESS_2D) ||
            (Design_Variable[iDV] == HICKS_HENNE) ||
            (Design_Variable[iDV] == PARABOLIC) ||
            (Design_Variable[iDV] == AIRFOIL) ) nParamDV = 2;
        if ((Design_Variable[iDV] ==  TRANSLATION) ||
            (Design_Variable[iDV] ==  NACA_4DIGITS) ||
            (Design_Variable[iDV] ==  FFD_CAMBER) ||
            (Design_Variable[iDV] ==  FFD_THICKNESS) ) nParamDV = 3;
        if (Design_Variable[iDV] == FFD_CONTROL_POINT_2D) nParamDV = 5;
        if (Design_Variable[iDV] == ROTATION) nParamDV = 6;
        if ((Design_Variable[iDV] ==  FFD_CONTROL_POINT) ||
            (Design_Variable[iDV] ==  FFD_DIHEDRAL_ANGLE) ||
            (Design_Variable[iDV] ==  FFD_TWIST_ANGLE) ||
            (Design_Variable[iDV] ==  FFD_ROTATION) ||
            (Design_Variable[iDV] ==  FFD_CONTROL_SURFACE) ) nParamDV = 7;

        for (unsigned short iParamDV = 0; iParamDV < nParamDV; iParamDV++) {

          if (iParamDV == 0) cout << "( ";

          if ((iParamDV == 0) &&
              ((Design_Variable[iDV] == FFD_SETTING) ||
               (Design_Variable[iDV] == FFD_CONTROL_POINT_2D) ||
               (Design_Variable[iDV] == FFD_CAMBER_2D) ||
               (Design_Variable[iDV] == FFD_THICKNESS_2D) ||
               (Design_Variable[iDV] == FFD_CONTROL_POINT) ||
               (Design_Variable[iDV] == FFD_DIHEDRAL_ANGLE) ||
               (Design_Variable[iDV] == FFD_TWIST_ANGLE) ||
               (Design_Variable[iDV] == FFD_ROTATION) ||
               (Design_Variable[iDV] == FFD_CONTROL_SURFACE) ||
               (Design_Variable[iDV] == FFD_CAMBER) ||
               (Design_Variable[iDV] == FFD_THICKNESS))) cout << FFDTag[iDV];
          else cout << ParamDV[iDV][iParamDV];

          if (iParamDV < nParamDV-1) cout << ", ";
          else cout <<" )"<< endl;
          
        }

      }
      
      else if (Design_Variable[iDV] == FFD_SETTING) {
        
        cout << "Setting the FFD box structure." << endl;
        cout << "FFD boxes definition (FFD tag <-> degree <-> coord):" << endl;
        
        for (unsigned short iFFDBox = 0; iFFDBox < nFFDBox; iFFDBox++) {
          
          cout << TagFFDBox[iFFDBox] << " <-> ";
          
          for (unsigned short iDegreeFFD = 0; iDegreeFFD < 3; iDegreeFFD++) {
            if (iDegreeFFD == 0) cout << "( ";
            cout << DegreeFFDBox[iFFDBox][iDegreeFFD];
            if (iDegreeFFD < 2) cout << ", ";
            else cout <<" )";
          }
          
          cout << " <-> ";

          for (unsigned short iCoordFFD = 0; iCoordFFD < 24; iCoordFFD++) {
            if (iCoordFFD == 0) cout << "( ";
            cout << CoordFFDBox[iFFDBox][iCoordFFD];
            if (iCoordFFD < 23) cout << ", ";
            else cout <<" )"<< endl;
          }
          
        }
        
      }
      
      else cout << endl;

		}
	}

	if (((val_software == SU2_CFD) && ( Adjoint )) || (val_software == SU2_DOT)) {

		cout << endl <<"----------------------- Design problem definition -----------------------" << endl;
		switch (Kind_ObjFunc) {
      case DRAG_COEFFICIENT:        cout << "CD objective function." << endl; break;
      case LIFT_COEFFICIENT:        cout << "CL objective function." << endl; break;
      case MOMENT_X_COEFFICIENT:    cout << "CMx objective function." << endl; break;
      case MOMENT_Y_COEFFICIENT:    cout << "CMy objective function." << endl; break;
      case MOMENT_Z_COEFFICIENT:    cout << "CMz objective function." << endl; break;
      case INVERSE_DESIGN_PRESSURE: cout << "Inverse design (Cp) objective function." << endl; break;
      case INVERSE_DESIGN_HEATFLUX: cout << "Inverse design (Heat Flux) objective function." << endl; break;
      case SIDEFORCE_COEFFICIENT:   cout << "Side force objective function." << endl; break;
      case EFFICIENCY:              cout << "CL/CD objective function." << endl; break;
      case EQUIVALENT_AREA:         cout << "Equivalent area objective function. CD weight: " << WeightCd <<"."<< endl;  break;
      case NEARFIELD_PRESSURE:      cout << "Nearfield pressure objective function. CD weight: " << WeightCd <<"."<< endl;  break;
      case FORCE_X_COEFFICIENT:     cout << "X-force objective function." << endl; break;
      case FORCE_Y_COEFFICIENT:     cout << "Y-force objective function." << endl; break;
      case FORCE_Z_COEFFICIENT:     cout << "Z-force objective function." << endl; break;
      case THRUST_COEFFICIENT:      cout << "Thrust objective function." << endl; break;
      case TORQUE_COEFFICIENT:      cout << "Torque efficiency objective function." << endl; break;
      case TOTAL_HEATFLUX:          cout << "Total heat flux objective function." << endl; break;
      case MAXIMUM_HEATFLUX:        cout << "Maximum heat flux objective function." << endl; break;
      case FIGURE_OF_MERIT:         cout << "Rotor Figure of Merit objective function." << endl; break;
      case FREE_SURFACE:            cout << "Free-Surface objective function." << endl; break;
      case AVG_TOTAL_PRESSURE:      cout << "Average total objective pressure." << endl; break;
      case AVG_OUTLET_PRESSURE:     cout << "Average static objective pressure." << endl; break;
      case MASS_FLOW_RATE:          cout << "Mass flow rate objective function." << endl; break;
		}

	}

	if (val_software == SU2_CFD) {
		cout << endl <<"---------------------- Space Numerical Integration ----------------------" << endl;

		if (SmoothNumGrid) cout << "There are some smoothing iterations on the grid coordinates." << endl;

    if ((Kind_Solver == EULER) || (Kind_Solver == NAVIER_STOKES) || (Kind_Solver == RANS) ||
         (Kind_Solver == DISC_ADJ_EULER) || (Kind_Solver == DISC_ADJ_NAVIER_STOKES) || (Kind_Solver == DISC_ADJ_RANS) ) {

      if (Kind_ConvNumScheme_Flow == SPACE_CENTERED) {
        if (Kind_Centered_Flow == JST) {
          cout << "Jameson-Schmidt-Turkel scheme for the flow inviscid terms."<< endl;
          cout << "JST viscous coefficients (1st, 2nd & 4th): " << Kappa_1st_Flow
          << ", " << Kappa_2nd_Flow << ", " << Kappa_4th_Flow <<"."<< endl;
          cout << "The method includes a grid stretching correction (p = 0.3)."<< endl;
          cout << "Second order integration." << endl;
        }
        if (Kind_Centered_Flow == JST_KE) {
          cout << "Jameson-Schmidt-Turkel scheme for the flow inviscid terms."<< endl;
          cout << "JST viscous coefficients (1st, 2nd): " << Kappa_1st_Flow
          << ", " << Kappa_2nd_Flow << "."<< endl;
          cout << "The method includes a grid stretching correction (p = 0.3)."<< endl;
          cout << "Second order integration." << endl;
        }
        if (Kind_Centered_Flow == LAX) {
          cout << "Lax-Friedrich scheme for the flow inviscid terms."<< endl;
          cout << "First order integration." << endl;
        }
      }

			if (Kind_ConvNumScheme_Flow == SPACE_UPWIND) {
				if (Kind_Upwind_Flow == ROE) cout << "Roe (with entropy fix) solver for the flow inviscid terms."<< endl;
				if (Kind_Upwind_Flow == TURKEL) cout << "Roe-Turkel solver for the flow inviscid terms."<< endl;
				if (Kind_Upwind_Flow == AUSM)	cout << "AUSM solver for the flow inviscid terms."<< endl;
				if (Kind_Upwind_Flow == HLLC)	cout << "HLLC solver for the flow inviscid terms."<< endl;
				if (Kind_Upwind_Flow == SW)	cout << "Steger-Warming solver for the flow inviscid terms."<< endl;
				if (Kind_Upwind_Flow == MSW)	cout << "Modified Steger-Warming solver for the flow inviscid terms."<< endl;
        if (Kind_Upwind_Flow == CUSP)	cout << "CUSP solver for the flow inviscid terms."<< endl;
        switch (SpatialOrder_Flow) {
          case FIRST_ORDER: cout << "First order integration." << endl; break;
          case SECOND_ORDER: cout << "Second order integration." << endl; break;
          case SECOND_ORDER_LIMITER: cout << "Second order integration with slope limiter." << endl;
            switch (Kind_SlopeLimit_Flow) {
              case VENKATAKRISHNAN:
                cout << "Venkatakrishnan slope-limiting method, with constant: " << LimiterCoeff <<". "<< endl;
                cout << "The reference element size is: " << RefElemLength <<". "<< endl;
                break;
              case BARTH_JESPERSEN:
                cout << "Barth-Jespersen slope-limiting method." << endl;
                break;
            }
            break;
        }
			}

		}

    if ((Kind_Solver == RANS) || (Kind_Solver == DISC_ADJ_RANS)) {
      if (Kind_ConvNumScheme_Turb == SPACE_UPWIND) {
        if (Kind_Upwind_Turb == SCALAR_UPWIND) cout << "Scalar upwind solver (first order) for the turbulence model."<< endl;
        switch (SpatialOrder_Turb) {
          case FIRST_ORDER: cout << "First order integration." << endl; break;
          case SECOND_ORDER: cout << "Second order integration." << endl; break;
          case SECOND_ORDER_LIMITER: cout << "Second order integration with slope limiter." << endl;
            switch (Kind_SlopeLimit_Turb) {
              case VENKATAKRISHNAN:
                cout << "Venkatakrishnan slope-limiting method, with constant: " << LimiterCoeff <<". "<< endl;
                cout << "The reference element size is: " << RefElemLength <<". "<< endl;
                break;
              case BARTH_JESPERSEN:
                cout << "Barth-Jespersen slope-limiting method." << endl;
                break;
            }
            break;
        }
      }
    }

    if ((Kind_Solver == TNE2_EULER) || (Kind_Solver == TNE2_NAVIER_STOKES)) {

      if (Kind_ConvNumScheme_TNE2 == SPACE_CENTERED) {
        if (Kind_ConvNumScheme_TNE2 == LAX) {
          cout << "Lax-Friedrich convective scheme for the inviscid terms of the two-temperature model." << endl;
          cout << "First order integration." << endl;
        }
      }
      if (Kind_ConvNumScheme_TNE2 == SPACE_UPWIND) {
        if (Kind_Upwind_TNE2 == ROE) cout << "Roe (with entropy fix) solver for the inviscid terms of the two-temperature model."<< endl;
        if (Kind_Upwind_TNE2 == TURKEL) cout << "Roe-Turkel solver for the inviscid terms of the two-temperature model."<< endl;
        if (Kind_Upwind_TNE2 == AUSM)	cout << "AUSM solver for the inviscid terms of the two-temperature model."<< endl;
        if (Kind_Upwind_TNE2 == HLLC)	cout << "HLLC solver for the inviscid terms of the two-temperature model."<< endl;
        if (Kind_Upwind_TNE2 == SW)	cout << "Steger-Warming solver for the inviscid terms of the two-temperature model."<< endl;
        if (Kind_Upwind_TNE2 == MSW)	cout << "Modified Steger-Warming solver for the inviscid terms of the two-temperature model."<< endl;
        switch (SpatialOrder_TNE2) {
          case FIRST_ORDER: cout << "First order integration." << endl; break;
          case SECOND_ORDER: cout << "Second order integration." << endl; break;
          case SECOND_ORDER_LIMITER: cout << "Second order integration with slope limiter." << endl;
            switch (Kind_SlopeLimit_TNE2) {
              case VENKATAKRISHNAN:
                cout << "Venkatakrishnan slope-limiting method, with constant: " << LimiterCoeff <<". "<< endl;
                cout << "The reference element size is: " << RefElemLength <<". "<< endl;
                break;
              case BARTH_JESPERSEN:
                cout << "Barth-Jespersen slope-limiting method." << endl;
                break;
            }
            break;
        }
      }

    }

    if ((Kind_Solver == ADJ_EULER) || (Kind_Solver == ADJ_NAVIER_STOKES) || (Kind_Solver == ADJ_RANS)) {

      if (Kind_ConvNumScheme_AdjFlow == SPACE_CENTERED) {
        if (Kind_Centered_AdjFlow == JST) {
          cout << "Jameson-Schmidt-Turkel scheme for the adjoint inviscid terms."<< endl;
          cout << "JST viscous coefficients (1st, 2nd, & 4th): " << Kappa_1st_AdjFlow
          << ", " << Kappa_2nd_AdjFlow << ", " << Kappa_4th_AdjFlow <<"."<< endl;
          cout << "The method includes a grid stretching correction (p = 0.3)."<< endl;
          cout << "Second order integration." << endl;
        }
        if (Kind_Centered_AdjFlow == LAX) {
          cout << "Lax-Friedrich scheme for the adjoint inviscid terms."<< endl;
          cout << "First order integration." << endl;
        }
      }

      if (Kind_ConvNumScheme_AdjFlow == SPACE_UPWIND) {
        if (Kind_Upwind_AdjFlow == ROE) cout << "Roe (with entropy fix) solver for the adjoint inviscid terms."<< endl;
        switch (SpatialOrder_AdjFlow) {
          case FIRST_ORDER: cout << "First order integration." << endl; break;
          case SECOND_ORDER: cout << "Second order integration." << endl; break;
          case SECOND_ORDER_LIMITER: cout << "Second order integration with slope limiter." << endl;
            switch (Kind_SlopeLimit_AdjFlow) {
              case VENKATAKRISHNAN:
                cout << "Venkatakrishnan slope-limiting method, with constant: " << LimiterCoeff <<". "<< endl;
                cout << "The reference element size is: " << RefElemLength <<". "<< endl;
                break;
              case SHARP_EDGES:
                cout << "Sharp edges slope-limiting method, with constant: " << LimiterCoeff <<". "<< endl;
                cout << "The reference element size is: " << RefElemLength <<". "<< endl;
                cout << "The reference sharp edge distance is: " << SharpEdgesCoeff*RefElemLength*LimiterCoeff <<". "<< endl;
                break;
              case SOLID_WALL_DISTANCE:
                cout << "Wall distance slope-limiting method, with constant: " << LimiterCoeff <<". "<< endl;
                cout << "The reference element size is: " << RefElemLength <<". "<< endl;
                cout << "The reference wall distance is: " << SharpEdgesCoeff*RefElemLength*LimiterCoeff <<". "<< endl;
                break;
              case BARTH_JESPERSEN:
                cout << "Barth-Jespersen slope-limiting method." << endl;
                break;
            }
            break;
        }
      }
      
      cout << "The reference sharp edge distance is: " << SharpEdgesCoeff*RefElemLength*LimiterCoeff <<". "<< endl;

    }

    if ((Kind_Solver == ADJ_RANS) && (!Frozen_Visc)) {
      if (Kind_ConvNumScheme_AdjTurb == SPACE_UPWIND) {
        if (Kind_Upwind_Turb == SCALAR_UPWIND) cout << "Scalar upwind solver (first order) for the adjoint turbulence model."<< endl;
        switch (SpatialOrder_AdjTurb) {
          case FIRST_ORDER: cout << "First order integration." << endl; break;
          case SECOND_ORDER: cout << "Second order integration." << endl; break;
          case SECOND_ORDER_LIMITER: cout << "Second order integration with slope limiter." << endl;
            switch (Kind_SlopeLimit_AdjTurb) {
              case VENKATAKRISHNAN:
                cout << "Venkatakrishnan slope-limiting method, with constant: " << LimiterCoeff <<". "<< endl;
                cout << "The reference element size is: " << RefElemLength <<". "<< endl;
                break;
              case SHARP_EDGES:
                cout << "Sharp edges slope-limiting method, with constant: " << LimiterCoeff <<". "<< endl;
                cout << "The reference element size is: " << RefElemLength <<". "<< endl;
                cout << "The reference sharp edge distance is: " << SharpEdgesCoeff*RefElemLength*LimiterCoeff <<". "<< endl;
                break;
              case SOLID_WALL_DISTANCE:
                cout << "Wall distance slope-limiting method, with constant: " << LimiterCoeff <<". "<< endl;
                cout << "The reference element size is: " << RefElemLength <<". "<< endl;
                cout << "The reference wall distance is: " << SharpEdgesCoeff*RefElemLength*LimiterCoeff <<". "<< endl;
                break;
              case BARTH_JESPERSEN:
                cout << "Barth-Jespersen slope-limiting method." << endl;
                break;
            }
            break;
        }
      }
    }

    if (Kind_Solver == ADJ_TNE2_EULER || Kind_Solver == ADJ_TNE2_NAVIER_STOKES) {

      if (Kind_ConvNumScheme_AdjTNE2 == SPACE_CENTERED) {
        if (Kind_Centered_AdjTNE2 == JST) {
          cout << "Jameson-Schmidt-Turkel scheme for the adjoint inviscid terms."<< endl;
          cout << "JST viscous coefficients (1st, 2nd, & 4th): " << Kappa_1st_AdjTNE2
          << ", " << Kappa_2nd_AdjTNE2 << ", " << Kappa_4th_AdjTNE2 <<"."<< endl;
          cout << "The method includes a grid stretching correction (p = 0.3)."<< endl;
          cout << "The reference sharp edge distance is: " << SharpEdgesCoeff*RefElemLength*LimiterCoeff <<". "<< endl;
          cout << "Second order integration." << endl;
        }
        if (Kind_Centered_AdjTNE2 == LAX) {
          cout << "Lax-Friedrich scheme for the adjoint inviscid terms."<< endl;
          cout << "First order integration." << endl;
        }
      }

      if (Kind_ConvNumScheme_AdjTNE2 == SPACE_UPWIND) {
        if (Kind_Upwind_AdjTNE2 == ROE) cout << "Roe (with entropy fix) solver for the adjoint inviscid terms."<< endl;

        switch (SpatialOrder_AdjTNE2) {
          case FIRST_ORDER: cout << "First order integration." << endl; break;
          case SECOND_ORDER: cout << "Second order integration." << endl; break;
          case SECOND_ORDER_LIMITER: cout << "Second order integration with slope limiter." << endl;
            switch (SpatialOrder_AdjTNE2) {
              case VENKATAKRISHNAN:
                cout << "Venkatakrishnan slope-limiting method, with constant: " << LimiterCoeff <<". "<< endl;
                cout << "The reference element size is: " << RefElemLength <<". "<< endl;
                break;
              case SHARP_EDGES:
                cout << "Sharp edges slope-limiting method, with constant: " << LimiterCoeff <<". "<< endl;
                cout << "The reference element size is: " << RefElemLength <<". "<< endl;
                cout << "The reference sharp edge distance is: " << SharpEdgesCoeff*RefElemLength*LimiterCoeff <<". "<< endl;
                break;
              case SOLID_WALL_DISTANCE:
                cout << "Wall distance slope-limiting method, with constant: " << LimiterCoeff <<". "<< endl;
                cout << "The reference element size is: " << RefElemLength <<". "<< endl;
                cout << "The reference wall distance is: " << SharpEdgesCoeff*RefElemLength*LimiterCoeff <<". "<< endl;
                break;
              case BARTH_JESPERSEN:
                cout << "Barth-Jespersen slope-limiting method." << endl;
                break;
            }
            break;
        }
      }

    }

    if (Kind_Solver == LIN_EULER) {

      if (Kind_ConvNumScheme_LinFlow == SPACE_CENTERED) {
        if (Kind_Centered_LinFlow == JST) {
          cout << "Jameson-Schmidt-Turkel scheme for the linearized inviscid terms."<< endl;
          cout << "JST viscous coefficients (1st, & 4th): " << Kappa_1st_LinFlow
          << ", " << Kappa_4th_LinFlow <<"."<< endl;
          cout << "The method includes a grid stretching correction (p = 0.3)."<< endl;
          cout << "Second order integration." << endl;
        }
        if (Kind_Centered_LinFlow == LAX) {
          cout << "Lax-Friedrich scheme for the linearized inviscid terms."<< endl;
          cout << "First order integration." << endl;
        }
      }

    }

    if ((Kind_Solver == NAVIER_STOKES) || (Kind_Solver == RANS) ||
        (Kind_Solver == DISC_ADJ_NAVIER_STOKES) || (Kind_Solver == DISC_ADJ_RANS)) {
        cout << "Average of gradients with correction (viscous flow terms)." << endl;
    }

    if (Kind_Solver == TNE2_NAVIER_STOKES) {
        cout << "Average of gradients with correction (viscous flow terms)." << endl;
    }

    if ((Kind_Solver == ADJ_NAVIER_STOKES) || (Kind_Solver == ADJ_RANS)) {
      cout << "Average of gradients with correction (viscous adjoint terms)." << endl;
    }

    if ((Kind_Solver == RANS) || (Kind_Solver == DISC_ADJ_RANS)) {
      cout << "Average of gradients with correction (viscous turbulence terms)." << endl;
    }

    if (Kind_Solver == POISSON_EQUATION) {
      cout << "Galerkin method for viscous terms computation of the poisson potential equation." << endl;
    }

    if ((Kind_Solver == ADJ_RANS) && (!Frozen_Visc)) {
      cout << "Average of gradients with correction (2nd order) for computation of adjoint viscous turbulence terms." << endl;
      if (Kind_TimeIntScheme_AdjTurb == EULER_IMPLICIT) cout << "Euler implicit method for the turbulent adjoint equation." << endl;
    }

    switch (Kind_Gradient_Method) {
      case GREEN_GAUSS: cout << "Gradient computation using Green-Gauss theorem." << endl; break;
      case WEIGHTED_LEAST_SQUARES: cout << "Gradient Computation using weighted Least-Squares method." << endl; break;
    }

    if ((Kind_Regime == INCOMPRESSIBLE) || (Kind_Regime == FREESURFACE)) {
      cout << "Artificial compressibility factor: " << ArtComp_Factor << "." << endl;
    }

    cout << endl <<"---------------------- Time Numerical Integration -----------------------" << endl;

    if ((Kind_Solver != LINEAR_ELASTICITY) && (Kind_Solver != FEM_ELASTICITY) ) {
		switch (Unsteady_Simulation) {
		  case NO:
			cout << "Local time stepping (steady state simulation)." << endl; break;
		  case TIME_STEPPING:
			cout << "Unsteady simulation using a time stepping strategy."<< endl;
			if (Unst_CFL != 0.0) cout << "Time step computed by the code. Unsteady CFL number: " << Unst_CFL <<"."<< endl;
			else cout << "Unsteady time step provided by the user (s): "<< Delta_UnstTime << "." << endl;
			break;
		  case DT_STEPPING_1ST: case DT_STEPPING_2ND:
			if (Unsteady_Simulation == DT_STEPPING_1ST) cout << "Unsteady simulation, dual time stepping strategy (first order in time)."<< endl;
			if (Unsteady_Simulation == DT_STEPPING_2ND) cout << "Unsteady simulation, dual time stepping strategy (second order in time)."<< endl;
			if (Unst_CFL != 0.0) cout << "Time step computed by the code. Unsteady CFL number: " << Unst_CFL <<"."<< endl;
			else cout << "Unsteady time step provided by the user (s): "<< Delta_UnstTime << "." << endl;
			cout << "Total number of internal Dual Time iterations: "<< Unst_nIntIter <<"." << endl;
			break;
		}
    }
	else {
		switch (Dynamic_Analysis) {
		  case NO:
			cout << "Static structural analysis." << endl; break;
		  case YES:
			cout << "Dynamic structural analysis."<< endl;
			cout << "Time step provided by the user for the dynamic analysis(s): "<< Delta_DynTime << "." << endl;
			break;
		}
	}

    if ((Kind_Solver == EULER) || (Kind_Solver == NAVIER_STOKES) || (Kind_Solver == RANS) ||
        (Kind_Solver == DISC_ADJ_EULER) || (Kind_Solver == DISC_ADJ_NAVIER_STOKES) || (Kind_Solver == DISC_ADJ_RANS)) {
      switch (Kind_TimeIntScheme_Flow) {
        case RUNGE_KUTTA_EXPLICIT:
          cout << "Runge-Kutta explicit method for the flow equations." << endl;
          cout << "Number of steps: " << nRKStep << endl;
          cout << "Alpha coefficients: ";
          for (unsigned short iRKStep = 0; iRKStep < nRKStep; iRKStep++) {
            cout << "\t" << RK_Alpha_Step[iRKStep];
          }
          cout << endl;
          break;
        case EULER_EXPLICIT: cout << "Euler explicit method for the flow equations." << endl; break;
        case EULER_IMPLICIT:
          cout << "Euler implicit method for the flow equations." << endl;
          switch (Kind_Linear_Solver) {
            case BCGSTAB:
              cout << "BCGSTAB is used for solving the linear system." << endl;
              cout << "Convergence criteria of the linear solver: "<< Linear_Solver_Error <<"."<< endl;
              cout << "Max number of iterations: "<< Linear_Solver_Iter <<"."<< endl;
              break;
            case FGMRES || RESTARTED_FGMRES:
              cout << "FGMRES is used for solving the linear system." << endl;
              cout << "Convergence criteria of the linear solver: "<< Linear_Solver_Error <<"."<< endl;
              cout << "Max number of iterations: "<< Linear_Solver_Iter <<"."<< endl;
              break;
            case SMOOTHER_JACOBI:
              cout << "A Jacobi method is used for smoothing the linear system." << endl;
              break;
            case SMOOTHER_ILU:
              cout << "A ILU0 method is used for smoothing the linear system." << endl;
              break;
            case SMOOTHER_LUSGS:
              cout << "A LU-SGS method is used for smoothing the linear system." << endl;
              break;
            case SMOOTHER_LINELET:
              cout << "A Linelet method is used for smoothing the linear system." << endl;
              break;
          }
          break;
      }
    }

    if ((Kind_Solver == TNE2_EULER) || (Kind_Solver == TNE2_NAVIER_STOKES)) {
      switch (Kind_TimeIntScheme_TNE2) {
        case EULER_IMPLICIT:
          cout << "Euler implicit method for the flow equations." << endl;
          switch (Kind_Linear_Solver) {
            case BCGSTAB:
              cout << "BCGSTAB is used for solving the linear system." << endl;
              cout << "Convergence criteria of the linear solver: "<< Linear_Solver_Error <<"."<< endl;
              cout << "Max number of iterations: "<< Linear_Solver_Iter <<"."<< endl;
              break;
            case FGMRES || RESTARTED_FGMRES:
              cout << "FGMRES is used for solving the linear system." << endl;
              cout << "Convergence criteria of the linear solver: "<< Linear_Solver_Error <<"."<< endl;
              cout << "Max number of iterations: "<< Linear_Solver_Iter <<"."<< endl;
              break;
          }
          break;
      }
    }

    if ((Kind_Solver == ADJ_EULER) || (Kind_Solver == ADJ_NAVIER_STOKES) || (Kind_Solver == ADJ_RANS)) {
      switch (Kind_TimeIntScheme_AdjFlow) {
        case RUNGE_KUTTA_EXPLICIT:
          cout << "Runge-Kutta explicit method for the adjoint equations." << endl;
          cout << "Number of steps: " << nRKStep << endl;
          cout << "Alpha coefficients: ";
          for (unsigned short iRKStep = 0; iRKStep < nRKStep; iRKStep++) {
            cout << "\t" << RK_Alpha_Step[iRKStep];
          }
          cout << endl;
          break;
        case EULER_EXPLICIT: cout << "Euler explicit method for the adjoint equations." << endl; break;
        case EULER_IMPLICIT: cout << "Euler implicit method for the adjoint equations." << endl; break;
      }
    }

    if (Kind_Solver == LIN_EULER) {
      switch (Kind_TimeIntScheme_LinFlow) {
        case RUNGE_KUTTA_EXPLICIT:
          cout << "Runge-Kutta explicit explicit method for the linearized equations." << endl;
          cout << "Number of steps: " << nRKStep << endl;
          cout << "Alpha coefficients: ";
          for (unsigned short iRKStep = 0; iRKStep < nRKStep; iRKStep++) {
            cout << "\t" << RK_Alpha_Step[iRKStep];
          }
          cout << endl;
          break;
        case EULER_EXPLICIT: cout << "Euler explicit method for the linearized equations." << endl; break;
      }
    }

    if ((Kind_Solver == ADJ_TNE2_EULER) || (Kind_Solver == ADJ_TNE2_NAVIER_STOKES)) {
      switch (Kind_TimeIntScheme_AdjTNE2) {
        case RUNGE_KUTTA_EXPLICIT:
          cout << "Runge-Kutta explicit method for the adjoint equations." << endl;
          cout << "Number of steps: " << nRKStep << endl;
          cout << "Alpha coefficients: ";
          for (unsigned short iRKStep = 0; iRKStep < nRKStep; iRKStep++) {
            cout << "\t" << RK_Alpha_Step[iRKStep];
          }
          cout << endl;
          break;
        case EULER_EXPLICIT: cout << "Euler explicit method for the adjoint equations." << endl; break;
        case EULER_IMPLICIT: cout << "Euler implicit method for the adjoint equations." << endl; break;
      }
    }

    if (nMGLevels !=0) {
      
      if (nStartUpIter != 0) cout << "A total of " << nStartUpIter << " start up iterations on the fine grid."<< endl;
      if (MGCycle == V_CYCLE) cout << "V Multigrid Cycle, with " << nMGLevels << " multigrid levels."<< endl;
      if (MGCycle == W_CYCLE) cout << "W Multigrid Cycle, with " << nMGLevels << " multigrid levels."<< endl;
      if (MGCycle == FULLMG_CYCLE) cout << "Full Multigrid Cycle, with " << nMGLevels << " multigrid levels."<< endl;

      cout << "Damping factor for the residual restriction: " << Damp_Res_Restric <<"."<< endl;
      cout << "Damping factor for the correction prolongation: " << Damp_Correc_Prolong <<"."<< endl;
    }

    if ((Kind_Solver != LINEAR_ELASTICITY) && (Kind_Solver != FEM_ELASTICITY) && (Kind_Solver != HEAT_EQUATION) && (Kind_Solver != WAVE_EQUATION)) {

      if (CFL_AdaptParam[0] == 1.0) cout << "No CFL adaptation." << endl;
      else cout << "CFL adaptation. Factor down: "<< CFL_AdaptParam[0] <<", factor up: "<< CFL_AdaptParam[1]
        <<", lower limit: "<< CFL_AdaptParam[2] <<", upper limit: " << CFL_AdaptParam[3] <<"."<< endl;

      if (nMGLevels !=0) {
        cout << "Multigrid Level:                  ";
        for (unsigned short iLevel = 0; iLevel < nMGLevels+1; iLevel++) {
          cout.width(6); cout << iLevel;
        }
        cout << endl;
      }

      cout << "Courant-Friedrichs-Lewy number:   ";
      cout.precision(3);
      cout.width(6); cout << CFL[0];
      cout << endl;

      if (nMGLevels !=0) {
        cout.precision(3);
        cout << "MG PreSmooth coefficients:        ";
        for (unsigned short iMG_PreSmooth = 0; iMG_PreSmooth < nMGLevels+1; iMG_PreSmooth++) {
          cout.width(6); cout << MG_PreSmooth[iMG_PreSmooth];
        }
        cout << endl;
      }

      if (nMGLevels !=0) {
        cout.precision(3);
        cout << "MG PostSmooth coefficients:       ";
        for (unsigned short iMG_PostSmooth = 0; iMG_PostSmooth < nMGLevels+1; iMG_PostSmooth++) {
          cout.width(6); cout << MG_PostSmooth[iMG_PostSmooth];
        }
        cout << endl;
      }

      if (nMGLevels !=0) {
        cout.precision(3);
        cout << "MG CorrecSmooth coefficients:     ";
        for (unsigned short iMG_CorrecSmooth = 0; iMG_CorrecSmooth < nMGLevels+1; iMG_CorrecSmooth++) {
          cout.width(6); cout << MG_CorrecSmooth[iMG_CorrecSmooth];
        }
        cout << endl;
      }

    }

    if ((Kind_Solver == RANS) || (Kind_Solver == DISC_ADJ_RANS))
      if (Kind_TimeIntScheme_Turb == EULER_IMPLICIT)
        cout << "Euler implicit time integration for the turbulence model." << endl;
  }

  if (val_software == SU2_CFD) {

    cout << endl <<"------------------------- Convergence Criteria --------------------------" << endl;

    cout << "Maximum number of iterations: " << nExtIter <<"."<< endl;

    if (ConvCriteria == CAUCHY) {
      if (!Adjoint && !Linearized && !DiscreteAdjoint)
        switch (Cauchy_Func_Flow) {
          case LIFT_COEFFICIENT: cout << "Cauchy criteria for Lift using "
            << Cauchy_Elems << " elements and epsilon " <<Cauchy_Eps<< "."<< endl; break;
          case DRAG_COEFFICIENT: cout << "Cauchy criteria for Drag using "
            << Cauchy_Elems << " elements and epsilon " <<Cauchy_Eps<< "."<< endl; break;
        }

      if (Adjoint || DiscreteAdjoint)
        switch (Cauchy_Func_AdjFlow) {
          case SENS_GEOMETRY: cout << "Cauchy criteria for geo. sensitivity using "
            << Cauchy_Elems << " elements and epsilon " <<Cauchy_Eps<< "."<< endl; break;
          case SENS_MACH: cout << "Cauchy criteria for Mach number sensitivity using "
            << Cauchy_Elems << " elements and epsilon " <<Cauchy_Eps<< "."<< endl; break;
        }

      if (Linearized)
        switch (Cauchy_Func_LinFlow) {
          case DELTA_LIFT_COEFFICIENT: cout << "Cauchy criteria for linearized Lift using "
            << Cauchy_Elems << " elements and epsilon " <<Cauchy_Eps<< "."<< endl; break;
          case DELTA_DRAG_COEFFICIENT: cout << "Cauchy criteria for linearized Drag using "
            << Cauchy_Elems << " elements and epsilon " <<Cauchy_Eps<< "."<< endl; break;
        }

      cout << "Start convergence criteria at iteration " << StartConv_Iter<< "."<< endl;
      
    }


    if (ConvCriteria == RESIDUAL) {
      if (!Adjoint && !Linearized && !DiscreteAdjoint) {
        cout << "Reduce the density residual " << OrderMagResidual << " orders of magnitude."<< endl;
        cout << "The minimum bound for the density residual is 10^(" << MinLogResidual<< ")."<< endl;
        cout << "Start convergence criteria at iteration " << StartConv_Iter<< "."<< endl;
      }

      if (Adjoint || DiscreteAdjoint) {
        cout << "Reduce the adjoint density residual " << OrderMagResidual << " orders of magnitude."<< endl;
        cout << "The minimum value for the adjoint density residual is 10^(" << MinLogResidual<< ")."<< endl;
      }

      if (Linearized) {
        cout << "Reduce the linearized density residual " << OrderMagResidual << " orders of magnitude."<< endl;
        cout << "The minimum value for the linearized density residual is 10^(" << MinLogResidual<< ")."<< endl;
      }

    }

  }

  if (val_software == SU2_MSH) {
    cout << endl <<"----------------------- Grid adaptation strategy ------------------------" << endl;

    switch (Kind_Adaptation) {
      case NONE: break;
      case PERIODIC: cout << "Grid modification to run periodic bc problems." << endl; break;
      case FULL: cout << "Grid adaptation using a complete refinement." << endl; break;
      case WAKE: cout << "Grid adaptation of the wake." << endl; break;
      case FULL_FLOW: cout << "Flow grid adaptation using a complete refinement." << endl; break;
      case FULL_ADJOINT: cout << "Adjoint grid adaptation using a complete refinement." << endl; break;
      case FULL_LINEAR: cout << "Linear grid adaptation using a complete refinement." << endl; break;
      case GRAD_FLOW: cout << "Grid adaptation using gradient based strategy (density)." << endl; break;
      case GRAD_ADJOINT: cout << "Grid adaptation using gradient based strategy (adjoint density)." << endl; break;
      case GRAD_FLOW_ADJ: cout << "Grid adaptation using gradient based strategy (density and adjoint density)." << endl; break;
      case ROBUST: cout << "Grid adaptation using robust adaptation."<< endl; break;
      case COMPUTABLE: cout << "Grid adaptation using computable correction."<< endl; break;
      case COMPUTABLE_ROBUST: cout << "Grid adaptation using computable correction."<< endl; break;
      case REMAINING: cout << "Grid adaptation using remaining error."<< endl; break;
      case SMOOTHING: cout << "Grid smoothing using an implicit method."<< endl; break;
      case SUPERSONIC_SHOCK: cout << "Grid adaptation for a supersonic shock at Mach: " << Mach <<"."<< endl; break;
    }

    switch (Kind_Adaptation) {
      case GRAD_FLOW: case GRAD_ADJOINT: case GRAD_FLOW_ADJ: case ROBUST: case COMPUTABLE: case COMPUTABLE_ROBUST: case REMAINING:
        cout << "Power of the dual volume in the adaptation sensor: " << DualVol_Power << endl;
        cout << "Percentage of new elements in the adaptation process: " << New_Elem_Adapt << "."<< endl;
        break;
    }

    if (Analytical_Surface != NONE)
      cout << "Use analytical definition for including points in the surfaces." << endl;

  }

  cout << endl <<"-------------------------- Output Information ---------------------------" << endl;

  if (val_software == SU2_CFD) {

    if (Low_MemoryOutput) cout << "Writing output files with low memory RAM requirements."<< endl;
    cout << "Writing a flow solution every " << Wrt_Sol_Freq <<" iterations."<< endl;
    cout << "Writing the convergence history every " << Wrt_Con_Freq <<" iterations."<< endl;
    if ((Unsteady_Simulation == DT_STEPPING_1ST) || (Unsteady_Simulation == DT_STEPPING_2ND)) {
      cout << "Writing the dual time flow solution every " << Wrt_Sol_Freq_DualTime <<" iterations."<< endl;
      cout << "Writing the dual time convergence history every " << Wrt_Con_Freq_DualTime <<" iterations."<< endl;
    }

    switch (Output_FileFormat) {
      case PARAVIEW: cout << "The output file format is Paraview ASCII (.vtk)." << endl; break;
      case TECPLOT: cout << "The output file format is Tecplot ASCII (.dat)." << endl; break;
      case TECPLOT_BINARY: cout << "The output file format is Tecplot binary (.plt)." << endl; break;
      case FIELDVIEW: cout << "The output file format is FieldView ASCII (.uns)." << endl; break;
      case FIELDVIEW_BINARY: cout << "The output file format is FieldView binary (.uns)." << endl; break;
      case CGNS_SOL: cout << "The output file format is CGNS (.cgns)." << endl; break;
    }

    cout << "Convergence history file name: " << Conv_FileName << "." << endl;

    cout << "Forces breakdown file name: " << Breakdown_FileName << "." << endl;

<<<<<<< HEAD
    if ((Kind_Solver != LINEAR_ELASTICITY) && (Kind_Solver != FEM_ELASTICITY) && (Kind_Solver != HEAT_EQUATION) && (Kind_Solver != WAVE_EQUATION)) {
      if (!Linearized && !Adjoint) {
=======
    if ((Kind_Solver != LINEAR_ELASTICITY) && (Kind_Solver != HEAT_EQUATION) && (Kind_Solver != WAVE_EQUATION)) {
      if (!Linearized && !Adjoint && !DiscreteAdjoint) {
>>>>>>> 29abe3c1
        cout << "Surface flow coefficients file name: " << SurfFlowCoeff_FileName << "." << endl;
        cout << "Flow variables file name: " << Flow_FileName << "." << endl;
        cout << "Restart flow file name: " << Restart_FlowFileName << "." << endl;
      }

      if (Linearized) {
        cout << "Linearized flow solution file name: " << Solution_LinFileName << "." << endl;
        cout << "Restart linearized flow file name: " << Restart_LinFileName << "." << endl;
        cout << "Linearized variables file name: " << Lin_FileName << "." << endl;
        cout << "Surface linearized coefficients file name: " << SurfLinCoeff_FileName << "." << endl;
      }

      if (Adjoint || DiscreteAdjoint) {
        cout << "Adjoint solution file name: " << Solution_AdjFileName << "." << endl;
        cout << "Restart adjoint file name: " << Restart_AdjFileName << "." << endl;
        cout << "Adjoint variables file name: " << Adj_FileName << "." << endl;
        cout << "Surface adjoint coefficients file name: " << SurfAdjCoeff_FileName << "." << endl;
      }
    }
    else {
      cout << "Surface structure coefficients file name: " << SurfStructure_FileName << "." << endl;
      cout << "Structure variables file name: " << Structure_FileName << "." << endl;
      cout << "Restart structure file name: " << Restart_FlowFileName << "." << endl;
    }

  }

  if (val_software == SU2_SOL) {
    if (Low_MemoryOutput) cout << "Writing output files with low memory RAM requirements."<< endl;
    switch (Output_FileFormat) {
      case PARAVIEW: cout << "The output file format is Paraview ASCII (.dat)." << endl; break;
      case TECPLOT: cout << "The output file format is Tecplot ASCII (.dat)." << endl; break;
      case TECPLOT_BINARY: cout << "The output file format is Tecplot binary (.plt)." << endl; break;
      case FIELDVIEW: cout << "The output file format is FieldView ASCII (.dat)." << endl; break;
      case FIELDVIEW_BINARY: cout << "The output file format is FieldView ASCII (.dat)." << endl; break;
      case CGNS_SOL: cout << "The output file format is CGNS (.cgns)." << endl; break;
    }
    cout << "Flow variables file name: " << Flow_FileName << "." << endl;
  }

  if (val_software == SU2_DEF) {
    cout << "Output mesh file name: " << Mesh_Out_FileName << ". " << endl;
    if (Visualize_Deformation) cout << "A file will be created to visualize the deformation." << endl;
    else cout << "No file for visualizing the deformation." << endl;
    switch (GetDeform_Stiffness_Type()) {
      case INVERSE_VOLUME:
        cout << "Cell stiffness scaled by inverse of the cell volume." << endl;
        break;
      case WALL_DISTANCE:
        cout << "Cell stiffness scaled by distance from the deforming surface." << endl;
        break;
      case CONSTANT_STIFFNESS:
        cout << "Imposing constant cell stiffness (steel)." << endl;
        break;
    }
  }

  if (val_software == SU2_MSH) {
    cout << "Output mesh file name: " << Mesh_Out_FileName << ". " << endl;
  }

  if (val_software == SU2_DOT) {
    cout << "Output gradient file name: " << ObjFunc_Grad_FileName << ". " << endl;
  }

  if (val_software == SU2_MSH) {
    cout << "Output mesh file name: " << Mesh_Out_FileName << ". " << endl;
    cout << "Restart flow file name: " << Restart_FlowFileName << "." << endl;
    if ((Kind_Adaptation == FULL_ADJOINT) || (Kind_Adaptation == GRAD_ADJOINT) || (Kind_Adaptation == GRAD_FLOW_ADJ) ||
        (Kind_Adaptation == ROBUST) || (Kind_Adaptation == COMPUTABLE_ROBUST) || (Kind_Adaptation == COMPUTABLE) ||
        (Kind_Adaptation == REMAINING)) {
      if (Kind_ObjFunc == DRAG_COEFFICIENT) cout << "Restart adjoint file name: " << Restart_AdjFileName << "." << endl;
      if (Kind_ObjFunc == EQUIVALENT_AREA) cout << "Restart adjoint file name: " << Restart_AdjFileName << "." << endl;
      if (Kind_ObjFunc == NEARFIELD_PRESSURE) cout << "Restart adjoint file name: " << Restart_AdjFileName << "." << endl;
      if (Kind_ObjFunc == LIFT_COEFFICIENT) cout << "Restart adjoint file name: " << Restart_AdjFileName << "." << endl;
    }
  }

  cout << endl <<"------------------- Config File Boundary Information --------------------" << endl;

  if (nMarker_Euler != 0) {
    cout << "Euler wall boundary marker(s): ";
    for (iMarker_Euler = 0; iMarker_Euler < nMarker_Euler; iMarker_Euler++) {
      cout << Marker_Euler[iMarker_Euler];
      if (iMarker_Euler < nMarker_Euler-1) cout << ", ";
      else cout <<"."<< endl;
    }
  }

  if (nMarker_FarField != 0) {
    cout << "Far-field boundary marker(s): ";
    for (iMarker_FarField = 0; iMarker_FarField < nMarker_FarField; iMarker_FarField++) {
      cout << Marker_FarField[iMarker_FarField];
      if (iMarker_FarField < nMarker_FarField-1) cout << ", ";
      else cout <<"."<< endl;
    }
  }

  if (nMarker_SymWall != 0) {
    cout << "Symmetry plane boundary marker(s): ";
    for (iMarker_SymWall = 0; iMarker_SymWall < nMarker_SymWall; iMarker_SymWall++) {
      cout << Marker_SymWall[iMarker_SymWall];
      if (iMarker_SymWall < nMarker_SymWall-1) cout << ", ";
      else cout <<"."<< endl;
    }
  }

  if (nMarker_Pressure != 0) {
    cout << "Pressure boundary marker(s): ";
    for (iMarker_Pressure = 0; iMarker_Pressure < nMarker_Pressure; iMarker_Pressure++) {
      cout << Marker_Pressure[iMarker_Pressure];
      if (iMarker_Pressure < nMarker_Pressure-1) cout << ", ";
      else cout <<"."<< endl;
    }
  }

  if (nMarker_PerBound != 0) {
    cout << "Periodic boundary marker(s): ";
    for (iMarker_PerBound = 0; iMarker_PerBound < nMarker_PerBound; iMarker_PerBound++) {
      cout << Marker_PerBound[iMarker_PerBound];
      if (iMarker_PerBound < nMarker_PerBound-1) cout << ", ";
      else cout <<"."<< endl;
    }
  }

  if (nMarker_NearFieldBound != 0) {
    cout << "Near-field boundary marker(s): ";
    for (iMarker_NearFieldBound = 0; iMarker_NearFieldBound < nMarker_NearFieldBound; iMarker_NearFieldBound++) {
      cout << Marker_NearFieldBound[iMarker_NearFieldBound];
      if (iMarker_NearFieldBound < nMarker_NearFieldBound-1) cout << ", ";
      else cout <<"."<< endl;
    }
  }

  if (nMarker_InterfaceBound != 0) {
    cout << "Interface boundary marker(s): ";
    for (iMarker_InterfaceBound = 0; iMarker_InterfaceBound < nMarker_InterfaceBound; iMarker_InterfaceBound++) {
      cout << Marker_InterfaceBound[iMarker_InterfaceBound];
      if (iMarker_InterfaceBound < nMarker_InterfaceBound-1) cout << ", ";
      else cout <<"."<< endl;
    }
  }

  if (nMarker_Dirichlet != 0) {
    cout << "Dirichlet boundary marker(s): ";
    for (iMarker_Dirichlet = 0; iMarker_Dirichlet < nMarker_Dirichlet; iMarker_Dirichlet++) {
      cout << Marker_Dirichlet[iMarker_Dirichlet];
      if (iMarker_Dirichlet < nMarker_Dirichlet-1) cout << ", ";
      else cout <<"."<< endl;
    }
  }

  if (nMarker_FlowLoad != 0) {
    cout << "Flow Load boundary marker(s): ";
    for (iMarker_FlowLoad = 0; iMarker_FlowLoad < nMarker_FlowLoad; iMarker_FlowLoad++) {
      cout << Marker_FlowLoad[iMarker_FlowLoad];
      if (iMarker_FlowLoad < nMarker_FlowLoad-1) cout << ", ";
      else cout <<"."<< endl;
    }
  }

  if (nMarker_Neumann != 0) {
    cout << "Neumann boundary marker(s): ";
    for (iMarker_Neumann = 0; iMarker_Neumann < nMarker_Neumann; iMarker_Neumann++) {
      cout << Marker_Neumann[iMarker_Neumann];
      if (iMarker_Neumann < nMarker_Neumann-1) cout << ", ";
      else cout <<"."<< endl;
    }
  }

  if (nMarker_Inlet != 0) {
    cout << "Inlet boundary marker(s): ";
    for (iMarker_Inlet = 0; iMarker_Inlet < nMarker_Inlet; iMarker_Inlet++) {
      cout << Marker_Inlet[iMarker_Inlet];
      if (iMarker_Inlet < nMarker_Inlet-1) cout << ", ";
      else cout <<"."<< endl;
    }
  }

  if (nMarker_Riemann != 0) {
      cout << "Riemann boundary marker(s): ";
      for (iMarker_Riemann = 0; iMarker_Riemann < nMarker_Riemann; iMarker_Riemann++) {
        cout << Marker_Riemann[iMarker_Riemann];
        if (iMarker_Riemann < nMarker_Riemann-1) cout << ", ";
        else cout <<"."<< endl;
    }
  }
  
  if (nMarker_EngineInflow != 0) {
    cout << "Engine inflow boundary marker(s): ";
    for (iMarker_EngineInflow = 0; iMarker_EngineInflow < nMarker_EngineInflow; iMarker_EngineInflow++) {
      cout << Marker_EngineInflow[iMarker_EngineInflow];
      if (iMarker_EngineInflow < nMarker_EngineInflow-1) cout << ", ";
      else cout <<"."<< endl;
    }
  }
  
  if (nMarker_EngineBleed != 0) {
    cout << "Engine bleed boundary marker(s): ";
    for (iMarker_EngineBleed = 0; iMarker_EngineBleed < nMarker_EngineBleed; iMarker_EngineBleed++) {
      cout << Marker_EngineBleed[iMarker_EngineBleed];
      if (iMarker_EngineBleed < nMarker_EngineBleed-1) cout << ", ";
      else cout <<"."<< endl;
    }
  }

  if (nMarker_EngineExhaust != 0) {
    cout << "Engine exhaust boundary marker(s): ";
    for (iMarker_EngineExhaust = 0; iMarker_EngineExhaust < nMarker_EngineExhaust; iMarker_EngineExhaust++) {
      cout << Marker_EngineExhaust[iMarker_EngineExhaust];
      if (iMarker_EngineExhaust < nMarker_EngineExhaust-1) cout << ", ";
      else cout <<"."<< endl;
    }
  }

  if (nMarker_Supersonic_Inlet != 0) {
    cout << "Supersonic inlet boundary marker(s): ";
    for (iMarker_Supersonic_Inlet = 0; iMarker_Supersonic_Inlet < nMarker_Supersonic_Inlet; iMarker_Supersonic_Inlet++) {
      cout << Marker_Supersonic_Inlet[iMarker_Supersonic_Inlet];
      if (iMarker_Supersonic_Inlet < nMarker_Supersonic_Inlet-1) cout << ", ";
      else cout <<"."<< endl;
    }
  }
  
  if (nMarker_Supersonic_Outlet != 0) {
    cout << "Supersonic outlet boundary marker(s): ";
    for (iMarker_Supersonic_Outlet = 0; iMarker_Supersonic_Outlet < nMarker_Supersonic_Outlet; iMarker_Supersonic_Outlet++) {
      cout << Marker_Supersonic_Outlet[iMarker_Supersonic_Outlet];
      if (iMarker_Supersonic_Outlet < nMarker_Supersonic_Outlet-1) cout << ", ";
      else cout <<"."<< endl;
    }
  }

  if (nMarker_Outlet != 0) {
    cout << "Outlet boundary marker(s): ";
    for (iMarker_Outlet = 0; iMarker_Outlet < nMarker_Outlet; iMarker_Outlet++) {
      cout << Marker_Outlet[iMarker_Outlet];
      if (iMarker_Outlet < nMarker_Outlet-1) cout << ", ";
      else cout <<"."<< endl;
    }
  }

  if (nMarker_Isothermal != 0) {
    cout << "Isothermal wall boundary marker(s): ";
    for (iMarker_Isothermal = 0; iMarker_Isothermal < nMarker_Isothermal; iMarker_Isothermal++) {
      cout << Marker_Isothermal[iMarker_Isothermal];
      if (iMarker_Isothermal < nMarker_Isothermal-1) cout << ", ";
      else cout <<"."<< endl;
    }
  }

  if (nMarker_IsothermalNonCatalytic != 0) {
    cout << "Non-catalytic isothermal wall boundary marker(s): ";
    for (iMarker_IsothermalNonCatalytic = 0; iMarker_IsothermalNonCatalytic < nMarker_IsothermalNonCatalytic; iMarker_IsothermalNonCatalytic++) {
      cout << Marker_IsothermalNonCatalytic[iMarker_IsothermalNonCatalytic];
      if (iMarker_IsothermalNonCatalytic < nMarker_IsothermalNonCatalytic-1) cout << ", ";
      else cout <<"."<< endl;
    }
  }

  if (nMarker_IsothermalCatalytic != 0) {
    cout << "Catalytic isothermal wall boundary marker(s): ";
    for (iMarker_IsothermalCatalytic = 0; iMarker_IsothermalCatalytic < nMarker_IsothermalCatalytic; iMarker_IsothermalCatalytic++) {
      cout << Marker_IsothermalCatalytic[iMarker_IsothermalCatalytic];
      if (iMarker_IsothermalCatalytic < nMarker_IsothermalCatalytic-1) cout << ", ";
      else cout <<"."<< endl;
    }
  }

  if (nMarker_HeatFlux != 0) {
    cout << "Constant heat flux wall boundary marker(s): ";
    for (iMarker_HeatFlux = 0; iMarker_HeatFlux < nMarker_HeatFlux; iMarker_HeatFlux++) {
      cout << Marker_HeatFlux[iMarker_HeatFlux];
      if (iMarker_HeatFlux < nMarker_HeatFlux-1) cout << ", ";
      else cout <<"."<< endl;
    }
  }

  if (nMarker_HeatFluxNonCatalytic != 0) {
    cout << "Non-catalytic constant heat flux wall boundary marker(s): ";
    for (iMarker_HeatFluxNonCatalytic = 0; iMarker_HeatFluxNonCatalytic < nMarker_HeatFluxNonCatalytic; iMarker_HeatFluxNonCatalytic++) {
      cout << Marker_HeatFluxNonCatalytic[iMarker_HeatFluxNonCatalytic];
      if (iMarker_HeatFluxNonCatalytic < nMarker_HeatFluxNonCatalytic-1) cout << ", ";
      else cout <<"."<< endl;
    }
  }

  if (nMarker_HeatFluxCatalytic != 0) {
    cout << "Catalytic constant heat flux wall boundary marker(s): ";
    for (iMarker_HeatFluxCatalytic = 0; iMarker_HeatFluxCatalytic < nMarker_HeatFluxCatalytic; iMarker_HeatFluxCatalytic++) {
      cout << Marker_HeatFluxCatalytic[iMarker_HeatFluxCatalytic];
      if (iMarker_HeatFluxCatalytic < nMarker_HeatFluxCatalytic-1) cout << ", ";
      else cout <<"."<< endl;
    }
  }

  if (nMarker_Clamped != 0) {
    cout << "Clamped boundary marker(s): ";
    for (iMarker_Clamped = 0; iMarker_Clamped < nMarker_Clamped; iMarker_Clamped++) {
      cout << Marker_Clamped[iMarker_Clamped];
      if (iMarker_Clamped < nMarker_Clamped-1) cout << ", ";
      else cout <<"."<<endl;
    }
  }

  if (nMarker_Displacement != 0) {
    cout << "Displacement boundary marker(s): ";
    for (iMarker_Displacement = 0; iMarker_Displacement < nMarker_Displacement; iMarker_Displacement++) {
      cout << Marker_Displacement[iMarker_Displacement];
      if (iMarker_Displacement < nMarker_Displacement-1) cout << ", ";
      else cout <<"."<< endl;
    }
  }

  if (nMarker_Load != 0) {
    cout << "Normal load boundary marker(s): ";
    for (iMarker_Load = 0; iMarker_Load < nMarker_Load; iMarker_Load++) {
      cout << Marker_Load[iMarker_Load];
      if (iMarker_Load < nMarker_Load-1) cout << ", ";
      else cout <<"."<< endl;
    }
  }

  if (nMarker_Load_Dir != 0) {
    cout << "Load boundary marker(s) in cartesian coordinates: ";
    for (iMarker_Load_Dir = 0; iMarker_Load_Dir < nMarker_Load_Dir; iMarker_Load_Dir++) {
      cout << Marker_Load_Dir[iMarker_Load_Dir];
      if (iMarker_Load_Dir < nMarker_Load_Dir-1) cout << ", ";
      else cout <<"."<<endl;
    }
  }

  if (nMarker_Load_Sine != 0) {
    cout << "Sine-Wave Load boundary marker(s): ";
    for (iMarker_Load_Sine = 0; iMarker_Load_Sine < nMarker_Load_Sine; iMarker_Load_Sine++) {
      cout << Marker_Load_Sine[iMarker_Load_Sine];
      if (iMarker_Load_Sine < nMarker_Load_Sine-1) cout << ", ";
      else cout <<"."<<endl;
    }
  }

  if (nMarker_Neumann != 0) {
    cout << "Neumann boundary marker(s): ";
    for (iMarker_Neumann = 0; iMarker_Neumann < nMarker_Neumann; iMarker_Neumann++) {
      cout << Marker_Neumann[iMarker_Neumann];
      if (iMarker_Neumann < nMarker_Neumann-1) cout << ", ";
      else cout <<"."<< endl;
    }
  }

  if (nMarker_Custom != 0) {
    cout << "Custom boundary marker(s): ";
    for (iMarker_Custom = 0; iMarker_Custom < nMarker_Custom; iMarker_Custom++) {
      cout << Marker_Custom[iMarker_Custom];
      if (iMarker_Custom < nMarker_Custom-1) cout << ", ";
      else cout <<"."<< endl;
    }
  }

  if (nMarker_ActDisk_Inlet != 0) {
		cout << "Actuator disk (inlet) boundary marker(s): ";
		for (iMarker_ActDisk_Inlet = 0; iMarker_ActDisk_Inlet < nMarker_ActDisk_Inlet; iMarker_ActDisk_Inlet++) {
			cout << Marker_ActDisk_Inlet[iMarker_ActDisk_Inlet];
			if (iMarker_ActDisk_Inlet < nMarker_ActDisk_Inlet-1) cout << ", ";
			else cout <<"."<< endl;
		}
	}

  if (nMarker_ActDisk_Outlet != 0) {
		cout << "Actuator disk (outlet) boundary marker(s): ";
		for (iMarker_ActDisk_Outlet = 0; iMarker_ActDisk_Outlet < nMarker_ActDisk_Outlet; iMarker_ActDisk_Outlet++) {
			cout << Marker_ActDisk_Outlet[iMarker_ActDisk_Outlet];
			if (iMarker_ActDisk_Outlet < nMarker_ActDisk_Outlet-1) cout << ", ";
			else cout <<"."<< endl;
		}
	}

}


void CConfig::GetChemistryEquilConstants(su2double **RxnConstantTable, unsigned short iReaction) {
  switch (Kind_GasModel) {
    case O2:
      //O2 + M -> 2O + M
      RxnConstantTable[0][0] = 1.8103;	RxnConstantTable[0][1] = 1.9607;	RxnConstantTable[0][2] = 3.5716;	RxnConstantTable[0][3] = -7.3623;		RxnConstantTable[0][4] = 0.083861;
      RxnConstantTable[1][0] = 0.91354;	RxnConstantTable[1][1] = 2.3160;	RxnConstantTable[1][2] = 2.2885;	RxnConstantTable[1][3] = -6.7969;		RxnConstantTable[1][4] = 0.046338;
      RxnConstantTable[2][0] = 0.64183;	RxnConstantTable[2][1] = 2.4253;	RxnConstantTable[2][2] = 1.9026;	RxnConstantTable[2][3] = -6.6277;		RxnConstantTable[2][4] = 0.035151;
      RxnConstantTable[3][0] = 0.55388;	RxnConstantTable[3][1] = 2.4600;	RxnConstantTable[3][2] = 1.7763;	RxnConstantTable[3][3] = -6.5720;		RxnConstantTable[3][4] = 0.031445;
      RxnConstantTable[4][0] = 0.52455;	RxnConstantTable[4][1] = 2.4715;	RxnConstantTable[4][2] = 1.7342;	RxnConstantTable[4][3] = -6.55534;	RxnConstantTable[4][4] = 0.030209;
      RxnConstantTable[5][0] = 0.50989;	RxnConstantTable[5][1] = 2.4773;	RxnConstantTable[5][2] = 1.7132;	RxnConstantTable[5][3] = -6.5441;		RxnConstantTable[5][4] = 0.029591;
      break;
    case N2:
      //N2 + M -> 2N + M
      RxnConstantTable[0][0] = 3.4907;	RxnConstantTable[0][1] = 0.83133;	RxnConstantTable[0][2] = 4.0978;	RxnConstantTable[0][3] = -12.728;	RxnConstantTable[0][4] = 0.07487;		//n = 1E14
      RxnConstantTable[1][0] = 2.0723;	RxnConstantTable[1][1] = 1.38970;	RxnConstantTable[1][2] = 2.0617;	RxnConstantTable[1][3] = -11.828;	RxnConstantTable[1][4] = 0.015105;	//n = 1E15
      RxnConstantTable[2][0] = 1.6060;	RxnConstantTable[2][1] = 1.57320;	RxnConstantTable[2][2] = 1.3923;	RxnConstantTable[2][3] = -11.533;	RxnConstantTable[2][4] = -0.004543;	//n = 1E16
      RxnConstantTable[3][0] = 1.5351;	RxnConstantTable[3][1] = 1.60610;	RxnConstantTable[3][2] = 1.2993;	RxnConstantTable[3][3] = -11.494;	RxnConstantTable[3][4] = -0.00698;	//n = 1E17
      RxnConstantTable[4][0] = 1.4766;	RxnConstantTable[4][1] = 1.62910;	RxnConstantTable[4][2] = 1.2153;	RxnConstantTable[4][3] = -11.457;	RxnConstantTable[4][4] = -0.00944;	//n = 1E18
      RxnConstantTable[5][0] = 1.4766;	RxnConstantTable[5][1] = 1.62910;	RxnConstantTable[5][2] = 1.2153;	RxnConstantTable[5][3] = -11.457;	RxnConstantTable[5][4] = -0.00944;	//n = 1E19
      break;

    case ARGON_SID:
      //N2 + M -> 2N + M
      RxnConstantTable[0][0] = 3.4907;	RxnConstantTable[0][1] = 0.83133;	RxnConstantTable[0][2] = 4.0978;	RxnConstantTable[0][3] = -12.728;	RxnConstantTable[0][4] = 0.07487;		//n = 1E14
      RxnConstantTable[1][0] = 2.0723;	RxnConstantTable[1][1] = 1.38970;	RxnConstantTable[1][2] = 2.0617;	RxnConstantTable[1][3] = -11.828;	RxnConstantTable[1][4] = 0.015105;	//n = 1E15
      RxnConstantTable[2][0] = 1.6060;	RxnConstantTable[2][1] = 1.57320;	RxnConstantTable[2][2] = 1.3923;	RxnConstantTable[2][3] = -11.533;	RxnConstantTable[2][4] = -0.004543;	//n = 1E16
      RxnConstantTable[3][0] = 1.5351;	RxnConstantTable[3][1] = 1.60610;	RxnConstantTable[3][2] = 1.2993;	RxnConstantTable[3][3] = -11.494;	RxnConstantTable[3][4] = -0.00698;	//n = 1E17
      RxnConstantTable[4][0] = 1.4766;	RxnConstantTable[4][1] = 1.62910;	RxnConstantTable[4][2] = 1.2153;	RxnConstantTable[4][3] = -11.457;	RxnConstantTable[4][4] = -0.00944;	//n = 1E18
      RxnConstantTable[5][0] = 1.4766;	RxnConstantTable[5][1] = 1.62910;	RxnConstantTable[5][2] = 1.2153;	RxnConstantTable[5][3] = -11.457;	RxnConstantTable[5][4] = -0.00944;	//n = 1E19
      break;

    case AIR5:
      if (iReaction <= 4) {
        //N2 + M -> 2N + M
        RxnConstantTable[0][0] = 3.4907;	RxnConstantTable[0][1] = 0.83133;	RxnConstantTable[0][2] = 4.0978;	RxnConstantTable[0][3] = -12.728;	RxnConstantTable[0][4] = 0.07487;		//n = 1E14
        RxnConstantTable[1][0] = 2.0723;	RxnConstantTable[1][1] = 1.38970;	RxnConstantTable[1][2] = 2.0617;	RxnConstantTable[1][3] = -11.828;	RxnConstantTable[1][4] = 0.015105;	//n = 1E15
        RxnConstantTable[2][0] = 1.6060;	RxnConstantTable[2][1] = 1.57320;	RxnConstantTable[2][2] = 1.3923;	RxnConstantTable[2][3] = -11.533;	RxnConstantTable[2][4] = -0.004543;	//n = 1E16
        RxnConstantTable[3][0] = 1.5351;	RxnConstantTable[3][1] = 1.60610;	RxnConstantTable[3][2] = 1.2993;	RxnConstantTable[3][3] = -11.494;	RxnConstantTable[3][4] = -0.00698;	//n = 1E17
        RxnConstantTable[4][0] = 1.4766;	RxnConstantTable[4][1] = 1.62910;	RxnConstantTable[4][2] = 1.2153;	RxnConstantTable[4][3] = -11.457;	RxnConstantTable[4][4] = -0.00944;	//n = 1E18
        RxnConstantTable[5][0] = 1.4766;	RxnConstantTable[5][1] = 1.62910;	RxnConstantTable[5][2] = 1.2153;	RxnConstantTable[5][3] = -11.457;	RxnConstantTable[5][4] = -0.00944;	//n = 1E19
      } else if (iReaction > 4 && iReaction <= 9) {
        //O2 + M -> 2O + M
        RxnConstantTable[0][0] = 1.8103;	RxnConstantTable[0][1] = 1.9607;	RxnConstantTable[0][2] = 3.5716;	RxnConstantTable[0][3] = -7.3623;		RxnConstantTable[0][4] = 0.083861;
        RxnConstantTable[1][0] = 0.91354;	RxnConstantTable[1][1] = 2.3160;	RxnConstantTable[1][2] = 2.2885;	RxnConstantTable[1][3] = -6.7969;		RxnConstantTable[1][4] = 0.046338;
        RxnConstantTable[2][0] = 0.64183;	RxnConstantTable[2][1] = 2.4253;	RxnConstantTable[2][2] = 1.9026;	RxnConstantTable[2][3] = -6.6277;		RxnConstantTable[2][4] = 0.035151;
        RxnConstantTable[3][0] = 0.55388;	RxnConstantTable[3][1] = 2.4600;	RxnConstantTable[3][2] = 1.7763;	RxnConstantTable[3][3] = -6.5720;		RxnConstantTable[3][4] = 0.031445;
        RxnConstantTable[4][0] = 0.52455;	RxnConstantTable[4][1] = 2.4715;	RxnConstantTable[4][2] = 1.7342;	RxnConstantTable[4][3] = -6.55534;	RxnConstantTable[4][4] = 0.030209;
        RxnConstantTable[5][0] = 0.50989;	RxnConstantTable[5][1] = 2.4773;	RxnConstantTable[5][2] = 1.7132;	RxnConstantTable[5][3] = -6.5441;		RxnConstantTable[5][4] = 0.029591;
      } else if (iReaction > 9 && iReaction <= 14) {
        //NO + M -> N + O + M
        RxnConstantTable[0][0] = 2.1649;	RxnConstantTable[0][1] = 0.078577;	RxnConstantTable[0][2] = 2.8508;	RxnConstantTable[0][3] = -8.5422;	RxnConstantTable[0][4] = 0.053043;
        RxnConstantTable[1][0] = 1.0072;	RxnConstantTable[1][1] = 0.53545;		RxnConstantTable[1][2] = 1.1911;	RxnConstantTable[1][3] = -7.8098;	RxnConstantTable[1][4] = 0.004394;
        RxnConstantTable[2][0] = 0.63817;	RxnConstantTable[2][1] = 0.68189;		RxnConstantTable[2][2] = 0.66336;	RxnConstantTable[2][3] = -7.5773;	RxnConstantTable[2][4] = -0.011025;
        RxnConstantTable[3][0] = 0.55889;	RxnConstantTable[3][1] = 0.71558;		RxnConstantTable[3][2] = 0.55396;	RxnConstantTable[3][3] = -7.5304;	RxnConstantTable[3][4] = -0.014089;
        RxnConstantTable[4][0] = 0.5150;	RxnConstantTable[4][1] = 0.73286;		RxnConstantTable[4][2] = 0.49096;	RxnConstantTable[4][3] = -7.5025;	RxnConstantTable[4][4] = -0.015938;
        RxnConstantTable[5][0] = 0.50765;	RxnConstantTable[5][1] = 0.73575;		RxnConstantTable[5][2] = 0.48042;	RxnConstantTable[5][3] = -7.4979;	RxnConstantTable[5][4] = -0.016247;
      } else if (iReaction == 15) {
        //N2 + O -> NO + N
        RxnConstantTable[0][0] = 1.3261;	RxnConstantTable[0][1] = 0.75268;	RxnConstantTable[0][2] = 1.2474;	RxnConstantTable[0][3] = -4.1857;	RxnConstantTable[0][4] = 0.02184;
        RxnConstantTable[1][0] = 1.0653;	RxnConstantTable[1][1] = 0.85417;	RxnConstantTable[1][2] = 0.87093;	RxnConstantTable[1][3] = -4.0188;	RxnConstantTable[1][4] = 0.010721;
        RxnConstantTable[2][0] = 0.96794;	RxnConstantTable[2][1] = 0.89131;	RxnConstantTable[2][2] = 0.7291;	RxnConstantTable[2][3] = -3.9555;	RxnConstantTable[2][4] = 0.006488;
        RxnConstantTable[3][0] = 0.97646;	RxnConstantTable[3][1] = 0.89043;	RxnConstantTable[3][2] = 0.74572;	RxnConstantTable[3][3] = -3.9642;	RxnConstantTable[3][4] = 0.007123;
        RxnConstantTable[4][0] = 0.96188;	RxnConstantTable[4][1] = 0.89617;	RxnConstantTable[4][2] = 0.72479;	RxnConstantTable[4][3] = -3.955;	RxnConstantTable[4][4] = 0.006509;
        RxnConstantTable[5][0] = 0.96921;	RxnConstantTable[5][1] = 0.89329;	RxnConstantTable[5][2] = 0.73531;	RxnConstantTable[5][3] = -3.9596;	RxnConstantTable[5][4] = 0.006818;
      } else if (iReaction == 16) {
        //NO + O -> O2 + N
        RxnConstantTable[0][0] = 0.35438;		RxnConstantTable[0][1] = -1.8821;	RxnConstantTable[0][2] = -0.72111;	RxnConstantTable[0][3] = -1.1797;		RxnConstantTable[0][4] = -0.030831;
        RxnConstantTable[1][0] = 0.093613;	RxnConstantTable[1][1] = -1.7806;	RxnConstantTable[1][2] = -1.0975;		RxnConstantTable[1][3] = -1.0128;		RxnConstantTable[1][4] = -0.041949;
        RxnConstantTable[2][0] = -0.003732;	RxnConstantTable[2][1] = -1.7434;	RxnConstantTable[2][2] = -1.2394;		RxnConstantTable[2][3] = -0.94952;	RxnConstantTable[2][4] = -0.046182;
        RxnConstantTable[3][0] = 0.004815;	RxnConstantTable[3][1] = -1.7443;	RxnConstantTable[3][2] = -1.2227;		RxnConstantTable[3][3] = -0.95824;	RxnConstantTable[3][4] = -0.045545;
        RxnConstantTable[4][0] = -0.009758;	RxnConstantTable[4][1] = -1.7386;	RxnConstantTable[4][2] = -1.2436;		RxnConstantTable[4][3] = -0.949;		RxnConstantTable[4][4] = -0.046159;
        RxnConstantTable[5][0] = -0.002428;	RxnConstantTable[5][1] = -1.7415;	RxnConstantTable[5][2] = -1.2331;		RxnConstantTable[5][3] = -0.95365;	RxnConstantTable[5][4] = -0.04585;
      }
      break;
    case AIR7:
      if (iReaction <= 6) {
        //N2 + M -> 2N + M
        RxnConstantTable[0][0] = 3.4907;	RxnConstantTable[0][1] = 0.83133;	RxnConstantTable[0][2] = 4.0978;	RxnConstantTable[0][3] = -12.728;	RxnConstantTable[0][4] = 0.07487;		//n = 1E14
        RxnConstantTable[1][0] = 2.0723;	RxnConstantTable[1][1] = 1.38970;	RxnConstantTable[1][2] = 2.0617;	RxnConstantTable[1][3] = -11.828;	RxnConstantTable[1][4] = 0.015105;	//n = 1E15
        RxnConstantTable[2][0] = 1.6060;	RxnConstantTable[2][1] = 1.57320;	RxnConstantTable[2][2] = 1.3923;	RxnConstantTable[2][3] = -11.533;	RxnConstantTable[2][4] = -0.004543;	//n = 1E16
        RxnConstantTable[3][0] = 1.5351;	RxnConstantTable[3][1] = 1.60610;	RxnConstantTable[3][2] = 1.2993;	RxnConstantTable[3][3] = -11.494;	RxnConstantTable[3][4] = -0.00698;	//n = 1E17
        RxnConstantTable[4][0] = 1.4766;	RxnConstantTable[4][1] = 1.62910;	RxnConstantTable[4][2] = 1.2153;	RxnConstantTable[4][3] = -11.457;	RxnConstantTable[4][4] = -0.00944;	//n = 1E18
        RxnConstantTable[5][0] = 1.4766;	RxnConstantTable[5][1] = 1.62910;	RxnConstantTable[5][2] = 1.2153;	RxnConstantTable[5][3] = -11.457;	RxnConstantTable[5][4] = -0.00944;	//n = 1E19
      } else if (iReaction > 6 && iReaction <= 13) {
        //O2 + M -> 2O + M
        RxnConstantTable[0][0] = 1.8103;	RxnConstantTable[0][1] = 1.9607;	RxnConstantTable[0][2] = 3.5716;	RxnConstantTable[0][3] = -7.3623;		RxnConstantTable[0][4] = 0.083861;
        RxnConstantTable[1][0] = 0.91354;	RxnConstantTable[1][1] = 2.3160;	RxnConstantTable[1][2] = 2.2885;	RxnConstantTable[1][3] = -6.7969;		RxnConstantTable[1][4] = 0.046338;
        RxnConstantTable[2][0] = 0.64183;	RxnConstantTable[2][1] = 2.4253;	RxnConstantTable[2][2] = 1.9026;	RxnConstantTable[2][3] = -6.6277;		RxnConstantTable[2][4] = 0.035151;
        RxnConstantTable[3][0] = 0.55388;	RxnConstantTable[3][1] = 2.4600;	RxnConstantTable[3][2] = 1.7763;	RxnConstantTable[3][3] = -6.5720;		RxnConstantTable[3][4] = 0.031445;
        RxnConstantTable[4][0] = 0.52455;	RxnConstantTable[4][1] = 2.4715;	RxnConstantTable[4][2] = 1.7342;	RxnConstantTable[4][3] = -6.55534;	RxnConstantTable[4][4] = 0.030209;
        RxnConstantTable[5][0] = 0.50989;	RxnConstantTable[5][1] = 2.4773;	RxnConstantTable[5][2] = 1.7132;	RxnConstantTable[5][3] = -6.5441;		RxnConstantTable[5][4] = 0.029591;
      } else if (iReaction > 13 && iReaction <= 20) {
        //NO + M -> N + O + M
        RxnConstantTable[0][0] = 2.1649;	RxnConstantTable[0][1] = 0.078577;	RxnConstantTable[0][2] = 2.8508;	RxnConstantTable[0][3] = -8.5422;	RxnConstantTable[0][4] = 0.053043;
        RxnConstantTable[1][0] = 1.0072;	RxnConstantTable[1][1] = 0.53545;		RxnConstantTable[1][2] = 1.1911;	RxnConstantTable[1][3] = -7.8098;	RxnConstantTable[1][4] = 0.004394;
        RxnConstantTable[2][0] = 0.63817;	RxnConstantTable[2][1] = 0.68189;		RxnConstantTable[2][2] = 0.66336;	RxnConstantTable[2][3] = -7.5773;	RxnConstantTable[2][4] = -0.011025;
        RxnConstantTable[3][0] = 0.55889;	RxnConstantTable[3][1] = 0.71558;		RxnConstantTable[3][2] = 0.55396;	RxnConstantTable[3][3] = -7.5304;	RxnConstantTable[3][4] = -0.014089;
        RxnConstantTable[4][0] = 0.5150;	RxnConstantTable[4][1] = 0.73286;		RxnConstantTable[4][2] = 0.49096;	RxnConstantTable[4][3] = -7.5025;	RxnConstantTable[4][4] = -0.015938;
        RxnConstantTable[5][0] = 0.50765;	RxnConstantTable[5][1] = 0.73575;		RxnConstantTable[5][2] = 0.48042;	RxnConstantTable[5][3] = -7.4979;	RxnConstantTable[5][4] = -0.016247;
      } else if (iReaction == 21) {
        //N2 + O -> NO + N
        RxnConstantTable[0][0] = 1.3261;	RxnConstantTable[0][1] = 0.75268;	RxnConstantTable[0][2] = 1.2474;	RxnConstantTable[0][3] = -4.1857;	RxnConstantTable[0][4] = 0.02184;
        RxnConstantTable[1][0] = 1.0653;	RxnConstantTable[1][1] = 0.85417;	RxnConstantTable[1][2] = 0.87093;	RxnConstantTable[1][3] = -4.0188;	RxnConstantTable[1][4] = 0.010721;
        RxnConstantTable[2][0] = 0.96794;	RxnConstantTable[2][1] = 0.89131;	RxnConstantTable[2][2] = 0.7291;	RxnConstantTable[2][3] = -3.9555;	RxnConstantTable[2][4] = 0.006488;
        RxnConstantTable[3][0] = 0.97646;	RxnConstantTable[3][1] = 0.89043;	RxnConstantTable[3][2] = 0.74572;	RxnConstantTable[3][3] = -3.9642;	RxnConstantTable[3][4] = 0.007123;
        RxnConstantTable[4][0] = 0.96188;	RxnConstantTable[4][1] = 0.89617;	RxnConstantTable[4][2] = 0.72479;	RxnConstantTable[4][3] = -3.955;	RxnConstantTable[4][4] = 0.006509;
        RxnConstantTable[5][0] = 0.96921;	RxnConstantTable[5][1] = 0.89329;	RxnConstantTable[5][2] = 0.73531;	RxnConstantTable[5][3] = -3.9596;	RxnConstantTable[5][4] = 0.006818;
      } else if (iReaction == 22) {
        //NO + O -> O2 + N
        RxnConstantTable[0][0] = 0.35438;		RxnConstantTable[0][1] = -1.8821;	RxnConstantTable[0][2] = -0.72111;	RxnConstantTable[0][3] = -1.1797;		RxnConstantTable[0][4] = -0.030831;
        RxnConstantTable[1][0] = 0.093613;	RxnConstantTable[1][1] = -1.7806;	RxnConstantTable[1][2] = -1.0975;		RxnConstantTable[1][3] = -1.0128;		RxnConstantTable[1][4] = -0.041949;
        RxnConstantTable[2][0] = -0.003732;	RxnConstantTable[2][1] = -1.7434;	RxnConstantTable[2][2] = -1.2394;		RxnConstantTable[2][3] = -0.94952;	RxnConstantTable[2][4] = -0.046182;
        RxnConstantTable[3][0] = 0.004815;	RxnConstantTable[3][1] = -1.7443;	RxnConstantTable[3][2] = -1.2227;		RxnConstantTable[3][3] = -0.95824;	RxnConstantTable[3][4] = -0.045545;
        RxnConstantTable[4][0] = -0.009758;	RxnConstantTable[4][1] = -1.7386;	RxnConstantTable[4][2] = -1.2436;		RxnConstantTable[4][3] = -0.949;		RxnConstantTable[4][4] = -0.046159;
        RxnConstantTable[5][0] = -0.002428;	RxnConstantTable[5][1] = -1.7415;	RxnConstantTable[5][2] = -1.2331;		RxnConstantTable[5][3] = -0.95365;	RxnConstantTable[5][4] = -0.04585;
      } else if (iReaction == 23) {
        //N + O -> NO+ + e-
        RxnConstantTable[0][0] = -2.1852;		RxnConstantTable[0][1] = -6.6709;	RxnConstantTable[0][2] = -4.2968;	RxnConstantTable[0][3] = -2.2175;	RxnConstantTable[0][4] = -0.050748;
        RxnConstantTable[1][0] = -1.0276;		RxnConstantTable[1][1] = -7.1278;	RxnConstantTable[1][2] = -2.637;	RxnConstantTable[1][3] = -2.95;		RxnConstantTable[1][4] = -0.0021;
        RxnConstantTable[2][0] = -0.65871;	RxnConstantTable[2][1] = -7.2742;	RxnConstantTable[2][2] = -2.1096;	RxnConstantTable[2][3] = -3.1823;	RxnConstantTable[2][4] = 0.01331;
        RxnConstantTable[3][0] = -0.57924;	RxnConstantTable[3][1] = -7.3079;	RxnConstantTable[3][2] = -1.9999;	RxnConstantTable[3][3] = -3.2294;	RxnConstantTable[3][4] = 0.016382;
        RxnConstantTable[4][0] = -0.53538;	RxnConstantTable[4][1] = -7.3252;	RxnConstantTable[4][2] = -1.937;	RxnConstantTable[4][3] = -3.2572;	RxnConstantTable[4][4] = 0.01823;
        RxnConstantTable[5][0] = -0.52801;	RxnConstantTable[5][1] = -7.3281;	RxnConstantTable[5][2] = -1.9264;	RxnConstantTable[5][3] = -3.2618;	RxnConstantTable[5][4] = 0.01854;
      }
      break;
  }
}

bool CConfig::TokenizeString(string & str, string & option_name,
                             vector<string> & option_value) {
  const string delimiters(" ()[]{}:,\t\n\v\f\r");
  // check for comments or empty string
  string::size_type pos, last_pos;
  pos = str.find_first_of("%");
  if ( (str.length() == 0) || (pos == 0) ) {
    // str is empty or a comment line, so no option here
    return false;
  }
  if (pos != string::npos) {
    // remove comment at end if necessary
    str.erase(pos);
  }

  // look for line composed on only delimiters (usually whitespace)
  pos = str.find_first_not_of(delimiters);
  if (pos == string::npos) {
    return false;
  }

  // find the equals sign and split string
  string name_part, value_part;
  pos = str.find("=");
  if (pos == string::npos) {
    cerr << "Error in TokenizeString(): "
    << "line in the configuration file with no \"=\" sign."
    << endl;
    cout << "Look for: " << str << endl;
    cout << "str.length() = " << str.length() << endl;
    throw(-1);
  }
  name_part = str.substr(0, pos);
  value_part = str.substr(pos+1, string::npos);
  //cout << "name_part  = |" << name_part  << "|" << endl;
  //cout << "value_part = |" << value_part << "|" << endl;

  // the first_part should consist of one string with no interior delimiters
  last_pos = name_part.find_first_not_of(delimiters, 0);
  pos = name_part.find_first_of(delimiters, last_pos);
  if ( (name_part.length() == 0) || (last_pos == string::npos) ) {
    cerr << "Error in CConfig::TokenizeString(): "
    << "line in the configuration file with no name before the \"=\" sign."
    << endl;
    throw(-1);
  }
  if (pos == string::npos) pos = name_part.length();
  option_name = name_part.substr(last_pos, pos - last_pos);
  last_pos = name_part.find_first_not_of(delimiters, pos);
  if (last_pos != string::npos) {
    cerr << "Error in TokenizeString(): "
    << "two or more options before an \"=\" sign in the configuration file."
    << endl;
    throw(-1);
  }
  StringToUpperCase(option_name);

  //cout << "option_name = |" << option_name << "|" << endl;
  //cout << "pos = " << pos << ": last_pos = " << last_pos << endl;

  // now fill the option value vector
  option_value.clear();
  last_pos = value_part.find_first_not_of(delimiters, 0);
  pos = value_part.find_first_of(delimiters, last_pos);
  while (string::npos != pos || string::npos != last_pos) {
    // add token to the vector<string>
    option_value.push_back(value_part.substr(last_pos, pos - last_pos));
    // skip delimiters
    last_pos = value_part.find_first_not_of(delimiters, pos);
    // find next "non-delimiter"
    pos = value_part.find_first_of(delimiters, last_pos);
  }
  if (option_value.size() == 0) {
    cerr << "Error inT okenizeString(): "
    << "option " << option_name << " in configuration file with no value assigned."
    << endl;
    throw(-1);
  }

#if 0
  cout << "option value(s) = ";
  for (unsigned int i = 0; i < option_value.size(); i++)
    cout << option_value[i] << " ";
  cout << endl;
#endif

  // look for ';' DV delimiters attached to values
  vector<string>::iterator it;
  it = option_value.begin();
  while (it != option_value.end()) {
    if (it->compare(";") == 0) {
      it++;
      continue;
    }

    pos = it->find(';');
    if (pos != string::npos) {
      string before_semi = it->substr(0, pos);
      string after_semi= it->substr(pos+1, string::npos);
      if (before_semi.empty()) {
        *it = ";";
        it++;
        option_value.insert(it, after_semi);
      } else {
        *it = before_semi;
        it++;
        vector<string> to_insert;
        to_insert.push_back(";");
        if (!after_semi.empty())
          to_insert.push_back(after_semi);
        option_value.insert(it, to_insert.begin(), to_insert.end());
      }
      it = option_value.begin(); // go back to beginning; not efficient
      continue;
    } else {
      it++;
    }
  }
#if 0
  cout << "option value(s) = ";
  for (unsigned int i = 0; i < option_value.size(); i++)
    cout << option_value[i] << " ";
  cout << endl;
#endif
  // remove any consecutive ";"
  it = option_value.begin();
  bool semi_at_prev = false;
  while (it != option_value.end()) {
    if (semi_at_prev) {
      if (it->compare(";") == 0) {
        option_value.erase(it);
        it = option_value.begin();
        semi_at_prev = false;
        continue;
      }
    }
    if (it->compare(";") == 0) {
      semi_at_prev = true;
    } else {
      semi_at_prev = false;
    }
    it++;
  }

#if 0
  cout << "option value(s) = ";
  for (unsigned int i = 0; i < option_value.size(); i++)
    cout << option_value[i] << " ";
  cout << endl;
#endif
  return true;
}

unsigned short CConfig::GetMarker_CfgFile_TagBound(string val_marker) {

  unsigned short iMarker_Config;

  for (iMarker_Config = 0; iMarker_Config < nMarker_Config; iMarker_Config++)
    if (Marker_CfgFile_TagBound[iMarker_Config] == val_marker)
      return iMarker_Config;

  cout <<"The configuration file doesn't have any definition for marker "<< val_marker <<"!!" << endl;
  exit(EXIT_FAILURE);
  
}

string CConfig::GetMarker_CfgFile_TagBound(unsigned short val_marker) {
  return Marker_CfgFile_TagBound[val_marker];
}

unsigned short CConfig::GetMarker_CfgFile_KindBC(string val_marker) {
  unsigned short iMarker_Config;
  for (iMarker_Config = 0; iMarker_Config < nMarker_Config; iMarker_Config++)
    if (Marker_CfgFile_TagBound[iMarker_Config] == val_marker) break;
  return Marker_CfgFile_KindBC[iMarker_Config];
}

unsigned short CConfig::GetMarker_CfgFile_Monitoring(string val_marker) {
  unsigned short iMarker_Config;
  for (iMarker_Config = 0; iMarker_Config < nMarker_Config; iMarker_Config++)
    if (Marker_CfgFile_TagBound[iMarker_Config] == val_marker) break;
  return Marker_CfgFile_Monitoring[iMarker_Config];
}

unsigned short CConfig::GetMarker_CfgFile_GeoEval(string val_marker) {
  unsigned short iMarker_Config;
  for (iMarker_Config = 0; iMarker_Config < nMarker_Config; iMarker_Config++)
    if (Marker_CfgFile_TagBound[iMarker_Config] == val_marker) break;
  return Marker_CfgFile_GeoEval[iMarker_Config];
}

unsigned short CConfig::GetMarker_CfgFile_Designing(string val_marker) {
  unsigned short iMarker_Config;
  for (iMarker_Config = 0; iMarker_Config < nMarker_Config; iMarker_Config++)
    if (Marker_CfgFile_TagBound[iMarker_Config] == val_marker) break;
  return Marker_CfgFile_Designing[iMarker_Config];
}

unsigned short CConfig::GetMarker_CfgFile_Plotting(string val_marker) {
  unsigned short iMarker_Config;
  for (iMarker_Config = 0; iMarker_Config < nMarker_Config; iMarker_Config++)
    if (Marker_CfgFile_TagBound[iMarker_Config] == val_marker) break;
  return Marker_CfgFile_Plotting[iMarker_Config];
}


unsigned short CConfig::GetMarker_CfgFile_FSIinterface(string val_marker) {
  unsigned short iMarker_Config;
  for (iMarker_Config = 0; iMarker_Config < nMarker_Config; iMarker_Config++)
    if (Marker_CfgFile_TagBound[iMarker_Config] == val_marker) break;
  return Marker_CfgFile_FSIinterface[iMarker_Config];
}

unsigned short CConfig::GetMarker_CfgFile_Out_1D(string val_marker) {
  unsigned short iMarker_Config;
  for (iMarker_Config = 0; iMarker_Config < nMarker_Config; iMarker_Config++)
    if (Marker_CfgFile_TagBound[iMarker_Config] == val_marker) break;
  return Marker_CfgFile_Out_1D[iMarker_Config];
}

unsigned short CConfig::GetMarker_CfgFile_DV(string val_marker) {
  unsigned short iMarker_Config;
  for (iMarker_Config = 0; iMarker_Config < nMarker_Config; iMarker_Config++)
    if (Marker_CfgFile_TagBound[iMarker_Config] == val_marker) break;
  return Marker_CfgFile_DV[iMarker_Config];
}

unsigned short CConfig::GetMarker_CfgFile_Moving(string val_marker) {
  unsigned short iMarker_Config;
  for (iMarker_Config = 0; iMarker_Config < nMarker_Config; iMarker_Config++)
    if (Marker_CfgFile_TagBound[iMarker_Config] == val_marker) break;
  return Marker_CfgFile_Moving[iMarker_Config];
}

unsigned short CConfig::GetMarker_CfgFile_PerBound(string val_marker) {
  unsigned short iMarker_Config;
  for (iMarker_Config = 0; iMarker_Config < nMarker_Config; iMarker_Config++)
    if (Marker_CfgFile_TagBound[iMarker_Config] == val_marker) break;
  return Marker_CfgFile_PerBound[iMarker_Config];
}

CConfig::~CConfig(void) {
  
  if (RK_Alpha_Step!=NULL) delete [] RK_Alpha_Step;
  if (MG_PreSmooth!=NULL) delete [] MG_PreSmooth;
  if (MG_PostSmooth!=NULL) delete [] MG_PostSmooth;
  if (U_FreeStreamND!=NULL) delete [] U_FreeStreamND;

  /*--- If allocated, delete arrays for Plasma solver ---*/
  
  if (Molar_Mass           != NULL) delete [] Molar_Mass;
  if (Gas_Composition      != NULL) delete [] Gas_Composition;
  if (Enthalpy_Formation   != NULL) delete [] Enthalpy_Formation;
  if (ArrheniusCoefficient != NULL) delete [] ArrheniusCoefficient;
  if (ArrheniusEta         != NULL) delete [] ArrheniusEta;
  if (ArrheniusTheta       != NULL) delete [] ArrheniusTheta;
  if (CharVibTemp          != NULL) delete [] CharVibTemp;
  if (CharElTemp           != NULL) {
    for (unsigned short iSpecies = 0; iSpecies < nSpecies; iSpecies++)
      delete[] CharElTemp[iSpecies];
    delete [] CharElTemp;
  }
  if (degen != NULL) {
    for (unsigned short iSpecies = 0; iSpecies < nSpecies; iSpecies++)
      delete[] degen[iSpecies];
    delete [] degen;
  }
  unsigned short ii, iReaction;
  if (Reactions != NULL) {
    for (iReaction = 0; iReaction < nReactions; iReaction++) {
      for (ii = 0; ii < 2; ii++) {
        delete [] Reactions[iReaction][ii];
      }
      delete[] Reactions[iReaction];
    }
    delete [] Reactions;
  }

  /*--- Free memory for Aeroelastic problems. ---*/
  
  if (Grid_Movement && Aeroelastic_Simulation) {

    delete[] Aeroelastic_pitch;
    delete[] Aeroelastic_plunge;
  }

  /*--- Free memory for unspecified grid motion parameters ---*/

  if (Kind_GridMovement != NULL)
    delete [] Kind_GridMovement;

  /*--- motion origin: ---*/
  
  if (Motion_Origin_X != NULL)
    delete [] Motion_Origin_X;
  if (Motion_Origin_Y != NULL)
    delete [] Motion_Origin_Y;
  if (Motion_Origin_Z != NULL)
    delete [] Motion_Origin_Z;
  if (MoveMotion_Origin != NULL)
    delete [] MoveMotion_Origin;

  /*--- rotation: ---*/
  
  if (Rotation_Rate_X != NULL)
    delete [] Rotation_Rate_X;
  if (Rotation_Rate_Y != NULL)
    delete [] Rotation_Rate_Y;
  if (Rotation_Rate_Z != NULL)
    delete [] Rotation_Rate_Z;

  /*--- pitching: ---*/
  
  if (Pitching_Omega_X != NULL)
    delete [] Pitching_Omega_X;
  if (Pitching_Omega_Y != NULL)
    delete [] Pitching_Omega_Y;
  if (Pitching_Omega_Z != NULL)
    delete [] Pitching_Omega_Z;

  /*--- pitching amplitude: ---*/
  
  if (Pitching_Ampl_X != NULL)
    delete [] Pitching_Ampl_X;
  if (Pitching_Ampl_Y != NULL)
    delete [] Pitching_Ampl_Y;
  if (Pitching_Ampl_Z != NULL)
    delete [] Pitching_Ampl_Z;

  /*--- pitching phase: ---*/
  
  if (Pitching_Phase_X != NULL)
    delete [] Pitching_Phase_X;
  if (Pitching_Phase_Y != NULL)
    delete [] Pitching_Phase_Y;
  if (Pitching_Phase_Z != NULL)
    delete [] Pitching_Phase_Z;

  /*--- plunging: ---*/
  
  if (Plunging_Omega_X != NULL)
    delete [] Plunging_Omega_X;
  if (Plunging_Omega_Y != NULL)
    delete [] Plunging_Omega_Y;
  if (Plunging_Omega_Z != NULL)
    delete [] Plunging_Omega_Z;

  /*--- plunging amplitude: ---*/
  
  if (Plunging_Ampl_X != NULL)
    delete [] Plunging_Ampl_X;
  if (Plunging_Ampl_Y != NULL)
    delete [] Plunging_Ampl_Y;
  if (Plunging_Ampl_Z != NULL)
    delete [] Plunging_Ampl_Z;

  if (RefOriginMoment != NULL)
    delete [] RefOriginMoment;
  if (RefOriginMoment_X != NULL)
    delete [] RefOriginMoment_X;
  if (RefOriginMoment_Y != NULL)
    delete [] RefOriginMoment_Y;
  if (RefOriginMoment_Z != NULL)
    delete [] RefOriginMoment_Z;

  /*--- Marker pointers ---*/
  
  if (Marker_CfgFile_Out_1D!=NULL)   delete[] Marker_CfgFile_Out_1D;
  if (Marker_All_Out_1D!=NULL)      delete[] Marker_All_Out_1D;
  if (Marker_CfgFile_GeoEval!=NULL)  delete[] Marker_CfgFile_GeoEval;
  if (Marker_All_GeoEval!=NULL)     delete[] Marker_All_GeoEval;
  if (Marker_CfgFile_TagBound!=NULL)      delete[] Marker_CfgFile_TagBound;
  if (Marker_All_TagBound!=NULL)         delete[] Marker_All_TagBound;
  if (Marker_CfgFile_KindBC!=NULL) delete[] Marker_CfgFile_KindBC;
  if (Marker_All_KindBC!=NULL)    delete[] Marker_All_KindBC;
  if (Marker_CfgFile_Monitoring!=NULL)    delete[] Marker_CfgFile_Monitoring;
  if (Marker_All_Monitoring!=NULL)   delete[] Marker_All_Monitoring;
  if (Marker_CfgFile_Designing!=NULL) delete[] Marker_CfgFile_Designing;
  if (Marker_All_Designing!=NULL)    delete[] Marker_All_Designing;
  if (Marker_CfgFile_Plotting!=NULL)  delete[] Marker_CfgFile_Plotting;
  if (Marker_CfgFile_FSIinterface!=NULL)  delete[] Marker_CfgFile_FSIinterface;
  if (Marker_All_Plotting!=NULL)     delete[] Marker_All_Plotting;
  if (Marker_All_FSIinterface!=NULL)     delete[] Marker_All_FSIinterface;
  if (Marker_CfgFile_DV!=NULL)        delete[] Marker_CfgFile_DV;
  if (Marker_All_DV!=NULL)           delete[] Marker_All_DV;
  if (Marker_CfgFile_Moving!=NULL)   delete[] Marker_CfgFile_Moving;
  if (Marker_All_Moving!=NULL)      delete[] Marker_All_Moving;
  if (Marker_CfgFile_PerBound!=NULL) delete[] Marker_CfgFile_PerBound;
  if (Marker_All_PerBound!=NULL)    delete[] Marker_All_PerBound;

  if (Marker_DV!=NULL)               delete[] Marker_DV;
  if (Marker_Moving!=NULL)           delete[] Marker_Moving;
  if (Marker_Monitoring!=NULL)      delete[] Marker_Monitoring;
  if (Marker_Designing!=NULL)       delete[] Marker_Designing;
  if (Marker_GeoEval!=NULL)         delete[] Marker_GeoEval;
  if (Marker_Plotting!=NULL)        delete[] Marker_Plotting;
  if (Marker_FSIinterface!=NULL)        delete[] Marker_FSIinterface;
  if (Marker_All_SendRecv!=NULL)    delete[] Marker_All_SendRecv;

  if (EA_IntLimit!=NULL)    delete[] EA_IntLimit;
  if (Hold_GridFixed_Coord!=NULL)    delete[] Hold_GridFixed_Coord ;
  if (Subsonic_Engine_Box!=NULL)    delete[] Subsonic_Engine_Box ;
  if (DV_Value!=NULL)    delete[] DV_Value;
  if (Design_Variable!=NULL)    delete[] Design_Variable;
  if (Dirichlet_Value!=NULL)    delete[] Dirichlet_Value;
  if (Exhaust_Temperature_Target!=NULL)    delete[]  Exhaust_Temperature_Target;
  if (Exhaust_Pressure_Target!=NULL)    delete[]  Exhaust_Pressure_Target;
  if (Inlet_Ttotal!=NULL)    delete[]  Inlet_Ttotal;
  if (Inlet_Ptotal!=NULL)    delete[]  Inlet_Ptotal;
  if (Inlet_FlowDir!=NULL)    delete[] Inlet_FlowDir;
  if (Inlet_Temperature!=NULL)    delete[] Inlet_Temperature;
  if (Inlet_Pressure!=NULL)    delete[] Inlet_Pressure;
  if (Inlet_Velocity!=NULL)    delete[] Inlet_Velocity ;
  if (Inflow_Mach_Target!=NULL)    delete[] Inflow_Mach_Target;
  if (Inflow_Mach!=NULL)    delete[]  Inflow_Mach;
  if (Inflow_Pressure!=NULL)    delete[] Inflow_Pressure;
  if (Bleed_MassFlow_Target!=NULL)    delete[] Bleed_MassFlow_Target;
  if (Bleed_MassFlow!=NULL)    delete[]  Bleed_MassFlow;
  if (Bleed_Temperature_Target!=NULL)    delete[] Bleed_Temperature_Target;
  if (Bleed_Temperature!=NULL)    delete[]  Bleed_Temperature;
  if (Bleed_Pressure!=NULL)    delete[] Bleed_Pressure;
  if (Exhaust_Pressure!=NULL)    delete[] Exhaust_Pressure;
  if (Exhaust_Temperature!=NULL)    delete[] Exhaust_Temperature;
  if (Outlet_Pressure!=NULL)    delete[] Outlet_Pressure;
  if (Isothermal_Temperature!=NULL)    delete[] Isothermal_Temperature;
  if (Heat_Flux!=NULL)    delete[] Heat_Flux;
  if (Heat_FluxNonCatalytic!=NULL)    delete[] Heat_FluxNonCatalytic;
  if (Heat_FluxCatalytic!=NULL)    delete[] Heat_FluxCatalytic;
  if (Displ_Value!=NULL)    delete[] Displ_Value;
  if (Load_Value!=NULL)    delete[] Load_Value;
  if (Load_Dir!=NULL)    delete[] Load_Dir;
  if (Load_Dir_Multiplier!=NULL)    delete[] Load_Dir_Multiplier;
  if (Load_Dir_Value!=NULL)    delete[] Load_Dir_Value;
  if (Load_Sine_Amplitude!=NULL)    delete[] Load_Sine_Amplitude;
  if (Load_Sine_Frequency!=NULL)    delete[] Load_Sine_Frequency;
  if (FlowLoad_Value!=NULL)    delete[] FlowLoad_Value;
  if (Periodic_RotCenter!=NULL)    delete[] Periodic_RotCenter;
  if (Periodic_RotAngles!=NULL)    delete[] Periodic_RotAngles;
  if (Periodic_Translation!=NULL)    delete[] Periodic_Translation;
  if (Periodic_Center!=NULL)    delete[] Periodic_Center;
  if (Periodic_Rotation!=NULL)    delete[] Periodic_Rotation;
  if (Periodic_Translate!=NULL)    delete[] Periodic_Translate;

  if (ParamDV!=NULL  )    delete[] ParamDV;
  if (MG_CorrecSmooth!=NULL    )    delete[] MG_CorrecSmooth;
  if (Section_Location!=NULL)    delete[] Section_Location;
  if (Kappa_Flow!=NULL      )    delete[] Kappa_Flow;
  if (Kappa_AdjFlow!=NULL             )    delete[] Kappa_AdjFlow;
  if (Kappa_TNE2!=NULL   )    delete[] Kappa_TNE2;
  if (Kappa_AdjTNE2!=NULL        )    delete[] Kappa_AdjTNE2;
  if (Kappa_LinFlow!=NULL  )    delete[] Kappa_LinFlow;
  if (PlaneTag!=NULL)    delete[] PlaneTag;
  if (CFL_AdaptParam!=NULL)    delete[] CFL_AdaptParam;
  if (CFL!=NULL)    delete[] CFL;
  
  /*--- String markers ---*/
  if (Marker_Euler!=NULL )              delete[] Marker_Euler;
  if (Marker_FarField!=NULL )           delete[] Marker_FarField;
  if (Marker_Custom!=NULL )             delete[] Marker_Custom;
  if (Marker_SymWall!=NULL )            delete[] Marker_SymWall;
  if (Marker_Pressure!=NULL )           delete[] Marker_Pressure;
  if (Marker_PerBound!=NULL )           delete[] Marker_PerBound;
  if (Marker_PerDonor!=NULL )           delete[] Marker_PerDonor;
  if (Marker_NearFieldBound!=NULL )     delete[] Marker_NearFieldBound;
  if (Marker_InterfaceBound!=NULL )     delete[] Marker_InterfaceBound;
  if (Marker_Dirichlet!=NULL )          delete[] Marker_Dirichlet;
  if (Marker_Dirichlet_Elec!=NULL )     delete[] Marker_Dirichlet_Elec;
  if (Marker_Inlet!=NULL )              delete[] Marker_Inlet;
  if (Marker_Supersonic_Inlet!=NULL )   delete[] Marker_Supersonic_Inlet;
  if (Marker_Supersonic_Outlet!=NULL )   delete[] Marker_Supersonic_Outlet;
  if (Marker_Outlet!=NULL )             delete[] Marker_Outlet;
  if (Marker_Out_1D!=NULL )             delete[] Marker_Out_1D;
  if (Marker_Isothermal!=NULL )         delete[] Marker_Isothermal;
  if (Marker_EngineInflow!=NULL )      delete[] Marker_EngineInflow;
  if (Marker_EngineBleed!=NULL )      delete[] Marker_EngineBleed;
  if (Marker_EngineExhaust!=NULL )     delete[] Marker_EngineExhaust;
  if (Marker_Displacement!=NULL )       delete[] Marker_Displacement;
  if (Marker_Load!=NULL )               delete[] Marker_Load;
  if (Marker_Load_Dir!=NULL )               delete[] Marker_Load_Dir;
  if (Marker_Load_Sine!=NULL )               delete[] Marker_Load_Sine;
  if (Marker_FlowLoad!=NULL )           delete[] Marker_FlowLoad;
  if (Marker_Neumann!=NULL )            delete[] Marker_Neumann;
  if (Marker_Neumann_Elec!=NULL )       delete[] Marker_Neumann_Elec;
  if (Marker_IsothermalNonCatalytic!=NULL ) delete[] Marker_IsothermalNonCatalytic;
  if (Marker_IsothermalCatalytic!=NULL )    delete[] Marker_IsothermalCatalytic;
  if (Marker_HeatFlux!=NULL )               delete[] Marker_HeatFlux;
  if (Marker_HeatFluxNonCatalytic!=NULL )   delete[] Marker_HeatFluxNonCatalytic;
  if (Marker_HeatFluxCatalytic!=NULL )      delete[] Marker_HeatFluxCatalytic;

}

string CConfig::GetUnsteady_FileName(string val_filename, int val_iter) {

  string UnstExt, UnstFilename = val_filename;
  char buffer[50];

  /*--- Check that a positive value iteration is requested (for now). ---*/
  if (val_iter < 0) {
    cout << "Requesting a negative iteration number for the restart file!!" << endl;
    exit(EXIT_FAILURE);
  }

  /*--- Append iteration number for unsteady cases ---*/
  if ((Wrt_Unsteady) || (Unsteady_Simulation == TIME_SPECTRAL)) {
    unsigned short lastindex = UnstFilename.find_last_of(".");
    UnstFilename = UnstFilename.substr(0, lastindex);
    if ((val_iter >= 0)    && (val_iter < 10))    SPRINTF (buffer, "_0000%d.dat", val_iter);
    if ((val_iter >= 10)   && (val_iter < 100))   SPRINTF (buffer, "_000%d.dat",  val_iter);
    if ((val_iter >= 100)  && (val_iter < 1000))  SPRINTF (buffer, "_00%d.dat",   val_iter);
    if ((val_iter >= 1000) && (val_iter < 10000)) SPRINTF (buffer, "_0%d.dat",    val_iter);
    if (val_iter >= 10000) SPRINTF (buffer, "_%d.dat", val_iter);
    string UnstExt = string(buffer);
    UnstFilename.append(UnstExt);
  }

  return UnstFilename;
}

string CConfig::GetObjFunc_Extension(string val_filename) {

  string AdjExt, Filename = val_filename;

  if (Adjoint || DiscreteAdjoint) {

    /*--- Remove filename extension (.dat) ---*/
    unsigned short lastindex = Filename.find_last_of(".");
    Filename = Filename.substr(0, lastindex);

    switch (Kind_ObjFunc) {
      case DRAG_COEFFICIENT:        AdjExt = "_cd";       break;
      case LIFT_COEFFICIENT:        AdjExt = "_cl";       break;
      case SIDEFORCE_COEFFICIENT:   AdjExt = "_csf";      break;
      case INVERSE_DESIGN_PRESSURE: AdjExt = "_invpress"; break;
      case INVERSE_DESIGN_HEATFLUX: AdjExt = "_invheat";  break;
      case MOMENT_X_COEFFICIENT:    AdjExt = "_cmx";      break;
      case MOMENT_Y_COEFFICIENT:    AdjExt = "_cmy";      break;
      case MOMENT_Z_COEFFICIENT:    AdjExt = "_cmz";      break;
      case EFFICIENCY:              AdjExt = "_eff";      break;
      case EQUIVALENT_AREA:         AdjExt = "_ea";       break;
      case NEARFIELD_PRESSURE:      AdjExt = "_nfp";      break;
      case FORCE_X_COEFFICIENT:     AdjExt = "_cfx";      break;
      case FORCE_Y_COEFFICIENT:     AdjExt = "_cfy";      break;
      case FORCE_Z_COEFFICIENT:     AdjExt = "_cfz";      break;
      case THRUST_COEFFICIENT:      AdjExt = "_ct";       break;
      case TORQUE_COEFFICIENT:      AdjExt = "_cq";       break;
      case TOTAL_HEATFLUX:          AdjExt = "_totheat";  break;
      case MAXIMUM_HEATFLUX:        AdjExt = "_maxheat";  break;
      case FIGURE_OF_MERIT:         AdjExt = "_merit";    break;
      case FREE_SURFACE:            AdjExt = "_fs";       break;
      case AVG_TOTAL_PRESSURE:      AdjExt = "_pt";       break;
      case AVG_OUTLET_PRESSURE:      AdjExt = "_pe";       break;
      case MASS_FLOW_RATE:          AdjExt = "_mfr";       break;
    }
    Filename.append(AdjExt);

    /*--- Lastly, add the .dat extension ---*/
    Filename.append(".dat");

  }

  return Filename;
}

unsigned short CConfig::GetContainerPosition(unsigned short val_eqsystem) {

  switch (val_eqsystem) {
    case RUNTIME_FLOW_SYS:      return FLOW_SOL;
    case RUNTIME_TURB_SYS:      return TURB_SOL;
    case RUNTIME_TNE2_SYS:      return TNE2_SOL;
    case RUNTIME_TRANS_SYS:     return TRANS_SOL;
    case RUNTIME_POISSON_SYS:   return POISSON_SOL;
    case RUNTIME_WAVE_SYS:      return WAVE_SOL;
    case RUNTIME_HEAT_SYS:      return HEAT_SOL;
    case RUNTIME_FEA_SYS:       return FEA_SOL;
    case RUNTIME_ADJPOT_SYS:    return ADJFLOW_SOL;
    case RUNTIME_ADJFLOW_SYS:   return ADJFLOW_SOL;
    case RUNTIME_ADJTURB_SYS:   return ADJTURB_SOL;
    case RUNTIME_ADJTNE2_SYS:   return ADJTNE2_SOL;
    case RUNTIME_LINPOT_SYS:    return LINFLOW_SOL;
    case RUNTIME_LINFLOW_SYS:   return LINFLOW_SOL;
    case RUNTIME_MULTIGRID_SYS: return 0;
  }
  return 0;
}

void CConfig::SetKind_ConvNumScheme(unsigned short val_kind_convnumscheme,
                                    unsigned short val_kind_centered, unsigned short val_kind_upwind,
                                    unsigned short val_kind_slopelimit, unsigned short val_order_spatial_int) {

  Kind_ConvNumScheme = val_kind_convnumscheme;
  Kind_Centered = val_kind_centered;
  Kind_Upwind = val_kind_upwind;
  Kind_SlopeLimit = val_kind_slopelimit;
  SpatialOrder = val_order_spatial_int;

}

void CConfig::SetGlobalParam(unsigned short val_solver,
                             unsigned short val_system,
                             unsigned long val_extiter) {

  /*--- Set the simulation global time ---*/
  Current_UnstTime = static_cast<su2double>(val_extiter)*Delta_UnstTime;
  Current_UnstTimeND = static_cast<su2double>(val_extiter)*Delta_UnstTimeND;

  /*--- Set the solver methods ---*/
  switch (val_solver) {
    case EULER:
      if (val_system == RUNTIME_FLOW_SYS) {
        SetKind_ConvNumScheme(Kind_ConvNumScheme_Flow, Kind_Centered_Flow,
                              Kind_Upwind_Flow, Kind_SlopeLimit_Flow,
                              SpatialOrder_Flow);
        SetKind_TimeIntScheme(Kind_TimeIntScheme_Flow);
      }
      break;
    case NAVIER_STOKES:
      if (val_system == RUNTIME_FLOW_SYS) {
        SetKind_ConvNumScheme(Kind_ConvNumScheme_Flow, Kind_Centered_Flow,
                              Kind_Upwind_Flow, Kind_SlopeLimit_Flow,
                              SpatialOrder_Flow);
        SetKind_TimeIntScheme(Kind_TimeIntScheme_Flow);
      }
      break;
    case RANS:
      if (val_system == RUNTIME_FLOW_SYS) {
        SetKind_ConvNumScheme(Kind_ConvNumScheme_Flow, Kind_Centered_Flow,
                              Kind_Upwind_Flow, Kind_SlopeLimit_Flow,
                              SpatialOrder_Flow);
        SetKind_TimeIntScheme(Kind_TimeIntScheme_Flow);
      }
      if (val_system == RUNTIME_TURB_SYS) {
        SetKind_ConvNumScheme(Kind_ConvNumScheme_Turb, Kind_Centered_Turb,
                              Kind_Upwind_Turb, Kind_SlopeLimit_Turb,
                              SpatialOrder_Turb);
        SetKind_TimeIntScheme(Kind_TimeIntScheme_Turb);
      }
      if (val_system == RUNTIME_TRANS_SYS) {
        SetKind_ConvNumScheme(Kind_ConvNumScheme_Turb, Kind_Centered_Turb,
                              Kind_Upwind_Turb, Kind_SlopeLimit_Turb,
                              SpatialOrder_Turb);
        SetKind_TimeIntScheme(Kind_TimeIntScheme_Turb);
      }
      break;
    case TNE2_EULER:
      if (val_system == RUNTIME_TNE2_SYS) {
        SetKind_ConvNumScheme(Kind_ConvNumScheme_TNE2, Kind_Centered_TNE2,
                              Kind_Upwind_TNE2, Kind_SlopeLimit_TNE2,
                              SpatialOrder_TNE2);
        SetKind_TimeIntScheme(Kind_TimeIntScheme_TNE2);
      }
      break;
    case TNE2_NAVIER_STOKES:
      if (val_system == RUNTIME_TNE2_SYS) {
        SetKind_ConvNumScheme(Kind_ConvNumScheme_TNE2, Kind_Centered_TNE2,
                              Kind_Upwind_TNE2, Kind_SlopeLimit_TNE2,
                              SpatialOrder_TNE2);
        SetKind_TimeIntScheme(Kind_TimeIntScheme_TNE2);
      }
      break;
    case ADJ_EULER:
      if (val_system == RUNTIME_FLOW_SYS) {
        SetKind_ConvNumScheme(Kind_ConvNumScheme_Flow, Kind_Centered_Flow,
                              Kind_Upwind_Flow, Kind_SlopeLimit_Flow,
                              SpatialOrder_Flow);
        SetKind_TimeIntScheme(Kind_TimeIntScheme_Flow);
      }
      if (val_system == RUNTIME_ADJFLOW_SYS) {
        SetKind_ConvNumScheme(Kind_ConvNumScheme_AdjFlow, Kind_Centered_AdjFlow,
                              Kind_Upwind_AdjFlow, Kind_SlopeLimit_AdjFlow,
                              SpatialOrder_AdjFlow);
        SetKind_TimeIntScheme(Kind_TimeIntScheme_AdjFlow);
      }
      break;
    case ADJ_NAVIER_STOKES:
      if (val_system == RUNTIME_FLOW_SYS) {
        SetKind_ConvNumScheme(Kind_ConvNumScheme_Flow, Kind_Centered_Flow,
                              Kind_Upwind_Flow, Kind_SlopeLimit_Flow,
                              SpatialOrder_Flow);
        SetKind_TimeIntScheme(Kind_TimeIntScheme_Flow);
      }
      if (val_system == RUNTIME_ADJFLOW_SYS) {
        SetKind_ConvNumScheme(Kind_ConvNumScheme_AdjFlow, Kind_Centered_AdjFlow,
                              Kind_Upwind_AdjFlow, Kind_SlopeLimit_AdjFlow,
                              SpatialOrder_AdjFlow);
        SetKind_TimeIntScheme(Kind_TimeIntScheme_AdjFlow);
      }
      break;
    case ADJ_RANS:
      if (val_system == RUNTIME_FLOW_SYS) {
        SetKind_ConvNumScheme(Kind_ConvNumScheme_Flow, Kind_Centered_Flow,
                              Kind_Upwind_Flow, Kind_SlopeLimit_Flow,
                              SpatialOrder_Flow);
        SetKind_TimeIntScheme(Kind_TimeIntScheme_Flow);
      }
      if (val_system == RUNTIME_ADJFLOW_SYS) {
        SetKind_ConvNumScheme(Kind_ConvNumScheme_AdjFlow, Kind_Centered_AdjFlow,
                              Kind_Upwind_AdjFlow, Kind_SlopeLimit_AdjFlow,
                              SpatialOrder_AdjFlow);
        SetKind_TimeIntScheme(Kind_TimeIntScheme_AdjFlow);
      }
      if (val_system == RUNTIME_TURB_SYS) {
        SetKind_ConvNumScheme(Kind_ConvNumScheme_Turb, Kind_Centered_Turb,
                              Kind_Upwind_Turb, Kind_SlopeLimit_Turb,
                              SpatialOrder_Turb);
        SetKind_TimeIntScheme(Kind_TimeIntScheme_Turb);
      }
      if (val_system == RUNTIME_ADJTURB_SYS) {
        SetKind_ConvNumScheme(Kind_ConvNumScheme_AdjTurb, Kind_Centered_AdjTurb,
                              Kind_Upwind_AdjTurb, Kind_SlopeLimit_AdjTurb,
                              SpatialOrder_AdjTurb);
        SetKind_TimeIntScheme(Kind_TimeIntScheme_AdjTurb);
      }
      break;
    case ADJ_TNE2_EULER:
      if (val_system == RUNTIME_TNE2_SYS) {
        SetKind_ConvNumScheme(Kind_ConvNumScheme_TNE2, Kind_Centered_TNE2,
                              Kind_Upwind_TNE2, Kind_SlopeLimit_TNE2,
                              SpatialOrder_TNE2);
        SetKind_TimeIntScheme(Kind_TimeIntScheme_TNE2);
      }
      if (val_system == RUNTIME_ADJTNE2_SYS) {
        SetKind_ConvNumScheme(Kind_ConvNumScheme_AdjTNE2, Kind_Centered_AdjTNE2,
                              Kind_Upwind_AdjTNE2, Kind_SlopeLimit_AdjTNE2,
                              SpatialOrder_AdjTNE2);
        SetKind_TimeIntScheme(Kind_TimeIntScheme_AdjTNE2);
      }
      break;
    case ADJ_TNE2_NAVIER_STOKES:
      if (val_system == RUNTIME_TNE2_SYS) {
        SetKind_ConvNumScheme(Kind_ConvNumScheme_TNE2, Kind_Centered_TNE2,
                              Kind_Upwind_TNE2, Kind_SlopeLimit_TNE2,
                              SpatialOrder_TNE2);
        SetKind_TimeIntScheme(Kind_TimeIntScheme_TNE2);
      }
      if (val_system == RUNTIME_ADJTNE2_SYS) {
        SetKind_ConvNumScheme(Kind_ConvNumScheme_AdjTNE2, Kind_Centered_AdjTNE2,
                              Kind_Upwind_AdjTNE2, Kind_SlopeLimit_AdjTNE2,
                              SpatialOrder_AdjTNE2);
        SetKind_TimeIntScheme(Kind_TimeIntScheme_AdjTNE2);
      }
      break;
    case LIN_EULER:
      if (val_system == RUNTIME_FLOW_SYS) {
        SetKind_ConvNumScheme(Kind_ConvNumScheme_Flow, Kind_Centered_Flow,
                              Kind_Upwind_Flow, Kind_SlopeLimit_Flow,
                              SpatialOrder_Flow);
        SetKind_TimeIntScheme(Kind_TimeIntScheme_Flow);
      }
      if (val_system == RUNTIME_LINFLOW_SYS) {
        SetKind_ConvNumScheme(Kind_ConvNumScheme_LinFlow, Kind_Centered_LinFlow,
                              Kind_Upwind_LinFlow, NONE, NONE);
        SetKind_TimeIntScheme(Kind_TimeIntScheme_LinFlow);
      }
      break;
    case POISSON_EQUATION:
      if (val_system == RUNTIME_POISSON_SYS) {
        SetKind_ConvNumScheme(NONE, NONE, NONE, NONE, NONE);
        SetKind_TimeIntScheme(Kind_TimeIntScheme_Poisson);
      }
      break;
    case WAVE_EQUATION:
      if (val_system == RUNTIME_WAVE_SYS) {
        SetKind_ConvNumScheme(NONE, NONE, NONE, NONE, NONE);
        SetKind_TimeIntScheme(Kind_TimeIntScheme_Wave);
      }
      break;
    case HEAT_EQUATION:
      if (val_system == RUNTIME_HEAT_SYS) {
        SetKind_ConvNumScheme(NONE, NONE, NONE, NONE, NONE);
        SetKind_TimeIntScheme(Kind_TimeIntScheme_Heat);
      }
      break;
    case LINEAR_ELASTICITY:

      Current_DynTime = static_cast<su2double>(val_extiter)*Delta_DynTime;
<<<<<<< HEAD

      if (val_system == RUNTIME_FEA_SYS) {
        SetKind_ConvNumScheme(NONE, NONE, NONE, NONE, NONE);
        SetKind_TimeIntScheme(Kind_TimeIntScheme_FEA);
      }
      break;
    case FEM_ELASTICITY:

      Current_DynTime = static_cast<su2double>(val_extiter)*Delta_DynTime;
=======
>>>>>>> 29abe3c1

      if (val_system == RUNTIME_FEA_SYS) {
        SetKind_ConvNumScheme(NONE, NONE, NONE, NONE, NONE);
        SetKind_TimeIntScheme(Kind_TimeIntScheme_FEA);
      }
      break;
  }
}

su2double* CConfig::GetPeriodicRotCenter(string val_marker) {
  unsigned short iMarker_PerBound;
  for (iMarker_PerBound = 0; iMarker_PerBound < nMarker_PerBound; iMarker_PerBound++)
    if (Marker_PerBound[iMarker_PerBound] == val_marker) break;
  return Periodic_RotCenter[iMarker_PerBound];
}

su2double* CConfig::GetPeriodicRotAngles(string val_marker) {
  unsigned short iMarker_PerBound;
  for (iMarker_PerBound = 0; iMarker_PerBound < nMarker_PerBound; iMarker_PerBound++)
    if (Marker_PerBound[iMarker_PerBound] == val_marker) break;
  return Periodic_RotAngles[iMarker_PerBound];
}

su2double* CConfig::GetPeriodicTranslation(string val_marker) {
  unsigned short iMarker_PerBound;
  for (iMarker_PerBound = 0; iMarker_PerBound < nMarker_PerBound; iMarker_PerBound++)
    if (Marker_PerBound[iMarker_PerBound] == val_marker) break;
  return Periodic_Translation[iMarker_PerBound];
}

unsigned short CConfig::GetMarker_Periodic_Donor(string val_marker) {
  unsigned short iMarker_PerBound, jMarker_PerBound, kMarker_All;

  /*--- Find the marker for this periodic boundary. ---*/
  for (iMarker_PerBound = 0; iMarker_PerBound < nMarker_PerBound; iMarker_PerBound++)
    if (Marker_PerBound[iMarker_PerBound] == val_marker) break;

  /*--- Find corresponding donor. ---*/
  for (jMarker_PerBound = 0; jMarker_PerBound < nMarker_PerBound; jMarker_PerBound++)
    if (Marker_PerBound[jMarker_PerBound] == Marker_PerDonor[iMarker_PerBound]) break;

  /*--- Find and return global marker index for donor boundary. ---*/
  for (kMarker_All = 0; kMarker_All < nMarker_Config; kMarker_All++)
    if (Marker_PerBound[jMarker_PerBound] == Marker_All_TagBound[kMarker_All]) break;

  return kMarker_All;
}

su2double* CConfig::GetActDisk_Origin(string val_marker) {
  unsigned short iMarker_ActDisk;
  for (iMarker_ActDisk = 0; iMarker_ActDisk < nMarker_ActDisk_Inlet; iMarker_ActDisk++)
    if ((Marker_ActDisk_Inlet[iMarker_ActDisk] == val_marker) ||
        (Marker_ActDisk_Outlet[iMarker_ActDisk] == val_marker)) break;
  return ActDisk_Origin[iMarker_ActDisk];
}

su2double CConfig::GetActDisk_RootRadius(string val_marker) {
  unsigned short iMarker_ActDisk;
  for (iMarker_ActDisk = 0; iMarker_ActDisk < nMarker_ActDisk_Inlet; iMarker_ActDisk++)
    if ((Marker_ActDisk_Inlet[iMarker_ActDisk] == val_marker) ||
        (Marker_ActDisk_Outlet[iMarker_ActDisk] == val_marker)) break;
  return ActDisk_RootRadius[iMarker_ActDisk];
}

su2double CConfig::GetActDisk_TipRadius(string val_marker) {
  unsigned short iMarker_ActDisk;
  for (iMarker_ActDisk = 0; iMarker_ActDisk < nMarker_ActDisk_Inlet; iMarker_ActDisk++)
    if ((Marker_ActDisk_Inlet[iMarker_ActDisk] == val_marker) ||
        (Marker_ActDisk_Outlet[iMarker_ActDisk] == val_marker)) break;
  return ActDisk_TipRadius[iMarker_ActDisk];
}

su2double CConfig::GetActDisk_PressJump(string val_marker) {
  unsigned short iMarker_ActDisk;
  for (iMarker_ActDisk = 0; iMarker_ActDisk < nMarker_ActDisk_Inlet; iMarker_ActDisk++)
    if ((Marker_ActDisk_Inlet[iMarker_ActDisk] == val_marker) ||
        (Marker_ActDisk_Outlet[iMarker_ActDisk] == val_marker)) break;
  return ActDisk_PressJump[iMarker_ActDisk];
}

su2double CConfig::GetActDisk_TempJump(string val_marker) {
  unsigned short iMarker_ActDisk;
  for (iMarker_ActDisk = 0; iMarker_ActDisk < nMarker_ActDisk_Inlet; iMarker_ActDisk++)
    if ((Marker_ActDisk_Inlet[iMarker_ActDisk] == val_marker) ||
        (Marker_ActDisk_Outlet[iMarker_ActDisk] == val_marker)) break;
  return ActDisk_TempJump[iMarker_ActDisk];
}

su2double CConfig::GetActDisk_Omega(string val_marker) {
  unsigned short iMarker_ActDisk;
  for (iMarker_ActDisk = 0; iMarker_ActDisk < nMarker_ActDisk_Inlet; iMarker_ActDisk++)
    if ((Marker_ActDisk_Inlet[iMarker_ActDisk] == val_marker) ||
        (Marker_ActDisk_Outlet[iMarker_ActDisk] == val_marker)) break;
  return ActDisk_Omega[iMarker_ActDisk];
}

unsigned short CConfig::GetActDisk_Distribution(string val_marker) {
  unsigned short iMarker_ActDisk;
  for (iMarker_ActDisk = 0; iMarker_ActDisk < nMarker_ActDisk_Inlet; iMarker_ActDisk++)
    if ((Marker_ActDisk_Inlet[iMarker_ActDisk] == val_marker) ||
        (Marker_ActDisk_Outlet[iMarker_ActDisk] == val_marker)) break;
  return ActDisk_Distribution[iMarker_ActDisk];
}

unsigned short CConfig::GetMarker_ActDisk_Outlet(string val_marker) {
  unsigned short iMarker_ActDisk, kMarker_All;

  /*--- Find the marker for this actuator disk inlet. ---*/

  for (iMarker_ActDisk = 0; iMarker_ActDisk < nMarker_ActDisk_Inlet; iMarker_ActDisk++)
    if (Marker_ActDisk_Inlet[iMarker_ActDisk] == val_marker) break;

  /*--- Find and return global marker index for the actuator disk outlet. ---*/

  for (kMarker_All = 0; kMarker_All < nMarker_Config; kMarker_All++)
    if (Marker_ActDisk_Outlet[iMarker_ActDisk] == Marker_All_TagBound[kMarker_All]) break;

  return kMarker_All;
}

void CConfig::SetnPeriodicIndex(unsigned short val_index) {

  /*--- Store total number of transformations. ---*/
  nPeriodic_Index = val_index;

  /*--- Allocate memory for centers, angles, translations. ---*/
  Periodic_Center    = new su2double*[nPeriodic_Index];
  Periodic_Rotation  = new su2double*[nPeriodic_Index];
  Periodic_Translate = new su2double*[nPeriodic_Index];

}

unsigned short CConfig::GetMarker_Moving(string val_marker) {
  unsigned short iMarker_Moving;

  /*--- Find the marker for this moving boundary. ---*/
  for (iMarker_Moving = 0; iMarker_Moving < nMarker_Moving; iMarker_Moving++)
    if (Marker_Moving[iMarker_Moving] == val_marker) break;

  return iMarker_Moving;
}

su2double CConfig::GetDirichlet_Value(string val_marker) {
  unsigned short iMarker_Dirichlet;
  for (iMarker_Dirichlet = 0; iMarker_Dirichlet < nMarker_Dirichlet_Elec; iMarker_Dirichlet++)
    if (Marker_Dirichlet_Elec[iMarker_Dirichlet] == val_marker) break;
  return Dirichlet_Value[iMarker_Dirichlet];
}

bool CConfig::GetDirichlet_Boundary(string val_marker) {
  unsigned short iMarker_Dirichlet;
  bool Dirichlet = false;
  for (iMarker_Dirichlet = 0; iMarker_Dirichlet < nMarker_Dirichlet_Elec; iMarker_Dirichlet++)
    if (Marker_Dirichlet_Elec[iMarker_Dirichlet] == val_marker) {
      Dirichlet = true;
      break;
    }
  return Dirichlet;
}

su2double CConfig::GetExhaust_Temperature_Target(string val_marker) {
  unsigned short iMarker_EngineExhaust;
  for (iMarker_EngineExhaust = 0; iMarker_EngineExhaust < nMarker_EngineExhaust; iMarker_EngineExhaust++)
    if (Marker_EngineExhaust[iMarker_EngineExhaust] == val_marker) break;
  return Exhaust_Temperature_Target[iMarker_EngineExhaust];
}

su2double CConfig::GetExhaust_Pressure_Target(string val_marker) {
  unsigned short iMarker_EngineExhaust;
  for (iMarker_EngineExhaust = 0; iMarker_EngineExhaust < nMarker_EngineExhaust; iMarker_EngineExhaust++)
    if (Marker_EngineExhaust[iMarker_EngineExhaust] == val_marker) break;
  return Exhaust_Pressure_Target[iMarker_EngineExhaust];
}

su2double CConfig::GetInlet_Ttotal(string val_marker) {
  unsigned short iMarker_Inlet;
  for (iMarker_Inlet = 0; iMarker_Inlet < nMarker_Inlet; iMarker_Inlet++)
    if (Marker_Inlet[iMarker_Inlet] == val_marker) break;
  return Inlet_Ttotal[iMarker_Inlet];
}

su2double CConfig::GetInlet_Ptotal(string val_marker) {
  unsigned short iMarker_Inlet;
  for (iMarker_Inlet = 0; iMarker_Inlet < nMarker_Inlet; iMarker_Inlet++)
    if (Marker_Inlet[iMarker_Inlet] == val_marker) break;
  return Inlet_Ptotal[iMarker_Inlet];
}

su2double* CConfig::GetInlet_FlowDir(string val_marker) {
  unsigned short iMarker_Inlet;
  for (iMarker_Inlet = 0; iMarker_Inlet < nMarker_Inlet; iMarker_Inlet++)
    if (Marker_Inlet[iMarker_Inlet] == val_marker) break;
  return Inlet_FlowDir[iMarker_Inlet];
}

su2double CConfig::GetInlet_Temperature(string val_marker) {
  unsigned short iMarker_Supersonic_Inlet;
  for (iMarker_Supersonic_Inlet = 0; iMarker_Supersonic_Inlet < nMarker_Supersonic_Inlet; iMarker_Supersonic_Inlet++)
    if (Marker_Supersonic_Inlet[iMarker_Supersonic_Inlet] == val_marker) break;
  return Inlet_Temperature[iMarker_Supersonic_Inlet];
}

su2double CConfig::GetInlet_Pressure(string val_marker) {
  unsigned short iMarker_Supersonic_Inlet;
  for (iMarker_Supersonic_Inlet = 0; iMarker_Supersonic_Inlet < nMarker_Supersonic_Inlet; iMarker_Supersonic_Inlet++)
    if (Marker_Supersonic_Inlet[iMarker_Supersonic_Inlet] == val_marker) break;
  return Inlet_Pressure[iMarker_Supersonic_Inlet];
}

su2double* CConfig::GetInlet_Velocity(string val_marker) {
  unsigned short iMarker_Supersonic_Inlet;
  for (iMarker_Supersonic_Inlet = 0; iMarker_Supersonic_Inlet < nMarker_Supersonic_Inlet; iMarker_Supersonic_Inlet++)
    if (Marker_Supersonic_Inlet[iMarker_Supersonic_Inlet] == val_marker) break;
  return Inlet_Velocity[iMarker_Supersonic_Inlet];
}

su2double CConfig::GetOutlet_Pressure(string val_marker) {
  unsigned short iMarker_Outlet;
  for (iMarker_Outlet = 0; iMarker_Outlet < nMarker_Outlet; iMarker_Outlet++)
    if (Marker_Outlet[iMarker_Outlet] == val_marker) break;
  return Outlet_Pressure[iMarker_Outlet];
}

su2double CConfig::GetRiemann_Var1(string val_marker) {
  unsigned short iMarker_Riemann;
  for (iMarker_Riemann = 0; iMarker_Riemann < nMarker_Riemann; iMarker_Riemann++)
    if (Marker_Riemann[iMarker_Riemann] == val_marker) break;
  return Riemann_Var1[iMarker_Riemann];
}

su2double CConfig::GetRiemann_Var2(string val_marker) {
  unsigned short iMarker_Riemann;
  for (iMarker_Riemann = 0; iMarker_Riemann < nMarker_Riemann; iMarker_Riemann++)
    if (Marker_Riemann[iMarker_Riemann] == val_marker) break;
  return Riemann_Var2[iMarker_Riemann];
}

su2double* CConfig::GetRiemann_FlowDir(string val_marker) {
  unsigned short iMarker_Riemann;
  for (iMarker_Riemann = 0; iMarker_Riemann < nMarker_Riemann; iMarker_Riemann++)
    if (Marker_Riemann[iMarker_Riemann] == val_marker) break;
  return Riemann_FlowDir[iMarker_Riemann];
}

unsigned short CConfig::GetKind_Data_Riemann(string val_marker) {
  unsigned short iMarker_Riemann;
  for (iMarker_Riemann = 0; iMarker_Riemann < nMarker_Riemann; iMarker_Riemann++)
    if (Marker_Riemann[iMarker_Riemann] == val_marker) break;
  return Kind_Data_Riemann[iMarker_Riemann];
}

su2double CConfig::GetIsothermal_Temperature(string val_marker) {
  unsigned short iMarker_Isothermal = 0;

  if ((nMarker_Isothermal*nMarker_IsothermalCatalytic             != 0) ||
      (nMarker_Isothermal*nMarker_IsothermalNonCatalytic          != 0) ||
      (nMarker_IsothermalCatalytic*nMarker_IsothermalNonCatalytic != 0)   ) {
    cout << "Mixed catalytic boundaries not supported!!" << endl;
    exit(EXIT_FAILURE);
  }

  if (nMarker_Isothermal > 0) {
    for (iMarker_Isothermal = 0; iMarker_Isothermal < nMarker_Isothermal; iMarker_Isothermal++)
      if (Marker_Isothermal[iMarker_Isothermal] == val_marker) break;
  }

  if (nMarker_IsothermalCatalytic > 0) {
    for (iMarker_Isothermal = 0; iMarker_Isothermal < nMarker_IsothermalCatalytic; iMarker_Isothermal++)
      if (Marker_IsothermalCatalytic[iMarker_Isothermal] == val_marker) break;
  }

  if (nMarker_IsothermalNonCatalytic > 0) {
    for (iMarker_Isothermal = 0; iMarker_Isothermal < nMarker_IsothermalNonCatalytic; iMarker_Isothermal++)
      if (Marker_IsothermalNonCatalytic[iMarker_Isothermal] == val_marker) break;
  }

  return Isothermal_Temperature[iMarker_Isothermal];
}

su2double CConfig::GetWall_HeatFlux(string val_marker) {
  unsigned short iMarker_HeatFlux = 0;

  if ((nMarker_HeatFlux*nMarker_HeatFluxCatalytic             != 0) ||
      (nMarker_HeatFlux*nMarker_HeatFluxNonCatalytic          != 0) ||
      (nMarker_HeatFluxCatalytic*nMarker_HeatFluxNonCatalytic != 0)) {
    cout << "Mixed catalytic boundaries not supported!!" << endl;
    exit(EXIT_FAILURE);
  }

  if (nMarker_HeatFlux > 0) {
  for (iMarker_HeatFlux = 0; iMarker_HeatFlux < nMarker_HeatFlux; iMarker_HeatFlux++)
    if (Marker_HeatFlux[iMarker_HeatFlux] == val_marker) break;
  }

  if (nMarker_HeatFluxCatalytic > 0) {
    for (iMarker_HeatFlux = 0; iMarker_HeatFlux < nMarker_HeatFluxCatalytic; iMarker_HeatFlux++)
      if (Marker_HeatFluxCatalytic[iMarker_HeatFlux] == val_marker) break;
  }

  if (nMarker_HeatFluxNonCatalytic > 0) {
    for (iMarker_HeatFlux = 0; iMarker_HeatFlux < nMarker_HeatFluxNonCatalytic; iMarker_HeatFlux++)
      if (Marker_HeatFluxNonCatalytic[iMarker_HeatFlux] == val_marker) break;
  }

  return Heat_Flux[iMarker_HeatFlux];
}

su2double CConfig::GetInflow_Mach_Target(string val_marker) {
  unsigned short iMarker_EngineInflow;
  for (iMarker_EngineInflow = 0; iMarker_EngineInflow < nMarker_EngineInflow; iMarker_EngineInflow++)
    if (Marker_EngineInflow[iMarker_EngineInflow] == val_marker) break;
  return Inflow_Mach_Target[iMarker_EngineInflow];
}

su2double CConfig::GetBleed_MassFlow_Target(string val_marker) {
  unsigned short iMarker_EngineBleed;
  for (iMarker_EngineBleed = 0; iMarker_EngineBleed < nMarker_EngineBleed; iMarker_EngineBleed++)
    if (Marker_EngineBleed[iMarker_EngineBleed] == val_marker) break;
  return Bleed_MassFlow_Target[iMarker_EngineBleed];
}

su2double CConfig::GetBleed_Temperature_Target(string val_marker) {
  unsigned short iMarker_EngineBleed;
  for (iMarker_EngineBleed = 0; iMarker_EngineBleed < nMarker_EngineBleed; iMarker_EngineBleed++)
    if (Marker_EngineBleed[iMarker_EngineBleed] == val_marker) break;
  return Bleed_Temperature_Target[iMarker_EngineBleed];
}

su2double CConfig::GetInflow_Pressure(string val_marker) {
  unsigned short iMarker_EngineInflow;
  for (iMarker_EngineInflow = 0; iMarker_EngineInflow < nMarker_EngineInflow; iMarker_EngineInflow++)
    if (Marker_EngineInflow[iMarker_EngineInflow] == val_marker) break;
  return Inflow_Pressure[iMarker_EngineInflow];
}

su2double CConfig::GetBleed_Pressure(string val_marker) {
  unsigned short iMarker_EngineBleed;
  for (iMarker_EngineBleed = 0; iMarker_EngineBleed < nMarker_EngineBleed; iMarker_EngineBleed++)
    if (Marker_EngineBleed[iMarker_EngineBleed] == val_marker) break;
  return Bleed_Pressure[iMarker_EngineBleed];
}

su2double CConfig::GetExhaust_Pressure(string val_marker) {
  unsigned short iMarker_EngineExhaust;
  for (iMarker_EngineExhaust = 0; iMarker_EngineExhaust < nMarker_EngineExhaust; iMarker_EngineExhaust++)
  if (Marker_EngineExhaust[iMarker_EngineExhaust] == val_marker) break;
  return Exhaust_Pressure[iMarker_EngineExhaust];
}

su2double CConfig::GetExhaust_Temperature(string val_marker) {
  unsigned short iMarker_EngineExhaust;
  for (iMarker_EngineExhaust = 0; iMarker_EngineExhaust < nMarker_EngineExhaust; iMarker_EngineExhaust++)
  if (Marker_EngineExhaust[iMarker_EngineExhaust] == val_marker) break;
  return Exhaust_Temperature[iMarker_EngineExhaust];
}

su2double CConfig::GetInflow_Mach(string val_marker) {
  unsigned short iMarker_EngineInflow;
  for (iMarker_EngineInflow = 0; iMarker_EngineInflow < nMarker_EngineInflow; iMarker_EngineInflow++)
    if (Marker_EngineInflow[iMarker_EngineInflow] == val_marker) break;
  return Inflow_Mach[iMarker_EngineInflow];
}

su2double CConfig::GetBleed_MassFlow(string val_marker) {
  unsigned short iMarker_EngineBleed;
  for (iMarker_EngineBleed = 0; iMarker_EngineBleed < nMarker_EngineBleed; iMarker_EngineBleed++)
    if (Marker_EngineBleed[iMarker_EngineBleed] == val_marker) break;
  return Bleed_MassFlow[iMarker_EngineBleed];
}

su2double CConfig::GetBleed_Temperature(string val_marker) {
  unsigned short iMarker_EngineBleed;
  for (iMarker_EngineBleed = 0; iMarker_EngineBleed < nMarker_EngineBleed; iMarker_EngineBleed++)
    if (Marker_EngineBleed[iMarker_EngineBleed] == val_marker) break;
  return Bleed_Temperature[iMarker_EngineBleed];
}

su2double CConfig::GetDispl_Value(string val_marker) {
  unsigned short iMarker_Displacement;
  for (iMarker_Displacement = 0; iMarker_Displacement < nMarker_Displacement; iMarker_Displacement++)
    if (Marker_Displacement[iMarker_Displacement] == val_marker) break;
  return Displ_Value[iMarker_Displacement];
}

su2double CConfig::GetLoad_Value(string val_marker) {
  unsigned short iMarker_Load;
  for (iMarker_Load = 0; iMarker_Load < nMarker_Load; iMarker_Load++)
    if (Marker_Load[iMarker_Load] == val_marker) break;
  return Load_Value[iMarker_Load];
}

su2double CConfig::GetLoad_Dir_Value(string val_marker) {
  unsigned short iMarker_Load_Dir;
  for (iMarker_Load_Dir = 0; iMarker_Load_Dir < nMarker_Load_Dir; iMarker_Load_Dir++)
    if (Marker_Load_Dir[iMarker_Load_Dir] == val_marker) break;
  return Load_Dir_Value[iMarker_Load_Dir];
}

su2double CConfig::GetLoad_Dir_Multiplier(string val_marker) {
  unsigned short iMarker_Load_Dir;
  for (iMarker_Load_Dir = 0; iMarker_Load_Dir < nMarker_Load_Dir; iMarker_Load_Dir++)
    if (Marker_Load_Dir[iMarker_Load_Dir] == val_marker) break;
  return Load_Dir_Multiplier[iMarker_Load_Dir];
}

su2double* CConfig::GetLoad_Dir(string val_marker) {
  unsigned short iMarker_Load_Dir;
  for (iMarker_Load_Dir = 0; iMarker_Load_Dir < nMarker_Load_Dir; iMarker_Load_Dir++)
    if (Marker_Load_Dir[iMarker_Load_Dir] == val_marker) break;
  return Load_Dir[iMarker_Load_Dir];
}


su2double CConfig::GetLoad_Sine_Amplitude(string val_marker) {
  unsigned short iMarker_Load_Sine;
  for (iMarker_Load_Sine = 0; iMarker_Load_Sine < nMarker_Load_Sine; iMarker_Load_Sine++)
    if (Marker_Load_Sine[iMarker_Load_Sine] == val_marker) break;
  return Load_Sine_Amplitude[iMarker_Load_Sine];
}

su2double CConfig::GetLoad_Sine_Frequency(string val_marker) {
  unsigned short iMarker_Load_Sine;
  for (iMarker_Load_Sine = 0; iMarker_Load_Sine < nMarker_Load_Sine; iMarker_Load_Sine++)
    if (Marker_Load_Sine[iMarker_Load_Sine] == val_marker) break;
  return Load_Sine_Frequency[iMarker_Load_Sine];
}

su2double* CConfig::GetLoad_Sine_Dir(string val_marker) {
  unsigned short iMarker_Load_Sine;
  for (iMarker_Load_Sine = 0; iMarker_Load_Sine < nMarker_Load_Sine; iMarker_Load_Sine++)
    if (Marker_Load_Sine[iMarker_Load_Sine] == val_marker) break;
  return Load_Sine_Dir[iMarker_Load_Sine];
}

su2double CConfig::GetFlowLoad_Value(string val_marker) {
  unsigned short iMarker_FlowLoad;
  for (iMarker_FlowLoad = 0; iMarker_FlowLoad < nMarker_FlowLoad; iMarker_FlowLoad++)
    if (Marker_FlowLoad[iMarker_FlowLoad] == val_marker) break;
  return FlowLoad_Value[iMarker_FlowLoad];
}

void CConfig::SetSpline(vector<su2double> &x, vector<su2double> &y, unsigned long n, su2double yp1, su2double ypn, vector<su2double> &y2) {
  unsigned long i, k;
  su2double p, qn, sig, un, *u;

  u = new su2double [n];

  if (yp1 > 0.99e30)			// The lower boundary condition is set either to be "nat
    y2[0]=u[0]=0.0;			  // -ural"
  else {									// or else to have a specified first derivative.
    y2[0] = -0.5;
    u[0]=(3.0/(x[1]-x[0]))*((y[1]-y[0])/(x[1]-x[0])-yp1);
  }

  for (i=2; i<=n-1; i++) {									//  This is the decomposition loop of the tridiagonal al-
    sig=(x[i-1]-x[i-2])/(x[i]-x[i-2]);		//	gorithm. y2 and u are used for tem-
    p=sig*y2[i-2]+2.0;										//	porary storage of the decomposed
    y2[i-1]=(sig-1.0)/p;										//	factors.
    u[i-1]=(y[i]-y[i-1])/(x[i]-x[i-1]) - (y[i-1]-y[i-2])/(x[i-1]-x[i-2]);
    u[i-1]=(6.0*u[i-1]/(x[i]-x[i-2])-sig*u[i-2])/p;
  }

  if (ypn > 0.99e30)						// The upper boundary condition is set either to be
    qn=un=0.0;									// "natural"
  else {												// or else to have a specified first derivative.
    qn=0.5;
    un=(3.0/(x[n-1]-x[n-2]))*(ypn-(y[n-1]-y[n-2])/(x[n-1]-x[n-2]));
  }
  y2[n-1]=(un-qn*u[n-2])/(qn*y2[n-2]+1.0);
  for (k=n-1; k>=1; k--)					// This is the backsubstitution loop of the tridiagonal
    y2[k-1]=y2[k-1]*y2[k]+u[k-1];	  // algorithm.

  delete[] u;

}

su2double CConfig::GetSpline(vector<su2double>&xa, vector<su2double>&ya, vector<su2double>&y2a, unsigned long n, su2double x) {
  unsigned long klo, khi, k;
  su2double h, b, a, y;

  klo=1;										// We will find the right place in the table by means of
  khi=n;										// bisection. This is optimal if sequential calls to this
  while (khi-klo > 1) {			// routine are at random values of x. If sequential calls
    k=(khi+klo) >> 1;				// are in order, and closely spaced, one would do better
    if (xa[k-1] > x) khi=k;		// to store previous values of klo and khi and test if
    else klo=k;							// they remain appropriate on the next call.
  }								// klo and khi now bracket the input value of x
  h=xa[khi-1]-xa[klo-1];
  if (h == 0.0) cout << "Bad xa input to routine splint" << endl;	// The xa’s must be dis-
  a=(xa[khi-1]-x)/h;																					      // tinct.
  b=(x-xa[klo-1])/h;				// Cubic spline polynomial is now evaluated.
  y=a*ya[klo-1]+b*ya[khi-1]+((a*a*a-a)*y2a[klo-1]+(b*b*b-b)*y2a[khi-1])*(h*h)/6.0;

  return y;
}<|MERGE_RESOLUTION|>--- conflicted
+++ resolved
@@ -4704,13 +4704,8 @@
 
     cout << "Forces breakdown file name: " << Breakdown_FileName << "." << endl;
 
-<<<<<<< HEAD
     if ((Kind_Solver != LINEAR_ELASTICITY) && (Kind_Solver != FEM_ELASTICITY) && (Kind_Solver != HEAT_EQUATION) && (Kind_Solver != WAVE_EQUATION)) {
-      if (!Linearized && !Adjoint) {
-=======
-    if ((Kind_Solver != LINEAR_ELASTICITY) && (Kind_Solver != HEAT_EQUATION) && (Kind_Solver != WAVE_EQUATION)) {
       if (!Linearized && !Adjoint && !DiscreteAdjoint) {
->>>>>>> 29abe3c1
         cout << "Surface flow coefficients file name: " << SurfFlowCoeff_FileName << "." << endl;
         cout << "Flow variables file name: " << Flow_FileName << "." << endl;
         cout << "Restart flow file name: " << Restart_FlowFileName << "." << endl;
@@ -5994,7 +5989,6 @@
     case LINEAR_ELASTICITY:
 
       Current_DynTime = static_cast<su2double>(val_extiter)*Delta_DynTime;
-<<<<<<< HEAD
 
       if (val_system == RUNTIME_FEA_SYS) {
         SetKind_ConvNumScheme(NONE, NONE, NONE, NONE, NONE);
@@ -6004,8 +5998,6 @@
     case FEM_ELASTICITY:
 
       Current_DynTime = static_cast<su2double>(val_extiter)*Delta_DynTime;
-=======
->>>>>>> 29abe3c1
 
       if (val_system == RUNTIME_FEA_SYS) {
         SetKind_ConvNumScheme(NONE, NONE, NONE, NONE, NONE);
