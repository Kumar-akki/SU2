/*!
 * \file config_structure.cpp
 * \brief Main file for managing the config file
 * \author F. Palacios, T. Economon, B. Tracey
 * \version 4.3.0 "Cardinal"
 *
 * SU2 Lead Developers: Dr. Francisco Palacios (Francisco.D.Palacios@boeing.com).
 *                      Dr. Thomas D. Economon (economon@stanford.edu).
 *
 * SU2 Developers: Prof. Juan J. Alonso's group at Stanford University.
 *                 Prof. Piero Colonna's group at Delft University of Technology.
 *                 Prof. Nicolas R. Gauger's group at Kaiserslautern University of Technology.
 *                 Prof. Alberto Guardone's group at Polytechnic University of Milan.
 *                 Prof. Rafael Palacios' group at Imperial College London.
 *                 Prof. Edwin van der Weide's group at the University of Twente.
 *                 Prof. Vincent Terrapon's group at the University of Liege.
 *
 * Copyright (C) 2012-2016 SU2, the open-source CFD code.
 *
 * SU2 is free software; you can redistribute it and/or
 * modify it under the terms of the GNU Lesser General Public
 * License as published by the Free Software Foundation; either
 * version 2.1 of the License, or (at your option) any later version.
 *
 * SU2 is distributed in the hope that it will be useful,
 * but WITHOUT ANY WARRANTY; without even the implied warranty of
 * MERCHANTABILITY or FITNESS FOR A PARTICULAR PURPOSE. See the GNU
 * Lesser General Public License for more details.
 *
 * You should have received a copy of the GNU Lesser General Public
 * License along with SU2. If not, see <http://www.gnu.org/licenses/>.
 */

#include "../include/config_structure.hpp"


CConfig::CConfig(char case_filename[MAX_STRING_SIZE], unsigned short val_software, unsigned short val_iZone, unsigned short val_nZone, unsigned short val_nDim, unsigned short verb_level) {
  
#ifdef HAVE_MPI
  MPI_Comm_rank(MPI_COMM_WORLD, &rank);
#else
  rank = MASTER_NODE;
#endif

  /*--- Initialize pointers to Null---*/

  SetPointersNull();

  /*--- Reading config options  ---*/

  SetConfig_Options(val_iZone, val_nZone);

  /*--- Parsing the config file  ---*/

  SetConfig_Parsing(case_filename);

  /*--- Configuration file postprocessing ---*/

  SetPostprocessing(val_software, val_iZone, val_nDim);

  /*--- Configuration file boundaries/markers setting ---*/

  SetMarkers(val_software);

  /*--- Configuration file output ---*/

  if ((rank == MASTER_NODE) && (verb_level == VERB_HIGH) && (val_iZone == 0))
    SetOutput(val_software, val_iZone);

}

CConfig::CConfig(char case_filename[MAX_STRING_SIZE], unsigned short val_software) {

  /*--- Initialize pointers to Null---*/

  SetPointersNull();

  /*--- Reading config options  ---*/

  SetConfig_Options(0, 1);

  /*--- Parsing the config file  ---*/

  SetConfig_Parsing(case_filename);

  /*--- Configuration file postprocessing ---*/

  SetPostprocessing(val_software, 0, 1);

}

CConfig::CConfig(char case_filename[MAX_STRING_SIZE], CConfig *config) {

  bool runtime_file = false;

  /*--- Initialize pointers to Null---*/

  SetPointersNull();

  /*--- Reading config options  ---*/

  SetRunTime_Options();

  /*--- Parsing the config file  ---*/

  runtime_file = SetRunTime_Parsing(case_filename);

  /*--- Update original config file ---*/

  if (runtime_file) {
    config->SetnExtIter(nExtIter);
  }

}

unsigned short CConfig::GetnZone(string val_mesh_filename, unsigned short val_format, CConfig *config) {
  string text_line, Marker_Tag;
  ifstream mesh_file;
  short nZone = 1; // Default value
  unsigned short iLine, nLine = 10;
  char cstr[200];
  string::size_type position;

  /*--- Search the mesh file for the 'NZONE' keyword. ---*/

  switch (val_format) {
    case SU2:

      /*--- Open grid file ---*/

      strcpy (cstr, val_mesh_filename.c_str());
      mesh_file.open(cstr, ios::in);
      if (mesh_file.fail()) {
        cout << "cstr=" << cstr << endl;
        cout << "There is no geometry file (GetnZone))!" << endl;

#ifndef HAVE_MPI
        exit(EXIT_FAILURE);
#else
        MPI_Abort(MPI_COMM_WORLD,1);
        MPI_Finalize();
#endif
      }

      /*--- Read the SU2 mesh file ---*/

      for (iLine = 0; iLine < nLine ; iLine++) {

        getline (mesh_file, text_line);

        /*--- Search for the "NZONE" keyword to see if there are multiple Zones ---*/

        position = text_line.find ("NZONE=",0);
        if (position != string::npos) {
          text_line.erase (0,6); nZone = atoi(text_line.c_str());
        }
      }

      break;

  }

  /*--- For harmonic balance integration, nZones = nTimeInstances. ---*/

  if (config->GetUnsteady_Simulation() == HARMONIC_BALANCE && (config->GetKind_SU2() != SU2_DEF)   ) {
  	nZone = config->GetnTimeInstances();
  }

  return (unsigned short) nZone;
}

unsigned short CConfig::GetnDim(string val_mesh_filename, unsigned short val_format) {

  string text_line, Marker_Tag;
  ifstream mesh_file;
  short nDim = 3;
  unsigned short iLine, nLine = 10;
  char cstr[200];
  string::size_type position;

  /*--- Open grid file ---*/

  strcpy (cstr, val_mesh_filename.c_str());
  mesh_file.open(cstr, ios::in);

  switch (val_format) {
  case SU2:

    /*--- Read SU2 mesh file ---*/

    for (iLine = 0; iLine < nLine ; iLine++) {

      getline (mesh_file, text_line);

      /*--- Search for the "NDIM" keyword to see if there are multiple Zones ---*/

      position = text_line.find ("NDIME=",0);
      if (position != string::npos) {
        text_line.erase (0,6); nDim = atoi(text_line.c_str());
      }
    }
    break;

  case CGNS:

#ifdef HAVE_CGNS

    /*--- Local variables which are needed when calling the CGNS mid-level API. ---*/

    int fn, nbases = 0, nzones = 0, file_type;
    int cell_dim = 0, phys_dim = 0;
    char basename[CGNS_STRING_SIZE];

    /*--- Check whether the supplied file is truly a CGNS file. ---*/

    if ( cg_is_cgns(val_mesh_filename.c_str(), &file_type) != CG_OK ) {
      printf( "\n\n   !!! Error !!!\n" );
      printf( " %s is not a CGNS file.\n", val_mesh_filename.c_str());
      printf( " Now exiting...\n\n");
      exit(EXIT_FAILURE);
    }

    /*--- Open the CGNS file for reading. The value of fn returned
       is the specific index number for this file and will be
       repeatedly used in the function calls. ---*/

    if (cg_open(val_mesh_filename.c_str(), CG_MODE_READ, &fn)) cg_error_exit();

    /*--- Get the number of databases. This is the highest node
       in the CGNS heirarchy. ---*/

    if (cg_nbases(fn, &nbases)) cg_error_exit();

    /*--- Check if there is more than one database. Throw an
       error if there is because this reader can currently
       only handle one database. ---*/

    if ( nbases > 1 ) {
      printf("\n\n   !!! Error !!!\n" );
      printf("CGNS reader currently incapable of handling more than 1 database.");
      printf("Now exiting...\n\n");
      exit(EXIT_FAILURE);
    }

    /*--- Read the databases. Note that the indexing starts at 1. ---*/

    for ( int i = 1; i <= nbases; i++ ) {

      if (cg_base_read(fn, i, basename, &cell_dim, &phys_dim)) cg_error_exit();

      /*--- Get the number of zones for this base. ---*/

      if (cg_nzones(fn, i, &nzones)) cg_error_exit();

    }

    /*--- Set the problem dimension as read from the CGNS file ---*/

    nDim = cell_dim;

#endif

    break;

  }

  mesh_file.close();

  return (unsigned short) nDim;
}
void CConfig::SetPointersNull(void) {
  
  Marker_CfgFile_Out_1D       = NULL;   Marker_All_Out_1D        = NULL;
  Marker_CfgFile_GeoEval      = NULL;   Marker_All_GeoEval       = NULL;
  Marker_CfgFile_Monitoring   = NULL;   Marker_All_Monitoring    = NULL;
  Marker_CfgFile_Designing    = NULL;   Marker_All_Designing     = NULL;
  Marker_CfgFile_Plotting     = NULL;   Marker_All_Plotting      = NULL;
  Marker_CfgFile_Analyze      = NULL;   Marker_All_Analyze       = NULL;
  Marker_CfgFile_DV           = NULL;   Marker_All_DV            = NULL;
  Marker_CfgFile_Moving       = NULL;   Marker_All_Moving        = NULL;
  Marker_CfgFile_PerBound     = NULL;   Marker_All_PerBound      = NULL;    Marker_PerBound   = NULL;
  Marker_CfgFile_FSIinterface = NULL;
  
  Marker_DV                   = NULL;   Marker_Moving            = NULL;    Marker_Monitoring = NULL;
  Marker_Designing            = NULL;   Marker_GeoEval           = NULL;    Marker_Plotting   = NULL;
  Marker_Analyze              = NULL;
  Marker_CfgFile_KindBC       = NULL;   Marker_All_KindBC        = NULL;
  
  /*--- Marker Pointers ---*/

<<<<<<< HEAD
  Marker_Euler = NULL;            Marker_FarField = NULL;           Marker_Custom = NULL;
  Marker_SymWall = NULL;          Marker_Pressure = NULL;           Marker_PerBound = NULL;
  Marker_PerDonor = NULL;         Marker_NearFieldBound = NULL;     Marker_InterfaceBound = NULL;
  Marker_Dirichlet = NULL;        Marker_Inlet = NULL;
  Marker_Supersonic_Inlet = NULL; Marker_Outlet = NULL;             Marker_Out_1D = NULL;
  Marker_Isothermal = NULL;       Marker_HeatFlux = NULL;           Marker_EngineInflow = NULL;
  Marker_Supersonic_Outlet = NULL;
  Marker_EngineExhaust = NULL;    Marker_Displacement = NULL;       Marker_Load = NULL;
  Marker_Load_Dir = NULL;         Marker_Load_Sine = NULL;          Marker_Clamped = NULL;    Marker_Disp_Dir = NULL;
  Marker_FlowLoad = NULL;         Marker_Neumann = NULL;            Marker_Internal = NULL;
  Marker_All_TagBound = NULL;     Marker_CfgFile_TagBound = NULL;   Marker_All_KindBC = NULL;
  Marker_CfgFile_KindBC = NULL;   Marker_All_SendRecv = NULL;       Marker_All_PerBound = NULL;
  Marker_FSIinterface = NULL;     Marker_All_FSIinterface = NULL;     Marker_Riemann = NULL;
  Marker_Load = NULL;
=======
  Marker_Euler                = NULL;    Marker_FarField         = NULL;    Marker_Custom         = NULL;
  Marker_SymWall              = NULL;    Marker_Pressure         = NULL;    Marker_PerBound       = NULL;
  Marker_PerDonor             = NULL;    Marker_NearFieldBound   = NULL;    Marker_InterfaceBound = NULL;
  Marker_Dirichlet            = NULL;    Marker_Inlet            = NULL;    
  Marker_Supersonic_Inlet     = NULL;    Marker_Outlet           = NULL;    Marker_Out_1D         = NULL;
  Marker_Isothermal           = NULL;    Marker_HeatFlux         = NULL;    Marker_EngineInflow   = NULL;
  Marker_Supersonic_Outlet    = NULL;    Marker_Load             = NULL;
  Marker_EngineExhaust        = NULL;    Marker_Displacement     = NULL;    Marker_Load           = NULL;
  Marker_Load_Dir             = NULL;    Marker_Load_Sine        = NULL;    Marker_Clamped        = NULL;
  Marker_FlowLoad             = NULL;    Marker_Neumann          = NULL;    Marker_Internal       = NULL;
  Marker_All_TagBound         = NULL;    Marker_CfgFile_TagBound = NULL;    Marker_All_KindBC     = NULL;
  Marker_CfgFile_KindBC       = NULL;    Marker_All_SendRecv     = NULL;    Marker_All_PerBound   = NULL;
  Marker_FSIinterface         = NULL;    Marker_All_FSIinterface = NULL;    Marker_Riemann        = NULL;
  Marker_Fluid_InterfaceBound = NULL;

>>>>>>> a501cc68
  
  /*--- Boundary Condition settings ---*/

  Dirichlet_Value = NULL;    Isothermal_Temperature = NULL;
  Heat_Flux       = NULL;    Displ_Value            = NULL;    Load_Value = NULL;
  FlowLoad_Value  = NULL;
  
  /*--- Inlet Outlet Boundary Condition settings ---*/

  Inlet_Ttotal    = NULL;    Inlet_Ptotal      = NULL;
  Inlet_FlowDir   = NULL;    Inlet_Temperature = NULL;    Inlet_Pressure = NULL;
  Inlet_Velocity  = NULL;
  Outlet_Pressure = NULL;
  
  /*--- Engine Boundary Condition settings ---*/
  
  Inflow_Pressure      = NULL;    Inflow_MassFlow    = NULL;    Inflow_ReverseMassFlow  = NULL;
  Inflow_TotalPressure = NULL;    Inflow_Temperature = NULL;    Inflow_TotalTemperature = NULL;
  Inflow_RamDrag       = NULL;    Inflow_Force       = NULL;    Inflow_Power            = NULL;
  Inflow_Mach          = NULL;
  
  Exhaust_Pressure        = NULL;   Exhaust_Temperature        = NULL;    Exhaust_MassFlow = NULL;
  Exhaust_TotalPressure   = NULL;   Exhaust_TotalTemperature   = NULL;
  Exhaust_GrossThrust     = NULL;   Exhaust_Force              = NULL;
  Exhaust_Power           = NULL;   Exhaust_Temperature_Target = NULL;
  Exhaust_Pressure_Target = NULL;
  
  Engine_Mach  = NULL;    Engine_Force        = NULL;
  Engine_Power = NULL;    Engine_NetThrust    = NULL;    Engine_GrossThrust = NULL;
  Engine_Area  = NULL;    EngineInflow_Target = NULL;
  
  Periodic_Translate   = NULL;   Periodic_Rotation  = NULL;   Periodic_Center    = NULL;
  Periodic_Translation = NULL;   Periodic_RotAngles = NULL;   Periodic_RotCenter = NULL;

  Dirichlet_Value           = NULL;     Exhaust_Temperature_Target	= NULL;	    Exhaust_Temperature   = NULL;
  Exhaust_Pressure_Target   = NULL;		Inlet_Ttotal                = NULL;	    Inlet_Ptotal          = NULL;
  Inlet_FlowDir             = NULL;     Inlet_Temperature           = NULL;     Inlet_Pressure        = NULL;
  Inlet_Velocity            = NULL;     Inflow_Mach                 = NULL;     Inflow_Pressure       = NULL;
  Exhaust_Pressure          = NULL;     Outlet_Pressure             = NULL;     Isothermal_Temperature= NULL;
  Heat_Flux                 = NULL;     Displ_Value                 = NULL;     Load_Value            = NULL;
  FlowLoad_Value            = NULL;     Periodic_RotCenter          = NULL;     Periodic_RotAngles    = NULL;
  Periodic_Translation      = NULL;     Periodic_Center             = NULL;     Periodic_Rotation     = NULL;
  Periodic_Translate        = NULL;

  Load_Dir = NULL;	          Load_Dir_Value = NULL;          Load_Dir_Multiplier = NULL;
  Disp_Dir = NULL;            Disp_Dir_Value = NULL;          Disp_Dir_Multiplier = NULL;
  Load_Sine_Dir = NULL;	      Load_Sine_Amplitude = NULL;     Load_Sine_Frequency = NULL;
  Electric_Field_Mod = NULL;  Electric_Field_Dir = NULL;      Electric_Field_Max = NULL;
  Electric_Field_Min = NULL;  Electric_Field_Del = NULL;
  DV_Del_X = NULL;        DV_Del_Y = NULL;            DV_Del_Z = NULL;

  /*--- Actuator Disk Boundary Condition settings ---*/
  
  ActDiskInlet_Pressure         = NULL;    ActDiskInlet_TotalPressure = NULL;    ActDiskInlet_Temperature = NULL;
  ActDiskInlet_TotalTemperature = NULL;    ActDiskInlet_MassFlow      = NULL;    ActDiskInlet_RamDrag     = NULL;
  ActDiskInlet_Force            = NULL;    ActDiskInlet_Power         = NULL;

  ActDiskOutlet_Pressure      = NULL;
  ActDiskOutlet_TotalPressure = NULL;   ActDiskOutlet_GrossThrust = NULL;  ActDiskOutlet_Force            = NULL;
  ActDiskOutlet_Power         = NULL;   ActDiskOutlet_Temperature = NULL;  ActDiskOutlet_TotalTemperature = NULL;
  ActDiskOutlet_MassFlow      = NULL;
  
  ActDisk_DeltaPress      = NULL;    ActDisk_DeltaTemp      = NULL;
  ActDisk_TotalPressRatio = NULL;    ActDisk_TotalTempRatio = NULL;    ActDisk_StaticPressRatio = NULL;
  ActDisk_StaticTempRatio = NULL;    ActDisk_NetThrust      = NULL;    ActDisk_GrossThrust      = NULL;
  ActDisk_Power           = NULL;    ActDisk_MassFlow       = NULL;    ActDisk_Area             = NULL;
  ActDisk_ReverseMassFlow = NULL;    Surface_MassFlow       = NULL;    Surface_DC60             = NULL;    Surface_IDC = NULL;
  Surface_IDC_Mach        = NULL;    Surface_IDR            = NULL;    ActDisk_Mach             = NULL;
  ActDisk_Force           = NULL;    ActDisk_BCThrust       = NULL;    ActDisk_BCThrust_Old     = NULL;
  
  /*--- Miscellaneous/unsorted ---*/

  Aeroelastic_plunge  = NULL;    
  Aeroelastic_pitch   = NULL;
  MassFrac_FreeStream = NULL;
  Velocity_FreeStream = NULL;

  RefOriginMoment     = NULL;
  CFL_AdaptParam      = NULL;            
  CFL                 = NULL;
  PlaneTag            = NULL;
  Kappa_Flow	      = NULL;    
  Kappa_AdjFlow       = NULL;
  Section_Location    = NULL;
  ParamDV             = NULL;     
  DV_Value            = NULL;    
  Design_Variable     = NULL;

  Hold_GridFixed_Coord= NULL;
  SubsonicEngine_Cyl  = NULL;
  EA_IntLimit         = NULL;
  RK_Alpha_Step       = NULL;
  MG_CorrecSmooth     = NULL;
  MG_PreSmooth        = NULL;
  MG_PostSmooth       = NULL;
  Int_Coeffs          = NULL;

  Kind_ObjFunc   = NULL;

  Weight_ObjFunc = NULL;

  /*--- Moving mesh pointers ---*/

  Kind_GridMovement	  = NULL;
  Motion_Origin_X     = NULL;    Motion_Origin_Y     = NULL;    Motion_Origin_Z	    = NULL;
  Translation_Rate_X  = NULL;    Translation_Rate_Y  = NULL;    Translation_Rate_Z  = NULL;
  Rotation_Rate_X     = NULL;    Rotation_Rate_Y     = NULL;    Rotation_Rate_Z     = NULL;
  Pitching_Omega_X    = NULL;    Pitching_Omega_Y    = NULL;    Pitching_Omega_Z    = NULL;
  Pitching_Ampl_X     = NULL;    Pitching_Ampl_Y     = NULL;    Pitching_Ampl_Z     = NULL;
  Pitching_Phase_X    = NULL;    Pitching_Phase_Y    = NULL;    Pitching_Phase_Z    = NULL;
  Plunging_Omega_X    = NULL;    Plunging_Omega_Y    = NULL;    Plunging_Omega_Z    = NULL;
  Plunging_Ampl_X     = NULL;    Plunging_Ampl_Y     = NULL;    Plunging_Ampl_Z     = NULL;
  RefOriginMoment_X   = NULL;    RefOriginMoment_Y   = NULL;    RefOriginMoment_Z   = NULL;
  MoveMotion_Origin   = NULL;
  Periodic_Translate  = NULL;    Periodic_Rotation 	 = NULL;    Periodic_Center	    = NULL;
  Periodic_Translation= NULL;    Periodic_RotAngles	 = NULL;    Periodic_RotCenter  = NULL;


  /* Harmonic Balance Frequency pointer */
  Omega_HB = NULL;
    
  /*--- Initialize some default arrays to NULL. ---*/
  
  default_vel_inf       = NULL;
  default_eng_box       = NULL;
  default_eng_val       = NULL;
  default_cfl_adapt     = NULL;
  default_ad_coeff_flow = NULL;
  default_ad_coeff_adj  = NULL;
  default_obj_coeff     = NULL;
  default_geo_loc       = NULL;
  default_distortion    = NULL;
  default_ea_lim        = NULL;
  default_grid_fix      = NULL;
  default_inc_crit      = NULL;
  
  Riemann_FlowDir= NULL;
  NRBC_FlowDir = NULL;
  CoordFFDBox= NULL;
  DegreeFFDBox= NULL;
  FFDTag = NULL;
  nDV_Value = NULL;
  TagFFDBox = NULL;
 
  Kind_Data_Riemann     = NULL;
  Riemann_Var1          = NULL;
  Riemann_Var2          = NULL;
  Kind_Data_NRBC        = NULL;
  NRBC_Var1             = NULL;
  NRBC_Var2             = NULL;
  Marker_TurboBoundIn   = NULL;
  Marker_TurboBoundOut  = NULL;
  Kind_TurboPerformance = NULL;
  Marker_NRBC           = NULL;
  
  /*--- Variable initialization ---*/
  
  ExtIter    = 0;
  IntIter    = 0;
  nIntCoeffs = 0;
  
  nMarker_PerBound = 0;
  nPeriodic_Index  = 0;

  Grid_Movement = false;
  Aeroelastic_Simulation = false;
  
}

void CConfig::SetRunTime_Options(void) {
  
  /* DESCRIPTION: Number of external iterations */
  
  addUnsignedLongOption("EXT_ITER", nExtIter, 999999);

}

void CConfig::SetConfig_Options(unsigned short val_iZone, unsigned short val_nZone) {
  
  nZone = val_nZone;
  iZone = val_iZone;

  /*--- Allocate some default arrays needed for lists of doubles. ---*/
  
  default_vel_inf       = new su2double[3];
  default_eng_box       = new su2double[6];
  default_eng_val       = new su2double[5];
  default_cfl_adapt     = new su2double[4];
  default_ad_coeff_flow = new su2double[3];
  default_ad_coeff_adj  = new su2double[3];
  default_obj_coeff     = new su2double[5];
  default_geo_loc       = new su2double[2];
  default_distortion    = new su2double[2];
  default_ea_lim        = new su2double[3];
  default_grid_fix      = new su2double[6];
  default_inc_crit      = new su2double[3];

  // This config file is parsed by a number of programs to make it easy to write SU2
  // wrapper scripts (in python, go, etc.) so please do
  // the best you can to follow the established format. It's very hard to parse c++ code
  // and none of us that write the parsers want to write a full c++ interpreter. Please
  // play nice with the existing format so that you don't break the existing scripts.

  /* BEGIN_CONFIG_OPTIONS */

  /*!\par CONFIG_CATEGORY: Problem Definition \ingroup Config */
  /*--- Options related to problem definition and partitioning ---*/

  /*!\brief REGIME_TYPE \n  DESCRIPTION: Regime type \n OPTIONS: see \link Regime_Map \endlink \ingroup Config*/
  addEnumOption("REGIME_TYPE", Kind_Regime, Regime_Map, COMPRESSIBLE);
  
  /*!\brief PHYSICAL_PROBLEM \n DESCRIPTION: Physical governing equations \n Options: see \link Solver_Map \endlink \n DEFAULT: NO_SOLVER \ingroup Config*/
  addEnumOption("PHYSICAL_PROBLEM", Kind_Solver, Solver_Map, NO_SOLVER);
  /*!\brief MATH_PROBLEM  \n DESCRIPTION: Mathematical problem \n  Options: DIRECT, ADJOINT \ingroup Config*/
  addMathProblemOption("MATH_PROBLEM", ContinuousAdjoint, false, DiscreteAdjoint, false, Restart_Flow, false);
  /*!\brief KIND_TURB_MODEL \n DESCRIPTION: Specify turbulence model \n Options: see \link Turb_Model_Map \endlink \n DEFAULT: NO_TURB_MODEL \ingroup Config*/
  addEnumOption("KIND_TURB_MODEL", Kind_Turb_Model, Turb_Model_Map, NO_TURB_MODEL);

  /*!\brief KIND_TRANS_MODEL \n DESCRIPTION: Specify transition model OPTIONS: see \link Trans_Model_Map \endlink \n DEFAULT: NO_TRANS_MODEL \ingroup Config*/
  addEnumOption("KIND_TRANS_MODEL", Kind_Trans_Model, Trans_Model_Map, NO_TRANS_MODEL);

  /*\brief AXISYMMETRIC \n DESCRIPTION: Axisymmetric simulation \n DEFAULT: false \ingroup Config */
  addBoolOption("AXISYMMETRIC", Axisymmetric, false);
  /* DESCRIPTION: Add the gravity force */
  addBoolOption("GRAVITY_FORCE", GravityForce, false);
  /* DESCRIPTION: Perform a low fidelity simulation */
  addBoolOption("LOW_FIDELITY_SIMULATION", LowFidelitySim, false);
  /*!\brief RESTART_SOL \n DESCRIPTION: Restart solution from native solution file \n Options: NO, YES \ingroup Config */
  addBoolOption("RESTART_SOL", Restart, false);
  /*!\brief SYSTEM_MEASUREMENTS \n DESCRIPTION: System of measurements \n OPTIONS: see \link Measurements_Map \endlink \n DEFAULT: SI \ingroup Config*/
  addEnumOption("SYSTEM_MEASUREMENTS", SystemMeasurements, Measurements_Map, SI);

  /*!\par CONFIG_CATEGORY: FluidModel \ingroup Config*/
  /*!\brief FLUID_MODEL \n DESCRIPTION: Fluid model \n OPTIONS: See \link FluidModel_Map \endlink \n DEFAULT: STANDARD_AIR \ingroup Config*/
  addEnumOption("FLUID_MODEL", Kind_FluidModel, FluidModel_Map, STANDARD_AIR);


  /*!\par CONFIG_CATEGORY: Freestream Conditions \ingroup Config*/
  /*--- Options related to freestream specification ---*/

  /*!\brief GAS_CONSTANT \n DESCRIPTION: Specific gas constant (287.058 J/kg*K (air), only for compressible flows) \ingroup Config*/
  addDoubleOption("GAS_CONSTANT", Gas_Constant, 287.058);
  /*!\brief GAMMA_VALUE  \n DESCRIPTION: Ratio of specific heats (1.4 (air), only for compressible flows) \ingroup Config*/
  addDoubleOption("GAMMA_VALUE", Gamma, 1.4);


  /*--- Options related to VAN der WAALS MODEL and PENG ROBINSON ---*/

  /* DESCRIPTION: Critical Temperature, default value for AIR */
  addDoubleOption("CRITICAL_TEMPERATURE", Temperature_Critical, 131.00);
  /* DESCRIPTION: Critical Pressure, default value for MDM */
  addDoubleOption("CRITICAL_PRESSURE", Pressure_Critical, 3588550.0);
  /* DESCRIPTION: Critical Density, default value for MDM */
  addDoubleOption("CRITICAL_DENSITY", Density_Critical, 263.0);

  /*--- Options related to VAN der WAALS MODEL and PENG ROBINSON ---*/
  /* DESCRIPTION: Critical Density, default value for MDM */
   addDoubleOption("ACENTRIC_FACTOR", Acentric_Factor, 0.035);

   /*--- Options related to Viscosity Model ---*/
  /*!\brief VISCOSITY_MODEL \n DESCRIPTION: model of the viscosity \n OPTIONS: See \link ViscosityModel_Map \endlink \n DEFAULT: SUTHERLAND \ingroup Config*/
  addEnumOption("VISCOSITY_MODEL", Kind_ViscosityModel, ViscosityModel_Map, SUTHERLAND);

  /*--- Options related to Constant Viscosity Model ---*/

  /* DESCRIPTION: default value for AIR */
  addDoubleOption("MU_CONSTANT", Mu_ConstantND , 1.716E-5);

  /*--- Options related to Sutherland Viscosity Model ---*/

  /* DESCRIPTION: Sutherland Viscosity Ref default value for AIR SI */
  addDoubleOption("MU_REF", Mu_RefND, 1.716E-5);
  /* DESCRIPTION: Sutherland Temperature Ref, default value for AIR SI */
  addDoubleOption("MU_T_REF", Mu_Temperature_RefND, 273.15);
  /* DESCRIPTION: Sutherland constant, default value for AIR SI */
  addDoubleOption("SUTHERLAND_CONSTANT", Mu_SND, 110.4);

  /*--- Options related to Thermal Conductivity Model ---*/

  addEnumOption("CONDUCTIVITY_MODEL", Kind_ConductivityModel, ConductivityModel_Map, CONSTANT_PRANDTL);

 /*--- Options related to Constant Thermal Conductivity Model ---*/

 /* DESCRIPTION: default value for AIR */
  addDoubleOption("KT_CONSTANT", Kt_ConstantND , 0.0257);

  /*!\brief REYNOLDS_NUMBER \n DESCRIPTION: Reynolds number (non-dimensional, based on the free-stream values). Needed for viscous solvers. For incompressible solvers the Reynolds length will always be 1.0 \n DEFAULT: 0.0 \ingroup Config */
  addDoubleOption("REYNOLDS_NUMBER", Reynolds, 0.0);
  /*!\brief REYNOLDS_LENGTH \n DESCRIPTION: Reynolds length (1 m by default). Used for compressible solver: incompressible solver will use 1.0. \ingroup Config */
  addDoubleOption("REYNOLDS_LENGTH", Length_Reynolds, 1.0);
  /*!\brief PRANDTL_LAM \n DESCRIPTION: Laminar Prandtl number (0.72 (air), only for compressible flows) \n DEFAULT: 0.72 \ingroup Config*/
  addDoubleOption("PRANDTL_LAM", Prandtl_Lam, 0.72);
  /*!\brief PRANDTL_TURB \n DESCRIPTION: Turbulent Prandtl number (0.9 (air), only for compressible flows) \n DEFAULT 0.90 \ingroup Config*/
  addDoubleOption("PRANDTL_TURB", Prandtl_Turb, 0.90);
  /*!\brief BULK_MODULUS \n DESCRIPTION: Value of the Bulk Modulus  \n DEFAULT 1.42E5 \ingroup Config*/
  addDoubleOption("BULK_MODULUS", Bulk_Modulus, 1.42E5);
  /* DESCRIPTION: Artifical compressibility factor  */
  addDoubleOption("ARTCOMP_FACTOR", ArtComp_Factor, 1.0);
  /*!\brief MACH_NUMBER  \n DESCRIPTION:  Mach number (non-dimensional, based on the free-stream values). 0.0 by default \ingroup Config*/
  addDoubleOption("MACH_NUMBER", Mach, 0.0);
  /*!\brief INIT_OPTION \n DESCRIPTION: Init option to choose between Reynolds or thermodynamics quantities for initializing the solution \n OPTIONS: see \link InitOption_Map \endlink \n DEFAULT REYNOLDS \ingroup Config*/
  addEnumOption("INIT_OPTION", Kind_InitOption, InitOption_Map, REYNOLDS);
  /* DESCRIPTION: Free-stream option to choose between density and temperature for initializing the solution */
  addEnumOption("FREESTREAM_OPTION", Kind_FreeStreamOption, FreeStreamOption_Map, TEMPERATURE_FS);
  /*!\brief FREESTREAM_PRESSURE\n DESCRIPTION: Free-stream pressure (101325.0 N/m^2 by default) \ingroup Config*/
  addDoubleOption("FREESTREAM_PRESSURE", Pressure_FreeStream, 101325.0);
  /*!\brief FREESTREAM_DENSITY\n DESCRIPTION: Free-stream density (1.2886 Kg/m^3 (air), 998.2 Kg/m^3 (water)) \n DEFAULT -1.0 (calculated from others) \ingroup Config*/
  addDoubleOption("FREESTREAM_DENSITY", Density_FreeStream, -1.0);
  /*!\brief FREESTREAM_TEMPERATURE\n DESCRIPTION: Free-stream temperature (288.15 K by default) \ingroup Config*/
  addDoubleOption("FREESTREAM_TEMPERATURE", Temperature_FreeStream, 288.15);
  /*!\brief FREESTREAM_TEMPERATURE_VE\n DESCRIPTION: Free-stream vibrational-electronic temperature (288.15 K by default) \ingroup Config*/
  addDoubleOption("FREESTREAM_TEMPERATURE_VE", Temperature_ve_FreeStream, 288.15);
  default_vel_inf[0] = 1.0; default_vel_inf[1] = 0.0; default_vel_inf[2] = 0.0;
  /*!\brief FREESTREAM_VELOCITY\n DESCRIPTION: Free-stream velocity (m/s) */
  addDoubleArrayOption("FREESTREAM_VELOCITY", 3, Velocity_FreeStream, default_vel_inf);
  /* DESCRIPTION: Free-stream viscosity (1.853E-5 Ns/m^2 (air), 0.798E-3 Ns/m^2 (water)) */
  addDoubleOption("FREESTREAM_VISCOSITY", Viscosity_FreeStream, -1.0);
  /* DESCRIPTION:  */
  addDoubleOption("FREESTREAM_INTERMITTENCY", Intermittency_FreeStream, 1.0);
  /* DESCRIPTION:  */
  addDoubleOption("FREESTREAM_TURBULENCEINTENSITY", TurbulenceIntensity_FreeStream, 0.05);
  /* DESCRIPTION:  */
  addDoubleOption("FREESTREAM_NU_FACTOR", NuFactor_FreeStream, 3.0);
  /* DESCRIPTION:  */
  addDoubleOption("ENGINE_NU_FACTOR", NuFactor_Engine, 30.0);
  /* DESCRIPTION:  */
  addDoubleOption("ACTDISK_NU_FACTOR", NuFactor_ActDisk, 3.0);
  /* DESCRIPTION:  */
  addDoubleOption("ACTDISK_SECONDARY_FLOW", SecondaryFlow_ActDisk, 0.0);
  /* DESCRIPTION:  */
  addDoubleOption("INITIAL_BCTHRUST", Initial_BCThrust, 4000.0);
  /* DESCRIPTION:  */
  addDoubleOption("FREESTREAM_TURB2LAMVISCRATIO", Turb2LamViscRatio_FreeStream, 10.0);
  /* DESCRIPTION: Side-slip angle (degrees, only for compressible flows) */
  addDoubleOption("SIDESLIP_ANGLE", AoS, 0.0);
  /*!\brief AOA  \n DESCRIPTION: Angle of attack (degrees, only for compressible flows) \ingroup Config*/
  addDoubleOption("AOA", AoA, 0.0);
  /* DESCRIPTION: Activate fixed CL mode (specify a CL instead of AoA). */
  addBoolOption("FIXED_CL_MODE", Fixed_CL_Mode, false);
  /* DESCRIPTION: Specify a fixed coefficient of lift instead of AoA (only for compressible flows) */
  addDoubleOption("TARGET_CL", Target_CL, 0.0);
  /* DESCRIPTION: Lift cure slope for fixed CL mode (0.2 per deg by default). */
  addDoubleOption("DCL_DALPHA", dCl_dAlpha, 0.2);
  /* DESCRIPTION: Damping factor for fixed CL mode. */
  addDoubleOption("DNETTHRUST_DBCTHRUST", dNetThrust_dBCThrust, 2.0);
  /* DESCRIPTION: Iterations to re-evaluate the angle of attack. */
  addUnsignedLongOption("ITER_FIXED_CL", Iter_Fixed_CL, 500);
  /* DESCRIPTION: Number of times Alpha is updated in a fix CL problem. */
  addUnsignedLongOption("UPDATE_BCTHRUST", Update_BCThrust, 5);


  /*!\par CONFIG_CATEGORY: Reference Conditions \ingroup Config*/
  /*--- Options related to reference values for nondimensionalization ---*/

  Length_Ref = 1.0; //<---- NOTE: this should be given an option or set as a const

  /*!\brief REF_ORIGIN_MOMENT_X\n DESCRIPTION: X Reference origin for moment computation \ingroup Config*/
  addDoubleListOption("REF_ORIGIN_MOMENT_X", nRefOriginMoment_X, RefOriginMoment_X);
  /*!\brief REF_ORIGIN_MOMENT_Y\n DESCRIPTION: Y Reference origin for moment computation \ingroup Config*/
  addDoubleListOption("REF_ORIGIN_MOMENT_Y", nRefOriginMoment_Y, RefOriginMoment_Y);
  /*!\brief REF_ORIGIN_MOMENT_Z\n DESCRIPTION: Z Reference origin for moment computation \ingroup Config*/
  addDoubleListOption("REF_ORIGIN_MOMENT_Z", nRefOriginMoment_Z, RefOriginMoment_Z);
  /*!\brief REF_AREA\n DESCRIPTION: Reference area for force coefficients (0 implies automatic calculation) \ingroup Config*/
  addDoubleOption("REF_AREA", RefAreaCoeff, 1.0);
  /*!\brief REF_LENGTH_MOMENT\n DESCRIPTION: Reference length for pitching, rolling, and yawing non-dimensional moment \ingroup Config*/
  addDoubleOption("REF_LENGTH_MOMENT", RefLengthMoment, 1.0);
  /*!\brief REF_ELEM_LENGTH\n DESCRIPTION: Reference element length for computing the slope limiter epsilon \ingroup Config*/
  addDoubleOption("REF_ELEM_LENGTH", RefElemLength, 0.1);
  /*!\brief REF_SHARP_EDGES\n DESCRIPTION: Reference coefficient for detecting sharp edges \ingroup Config*/
  addDoubleOption("REF_SHARP_EDGES", RefSharpEdges, 3.0);
	/*!\brief REF_VELOCITY\n DESCRIPTION: Reference velocity (incompressible only)  \ingroup Config*/
  addDoubleOption("REF_VELOCITY", Velocity_Ref, -1.0);
	/* !\brief REF_VISCOSITY  \n DESCRIPTION: Reference viscosity (incompressible only)  \ingroup Config*/
  addDoubleOption("REF_VISCOSITY", Viscosity_Ref, -1.0);
  /* DESCRIPTION: Type of mesh motion */
  addEnumOption("REF_DIMENSIONALIZATION", Ref_NonDim, NonDim_Map, DIMENSIONAL);

  /*!\par CONFIG_CATEGORY: Boundary Markers \ingroup Config*/
  /*--- Options related to various boundary markers ---*/

  /*!\brief MARKER_PLOTTING\n DESCRIPTION: Marker(s) of the surface in the surface flow solution file  \ingroup Config*/
  addStringListOption("MARKER_PLOTTING", nMarker_Plotting, Marker_Plotting);
  /*!\brief MARKER_MONITORING\n DESCRIPTION: Marker(s) of the surface where evaluate the non-dimensional coefficients \ingroup Config*/
  addStringListOption("MARKER_MONITORING", nMarker_Monitoring, Marker_Monitoring);
  /*!\brief MARKER_CONTROL_VOLUME\n DESCRIPTION: Marker(s) of the surface in the surface flow solution file  \ingroup Config*/
  addStringListOption("MARKER_ANALYZE", nMarker_Analyze, Marker_Analyze);
  /*!\brief MARKER_DESIGNING\n DESCRIPTION: Marker(s) of the surface where objective function (design problem) will be evaluated \ingroup Config*/
  addStringListOption("MARKER_DESIGNING", nMarker_Designing, Marker_Designing);
  /*!\brief MARKER_OUT_1D \n DESCRIPTION: Outlet boundary marker(s) over which to calculate 1-D flow properties
   Format: ( outlet marker) \ingroup Config*/
  addStringListOption("MARKER_OUT_1D", nMarker_Out_1D, Marker_Out_1D);
  /*!\brief GEO_MARKER\n DESCRIPTION: Marker(s) of the surface where evaluate the geometrical functions \ingroup Config*/
  addStringListOption("GEO_MARKER", nMarker_GeoEval, Marker_GeoEval);
  /*!\brief MARKER_EULER\n DESCRIPTION: Euler wall boundary marker(s) \ingroup Config*/
  addStringListOption("MARKER_EULER", nMarker_Euler, Marker_Euler);
  /*!\brief MARKER_FAR\n DESCRIPTION: Far-field boundary marker(s) \ingroup Config*/
  addStringListOption("MARKER_FAR", nMarker_FarField, Marker_FarField);
  /*!\brief MARKER_SYM\n DESCRIPTION: Symmetry boundary condition \ingroup Config*/
  addStringListOption("MARKER_SYM", nMarker_SymWall, Marker_SymWall);
  /*!\brief MARKER_PRESSURE\n DESCRIPTION: Symmetry boundary condition \ingroup Config*/
  addStringListOption("MARKER_PRESSURE", nMarker_Pressure, Marker_Pressure);
  /*!\brief MARKER_NEARFIELD\n DESCRIPTION: Near-Field boundary condition \ingroup Config*/
  addStringListOption("MARKER_NEARFIELD", nMarker_NearFieldBound, Marker_NearFieldBound);
  /*!\brief MARKER_FLUID_INTERFACE\n DESCRIPTION: Fluid interface boundary marker(s) \ingroup Config*/
  addStringListOption("MARKER_FLUID_INTERFACE", nMarker_Fluid_InterfaceBound, Marker_Fluid_InterfaceBound);
  /*!\brief MARKER_INTERFACE\n DESCRIPTION: Zone interface boundary marker(s) \ingroup Config*/
  addStringListOption("MARKER_INTERFACE", nMarker_InterfaceBound, Marker_InterfaceBound);
  /*!\brief MARKER_FSI_INTERFACE \n DESCRIPTION: FSI interface boundary marker(s) \ingroup Config*/
  addStringListOption("MARKER_FSI_INTERFACE", nMarker_FSIinterface, Marker_FSIinterface);
  /*!\brief MARKER_DIRICHLET  \n DESCRIPTION: Dirichlet boundary marker(s) \ingroup Config*/
  addStringListOption("MARKER_DIRICHLET", nMarker_Dirichlet, Marker_Dirichlet);
  /* DESCRIPTION: Neumann boundary marker(s) */
  addStringListOption("MARKER_NEUMANN", nMarker_Neumann, Marker_Neumann);
  /* DESCRIPTION: Neumann boundary marker(s) */
  addStringListOption("MARKER_INTERNAL", nMarker_Internal, Marker_Internal);
  /* DESCRIPTION: Custom boundary marker(s) */
  addStringListOption("MARKER_CUSTOM", nMarker_Custom, Marker_Custom);
  /* DESCRIPTION: Periodic boundary marker(s) for use with SU2_MSH
   Format: ( periodic marker, donor marker, rotation_center_x, rotation_center_y,
   rotation_center_z, rotation_angle_x-axis, rotation_angle_y-axis,
   rotation_angle_z-axis, translation_x, translation_y, translation_z, ... ) */
  addPeriodicOption("MARKER_PERIODIC", nMarker_PerBound, Marker_PerBound, Marker_PerDonor,
                    Periodic_RotCenter, Periodic_RotAngles, Periodic_Translation);

  /*!\brief ACTDISK_TYPE  \n DESCRIPTION: Actuator Disk boundary type \n OPTIONS: see \link ActDisk_Map \endlink \n Default: VARIABLES_JUMP \ingroup Config*/
  addEnumOption("ACTDISK_TYPE", Kind_ActDisk, ActDisk_Map, VARIABLES_JUMP);

  /*!\brief MARKER_ACTDISK\n DESCRIPTION: Periodic boundary marker(s) for use with SU2_MSH
   Format: ( periodic marker, donor marker, rotation_center_x, rotation_center_y,
   rotation_center_z, rotation_angle_x-axis, rotation_angle_y-axis,
   rotation_angle_z-axis, translation_x, translation_y, translation_z, ... ) \ingroup Config*/
  addActDiskOption("MARKER_ACTDISK",
                   nMarker_ActDiskInlet, nMarker_ActDiskOutlet,  Marker_ActDiskInlet, Marker_ActDiskOutlet,
                   ActDisk_PressJump, ActDisk_TempJump, ActDisk_Omega);

  /*!\brief INLET_TYPE  \n DESCRIPTION: Inlet boundary type \n OPTIONS: see \link Inlet_Map \endlink \n DEFAULT: TOTAL_CONDITIONS \ingroup Config*/
  addEnumOption("INLET_TYPE", Kind_Inlet, Inlet_Map, TOTAL_CONDITIONS);

  /*!\brief MARKER_INLET  \n DESCRIPTION: Inlet boundary marker(s) with the following formats,
   Total Conditions: (inlet marker, total temp, total pressure, flow_direction_x,
   flow_direction_y, flow_direction_z, ... ) where flow_direction is
   a unit vector.
   Mass Flow: (inlet marker, density, velocity magnitude, flow_direction_x,
   flow_direction_y, flow_direction_z, ... ) where flow_direction is
   a unit vector. \ingroup Config*/
  addInletOption("MARKER_INLET", nMarker_Inlet, Marker_Inlet, Inlet_Ttotal, Inlet_Ptotal, Inlet_FlowDir);

  /*!\brief MARKER_RIEMANN \n DESCRIPTION: Riemann boundary marker(s) with the following formats, a unit vector.
   * \n OPTIONS: See \link Riemann_Map \endlink. The variables indicated by the option and the flow direction unit vector must be specified. \ingroup Config*/
  addRiemannOption("MARKER_RIEMANN", nMarker_Riemann, Marker_Riemann, Kind_Data_Riemann, Riemann_Map, Riemann_Var1, Riemann_Var2, Riemann_FlowDir);
  /*!\brief MARKER_NRBC \n DESCRIPTION: Riemann boundary marker(s) with the following formats, a unit vector. \ingroup Config*/
  addNRBCOption("MARKER_NRBC", nMarker_NRBC, Marker_NRBC, Kind_Data_NRBC, NRBC_Map, NRBC_Var1, NRBC_Var2, NRBC_FlowDir);
  /*!\brief MIXING_PROCESS_TYPE \n DESCRIPTION: types of mixing process for averaging quantities at the boundaries.
    \n OPTIONS: see \link MixingProcess_Map \endlink \n DEFAULT: AREA_AVERAGE \ingroup Config*/
  addEnumOption("MIXING_PROCESS_TYPE", Kind_MixingProcess, MixingProcess_Map, AREA_AVERAGE);
  /*!\brief MARKER_MIXINGPLANE \n DESCRIPTION: Identify the boundaries in which the mixing plane is applied. \ingroup Config*/
  addMixingPlaneOption("MARKER_MIXINGPLANE", nMarker_MixBound, Marker_MixBound, Marker_MixDonor);
  /*!\brief MARKER_MIXINGPLANE \n DESCRIPTION: Identify the boundaries in which the mixing plane is applied. \ingroup Config*/
  addTurboPerfOption("MARKER_TURBO_PERFORMANCE", nMarker_TurboPerf, Marker_TurboBoundIn, Marker_TurboBoundOut, Kind_TurboPerformance, TurboPerformance_Map);
  /*!\brief MARKER_SUPERSONIC_INLET  \n DESCRIPTION: Supersonic inlet boundary marker(s)
   * \n   Format: (inlet marker, temperature, static pressure, velocity_x,   velocity_y, velocity_z, ... ), i.e. primitive variables specified. \ingroup Config*/
  addInletOption("MARKER_SUPERSONIC_INLET", nMarker_Supersonic_Inlet, Marker_Supersonic_Inlet, Inlet_Temperature, Inlet_Pressure, Inlet_Velocity);
  /*!\brief MARKER_SUPERSONIC_OUTLET \n DESCRIPTION: Supersonic outlet boundary marker(s) \ingroup Config*/
  addStringListOption("MARKER_SUPERSONIC_OUTLET", nMarker_Supersonic_Outlet, Marker_Supersonic_Outlet);
  /*!\brief MARKER_OUTLET  \n DESCRIPTION: Outlet boundary marker(s)\n
   Format: ( outlet marker, back pressure (static), ... ) \ingroup Config*/
  addStringDoubleListOption("MARKER_OUTLET", nMarker_Outlet, Marker_Outlet, Outlet_Pressure);
  /*!\brief MARKER_ISOTHERMAL DESCRIPTION: Isothermal wall boundary marker(s)\n
   * Format: ( isothermal marker, wall temperature (static), ... ) \ingroup Config  */
  addStringDoubleListOption("MARKER_ISOTHERMAL", nMarker_Isothermal, Marker_Isothermal, Isothermal_Temperature);
  /*!\brief MARKER_HEATFLUX  \n DESCRIPTION: Specified heat flux wall boundary marker(s)
   Format: ( Heat flux marker, wall heat flux (static), ... ) \ingroup Config*/
  addStringDoubleListOption("MARKER_HEATFLUX", nMarker_HeatFlux, Marker_HeatFlux, Heat_Flux);
  /*!\brief MARKER_ENGINE_INFLOW  \n DESCRIPTION: Engine inflow boundary marker(s)
   Format: ( nacelle inflow marker, fan face Mach, ... ) \ingroup Config*/
  addStringDoubleListOption("MARKER_ENGINE_INFLOW", nMarker_EngineInflow, Marker_EngineInflow, EngineInflow_Target);
  /* DESCRIPTION: Highlite area */
  addDoubleOption("HIGHLITE_AREA", Highlite_Area, 1.0);
  /* DESCRIPTION: Fan poly efficiency */
  addDoubleOption("FAN_POLY_EFF", Fan_Poly_Eff, 1.0);
  /*!\brief SUBSONIC_ENGINE\n DESCRIPTION: Engine subsonic intake region \ingroup Config*/
  addBoolOption("SUBSONIC_ENGINE", SubsonicEngine, false);
  /* DESCRIPTION: Actuator disk double surface */
  addBoolOption("ACTDISK_DOUBLE_SURFACE", ActDisk_DoubleSurface, false);
  /* DESCRIPTION: Actuator disk double surface */
  addBoolOption("ACTDISK_SU2_DEF", ActDisk_SU2_DEF, false);
  /* DESCRIPTION: Limits for the pressure (Min, Max) */
  default_distortion[0] =  0.0; default_distortion[1] =  1E6;
  addDoubleArrayOption("DISTORTION_RACK", 2, DistortionRack, default_distortion);
  /* DESCRIPTION: Values of the box to impose a subsonic nacellle (mach, Pressure, Temperature) */
  default_eng_val[0]=0.0; default_eng_val[1]=0.0; default_eng_val[2]=0.0;
  default_eng_val[3]=0.0;  default_eng_val[4]=0.0;
  addDoubleArrayOption("SUBSONIC_ENGINE_VALUES", 5, SubsonicEngine_Values, default_eng_val);
  /* DESCRIPTION: Coordinates of the box to impose a subsonic nacellle (Xmin, Ymin, Zmin, Xmax, Ymax, Zmax) */
  default_eng_box[0] = -1E15; default_eng_box[1] = -1E15; default_eng_box[2] = -1E15;
  default_eng_box[3] =  1E15; default_eng_box[4] =  1E15; default_eng_box[5] =  1E15;
  addDoubleArrayOption("SUBSONIC_ENGINE_CYL", 7, SubsonicEngine_Cyl, default_eng_box);
  /* DESCRIPTION: Engine exhaust boundary marker(s)
   Format: (nacelle exhaust marker, total nozzle temp, total nozzle pressure, ... )*/
  addExhaustOption("MARKER_ENGINE_EXHAUST", nMarker_EngineExhaust, Marker_EngineExhaust, Exhaust_Temperature_Target, Exhaust_Pressure_Target);
  /* DESCRIPTION: Clamped boundary marker(s) */
  addStringListOption("MARKER_CLAMPED", nMarker_Clamped, Marker_Clamped);
  /* DESCRIPTION: Displacement boundary marker(s) */
  addStringDoubleListOption("MARKER_NORMAL_DISPL", nMarker_Displacement, Marker_Displacement, Displ_Value);
  /* DESCRIPTION: Load boundary marker(s) */
  addStringDoubleListOption("MARKER_NORMAL_LOAD", nMarker_Load, Marker_Load, Load_Value);
  /* DESCRIPTION: Load boundary marker(s)
   Format: (inlet marker, load, multiplier, dir_x, dir_y, dir_z, ... ), i.e. primitive variables specified. */
  addInletOption("MARKER_LOAD", nMarker_Load_Dir, Marker_Load_Dir, Load_Dir_Value, Load_Dir_Multiplier, Load_Dir);
  /* DESCRIPTION: Load boundary marker(s)
   Format: (inlet marker, load, multiplier, dir_x, dir_y, dir_z, ... ), i.e. primitive variables specified. */
  addInletOption("MARKER_DISPLACEMENT", nMarker_Disp_Dir, Marker_Disp_Dir, Disp_Dir_Value, Disp_Dir_Multiplier, Disp_Dir);
  /* DESCRIPTION: Sine load boundary marker(s)
   Format: (inlet marker, load, multiplier, dir_x, dir_y, dir_z, ... ), i.e. primitive variables specified. */
  addInletOption("MARKER_SINE_LOAD", nMarker_Load_Sine, Marker_Load_Sine, Load_Sine_Amplitude, Load_Sine_Frequency, Load_Sine_Dir);

  /* DESCRIPTION: Flow load boundary marker(s) */
  addStringDoubleListOption("MARKER_FLOWLOAD", nMarker_FlowLoad, Marker_FlowLoad, FlowLoad_Value);
  /* DESCRIPTION: Damping factor for engine inlet condition */
  addDoubleOption("DAMP_ENGINE_INFLOW", Damp_Engine_Inflow, 0.95);
  /* DESCRIPTION: Damping factor for engine exhaust condition */
  addDoubleOption("DAMP_ENGINE_EXHAUST", Damp_Engine_Exhaust, 0.95);
  /*!\brief ENGINE_INFLOW_TYPE  \n DESCRIPTION: Inlet boundary type \n OPTIONS: see \link Engine_Inflow_Map \endlink \n Default: FAN_FACE_MACH \ingroup Config*/
  addEnumOption("ENGINE_INFLOW_TYPE", Kind_Engine_Inflow, Engine_Inflow_Map, FAN_FACE_MACH);


  /*!\par CONFIG_CATEGORY: Time-marching \ingroup Config*/
  /*--- Options related to time-marching ---*/

  /* DESCRIPTION: Unsteady simulation  */
  addEnumOption("UNSTEADY_SIMULATION", Unsteady_Simulation, Unsteady_Map, STEADY);
  /* DESCRIPTION:  Courant-Friedrichs-Lewy condition of the finest grid */
  addDoubleOption("CFL_NUMBER", CFLFineGrid, 1.25);
  /* DESCRIPTION:  Max time step in local time stepping simulations */
  addDoubleOption("MAX_DELTA_TIME", Max_DeltaTime, 1000000);
  /* DESCRIPTION: Activate The adaptive CFL number. */
  addBoolOption("CFL_ADAPT", CFL_Adapt, false);
  /* !\brief CFL_ADAPT_PARAM
   * DESCRIPTION: Parameters of the adaptive CFL number (factor down, factor up, CFL limit (min and max) )
   * Factor down generally >1.0, factor up generally < 1.0 to cause the CFL to increase when residual is decreasing,
   * and decrease when the residual is increasing or stalled. \ingroup Config*/
  default_cfl_adapt[0] = 0.0; default_cfl_adapt[1] = 0.0; default_cfl_adapt[2] = 1.0; default_cfl_adapt[3] = 100.0;
  addDoubleArrayOption("CFL_ADAPT_PARAM", 4, CFL_AdaptParam, default_cfl_adapt);
  /* DESCRIPTION: Reduction factor of the CFL coefficient in the adjoint problem */
  addDoubleOption("CFL_REDUCTION_ADJFLOW", CFLRedCoeff_AdjFlow, 0.8);
  /* DESCRIPTION: Reduction factor of the CFL coefficient in the level set problem */
  addDoubleOption("CFL_REDUCTION_TURB", CFLRedCoeff_Turb, 1.0);
  /* DESCRIPTION: Reduction factor of the CFL coefficient in the turbulent adjoint problem */
  addDoubleOption("CFL_REDUCTION_ADJTURB", CFLRedCoeff_AdjTurb, 1.0);
  /* DESCRIPTION: Number of total iterations */
  addUnsignedLongOption("EXT_ITER", nExtIter, 999999);
  // these options share nRKStep as their size, which is not a good idea in general
  /* DESCRIPTION: Runge-Kutta alpha coefficients */
  addDoubleListOption("RK_ALPHA_COEFF", nRKStep, RK_Alpha_Step);
  /* DESCRIPTION: Time Step for dual time stepping simulations (s) */
  addDoubleOption("UNST_TIMESTEP", Delta_UnstTime, 0.0);
  /* DESCRIPTION: Total Physical Time for dual time stepping simulations (s) */
  addDoubleOption("UNST_TIME", Total_UnstTime, 1.0);
  /* DESCRIPTION: Unsteady Courant-Friedrichs-Lewy number of the finest grid */
  addDoubleOption("UNST_CFL_NUMBER", Unst_CFL, 0.0);
  /* DESCRIPTION: Number of internal iterations (dual time method) */
  addUnsignedLongOption("UNST_INT_ITER", Unst_nIntIter, 100);
  /* DESCRIPTION: Integer number of periodic time instances for Harmonic Balance */
  addUnsignedShortOption("TIME_INSTANCES", nTimeInstances, 1);
  /* DESCRIPTION: Time period for Harmonic Balance wihtout moving meshes */
  addDoubleOption("HB_PERIOD", HarmonicBalance_Period, -1.0);
  /* DESCRIPTION: Iteration number to begin unsteady restarts (dual time method) */
  addLongOption("UNST_RESTART_ITER", Unst_RestartIter, 0);
  /* DESCRIPTION: Starting direct solver iteration for the unsteady adjoint */
  addLongOption("UNST_ADJOINT_ITER", Unst_AdjointIter, 0);
  /* DESCRIPTION: Number of iterations to average the objective */
  addLongOption("ITER_AVERAGE_OBJ", Iter_Avg_Objective , 0);
  /* DESCRIPTION: Iteration number to begin unsteady restarts (structural analysis) */
  addLongOption("DYN_RESTART_ITER", Dyn_RestartIter, 0);
  /* DESCRIPTION: Time discretization */
  addEnumOption("TIME_DISCRE_FLOW", Kind_TimeIntScheme_Flow, Time_Int_Map, EULER_IMPLICIT);
  /* DESCRIPTION: Time discretization */
  addEnumOption("TIME_DISCRE_ADJLEVELSET", Kind_TimeIntScheme_AdjLevelSet, Time_Int_Map, EULER_IMPLICIT);
  /* DESCRIPTION: Time discretization */
  addEnumOption("TIME_DISCRE_ADJFLOW", Kind_TimeIntScheme_AdjFlow, Time_Int_Map, EULER_IMPLICIT);
  /* DESCRIPTION: Time discretization */
  addEnumOption("TIME_DISCRE_TURB", Kind_TimeIntScheme_Turb, Time_Int_Map, EULER_IMPLICIT);
  /* DESCRIPTION: Time discretization */
  addEnumOption("TIME_DISCRE_ADJTURB", Kind_TimeIntScheme_AdjTurb, Time_Int_Map, EULER_IMPLICIT);
  /* DESCRIPTION: Time discretization */
  addEnumOption("TIME_DISCRE_WAVE", Kind_TimeIntScheme_Wave, Time_Int_Map, EULER_IMPLICIT);
  /* DESCRIPTION: Time discretization */
  addEnumOption("TIME_DISCRE_FEA", Kind_TimeIntScheme_FEA, Time_Int_Map_FEA, NEWMARK_IMPLICIT);
  /* DESCRIPTION: Time discretization */
  addEnumOption("TIME_DISCRE_HEAT", Kind_TimeIntScheme_Heat, Time_Int_Map, EULER_IMPLICIT);
  /* DESCRIPTION: Time discretization */
  addEnumOption("TIME_DISCRE_POISSON", Kind_TimeIntScheme_Poisson, Time_Int_Map, EULER_IMPLICIT);

  /*!\par CONFIG_CATEGORY: Linear solver definition \ingroup Config*/
  /*--- Options related to the linear solvers ---*/

  /*!\brief LINEAR_SOLVER
   *  \n DESCRIPTION: Linear solver for the implicit, mesh deformation, or discrete adjoint systems \n OPTIONS: see \link Linear_Solver_Map \endlink \n DEFAULT: FGMRES \ingroup Config*/
  addEnumOption("LINEAR_SOLVER", Kind_Linear_Solver, Linear_Solver_Map, FGMRES);
  /*!\brief LINEAR_SOLVER_PREC
   *  \n DESCRIPTION: Preconditioner for the Krylov linear solvers \n OPTIONS: see \link Linear_Solver_Prec_Map \endlink \n DEFAULT: LU_SGS \ingroup Config*/
  addEnumOption("LINEAR_SOLVER_PREC", Kind_Linear_Solver_Prec, Linear_Solver_Prec_Map, LU_SGS);
  /* DESCRIPTION: Minimum error threshold for the linear solver for the implicit formulation */
  addDoubleOption("LINEAR_SOLVER_ERROR", Linear_Solver_Error, 1E-5);
  /* DESCRIPTION: Maximum number of iterations of the linear solver for the implicit formulation */
  addUnsignedLongOption("LINEAR_SOLVER_ITER", Linear_Solver_Iter, 10);
  /* DESCRIPTION: Maximum number of iterations of the linear solver for the implicit formulation */
  addUnsignedLongOption("LINEAR_SOLVER_RESTART_FREQUENCY", Linear_Solver_Restart_Frequency, 10);
  /* DESCRIPTION: Relaxation of the flow equations solver for the implicit formulation */
  addDoubleOption("RELAXATION_FACTOR_FLOW", Relaxation_Factor_Flow, 1.0);
  /* DESCRIPTION: Relaxation of the turb equations solver for the implicit formulation */
  addDoubleOption("RELAXATION_FACTOR_TURB", Relaxation_Factor_Turb, 1.0);
  /* DESCRIPTION: Relaxation of the adjoint flow equations solver for the implicit formulation */
  addDoubleOption("RELAXATION_FACTOR_ADJFLOW", Relaxation_Factor_AdjFlow, 1.0);
  /* DESCRIPTION: Roe coefficient */
  addDoubleOption("ROE_KAPPA", Roe_Kappa, 0.5);
  /* DESCRIPTION: Roe-Turkel preconditioning for low Mach number flows */
  addBoolOption("ROE_TURKEL_PREC", Low_Mach_Precon, false);
  /* DESCRIPTION: Post-reconstruction correction for low Mach number flows */
  addBoolOption("LOW_MACH_CORR", Low_Mach_Corr, false);
  /* DESCRIPTION: Time Step for dual time stepping simulations (s) */
  addDoubleOption("MIN_ROE_TURKEL_PREC", Min_Beta_RoeTurkel, 0.01);
  /* DESCRIPTION: Time Step for dual time stepping simulations (s) */
  addDoubleOption("MAX_ROE_TURKEL_PREC", Max_Beta_RoeTurkel, 0.2);
  /* DESCRIPTION: Linear solver for the turbulent adjoint systems */
  addEnumOption("ADJTURB_LIN_SOLVER", Kind_AdjTurb_Linear_Solver, Linear_Solver_Map, FGMRES);
  /* DESCRIPTION: Preconditioner for the turbulent adjoint Krylov linear solvers */
  addEnumOption("ADJTURB_LIN_PREC", Kind_AdjTurb_Linear_Prec, Linear_Solver_Prec_Map, LU_SGS);
  /* DESCRIPTION: Minimum error threshold for the turbulent adjoint linear solver for the implicit formulation */
  addDoubleOption("ADJTURB_LIN_ERROR", AdjTurb_Linear_Error, 1E-5);
  /* DESCRIPTION: Maximum number of iterations of the turbulent adjoint linear solver for the implicit formulation */
  addUnsignedShortOption("ADJTURB_LIN_ITER", AdjTurb_Linear_Iter, 10);
  /* DESCRIPTION: Entropy fix factor */
  addDoubleOption("ENTROPY_FIX_COEFF", EntropyFix_Coeff, 0.001);
  /* DESCRIPTION: Linear solver for the discete adjoint systems */
  addEnumOption("DISCADJ_LIN_SOLVER", Kind_DiscAdj_Linear_Solver, Linear_Solver_Map, FGMRES);
  /* DESCRIPTION: Preconditioner for the discrete adjoint Krylov linear solvers */
  addEnumOption("DISCADJ_LIN_PREC", Kind_DiscAdj_Linear_Prec, Linear_Solver_Prec_Map, ILU);
  /* DESCRIPTION: Linear solver for the discete adjoint systems */
  addEnumOption("FSI_DISCADJ_LIN_SOLVER_STRUC", Kind_DiscAdj_Linear_Solver_FSI_Struc, Linear_Solver_Map, CONJUGATE_GRADIENT);
  /* DESCRIPTION: Preconditioner for the discrete adjoint Krylov linear solvers */
  addEnumOption("FSI_DISCADJ_LIN_PREC_STRUC", Kind_DiscAdj_Linear_Prec_FSI_Struc, Linear_Solver_Prec_Map, JACOBI);
  
  /*!\par CONFIG_CATEGORY: Convergence\ingroup Config*/
  /*--- Options related to convergence ---*/
  
  /*!\brief CONV_CRITERIA
   *  \n DESCRIPTION: Convergence criteria \n OPTIONS: see \link Converge_Crit_Map \endlink \n DEFAULT: RESIDUAL \ingroup Config*/
  addEnumOption("CONV_CRITERIA", ConvCriteria, Converge_Crit_Map, RESIDUAL);
  /*!\brief RESIDUAL_REDUCTION \n DESCRIPTION: Residual reduction (order of magnitude with respect to the initial value)\n DEFAULT: 3.0 \ingroup Config*/
  addDoubleOption("RESIDUAL_REDUCTION", OrderMagResidual, 3.0);
  /*!\brief RESIDUAL_MINVAL\n DESCRIPTION: Min value of the residual (log10 of the residual)\n DEFAULT: -8.0 \ingroup Config*/
  addDoubleOption("RESIDUAL_MINVAL", MinLogResidual, -8.0);
  /* DESCRIPTION: Residual reduction (order of magnitude with respect to the initial value) */
  addDoubleOption("RESIDUAL_REDUCTION_FSI", OrderMagResidualFSI, 3.0);
  /* DESCRIPTION: Min value of the residual (log10 of the residual) */
  addDoubleOption("RESIDUAL_MINVAL_FSI", MinLogResidualFSI, -5.0);
  /*!\brief RESIDUAL_REDUCTION \n DESCRIPTION: Residual reduction (order of magnitude with respect to the initial value)\n DEFAULT: 3.0 \ingroup Config*/
  addDoubleOption("RESIDUAL_REDUCTION_BGS_FLOW", OrderMagResidual_BGS_F, 3.0);
  /*!\brief RESIDUAL_MINVAL\n DESCRIPTION: Min value of the residual (log10 of the residual)\n DEFAULT: -8.0 \ingroup Config*/
  addDoubleOption("RESIDUAL_MINVAL_BGS_FLOW", MinLogResidual_BGS_F, -8.0);
  /*!\brief RESIDUAL_REDUCTION \n DESCRIPTION: Residual reduction (order of magnitude with respect to the initial value)\n DEFAULT: 3.0 \ingroup Config*/
  addDoubleOption("RESIDUAL_REDUCTION_BGS_STRUCTURE", OrderMagResidual_BGS_S, 3.0);
  /*!\brief RESIDUAL_MINVAL\n DESCRIPTION: Min value of the residual (log10 of the residual)\n DEFAULT: -8.0 \ingroup Config*/
  addDoubleOption("RESIDUAL_MINVAL_BGS_STRUCTURE", MinLogResidual_BGS_S, -8.0);
  /* DESCRIPTION: FEM: UTOL = norm(Delta_U(k)) / norm(U(k)) */
  addDoubleOption("RESIDUAL_FEM_UTOL", Res_FEM_UTOL, -9.0);
  /* DESCRIPTION: FEM: RTOL = norm(Residual(k)) / norm(Residual(0)) */
  addDoubleOption("RESIDUAL_FEM_RTOL", Res_FEM_RTOL, -9.0);
  /* DESCRIPTION: FEM: ETOL = Delta_U(k) * Residual(k) / Delta_U(0) * Residual(0) */
  addDoubleOption("RESIDUAL_FEM_ETOL", Res_FEM_ETOL, -9.0);
  /*!\brief RESIDUAL_FUNC_FLOW\n DESCRIPTION: Flow functional for the Residual criteria\n OPTIONS: See \link Residual_Map \endlink \n DEFAULT: RHO_RESIDUAL \ingroup Config*/
  addEnumOption("RESIDUAL_FUNC_FLOW", Residual_Func_Flow, Residual_Map, RHO_RESIDUAL);
  /*!\brief STARTCONV_ITER\n DESCRIPTION: Iteration number to begin convergence monitoring\n DEFAULT: 5 \ingroup Config*/
  addUnsignedLongOption("STARTCONV_ITER", StartConv_Iter, 5);
  /*!\brief CAUCHY_ELEMS\n DESCRIPTION: Number of elements to apply the criteria. \n DEFAULT 100 \ingroup Config*/
  addUnsignedShortOption("CAUCHY_ELEMS", Cauchy_Elems, 100);
  /*!\brief CAUCHY_EPS\n DESCRIPTION: Epsilon to control the series convergence \n DEFAULT: 1e-10 \ingroup Config*/
  addDoubleOption("CAUCHY_EPS", Cauchy_Eps, 1E-10);
  /*!\brief CAUCHY_FUNC_FLOW
   *  \n DESCRIPTION: Flow functional for the Cauchy criteria \n OPTIONS: see \link Objective_Map \endlink \n DEFAULT: DRAG_COEFFICIENT \ingroup Config*/
  addEnumOption("CAUCHY_FUNC_FLOW", Cauchy_Func_Flow, Objective_Map, DRAG_COEFFICIENT);
  /*!\brief CAUCHY_FUNC_ADJFLOW\n DESCRIPTION: Adjoint functional for the Cauchy criteria.\n OPTIONS: See \link Sens_Map \endlink. \n DEFAULT: SENS_GEOMETRY \ingroup Config*/
  addEnumOption("CAUCHY_FUNC_ADJFLOW", Cauchy_Func_AdjFlow, Sens_Map, SENS_GEOMETRY);

  /*!\par CONFIG_CATEGORY: Multi-grid \ingroup Config*/
  /*--- Options related to Multi-grid ---*/

  /*!\brief START_UP_ITER \n DESCRIPTION: Start up iterations using the fine grid only. DEFAULT: 0 \ingroup Config*/
  addUnsignedShortOption("START_UP_ITER", nStartUpIter, 0);
  /*!\brief MGLEVEL\n DESCRIPTION: Multi-grid Levels. DEFAULT: 0 \ingroup Config*/
  addUnsignedShortOption("MGLEVEL", nMGLevels, 0);
  /*!\brief MGCYCLE\n DESCRIPTION: Multi-grid cycle. OPTIONS: See \link MG_Cycle_Map \endlink. Defualt V_CYCLE \ingroup Config*/
  addEnumOption("MGCYCLE", MGCycle, MG_Cycle_Map, V_CYCLE);
  /*!\brief MG_PRE_SMOOTH\n DESCRIPTION: Multi-grid pre-smoothing level \ingroup Config*/
  addUShortListOption("MG_PRE_SMOOTH", nMG_PreSmooth, MG_PreSmooth);
  /*!\brief MG_POST_SMOOTH\n DESCRIPTION: Multi-grid post-smoothing level \ingroup Config*/
  addUShortListOption("MG_POST_SMOOTH", nMG_PostSmooth, MG_PostSmooth);
  /*!\brief MG_CORRECTION_SMOOTH\n DESCRIPTION: Jacobi implicit smoothing of the correction \ingroup Config*/
  addUShortListOption("MG_CORRECTION_SMOOTH", nMG_CorrecSmooth, MG_CorrecSmooth);
  /*!\brief MG_DAMP_RESTRICTION\n DESCRIPTION: Damping factor for the residual restriction. DEFAULT: 0.75 \ingroup Config*/
  addDoubleOption("MG_DAMP_RESTRICTION", Damp_Res_Restric, 0.75);
  /*!\brief MG_DAMP_PROLONGATION\n DESCRIPTION: Damping factor for the correction prolongation. DEFAULT 0.75 \ingroup Config*/
  addDoubleOption("MG_DAMP_PROLONGATION", Damp_Correc_Prolong, 0.75);

  /*!\par CONFIG_CATEGORY: Spatial Discretization \ingroup Config*/
  /*--- Options related to the spatial discretization ---*/

  /*!\brief NUM_METHOD_GRAD
   *  \n DESCRIPTION: Numerical method for spatial gradients \n OPTIONS: See \link Gradient_Map \endlink. \n DEFAULT: WEIGHTED_LEAST_SQUARES. \ingroup Config*/
  addEnumOption("NUM_METHOD_GRAD", Kind_Gradient_Method, Gradient_Map, WEIGHTED_LEAST_SQUARES);
  /*!\brief LIMITER_COEFF
   *  \n DESCRIPTION: Coefficient for the limiter. DEFAULT value 0.5. Larger values decrease the extent of limiting, values approaching zero cause lower-order approximation to the solution. \ingroup Config */
  addDoubleOption("LIMITER_COEFF", LimiterCoeff, 0.5);
  /*!\brief LIMITER_ITER
   *  \n DESCRIPTION: Freeze the value of the limiter after a number of iterations. DEFAULT value 999999. \ingroup Config*/
  addUnsignedLongOption("LIMITER_ITER", LimiterIter, 999999);
  /*!\brief SHARP_EDGES_COEFF
   *  \n DESCRIPTION: Coefficient for detecting the limit of the sharp edges. DEFAULT value 3.0.  Use with sharp edges limiter. \ingroup Config*/
  addDoubleOption("SHARP_EDGES_COEFF", SharpEdgesCoeff, 3.0);

  /*!\brief CONV_NUM_METHOD_FLOW
   *  \n DESCRIPTION: Convective numerical method \n OPTIONS: See \link Upwind_Map \endlink , \link Centered_Map \endlink. \ingroup Config*/
  addConvectOption("CONV_NUM_METHOD_FLOW", Kind_ConvNumScheme_Flow, Kind_Centered_Flow, Kind_Upwind_Flow);
  /*!\brief SPATIAL_ORDER_FLOW
   *  \n DESCRIPTION: Spatial numerical order integration \n OPTIONS: See \link SpatialOrder_Map \endlink \n DEFAULT: SECOND_ORDER \ingroup Config*/
  addEnumOption("SPATIAL_ORDER_FLOW", SpatialOrder_Flow, SpatialOrder_Map, SECOND_ORDER);
  /*!\brief SLOPE_LIMITER_FLOW
   * DESCRIPTION: Slope limiter for the direct solution. \n OPTIONS: See \link Limiter_Map \endlink \n DEFAULT VENKATAKRISHNAN \ingroup Config*/
  addEnumOption("SLOPE_LIMITER_FLOW", Kind_SlopeLimit_Flow, Limiter_Map, VENKATAKRISHNAN);
  default_ad_coeff_flow[0] = 0.15; default_ad_coeff_flow[1] = 0.5; default_ad_coeff_flow[2] = 0.02;
  /*!\brief AD_COEFF_FLOW \n DESCRIPTION: 1st, 2nd and 4th order artificial dissipation coefficients \ingroup Config*/
  addDoubleArrayOption("AD_COEFF_FLOW", 3, Kappa_Flow, default_ad_coeff_flow);

  /*!\brief CONV_NUM_METHOD_ADJFLOW
   *  \n DESCRIPTION: Convective numerical method for the adjoint solver.
   *  \n OPTIONS:  See \link Upwind_Map \endlink , \link Centered_Map \endlink. Note: not all methods are guaranteed to be implemented for the adjoint solver. \ingroup Config */
  addConvectOption("CONV_NUM_METHOD_ADJFLOW", Kind_ConvNumScheme_AdjFlow, Kind_Centered_AdjFlow, Kind_Upwind_AdjFlow);
  /*!\brief SPATIAL_ORDER_ADJFLOW
   *  \n DESCRIPTION: Spatial numerical order integration \n OPTIONS: See \link SpatialOrder_Map \endlink \n DEFAULT: SECOND_ORDER \ingroup Config*/
  addEnumOption("SPATIAL_ORDER_ADJFLOW", SpatialOrder_AdjFlow, SpatialOrder_Map, SECOND_ORDER);
  /*!\brief SLOPE_LIMITER_ADJFLOW
     * DESCRIPTION: Slope limiter for the adjoint solution. \n OPTIONS: See \link Limiter_Map \endlink \n DEFAULT VENKATAKRISHNAN \ingroup Config*/
  addEnumOption("SLOPE_LIMITER_ADJFLOW", Kind_SlopeLimit_AdjFlow, Limiter_Map, VENKATAKRISHNAN);
  default_ad_coeff_adj[0] = 0.15; default_ad_coeff_adj[1] = 0.5; default_ad_coeff_adj[2] = 0.02;
  /*!\brief AD_COEFF_ADJFLOW
   *  \n DESCRIPTION: 1st, 2nd and 4th order artificial dissipation coefficients for the adjoint solver.
   *  \n FORMAT and default values: AD_COEFF_ADJFLOW = (0.15, 0.5, 0.02) \ingroup Config*/
  addDoubleArrayOption("AD_COEFF_ADJFLOW", 3, Kappa_AdjFlow, default_ad_coeff_adj);

  /*!\brief SPATIAL_ORDER_TURB
   *  \n DESCRIPTION: Spatial numerical order integration.\n OPTIONS: See \link SpatialOrder_Map \endlink \n DEFAULT: FIRST_ORDER \ingroup Config*/
  addEnumOption("SPATIAL_ORDER_TURB", SpatialOrder_Turb, SpatialOrder_Map, FIRST_ORDER);
  /*!\brief SLOPE_LIMITER_TURB
   *  \n DESCRIPTION: Slope limiter  \n OPTIONS: See \link Limiter_Map \endlink \n DEFAULT VENKATAKRISHNAN \ingroup Config*/
  addEnumOption("SLOPE_LIMITER_TURB", Kind_SlopeLimit_Turb, Limiter_Map, VENKATAKRISHNAN);
  /*!\brief CONV_NUM_METHOD_TURB
   *  \n DESCRIPTION: Convective numerical method \ingroup Config*/
  addConvectOption("CONV_NUM_METHOD_TURB", Kind_ConvNumScheme_Turb, Kind_Centered_Turb, Kind_Upwind_Turb);
  
  /*!\brief SPATIAL_ORDER_ADJTURB
   *  \n DESCRIPTION: Spatial numerical order integration \n OPTIONS: See \link SpatialOrder_Map \endlink \n DEFAULT: FIRST_ORDER \ingroup Config*/
  addEnumOption("SPATIAL_ORDER_ADJTURB", SpatialOrder_AdjTurb, SpatialOrder_Map, FIRST_ORDER);
  /*!\brief SLOPE_LIMITER_ADJTURB
   *  \n DESCRIPTION: Slope limiter \n OPTIONS: See \link Limiter_Map \endlink \n DEFAULT VENKATAKRISHNAN \ingroup Config */
  addEnumOption("SLOPE_LIMITER_ADJTURB", Kind_SlopeLimit_AdjTurb, Limiter_Map, VENKATAKRISHNAN);
  /*!\brief CONV_NUM_METHOD_ADJTURB\n DESCRIPTION: Convective numerical method for the adjoint/turbulent problem \ingroup Config*/
  addConvectOption("CONV_NUM_METHOD_ADJTURB", Kind_ConvNumScheme_AdjTurb, Kind_Centered_AdjTurb, Kind_Upwind_AdjTurb);

  /*!\brief SPATIAL_ORDER_ADJLEVELSET
   *  \n DESCRIPTION: Spatial numerical order integration \n OPTIONS: See \link SpatialOrder_Map \endlink \n DEFAULT: 2ND_ORDER \ingroup Config*/
  addEnumOption("SPATIAL_ORDER_ADJLEVELSET", SpatialOrder_AdjLevelSet, SpatialOrder_Map, SECOND_ORDER);
  /*!\brief SLOPE_LIMITER_ADJLEVELTSET
   *  \n DESCRIPTION: Slope limiter\n OPTIONS: See \link Limiter_Map \endlink \n DEFAULT VENKATAKRISHNAN \ingroup Config */
  addEnumOption("SLOPE_LIMITER_ADJLEVELSET", Kind_SlopeLimit_AdjLevelSet, Limiter_Map, VENKATAKRISHNAN);
  /*!\brief CONV_NUM_METHOD_ADJLEVELSET
   *  \n DESCRIPTION: Convective numerical method for the adjoint levelset problem. \ingroup Config*/
  addConvectOption("CONV_NUM_METHOD_ADJLEVELSET", Kind_ConvNumScheme_AdjLevelSet, Kind_Centered_AdjLevelSet, Kind_Upwind_AdjLevelSet);

  /* DESCRIPTION: Viscous limiter mean flow equations */
  addBoolOption("VISCOUS_LIMITER_FLOW", Viscous_Limiter_Flow, false);
  /* DESCRIPTION: Viscous limiter turbulent equations */
  addBoolOption("VISCOUS_LIMITER_TURB", Viscous_Limiter_Turb, false);
  
  /*!\par CONFIG_CATEGORY: Adjoint and Gradient \ingroup Config*/
  /*--- Options related to the adjoint and gradient ---*/

  /*!\brief LIMIT_ADJFLOW \n DESCRIPTION: Limit value for the adjoint variable.\n DEFAULT: 1E6. \ingroup Config*/
  addDoubleOption("LIMIT_ADJFLOW", AdjointLimit, 1E6);
  /*!\brief MG_ADJFLOW\n DESCRIPTION: Multigrid with the adjoint problem. \n Defualt: YES \ingroup Config*/
  addBoolOption("MG_ADJFLOW", MG_AdjointFlow, true);

  /*!\brief OBJECTIVE_WEIGHT  \n DESCRIPTION: Adjoint problem boundary condition weights. Applies scaling factor to objective(s) \ingroup Config*/
  addDoubleListOption("OBJECTIVE_WEIGHT", nObjW, Weight_ObjFunc);
  /*!\brief OBJECTIVE_FUNCTION
   *  \n DESCRIPTION: Adjoint problem boundary condition \n OPTIONS: see \link Objective_Map \endlink \n DEFAULT: DRAG_COEFFICIENT \ingroup Config*/
  addEnumListOption("OBJECTIVE_FUNCTION", nObj, Kind_ObjFunc, Objective_Map);

  default_obj_coeff[0]=0.0; default_obj_coeff[1]=0.0; default_obj_coeff[2]=0.0;
  default_obj_coeff[3]=0.0;  default_obj_coeff[4]=0.0;
  /*!\brief OBJ_CHAIN_RULE_COEFF
  * \n DESCRIPTION: Coefficients defining the objective function gradient using the chain rule
  * with area-averaged outlet primitive variables. This is used with the genereralized outflow
  * objective.  \ingroup Config   */
  addDoubleArrayOption("OBJ_CHAIN_RULE_COEFF",5,Obj_ChainRuleCoeff,default_obj_coeff);

  default_geo_loc[0] = 0.0; default_geo_loc[1] = 1.0;
  /* DESCRIPTION: Definition of the airfoil section */
  addDoubleArrayOption("GEO_LOCATION_SECTIONS", 2, Section_Location, default_geo_loc);
  /* DESCRIPTION: Identify the axis of the section */
  addEnumOption("GEO_ORIENTATION_SECTIONS", Axis_Orientation, Axis_Orientation_Map, Y_AXIS);
  /* DESCRIPTION: Percentage of new elements (% of the original number of elements) */
  addUnsignedShortOption("GEO_NUMBER_SECTIONS", nSections, 5);
  /* DESCRIPTION: Number of section cuts to make when calculating internal volume */
  addUnsignedShortOption("GEO_VOLUME_SECTIONS", nVolSections, 101);
  /* DESCRIPTION: Output sectional forces for specified markers. */
  addBoolOption("GEO_PLOT_SECTIONS", Plot_Section_Forces, false);
  /* DESCRIPTION: Mode of the GDC code (analysis, or gradient) */
  addEnumOption("GEO_MODE", GeometryMode, GeometryMode_Map, FUNCTION);

  /* DESCRIPTION: Drag weight in sonic boom Objective Function (from 0.0 to 1.0) */
  addDoubleOption("DRAG_IN_SONICBOOM", WeightCd, 0.0);
  /* DESCRIPTION: Sensitivity smoothing  */
  addEnumOption("SENS_SMOOTHING", Kind_SensSmooth, Sens_Smoothing_Map, NO_SMOOTH);
  /* DESCRIPTION: Adjoint frozen viscosity */
  addBoolOption("FROZEN_VISC", Frozen_Visc, true);
   /* DESCRIPTION:  */
  addDoubleOption("FIX_AZIMUTHAL_LINE", FixAzimuthalLine, 90.0);
  /*!\brief SENS_REMOVE_SHARP
   * \n DESCRIPTION: Remove sharp edges from the sensitivity evaluation  \n Format: SENS_REMOVE_SHARP = YES \n DEFAULT: NO \ingroup Config*/
  addBoolOption("SENS_REMOVE_SHARP", Sens_Remove_Sharp, false);

  /*!\par CONFIG_CATEGORY: Input/output files and formats \ingroup Config */
  /*--- Options related to input/output files and formats ---*/

  /*!\brief OUTPUT_FORMAT \n DESCRIPTION: I/O format for output plots. \n OPTIONS: see \link Output_Map \endlink \n DEFAULT: TECPLOT \ingroup Config */
  addEnumOption("OUTPUT_FORMAT", Output_FileFormat, Output_Map, TECPLOT);
  /*!\brief ACTDISK_JUMP \n DESCRIPTION: The jump is given by the difference in values or a ratio */
  addEnumOption("ACTDISK_JUMP", ActDisk_Jump, Jump_Map, DIFFERENCE);
  /*!\brief MESH_FORMAT \n DESCRIPTION: Mesh input file format \n OPTIONS: see \link Input_Map \endlink \n DEFAULT: SU2 \ingroup Config*/
  addEnumOption("MESH_FORMAT", Mesh_FileFormat, Input_Map, SU2);
  /* DESCRIPTION:  Mesh input file */
  addStringOption("MESH_FILENAME", Mesh_FileName, string("mesh.su2"));
  /*!\brief MESH_OUT_FILENAME \n DESCRIPTION: Mesh output file name. Used when converting, scaling, or deforming a mesh. \n DEFAULT: mesh_out.su2 \ingroup Config*/
  addStringOption("MESH_OUT_FILENAME", Mesh_Out_FileName, string("mesh_out.su2"));

  /*!\brief CONV_FILENAME \n DESCRIPTION: Output file convergence history (w/o extension) \n DEFAULT: history \ingroup Config*/
  addStringOption("CONV_FILENAME", Conv_FileName, string("history"));
  /*!\brief BREAKDOWN_FILENAME \n DESCRIPTION: Output file forces breakdown \ingroup Config*/
  addStringOption("BREAKDOWN_FILENAME", Breakdown_FileName, string("forces_breakdown.dat"));
  /*!\brief CONV_FILENAME \n DESCRIPTION: Output file convergence history (w/o extension) \n DEFAULT: history \ingroup Config*/
  addStringOption("CONV_FILENAME_FSI", Conv_FileName_FSI, string("historyFSI.csv"));
  /* DESCRIPTION: Viscous limiter turbulent equations */
  addBoolOption("WRITE_CONV_FILENAME_FSI", Write_Conv_FSI, false);
  /*!\brief SOLUTION_FLOW_FILENAME \n DESCRIPTION: Restart flow input file (the file output under the filename set by RESTART_FLOW_FILENAME) \n DEFAULT: solution_flow.dat \ingroup Config */
  addStringOption("SOLUTION_FLOW_FILENAME", Solution_FlowFileName, string("solution_flow.dat"));
  /*!\brief SOLUTION_ADJ_FILENAME\n DESCRIPTION: Restart adjoint input file. Objective function abbreviation is expected. \ingroup Config*/
  addStringOption("SOLUTION_ADJ_FILENAME", Solution_AdjFileName, string("solution_adj.dat"));
  /*!\brief SOLUTION_FLOW_FILENAME \n DESCRIPTION: Restart structure input file (the file output under the filename set by RESTART_FLOW_FILENAME) \n Default: solution_flow.dat \ingroup Config */
  addStringOption("SOLUTION_STRUCTURE_FILENAME", Solution_FEMFileName, string("solution_structure.dat"));
  /*!\brief SOLUTION_FLOW_FILENAME \n DESCRIPTION: Restart structure input file (the file output under the filename set by RESTART_FLOW_FILENAME) \n Default: solution_flow.dat \ingroup Config */
  addStringOption("SOLUTION_ADJ_STRUCTURE_FILENAME", Solution_AdjFEMFileName, string("solution_adjoint_structure.dat"));
  /*!\brief RESTART_FLOW_FILENAME \n DESCRIPTION: Output file restart flow \ingroup Config*/
  addStringOption("RESTART_FLOW_FILENAME", Restart_FlowFileName, string("restart_flow.dat"));
  /*!\brief RESTART_ADJ_FILENAME  \n DESCRIPTION: Output file restart adjoint. Objective function abbreviation will be appended. \ingroup Config*/
  addStringOption("RESTART_ADJ_FILENAME", Restart_AdjFileName, string("restart_adj.dat"));
  /*!\brief RESTART_WAVE_FILENAME \n DESCRIPTION: Output file restart wave \ingroup Config*/
  addStringOption("RESTART_WAVE_FILENAME", Restart_WaveFileName, string("restart_wave.dat"));
  /*!\brief RESTART_STRUCTURE_FILENAME \n DESCRIPTION: Output file restart structure \ingroup Config*/
  addStringOption("RESTART_STRUCTURE_FILENAME", Restart_FEMFileName, string("restart_structure.dat"));
  /*!\brief RESTART_ADJ_STRUCTURE_FILENAME \n DESCRIPTION: Output file restart structure \ingroup Config*/
  addStringOption("RESTART_ADJ_STRUCTURE_FILENAME", Restart_AdjFEMFileName, string("restart_adjoint_structure.dat"));
  /*!\brief VOLUME_FLOW_FILENAME  \n DESCRIPTION: Output file flow (w/o extension) variables \ingroup Config */
  addStringOption("VOLUME_FLOW_FILENAME", Flow_FileName, string("flow"));
  /*!\brief VOLUME_STRUCTURE_FILENAME
   * \n  DESCRIPTION: Output file structure (w/o extension) variables \ingroup Config*/
  addStringOption("VOLUME_STRUCTURE_FILENAME", Structure_FileName, string("structure"));
  /*!\brief VOLUME_ADJ_STRUCTURE_FILENAME
   * \n  DESCRIPTION: Output file structure (w/o extension) variables \ingroup Config*/
  addStringOption("VOLUME_ADJ_STRUCTURE_FILENAME", AdjStructure_FileName, string("adj_structure"));
  /*!\brief SURFACE_STRUCTURE_FILENAME
   *  \n DESCRIPTION: Output file structure (w/o extension) variables \ingroup Config*/
  addStringOption("SURFACE_STRUCTURE_FILENAME", SurfStructure_FileName, string("surface_structure"));
  /*!\brief SURFACE_STRUCTURE_FILENAME
   *  \n DESCRIPTION: Output file structure (w/o extension) variables \ingroup Config*/
  addStringOption("SURFACE_ADJ_STRUCTURE_FILENAME", AdjSurfStructure_FileName, string("adj_surface_structure"));
  /*!\brief SURFACE_WAVE_FILENAME
   *  \n DESCRIPTION: Output file structure (w/o extension) variables \ingroup Config*/
  addStringOption("SURFACE_WAVE_FILENAME", SurfWave_FileName, string("surface_wave"));
  /*!\brief SURFACE_HEAT_FILENAME
   *  \n DESCRIPTION: Output file structure (w/o extension) variables \ingroup Config */
  addStringOption("SURFACE_HEAT_FILENAME", SurfHeat_FileName, string("surface_heat"));
  /*!\brief VOLUME_WAVE_FILENAME
   *  \n DESCRIPTION: Output file wave (w/o extension) variables  \ingroup Config*/
  addStringOption("VOLUME_WAVE_FILENAME", Wave_FileName, string("wave"));
  /*!\brief VOLUME_HEAT_FILENAME
   *  \n DESCRIPTION: Output file wave (w/o extension) variables  \ingroup Config*/
  addStringOption("VOLUME_HEAT_FILENAME", Heat_FileName, string("heat"));
  /*!\brief VOLUME_ADJWAVE_FILENAME
   *  \n DESCRIPTION: Output file adj. wave (w/o extension) variables  \ingroup Config*/
  addStringOption("VOLUME_ADJWAVE_FILENAME", AdjWave_FileName, string("adjoint_wave"));
  /*!\brief VOLUME_ADJ_FILENAME
   *  \n DESCRIPTION: Output file adjoint (w/o extension) variables  \ingroup Config*/
  addStringOption("VOLUME_ADJ_FILENAME", Adj_FileName, string("adjoint"));
  /*!\brief GRAD_OBJFUNC_FILENAME
   *  \n DESCRIPTION: Output objective function gradient  \ingroup Config*/
  addStringOption("GRAD_OBJFUNC_FILENAME", ObjFunc_Grad_FileName, string("of_grad.dat"));
  /*!\brief VALUE_OBJFUNC_FILENAME
   *  \n DESCRIPTION: Output objective function  \ingroup Config*/
  addStringOption("VALUE_OBJFUNC_FILENAME", ObjFunc_Value_FileName, string("of_func.dat"));
  /*!\brief SURFACE_FLOW_FILENAME
   *  \n DESCRIPTION: Output file surface flow coefficient (w/o extension)  \ingroup Config*/
  addStringOption("SURFACE_FLOW_FILENAME", SurfFlowCoeff_FileName, string("surface_flow"));
  /*!\brief SURFACE_ADJ_FILENAME
   *  \n DESCRIPTION: Output file surface adjoint coefficient (w/o extension)  \ingroup Config*/
  addStringOption("SURFACE_ADJ_FILENAME", SurfAdjCoeff_FileName, string("surface_adjoint"));
  /*!\brief SURFACE_SENS_FILENAME_FILENAME
   *  \n DESCRIPTION: Output file surface sensitivity (discrete adjoint) (w/o extension)  \ingroup Config*/
  addStringOption("SURFACE_SENS_FILENAME", SurfSens_FileName, string("surface_sens"));
  /*!\brief VOLUME_SENS_FILENAME
   *  \n DESCRIPTION: Output file volume sensitivity (discrete adjoint))  \ingroup Config*/
  addStringOption("VOLUME_SENS_FILENAME", VolSens_FileName, string("volume_sens"));
  /*!\brief WRT_SOL_FREQ
   *  \n DESCRIPTION: Writing solution file frequency  \ingroup Config*/
  addUnsignedLongOption("WRT_SOL_FREQ", Wrt_Sol_Freq, 1000);
  /*!\brief WRT_SOL_FREQ_DUALTIME
   *  \n DESCRIPTION: Writing solution file frequency for dual time  \ingroup Config*/
  addUnsignedLongOption("WRT_SOL_FREQ_DUALTIME", Wrt_Sol_Freq_DualTime, 1);
  /*!\brief WRT_CON_FREQ
   *  \n DESCRIPTION: Writing convergence history frequency  \ingroup Config*/
  addUnsignedLongOption("WRT_CON_FREQ",  Wrt_Con_Freq, 1);
  /*!\brief WRT_CON_FREQ_DUALTIME
   *  \n DESCRIPTION: Writing convergence history frequency for the dual time  \ingroup Config*/
  addUnsignedLongOption("WRT_CON_FREQ_DUALTIME",  Wrt_Con_Freq_DualTime, 10);
  /*!\brief LOW_MEMORY_OUTPUT
   *  \n DESCRIPTION: Output less information for lower memory use.  \ingroup Config*/
  addBoolOption("LOW_MEMORY_OUTPUT", Low_MemoryOutput, false);
  /*!\brief WRT_VOL_SOL
   *  \n DESCRIPTION: Write a volume solution file  \ingroup Config*/
  addBoolOption("WRT_VOL_SOL", Wrt_Vol_Sol, true);
  /*!\brief WRT_SRF_SOL
   *  \n DESCRIPTION: Write a surface solution file  \ingroup Config*/
  addBoolOption("WRT_SRF_SOL", Wrt_Srf_Sol, true);
  /*!\brief WRT_CSV_SOL
   *  \n DESCRIPTION: Write a surface CSV solution file  \ingroup Config*/
  addBoolOption("WRT_CSV_SOL", Wrt_Csv_Sol, true);
  /*!\brief WRT_RESIDUALS
   *  \n DESCRIPTION: Output residual info to solution/restart file  \ingroup Config*/
  addBoolOption("WRT_RESIDUALS", Wrt_Residuals, false);
  /*!\brief WRT_LIMITERS
   *  \n DESCRIPTION: Output limiter value information to solution/restart file  \ingroup Config*/
  addBoolOption("WRT_LIMITERS", Wrt_Limiters, false);
  /*!\brief WRT_SHARPEDGES
   *  \n DESCRIPTION: Output sharp edge limiter information to solution/restart file  \ingroup Config*/
  addBoolOption("WRT_SHARPEDGES", Wrt_SharpEdges, false);
  /* DESCRIPTION: Output the rind layers in the solution files  \ingroup Config*/
  addBoolOption("WRT_HALO", Wrt_Halo, false);
  /*!\brief ONE_D_OUTPUT
   *  \n DESCRIPTION: Output averaged outlet flow values on specified exit marker. \n Use with MARKER_OUT_1D. \ingroup Config*/
  addBoolOption("ONE_D_OUTPUT", Wrt_1D_Output, false);
  /*!\brief CONSOLE_OUTPUT_VERBOSITY
   *  \n DESCRIPTION: Verbosity level for console output  \ingroup Config*/
  addEnumOption("CONSOLE_OUTPUT_VERBOSITY", Console_Output_Verb, Verb_Map, VERB_HIGH);


  /*!\par CONFIG_CATEGORY: Dynamic mesh definition \ingroup Config*/
  /*--- Options related to dynamic meshes ---*/

  /* DESCRIPTION: Mesh motion for unsteady simulations */
  addBoolOption("GRID_MOVEMENT", Grid_Movement, false);
  /* DESCRIPTION: Type of mesh motion */
  addEnumListOption("GRID_MOVEMENT_KIND", nGridMovement, Kind_GridMovement, GridMovement_Map);
  /* DESCRIPTION: Marker(s) of moving surfaces (MOVING_WALL or DEFORMING grid motion). */
  addStringListOption("MARKER_MOVING", nMarker_Moving, Marker_Moving);
  /* DESCRIPTION: Mach number (non-dimensional, based on the mesh velocity and freestream vals.) */
  addDoubleOption("MACH_MOTION", Mach_Motion, 0.0);
  /* DESCRIPTION: Coordinates of the rigid motion origin */
  addDoubleListOption("MOTION_ORIGIN_X", nMotion_Origin_X, Motion_Origin_X);
  /* DESCRIPTION: Coordinates of the rigid motion origin */
  addDoubleListOption("MOTION_ORIGIN_Y", nMotion_Origin_Y, Motion_Origin_Y);
  /* DESCRIPTION: Coordinates of the rigid motion origin */
  addDoubleListOption("MOTION_ORIGIN_Z", nMotion_Origin_Z, Motion_Origin_Z);
  /* DESCRIPTION: Translational velocity vector (m/s) in the x, y, & z directions (RIGID_MOTION only) */
  addDoubleListOption("TRANSLATION_RATE_X", nTranslation_Rate_X, Translation_Rate_X);
  /* DESCRIPTION: Translational velocity vector (m/s) in the x, y, & z directions (RIGID_MOTION only) */
  addDoubleListOption("TRANSLATION_RATE_Y", nTranslation_Rate_Y, Translation_Rate_Y);
  /* DESCRIPTION: Translational velocity vector (m/s) in the x, y, & z directions (RIGID_MOTION only) */
  addDoubleListOption("TRANSLATION_RATE_Z", nTranslation_Rate_Z, Translation_Rate_Z);
  /* DESCRIPTION: Angular velocity vector (rad/s) about x, y, & z axes (RIGID_MOTION only) */
  addDoubleListOption("ROTATION_RATE_X", nRotation_Rate_X, Rotation_Rate_X);
  /* DESCRIPTION: Angular velocity vector (rad/s) about x, y, & z axes (RIGID_MOTION only) */
  addDoubleListOption("ROTATION_RATE_Y", nRotation_Rate_Y, Rotation_Rate_Y);
  /* DESCRIPTION: Angular velocity vector (rad/s) about x, y, & z axes (RIGID_MOTION only) */
  addDoubleListOption("ROTATION_RATE_Z", nRotation_Rate_Z, Rotation_Rate_Z);
  /* DESCRIPTION: Pitching angular freq. (rad/s) about x, y, & z axes (RIGID_MOTION only) */
  addDoubleListOption("PITCHING_OMEGA_X", nPitching_Omega_X, Pitching_Omega_X);
  /* DESCRIPTION: Pitching angular freq. (rad/s) about x, y, & z axes (RIGID_MOTION only) */
  addDoubleListOption("PITCHING_OMEGA_Y", nPitching_Omega_Y, Pitching_Omega_Y);
  /* DESCRIPTION: Pitching angular freq. (rad/s) about x, y, & z axes (RIGID_MOTION only) */
  addDoubleListOption("PITCHING_OMEGA_Z", nPitching_Omega_Z, Pitching_Omega_Z);
  /* DESCRIPTION: Pitching amplitude (degrees) about x, y, & z axes (RIGID_MOTION only) */
  addDoubleListOption("PITCHING_AMPL_X", nPitching_Ampl_X, Pitching_Ampl_X);
  /* DESCRIPTION: Pitching amplitude (degrees) about x, y, & z axes (RIGID_MOTION only) */
  addDoubleListOption("PITCHING_AMPL_Y", nPitching_Ampl_Y, Pitching_Ampl_Y);
  /* DESCRIPTION: Pitching amplitude (degrees) about x, y, & z axes (RIGID_MOTION only) */
  addDoubleListOption("PITCHING_AMPL_Z", nPitching_Ampl_Z, Pitching_Ampl_Z);
  /* DESCRIPTION: Pitching phase offset (degrees) about x, y, & z axes (RIGID_MOTION only) */
  addDoubleListOption("PITCHING_PHASE_X", nPitching_Phase_X, Pitching_Phase_X);
  /* DESCRIPTION: Pitching phase offset (degrees) about x, y, & z axes (RIGID_MOTION only) */
  addDoubleListOption("PITCHING_PHASE_Y", nPitching_Phase_Y, Pitching_Phase_Y);
  /* DESCRIPTION: Pitching phase offset (degrees) about x, y, & z axes (RIGID_MOTION only) */
  addDoubleListOption("PITCHING_PHASE_Z", nPitching_Phase_Z, Pitching_Phase_Z);
  /* DESCRIPTION: Plunging angular freq. (rad/s) in x, y, & z directions (RIGID_MOTION only) */
  addDoubleListOption("PLUNGING_OMEGA_X", nPlunging_Omega_X, Plunging_Omega_X);
  /* DESCRIPTION: Plunging angular freq. (rad/s) in x, y, & z directions (RIGID_MOTION only) */
  addDoubleListOption("PLUNGING_OMEGA_Y", nPlunging_Omega_Y, Plunging_Omega_Y);
  /* DESCRIPTION: Plunging angular freq. (rad/s) in x, y, & z directions (RIGID_MOTION only) */
  addDoubleListOption("PLUNGING_OMEGA_Z", nPlunging_Omega_Z, Plunging_Omega_Z);
  /* DESCRIPTION: Plunging amplitude (m) in x, y, & z directions (RIGID_MOTION only) */
  addDoubleListOption("PLUNGING_AMPL_X", nPlunging_Ampl_X, Plunging_Ampl_X);
  /* DESCRIPTION: Plunging amplitude (m) in x, y, & z directions (RIGID_MOTION only) */
  addDoubleListOption("PLUNGING_AMPL_Y", nPlunging_Ampl_Y, Plunging_Ampl_Y);
  /* DESCRIPTION: Plunging amplitude (m) in x, y, & z directions (RIGID_MOTION only) */
  addDoubleListOption("PLUNGING_AMPL_Z", nPlunging_Ampl_Z, Plunging_Ampl_Z);
  /* DESCRIPTION: Value to move motion origins (1 or 0) */
  addUShortListOption("MOVE_MOTION_ORIGIN", nMoveMotion_Origin, MoveMotion_Origin);
  /* DESCRIPTION:  */
  addStringOption("MOTION_FILENAME", Motion_Filename, string("mesh_motion.dat"));

  /*!\par CONFIG_CATEGORY: Grid adaptation \ingroup Config*/
  /*--- Options related to grid adaptation ---*/

  /* DESCRIPTION: Kind of grid adaptation */
  addEnumOption("KIND_ADAPT", Kind_Adaptation, Adapt_Map, NO_ADAPT);
  /* DESCRIPTION: Percentage of new elements (% of the original number of elements) */
  addDoubleOption("NEW_ELEMS", New_Elem_Adapt, -1.0);
  /* DESCRIPTION: Scale factor for the dual volume */
  addDoubleOption("DUALVOL_POWER", DualVol_Power, 0.5);
  /* DESCRIPTION: Use analytical definition for surfaces */
  addEnumOption("ANALYTICAL_SURFDEF", Analytical_Surface, Geo_Analytic_Map, NO_GEO_ANALYTIC);
  /* DESCRIPTION: Before each computation, implicitly smooth the nodal coordinates */
  addBoolOption("SMOOTH_GEOMETRY", SmoothNumGrid, false);
  /* DESCRIPTION: Adapt the boundary elements */
  addBoolOption("ADAPT_BOUNDARY", AdaptBoundary, true);

  /*!\par CONFIG_CATEGORY: Aeroelastic Simulation (Typical Section Model) \ingroup Config*/
  /*--- Options related to aeroelastic simulations using the Typical Section Model) ---*/
  /* DESCRIPTION: The flutter speed index (modifies the freestream condition) */
  addDoubleOption("FLUTTER_SPEED_INDEX", FlutterSpeedIndex, 0.6);
  /* DESCRIPTION: Natural frequency of the spring in the plunging direction (rad/s). */
  addDoubleOption("PLUNGE_NATURAL_FREQUENCY", PlungeNaturalFrequency, 100);
  /* DESCRIPTION: Natural frequency of the spring in the pitching direction (rad/s). */
  addDoubleOption("PITCH_NATURAL_FREQUENCY", PitchNaturalFrequency, 100);
  /* DESCRIPTION: The airfoil mass ratio. */
  addDoubleOption("AIRFOIL_MASS_RATIO", AirfoilMassRatio, 60);
  /* DESCRIPTION: Distance in semichords by which the center of gravity lies behind the elastic axis. */
  addDoubleOption("CG_LOCATION", CG_Location, 1.8);
  /* DESCRIPTION: The radius of gyration squared (expressed in semichords) of the typical section about the elastic axis. */
  addDoubleOption("RADIUS_GYRATION_SQUARED", RadiusGyrationSquared, 3.48);
  /* DESCRIPTION: Solve the aeroelastic equations every given number of internal iterations. */
  addUnsignedShortOption("AEROELASTIC_ITER", AeroelasticIter, 3);
  
  /*!\par CONFIG_CATEGORY: Wind Gust \ingroup Config*/
  /*--- Options related to wind gust simulations ---*/

  /* DESCRIPTION: Apply a wind gust */
  addBoolOption("WIND_GUST", Wind_Gust, false);
  /* DESCRIPTION: Type of gust */
  addEnumOption("GUST_TYPE", Gust_Type, Gust_Type_Map, NO_GUST);
  /* DESCRIPTION: Gust wavelenght (meters) */
  addDoubleOption("GUST_WAVELENGTH", Gust_WaveLength, 0.0);
  /* DESCRIPTION: Number of gust periods */
  addDoubleOption("GUST_PERIODS", Gust_Periods, 1.0);
  /* DESCRIPTION: Gust amplitude (m/s) */
  addDoubleOption("GUST_AMPL", Gust_Ampl, 0.0);
  /* DESCRIPTION: Time at which to begin the gust (sec) */
  addDoubleOption("GUST_BEGIN_TIME", Gust_Begin_Time, 0.0);
  /* DESCRIPTION: Location at which the gust begins (meters) */
  addDoubleOption("GUST_BEGIN_LOC", Gust_Begin_Loc, 0.0);
  /* DESCRIPTION: Direction of the gust X or Y dir */
  addEnumOption("GUST_DIR", Gust_Dir, Gust_Dir_Map, Y_DIR);

  /* Harmonic Balance config */
  /* DESCRIPTION: Omega_HB = 2*PI*frequency - frequencies for Harmonic Balance method */
  addDoubleListOption("OMEGA_HB", nOmega_HB, Omega_HB);

  /*!\par CONFIG_CATEGORY: Equivalent Area \ingroup Config*/
  /*--- Options related to the equivalent area ---*/

  /* DESCRIPTION: Evaluate equivalent area on the Near-Field  */
  addBoolOption("EQUIV_AREA", EquivArea, false);
  default_ea_lim[0] = 0.0; default_ea_lim[1] = 1.0; default_ea_lim[2] = 1.0;
  /* DESCRIPTION: Integration limits of the equivalent area ( xmin, xmax, Dist_NearField ) */
  addDoubleArrayOption("EA_INT_LIMIT", 3, EA_IntLimit, default_ea_lim);
  /* DESCRIPTION: Equivalent area scaling factor */
  addDoubleOption("EA_SCALE_FACTOR", EA_ScaleFactor, 1.0);

	/*!\par CONFIG_CATEGORY: Free surface simulation \ingroup Config*/
	/*--- Options related to free surface simulation ---*/

	/* DESCRIPTION: Ratio of density for two phase problems */
  addDoubleOption("RATIO_DENSITY", RatioDensity, 0.1);
	/* DESCRIPTION: Ratio of viscosity for two phase problems */
  addDoubleOption("RATIO_VISCOSITY", RatioViscosity, 0.1);
	/* DESCRIPTION: Location of the freesurface (y or z coordinate) */
  addDoubleOption("FREESURFACE_ZERO", FreeSurface_Zero, 0.0);
	/* DESCRIPTION: Free surface depth surface (x or y coordinate) */
  addDoubleOption("FREESURFACE_DEPTH", FreeSurface_Depth, 1.0);
	/* DESCRIPTION: Thickness of the interface in a free surface problem */
  addDoubleOption("FREESURFACE_THICKNESS", FreeSurface_Thickness, 0.1);
	/* DESCRIPTION: Free surface damping coefficient */
  addDoubleOption("FREESURFACE_DAMPING_COEFF", FreeSurface_Damping_Coeff, 0.0);
	/* DESCRIPTION: Free surface damping length (times the baseline wave) */
  addDoubleOption("FREESURFACE_DAMPING_LENGTH", FreeSurface_Damping_Length, 1.0);
	/* DESCRIPTION: Location of the free surface outlet surface (x or y coordinate) */
  addDoubleOption("FREESURFACE_OUTLET", FreeSurface_Outlet, 0.0);

	// these options share nDV as their size in the option references; not a good idea
	/*!\par CONFIG_CATEGORY: Grid deformation \ingroup Config*/
  /*--- Options related to the grid deformation ---*/

	/* DESCRIPTION: Kind of deformation */
	addEnumListOption("DV_KIND", nDV, Design_Variable, Param_Map);
	/* DESCRIPTION: Marker of the surface to which we are going apply the shape deformation */
  addStringListOption("DV_MARKER", nMarker_DV, Marker_DV);
	/* DESCRIPTION: Parameters of the shape deformation
   - FFD_CONTROL_POINT_2D ( FFDBox ID, i_Ind, j_Ind, x_Disp, y_Disp )
   - FFD_RADIUS_2D ( FFDBox ID )
   - FFD_CAMBER_2D ( FFDBox ID, i_Ind )
   - FFD_THICKNESS_2D ( FFDBox ID, i_Ind )
   - HICKS_HENNE ( Lower Surface (0)/Upper Surface (1)/Only one Surface (2), x_Loc )
   - CST ( Lower Surface (0)/Upper Surface (1), Kulfan parameter number, Total number of Kulfan parameters for surface )
   - COSINE_BUMP ( Lower Surface (0)/Upper Surface (1)/Only one Surface (2), x_Loc, Thickness )
   - FOURIER ( Lower Surface (0)/Upper Surface (1)/Only one Surface (2), index, cos(0)/sin(1) )
   - NACA_4DIGITS ( 1st digit, 2nd digit, 3rd and 4th digit )
   - PARABOLIC ( Center, Thickness )
   - DISPLACEMENT ( x_Disp, y_Disp, z_Disp )
   - ROTATION ( x_Orig, y_Orig, z_Orig, x_End, y_End, z_End )
   - OBSTACLE ( Center, Bump size )
   - SPHERICAL ( ControlPoint_Index, Theta_Disp, R_Disp )
   - FFD_CONTROL_POINT ( FFDBox ID, i_Ind, j_Ind, k_Ind, x_Disp, y_Disp, z_Disp )
   - FFD_DIHEDRAL_ANGLE ( FFDBox ID, x_Orig, y_Orig, z_Orig, x_End, y_End, z_End )
   - FFD_TWIST_ANGLE ( FFDBox ID, x_Orig, y_Orig, z_Orig, x_End, y_End, z_End )
   - FFD_ROTATION ( FFDBox ID, x_Orig, y_Orig, z_Orig, x_End, y_End, z_End )
   - FFD_CONTROL_SURFACE ( FFDBox ID, x_Orig, y_Orig, z_Orig, x_End, y_End, z_End )
   - FFD_CAMBER ( FFDBox ID, i_Ind, j_Ind )
   - FFD_THICKNESS ( FFDBox ID, i_Ind, j_Ind ) */
	addDVParamOption("DV_PARAM", nDV, ParamDV, FFDTag, Design_Variable);
  /* DESCRIPTION: New value of the shape deformation */
  addDVValueOption("DV_VALUE", nDV_Value, DV_Value, nDV, ParamDV, Design_Variable);
	/* DESCRIPTION: Hold the grid fixed in a region */
  addBoolOption("HOLD_GRID_FIXED", Hold_GridFixed, false);
	default_grid_fix[0] = -1E15; default_grid_fix[1] = -1E15; default_grid_fix[2] = -1E15;
	default_grid_fix[3] =  1E15; default_grid_fix[4] =  1E15; default_grid_fix[5] =  1E15;
	/* DESCRIPTION: Coordinates of the box where the grid will be deformed (Xmin, Ymin, Zmin, Xmax, Ymax, Zmax) */
	addDoubleArrayOption("HOLD_GRID_FIXED_COORD", 6, Hold_GridFixed_Coord, default_grid_fix);
	/* DESCRIPTION: Visualize the deformation */
  addBoolOption("VISUALIZE_DEFORMATION", Visualize_Deformation, false);
  /* DESCRIPTION: Print the residuals during mesh deformation to the console */
  addBoolOption("DEFORM_CONSOLE_OUTPUT", Deform_Output, true);
  /* DESCRIPTION: Number of nonlinear deformation iterations (surface deformation increments) */
  addUnsignedLongOption("DEFORM_NONLINEAR_ITER", GridDef_Nonlinear_Iter, 1);
  /* DESCRIPTION: Number of smoothing iterations for FEA mesh deformation */
  addUnsignedLongOption("DEFORM_LINEAR_ITER", GridDef_Linear_Iter, 1000);
  /* DESCRIPTION: Factor to multiply smallest volume for deform tolerance (0.001 default) */
  addDoubleOption("DEFORM_TOL_FACTOR", Deform_Tol_Factor, 1E-6);
  /* DESCRIPTION: Deform coefficient (-1.0 to 0.5) */
  addDoubleOption("DEFORM_COEFF", Deform_Coeff, 1E6);
  /* DESCRIPTION: Type of element stiffness imposed for FEA mesh deformation (INVERSE_VOLUME, WALL_DISTANCE, CONSTANT_STIFFNESS) */
  addEnumOption("DEFORM_STIFFNESS_TYPE", Deform_Stiffness_Type, Deform_Stiffness_Map, WALL_DISTANCE);
  /* DESCRIPTION: Poisson's ratio for constant stiffness FEA method of grid deformation*/
  addDoubleOption("DEFORM_ELASTICITY_MODULUS", Deform_ElasticityMod, 2E11);
  /* DESCRIPTION: Young's modulus and Poisson's ratio for constant stiffness FEA method of grid deformation*/
  addDoubleOption("DEFORM_POISSONS_RATIO", Deform_PoissonRatio, 0.3);
  /*  DESCRIPTION: Linear solver for the mesh deformation\n OPTIONS: see \link Linear_Solver_Map \endlink \n DEFAULT: FGMRES \ingroup Config*/
  addEnumOption("DEFORM_LINEAR_SOLVER", Deform_Linear_Solver, Linear_Solver_Map, FGMRES);
  /*  DESCRIPTION: Linear solver for the mesh deformation\n OPTIONS: see \link Linear_Solver_Map \endlink \n DEFAULT: FGMRES \ingroup Config*/
  addEnumOption("DEFORM_LINEAR_SOLVER_PREC", Kind_Deform_Linear_Solver_Prec, Linear_Solver_Prec_Map, LU_SGS);
  /* DESCRIPTION: Minimum error threshold for the linear solver for the implicit formulation */
  addDoubleOption("DEFORM_LINEAR_SOLVER_ERROR", Deform_Linear_Solver_Error, 1E-5);
  /* DESCRIPTION: Maximum number of iterations of the linear solver for the implicit formulation */
  addUnsignedLongOption("DEFORM_LINEAR_SOLVER_ITER", Deform_Linear_Solver_Iter, 1000);

  /*!\par CONFIG_CATEGORY: Rotorcraft problem \ingroup Config*/
  /*--- option related to rotorcraft problems ---*/

  /* DESCRIPTION: MISSING ---*/
  addDoubleOption("CYCLIC_PITCH", Cyclic_Pitch, 0.0);
  /* DESCRIPTION: MISSING ---*/
  addDoubleOption("COLLECTIVE_PITCH", Collective_Pitch, 0.0);


  /*!\par CONFIG_CATEGORY: FEA solver \ingroup Config*/
  /*--- Options related to the FEA solver ---*/

  /* DESCRIPTION: Modulus of elasticity */
  addDoubleOption("ELASTICITY_MODULUS", ElasticyMod, 2E11);
  /* DESCRIPTION: Poisson ratio */
  addDoubleOption("POISSON_RATIO", PoissonRatio, 0.30);
  /* DESCRIPTION: Material density */
  addDoubleOption("MATERIAL_DENSITY", MaterialDensity, 7854);

  /*  DESCRIPTION: Include DE effects
  *  Options: NO, YES \ingroup Config */
  addBoolOption("DE_EFFECTS", DE_Effects, false);
  /*!\brief DE_MODULUS \n DESCRIPTION: Value of the Dielectric elastomer modulus \n DEFAULT 1 */
  addDoubleOption("DE_MODULUS", DE_Modulus, 1);
  /* DESCRIPTION: Modulus of the electric fields */
  addDoubleListOption("ELECTRIC_FIELD_MOD", nElectric_Field, Electric_Field_Mod);
  /* DESCRIPTION: Maximum value of the modulus of the electric field */
  addDoubleListOption("ELECTRIC_FIELD_MAX", nElectric_Field_Max, Electric_Field_Max);
  /* DESCRIPTION: Minimum value of the modulus of the electric field */
  addDoubleListOption("ELECTRIC_FIELD_MIN", nElectric_Field_Min, Electric_Field_Min);
  /* DESCRIPTION: Direction of the electic fields */
  addDoubleListOption("ELECTRIC_FIELD_DIR", nDim_Electric_Field, Electric_Field_Dir);
  /* DESCRIPTION: Direction of the electic fields */
  addDoubleOption("ELECTRIC_FIELD_CHANGE_RATE", DE_Rate, 1);

  /*  DESCRIPTION: Include DE effects
  *  Options: NO, YES \ingroup Config */
  addBoolOption("DE_PREDICT_ADJOINT", DE_Predicted, false);


  /* DESCRIPTION: Identify the axis that delimits the distribution of DEs */
  addEnumOption("ELECTRIC_FIELD_AXIS", Axis_EField, Axis_Orientation_Map, X_AXIS);
  /* DESCRIPTION: Modulus of the electric fields */
  addDoubleListOption("ELECTRIC_FIELD_DELIMITERS", nDel_EField, Electric_Field_Del);

  /* DESCRIPTION: Delimiters of the Design variable regions (this would be easier by element...)*/
  addDoubleListOption("DV_DEL_X", nDV_Del_X, DV_Del_X);
  addDoubleListOption("DV_DEL_Y", nDV_Del_Y, DV_Del_Y);
  addDoubleListOption("DV_DEL_Z", nDV_Del_Z, DV_Del_Z);

  /* DESCRIPTION: Convergence criteria for FEM adjoint */
  addDoubleOption("CRITERIA_FEM_ADJ", Res_FEM_ADJ, -5.0);

  /*!\brief DESIGN_VARIABLE_FEA
   *  \n DESCRIPTION: Design variable for FEA problems (Temp) \n OPTIONS: See \link DVFEA_Map \endlink \n DEFAULT VENKATAKRISHNAN \ingroup Config */
  addEnumOption("DESIGN_VARIABLE_FEA", Kind_DV_FEA, DVFEA_Map, YOUNG_MODULUS);


  /*  DESCRIPTION: Consider a reference solution for the structure (optimization applications)
  *  Options: NO, YES \ingroup Config */
  addBoolOption("REFERENCE_GEOMETRY", RefGeom, false);
  /*!\brief REFERENCE_GEOMETRY_PENALTY\n DESCRIPTION: Penalty weight value for the objective function \ingroup Config*/
  addDoubleOption("REFERENCE_GEOMETRY_PENALTY", RefGeom_Penalty, 1E6);
  /*!\brief SOLUTION_FLOW_FILENAME \n DESCRIPTION: Restart structure input file (the file output under the filename set by RESTART_FLOW_FILENAME) \n Default: solution_flow.dat \ingroup Config */
  addStringOption("REFERENCE_GEOMETRY_FILENAME", RefGeom_FEMFileName, string("reference_geometry.dat"));
  /*!\brief MESH_FORMAT \n DESCRIPTION: Mesh input file format \n OPTIONS: see \link Input_Map \endlink \n DEFAULT: SU2 \ingroup Config*/
  addEnumOption("REFERENCE_GEOMETRY_FORMAT", RefGeom_FileFormat, Input_Ref_Map, SU2_REF);

  /*  DESCRIPTION: Run an adjoint solution of the structural problem (temporary - this will be modified later on)
  *  Options: NO, YES \ingroup Config */
  addBoolOption("STRUCTURAL_ADJ", Structural_Adj, false);

  /*!\brief REGIME_TYPE \n  DESCRIPTION: Geometric condition \n OPTIONS: see \link Struct_Map \endlink \ingroup Config*/
  addEnumOption("GEOMETRIC_CONDITIONS", Kind_Struct_Solver, Struct_Map, SMALL_DEFORMATIONS);
  /*!\brief REGIME_TYPE \n  DESCRIPTION: Material model \n OPTIONS: see \link Material_Map \endlink \ingroup Config*/
  addEnumOption("MATERIAL_MODEL", Kind_Material, Material_Map, LINEAR_ELASTIC);
  /*!\brief REGIME_TYPE \n  DESCRIPTION: Compressibility of the material \n OPTIONS: see \link MatComp_Map \endlink \ingroup Config*/
  addEnumOption("MATERIAL_COMPRESSIBILITY", Kind_Material_Compress, MatComp_Map, COMPRESSIBLE_MAT);

  /*  DESCRIPTION: Consider a prestretch in the structural domain
  *  Options: NO, YES \ingroup Config */
  addBoolOption("PRESTRETCH", Prestretch, false);
  /*!\brief PRESTRETCH_FILENAME \n DESCRIPTION: Filename to input for prestretching membranes \n Default: prestretch_file.dat \ingroup Config */
  addStringOption("PRESTRETCH_FILENAME", Prestretch_FEMFileName, string("prestretch_file.dat"));

  /* DESCRIPTION: Iterative method for non-linear structural analysis */
  addEnumOption("NONLINEAR_FEM_SOLUTION_METHOD", Kind_SpaceIteScheme_FEA, Space_Ite_Map_FEA, NEWTON_RAPHSON);
  /* DESCRIPTION: Number of internal iterations for Newton-Raphson Method in nonlinear structural applications */
  addUnsignedLongOption("NONLINEAR_FEM_INT_ITER", Dyn_nIntIter, 10);

  /* DESCRIPTION: Formulation for bidimensional elasticity solver */
  addEnumOption("FORMULATION_ELASTICITY_2D", Kind_2DElasForm, ElasForm_2D, PLANE_STRAIN);
  /*  DESCRIPTION: Apply dead loads
  *  Options: NO, YES \ingroup Config */
  addBoolOption("DEAD_LOAD", DeadLoad, false);
  /*  DESCRIPTION: Temporary: pseudo static analysis (no density in dynamic analysis)
  *  Options: NO, YES \ingroup Config */
  addBoolOption("PSEUDO_STATIC", PseudoStatic, false);
  /* DESCRIPTION: Dynamic or static structural analysis */
  addEnumOption("DYNAMIC_ANALYSIS", Dynamic_Analysis, Dynamic_Map, STATIC);
  /* DESCRIPTION: Time Step for dynamic analysis (s) */
  addDoubleOption("DYN_TIMESTEP", Delta_DynTime, 0.0);
  /* DESCRIPTION: Total Physical Time for dual time stepping simulations (s) */
  addDoubleOption("DYN_TIME", Total_DynTime, 1.0);
  /* DESCRIPTION: Parameter alpha for Newmark scheme (s) */
  addDoubleOption("NEWMARK_ALPHA", Newmark_alpha, 0.25);
  /* DESCRIPTION: Parameter delta for Newmark scheme (s) */
  addDoubleOption("NEWMARK_DELTA", Newmark_delta, 0.5);
  /* DESCRIPTION: Apply the load slowly or suddenly */
  addBoolOption("SIGMOID_LOADING", Sigmoid_Load, false);
  /* DESCRIPTION: Apply the load as a ramp */
  addBoolOption("RAMP_LOADING", Ramp_Load, false);
  /* DESCRIPTION: Time while the load is to be increased linearly */
  addDoubleOption("RAMP_TIME", Ramp_Time, 1.0);
  /* DESCRIPTION: Transfer method used for multiphysics problems */
  addEnumOption("DYNAMIC_LOAD_TRANSFER", Dynamic_LoadTransfer, Dyn_Transfer_Method_Map, POL_ORDER_1);
  /* DESCRIPTION: Time while the load is to be increased linearly */
  addDoubleOption("SIGMOID_TIME", Sigmoid_Time, 1.0);
  /* DESCRIPTION: Constant of steepness of the sigmoid */
  addDoubleOption("SIGMOID_K", Sigmoid_K, 10.0);

  /* DESCRIPTION: Newmark - Generalized alpha - coefficients */
  addDoubleListOption("TIME_INT_STRUCT_COEFFS", nIntCoeffs, Int_Coeffs);

  /*  DESCRIPTION: Apply dead loads. Options: NO, YES \ingroup Config */
  addBoolOption("INCREMENTAL_LOAD", IncrementalLoad, false);
  /* DESCRIPTION: Maximum number of increments of the  */
  addUnsignedLongOption("NUMBER_INCREMENTS", IncLoad_Nincrements, 10);

  default_inc_crit[0] = 0.0; default_inc_crit[1] = 0.0; default_inc_crit[2] = 0.0;
  /* DESCRIPTION: Definition of the  UTOL RTOL ETOL*/
  addDoubleArrayOption("INCREMENTAL_CRITERIA", 3, IncLoad_Criteria, default_inc_crit);

  /* DESCRIPTION: Time while the structure is static */
  addDoubleOption("STATIC_TIME", Static_Time, 0.0);

  /* DESCRIPTION: Order of the predictor */
  addUnsignedShortOption("PREDICTOR_ORDER", Pred_Order, 0);

  /* DESCRIPTION: Transfer method used for multiphysics problems */
  addEnumOption("MULTIPHYSICS_TRANSFER_METHOD", Kind_TransferMethod, Transfer_Method_Map, BROADCAST_DATA);


  /* CONFIG_CATEGORY: FSI solver */
  /*--- Options related to the FSI solver ---*/

  /*!\brief PHYSICAL_PROBLEM_FLUID_FSI
   *  DESCRIPTION: Physical governing equations \n
   *  Options: NONE (default),EULER, NAVIER_STOKES, RANS,
   *  \ingroup Config*/
  addEnumOption("FSI_FLUID_PROBLEM", Kind_Solver_Fluid_FSI, FSI_Fluid_Solver_Map, NO_SOLVER_FFSI);

  /*!\brief PHYSICAL_PROBLEM_STRUCTURAL_FSI
   *  DESCRIPTION: Physical governing equations \n
   *  Options: NONE (default), FEM_ELASTICITY
   *  \ingroup Config*/
  addEnumOption("FSI_STRUCTURAL_PROBLEM", Kind_Solver_Struc_FSI, FSI_Struc_Solver_Map, NO_SOLVER_SFSI);

  /* DESCRIPTION: Linear solver for the structural side on FSI problems */
  addEnumOption("FSI_LINEAR_SOLVER_STRUC", Kind_Linear_Solver_FSI_Struc, Linear_Solver_Map, FGMRES);
  /* DESCRIPTION: Preconditioner for the Krylov linear solvers */
  addEnumOption("FSI_LINEAR_SOLVER_PREC_STRUC", Kind_Linear_Solver_Prec_FSI_Struc, Linear_Solver_Prec_Map, LU_SGS);
  /* DESCRIPTION: Maximum number of iterations of the linear solver for the implicit formulation */
  addUnsignedLongOption("FSI_LINEAR_SOLVER_ITER_STRUC", Linear_Solver_Iter_FSI_Struc, 500);
  /* DESCRIPTION: Minimum error threshold for the linear solver for the implicit formulation */
  addDoubleOption("FSI_LINEAR_SOLVER_ERROR_STRUC", Linear_Solver_Error_FSI_Struc, 1E-6);

  /*!\brief AD_FSI_STRATEGY
   *  \n DESCRIPTION: FSI strategy \n OPTIONS: see \link FSI_Strategy_Map \endlink \n DEFAULT: PARTITIONED \ingroup Config*/
  addEnumOption("AD_FSI_STRATEGY", AD_FSI_Strategy, FSI_Strategy_Map, PARTITIONED);

  /* DESCRIPTION: Restart from a steady state (sets grid velocities to 0 when loading the restart). */
  addBoolOption("RESTART_STEADY_STATE", SteadyRestart, false);

  /*  DESCRIPTION: Apply dead loads
  *  Options: NO, YES \ingroup Config */
  addBoolOption("MATCHING_MESH", MatchingMesh, true);

  /*!\par KIND_INTERPOLATION \n
   * DESCRIPTION: Type of interpolation to use for multi-zone problems. \n OPTIONS: see \link Interpolator_Map \endlink
   * Sets Kind_Interpolation \ingroup Config
   */
  addEnumOption("KIND_INTERPOLATION", Kind_Interpolation, Interpolator_Map, NEAREST_NEIGHBOR);

  /* DESCRIPTION: Maximum number of FSI iterations */
  addUnsignedShortOption("FSI_ITER", nIterFSI, 1);
  /* DESCRIPTION: Number of FSI iterations during which a ramp is applied */
  addUnsignedShortOption("RAMP_FSI_ITER", nIterFSI_Ramp, 2);
  /* DESCRIPTION: Aitken's static relaxation factor */
  addDoubleOption("STAT_RELAX_PARAMETER", AitkenStatRelax, 0.4);
  /* DESCRIPTION: Aitken's dynamic maximum relaxation factor for the first iteration */
  addDoubleOption("AITKEN_DYN_MAX_INITIAL", AitkenDynMaxInit, 0.5);
  /* DESCRIPTION: Aitken's dynamic minimum relaxation factor for the first iteration */
  addDoubleOption("AITKEN_DYN_MIN_INITIAL", AitkenDynMinInit, 0.5);
  /* DESCRIPTION: Type of gust */
  addEnumOption("BGS_RELAXATION", Kind_BGS_RelaxMethod, AitkenForm_Map, NO_RELAXATION);


  /*!\par CONFIG_CATEGORY: Wave solver \ingroup Config*/
  /*--- options related to the wave solver ---*/

  /* DESCRIPTION: Constant wave speed */
  addDoubleOption("WAVE_SPEED", Wave_Speed, 331.79);

  /*!\par CONFIG_CATEGORY: Heat solver \ingroup Config*/
  /*--- options related to the heat solver ---*/

  /* DESCRIPTION: Thermal diffusivity constant */
  addDoubleOption("THERMAL_DIFFUSIVITY", Thermal_Diffusivity, 1.172E-5);

  /*!\par CONFIG_CATEGORY: Visualize Control Volumes \ingroup Config*/
  /*--- options related to visualizing control volumes ---*/

  /* DESCRIPTION: Node number for the CV to be visualized */
  addLongOption("VISUALIZE_CV", Visualize_CV, -1);

  /*!\par CONFIG_CATEGORY: Inverse design problem \ingroup Config*/
  /*--- options related to inverse design problem ---*/

  /* DESCRIPTION: Evaluate inverse design on the surface  */
  addBoolOption("INV_DESIGN_CP", InvDesign_Cp, false);

  /* DESCRIPTION: Evaluate inverse design on the surface  */
  addBoolOption("INV_DESIGN_HEATFLUX", InvDesign_HeatFlux, false);

  /*!\par CONFIG_CATEGORY: Unsupported options \ingroup Config*/
  /*--- Options that are experimental and not intended for general use ---*/

  /* DESCRIPTION: Write extra output */
  addBoolOption("EXTRA_OUTPUT", ExtraOutput, false);

  /*--- options related to the FFD problem ---*/
  /*!\par CONFIG_CATEGORY:FFD point inversion \ingroup Config*/

  /* DESCRIPTION: Number of total iterations in the FFD point inversion */
  addUnsignedShortOption("FFD_ITERATIONS", nFFD_Iter, 500);

  /* DESCRIPTION: Free surface damping coefficient */
	addDoubleOption("FFD_TOLERANCE", FFD_Tol, 1E-10);

  /* DESCRIPTION: Definition of the FFD boxes */
  addFFDDefOption("FFD_DEFINITION", nFFDBox, CoordFFDBox, TagFFDBox);
  
  /* DESCRIPTION: Definition of the FFD boxes */
  addFFDDegreeOption("FFD_DEGREE", nFFDBox, DegreeFFDBox);
  
  /* DESCRIPTION: Surface continuity at the intersection with the FFD */
  addEnumOption("FFD_CONTINUITY", FFD_Continuity, Continuity_Map, DERIVATIVE_2ND);


  /*--- Options for the automatic differentiation methods ---*/
  /*!\par CONFIG_CATEGORY: Automatic Differentation options\ingroup Config*/

  /* DESCRIPTION: Direct differentiation mode (forward) */
  addEnumOption("DIRECT_DIFF", DirectDiff, DirectDiff_Var_Map, NO_DERIVATIVE);

  /* DESCRIPTION: Automatic differentiation mode (reverse) */
  addBoolOption("AUTO_DIFF", AD_Mode, NO);

  /*--- options that are used in the python optimization scripts. These have no effect on the c++ toolsuite ---*/
  /*!\par CONFIG_CATEGORY:Python Options\ingroup Config*/

  /* DESCRIPTION: Gradient method */
  addPythonOption("GRADIENT_METHOD");

  /* DESCRIPTION: Geometrical Parameter */
  addPythonOption("GEO_PARAM");

  /* DESCRIPTION: Setup for design variables */
  addPythonOption("DEFINITION_DV");

  /* DESCRIPTION: Maximum number of iterations */
  addPythonOption("OPT_ITERATIONS");
  
  /* DESCRIPTION: Requested accuracy */
  addPythonOption("OPT_ACCURACY");
  
  /* DESCRIPTION: Setup for design variables (upper bound) */
  addPythonOption("OPT_BOUND_UPPER");
  
  /* DESCRIPTION: Setup for design variables (lower bound) */
  addPythonOption("OPT_BOUND_LOWER");
  
  /*!\brief OPT_COMBINE_OBJECTIVE
   *  \n DESCRIPTION: Flag specifying whether to internally combine a multi-objective function or treat separately */
  addPythonOption("OPT_COMBINE_OBJECTIVE");

  /* DESCRIPTION: Current value of the design variables */
  addPythonOption("DV_VALUE_NEW");

  /* DESCRIPTION: Previous value of the design variables */
  addPythonOption("DV_VALUE_OLD");

  /* DESCRIPTION: Number of partitions of the mesh */
  addPythonOption("NUMBER_PART");

  /* DESCRIPTION: Optimization objective function with optional scaling factor*/
  addPythonOption("OPT_OBJECTIVE");

  /* DESCRIPTION: Optimization constraint functions with optional scaling factor */
  addPythonOption("OPT_CONSTRAINT");

  /* DESCRIPTION: Finite different step for gradient estimation */
  addPythonOption("FIN_DIFF_STEP");

  /* DESCRIPTION: Verbosity of the python scripts to Stdout */
  addPythonOption("CONSOLE");

  /* DESCRIPTION: Flag specifying if the mesh was decomposed */
  addPythonOption("DECOMPOSED");

  /* DESCRIPTION: Activate ParMETIS mode for testing */
  addBoolOption("PARMETIS", ParMETIS, false);
  
  /* END_CONFIG_OPTIONS */

}

void CConfig::SetConfig_Parsing(char case_filename[MAX_STRING_SIZE]) {
  string text_line, option_name;
  ifstream case_file;
  vector<string> option_value;
  int rank = MASTER_NODE;
  
#ifdef HAVE_MPI
  MPI_Comm_rank(MPI_COMM_WORLD, &rank);
#endif
  
  /*--- Read the configuration file ---*/
  
  case_file.open(case_filename, ios::in);

  if (case_file.fail()) {
    if (rank == MASTER_NODE) cout << endl << "The configuration file (.cfg) is missing!!" << endl << endl;
    exit(EXIT_FAILURE);
  }

  string errorString;

  int  err_count = 0;  // How many errors have we found in the config file
  int max_err_count = 30; // Maximum number of errors to print before stopping

  map<string, bool> included_options;

  /*--- Parse the configuration file and set the options ---*/
  
  while (getline (case_file, text_line)) {
    
    if (err_count >= max_err_count) {
      errorString.append("too many errors. Stopping parse");

      cout << errorString << endl;
      throw(1);
    }
    
    if (TokenizeString(text_line, option_name, option_value)) {
      
      /*--- See if it's a python option ---*/

      if (option_map.find(option_name) == option_map.end()) {
          string newString;
          newString.append(option_name);
          newString.append(": invalid option name");
          newString.append(". Check current SU2 options in config_template.cfg.");
          newString.append("\n");
          errorString.append(newString);
          err_count++;
        continue;
      }

      /*--- Option exists, check if the option has already been in the config file ---*/
      
      if (included_options.find(option_name) != included_options.end()) {
        string newString;
        newString.append(option_name);
        newString.append(": option appears twice");
        newString.append("\n");
        errorString.append(newString);
        err_count++;
        continue;
      }


      /*--- New found option. Add it to the map, and delete from all options ---*/
      
      included_options.insert(pair<string, bool>(option_name, true));
      all_options.erase(option_name);

      /*--- Set the value and check error ---*/
      
      string out = option_map[option_name]->SetValue(option_value);
      if (out.compare("") != 0) {
        errorString.append(out);
        errorString.append("\n");
        err_count++;
      }
    }
  }

  /*--- See if there were any errors parsing the config file ---*/
      
  if (errorString.size() != 0) {
    if (rank == MASTER_NODE) cout << errorString << endl;
    exit(EXIT_FAILURE);
  }

  /*--- Set the default values for all of the options that weren't set ---*/
      
  for (map<string, bool>::iterator iter = all_options.begin(); iter != all_options.end(); ++iter) {
    option_map[iter->first]->SetDefault();
  }

  case_file.close();
  
}

bool CConfig::SetRunTime_Parsing(char case_filename[MAX_STRING_SIZE]) {
  string text_line, option_name;
  ifstream case_file;
  vector<string> option_value;
  int rank = MASTER_NODE;
  
#ifdef HAVE_MPI
  MPI_Comm_rank(MPI_COMM_WORLD, &rank);
#endif
  
  /*--- Read the configuration file ---*/
  
  case_file.open(case_filename, ios::in);
  
  if (case_file.fail()) { return false; }
  
  string errorString;
  
  int err_count = 0;  // How many errors have we found in the config file
  int max_err_count = 30; // Maximum number of errors to print before stopping
  
  map<string, bool> included_options;
  
  /*--- Parse the configuration file and set the options ---*/
  
  while (getline (case_file, text_line)) {
    
    if (err_count >= max_err_count) {
      errorString.append("too many errors. Stopping parse");
      
      cout << errorString << endl;
      throw(1);
    }
    
    if (TokenizeString(text_line, option_name, option_value)) {
      
      if (option_map.find(option_name) == option_map.end()) {
        
        /*--- See if it's a python option ---*/
        
        string newString;
        newString.append(option_name);
        newString.append(": invalid option name");
        newString.append("\n");
        errorString.append(newString);
        err_count++;
        continue;
      }
      
      /*--- Option exists, check if the option has already been in the config file ---*/
      
      if (included_options.find(option_name) != included_options.end()) {
        string newString;
        newString.append(option_name);
        newString.append(": option appears twice");
        newString.append("\n");
        errorString.append(newString);
        err_count++;
        continue;
      }
      
      /*--- New found option. Add it to the map, and delete from all options ---*/
      
      included_options.insert(pair<string, bool>(option_name, true));
      all_options.erase(option_name);
      
      /*--- Set the value and check error ---*/
      
      string out = option_map[option_name]->SetValue(option_value);
      if (out.compare("") != 0) {
        errorString.append(out);
        errorString.append("\n");
        err_count++;
      }
      
    }
  }
  
  /*--- See if there were any errors parsing the runtime file ---*/
  
  if (errorString.size() != 0) {
    if (rank == MASTER_NODE) cout << errorString << endl;
    exit(EXIT_FAILURE);
  }
  
  case_file.close();
  
  return true;
  
}

void CConfig::SetPostprocessing(unsigned short val_software, unsigned short val_izone, unsigned short val_nDim) {
  
  unsigned short iZone, iCFL, iDim, iMarker;
  bool ideal_gas       = (Kind_FluidModel == STANDARD_AIR || Kind_FluidModel == IDEAL_GAS );
  bool standard_air       = (Kind_FluidModel == STANDARD_AIR);
  
#ifdef HAVE_MPI
  int size = SINGLE_NODE;
  MPI_Comm_size(MPI_COMM_WORLD, &size);
#endif
  
#ifndef HAVE_TECIO
  if (Output_FileFormat == TECPLOT_BINARY) {
    cout << "Tecplot binary file requested but SU2 was built without TecIO support." << "\n";
    Output_FileFormat = TECPLOT;
  }
#endif
  
  /*--- Store the SU2 module that we are executing. ---*/
  
  Kind_SU2 = val_software;

  /*--- Set the default for thrust in ActDisk ---*/
  
  if ((Kind_ActDisk == NET_THRUST) || (Kind_ActDisk == BC_THRUST)
      || (Kind_ActDisk == DRAG_MINUS_THRUST) || (Kind_ActDisk == MASSFLOW)
      || (Kind_ActDisk == POWER))
    ActDisk_Jump = RATIO;

  /*--- If Kind_Obj has not been specified, these arrays need to take a default --*/

  if (Weight_ObjFunc == NULL and Kind_ObjFunc == NULL){
    Kind_ObjFunc = new unsigned short[1];
    Kind_ObjFunc[0]=DRAG_COEFFICIENT;
    Weight_ObjFunc = new su2double[1];
    Weight_ObjFunc[0]=1.0;
    nObj=1;
    nObjW=1;
  }
  /*-- Correct for case where Weight_ObjFunc has not been provided or has length < kind_objfunc---*/
  
  if (nObjW<nObj) {
    if (Weight_ObjFunc!= NULL) {
      cout <<"The option OBJECTIVE_WEIGHT must either have the same length as OBJECTIVE_FUNCTION,\n"<<
          "or be deleted from the config file (equal weights will be applied)."<< endl;
      exit(EXIT_FAILURE);
    }
    Weight_ObjFunc = new su2double[nObj];
    for (unsigned short iObj=0; iObj<nObj; iObj++)
      Weight_ObjFunc[iObj]=1.0;
  }
  /*--- Ignore weights if only one objective provided ---*/
  
  if (nObj == 1 )
      Weight_ObjFunc[0] = 1.0;

  /*--- Maker sure that nMarker = nObj ---*/

  if (nObj>0) {
    if (nMarker_Monitoring!=nObj and Marker_Monitoring!= NULL) {
      if (nMarker_Monitoring==1) {
        /*-- If only one marker was listed with multiple objectives, set that marker as the marker for each objective ---*/
        nMarker_Monitoring = nObj;
        string marker = Marker_Monitoring[0];
        delete[] Marker_Monitoring;
        Marker_Monitoring = new string[nMarker_Monitoring];
        for (iMarker=0; iMarker<nMarker_Monitoring; iMarker++)
          Marker_Monitoring[iMarker] = marker;
      }
      else if(nObj>1) {
        cout <<"When using more than one OBJECTIVE_FUNCTION, MARKER_MONTIOR must be the same length or length 1. \n "<<
            "For multiple surfaces per objective, list the objective multiple times. \n"<<
            "For multiple objectives per marker either use one marker overall or list the marker multiple times."<<endl;
        exit(EXIT_FAILURE);
      }
    }
  }

  /*--- Low memory only for ASCII Tecplot ---*/

  if (Output_FileFormat != TECPLOT) Low_MemoryOutput = NO;
  
  /*--- Deactivate the multigrid in the adjoint problem ---*/
  
  if ((ContinuousAdjoint && !MG_AdjointFlow) ||
      (Unsteady_Simulation == TIME_STEPPING)) { nMGLevels = 0; }

  /*--- If Fluid Structure Interaction, set the solver for each zone.
   *--- ZONE_0 is the zone of the fluid.
   *--- All the other zones are structure.
   *--- This will allow us to define multiple physics structural problems */

  if (Kind_Solver == FLUID_STRUCTURE_INTERACTION) {
	  if (val_izone == 0) {	Kind_Solver = Kind_Solver_Fluid_FSI; 		FSI_Problem = true;}

	  else {			 	Kind_Solver = Kind_Solver_Struc_FSI;	  	FSI_Problem = true;
	  	  	  	  	  	  	Kind_Linear_Solver = Kind_Linear_Solver_FSI_Struc;
	  	  	  	  	  	  	Kind_Linear_Solver_Prec = Kind_Linear_Solver_Prec_FSI_Struc;
	  	  	  	  	  	  	Linear_Solver_Error = Linear_Solver_Error_FSI_Struc;
	  	  	  	  	  	  	Linear_Solver_Iter = Linear_Solver_Iter_FSI_Struc;
	  	  	  	  	  	  	// Discrete adjoint linear solver
	  	  	  	  	  	  	Kind_DiscAdj_Linear_Solver = Kind_DiscAdj_Linear_Solver_FSI_Struc;
	  	  	  	  	  	  	Kind_DiscAdj_Linear_Prec = Kind_DiscAdj_Linear_Prec_FSI_Struc;}
  }
  else { FSI_Problem = false; }

  if (ContinuousAdjoint && (Ref_NonDim == DIMENSIONAL)) {
    cout << "WARNING: The adjoint solver should use a non-dimensional flow solution." << endl;
  }
  
  /*--- Initialize non-physical points/reconstructions to zero ---*/
  
  Nonphys_Points   = 0;
  Nonphys_Reconstr = 0;
  
  /*--- Don't do any deformation if there is no Design variable information ---*/
  
//  if (Design_Variable == NULL) {
//    Design_Variable = new unsigned short [1];
//    nDV = 1; Design_Variable[0] = NONE;
//  }
  
  /*--- Identification of free-surface problem, this problems are always 
   unsteady and incompressible. ---*/
  
  if (Kind_Regime == FREESURFACE) {
    if (Unsteady_Simulation != DT_STEPPING_2ND) Unsteady_Simulation = DT_STEPPING_1ST;
  }
  
  if (Kind_Solver == POISSON_EQUATION) {
    Unsteady_Simulation = STEADY;
  }
  
  /*--- Set the number of external iterations to 1 for the steady state problem ---*/

  if ((Kind_Solver == HEAT_EQUATION) ||
      (Kind_Solver == WAVE_EQUATION) || (Kind_Solver == POISSON_EQUATION)) {
    nMGLevels = 0;
    if (Unsteady_Simulation == STEADY) nExtIter = 1;
    else Unst_nIntIter = 2;
  }
  
  if (Kind_Solver == FEM_ELASTICITY || Kind_Solver == ADJ_ELASTICITY) {
    nMGLevels = 0;
    if (Dynamic_Analysis == STATIC)
	nExtIter = 1;
  }

  /*--- Decide whether we should be writing unsteady solution files. ---*/
  
  if (Unsteady_Simulation == STEADY ||
      Unsteady_Simulation == HARMONIC_BALANCE  ||
      Kind_Regime == FREESURFACE) { Wrt_Unsteady = false; }
  else { Wrt_Unsteady = true; }

  if (Kind_Solver == FEM_ELASTICITY || Kind_Solver == ADJ_ELASTICITY) {

	  if (Dynamic_Analysis == STATIC) { Wrt_Dynamic = false; }
	  else { Wrt_Dynamic = true; }

  } else {
    Wrt_Dynamic = false;
  }

  
  /*--- Check for Fluid model consistency ---*/

  if (standard_air) {
	if (Gamma != 1.4 || Gas_Constant != 287.058) {
		Gamma = 1.4;
		Gas_Constant = 287.058;
        }
  }
  /*--- Check for Measurement System ---*/
  
  if (SystemMeasurements == US && !standard_air) {
    cout << "Only STANDARD_AIR fluid model can be used with US Measurement System" << endl;
    exit(EXIT_FAILURE);
  }
  
  /*--- Check for Convective scheme available for NICFD ---*/
  
  if (!ideal_gas) {
    if (Kind_ConvNumScheme_Flow != SPACE_UPWIND) {
      cout << "Only ROE Upwind and HLLC Upwind scheme can be used for Non-Ideal Compressible Fluids" << endl;
      exit(EXIT_FAILURE);
    }
    else {
      if (Kind_Upwind_Flow != ROE && Kind_Upwind_Flow != HLLC) {
        cout << "Only ROE Upwind and HLLC Upwind scheme can be used for Non-Ideal Compressible Fluids" << endl;
        exit(EXIT_FAILURE);
      }
    }
  }
  
  /*--- Check for Boundary condition available for NICFD ---*/
  
  if (!ideal_gas) {
    if (nMarker_Inlet != 0) {
      cout << "Riemann Boundary conditions or NRBC must be used for inlet and outlet with Not Ideal Compressible Fluids " << endl;
      exit(EXIT_FAILURE);
    }
    if (nMarker_Outlet != 0) {
      cout << "Riemann Boundary conditions or NRBC must be used outlet with Not Ideal Compressible Fluids " << endl;
      exit(EXIT_FAILURE);
    }
    
    if (nMarker_FarField != 0) {
      cout << "Riemann Boundary conditions or NRBC must be used outlet with Not Ideal Compressible Fluids " << endl;
      exit(EXIT_FAILURE);
    }
    
  }
  
  /*--- Check for Boundary condition available for NICF ---*/
  
  if (ideal_gas) {
    if (SystemMeasurements == US && standard_air) {
      if (Kind_ViscosityModel != SUTHERLAND) {
        cout << "Only SUTHERLAND viscosity model can be used with US Measurement  " << endl;
        exit(EXIT_FAILURE);
      }
    }
    if (Kind_ConductivityModel != CONSTANT_PRANDTL ) {
      cout << "Only CONSTANT_PRANDTL thermal conductivity model can be used with STANDARD_AIR and IDEAL_GAS" << endl;
      exit(EXIT_FAILURE);
    }
    
  }
  
  /*--- Set grid movement kind to NO_MOVEMENT if not specified, which means
   that we also set the Grid_Movement flag to false. We initialize to the
   number of zones here, because we are guaranteed to at least have one. ---*/
  
  if (Kind_GridMovement == NULL) {
    Kind_GridMovement = new unsigned short[nZone];
    for (unsigned short iZone = 0; iZone < nZone; iZone++ )
      Kind_GridMovement[iZone] = NO_MOVEMENT;
    if (Grid_Movement == true) {
      cout << "GRID_MOVEMENT = YES but no type provided in GRID_MOVEMENT_KIND!!" << endl;
      exit(EXIT_FAILURE);
    }
  }
  
  /*--- If we're solving a purely steady problem with no prescribed grid
   movement (both rotating frame and moving walls can be steady), make sure that
   there is no grid motion ---*/
  
  if ((Kind_SU2 == SU2_CFD || Kind_SU2 == SU2_SOL) &&
      (Unsteady_Simulation == STEADY) &&
      ((Kind_GridMovement[ZONE_0] != MOVING_WALL) &&
       (Kind_GridMovement[ZONE_0] != ROTATING_FRAME) &&
       (Kind_GridMovement[ZONE_0] != STEADY_TRANSLATION) &&
       (Kind_GridMovement[ZONE_0] != FLUID_STRUCTURE)))
    Grid_Movement = false;
  
  /*--- If it is not specified, set the mesh motion mach number
   equal to the freestream value. ---*/
  
  if (Grid_Movement && Mach_Motion == 0.0)
    Mach_Motion = Mach;
  
  /*--- Set the boolean flag if we are in a rotating frame (source term). ---*/
  
  if (Grid_Movement && Kind_GridMovement[ZONE_0] == ROTATING_FRAME)
    Rotating_Frame = true;
  else
    Rotating_Frame = false;
  
  /*--- Check the number of moving markers against the number of grid movement
   types provided (should be equal, except that rigid motion and rotating frame
   do not depend on surface specification). ---*/
  
  if (Grid_Movement &&
      (Kind_GridMovement[ZONE_0] != RIGID_MOTION) &&
      (Kind_GridMovement[ZONE_0] != ROTATING_FRAME) &&
      (Kind_GridMovement[ZONE_0] != STEADY_TRANSLATION) &&
      (Kind_GridMovement[ZONE_0] != FLUID_STRUCTURE) &&
      (Kind_GridMovement[ZONE_0] != GUST) &&
      (nGridMovement != nMarker_Moving)) {
    cout << "Number of GRID_MOVEMENT_KIND must match number of MARKER_MOVING!!" << endl;
    exit(EXIT_FAILURE);
  }
  
  /*--- Make sure that there aren't more than one rigid motion or
   rotating frame specified in GRID_MOVEMENT_KIND. ---*/
 /* 
  if (Grid_Movement && (Kind_GridMovement[ZONE_0] == RIGID_MOTION) &&
      (nGridMovement > 2)) {
    cout << "Can not support more than 2 type of rigid motion in GRID_MOVEMENT_KIND!!" << endl;
    exit(EXIT_FAILURE);
  }
 */ 
  /*--- In case the grid movement parameters have not been declared in the
   config file, set them equal to zero for safety. Also check to make sure
   that for each option, a value has been declared for each moving marker. ---*/
  
  unsigned short nMoving;
  if (nGridMovement > nZone) nMoving = nGridMovement;
  else nMoving = nZone;
  
  /*--- Motion Origin: ---*/
  
  if (Motion_Origin_X == NULL) {
    Motion_Origin_X = new su2double[nMoving];
    for (iZone = 0; iZone < nMoving; iZone++ )
      Motion_Origin_X[iZone] = 0.0;
  } else {
    if (Grid_Movement && (nMotion_Origin_X != nGridMovement)) {
      cout << "Length of MOTION_ORIGIN_X must match GRID_MOVEMENT_KIND!!" << endl;
      exit(EXIT_FAILURE);
    }
  }
  
  if (Motion_Origin_Y == NULL) {
    Motion_Origin_Y = new su2double[nMoving];
    for (iZone = 0; iZone < nMoving; iZone++ )
      Motion_Origin_Y[iZone] = 0.0;
  } else {
    if (Grid_Movement && (nMotion_Origin_Y != nGridMovement)) {
      cout << "Length of MOTION_ORIGIN_Y must match GRID_MOVEMENT_KIND!!" << endl;
      exit(EXIT_FAILURE);
    }
  }
  
  if (Motion_Origin_Z == NULL) {
    Motion_Origin_Z = new su2double[nMoving];
    for (iZone = 0; iZone < nMoving; iZone++ )
      Motion_Origin_Z[iZone] = 0.0;
  } else {
    if (Grid_Movement && (nMotion_Origin_Z != nGridMovement)) {
      cout << "Length of MOTION_ORIGIN_Z must match GRID_MOVEMENT_KIND!!" << endl;
      exit(EXIT_FAILURE);
    }
  }
  
  if (MoveMotion_Origin == NULL) {
    MoveMotion_Origin = new unsigned short[nMoving];
    for (iZone = 0; iZone < nMoving; iZone++ )
      MoveMotion_Origin[iZone] = 0;
  } else {
    if (Grid_Movement && (nMoveMotion_Origin != nGridMovement)) {
      cout << "Length of MOVE_MOTION_ORIGIN must match GRID_MOVEMENT_KIND!!" << endl;
      exit(EXIT_FAILURE);
    }
  }
  
  /*--- Translation: ---*/
  
  if (Translation_Rate_X == NULL) {
    Translation_Rate_X = new su2double[nMoving];
    for (iZone = 0; iZone < nMoving; iZone++ )
      Translation_Rate_X[iZone] = 0.0;
  } else {
    if (Grid_Movement && (nTranslation_Rate_X != nGridMovement)) {
      cout << "Length of TRANSLATION_RATE_X must match GRID_MOVEMENT_KIND!!" << endl;
      exit(EXIT_FAILURE);
    }
  }
  
  if (Translation_Rate_Y == NULL) {
    Translation_Rate_Y = new su2double[nMoving];
    for (iZone = 0; iZone < nMoving; iZone++ )
      Translation_Rate_Y[iZone] = 0.0;
  } else {
    if (Grid_Movement && (nTranslation_Rate_Y != nGridMovement)) {
      cout << "Length of TRANSLATION_RATE_Y must match GRID_MOVEMENT_KIND!!" << endl;
      exit(EXIT_FAILURE);
    }
  }
  
  if (Translation_Rate_Z == NULL) {
    Translation_Rate_Z = new su2double[nMoving];
    for (iZone = 0; iZone < nMoving; iZone++ )
      Translation_Rate_Z[iZone] = 0.0;
  } else {
    if (Grid_Movement && (nTranslation_Rate_Z != nGridMovement)) {
      cout << "Length of TRANSLATION_RATE_Z must match GRID_MOVEMENT_KIND!!" << endl;
      exit(EXIT_FAILURE);
    }
  }
  
  /*--- Rotation: ---*/
  
  if (Rotation_Rate_X == NULL) {
    Rotation_Rate_X = new su2double[nMoving];
    for (iZone = 0; iZone < nMoving; iZone++ )
      Rotation_Rate_X[iZone] = 0.0;
  } else {
    if (Grid_Movement && (nRotation_Rate_X != nGridMovement)) {
      cout << "Length of ROTATION_RATE_X must match GRID_MOVEMENT_KIND!!" << endl;
      exit(EXIT_FAILURE);
    }
  }
  
  if (Rotation_Rate_Y == NULL) {
    Rotation_Rate_Y = new su2double[nMoving];
    for (iZone = 0; iZone < nMoving; iZone++ )
      Rotation_Rate_Y[iZone] = 0.0;
  } else {
    if (Grid_Movement && (nRotation_Rate_Y != nGridMovement)) {
      cout << "Length of ROTATION_RATE_Y must match GRID_MOVEMENT_KIND!!" << endl;
      exit(EXIT_FAILURE);
    }
  }
  
  if (Rotation_Rate_Z == NULL) {
    Rotation_Rate_Z = new su2double[nMoving];
    for (iZone = 0; iZone < nMoving; iZone++ )
      Rotation_Rate_Z[iZone] = 0.0;
  } else {
    if (Grid_Movement && (nRotation_Rate_Z != nGridMovement)) {
      cout << "Length of ROTATION_RATE_Z must match GRID_MOVEMENT_KIND!!" << endl;
      exit(EXIT_FAILURE);
    }
  }
  
  /*--- Pitching: ---*/
  
  if (Pitching_Omega_X == NULL) {
    Pitching_Omega_X = new su2double[nMoving];
    for (iZone = 0; iZone < nMoving; iZone++ )
      Pitching_Omega_X[iZone] = 0.0;
  } else {
    if (Grid_Movement && (nPitching_Omega_X != nGridMovement)) {
      cout << "Length of PITCHING_OMEGA_X must match GRID_MOVEMENT_KIND!!" << endl;
      exit(EXIT_FAILURE);
    }
  }
  
  if (Pitching_Omega_Y == NULL) {
    Pitching_Omega_Y = new su2double[nMoving];
    for (iZone = 0; iZone < nMoving; iZone++ )
      Pitching_Omega_Y[iZone] = 0.0;
  } else {
    if (Grid_Movement && (nPitching_Omega_Y != nGridMovement)) {
      cout << "Length of PITCHING_OMEGA_Y must match GRID_MOVEMENT_KIND!!" << endl;
      exit(EXIT_FAILURE);
    }
  }
  
  if (Pitching_Omega_Z == NULL) {
    Pitching_Omega_Z = new su2double[nMoving];
    for (iZone = 0; iZone < nMoving; iZone++ )
      Pitching_Omega_Z[iZone] = 0.0;
  } else {
    if (Grid_Movement && (nPitching_Omega_Z != nGridMovement)) {
      cout << "Length of PITCHING_OMEGA_Z must match GRID_MOVEMENT_KIND!!" << endl;
      exit(EXIT_FAILURE);
    }
  }
  
  /*--- Pitching Amplitude: ---*/
  
  if (Pitching_Ampl_X == NULL) {
    Pitching_Ampl_X = new su2double[nMoving];
    for (iZone = 0; iZone < nMoving; iZone++ )
      Pitching_Ampl_X[iZone] = 0.0;
  } else {
    if (Grid_Movement && (nPitching_Ampl_X != nGridMovement)) {
      cout << "Length of PITCHING_AMPL_X must match GRID_MOVEMENT_KIND!!" << endl;
      exit(EXIT_FAILURE);
    }
  }
  
  if (Pitching_Ampl_Y == NULL) {
    Pitching_Ampl_Y = new su2double[nMoving];
    for (iZone = 0; iZone < nMoving; iZone++ )
      Pitching_Ampl_Y[iZone] = 0.0;
  } else {
    if (Grid_Movement && (nPitching_Ampl_Y != nGridMovement)) {
      cout << "Length of PITCHING_AMPL_Y must match GRID_MOVEMENT_KIND!!" << endl;
      exit(EXIT_FAILURE);
    }
  }
  
  if (Pitching_Ampl_Z == NULL) {
    Pitching_Ampl_Z = new su2double[nMoving];
    for (iZone = 0; iZone < nMoving; iZone++ )
      Pitching_Ampl_Z[iZone] = 0.0;
  } else {
    if (Grid_Movement && (nPitching_Ampl_Z != nGridMovement)) {
      cout << "Length of PITCHING_AMPL_Z must match GRID_MOVEMENT_KIND!!" << endl;
      exit(EXIT_FAILURE);
    }
  }
  
  /*--- Pitching Phase: ---*/
  
  if (Pitching_Phase_X == NULL) {
    Pitching_Phase_X = new su2double[nMoving];
    for (iZone = 0; iZone < nMoving; iZone++ )
      Pitching_Phase_X[iZone] = 0.0;
  } else {
    if (Grid_Movement && (nPitching_Phase_X != nGridMovement)) {
      cout << "Length of PITCHING_PHASE_X must match GRID_MOVEMENT_KIND!!" << endl;
      exit(EXIT_FAILURE);
    }
  }
  
  if (Pitching_Phase_Y == NULL) {
    Pitching_Phase_Y = new su2double[nMoving];
    for (iZone = 0; iZone < nMoving; iZone++ )
      Pitching_Phase_Y[iZone] = 0.0;
  } else {
    if (Grid_Movement && (nPitching_Phase_Y != nGridMovement)) {
      cout << "Length of PITCHING_PHASE_Y must match GRID_MOVEMENT_KIND!!" << endl;
      exit(EXIT_FAILURE);
    }
  }
  
  if (Pitching_Phase_Z == NULL) {
    Pitching_Phase_Z = new su2double[nMoving];
    for (iZone = 0; iZone < nMoving; iZone++ )
      Pitching_Phase_Z[iZone] = 0.0;
  } else {
    if (Grid_Movement && (nPitching_Phase_Z != nGridMovement)) {
      cout << "Length of PITCHING_PHASE_Z must match GRID_MOVEMENT_KIND!!" << endl;
      exit(EXIT_FAILURE);
    }
  }
  
  /*--- Plunging: ---*/
  
  if (Plunging_Omega_X == NULL) {
    Plunging_Omega_X = new su2double[nMoving];
    for (iZone = 0; iZone < nMoving; iZone++ )
      Plunging_Omega_X[iZone] = 0.0;
  } else {
    if (Grid_Movement && (nPlunging_Omega_X != nGridMovement)) {
      cout << "Length of PLUNGING_OMEGA_X must match GRID_MOVEMENT_KIND!!" << endl;
      exit(EXIT_FAILURE);
    }
  }
  
  if (Plunging_Omega_Y == NULL) {
    Plunging_Omega_Y = new su2double[nMoving];
    for (iZone = 0; iZone < nMoving; iZone++ )
      Plunging_Omega_Y[iZone] = 0.0;
  } else {
    if (Grid_Movement && (nPlunging_Omega_Y != nGridMovement)) {
      cout << "Length of PLUNGING_OMEGA_Y must match GRID_MOVEMENT_KIND!!" << endl;
      exit(EXIT_FAILURE);
    }
  }
  
  if (Plunging_Omega_Z == NULL) {
    Plunging_Omega_Z = new su2double[nMoving];
    for (iZone = 0; iZone < nMoving; iZone++ )
      Plunging_Omega_Z[iZone] = 0.0;
  } else {
    if (Grid_Movement && (nPlunging_Omega_Z != nGridMovement)) {
      cout << "Length of PLUNGING_OMEGA_Z must match GRID_MOVEMENT_KIND!!" << endl;
      exit(EXIT_FAILURE);
    }
  }
  
  /*--- Plunging Amplitude: ---*/
  
  if (Plunging_Ampl_X == NULL) {
    Plunging_Ampl_X = new su2double[nMoving];
    for (iZone = 0; iZone < nMoving; iZone++ )
      Plunging_Ampl_X[iZone] = 0.0;
  } else {
    if (Grid_Movement && (nPlunging_Ampl_X != nGridMovement)) {
      cout << "Length of PLUNGING_AMPL_X must match GRID_MOVEMENT_KIND!!" << endl;
      exit(EXIT_FAILURE);
    }
  }
  
  if (Plunging_Ampl_Y == NULL) {
    Plunging_Ampl_Y = new su2double[nMoving];
    for (iZone = 0; iZone < nMoving; iZone++ )
      Plunging_Ampl_Y[iZone] = 0.0;
  } else {
    if (Grid_Movement && (nPlunging_Ampl_Y != nGridMovement)) {
      cout << "Length of PLUNGING_AMPL_Y must match GRID_MOVEMENT_KIND!!" << endl;
      exit(EXIT_FAILURE);
    }
  }
  
  if (Plunging_Ampl_Z == NULL) {
    Plunging_Ampl_Z = new su2double[nMoving];
    for (iZone = 0; iZone < nMoving; iZone++ )
      Plunging_Ampl_Z[iZone] = 0.0;
  } else {
    if (Grid_Movement && (nPlunging_Ampl_Z != nGridMovement)) {
      cout << "Length of PLUNGING_AMPL_Z must match GRID_MOVEMENT_KIND!!" << endl;
      exit(EXIT_FAILURE);
    }
  }
  
  /*-- Setting Harmonic Balance period from the config file */

  if (Unsteady_Simulation == HARMONIC_BALANCE) {
  	HarmonicBalance_Period = GetHarmonicBalance_Period();
  	if (HarmonicBalance_Period < 0)  {
  		cout << "Not a valid value for time period!!" << endl;
  		exit(EXIT_FAILURE);
  	}
  	/* Initialize the Harmonic balance Frequency pointer */
  	if (Omega_HB == NULL) {
  		Omega_HB = new su2double[nOmega_HB];
  		for (iZone = 0; iZone < nOmega_HB; iZone++ )
  			Omega_HB[iZone] = 0.0;
  	}else {
  		if (nOmega_HB != nTimeInstances) {
  			cout << "Length of omega_HB  must match the number TIME_INSTANCES!!" << endl;
  			exit(EXIT_FAILURE);
  		}
  	}
  }

    /*--- Use the various rigid-motion input frequencies to determine the period to be used with harmonic balance cases.
     There are THREE types of motion to consider, namely: rotation, pitching, and plunging.
     The largest period of motion is the one to be used for harmonic balance  calculations. ---*/
    
  /*if (Unsteady_Simulation == HARMONIC_BALANCE) {
      if (!(GetGrid_Movement())) {
          // No grid movement - Time period from config file //
          HarmonicBalance_Period = GetHarmonicBalance_Period();
      }
      
      else {
          unsigned short N_MOTION_TYPES = 3;
          su2double *periods;
          periods = new su2double[N_MOTION_TYPES];
          
          //--- rotation: ---//
          
          su2double Omega_mag_rot = sqrt(pow(Rotation_Rate_X[ZONE_0],2)+pow(Rotation_Rate_Y[ZONE_0],2)+pow(Rotation_Rate_Z[ZONE_0],2));
          if (Omega_mag_rot > 0)
              periods[0] = 2*PI_NUMBER/Omega_mag_rot;
          else
              periods[0] = 0.0;
          
          //--- pitching: ---//
          
          su2double Omega_mag_pitch = sqrt(pow(Pitching_Omega_X[ZONE_0],2)+pow(Pitching_Omega_Y[ZONE_0],2)+pow(Pitching_Omega_Z[ZONE_0],2));
          if (Omega_mag_pitch > 0)
              periods[1] = 2*PI_NUMBER/Omega_mag_pitch;
          else
              periods[1] = 0.0;
          
          //--- plunging: ---//
          
          su2double Omega_mag_plunge = sqrt(pow(Plunging_Omega_X[ZONE_0],2)+pow(Plunging_Omega_Y[ZONE_0],2)+pow(Plunging_Omega_Z[ZONE_0],2));
          if (Omega_mag_plunge > 0)
              periods[2] = 2*PI_NUMBER/Omega_mag_plunge;
          else
              periods[2] = 0.0;
          
          //--- determine which period is largest ---//
          
          unsigned short iVar;
          HarmonicBalance_Period = 0.0;
          for (iVar = 0; iVar < N_MOTION_TYPES; iVar++) {
              if (periods[iVar] > HarmonicBalance_Period)
                  HarmonicBalance_Period = periods[iVar];
          }
          
          delete periods;
      }
    
  }*/
  

  
    
  /*--- Initialize the RefOriginMoment Pointer ---*/
  
  RefOriginMoment = NULL;
  RefOriginMoment = new su2double[3];
  RefOriginMoment[0] = 0.0; RefOriginMoment[1] = 0.0; RefOriginMoment[2] = 0.0;
  
  /*--- In case the moment origin coordinates have not been declared in the
   config file, set them equal to zero for safety. Also check to make sure
   that for each marker, a value has been declared for the moment origin.
   Unless only one value was specified, then set this value for all the markers
   being monitored. ---*/
  
  
  if ((nRefOriginMoment_X != nRefOriginMoment_Y) || (nRefOriginMoment_X != nRefOriginMoment_Z) ) {
    cout << "ERROR: Length of REF_ORIGIN_MOMENT_X, REF_ORIGIN_MOMENT_Y and REF_ORIGIN_MOMENT_Z must be the same!!" << endl;
    exit(EXIT_FAILURE);
  }
  
  if (RefOriginMoment_X == NULL) {
    RefOriginMoment_X = new su2double[nMarker_Monitoring];
    for (iMarker = 0; iMarker < nMarker_Monitoring; iMarker++ )
      RefOriginMoment_X[iMarker] = 0.0;
  } else {
    if (nRefOriginMoment_X == 1) {
      
      su2double aux_RefOriginMoment_X = RefOriginMoment_X[0];
      delete [] RefOriginMoment_X;
      RefOriginMoment_X = new su2double[nMarker_Monitoring];
      nRefOriginMoment_X = nMarker_Monitoring;
      
      for (iMarker = 0; iMarker < nMarker_Monitoring; iMarker++ )
        RefOriginMoment_X[iMarker] = aux_RefOriginMoment_X;
    }
    else if (nRefOriginMoment_X != nMarker_Monitoring) {
      cout << "ERROR: Length of REF_ORIGIN_MOMENT_X must match number of Monitoring Markers!!" << endl;
      exit(EXIT_FAILURE);
    }
  }
  
  if (RefOriginMoment_Y == NULL) {
    RefOriginMoment_Y = new su2double[nMarker_Monitoring];
    for (iMarker = 0; iMarker < nMarker_Monitoring; iMarker++ )
      RefOriginMoment_Y[iMarker] = 0.0;
  } else {
    if (nRefOriginMoment_Y == 1) {
      
      su2double aux_RefOriginMoment_Y = RefOriginMoment_Y[0];
      delete [] RefOriginMoment_Y;
      RefOriginMoment_Y = new su2double[nMarker_Monitoring];
      nRefOriginMoment_Y = nMarker_Monitoring;
      
      for (iMarker = 0; iMarker < nMarker_Monitoring; iMarker++ )
        RefOriginMoment_Y[iMarker] = aux_RefOriginMoment_Y;
    }
    else if (nRefOriginMoment_Y != nMarker_Monitoring) {
      cout << "ERROR: Length of REF_ORIGIN_MOMENT_Y must match number of Monitoring Markers!!" << endl;
      exit(EXIT_FAILURE);
    }
  }
  
  if (RefOriginMoment_Z == NULL) {
    RefOriginMoment_Z = new su2double[nMarker_Monitoring];
    for (iMarker = 0; iMarker < nMarker_Monitoring; iMarker++ )
      RefOriginMoment_Z[iMarker] = 0.0;
  } else {
    if (nRefOriginMoment_Z == 1) {
      
      su2double aux_RefOriginMoment_Z = RefOriginMoment_Z[0];
      delete [] RefOriginMoment_Z;
      RefOriginMoment_Z = new su2double[nMarker_Monitoring];
      nRefOriginMoment_Z = nMarker_Monitoring;
      
      for (iMarker = 0; iMarker < nMarker_Monitoring; iMarker++ )
        RefOriginMoment_Z[iMarker] = aux_RefOriginMoment_Z;
    }
    else if (nRefOriginMoment_Z != nMarker_Monitoring) {
      cout << "ERROR: Length of REF_ORIGIN_MOMENT_Z must match number of Monitoring Markers!!" << endl;
      exit(EXIT_FAILURE);
    }
  }
  
  /*--- Set the boolean flag if we are carrying out an aeroelastic simulation. ---*/
  
  if (Grid_Movement && (Kind_GridMovement[ZONE_0] == AEROELASTIC || Kind_GridMovement[ZONE_0] == AEROELASTIC_RIGID_MOTION)) Aeroelastic_Simulation = true;
  else Aeroelastic_Simulation = false;
  
  /*--- Initializing the size for the solutions of the Aeroelastic problem. ---*/
  
  
  if (Grid_Movement && Aeroelastic_Simulation) {
    Aeroelastic_np1.resize(nMarker_Monitoring);
    Aeroelastic_n.resize(nMarker_Monitoring);
    Aeroelastic_n1.resize(nMarker_Monitoring);
    for (iMarker = 0; iMarker < nMarker_Monitoring; iMarker++) {
      Aeroelastic_np1[iMarker].resize(2);
      Aeroelastic_n[iMarker].resize(2);
      Aeroelastic_n1[iMarker].resize(2);
      for (int i =0; i<2; i++) {
        Aeroelastic_np1[iMarker][i].resize(2);
        Aeroelastic_n[iMarker][i].resize(2);
        Aeroelastic_n1[iMarker][i].resize(2);
        for (int j=0; j<2; j++) {
          Aeroelastic_np1[iMarker][i][j] = 0.0;
          Aeroelastic_n[iMarker][i][j] = 0.0;
          Aeroelastic_n1[iMarker][i][j] = 0.0;
        }
      }
    }
  }
  
  /*--- Allocate memory for the plunge and pitch and initialized them to zero ---*/
  
  if (Grid_Movement && Aeroelastic_Simulation) {
    Aeroelastic_pitch = new su2double[nMarker_Monitoring];
    Aeroelastic_plunge = new su2double[nMarker_Monitoring];
    for (iMarker = 0; iMarker < nMarker_Monitoring; iMarker++ ) {
      Aeroelastic_pitch[iMarker] = 0.0;
      Aeroelastic_plunge[iMarker] = 0.0;
    }
  }

  /*--- Fluid-Structure Interaction problems ---*/

  if (FSI_Problem) {
    if ((Dynamic_Analysis == STATIC) && (Unsteady_Simulation == STEADY)) {
      Kind_GridMovement[val_izone] = FLUID_STRUCTURE_STATIC;
      Grid_Movement = false;
    }
    else{
      Kind_GridMovement[val_izone] = FLUID_STRUCTURE;
      Grid_Movement = true;
    }
  }
  
  if (MGCycle == FULLMG_CYCLE) FinestMesh = nMGLevels;
  else FinestMesh = MESH_0;
  
  if ((Kind_Solver == NAVIER_STOKES) &&
      (Kind_Turb_Model != NONE))
    Kind_Solver = RANS;
  
  if (Kind_Regime == FREESURFACE) GravityForce = true;
  
  Kappa_1st_Flow = Kappa_Flow[0];
  Kappa_2nd_Flow = Kappa_Flow[1];
  Kappa_4th_Flow = Kappa_Flow[2];
  Kappa_1st_AdjFlow = Kappa_AdjFlow[0];
  Kappa_2nd_AdjFlow = Kappa_AdjFlow[1];
  Kappa_4th_AdjFlow = Kappa_AdjFlow[2];
  
  /*--- Make the MG_PreSmooth, MG_PostSmooth, and MG_CorrecSmooth
   arrays consistent with nMGLevels ---*/
  
  unsigned short * tmp_smooth = new unsigned short[nMGLevels+1];
  
  if ((nMG_PreSmooth != nMGLevels+1) && (nMG_PreSmooth != 0)) {
    if (nMG_PreSmooth > nMGLevels+1) {
      
      /*--- Truncate by removing unnecessary elements at the end ---*/
      
      for (unsigned int i = 0; i <= nMGLevels; i++)
        tmp_smooth[i] = MG_PreSmooth[i];
      delete [] MG_PreSmooth;
      MG_PreSmooth=NULL;
    } else {
      
      /*--- Add additional elements equal to last element ---*/
      
      for (unsigned int i = 0; i < nMG_PreSmooth; i++)
        tmp_smooth[i] = MG_PreSmooth[i];
      for (unsigned int i = nMG_PreSmooth; i <= nMGLevels; i++)
        tmp_smooth[i] = MG_PreSmooth[nMG_PreSmooth-1];
      delete [] MG_PreSmooth;
      MG_PreSmooth=NULL;
    }
    
    nMG_PreSmooth = nMGLevels+1;
    MG_PreSmooth = new unsigned short[nMG_PreSmooth];
    for (unsigned int i = 0; i < nMG_PreSmooth; i++)
      MG_PreSmooth[i] = tmp_smooth[i];
  }
  if ((nMGLevels != 0) && (nMG_PreSmooth == 0)) {
    delete [] MG_PreSmooth;
    nMG_PreSmooth = nMGLevels+1;
    MG_PreSmooth = new unsigned short[nMG_PreSmooth];
    for (unsigned int i = 0; i < nMG_PreSmooth; i++)
      MG_PreSmooth[i] = i+1;
  }
  
  if ((nMG_PostSmooth != nMGLevels+1) && (nMG_PostSmooth != 0)) {
    if (nMG_PostSmooth > nMGLevels+1) {
      
      /*--- Truncate by removing unnecessary elements at the end ---*/
      
      for (unsigned int i = 0; i <= nMGLevels; i++)
        tmp_smooth[i] = MG_PostSmooth[i];
      delete [] MG_PostSmooth;
      MG_PostSmooth=NULL;
    } else {
      
      /*--- Add additional elements equal to last element ---*/
       
      for (unsigned int i = 0; i < nMG_PostSmooth; i++)
        tmp_smooth[i] = MG_PostSmooth[i];
      for (unsigned int i = nMG_PostSmooth; i <= nMGLevels; i++)
        tmp_smooth[i] = MG_PostSmooth[nMG_PostSmooth-1];
      delete [] MG_PostSmooth;
      MG_PostSmooth=NULL;
    }
    
    nMG_PostSmooth = nMGLevels+1;
    MG_PostSmooth = new unsigned short[nMG_PostSmooth];
    for (unsigned int i = 0; i < nMG_PostSmooth; i++)
      MG_PostSmooth[i] = tmp_smooth[i];
    
  }
  
  if ((nMGLevels != 0) && (nMG_PostSmooth == 0)) {
    delete [] MG_PostSmooth;
    nMG_PostSmooth = nMGLevels+1;
    MG_PostSmooth = new unsigned short[nMG_PostSmooth];
    for (unsigned int i = 0; i < nMG_PostSmooth; i++)
      MG_PostSmooth[i] = 0;
  }
  
  if ((nMG_CorrecSmooth != nMGLevels+1) && (nMG_CorrecSmooth != 0)) {
    if (nMG_CorrecSmooth > nMGLevels+1) {
      
      /*--- Truncate by removing unnecessary elements at the end ---*/
      
      for (unsigned int i = 0; i <= nMGLevels; i++)
        tmp_smooth[i] = MG_CorrecSmooth[i];
      delete [] MG_CorrecSmooth;
      MG_CorrecSmooth = NULL;
    } else {
      
      /*--- Add additional elements equal to last element ---*/
      
      for (unsigned int i = 0; i < nMG_CorrecSmooth; i++)
        tmp_smooth[i] = MG_CorrecSmooth[i];
      for (unsigned int i = nMG_CorrecSmooth; i <= nMGLevels; i++)
        tmp_smooth[i] = MG_CorrecSmooth[nMG_CorrecSmooth-1];
      delete [] MG_CorrecSmooth;
      MG_CorrecSmooth = NULL;
    }
    nMG_CorrecSmooth = nMGLevels+1;
    MG_CorrecSmooth = new unsigned short[nMG_CorrecSmooth];
    for (unsigned int i = 0; i < nMG_CorrecSmooth; i++)
      MG_CorrecSmooth[i] = tmp_smooth[i];
  }
  
  if ((nMGLevels != 0) && (nMG_CorrecSmooth == 0)) {
    delete [] MG_CorrecSmooth;
    nMG_CorrecSmooth = nMGLevels+1;
    MG_CorrecSmooth = new unsigned short[nMG_CorrecSmooth];
    for (unsigned int i = 0; i < nMG_CorrecSmooth; i++)
      MG_CorrecSmooth[i] = 0;
  }
  
  /*--- Override MG Smooth parameters ---*/
  
  if (nMG_PreSmooth != 0) MG_PreSmooth[MESH_0] = 1;
  if (nMG_PostSmooth != 0) {
    MG_PostSmooth[MESH_0] = 0;
    MG_PostSmooth[nMGLevels] = 0;
  }
  if (nMG_CorrecSmooth != 0) MG_CorrecSmooth[nMGLevels] = 0;
  
  if (Restart) MGCycle = V_CYCLE;
  
  if (ContinuousAdjoint) {
    if (Kind_Solver == EULER) Kind_Solver = ADJ_EULER;
    if (Kind_Solver == NAVIER_STOKES) Kind_Solver = ADJ_NAVIER_STOKES;
    if (Kind_Solver == RANS) Kind_Solver = ADJ_RANS;
  }
  
  nCFL = nMGLevels+1;
  CFL = new su2double[nCFL];
  CFL[0] = CFLFineGrid;
  
  /*--- Evaluate when the Cl should be evaluated ---*/
  
  Iter_Fixed_NetThrust = SU2_TYPE::Int(nExtIter / (su2double(Update_BCThrust)+5.0));

  if (ContinuousAdjoint) {
    CFL[0] = CFL[0] * CFLRedCoeff_AdjFlow;
    CFL_AdaptParam[2] *= CFLRedCoeff_AdjFlow;
    CFL_AdaptParam[3] *= CFLRedCoeff_AdjFlow;
    Iter_Fixed_NetThrust = SU2_TYPE::Int(su2double (Iter_Fixed_NetThrust) / CFLRedCoeff_AdjFlow);
  }
  
  if (Iter_Fixed_NetThrust == 0) { Iter_Fixed_NetThrust = nExtIter+1; Update_BCThrust = 0; }

  for (iCFL = 1; iCFL < nCFL; iCFL++)
    CFL[iCFL] = CFL[iCFL-1];
  
  if (nRKStep == 0) {
    nRKStep = 1;
    RK_Alpha_Step = new su2double[1]; RK_Alpha_Step[0] = 1.0;
  }
  
  if (nIntCoeffs == 0) {
	nIntCoeffs = 2;
	Int_Coeffs = new su2double[2]; Int_Coeffs[0] = 0.25; Int_Coeffs[1] = 0.5;
  }

  if (nElectric_Field == 0) {
	nElectric_Field = 1;
	Electric_Field_Mod = new su2double[1]; Electric_Field_Mod[0] = 0.0;
  }

  if (nElectric_Field_Max == 0) {
  nElectric_Field_Max = 1;
  Electric_Field_Max = new su2double[1]; Electric_Field_Max[0] = 1000.0;    // Default value
  }

  if (nElectric_Field_Min == 0) {
  nElectric_Field_Min = 1;
  Electric_Field_Min = new su2double[1]; Electric_Field_Min[0] = 0.0;
  }

  if (nDel_EField == 0) {
	nDel_EField = 1;
	Electric_Field_Del = new su2double[1]; Electric_Field_Del[0] = 0.0;
  }

  if ((nDV_Del_X == 0) || (nDV_Del_X == 1)) {
  nDV_Del_X = 2;
  DV_Del_X = new su2double[2]; DV_Del_X[0] = -1.0E15; DV_Del_X[1] = 1.0E15; // This ensures all the values are within the range
  }

  if ((nDV_Del_Y == 0) || (nDV_Del_Y == 1)) {
  nDV_Del_Y = 2;
  DV_Del_Y = new su2double[2]; DV_Del_Y[0] = -1.0E15; DV_Del_Y[1] = 1.0E15; // This ensures all the values are within the range
  }

  if ((nDV_Del_Z == 0) || (nDV_Del_Z == 1)) {
  nDV_Del_Z = 2;
  DV_Del_Z = new su2double[2]; DV_Del_Z[0] = -1.0E15; DV_Del_Z[1] = 1.0E15; // This ensures all the values are within the range
  }

  if (nDim_Electric_Field == 0) {
	nDim_Electric_Field = 2;
	Electric_Field_Dir = new su2double[2]; Electric_Field_Dir[0] = 0.0;  Electric_Field_Dir[1] = 1.0;
  }

  if ((Kind_SU2 == SU2_CFD) && (Kind_Solver == NO_SOLVER)) {
    cout << "PHYSICAL_PROBLEM must be set in the configuration file" << endl;
    exit(EXIT_FAILURE);
  }
  
  /*--- Set a flag for viscous simulations ---*/
  
  Viscous = (( Kind_Solver == NAVIER_STOKES          ) ||
             ( Kind_Solver == ADJ_NAVIER_STOKES      ) ||
             ( Kind_Solver == RANS                   ) ||
             ( Kind_Solver == ADJ_RANS               ) );
  
  
  /*--- Re-scale the length based parameters. The US system uses feet,
   but SU2 assumes that the grid is in inches ---*/
  
  if ((SystemMeasurements == US) && (Kind_SU2 == SU2_CFD)) {
    
    for (iMarker = 0; iMarker < nMarker_Monitoring; iMarker++) {
      RefOriginMoment_X[iMarker] = RefOriginMoment_X[iMarker]/12.0;
      RefOriginMoment_Y[iMarker] = RefOriginMoment_Y[iMarker]/12.0;
      RefOriginMoment_Z[iMarker] = RefOriginMoment_Z[iMarker]/12.0;
    }
    
    for (iMarker = 0; iMarker < nGridMovement; iMarker++) {
      Motion_Origin_X[iMarker] = Motion_Origin_X[iMarker]/12.0;
      Motion_Origin_Y[iMarker] = Motion_Origin_Y[iMarker]/12.0;
      Motion_Origin_Z[iMarker] = Motion_Origin_Z[iMarker]/12.0;
    }
    
    RefLengthMoment = RefLengthMoment/12.0;
    if (val_nDim == 2) RefAreaCoeff = RefAreaCoeff/12.0;
    else RefAreaCoeff = RefAreaCoeff/144.0;
    Length_Reynolds = Length_Reynolds/12.0;
    RefElemLength = RefElemLength/12.0;
    Highlite_Area = Highlite_Area/144.0;

    EA_IntLimit[0] = EA_IntLimit[0]/12.0;
    EA_IntLimit[1] = EA_IntLimit[1]/12.0;
    EA_IntLimit[2] = EA_IntLimit[2]/12.0;
    
    Section_Location[0] = Section_Location[0]/12.0;
    Section_Location[1] = Section_Location[1]/12.0;
    
    SubsonicEngine_Cyl[0] = SubsonicEngine_Cyl[0]/12.0;
    SubsonicEngine_Cyl[1] = SubsonicEngine_Cyl[1]/12.0;
    SubsonicEngine_Cyl[2] = SubsonicEngine_Cyl[2]/12.0;
    SubsonicEngine_Cyl[3] = SubsonicEngine_Cyl[3]/12.0;
    SubsonicEngine_Cyl[4] = SubsonicEngine_Cyl[4]/12.0;
    SubsonicEngine_Cyl[5] = SubsonicEngine_Cyl[5]/12.0;
    SubsonicEngine_Cyl[6] = SubsonicEngine_Cyl[6]/12.0;
    
  }
  
  if (DirectDiff != NO_DERIVATIVE) {
#if !defined COMPLEX_TYPE && !defined ADOLC_FORWARD_TYPE && !defined CODI_FORWARD_TYPE
      if (Kind_SU2 == SU2_CFD) {
        cout << "SU2_CFD: Config option DIRECT_DIFF= YES requires AD or complex support!" << endl;
        cout << "Please use SU2_CFD_DIRECTDIFF (configuration/compilation is done using the preconfigure.py script)." << endl;
        exit(EXIT_FAILURE);
      }
#endif
    /*--- Initialize the derivative values ---*/
    switch (DirectDiff) {
      case D_MACH:
        SU2_TYPE::SetDerivative(Mach, 1.0);
        break;
      case D_AOA:
        SU2_TYPE::SetDerivative(AoA, 1.0);
        break;
      case D_SIDESLIP:
        SU2_TYPE::SetDerivative(AoS, 1.0);
        break;
      case D_REYNOLDS:
        SU2_TYPE::SetDerivative(Reynolds, 1.0);
        break;
      case D_TURB2LAM:
       SU2_TYPE::SetDerivative(Turb2LamViscRatio_FreeStream, 1.0);
        break;
      default:
        /*--- All other cases are handled in the specific solver ---*/
        break;
      }
  }

#if defined CODI_REVERSE_TYPE
  AD_Mode = YES;
#else
  if (AD_Mode == YES) {
    cout << "AUTO_DIFF=YES requires Automatic Differentiation support." << endl;
    cout << "Please use correct executables (configuration/compilation is done using the preconfigure.py script)." << endl;
  }
#endif

  if (DiscreteAdjoint) {
#if !defined ADOLC_REVERSE_TYPE && !defined CODI_REVERSE_TYPE
    if (Kind_SU2 == SU2_CFD) {
      cout << "SU2_CFD: Config option MATH_PROBLEM= DISCRETE_ADJOINT requires AD support!" << endl;
      cout << "Please use SU2_CFD_AD (configuration/compilation is done using the preconfigure.py script)." << endl;
      exit(EXIT_FAILURE);
    }
#endif

    /*--- Disable writing of limiters if enabled ---*/
    Wrt_Limiters = false;

    if (Unsteady_Simulation) {

      Restart_Flow = false;

      if (Grid_Movement) {
        cout << "Dynamic mesh movement currently not supported for the discrete adjoint solver." << endl;
        exit(EXIT_FAILURE);
      }

      /*--- If the averaging interval is not set, we average over all time-steps ---*/

      if (Iter_Avg_Objective == 0.0) {
        Iter_Avg_Objective = nExtIter;
      }
    }

    switch(Kind_Solver) {
      case EULER:
        Kind_Solver = DISC_ADJ_EULER;
        break;
      case RANS:
        Kind_Solver = DISC_ADJ_RANS;
        Frozen_Visc = false;
        break;
      case NAVIER_STOKES:
        Kind_Solver = DISC_ADJ_NAVIER_STOKES;
        break;
      case FEM_ELASTICITY:
        Kind_Solver = DISC_ADJ_FEM;
        break;
      default:
        break;
    }
  }

  /*--- Check for 2nd order w/ limiting for JST and correct ---*/
  
  if ((Kind_ConvNumScheme_Flow == SPACE_CENTERED) && (Kind_Centered_Flow == JST) && (SpatialOrder_Flow == SECOND_ORDER_LIMITER))
    SpatialOrder_Flow = SECOND_ORDER;
  
  if ((Kind_ConvNumScheme_AdjFlow == SPACE_CENTERED) && (Kind_Centered_AdjFlow == JST) && (SpatialOrder_AdjFlow == SECOND_ORDER_LIMITER))
    SpatialOrder_AdjFlow = SECOND_ORDER;
  
  delete [] tmp_smooth;
  
}

void CConfig::SetMarkers(unsigned short val_software) {

  unsigned short iMarker_All, iMarker_CfgFile, iMarker_Euler, iMarker_Custom,
  iMarker_FarField, iMarker_SymWall, iMarker_Pressure, iMarker_PerBound,
  iMarker_NearFieldBound, iMarker_InterfaceBound, iMarker_Fluid_InterfaceBound, iMarker_Dirichlet,
  iMarker_Inlet, iMarker_Riemann, iMarker_NRBC, iMarker_Outlet, iMarker_Isothermal,
  iMarker_HeatFlux, iMarker_EngineInflow, iMarker_EngineExhaust,
  iMarker_Displacement, iMarker_Load, iMarker_FlowLoad, iMarker_Neumann, iMarker_Internal,
  iMarker_Monitoring, iMarker_Designing, iMarker_GeoEval, iMarker_Plotting, iMarker_Analyze,
  iMarker_DV, iMarker_Moving, iMarker_Supersonic_Inlet, iMarker_Supersonic_Outlet,
  iMarker_Clamped, iMarker_FSIinterface, iMarker_Load_Dir, iMarker_Disp_Dir, iMarker_Load_Sine,
  iMarker_ActDiskInlet, iMarker_ActDiskOutlet, iMarker_Out_1D;

  int size = SINGLE_NODE;
  
#ifdef HAVE_MPI
  if (val_software != SU2_MSH)
    MPI_Comm_size(MPI_COMM_WORLD, &size);
#endif

  /*--- Compute the total number of markers in the config file ---*/
  
  nMarker_CfgFile = nMarker_Euler + nMarker_FarField + nMarker_SymWall +
  nMarker_Pressure + nMarker_PerBound + nMarker_NearFieldBound + nMarker_Fluid_InterfaceBound +
  nMarker_InterfaceBound + nMarker_Dirichlet + nMarker_Neumann + nMarker_Inlet + nMarker_Riemann +
  nMarker_NRBC + nMarker_Outlet + nMarker_Isothermal + nMarker_HeatFlux +
  nMarker_EngineInflow + nMarker_EngineExhaust + nMarker_Internal +
  nMarker_Supersonic_Inlet + nMarker_Supersonic_Outlet + nMarker_Displacement + nMarker_Load +
  nMarker_FlowLoad + nMarker_Custom +
  nMarker_Clamped + nMarker_Load_Sine + nMarker_Load_Dir + nMarker_Disp_Dir +
  nMarker_ActDiskInlet + nMarker_ActDiskOutlet + nMarker_Out_1D;
  
  /*--- Add the possible send/receive domains ---*/

  nMarker_Max = nMarker_CfgFile + OVERHEAD*size;
  
  /*--- Basic dimensionalization of the markers (worst scenario) ---*/

  nMarker_All = nMarker_Max;

  /*--- Allocate the memory (markers in each domain) ---*/
  
  Marker_All_TagBound       = new string[nMarker_All];			    // Store the tag that correspond with each marker.
  Marker_All_SendRecv       = new short[nMarker_All];						// +#domain (send), -#domain (receive).
  Marker_All_KindBC         = new unsigned short[nMarker_All];	// Store the kind of boundary condition.
  Marker_All_Monitoring     = new unsigned short[nMarker_All];	// Store whether the boundary should be monitored.
  Marker_All_Designing      = new unsigned short[nMarker_All];  // Store whether the boundary should be designed.
  Marker_All_Plotting       = new unsigned short[nMarker_All];	// Store whether the boundary should be plotted.
  Marker_All_Analyze  = new unsigned short[nMarker_All];	// Store whether the boundary should be plotted.
  Marker_All_FSIinterface   = new unsigned short[nMarker_All];	// Store whether the boundary is in the FSI interface.
  Marker_All_GeoEval        = new unsigned short[nMarker_All];	// Store whether the boundary should be geometry evaluation.
  Marker_All_DV             = new unsigned short[nMarker_All];	// Store whether the boundary should be affected by design variables.
  Marker_All_Moving         = new unsigned short[nMarker_All];	// Store whether the boundary should be in motion.
  Marker_All_PerBound       = new short[nMarker_All];						// Store whether the boundary belongs to a periodic boundary.
  Marker_All_Out_1D         = new unsigned short[nMarker_All];  // Store whether the boundary belongs to a 1-d output boundary.

  for (iMarker_All = 0; iMarker_All < nMarker_All; iMarker_All++) {
    Marker_All_TagBound[iMarker_All]      = "SEND_RECEIVE";
    Marker_All_SendRecv[iMarker_All]      = 0;
    Marker_All_KindBC[iMarker_All]        = 0;
    Marker_All_Monitoring[iMarker_All]    = 0;
    Marker_All_GeoEval[iMarker_All]       = 0;
    Marker_All_Designing[iMarker_All]     = 0;
    Marker_All_Plotting[iMarker_All]      = 0;
    Marker_All_Analyze[iMarker_All] = 0;
    Marker_All_FSIinterface[iMarker_All]  = 0;
    Marker_All_DV[iMarker_All]            = 0;
    Marker_All_Moving[iMarker_All]        = 0;
    Marker_All_PerBound[iMarker_All]      = 0;
    Marker_All_Out_1D[iMarker_All]        = 0;
  }

  /*--- Allocate the memory (markers in the config file) ---*/

  Marker_CfgFile_TagBound      = new string[nMarker_CfgFile];
  Marker_CfgFile_KindBC        = new unsigned short[nMarker_CfgFile];
  Marker_CfgFile_Monitoring    = new unsigned short[nMarker_CfgFile];
  Marker_CfgFile_Designing     = new unsigned short[nMarker_CfgFile];
  Marker_CfgFile_Plotting      = new unsigned short[nMarker_CfgFile];
  Marker_CfgFile_Analyze       = new unsigned short[nMarker_CfgFile];
  Marker_CfgFile_GeoEval       = new unsigned short[nMarker_CfgFile];
  Marker_CfgFile_FSIinterface	 = new unsigned short[nMarker_CfgFile];
  Marker_CfgFile_DV            = new unsigned short[nMarker_CfgFile];
  Marker_CfgFile_Moving        = new unsigned short[nMarker_CfgFile];
  Marker_CfgFile_PerBound      = new unsigned short[nMarker_CfgFile];
  Marker_CfgFile_Out_1D        = new unsigned short[nMarker_CfgFile];

  for (iMarker_CfgFile = 0; iMarker_CfgFile < nMarker_CfgFile; iMarker_CfgFile++) {
    Marker_CfgFile_TagBound[iMarker_CfgFile]      = "SEND_RECEIVE";
    Marker_CfgFile_KindBC[iMarker_CfgFile]        = 0;
    Marker_CfgFile_Monitoring[iMarker_CfgFile]    = 0;
    Marker_CfgFile_GeoEval[iMarker_CfgFile]       = 0;
    Marker_CfgFile_Designing[iMarker_CfgFile]     = 0;
    Marker_CfgFile_Plotting[iMarker_CfgFile]      = 0;
    Marker_CfgFile_Analyze[iMarker_CfgFile] = 0;
    Marker_CfgFile_FSIinterface[iMarker_CfgFile]  = 0;
    Marker_CfgFile_DV[iMarker_CfgFile]            = 0;
    Marker_CfgFile_Moving[iMarker_CfgFile]        = 0;
    Marker_CfgFile_PerBound[iMarker_CfgFile]      = 0;
    Marker_CfgFile_Out_1D[iMarker_CfgFile]        = 0;
  }

  /*--- Allocate memory to store surface information (Analyze BC) ---*/

  Surface_MassFlow = new su2double[nMarker_Analyze];
  Surface_DC60 = new su2double[nMarker_Analyze];
  Surface_IDC = new su2double[nMarker_Analyze];
  Surface_IDC_Mach = new su2double[nMarker_Analyze];
  Surface_IDR = new su2double[nMarker_Analyze];
  for (iMarker_Analyze = 0; iMarker_Analyze < nMarker_Analyze; iMarker_Analyze++) {
     Surface_MassFlow[iMarker_Analyze] = 0.0;
   	 Surface_DC60[iMarker_Analyze] = 0.0;
     Surface_IDC[iMarker_Analyze] = 0.0;
     Surface_IDC_Mach[iMarker_Analyze] = 0.0;
     Surface_IDR[iMarker_Analyze] = 0.0;
   }

  /*--- Populate the marker information in the config file (all domains) ---*/

  iMarker_CfgFile = 0;
  for (iMarker_Euler = 0; iMarker_Euler < nMarker_Euler; iMarker_Euler++) {
    Marker_CfgFile_TagBound[iMarker_CfgFile] = Marker_Euler[iMarker_Euler];
    Marker_CfgFile_KindBC[iMarker_CfgFile] = EULER_WALL;
    iMarker_CfgFile++;
  }

  for (iMarker_FarField = 0; iMarker_FarField < nMarker_FarField; iMarker_FarField++) {
    Marker_CfgFile_TagBound[iMarker_CfgFile] = Marker_FarField[iMarker_FarField];
    Marker_CfgFile_KindBC[iMarker_CfgFile] = FAR_FIELD;
    iMarker_CfgFile++;
  }

  for (iMarker_SymWall = 0; iMarker_SymWall < nMarker_SymWall; iMarker_SymWall++) {
    Marker_CfgFile_TagBound[iMarker_CfgFile] = Marker_SymWall[iMarker_SymWall];
    Marker_CfgFile_KindBC[iMarker_CfgFile] = SYMMETRY_PLANE;
    iMarker_CfgFile++;
  }

  for (iMarker_Pressure = 0; iMarker_Pressure < nMarker_Pressure; iMarker_Pressure++) {
    Marker_CfgFile_TagBound[iMarker_CfgFile] = Marker_Pressure[iMarker_Pressure];
    Marker_CfgFile_KindBC[iMarker_CfgFile] = PRESSURE_BOUNDARY;
    iMarker_CfgFile++;
  }

  for (iMarker_PerBound = 0; iMarker_PerBound < nMarker_PerBound; iMarker_PerBound++) {
    Marker_CfgFile_TagBound[iMarker_CfgFile] = Marker_PerBound[iMarker_PerBound];
    Marker_CfgFile_KindBC[iMarker_CfgFile] = PERIODIC_BOUNDARY;
    Marker_CfgFile_PerBound[iMarker_CfgFile] = iMarker_PerBound + 1;
    iMarker_CfgFile++;
  }

  ActDisk_DeltaPress = new su2double[nMarker_ActDiskInlet];
  ActDisk_DeltaTemp = new su2double[nMarker_ActDiskInlet];
  ActDisk_TotalPressRatio = new su2double[nMarker_ActDiskInlet];
  ActDisk_TotalTempRatio = new su2double[nMarker_ActDiskInlet];
  ActDisk_StaticPressRatio = new su2double[nMarker_ActDiskInlet];
  ActDisk_StaticTempRatio = new su2double[nMarker_ActDiskInlet];
  ActDisk_Power = new su2double[nMarker_ActDiskInlet];
  ActDisk_MassFlow = new su2double[nMarker_ActDiskInlet];
  ActDisk_Mach = new su2double[nMarker_ActDiskInlet];
  ActDisk_Force = new su2double[nMarker_ActDiskInlet];
  ActDisk_NetThrust = new su2double[nMarker_ActDiskInlet];
  ActDisk_BCThrust = new su2double[nMarker_ActDiskInlet];
  ActDisk_BCThrust_Old = new su2double[nMarker_ActDiskInlet];
  ActDisk_GrossThrust = new su2double[nMarker_ActDiskInlet];
  ActDisk_Area = new su2double[nMarker_ActDiskInlet];
  ActDisk_ReverseMassFlow = new su2double[nMarker_ActDiskInlet];
  
  for (iMarker_ActDiskInlet = 0; iMarker_ActDiskInlet < nMarker_ActDiskInlet; iMarker_ActDiskInlet++) {
    ActDisk_DeltaPress[iMarker_ActDiskInlet] = 0.0;
    ActDisk_DeltaTemp[iMarker_ActDiskInlet] = 0.0;
    ActDisk_TotalPressRatio[iMarker_ActDiskInlet] = 0.0;
    ActDisk_TotalTempRatio[iMarker_ActDiskInlet] = 0.0;
    ActDisk_StaticPressRatio[iMarker_ActDiskInlet] = 0.0;
    ActDisk_StaticTempRatio[iMarker_ActDiskInlet] = 0.0;
    ActDisk_Power[iMarker_ActDiskInlet] = 0.0;
    ActDisk_MassFlow[iMarker_ActDiskInlet] = 0.0;
    ActDisk_Mach[iMarker_ActDiskInlet] = 0.0;
    ActDisk_Force[iMarker_ActDiskInlet] = 0.0;
    ActDisk_NetThrust[iMarker_ActDiskInlet] = 0.0;
    ActDisk_BCThrust[iMarker_ActDiskInlet] = 0.0;
    ActDisk_BCThrust_Old[iMarker_ActDiskInlet] = 0.0;
    ActDisk_GrossThrust[iMarker_ActDiskInlet] = 0.0;
    ActDisk_Area[iMarker_ActDiskInlet] = 0.0;
    ActDisk_ReverseMassFlow[iMarker_ActDiskInlet] = 0.0;
  }
  
  
  ActDiskInlet_MassFlow = new su2double[nMarker_ActDiskInlet];
  ActDiskInlet_Temperature = new su2double[nMarker_ActDiskInlet];
  ActDiskInlet_TotalTemperature = new su2double[nMarker_ActDiskInlet];
  ActDiskInlet_Pressure = new su2double[nMarker_ActDiskInlet];
  ActDiskInlet_TotalPressure = new su2double[nMarker_ActDiskInlet];
  ActDiskInlet_RamDrag = new su2double[nMarker_ActDiskInlet];
  ActDiskInlet_Force = new su2double[nMarker_ActDiskInlet];
  ActDiskInlet_Power = new su2double[nMarker_ActDiskInlet];
  
  for (iMarker_ActDiskInlet = 0; iMarker_ActDiskInlet < nMarker_ActDiskInlet; iMarker_ActDiskInlet++) {
    Marker_CfgFile_TagBound[iMarker_CfgFile] = Marker_ActDiskInlet[iMarker_ActDiskInlet];
    Marker_CfgFile_KindBC[iMarker_CfgFile] = ACTDISK_INLET;
    ActDiskInlet_MassFlow[iMarker_ActDiskInlet] = 0.0;
    ActDiskInlet_Temperature[iMarker_ActDiskInlet] = 0.0;
    ActDiskInlet_TotalTemperature[iMarker_ActDiskInlet] = 0.0;
    ActDiskInlet_Pressure[iMarker_ActDiskInlet] = 0.0;
    ActDiskInlet_TotalPressure[iMarker_ActDiskInlet] = 0.0;
    ActDiskInlet_RamDrag[iMarker_ActDiskInlet] = 0.0;
    ActDiskInlet_Force[iMarker_ActDiskInlet] = 0.0;
    ActDiskInlet_Power[iMarker_ActDiskInlet] = 0.0;
    iMarker_CfgFile++;
  }
  
  ActDiskOutlet_MassFlow = new su2double[nMarker_ActDiskOutlet];
  ActDiskOutlet_Temperature = new su2double[nMarker_ActDiskOutlet];
  ActDiskOutlet_TotalTemperature = new su2double[nMarker_ActDiskOutlet];
  ActDiskOutlet_Pressure = new su2double[nMarker_ActDiskOutlet];
  ActDiskOutlet_TotalPressure = new su2double[nMarker_ActDiskOutlet];
  ActDiskOutlet_GrossThrust = new su2double[nMarker_ActDiskOutlet];
  ActDiskOutlet_Force = new su2double[nMarker_ActDiskOutlet];
  ActDiskOutlet_Power = new su2double[nMarker_ActDiskOutlet];
  
  for (iMarker_ActDiskOutlet = 0; iMarker_ActDiskOutlet < nMarker_ActDiskOutlet; iMarker_ActDiskOutlet++) {
    Marker_CfgFile_TagBound[iMarker_CfgFile] = Marker_ActDiskOutlet[iMarker_ActDiskOutlet];
    Marker_CfgFile_KindBC[iMarker_CfgFile] = ACTDISK_OUTLET;
    ActDiskOutlet_MassFlow[iMarker_ActDiskOutlet] = 0.0;
    ActDiskOutlet_Temperature[iMarker_ActDiskOutlet] = 0.0;
    ActDiskOutlet_TotalTemperature[iMarker_ActDiskOutlet] = 0.0;
    ActDiskOutlet_Pressure[iMarker_ActDiskOutlet] = 0.0;
    ActDiskOutlet_TotalPressure[iMarker_ActDiskOutlet] = 0.0;
    ActDiskOutlet_GrossThrust[iMarker_ActDiskOutlet] = 0.0;
    ActDiskOutlet_Force[iMarker_ActDiskOutlet] = 0.0;
    ActDiskOutlet_Power[iMarker_ActDiskOutlet] = 0.0;
    iMarker_CfgFile++;
  }

  for (iMarker_NearFieldBound = 0; iMarker_NearFieldBound < nMarker_NearFieldBound; iMarker_NearFieldBound++) {
    Marker_CfgFile_TagBound[iMarker_CfgFile] = Marker_NearFieldBound[iMarker_NearFieldBound];
    Marker_CfgFile_KindBC[iMarker_CfgFile] = NEARFIELD_BOUNDARY;
    iMarker_CfgFile++;
  }

  for (iMarker_InterfaceBound = 0; iMarker_InterfaceBound < nMarker_InterfaceBound; iMarker_InterfaceBound++) {
    Marker_CfgFile_TagBound[iMarker_CfgFile] = Marker_InterfaceBound[iMarker_InterfaceBound];
    Marker_CfgFile_KindBC[iMarker_CfgFile] = INTERFACE_BOUNDARY;
    iMarker_CfgFile++;
  }
  
  for (iMarker_Fluid_InterfaceBound = 0; iMarker_Fluid_InterfaceBound < nMarker_Fluid_InterfaceBound; iMarker_Fluid_InterfaceBound++) {
    Marker_CfgFile_TagBound[iMarker_CfgFile] = Marker_Fluid_InterfaceBound[iMarker_Fluid_InterfaceBound];
    Marker_CfgFile_KindBC[iMarker_CfgFile] = FLUID_INTERFACE;
    iMarker_CfgFile++;
  }

  for (iMarker_Dirichlet = 0; iMarker_Dirichlet < nMarker_Dirichlet; iMarker_Dirichlet++) {
    Marker_CfgFile_TagBound[iMarker_CfgFile] = Marker_Dirichlet[iMarker_Dirichlet];
    Marker_CfgFile_KindBC[iMarker_CfgFile] = DIRICHLET;
    iMarker_CfgFile++;
  }

  for (iMarker_Inlet = 0; iMarker_Inlet < nMarker_Inlet; iMarker_Inlet++) {
    Marker_CfgFile_TagBound[iMarker_CfgFile] = Marker_Inlet[iMarker_Inlet];
    Marker_CfgFile_KindBC[iMarker_CfgFile] = INLET_FLOW;
    iMarker_CfgFile++;
  }

  for (iMarker_Riemann = 0; iMarker_Riemann < nMarker_Riemann; iMarker_Riemann++) {
    Marker_CfgFile_TagBound[iMarker_CfgFile] = Marker_Riemann[iMarker_Riemann];
    Marker_CfgFile_KindBC[iMarker_CfgFile] = RIEMANN_BOUNDARY;
    iMarker_CfgFile++;
  }

  for (iMarker_NRBC = 0; iMarker_NRBC < nMarker_NRBC; iMarker_NRBC++) {
    Marker_CfgFile_TagBound[iMarker_CfgFile] = Marker_NRBC[iMarker_NRBC];
    Marker_CfgFile_KindBC[iMarker_CfgFile] = NRBC_BOUNDARY;
    iMarker_CfgFile++;
  }

  Engine_Power = new su2double[nMarker_EngineInflow];
  Engine_Mach = new su2double[nMarker_EngineInflow];
  Engine_Force = new su2double[nMarker_EngineInflow];
  Engine_Power = new su2double[nMarker_EngineInflow];
  Engine_NetThrust = new su2double[nMarker_EngineInflow];
  Engine_GrossThrust = new su2double[nMarker_EngineInflow];
  Engine_Area = new su2double[nMarker_EngineInflow];
  
  for (iMarker_EngineInflow = 0; iMarker_EngineInflow < nMarker_EngineInflow; iMarker_EngineInflow++) {
    Engine_Power[iMarker_EngineInflow] = 0.0;
    Engine_Mach[iMarker_EngineInflow] = 0.0;
    Engine_Force[iMarker_EngineInflow] = 0.0;
    Engine_Power[iMarker_EngineInflow] = 0.0;
    Engine_NetThrust[iMarker_EngineInflow] = 0.0;
    Engine_GrossThrust[iMarker_EngineInflow] = 0.0;
    Engine_Area[iMarker_EngineInflow] = 0.0;
  }
  
  Inflow_Mach = new su2double[nMarker_EngineInflow];
  Inflow_Pressure = new su2double[nMarker_EngineInflow];
  Inflow_MassFlow = new su2double[nMarker_EngineInflow];
  Inflow_ReverseMassFlow = new su2double[nMarker_EngineInflow];
  Inflow_TotalPressure = new su2double[nMarker_EngineInflow];
  Inflow_Temperature = new su2double[nMarker_EngineInflow];
  Inflow_TotalTemperature = new su2double[nMarker_EngineInflow];
  Inflow_RamDrag = new su2double[nMarker_EngineInflow];
  Inflow_Force = new su2double[nMarker_EngineInflow];
  Inflow_Power = new su2double[nMarker_EngineInflow];
  
  for (iMarker_EngineInflow = 0; iMarker_EngineInflow < nMarker_EngineInflow; iMarker_EngineInflow++) {
    Marker_CfgFile_TagBound[iMarker_CfgFile] = Marker_EngineInflow[iMarker_EngineInflow];
    Marker_CfgFile_KindBC[iMarker_CfgFile] = ENGINE_INFLOW;
    Inflow_Mach[iMarker_EngineInflow] = 0.0;
    Inflow_Pressure[iMarker_EngineInflow] = 0.0;
    Inflow_MassFlow[iMarker_EngineInflow] = 0.0;
    Inflow_ReverseMassFlow[iMarker_EngineInflow] = 0.0;
    Inflow_TotalPressure[iMarker_EngineInflow] = 0.0;
    Inflow_Temperature[iMarker_EngineInflow] = 0.0;
    Inflow_TotalTemperature[iMarker_EngineInflow] = 0.0;
    Inflow_RamDrag[iMarker_EngineInflow] = 0.0;
    Inflow_Force[iMarker_EngineInflow] = 0.0;
    Inflow_Power[iMarker_EngineInflow] = 0.0;
    iMarker_CfgFile++;
  }
  
  Exhaust_Pressure = new su2double[nMarker_EngineExhaust];
  Exhaust_Temperature = new su2double[nMarker_EngineExhaust];
  Exhaust_MassFlow = new su2double[nMarker_EngineExhaust];
  Exhaust_TotalPressure = new su2double[nMarker_EngineExhaust];
  Exhaust_TotalTemperature = new su2double[nMarker_EngineExhaust];
  Exhaust_GrossThrust = new su2double[nMarker_EngineExhaust];
  Exhaust_Force = new su2double[nMarker_EngineExhaust];
  Exhaust_Power = new su2double[nMarker_EngineExhaust];
  
  for (iMarker_EngineExhaust = 0; iMarker_EngineExhaust < nMarker_EngineExhaust; iMarker_EngineExhaust++) {
    Marker_CfgFile_TagBound[iMarker_CfgFile] = Marker_EngineExhaust[iMarker_EngineExhaust];
    Marker_CfgFile_KindBC[iMarker_CfgFile] = ENGINE_EXHAUST;
    Exhaust_Pressure[iMarker_EngineExhaust] = 0.0;
    Exhaust_Temperature[iMarker_EngineExhaust] = 0.0;
    Exhaust_MassFlow[iMarker_EngineExhaust] = 0.0;
    Exhaust_TotalPressure[iMarker_EngineExhaust] = 0.0;
    Exhaust_TotalTemperature[iMarker_EngineExhaust] = 0.0;
    Exhaust_GrossThrust[iMarker_EngineExhaust] = 0.0;
    Exhaust_Force[iMarker_EngineExhaust] = 0.0;
    Exhaust_Power[iMarker_EngineExhaust] = 0.0;
    iMarker_CfgFile++;
  }
  
  for (iMarker_Supersonic_Inlet = 0; iMarker_Supersonic_Inlet < nMarker_Supersonic_Inlet; iMarker_Supersonic_Inlet++) {
    Marker_CfgFile_TagBound[iMarker_CfgFile] = Marker_Supersonic_Inlet[iMarker_Supersonic_Inlet];
    Marker_CfgFile_KindBC[iMarker_CfgFile] = SUPERSONIC_INLET;
    iMarker_CfgFile++;
  }
  
  for (iMarker_Supersonic_Outlet = 0; iMarker_Supersonic_Outlet < nMarker_Supersonic_Outlet; iMarker_Supersonic_Outlet++) {
    Marker_CfgFile_TagBound[iMarker_CfgFile] = Marker_Supersonic_Outlet[iMarker_Supersonic_Outlet];
    Marker_CfgFile_KindBC[iMarker_CfgFile] = SUPERSONIC_OUTLET;
    iMarker_CfgFile++;
  }

  for (iMarker_Neumann = 0; iMarker_Neumann < nMarker_Neumann; iMarker_Neumann++) {
    Marker_CfgFile_TagBound[iMarker_CfgFile] = Marker_Neumann[iMarker_Neumann];
    Marker_CfgFile_KindBC[iMarker_CfgFile] = NEUMANN;
    iMarker_CfgFile++;
  }
  
  for (iMarker_Internal = 0; iMarker_Internal < nMarker_Internal; iMarker_Internal++) {
    Marker_CfgFile_TagBound[iMarker_CfgFile] = Marker_Internal[iMarker_Internal];
    Marker_CfgFile_KindBC[iMarker_CfgFile] = INTERNAL_BOUNDARY;
    iMarker_CfgFile++;
  }

  for (iMarker_Custom = 0; iMarker_Custom < nMarker_Custom; iMarker_Custom++) {
    Marker_CfgFile_TagBound[iMarker_CfgFile] = Marker_Custom[iMarker_Custom];
    Marker_CfgFile_KindBC[iMarker_CfgFile] = CUSTOM_BOUNDARY;
    iMarker_CfgFile++;
  }

  for (iMarker_Outlet = 0; iMarker_Outlet < nMarker_Outlet; iMarker_Outlet++) {
    Marker_CfgFile_TagBound[iMarker_CfgFile] = Marker_Outlet[iMarker_Outlet];
    Marker_CfgFile_KindBC[iMarker_CfgFile] = OUTLET_FLOW;
    iMarker_CfgFile++;
  }

  for (iMarker_Isothermal = 0; iMarker_Isothermal < nMarker_Isothermal; iMarker_Isothermal++) {
    Marker_CfgFile_TagBound[iMarker_CfgFile] = Marker_Isothermal[iMarker_Isothermal];
    Marker_CfgFile_KindBC[iMarker_CfgFile] = ISOTHERMAL;
    iMarker_CfgFile++;
  }

  for (iMarker_HeatFlux = 0; iMarker_HeatFlux < nMarker_HeatFlux; iMarker_HeatFlux++) {
    Marker_CfgFile_TagBound[iMarker_CfgFile] = Marker_HeatFlux[iMarker_HeatFlux];
    Marker_CfgFile_KindBC[iMarker_CfgFile] = HEAT_FLUX;
    iMarker_CfgFile++;
  }

  for (iMarker_Clamped = 0; iMarker_Clamped < nMarker_Clamped; iMarker_Clamped++) {
    Marker_CfgFile_TagBound[iMarker_CfgFile] = Marker_Clamped[iMarker_Clamped];
    Marker_CfgFile_KindBC[iMarker_CfgFile] = CLAMPED_BOUNDARY;
    iMarker_CfgFile++;
  }

  for (iMarker_Displacement = 0; iMarker_Displacement < nMarker_Displacement; iMarker_Displacement++) {
    Marker_CfgFile_TagBound[iMarker_CfgFile] = Marker_Displacement[iMarker_Displacement];
    Marker_CfgFile_KindBC[iMarker_CfgFile] = DISPLACEMENT_BOUNDARY;
    iMarker_CfgFile++;
  }

  for (iMarker_Load = 0; iMarker_Load < nMarker_Load; iMarker_Load++) {
    Marker_CfgFile_TagBound[iMarker_CfgFile] = Marker_Load[iMarker_Load];
    Marker_CfgFile_KindBC[iMarker_CfgFile] = LOAD_BOUNDARY;
    iMarker_CfgFile++;
  }

  for (iMarker_Load_Dir = 0; iMarker_Load_Dir < nMarker_Load_Dir; iMarker_Load_Dir++) {
    Marker_CfgFile_TagBound[iMarker_CfgFile] = Marker_Load_Dir[iMarker_Load_Dir];
    Marker_CfgFile_KindBC[iMarker_CfgFile] = LOAD_DIR_BOUNDARY;
    iMarker_CfgFile++;
  }

  for (iMarker_Disp_Dir = 0; iMarker_Disp_Dir < nMarker_Disp_Dir; iMarker_Disp_Dir++) {
    Marker_CfgFile_TagBound[iMarker_CfgFile] = Marker_Disp_Dir[iMarker_Disp_Dir];
    Marker_CfgFile_KindBC[iMarker_CfgFile] = DISP_DIR_BOUNDARY;
    iMarker_CfgFile++;
  }

  for (iMarker_Load_Sine = 0; iMarker_Load_Sine < nMarker_Load_Sine; iMarker_Load_Sine++) {
    Marker_CfgFile_TagBound[iMarker_CfgFile] = Marker_Load_Sine[iMarker_Load_Sine];
    Marker_CfgFile_KindBC[iMarker_CfgFile] = LOAD_SINE_BOUNDARY;
    iMarker_CfgFile++;
  }


  for (iMarker_FlowLoad = 0; iMarker_FlowLoad < nMarker_FlowLoad; iMarker_FlowLoad++) {
    Marker_CfgFile_TagBound[iMarker_CfgFile] = Marker_FlowLoad[iMarker_FlowLoad];
    Marker_CfgFile_KindBC[iMarker_CfgFile] = FLOWLOAD_BOUNDARY;
    iMarker_CfgFile++;
  }

  for (iMarker_CfgFile = 0; iMarker_CfgFile < nMarker_CfgFile; iMarker_CfgFile++) {
    Marker_CfgFile_Monitoring[iMarker_CfgFile] = NO;
    for (iMarker_Monitoring = 0; iMarker_Monitoring < nMarker_Monitoring; iMarker_Monitoring++)
      if (Marker_CfgFile_TagBound[iMarker_CfgFile] == Marker_Monitoring[iMarker_Monitoring])
        Marker_CfgFile_Monitoring[iMarker_CfgFile] = YES;
  }

  for (iMarker_CfgFile = 0; iMarker_CfgFile < nMarker_CfgFile; iMarker_CfgFile++) {
    Marker_CfgFile_GeoEval[iMarker_CfgFile] = NO;
    for (iMarker_GeoEval = 0; iMarker_GeoEval < nMarker_GeoEval; iMarker_GeoEval++)
      if (Marker_CfgFile_TagBound[iMarker_CfgFile] == Marker_GeoEval[iMarker_GeoEval])
        Marker_CfgFile_GeoEval[iMarker_CfgFile] = YES;
  }

  for (iMarker_CfgFile = 0; iMarker_CfgFile < nMarker_CfgFile; iMarker_CfgFile++) {
    Marker_CfgFile_Designing[iMarker_CfgFile] = NO;
    for (iMarker_Designing = 0; iMarker_Designing < nMarker_Designing; iMarker_Designing++)
      if (Marker_CfgFile_TagBound[iMarker_CfgFile] == Marker_Designing[iMarker_Designing])
        Marker_CfgFile_Designing[iMarker_CfgFile] = YES;
  }

  for (iMarker_CfgFile = 0; iMarker_CfgFile < nMarker_CfgFile; iMarker_CfgFile++) {
    Marker_CfgFile_Plotting[iMarker_CfgFile] = NO;
    for (iMarker_Plotting = 0; iMarker_Plotting < nMarker_Plotting; iMarker_Plotting++)
      if (Marker_CfgFile_TagBound[iMarker_CfgFile] == Marker_Plotting[iMarker_Plotting])
        Marker_CfgFile_Plotting[iMarker_CfgFile] = YES;
  }
  
  for (iMarker_CfgFile = 0; iMarker_CfgFile < nMarker_CfgFile; iMarker_CfgFile++) {
    Marker_CfgFile_Analyze[iMarker_CfgFile] = NO;
    for (iMarker_Analyze = 0; iMarker_Analyze < nMarker_Analyze; iMarker_Analyze++)
      if (Marker_CfgFile_TagBound[iMarker_CfgFile] == Marker_Analyze[iMarker_Analyze])
        Marker_CfgFile_Analyze[iMarker_CfgFile] = YES;
  }

  /*--- Identification of Fluid-Structure interface markers ---*/

  for (iMarker_CfgFile = 0; iMarker_CfgFile < nMarker_CfgFile; iMarker_CfgFile++) {
	unsigned short indexMarker = 0;
    Marker_CfgFile_FSIinterface[iMarker_CfgFile] = NO;
    for (iMarker_FSIinterface = 0; iMarker_FSIinterface < nMarker_FSIinterface; iMarker_FSIinterface++)
      if (Marker_CfgFile_TagBound[iMarker_CfgFile] == Marker_FSIinterface[iMarker_FSIinterface])
			indexMarker = (int)(iMarker_FSIinterface/2+1);
	  Marker_CfgFile_FSIinterface[iMarker_CfgFile] = indexMarker;
  }

  for (iMarker_CfgFile = 0; iMarker_CfgFile < nMarker_CfgFile; iMarker_CfgFile++) {
    Marker_CfgFile_DV[iMarker_CfgFile] = NO;
    for (iMarker_DV = 0; iMarker_DV < nMarker_DV; iMarker_DV++)
      if (Marker_CfgFile_TagBound[iMarker_CfgFile] == Marker_DV[iMarker_DV])
        Marker_CfgFile_DV[iMarker_CfgFile] = YES;
  }

  for (iMarker_CfgFile = 0; iMarker_CfgFile < nMarker_CfgFile; iMarker_CfgFile++) {
    Marker_CfgFile_Moving[iMarker_CfgFile] = NO;
    for (iMarker_Moving = 0; iMarker_Moving < nMarker_Moving; iMarker_Moving++)
      if (Marker_CfgFile_TagBound[iMarker_CfgFile] == Marker_Moving[iMarker_Moving])
        Marker_CfgFile_Moving[iMarker_CfgFile] = YES;
  }

  for (iMarker_CfgFile = 0; iMarker_CfgFile < nMarker_CfgFile; iMarker_CfgFile++) {
    Marker_CfgFile_Out_1D[iMarker_CfgFile] = NO;
    for (iMarker_Out_1D = 0; iMarker_Out_1D < nMarker_Out_1D; iMarker_Out_1D++)
      if (Marker_CfgFile_TagBound[iMarker_CfgFile] == Marker_Out_1D[iMarker_Out_1D])
        Marker_CfgFile_Out_1D[iMarker_CfgFile] = YES;
  }

}

void CConfig::SetOutput(unsigned short val_software, unsigned short val_izone) {

  unsigned short iMarker_Euler, iMarker_Custom, iMarker_FarField,
  iMarker_SymWall, iMarker_PerBound, iMarker_Pressure, iMarker_NearFieldBound,
  iMarker_InterfaceBound, iMarker_Fluid_InterfaceBound, iMarker_Dirichlet, iMarker_Inlet, iMarker_Riemann,
  iMarker_NRBC, iMarker_MixBound, iMarker_Outlet, iMarker_Isothermal, iMarker_HeatFlux,
  iMarker_EngineInflow, iMarker_EngineExhaust, iMarker_Displacement,
  iMarker_Load, iMarker_FlowLoad, iMarker_Neumann, iMarker_Internal, iMarker_Monitoring,
  iMarker_Designing, iMarker_GeoEval, iMarker_Plotting, iMarker_Analyze, iMarker_DV, iDV_Value,
  iMarker_FSIinterface, iMarker_Load_Dir, iMarker_Disp_Dir, iMarker_Load_Sine, iMarker_Clamped,
  iMarker_Moving, iMarker_Supersonic_Inlet, iMarker_Supersonic_Outlet, iMarker_ActDiskInlet,
  iMarker_ActDiskOutlet;
  
  
  /*--- WARNING: when compiling on Windows, ctime() is not available. Comment out
   the two lines below that use the dt variable. ---*/
  //time_t now = time(0);
  //string dt = ctime(&now); dt[24] = '.';

  cout << endl << "-------------------------------------------------------------------------" << endl;
  cout << "|    ___ _   _ ___                                                      |" << endl;
  cout << "|   / __| | | |_  )   Release 4.3.0  \"Cardinal\"                         |" << endl;
  cout << "|   \\__ \\ |_| |/ /                                                      |" << endl;
  switch (val_software) {
    case SU2_CFD: cout << "|   |___/\\___//___|   Suite (Computational Fluid Dynamics Code)         |" << endl; break;
    case SU2_DEF: cout << "|   |___/\\___//___|   Suite (Mesh Deformation Code)                     |" << endl; break;
    case SU2_DOT: cout << "|   |___/\\___//___|   Suite (Gradient Projection Code)                  |" << endl; break;
    case SU2_MSH: cout << "|   |___/\\___//___|   Suite (Mesh Adaptation Code)                      |" << endl; break;
    case SU2_GEO: cout << "|   |___/\\___//___|   Suite (Geometry Definition Code)                  |" << endl; break;
    case SU2_SOL: cout << "|   |___/\\___//___|   Suite (Solution Exporting Code)                   |" << endl; break;
  }

  cout << "|                                                                       |" << endl;
  //cout << "|   Local date and time: " << dt << "                      |" << endl;
  cout <<"-------------------------------------------------------------------------" << endl;
  cout << "| SU2 Lead Dev.: Dr. Francisco Palacios, Francisco.D.Palacios@boeing.com|" << endl;
  cout << "|                Dr. Thomas D. Economon, economon@stanford.edu          |" << endl;
  cout <<"-------------------------------------------------------------------------" << endl;
  cout << "| SU2 Developers:                                                       |" << endl;
  cout << "| - Prof. Juan J. Alonso's group at Stanford University.                |" << endl;
  cout << "| - Prof. Piero Colonna's group at Delft University of Technology.      |" << endl;
  cout << "| - Prof. Nicolas R. Gauger's group at Kaiserslautern U. of Technology. |" << endl;
  cout << "| - Prof. Alberto Guardone's group at Polytechnic University of Milan.  |" << endl;
  cout << "| - Prof. Rafael Palacios' group at Imperial College London.            |" << endl;
  cout << "| - Prof. Edwin van der Weide's group at the University of Twente.      |" << endl;
  cout << "| - Prof. Vincent Terrapon's group at the University of Liege.          |" << endl;
  cout <<"-------------------------------------------------------------------------" << endl;
  cout << "| Copyright (C) 2012-2016 SU2, the open-source CFD code.                |" << endl;
  cout << "|                                                                       |" << endl;
  cout << "| SU2 is free software; you can redistribute it and/or                  |" << endl;
  cout << "| modify it under the terms of the GNU Lesser General Public            |" << endl;
  cout << "| License as published by the Free Software Foundation; either          |" << endl;
  cout << "| version 2.1 of the License, or (at your option) any later version.    |" << endl;
  cout << "|                                                                       |" << endl;
  cout << "| SU2 is distributed in the hope that it will be useful,                |" << endl;
  cout << "| but WITHOUT ANY WARRANTY; without even the implied warranty of        |" << endl;
  cout << "| MERCHANTABILITY or FITNESS FOR A PARTICULAR PURPOSE. See the GNU      |" << endl;
  cout << "| Lesser General Public License for more details.                       |" << endl;
  cout << "|                                                                       |" << endl;
  cout << "| You should have received a copy of the GNU Lesser General Public      |" << endl;
  cout << "| License along with SU2. If not, see <http://www.gnu.org/licenses/>.   |" << endl;
  cout <<"-------------------------------------------------------------------------" << endl;

  cout << endl <<"------------------------ Physical Case Definition -----------------------" << endl;
  if (val_software == SU2_CFD) {
	if (FSI_Problem) {
	   cout << "Fluid-Structure Interaction." << endl;
	}

  if (DiscreteAdjoint) {
     cout <<"Discrete Adjoint equations using Algorithmic Differentiation " << endl;
     cout <<"based on the physical case: ";
  }
    switch (Kind_Solver) {
      case EULER: case DISC_ADJ_EULER:
        if (Kind_Regime == COMPRESSIBLE) cout << "Compressible Euler equations." << endl;
        if (Kind_Regime == INCOMPRESSIBLE) cout << "Incompressible Euler equations." << endl;
        if (Kind_Regime == FREESURFACE) {
          cout << "Incompressible Euler equations with FreeSurface." << endl;
          cout << "Free surface flow equation. Density ratio: " << RatioDensity << "." << endl;
          cout << "The free surface is located at: " << FreeSurface_Zero <<", and its thickness is: " << FreeSurface_Thickness << "." << endl;
        }
        break;
      case NAVIER_STOKES: case DISC_ADJ_NAVIER_STOKES:
        if (Kind_Regime == COMPRESSIBLE) cout << "Compressible Laminar Navier-Stokes' equations." << endl;
        if (Kind_Regime == INCOMPRESSIBLE) cout << "Incompressible Laminar Navier-Stokes' equations." << endl;
        if (Kind_Regime == FREESURFACE) {
          cout << "Incompressible Laminar Navier-Stokes' equations with FreeSurface." << endl;
          cout << "Free surface flow equation. Density ratio: " << RatioDensity <<". Viscosity ratio: "<< RatioViscosity << "." << endl;
          cout << "The free surface is located at: " << FreeSurface_Zero <<", and its thickness is: " << FreeSurface_Thickness << "." << endl;
        }
        break;
      case RANS: case DISC_ADJ_RANS:
        if (Kind_Regime == COMPRESSIBLE) cout << "Compressible RANS equations." << endl;
        if (Kind_Regime == INCOMPRESSIBLE) cout << "Incompressible RANS equations." << endl;
        if (Kind_Regime == FREESURFACE) {
          cout << "Incompressible RANS equations with FreeSurface." << endl;
          cout << "Free surface flow equation. Density ratio: " << RatioDensity <<". Viscosity ratio: "<< RatioViscosity << "." << endl;
          cout << "The free surface is located at: " << FreeSurface_Zero <<", and its thickness is: " << FreeSurface_Thickness << "." << endl;
        }
        cout << "Turbulence model: ";
        switch (Kind_Turb_Model) {
          case SA:     cout << "Spalart Allmaras" << endl; break;
          case SA_NEG: cout << "Negative Spalart Allmaras" << endl; break;
          case SST:    cout << "Menter's SST"     << endl; break;
        }
        break;
      case POISSON_EQUATION: cout << "Poisson equation." << endl; break;
      case WAVE_EQUATION: cout << "Wave equation." << endl; break;
      case HEAT_EQUATION: cout << "Heat equation." << endl; break;
      case FEM_ELASTICITY: case ADJ_ELASTICITY: case DISC_ADJ_FEM:
    	  if (Kind_Struct_Solver == SMALL_DEFORMATIONS) cout << "Geometrically linear elasticity solver." << endl;
    	  if (Kind_Struct_Solver == LARGE_DEFORMATIONS) cout << "Geometrically non-linear elasticity solver." << endl;
    	  if (Kind_Material == LINEAR_ELASTIC) cout << "Linear elastic material." << endl;
    	  if (Kind_Material == NEO_HOOKEAN) {
    		  if (Kind_Material_Compress == COMPRESSIBLE_MAT) cout << "Compressible Neo-Hookean material model." << endl;
    		  if (Kind_Material_Compress == INCOMPRESSIBLE_MAT) cout << "Incompressible Neo-Hookean material model (mean dilatation method)." << endl;
    	  }
    	  break;
      case ADJ_EULER: cout << "Continuous Euler adjoint equations." << endl; break;
      case ADJ_NAVIER_STOKES:
        if (Frozen_Visc)
          cout << "Continuous Navier-Stokes adjoint equations with frozen (laminar) viscosity." << endl;
        else
          cout << "Continuous Navier-Stokes adjoint equations." << endl;
        break;
      case ADJ_RANS:
        if (Frozen_Visc)
          cout << "Continuous RANS adjoint equations with frozen (laminar and eddy) viscosity." << endl;
        else
          cout << "Continuous RANS adjoint equations." << endl;

        break;

    }

    if ((Kind_Regime == COMPRESSIBLE) && (Kind_Solver != FEM_ELASTICITY) && (Kind_Solver != ADJ_ELASTICITY) &&
        (Kind_Solver != HEAT_EQUATION) && (Kind_Solver != WAVE_EQUATION)) {
      cout << "Mach number: " << Mach <<"."<< endl;
      cout << "Angle of attack (AoA): " << AoA <<" deg, and angle of sideslip (AoS): " << AoS <<" deg."<< endl;
      if ((Kind_Solver == NAVIER_STOKES) || (Kind_Solver == ADJ_NAVIER_STOKES) ||
          (Kind_Solver == RANS) || (Kind_Solver == ADJ_RANS))
        cout << "Reynolds number: " << Reynolds <<"."<< endl;
    }

    if (EquivArea) {
      cout <<"The equivalent area is going to be evaluated on the near-field."<< endl;
      cout <<"The lower integration limit is "<<EA_IntLimit[0]<<", and the upper is "<<EA_IntLimit[1]<<"."<< endl;
      cout <<"The near-field is situated at "<<EA_IntLimit[2]<<"."<< endl;
    }

    if (Grid_Movement) {
      cout << "Performing a dynamic mesh simulation: ";
      switch (Kind_GridMovement[ZONE_0]) {
        case NO_MOVEMENT:     cout << "no movement." << endl; break;
        case DEFORMING:       cout << "deforming mesh motion." << endl; break;
        case RIGID_MOTION:    cout << "rigid mesh motion." << endl; break;
        case MOVING_WALL:     cout << "moving walls." << endl; break;
        case ROTATING_FRAME:  cout << "rotating reference frame." << endl; break;
        case AEROELASTIC:     cout << "aeroelastic motion." << endl; break;
        case FLUID_STRUCTURE: cout << "fluid-structure motion." << endl; break;
        case EXTERNAL:        cout << "externally prescribed motion." << endl; break;
        case AEROELASTIC_RIGID_MOTION:  cout << "rigid mesh motion plus aeroelastic motion." << endl; break;
      }
    }

    if (Restart) {
      if (!ContinuousAdjoint && (Kind_Solver != FEM_ELASTICITY) && (Kind_Solver != ADJ_ELASTICITY)) cout << "Read flow solution from: " << Solution_FlowFileName << "." << endl;
      if (ContinuousAdjoint) cout << "Read adjoint solution from: " << Solution_AdjFileName << "." << endl;
      if (Kind_Solver == FEM_ELASTICITY) cout << "Read structural solution from: " << Solution_FEMFileName << "." << endl;
      if (Kind_Solver == ADJ_ELASTICITY){
    	  cout << "Read structural solution from: " << Solution_FEMFileName << "." << endl;
      }
      if (Kind_Solver == DISC_ADJ_FEM){
        cout << "Read structural adjoint solution from: " << Solution_AdjFEMFileName << "." << endl;
      }
    }
    else {
      cout << "No restart solution, use the values at infinity (freestream)." << endl;
    }

    if (ContinuousAdjoint)
      cout << "Read flow solution from: " << Solution_FlowFileName << "." << endl;

    
    if (Ref_NonDim == DIMENSIONAL) { cout << "Dimensional simulation." << endl; }
    else if (Ref_NonDim == FREESTREAM_PRESS_EQ_ONE) { cout << "Non-Dimensional simulation (P=1.0, Rho=1.0, T=1.0 at the farfield)." << endl; }
    else if (Ref_NonDim == FREESTREAM_VEL_EQ_MACH) { cout << "Non-Dimensional simulation (V=Mach, Rho=1.0, T=1.0 at the farfield)." << endl; }
    else if (Ref_NonDim == FREESTREAM_VEL_EQ_ONE) { cout << "Non-Dimensional simulation (V=1.0, Rho=1.0, T=1.0 at the farfield)." << endl; }
    
    if (RefAreaCoeff == 0) cout << "The reference length/area will be computed using y(2D) or z(3D) projection." << endl;
    else cout << "The reference length/area (force coefficient) is " << RefAreaCoeff << "." << endl;
    cout << "The reference length (moment computation) is " << RefLengthMoment << "." << endl;

    if ((nRefOriginMoment_X > 1) || (nRefOriginMoment_Y > 1) || (nRefOriginMoment_Z > 1)) {
      cout << "Surface(s) where the force coefficients are evaluated and \n";
      cout << "their reference origin for moment computation: \n";

      for (iMarker_Monitoring = 0; iMarker_Monitoring < nMarker_Monitoring; iMarker_Monitoring++) {
        cout << "   - " << Marker_Monitoring[iMarker_Monitoring] << " (" << RefOriginMoment_X[iMarker_Monitoring] <<", "<<RefOriginMoment_Y[iMarker_Monitoring] <<", "<< RefOriginMoment_Z[iMarker_Monitoring] << ")";
        if (iMarker_Monitoring < nMarker_Monitoring-1) cout << ".\n";
        else cout <<"."<< endl;
      }
    }
    else {
      cout << "Reference origin (moment computation) is (" << RefOriginMoment_X[0] << ", " << RefOriginMoment_Y[0] << ", " << RefOriginMoment_Z[0] << ")." << endl;
      cout << "Surface(s) where the force coefficients are evaluated: ";
      for (iMarker_Monitoring = 0; iMarker_Monitoring < nMarker_Monitoring; iMarker_Monitoring++) {
        cout << Marker_Monitoring[iMarker_Monitoring];
        if (iMarker_Monitoring < nMarker_Monitoring-1) cout << ", ";
        else cout <<"."<< endl;
      }
    }
    
    if (nMarker_Designing != 0) {
      cout << "Surface(s) where the objective function is evaluated: ";
      for (iMarker_Designing = 0; iMarker_Designing < nMarker_Designing; iMarker_Designing++) {
        cout << Marker_Designing[iMarker_Designing];
        if (iMarker_Designing < nMarker_Designing-1) cout << ", ";
        else cout <<".";
      }
      cout<< endl;
    }
    
    if (nMarker_Plotting != 0) {
      cout << "Surface(s) plotted in the output file: ";
      for (iMarker_Plotting = 0; iMarker_Plotting < nMarker_Plotting; iMarker_Plotting++) {
        cout << Marker_Plotting[iMarker_Plotting];
        if (iMarker_Plotting < nMarker_Plotting-1) cout << ", ";
        else cout <<".";
      }
      cout<< endl;
    }
    
    if (nMarker_Analyze != 0) {
      cout << "Surface(s) to be analyzed in detail: ";
      for (iMarker_Analyze = 0; iMarker_Analyze < nMarker_Analyze; iMarker_Analyze++) {
        cout << Marker_Analyze[iMarker_Analyze];
        if (iMarker_Analyze < nMarker_Analyze-1) cout << ", ";
        else cout <<".";
      }
      cout<< endl;
    }
    
    if (nMarker_FSIinterface != 0) {
      cout << "Surface(s) belonging to the Fluid-Structure Interaction problem: ";
      for (iMarker_FSIinterface = 0; iMarker_FSIinterface < nMarker_FSIinterface; iMarker_FSIinterface++) {
        cout << Marker_FSIinterface[iMarker_FSIinterface];
        if (iMarker_FSIinterface < nMarker_FSIinterface-1) cout << ", ";
        else cout <<".";
      }
      cout<<endl;
    }
    
    if (nMarker_DV != 0) {
      cout << "Surface(s) affected by the design variables: ";
      for (iMarker_DV = 0; iMarker_DV < nMarker_DV; iMarker_DV++) {
        cout << Marker_DV[iMarker_DV];
        if (iMarker_DV < nMarker_DV-1) cout << ", ";
        else cout <<".";
      }
      cout<< endl;
    }

    if ((Kind_GridMovement[ZONE_0] == DEFORMING) || (Kind_GridMovement[ZONE_0] == MOVING_WALL)) {
      cout << "Surface(s) in motion: ";
      for (iMarker_Moving = 0; iMarker_Moving < nMarker_Moving; iMarker_Moving++) {
        cout << Marker_Moving[iMarker_Moving];
        if (iMarker_Moving < nMarker_Moving-1) cout << ", ";
        else cout <<".";
      }
      cout<< endl;
    }

  }

  if (val_software == SU2_GEO) {
    if (nMarker_GeoEval != 0) {
      cout << "Surface(s) where the geometrical based functions is evaluated: ";
      for (iMarker_GeoEval = 0; iMarker_GeoEval < nMarker_GeoEval; iMarker_GeoEval++) {
        cout << Marker_GeoEval[iMarker_GeoEval];
        if (iMarker_GeoEval < nMarker_GeoEval-1) cout << ", ";
        else cout <<".";
      }
      cout<< endl;
    }
  }

  cout << "Input mesh file name: " << Mesh_FileName << endl;

	if (val_software == SU2_DOT) {
    if (DiscreteAdjoint) {
      cout << "Input sensitivity file name: " << GetObjFunc_Extension(Solution_AdjFileName) << "." << endl;
    }else {
		cout << "Input sensitivity file name: " << SurfAdjCoeff_FileName << "." << endl;
	}
  }

	if (val_software == SU2_MSH) {
		switch (Kind_Adaptation) {
		case FULL: case WAKE: case FULL_FLOW: case FULL_ADJOINT: case SMOOTHING: case SUPERSONIC_SHOCK:
			break;
		case GRAD_FLOW:
			cout << "Read flow solution from: " << Solution_FlowFileName << "." << endl;
			break;
		case GRAD_ADJOINT:
			cout << "Read adjoint flow solution from: " << Solution_AdjFileName << "." << endl;
			break;
		case GRAD_FLOW_ADJ: case COMPUTABLE: case REMAINING:
			cout << "Read flow solution from: " << Solution_FlowFileName << "." << endl;
			cout << "Read adjoint flow solution from: " << Solution_AdjFileName << "." << endl;
			break;
		}
	}

	if (val_software == SU2_DEF) {
		cout << endl <<"---------------------- Grid deformation parameters ----------------------" << endl;
		cout << "Grid deformation using a linear elasticity method." << endl;

    if (Hold_GridFixed == YES) cout << "Hold some regions of the mesh fixed (hardcode implementation)." << endl;
  }

  if (val_software == SU2_DOT) {
  cout << endl <<"-------------------- Surface deformation parameters ---------------------" << endl;
  }

  if (((val_software == SU2_DEF) || (val_software == SU2_DOT)) && (Design_Variable[0] != NONE)) {

    for (unsigned short iDV = 0; iDV < nDV; iDV++) {

      
      if ((Design_Variable[iDV] != FFD_SETTING) &&
          (Design_Variable[iDV] != SURFACE_FILE)) {
        
        if (iDV == 0)
          cout << "Design variables definition (markers <-> value <-> param):" << endl;
        
        switch (Design_Variable[iDV]) {
          case FFD_CONTROL_POINT_2D:  cout << "FFD 2D (control point) <-> "; break;
          case FFD_CAMBER_2D:         cout << "FFD 2D (camber) <-> "; break;
          case FFD_THICKNESS_2D:      cout << "FFD 2D (thickness) <-> "; break;
          case HICKS_HENNE:           cout << "Hicks Henne <-> " ; break;
	  case CST:           	      cout << "Kulfan parameter number (CST) <-> " ; break;
          case TRANSLATION:           cout << "Translation design variable."; break;
          case SCALE:                 cout << "Scale design variable."; break;
          case NACA_4DIGITS:          cout << "NACA four digits <-> "; break;
          case PARABOLIC:             cout << "Parabolic <-> "; break;
          case AIRFOIL:               cout << "Airfoil <-> "; break;
          case ROTATION:              cout << "Rotation <-> "; break;
          case FFD_CONTROL_POINT:     cout << "FFD (control point) <-> "; break;
          case FFD_DIHEDRAL_ANGLE:    cout << "FFD (dihedral angle) <-> "; break;
          case FFD_TWIST_ANGLE:       cout << "FFD (twist angle) <-> "; break;
          case FFD_ROTATION:          cout << "FFD (rotation) <-> "; break;
          case FFD_CONTROL_SURFACE:   cout << "FFD (control surface) <-> "; break;
          case FFD_CAMBER:            cout << "FFD (camber) <-> "; break;
          case FFD_THICKNESS:         cout << "FFD (thickness) <-> "; break;
          case CUSTOM:                cout << "Custom DV <-> "; break;
        }
        
        for (iMarker_DV = 0; iMarker_DV < nMarker_DV; iMarker_DV++) {
          cout << Marker_DV[iMarker_DV];
          if (iMarker_DV < nMarker_DV-1) cout << ", ";
          else cout << " <-> ";
        }

        for (iDV_Value = 0; iDV_Value < nDV_Value[iDV]; iDV_Value++) {
          cout << DV_Value[iDV][iDV_Value];
          if (iDV_Value != nDV_Value[iDV]-1) cout << ", ";
        }
        cout << " <-> ";

        if (Design_Variable[iDV] == FFD_SETTING) nParamDV = 0;
        if (Design_Variable[iDV] == SCALE) nParamDV = 0;
        if ((Design_Variable[iDV] == FFD_CAMBER_2D) ||
            (Design_Variable[iDV] == FFD_THICKNESS_2D) ||
            (Design_Variable[iDV] == HICKS_HENNE) ||
            (Design_Variable[iDV] == PARABOLIC) ||
            (Design_Variable[iDV] == AIRFOIL) ) nParamDV = 2;
        if ((Design_Variable[iDV] ==  TRANSLATION) ||
            (Design_Variable[iDV] ==  NACA_4DIGITS) ||
	    (Design_Variable[iDV] ==  CST) ||
            (Design_Variable[iDV] ==  FFD_CAMBER) ||
            (Design_Variable[iDV] ==  FFD_THICKNESS) ) nParamDV = 3;
        if (Design_Variable[iDV] == FFD_CONTROL_POINT_2D) nParamDV = 5;
        if (Design_Variable[iDV] == ROTATION) nParamDV = 6;
        if ((Design_Variable[iDV] ==  FFD_CONTROL_POINT) ||
            (Design_Variable[iDV] ==  FFD_DIHEDRAL_ANGLE) ||
            (Design_Variable[iDV] ==  FFD_TWIST_ANGLE) ||
            (Design_Variable[iDV] ==  FFD_ROTATION) ||
            (Design_Variable[iDV] ==  FFD_CONTROL_SURFACE) ) nParamDV = 7;
        if (Design_Variable[iDV] ==  CUSTOM) nParamDV = 1;

        for (unsigned short iParamDV = 0; iParamDV < nParamDV; iParamDV++) {

          if (iParamDV == 0) cout << "( ";

          if ((iParamDV == 0) &&
              ((Design_Variable[iDV] == FFD_SETTING) ||
               (Design_Variable[iDV] == FFD_CONTROL_POINT_2D) ||
               (Design_Variable[iDV] == FFD_CAMBER_2D) ||
               (Design_Variable[iDV] == FFD_THICKNESS_2D) ||
               (Design_Variable[iDV] == FFD_CONTROL_POINT) ||
               (Design_Variable[iDV] == FFD_DIHEDRAL_ANGLE) ||
               (Design_Variable[iDV] == FFD_TWIST_ANGLE) ||
               (Design_Variable[iDV] == FFD_ROTATION) ||
               (Design_Variable[iDV] == FFD_CONTROL_SURFACE) ||
               (Design_Variable[iDV] == FFD_CAMBER) ||
               (Design_Variable[iDV] == FFD_THICKNESS))) cout << FFDTag[iDV];
          else cout << ParamDV[iDV][iParamDV];

          if (iParamDV < nParamDV-1) cout << ", ";
          else cout <<" )"<< endl;
          
        }

      }
      
      else if (Design_Variable[iDV] == FFD_SETTING) {
        
        cout << "Setting the FFD box structure." << endl;
        cout << "FFD boxes definition (FFD tag <-> degree <-> coord):" << endl;
        
        for (unsigned short iFFDBox = 0; iFFDBox < nFFDBox; iFFDBox++) {
          
          cout << TagFFDBox[iFFDBox] << " <-> ";
          
          for (unsigned short iDegreeFFD = 0; iDegreeFFD < 3; iDegreeFFD++) {
            if (iDegreeFFD == 0) cout << "( ";
            cout << DegreeFFDBox[iFFDBox][iDegreeFFD];
            if (iDegreeFFD < 2) cout << ", ";
            else cout <<" )";
          }
          
          cout << " <-> ";

          for (unsigned short iCoordFFD = 0; iCoordFFD < 24; iCoordFFD++) {
            if (iCoordFFD == 0) cout << "( ";
            cout << CoordFFDBox[iFFDBox][iCoordFFD];
            if (iCoordFFD < 23) cout << ", ";
            else cout <<" )"<< endl;
          }
          
        }
        
      }
      
      else cout << endl;

		}
	}

	if (((val_software == SU2_CFD) && ( ContinuousAdjoint )) || (val_software == SU2_DOT)) {

		cout << endl <<"----------------------- Design problem definition -----------------------" << endl;
		if (nObj==1) {
      switch (Kind_ObjFunc[0]) {
        case DRAG_COEFFICIENT:        cout << "CD objective function." << endl; break;
        case LIFT_COEFFICIENT:        cout << "CL objective function." << endl; break;
        case MOMENT_X_COEFFICIENT:    cout << "CMx objective function." << endl; break;
        case MOMENT_Y_COEFFICIENT:    cout << "CMy objective function." << endl; break;
        case MOMENT_Z_COEFFICIENT:    cout << "CMz objective function." << endl; break;
        case INVERSE_DESIGN_PRESSURE: cout << "Inverse design (Cp) objective function." << endl; break;
        case INVERSE_DESIGN_HEATFLUX: cout << "Inverse design (Heat Flux) objective function." << endl; break;
        case SIDEFORCE_COEFFICIENT:   cout << "Side force objective function." << endl; break;
        case EFFICIENCY:              cout << "CL/CD objective function." << endl; break;
        case EQUIVALENT_AREA:         cout << "Equivalent area objective function. CD weight: " << WeightCd <<"."<< endl;  break;
        case NEARFIELD_PRESSURE:      cout << "Nearfield pressure objective function. CD weight: " << WeightCd <<"."<< endl;  break;
        case FORCE_X_COEFFICIENT:     cout << "X-force objective function." << endl; break;
        case FORCE_Y_COEFFICIENT:     cout << "Y-force objective function." << endl; break;
        case FORCE_Z_COEFFICIENT:     cout << "Z-force objective function." << endl; break;
        case THRUST_COEFFICIENT:      cout << "Thrust objective function." << endl; break;
        case TORQUE_COEFFICIENT:      cout << "Torque efficiency objective function." << endl; break;
        case TOTAL_HEATFLUX:          cout << "Total heat flux objective function." << endl; break;
        case MAXIMUM_HEATFLUX:        cout << "Maximum heat flux objective function." << endl; break;
        case FIGURE_OF_MERIT:         cout << "Rotor Figure of Merit objective function." << endl; break;
        case FREE_SURFACE:            cout << "Free-Surface objective function." << endl; break;
        case AVG_TOTAL_PRESSURE:      cout << "Average total objective pressure." << endl; break;
        case AVG_OUTLET_PRESSURE:     cout << "Average static objective pressure." << endl; break;
        case MASS_FLOW_RATE:          cout << "Mass flow rate objective function." << endl; break;
        case OUTFLOW_GENERALIZED:     cout << "Generalized outflow objective function." << endl; break;
      }
		}
		else {
		  cout << "Weighted sum objective function." << endl;
		}

	}

	if (val_software == SU2_CFD) {
		cout << endl <<"---------------------- Space Numerical Integration ----------------------" << endl;

		if (SmoothNumGrid) cout << "There are some smoothing iterations on the grid coordinates." << endl;

    if ((Kind_Solver == EULER) || (Kind_Solver == NAVIER_STOKES) || (Kind_Solver == RANS) ||
         (Kind_Solver == DISC_ADJ_EULER) || (Kind_Solver == DISC_ADJ_NAVIER_STOKES) || (Kind_Solver == DISC_ADJ_RANS) ) {

      if (Kind_ConvNumScheme_Flow == SPACE_CENTERED) {
        if (Kind_Centered_Flow == JST) {
          cout << "Jameson-Schmidt-Turkel scheme for the flow inviscid terms."<< endl;
          cout << "JST viscous coefficients (1st, 2nd & 4th): " << Kappa_1st_Flow
          << ", " << Kappa_2nd_Flow << ", " << Kappa_4th_Flow <<"."<< endl;
          cout << "The method includes a grid stretching correction (p = 0.3)."<< endl;
          cout << "Second order integration." << endl;
        }
        if (Kind_Centered_Flow == JST_KE) {
          cout << "Jameson-Schmidt-Turkel scheme for the flow inviscid terms."<< endl;
          cout << "JST viscous coefficients (1st, 2nd): " << Kappa_1st_Flow
          << ", " << Kappa_2nd_Flow << "."<< endl;
          cout << "The method includes a grid stretching correction (p = 0.3)."<< endl;
          cout << "Second order integration." << endl;
        }
        if (Kind_Centered_Flow == LAX) {
          cout << "Lax-Friedrich scheme for the flow inviscid terms."<< endl;
          cout << "First order integration." << endl;
        }
      }

			if (Kind_ConvNumScheme_Flow == SPACE_UPWIND) {
				if (Kind_Upwind_Flow == ROE) cout << "Roe (with entropy fix) solver for the flow inviscid terms."<< endl;
				if (Kind_Upwind_Flow == TURKEL) cout << "Roe-Turkel solver for the flow inviscid terms."<< endl;
				if (Kind_Upwind_Flow == AUSM)	cout << "AUSM solver for the flow inviscid terms."<< endl;
				if (Kind_Upwind_Flow == HLLC)	cout << "HLLC solver for the flow inviscid terms."<< endl;
				if (Kind_Upwind_Flow == SW)	cout << "Steger-Warming solver for the flow inviscid terms."<< endl;
				if (Kind_Upwind_Flow == MSW)	cout << "Modified Steger-Warming solver for the flow inviscid terms."<< endl;
        if (Kind_Upwind_Flow == CUSP)	cout << "CUSP solver for the flow inviscid terms."<< endl;
        switch (SpatialOrder_Flow) {
          case FIRST_ORDER: cout << "First order integration." << endl; break;
          case SECOND_ORDER: cout << "Second order integration." << endl; break;
          case SECOND_ORDER_LIMITER: cout << "Second order integration with slope limiter." << endl;
            switch (Kind_SlopeLimit_Flow) {
              case VENKATAKRISHNAN:
                cout << "Venkatakrishnan slope-limiting method, with constant: " << LimiterCoeff <<". "<< endl;
                cout << "The reference element size is: " << RefElemLength <<". "<< endl;
                break;
              case BARTH_JESPERSEN:
                cout << "Barth-Jespersen slope-limiting method." << endl;
                break;
            }
            break;
        }
			}

		}

    if ((Kind_Solver == RANS) || (Kind_Solver == DISC_ADJ_RANS)) {
      if (Kind_ConvNumScheme_Turb == SPACE_UPWIND) {
        if (Kind_Upwind_Turb == SCALAR_UPWIND) cout << "Scalar upwind solver (first order) for the turbulence model."<< endl;
        switch (SpatialOrder_Turb) {
          case FIRST_ORDER: cout << "First order integration." << endl; break;
          case SECOND_ORDER: cout << "Second order integration." << endl; break;
          case SECOND_ORDER_LIMITER: cout << "Second order integration with slope limiter." << endl;
            switch (Kind_SlopeLimit_Turb) {
              case VENKATAKRISHNAN:
                cout << "Venkatakrishnan slope-limiting method, with constant: " << LimiterCoeff <<". "<< endl;
                cout << "The reference element size is: " << RefElemLength <<". "<< endl;
                break;
              case BARTH_JESPERSEN:
                cout << "Barth-Jespersen slope-limiting method." << endl;
                break;
            }
            break;
        }
      }
    }

    if ((Kind_Solver == ADJ_EULER) || (Kind_Solver == ADJ_NAVIER_STOKES) || (Kind_Solver == ADJ_RANS)) {

      if (Kind_ConvNumScheme_AdjFlow == SPACE_CENTERED) {
        if (Kind_Centered_AdjFlow == JST) {
          cout << "Jameson-Schmidt-Turkel scheme for the adjoint inviscid terms."<< endl;
          cout << "JST viscous coefficients (1st, 2nd, & 4th): " << Kappa_1st_AdjFlow
          << ", " << Kappa_2nd_AdjFlow << ", " << Kappa_4th_AdjFlow <<"."<< endl;
          cout << "The method includes a grid stretching correction (p = 0.3)."<< endl;
          cout << "Second order integration." << endl;
        }
        if (Kind_Centered_AdjFlow == LAX) {
          cout << "Lax-Friedrich scheme for the adjoint inviscid terms."<< endl;
          cout << "First order integration." << endl;
        }
      }

      if (Kind_ConvNumScheme_AdjFlow == SPACE_UPWIND) {
        if (Kind_Upwind_AdjFlow == ROE) cout << "Roe (with entropy fix) solver for the adjoint inviscid terms."<< endl;
        switch (SpatialOrder_AdjFlow) {
          case FIRST_ORDER: cout << "First order integration." << endl; break;
          case SECOND_ORDER: cout << "Second order integration." << endl; break;
          case SECOND_ORDER_LIMITER: cout << "Second order integration with slope limiter." << endl;
            switch (Kind_SlopeLimit_AdjFlow) {
              case VENKATAKRISHNAN:
                cout << "Venkatakrishnan slope-limiting method, with constant: " << LimiterCoeff <<". "<< endl;
                cout << "The reference element size is: " << RefElemLength <<". "<< endl;
                break;
              case SHARP_EDGES:
                cout << "Sharp edges slope-limiting method, with constant: " << LimiterCoeff <<". "<< endl;
                cout << "The reference element size is: " << RefElemLength <<". "<< endl;
                cout << "The reference sharp edge distance is: " << SharpEdgesCoeff*RefElemLength*LimiterCoeff <<". "<< endl;
                break;
              case SOLID_WALL_DISTANCE:
                cout << "Wall distance slope-limiting method, with constant: " << LimiterCoeff <<". "<< endl;
                cout << "The reference element size is: " << RefElemLength <<". "<< endl;
                cout << "The reference wall distance is: " << SharpEdgesCoeff*RefElemLength*LimiterCoeff <<". "<< endl;
                break;
              case BARTH_JESPERSEN:
                cout << "Barth-Jespersen slope-limiting method." << endl;
                break;
            }
            break;
        }
      }
      
      cout << "The reference sharp edge distance is: " << SharpEdgesCoeff*RefElemLength*LimiterCoeff <<". "<< endl;

    }

    if ((Kind_Solver == ADJ_RANS) && (!Frozen_Visc)) {
      if (Kind_ConvNumScheme_AdjTurb == SPACE_UPWIND) {
        if (Kind_Upwind_Turb == SCALAR_UPWIND) cout << "Scalar upwind solver (first order) for the adjoint turbulence model."<< endl;
        switch (SpatialOrder_AdjTurb) {
          case FIRST_ORDER: cout << "First order integration." << endl; break;
          case SECOND_ORDER: cout << "Second order integration." << endl; break;
          case SECOND_ORDER_LIMITER: cout << "Second order integration with slope limiter." << endl;
            switch (Kind_SlopeLimit_AdjTurb) {
              case VENKATAKRISHNAN:
                cout << "Venkatakrishnan slope-limiting method, with constant: " << LimiterCoeff <<". "<< endl;
                cout << "The reference element size is: " << RefElemLength <<". "<< endl;
                break;
              case SHARP_EDGES:
                cout << "Sharp edges slope-limiting method, with constant: " << LimiterCoeff <<". "<< endl;
                cout << "The reference element size is: " << RefElemLength <<". "<< endl;
                cout << "The reference sharp edge distance is: " << SharpEdgesCoeff*RefElemLength*LimiterCoeff <<". "<< endl;
                break;
              case SOLID_WALL_DISTANCE:
                cout << "Wall distance slope-limiting method, with constant: " << LimiterCoeff <<". "<< endl;
                cout << "The reference element size is: " << RefElemLength <<". "<< endl;
                cout << "The reference wall distance is: " << SharpEdgesCoeff*RefElemLength*LimiterCoeff <<". "<< endl;
                break;
              case BARTH_JESPERSEN:
                cout << "Barth-Jespersen slope-limiting method." << endl;
                break;
            }
            break;
        }
      }
    }

    if ((Kind_Solver == NAVIER_STOKES) || (Kind_Solver == RANS) ||
        (Kind_Solver == DISC_ADJ_NAVIER_STOKES) || (Kind_Solver == DISC_ADJ_RANS)) {
        cout << "Average of gradients with correction (viscous flow terms)." << endl;
    }

    if ((Kind_Solver == ADJ_NAVIER_STOKES) || (Kind_Solver == ADJ_RANS)) {
      cout << "Average of gradients with correction (viscous adjoint terms)." << endl;
    }

    if ((Kind_Solver == RANS) || (Kind_Solver == DISC_ADJ_RANS)) {
      cout << "Average of gradients with correction (viscous turbulence terms)." << endl;
    }

    if (Kind_Solver == POISSON_EQUATION) {
      cout << "Galerkin method for viscous terms computation of the poisson potential equation." << endl;
    }

    if ((Kind_Solver == ADJ_RANS) && (!Frozen_Visc)) {
      cout << "Average of gradients with correction (2nd order) for computation of adjoint viscous turbulence terms." << endl;
      if (Kind_TimeIntScheme_AdjTurb == EULER_IMPLICIT) cout << "Euler implicit method for the turbulent adjoint equation." << endl;
    }

    switch (Kind_Gradient_Method) {
      case GREEN_GAUSS: cout << "Gradient computation using Green-Gauss theorem." << endl; break;
      case WEIGHTED_LEAST_SQUARES: cout << "Gradient Computation using weighted Least-Squares method." << endl; break;
    }

    if ((Kind_Regime == INCOMPRESSIBLE) || (Kind_Regime == FREESURFACE)) {
      cout << "Artificial compressibility factor: " << ArtComp_Factor << "." << endl;
    }

    cout << endl <<"---------------------- Time Numerical Integration -----------------------" << endl;

    if ((Kind_Solver != FEM_ELASTICITY) && (Kind_Solver != ADJ_ELASTICITY) && (Kind_Solver != DISC_ADJ_FEM)) {
		switch (Unsteady_Simulation) {
		  case NO:
			cout << "Local time stepping (steady state simulation)." << endl; break;
		  case TIME_STEPPING:
			cout << "Unsteady simulation using a time stepping strategy."<< endl;
			if (Unst_CFL != 0.0) cout << "Time step computed by the code. Unsteady CFL number: " << Unst_CFL <<"."<< endl;
			else cout << "Unsteady time step provided by the user (s): "<< Delta_UnstTime << "." << endl;
			break;
		  case DT_STEPPING_1ST: case DT_STEPPING_2ND:
			if (Unsteady_Simulation == DT_STEPPING_1ST) cout << "Unsteady simulation, dual time stepping strategy (first order in time)."<< endl;
			if (Unsteady_Simulation == DT_STEPPING_2ND) cout << "Unsteady simulation, dual time stepping strategy (second order in time)."<< endl;
			if (Unst_CFL != 0.0) cout << "Time step computed by the code. Unsteady CFL number: " << Unst_CFL <<"."<< endl;
			else cout << "Unsteady time step provided by the user (s): "<< Delta_UnstTime << "." << endl;
			cout << "Total number of internal Dual Time iterations: "<< Unst_nIntIter <<"." << endl;
			break;
		}
    }
	else {
		switch (Dynamic_Analysis) {
		  case NO:
			cout << "Static structural analysis." << endl; break;
		  case YES:
			cout << "Dynamic structural analysis."<< endl;
			cout << "Time step provided by the user for the dynamic analysis(s): "<< Delta_DynTime << "." << endl;
			break;
		}
	}

    if ((Kind_Solver == EULER) || (Kind_Solver == NAVIER_STOKES) || (Kind_Solver == RANS) ||
        (Kind_Solver == DISC_ADJ_EULER) || (Kind_Solver == DISC_ADJ_NAVIER_STOKES) || (Kind_Solver == DISC_ADJ_RANS)) {
      switch (Kind_TimeIntScheme_Flow) {
        case RUNGE_KUTTA_EXPLICIT:
          cout << "Runge-Kutta explicit method for the flow equations." << endl;
          cout << "Number of steps: " << nRKStep << endl;
          cout << "Alpha coefficients: ";
          for (unsigned short iRKStep = 0; iRKStep < nRKStep; iRKStep++) {
            cout << "\t" << RK_Alpha_Step[iRKStep];
          }
          cout << endl;
          break;
        case EULER_EXPLICIT: cout << "Euler explicit method for the flow equations." << endl; break;
        case EULER_IMPLICIT:
          cout << "Euler implicit method for the flow equations." << endl;
          switch (Kind_Linear_Solver) {
            case BCGSTAB:
              cout << "BCGSTAB is used for solving the linear system." << endl;
              cout << "Convergence criteria of the linear solver: "<< Linear_Solver_Error <<"."<< endl;
              cout << "Max number of iterations: "<< Linear_Solver_Iter <<"."<< endl;
              break;
            case FGMRES || RESTARTED_FGMRES:
              cout << "FGMRES is used for solving the linear system." << endl;
              cout << "Convergence criteria of the linear solver: "<< Linear_Solver_Error <<"."<< endl;
              cout << "Max number of iterations: "<< Linear_Solver_Iter <<"."<< endl;
              break;
            case SMOOTHER_JACOBI:
              cout << "A Jacobi method is used for smoothing the linear system." << endl;
              break;
            case SMOOTHER_ILU:
              cout << "A ILU0 method is used for smoothing the linear system." << endl;
              break;
            case SMOOTHER_LUSGS:
              cout << "A LU-SGS method is used for smoothing the linear system." << endl;
              break;
            case SMOOTHER_LINELET:
              cout << "A Linelet method is used for smoothing the linear system." << endl;
              break;
          }
          break;
      }
    }

    if ((Kind_Solver == FEM_ELASTICITY) || (Kind_Solver == ADJ_ELASTICITY) || (Kind_Solver == DISC_ADJ_FEM)) {
      switch (Kind_TimeIntScheme_FEA) {
        case CD_EXPLICIT:
          cout << "Explicit time integration (NOT IMPLEMENTED YET)." << endl;
          break;
        case GENERALIZED_ALPHA:
          cout << "Generalized-alpha method." << endl;
          break;
        case NEWMARK_IMPLICIT:
          cout << "Euler implicit method for the flow equations." << endl;
          switch (Kind_Linear_Solver) {
            case BCGSTAB:
              cout << "BCGSTAB is used for solving the linear system." << endl;
              cout << "Convergence criteria of the linear solver: "<< Linear_Solver_Error <<"."<< endl;
              cout << "Max number of iterations: "<< Linear_Solver_Iter <<"."<< endl;
              break;
            case FGMRES || RESTARTED_FGMRES:
              cout << "FGMRES is used for solving the linear system." << endl;
              cout << "Convergence criteria of the linear solver: "<< Linear_Solver_Error <<"."<< endl;
              cout << "Max number of iterations: "<< Linear_Solver_Iter <<"."<< endl;
              break;
            case CONJUGATE_GRADIENT:
              cout << "A Conjugate Gradient method is used for solving the linear system." << endl;
              cout << "Convergence criteria of the linear solver: "<< Linear_Solver_Error <<"."<< endl;
              cout << "Max number of iterations: "<< Linear_Solver_Iter <<"."<< endl;
              break;
          }
          break;
      }
    }

    if ((Kind_Solver == ADJ_EULER) || (Kind_Solver == ADJ_NAVIER_STOKES) || (Kind_Solver == ADJ_RANS)) {
      switch (Kind_TimeIntScheme_AdjFlow) {
        case RUNGE_KUTTA_EXPLICIT:
          cout << "Runge-Kutta explicit method for the adjoint equations." << endl;
          cout << "Number of steps: " << nRKStep << endl;
          cout << "Alpha coefficients: ";
          for (unsigned short iRKStep = 0; iRKStep < nRKStep; iRKStep++) {
            cout << "\t" << RK_Alpha_Step[iRKStep];
          }
          cout << endl;
          break;
        case EULER_EXPLICIT: cout << "Euler explicit method for the adjoint equations." << endl; break;
        case EULER_IMPLICIT: cout << "Euler implicit method for the adjoint equations." << endl; break;
      }
    }

    if (nMGLevels !=0) {
      
      if (nStartUpIter != 0) cout << "A total of " << nStartUpIter << " start up iterations on the fine grid."<< endl;
      if (MGCycle == V_CYCLE) cout << "V Multigrid Cycle, with " << nMGLevels << " multigrid levels."<< endl;
      if (MGCycle == W_CYCLE) cout << "W Multigrid Cycle, with " << nMGLevels << " multigrid levels."<< endl;
      if (MGCycle == FULLMG_CYCLE) cout << "Full Multigrid Cycle, with " << nMGLevels << " multigrid levels."<< endl;

      cout << "Damping factor for the residual restriction: " << Damp_Res_Restric <<"."<< endl;
      cout << "Damping factor for the correction prolongation: " << Damp_Correc_Prolong <<"."<< endl;
    }

    if ((Kind_Solver != FEM_ELASTICITY) && (Kind_Solver != ADJ_ELASTICITY) && (Kind_Solver != DISC_ADJ_FEM)
        && (Kind_Solver != HEAT_EQUATION) && (Kind_Solver != WAVE_EQUATION)) {

      if (!CFL_Adapt) cout << "No CFL adaptation." << endl;
      else cout << "CFL adaptation. Factor down: "<< CFL_AdaptParam[0] <<", factor up: "<< CFL_AdaptParam[1]
        <<",\n                lower limit: "<< CFL_AdaptParam[2] <<", upper limit: " << CFL_AdaptParam[3] <<"."<< endl;

      if (nMGLevels !=0) {
        cout << "Multigrid Level:                  ";
        for (unsigned short iLevel = 0; iLevel < nMGLevels+1; iLevel++) {
          cout.width(6); cout << iLevel;
        }
        cout << endl;
      }

			if (Unsteady_Simulation != TIME_STEPPING) {
				cout << "Courant-Friedrichs-Lewy number:   ";
				cout.precision(3);
				cout.width(6); cout << CFL[0];
				cout << endl;
			}
			

      if (nMGLevels !=0) {
        cout.precision(3);
        cout << "MG PreSmooth coefficients:        ";
        for (unsigned short iMG_PreSmooth = 0; iMG_PreSmooth < nMGLevels+1; iMG_PreSmooth++) {
          cout.width(6); cout << MG_PreSmooth[iMG_PreSmooth];
        }
        cout << endl;
      }

      if (nMGLevels !=0) {
        cout.precision(3);
        cout << "MG PostSmooth coefficients:       ";
        for (unsigned short iMG_PostSmooth = 0; iMG_PostSmooth < nMGLevels+1; iMG_PostSmooth++) {
          cout.width(6); cout << MG_PostSmooth[iMG_PostSmooth];
        }
        cout << endl;
      }

      if (nMGLevels !=0) {
        cout.precision(3);
        cout << "MG CorrecSmooth coefficients:     ";
        for (unsigned short iMG_CorrecSmooth = 0; iMG_CorrecSmooth < nMGLevels+1; iMG_CorrecSmooth++) {
          cout.width(6); cout << MG_CorrecSmooth[iMG_CorrecSmooth];
        }
        cout << endl;
      }

    }

    if ((Kind_Solver == RANS) || (Kind_Solver == DISC_ADJ_RANS))
      if (Kind_TimeIntScheme_Turb == EULER_IMPLICIT)
        cout << "Euler implicit time integration for the turbulence model." << endl;
  }

  if (val_software == SU2_CFD) {

    cout << endl <<"------------------------- Convergence Criteria --------------------------" << endl;

    cout << "Maximum number of iterations: " << nExtIter <<"."<< endl;

    if (ConvCriteria == CAUCHY) {
      if (!ContinuousAdjoint && !DiscreteAdjoint)
        switch (Cauchy_Func_Flow) {
          case LIFT_COEFFICIENT: cout << "Cauchy criteria for Lift using "
            << Cauchy_Elems << " elements and epsilon " <<Cauchy_Eps<< "."<< endl; break;
          case DRAG_COEFFICIENT: cout << "Cauchy criteria for Drag using "
            << Cauchy_Elems << " elements and epsilon " <<Cauchy_Eps<< "."<< endl; break;
        }

      if (ContinuousAdjoint || DiscreteAdjoint)
        switch (Cauchy_Func_AdjFlow) {
          case SENS_GEOMETRY: cout << "Cauchy criteria for geo. sensitivity using "
            << Cauchy_Elems << " elements and epsilon " <<Cauchy_Eps<< "."<< endl; break;
          case SENS_MACH: cout << "Cauchy criteria for Mach number sensitivity using "
            << Cauchy_Elems << " elements and epsilon " <<Cauchy_Eps<< "."<< endl; break;
        }

      cout << "Start convergence criteria at iteration " << StartConv_Iter<< "."<< endl;
      
    }


    if (ConvCriteria == RESIDUAL) {
      if (!ContinuousAdjoint && !DiscreteAdjoint) {
        cout << "Reduce the density residual " << OrderMagResidual << " orders of magnitude."<< endl;
        cout << "The minimum bound for the density residual is 10^(" << MinLogResidual<< ")."<< endl;
        cout << "Start convergence criteria at iteration " << StartConv_Iter<< "."<< endl;
      }

      if (ContinuousAdjoint || DiscreteAdjoint) {
        cout << "Reduce the adjoint density residual " << OrderMagResidual << " orders of magnitude."<< endl;
        cout << "The minimum value for the adjoint density residual is 10^(" << MinLogResidual<< ")."<< endl;
      }

    }

  }

  if (val_software == SU2_MSH) {
    cout << endl <<"----------------------- Grid adaptation strategy ------------------------" << endl;

    switch (Kind_Adaptation) {
      case NONE: break;
      case PERIODIC: cout << "Grid modification to run periodic bc problems." << endl; break;
      case FULL: cout << "Grid adaptation using a complete refinement." << endl; break;
      case WAKE: cout << "Grid adaptation of the wake." << endl; break;
      case FULL_FLOW: cout << "Flow grid adaptation using a complete refinement." << endl; break;
      case FULL_ADJOINT: cout << "Adjoint grid adaptation using a complete refinement." << endl; break;
      case GRAD_FLOW: cout << "Grid adaptation using gradient based strategy (density)." << endl; break;
      case GRAD_ADJOINT: cout << "Grid adaptation using gradient based strategy (adjoint density)." << endl; break;
      case GRAD_FLOW_ADJ: cout << "Grid adaptation using gradient based strategy (density and adjoint density)." << endl; break;
      case COMPUTABLE: cout << "Grid adaptation using computable correction."<< endl; break;
      case REMAINING: cout << "Grid adaptation using remaining error."<< endl; break;
      case SMOOTHING: cout << "Grid smoothing using an implicit method."<< endl; break;
      case SUPERSONIC_SHOCK: cout << "Grid adaptation for a supersonic shock at Mach: " << Mach <<"."<< endl; break;
    }

    switch (Kind_Adaptation) {
      case GRAD_FLOW: case GRAD_ADJOINT: case GRAD_FLOW_ADJ: case COMPUTABLE: case REMAINING:
        cout << "Power of the dual volume in the adaptation sensor: " << DualVol_Power << endl;
        cout << "Percentage of new elements in the adaptation process: " << New_Elem_Adapt << "."<< endl;
        break;
    }

    if (Analytical_Surface != NONE)
      cout << "Use analytical definition for including points in the surfaces." << endl;

  }

  cout << endl <<"-------------------------- Output Information ---------------------------" << endl;

  if (val_software == SU2_CFD) {

    if (Low_MemoryOutput) cout << "Writing output files with low memory RAM requirements."<< endl;
    cout << "Writing a flow solution every " << Wrt_Sol_Freq <<" iterations."<< endl;
    cout << "Writing the convergence history every " << Wrt_Con_Freq <<" iterations."<< endl;
    if ((Unsteady_Simulation == DT_STEPPING_1ST) || (Unsteady_Simulation == DT_STEPPING_2ND)) {
      cout << "Writing the dual time flow solution every " << Wrt_Sol_Freq_DualTime <<" iterations."<< endl;
      cout << "Writing the dual time convergence history every " << Wrt_Con_Freq_DualTime <<" iterations."<< endl;
    }

    switch (Output_FileFormat) {
      case PARAVIEW: cout << "The output file format is Paraview ASCII (.vtk)." << endl; break;
      case TECPLOT: cout << "The output file format is Tecplot ASCII (.dat)." << endl; break;
      case TECPLOT_BINARY: cout << "The output file format is Tecplot binary (.plt)." << endl; break;
      case FIELDVIEW: cout << "The output file format is FieldView ASCII (.uns)." << endl; break;
      case FIELDVIEW_BINARY: cout << "The output file format is FieldView binary (.uns)." << endl; break;
      case CGNS_SOL: cout << "The output file format is CGNS (.cgns)." << endl; break;
    }

    cout << "Convergence history file name: " << Conv_FileName << "." << endl;

    cout << "Forces breakdown file name: " << Breakdown_FileName << "." << endl;

    if ((Kind_Solver != FEM_ELASTICITY) && (Kind_Solver != ADJ_ELASTICITY) && (Kind_Solver != HEAT_EQUATION) && (Kind_Solver != WAVE_EQUATION)) {
      if (!ContinuousAdjoint && !DiscreteAdjoint) {
        cout << "Surface flow coefficients file name: " << SurfFlowCoeff_FileName << "." << endl;
        cout << "Flow variables file name: " << Flow_FileName << "." << endl;
        cout << "Restart flow file name: " << Restart_FlowFileName << "." << endl;
      }

      if (ContinuousAdjoint || DiscreteAdjoint) {
        cout << "Adjoint solution file name: " << Solution_AdjFileName << "." << endl;
        cout << "Restart adjoint file name: " << Restart_AdjFileName << "." << endl;
        cout << "Adjoint variables file name: " << Adj_FileName << "." << endl;
        cout << "Surface adjoint coefficients file name: " << SurfAdjCoeff_FileName << "." << endl;
      }
    }
    else {
      if (!ContinuousAdjoint && !DiscreteAdjoint) {
        cout << "Surface structure coefficients file name: " << SurfStructure_FileName << "." << endl;
        cout << "Structure variables file name: " << Structure_FileName << "." << endl;
        cout << "Restart structure file name: " << Restart_FEMFileName << "." << endl;
      }
      if (ContinuousAdjoint || DiscreteAdjoint) {
        cout << "Surface structure coefficients file name: " << AdjSurfStructure_FileName << "." << endl;
        cout << "Structure variables file name: " << AdjStructure_FileName << "." << endl;
        cout << "Restart structure file name: " << Restart_AdjFEMFileName << "." << endl;
      }
    }

  }

  if (val_software == SU2_SOL) {
    if (Low_MemoryOutput) cout << "Writing output files with low memory RAM requirements."<< endl;
    switch (Output_FileFormat) {
      case PARAVIEW: cout << "The output file format is Paraview ASCII (.vtk)." << endl; break;
      case TECPLOT: cout << "The output file format is Tecplot ASCII (.dat)." << endl; break;
      case TECPLOT_BINARY: cout << "The output file format is Tecplot binary (.plt)." << endl; break;
      case FIELDVIEW: cout << "The output file format is FieldView ASCII (.uns)." << endl; break;
      case FIELDVIEW_BINARY: cout << "The output file format is FieldView binary (.uns)." << endl; break;
      case CGNS_SOL: cout << "The output file format is CGNS (.cgns)." << endl; break;
    }
    cout << "Flow variables file name: " << Flow_FileName << "." << endl;
  }

  if (val_software == SU2_DEF) {
    cout << "Output mesh file name: " << Mesh_Out_FileName << ". " << endl;
    if (Visualize_Deformation) cout << "A file will be created to visualize the deformation." << endl;
    else cout << "No file for visualizing the deformation." << endl;
    switch (GetDeform_Stiffness_Type()) {
      case INVERSE_VOLUME:
        cout << "Cell stiffness scaled by inverse of the cell volume." << endl;
        break;
      case WALL_DISTANCE:
        cout << "Cell stiffness scaled by distance from the deforming surface." << endl;
        break;
      case CONSTANT_STIFFNESS:
        cout << "Imposing constant cell stiffness (steel)." << endl;
        break;
    }
  }

  if (val_software == SU2_MSH) {
    cout << "Output mesh file name: " << Mesh_Out_FileName << ". " << endl;
  }

  if (val_software == SU2_DOT) {
    if (DiscreteAdjoint) {
      cout << "Output Volume Sensitivity file name: " << VolSens_FileName << ". " << endl;
      cout << "Output Surface Sensitivity file name: " << SurfSens_FileName << ". " << endl;
    }
    cout << "Output gradient file name: " << ObjFunc_Grad_FileName << ". " << endl;
  }

  if (val_software == SU2_MSH) {
    cout << "Output mesh file name: " << Mesh_Out_FileName << ". " << endl;
    cout << "Restart flow file name: " << Restart_FlowFileName << "." << endl;
    if ((Kind_Adaptation == FULL_ADJOINT) || (Kind_Adaptation == GRAD_ADJOINT) || (Kind_Adaptation == GRAD_FLOW_ADJ) ||
        (Kind_Adaptation == COMPUTABLE) || (Kind_Adaptation == REMAINING)) {
      if (Kind_ObjFunc[0] == DRAG_COEFFICIENT) cout << "Restart adjoint file name: " << Restart_AdjFileName << "." << endl;
      if (Kind_ObjFunc[0] == EQUIVALENT_AREA) cout << "Restart adjoint file name: " << Restart_AdjFileName << "." << endl;
      if (Kind_ObjFunc[0] == NEARFIELD_PRESSURE) cout << "Restart adjoint file name: " << Restart_AdjFileName << "." << endl;
      if (Kind_ObjFunc[0] == LIFT_COEFFICIENT) cout << "Restart adjoint file name: " << Restart_AdjFileName << "." << endl;
    }
  }

  cout << endl <<"------------------- Config File Boundary Information --------------------" << endl;

  if (nMarker_Euler != 0) {
    cout << "Euler wall boundary marker(s): ";
    for (iMarker_Euler = 0; iMarker_Euler < nMarker_Euler; iMarker_Euler++) {
      cout << Marker_Euler[iMarker_Euler];
      if (iMarker_Euler < nMarker_Euler-1) cout << ", ";
      else cout <<"."<< endl;
    }
  }

  if (nMarker_FarField != 0) {
    cout << "Far-field boundary marker(s): ";
    for (iMarker_FarField = 0; iMarker_FarField < nMarker_FarField; iMarker_FarField++) {
      cout << Marker_FarField[iMarker_FarField];
      if (iMarker_FarField < nMarker_FarField-1) cout << ", ";
      else cout <<"."<< endl;
    }
  }

  if (nMarker_SymWall != 0) {
    cout << "Symmetry plane boundary marker(s): ";
    for (iMarker_SymWall = 0; iMarker_SymWall < nMarker_SymWall; iMarker_SymWall++) {
      cout << Marker_SymWall[iMarker_SymWall];
      if (iMarker_SymWall < nMarker_SymWall-1) cout << ", ";
      else cout <<"."<< endl;
    }
  }

  if (nMarker_Pressure != 0) {
    cout << "Pressure boundary marker(s): ";
    for (iMarker_Pressure = 0; iMarker_Pressure < nMarker_Pressure; iMarker_Pressure++) {
      cout << Marker_Pressure[iMarker_Pressure];
      if (iMarker_Pressure < nMarker_Pressure-1) cout << ", ";
      else cout <<"."<< endl;
    }
  }

  if (nMarker_PerBound != 0) {
    cout << "Periodic boundary marker(s): ";
    for (iMarker_PerBound = 0; iMarker_PerBound < nMarker_PerBound; iMarker_PerBound++) {
      cout << Marker_PerBound[iMarker_PerBound];
      if (iMarker_PerBound < nMarker_PerBound-1) cout << ", ";
      else cout <<"."<< endl;
    }
  }

  if (nMarker_NearFieldBound != 0) {
    cout << "Near-field boundary marker(s): ";
    for (iMarker_NearFieldBound = 0; iMarker_NearFieldBound < nMarker_NearFieldBound; iMarker_NearFieldBound++) {
      cout << Marker_NearFieldBound[iMarker_NearFieldBound];
      if (iMarker_NearFieldBound < nMarker_NearFieldBound-1) cout << ", ";
      else cout <<"."<< endl;
    }
  }

  if (nMarker_InterfaceBound != 0) {
    cout << "Interface boundary marker(s): ";
    for (iMarker_InterfaceBound = 0; iMarker_InterfaceBound < nMarker_InterfaceBound; iMarker_InterfaceBound++) {
      cout << Marker_InterfaceBound[iMarker_InterfaceBound];
      if (iMarker_InterfaceBound < nMarker_InterfaceBound-1) cout << ", ";
      else cout <<"."<< endl;
    }
  }
  
  if (nMarker_Fluid_InterfaceBound != 0) {
    cout << "Fluid interface boundary marker(s): ";
    for (iMarker_Fluid_InterfaceBound = 0; iMarker_Fluid_InterfaceBound < nMarker_Fluid_InterfaceBound; iMarker_Fluid_InterfaceBound++) {
      cout << Marker_Fluid_InterfaceBound[iMarker_Fluid_InterfaceBound];
      if (iMarker_Fluid_InterfaceBound < nMarker_Fluid_InterfaceBound-1) cout << ", ";
      else cout <<"."<< endl;
    }
  }

  if (nMarker_Dirichlet != 0) {
    cout << "Dirichlet boundary marker(s): ";
    for (iMarker_Dirichlet = 0; iMarker_Dirichlet < nMarker_Dirichlet; iMarker_Dirichlet++) {
      cout << Marker_Dirichlet[iMarker_Dirichlet];
      if (iMarker_Dirichlet < nMarker_Dirichlet-1) cout << ", ";
      else cout <<"."<< endl;
    }
  }

  if (nMarker_FlowLoad != 0) {
    cout << "Flow Load boundary marker(s): ";
    for (iMarker_FlowLoad = 0; iMarker_FlowLoad < nMarker_FlowLoad; iMarker_FlowLoad++) {
      cout << Marker_FlowLoad[iMarker_FlowLoad];
      if (iMarker_FlowLoad < nMarker_FlowLoad-1) cout << ", ";
      else cout <<"."<< endl;
    }
  }
  
  if (nMarker_Internal != 0) {
    cout << "Internal boundary marker(s): ";
    for (iMarker_Internal = 0; iMarker_Internal < nMarker_Internal; iMarker_Internal++) {
      cout << Marker_Internal[iMarker_Internal];
      if (iMarker_Internal < nMarker_Internal-1) cout << ", ";
      else cout <<"."<< endl;
    }
  }

  if (nMarker_Inlet != 0) {
    cout << "Inlet boundary marker(s): ";
    for (iMarker_Inlet = 0; iMarker_Inlet < nMarker_Inlet; iMarker_Inlet++) {
      cout << Marker_Inlet[iMarker_Inlet];
      if (iMarker_Inlet < nMarker_Inlet-1) cout << ", ";
      else cout <<"."<< endl;
    }
  }

  if (nMarker_Riemann != 0) {
      cout << "Riemann boundary marker(s): ";
      for (iMarker_Riemann = 0; iMarker_Riemann < nMarker_Riemann; iMarker_Riemann++) {
        cout << Marker_Riemann[iMarker_Riemann];
        if (iMarker_Riemann < nMarker_Riemann-1) cout << ", ";
        else cout <<"."<< endl;
    }
  }
  
  if (nMarker_NRBC != 0) {
      cout << "NRBC boundary marker(s): ";
      for (iMarker_NRBC = 0; iMarker_NRBC < nMarker_NRBC; iMarker_NRBC++) {
        cout << Marker_NRBC[iMarker_NRBC];
        if (iMarker_NRBC < nMarker_NRBC-1) cout << ", ";
        else cout <<"."<< endl;
    }
  }

  if (nMarker_MixBound != 0) {
      cout << "MixingPlane boundary marker(s): ";
      for (iMarker_MixBound = 0; iMarker_MixBound < nMarker_MixBound; iMarker_MixBound++) {
        cout << Marker_MixBound[iMarker_MixBound];
        if (iMarker_MixBound < nMarker_MixBound-1) cout << ", ";
        else cout <<"."<< endl;
    }
  }

  if (nMarker_EngineInflow != 0) {
    cout << "Engine inflow boundary marker(s): ";
    for (iMarker_EngineInflow = 0; iMarker_EngineInflow < nMarker_EngineInflow; iMarker_EngineInflow++) {
      cout << Marker_EngineInflow[iMarker_EngineInflow];
      if (iMarker_EngineInflow < nMarker_EngineInflow-1) cout << ", ";
      else cout <<"."<< endl;
    }
  }

  if (nMarker_EngineExhaust != 0) {
    cout << "Engine exhaust boundary marker(s): ";
    for (iMarker_EngineExhaust = 0; iMarker_EngineExhaust < nMarker_EngineExhaust; iMarker_EngineExhaust++) {
      cout << Marker_EngineExhaust[iMarker_EngineExhaust];
      if (iMarker_EngineExhaust < nMarker_EngineExhaust-1) cout << ", ";
      else cout <<"."<< endl;
    }
  }

  if (nMarker_Supersonic_Inlet != 0) {
    cout << "Supersonic inlet boundary marker(s): ";
    for (iMarker_Supersonic_Inlet = 0; iMarker_Supersonic_Inlet < nMarker_Supersonic_Inlet; iMarker_Supersonic_Inlet++) {
      cout << Marker_Supersonic_Inlet[iMarker_Supersonic_Inlet];
      if (iMarker_Supersonic_Inlet < nMarker_Supersonic_Inlet-1) cout << ", ";
      else cout <<"."<< endl;
    }
  }
  
  if (nMarker_Supersonic_Outlet != 0) {
    cout << "Supersonic outlet boundary marker(s): ";
    for (iMarker_Supersonic_Outlet = 0; iMarker_Supersonic_Outlet < nMarker_Supersonic_Outlet; iMarker_Supersonic_Outlet++) {
      cout << Marker_Supersonic_Outlet[iMarker_Supersonic_Outlet];
      if (iMarker_Supersonic_Outlet < nMarker_Supersonic_Outlet-1) cout << ", ";
      else cout <<"."<< endl;
    }
  }

  if (nMarker_Outlet != 0) {
    cout << "Outlet boundary marker(s): ";
    for (iMarker_Outlet = 0; iMarker_Outlet < nMarker_Outlet; iMarker_Outlet++) {
      cout << Marker_Outlet[iMarker_Outlet];
      if (iMarker_Outlet < nMarker_Outlet-1) cout << ", ";
      else cout <<"."<< endl;
    }
  }

  if (nMarker_Isothermal != 0) {
    cout << "Isothermal wall boundary marker(s): ";
    for (iMarker_Isothermal = 0; iMarker_Isothermal < nMarker_Isothermal; iMarker_Isothermal++) {
      cout << Marker_Isothermal[iMarker_Isothermal];
      if (iMarker_Isothermal < nMarker_Isothermal-1) cout << ", ";
      else cout <<"."<< endl;
    }
  }

  if (nMarker_HeatFlux != 0) {
    cout << "Constant heat flux wall boundary marker(s): ";
    for (iMarker_HeatFlux = 0; iMarker_HeatFlux < nMarker_HeatFlux; iMarker_HeatFlux++) {
      cout << Marker_HeatFlux[iMarker_HeatFlux];
      if (iMarker_HeatFlux < nMarker_HeatFlux-1) cout << ", ";
      else cout <<"."<< endl;
    }
  }

  if (nMarker_Clamped != 0) {
    cout << "Clamped boundary marker(s): ";
    for (iMarker_Clamped = 0; iMarker_Clamped < nMarker_Clamped; iMarker_Clamped++) {
      cout << Marker_Clamped[iMarker_Clamped];
      if (iMarker_Clamped < nMarker_Clamped-1) cout << ", ";
      else cout <<"."<<endl;
    }
  }

  if (nMarker_Displacement != 0) {
    cout << "Displacement boundary marker(s): ";
    for (iMarker_Displacement = 0; iMarker_Displacement < nMarker_Displacement; iMarker_Displacement++) {
      cout << Marker_Displacement[iMarker_Displacement];
      if (iMarker_Displacement < nMarker_Displacement-1) cout << ", ";
      else cout <<"."<< endl;
    }
  }

  if (nMarker_Load != 0) {
    cout << "Normal load boundary marker(s): ";
    for (iMarker_Load = 0; iMarker_Load < nMarker_Load; iMarker_Load++) {
      cout << Marker_Load[iMarker_Load];
      if (iMarker_Load < nMarker_Load-1) cout << ", ";
      else cout <<"."<< endl;
    }
  }

  if (nMarker_Load_Dir != 0) {
    cout << "Load boundary marker(s) in cartesian coordinates: ";
    for (iMarker_Load_Dir = 0; iMarker_Load_Dir < nMarker_Load_Dir; iMarker_Load_Dir++) {
      cout << Marker_Load_Dir[iMarker_Load_Dir];
      if (iMarker_Load_Dir < nMarker_Load_Dir-1) cout << ", ";
      else cout <<"."<<endl;
    }
  }

  if (nMarker_Disp_Dir != 0) {
    cout << "Disp boundary marker(s) in cartesian coordinates: ";
    for (iMarker_Disp_Dir = 0; iMarker_Disp_Dir < nMarker_Disp_Dir; iMarker_Disp_Dir++) {
      cout << Marker_Disp_Dir[iMarker_Disp_Dir];
      if (iMarker_Disp_Dir < nMarker_Disp_Dir-1) cout << ", ";
      else cout <<"."<<endl;
    }
  }

  if (nMarker_Load_Sine != 0) {
    cout << "Sine-Wave Load boundary marker(s): ";
    for (iMarker_Load_Sine = 0; iMarker_Load_Sine < nMarker_Load_Sine; iMarker_Load_Sine++) {
      cout << Marker_Load_Sine[iMarker_Load_Sine];
      if (iMarker_Load_Sine < nMarker_Load_Sine-1) cout << ", ";
      else cout <<"."<<endl;
    }
  }

  if (nMarker_Neumann != 0) {
    cout << "Neumann boundary marker(s): ";
    for (iMarker_Neumann = 0; iMarker_Neumann < nMarker_Neumann; iMarker_Neumann++) {
      cout << Marker_Neumann[iMarker_Neumann];
      if (iMarker_Neumann < nMarker_Neumann-1) cout << ", ";
      else cout <<"."<< endl;
    }
  }

  if (nMarker_Custom != 0) {
    cout << "Custom boundary marker(s): ";
    for (iMarker_Custom = 0; iMarker_Custom < nMarker_Custom; iMarker_Custom++) {
      cout << Marker_Custom[iMarker_Custom];
      if (iMarker_Custom < nMarker_Custom-1) cout << ", ";
      else cout <<"."<< endl;
    }
  }

  if (nMarker_ActDiskInlet != 0) {
		cout << "Actuator disk (inlet) boundary marker(s): ";
		for (iMarker_ActDiskInlet = 0; iMarker_ActDiskInlet < nMarker_ActDiskInlet; iMarker_ActDiskInlet++) {
			cout << Marker_ActDiskInlet[iMarker_ActDiskInlet];
			if (iMarker_ActDiskInlet < nMarker_ActDiskInlet-1) cout << ", ";
			else cout <<"."<< endl;
		}
	}

  if (nMarker_ActDiskOutlet != 0) {
		cout << "Actuator disk (outlet) boundary marker(s): ";
		for (iMarker_ActDiskOutlet = 0; iMarker_ActDiskOutlet < nMarker_ActDiskOutlet; iMarker_ActDiskOutlet++) {
			cout << Marker_ActDiskOutlet[iMarker_ActDiskOutlet];
			if (iMarker_ActDiskOutlet < nMarker_ActDiskOutlet-1) cout << ", ";
			else cout <<"."<< endl;
		}
	}

}

bool CConfig::TokenizeString(string & str, string & option_name,
                             vector<string> & option_value) {
  const string delimiters(" ()[]{}:,\t\n\v\f\r");
  // check for comments or empty string
  string::size_type pos, last_pos;
  pos = str.find_first_of("%");
  if ( (str.length() == 0) || (pos == 0) ) {
    // str is empty or a comment line, so no option here
    return false;
  }
  if (pos != string::npos) {
    // remove comment at end if necessary
    str.erase(pos);
  }

  // look for line composed on only delimiters (usually whitespace)
  pos = str.find_first_not_of(delimiters);
  if (pos == string::npos) {
    return false;
  }

  // find the equals sign and split string
  string name_part, value_part;
  pos = str.find("=");
  if (pos == string::npos) {
    cerr << "Error in TokenizeString(): "
    << "line in the configuration file with no \"=\" sign."
    << endl;
    cout << "Look for: " << str << endl;
    cout << "str.length() = " << str.length() << endl;
    throw(-1);
  }
  name_part = str.substr(0, pos);
  value_part = str.substr(pos+1, string::npos);
  //cout << "name_part  = |" << name_part  << "|" << endl;
  //cout << "value_part = |" << value_part << "|" << endl;

  // the first_part should consist of one string with no interior delimiters
  last_pos = name_part.find_first_not_of(delimiters, 0);
  pos = name_part.find_first_of(delimiters, last_pos);
  if ( (name_part.length() == 0) || (last_pos == string::npos) ) {
    cerr << "Error in CConfig::TokenizeString(): "
    << "line in the configuration file with no name before the \"=\" sign."
    << endl;
    throw(-1);
  }
  if (pos == string::npos) pos = name_part.length();
  option_name = name_part.substr(last_pos, pos - last_pos);
  last_pos = name_part.find_first_not_of(delimiters, pos);
  if (last_pos != string::npos) {
    cerr << "Error in TokenizeString(): "
    << "two or more options before an \"=\" sign in the configuration file."
    << endl;
    throw(-1);
  }
  StringToUpperCase(option_name);

  //cout << "option_name = |" << option_name << "|" << endl;
  //cout << "pos = " << pos << ": last_pos = " << last_pos << endl;

  // now fill the option value vector
  option_value.clear();
  last_pos = value_part.find_first_not_of(delimiters, 0);
  pos = value_part.find_first_of(delimiters, last_pos);
  while (string::npos != pos || string::npos != last_pos) {
    // add token to the vector<string>
    option_value.push_back(value_part.substr(last_pos, pos - last_pos));
    // skip delimiters
    last_pos = value_part.find_first_not_of(delimiters, pos);
    // find next "non-delimiter"
    pos = value_part.find_first_of(delimiters, last_pos);
  }
  if (option_value.size() == 0) {
    cerr << "Error in TokenizeString(): "
    << "option " << option_name << " in configuration file with no value assigned."
    << endl;
    throw(-1);
  }

#if 0
  cout << "option value(s) = ";
  for (unsigned int i = 0; i < option_value.size(); i++)
    cout << option_value[i] << " ";
  cout << endl;
#endif

  // look for ';' DV delimiters attached to values
  vector<string>::iterator it;
  it = option_value.begin();
  while (it != option_value.end()) {
    if (it->compare(";") == 0) {
      it++;
      continue;
    }

    pos = it->find(';');
    if (pos != string::npos) {
      string before_semi = it->substr(0, pos);
      string after_semi= it->substr(pos+1, string::npos);
      if (before_semi.empty()) {
        *it = ";";
        it++;
        option_value.insert(it, after_semi);
      } else {
        *it = before_semi;
        it++;
        vector<string> to_insert;
        to_insert.push_back(";");
        if (!after_semi.empty())
          to_insert.push_back(after_semi);
        option_value.insert(it, to_insert.begin(), to_insert.end());
      }
      it = option_value.begin(); // go back to beginning; not efficient
      continue;
    } else {
      it++;
    }
  }
#if 0
  cout << "option value(s) = ";
  for (unsigned int i = 0; i < option_value.size(); i++)
    cout << option_value[i] << " ";
  cout << endl;
#endif
  // remove any consecutive ";"
  it = option_value.begin();
  bool semi_at_prev = false;
  while (it != option_value.end()) {
    if (semi_at_prev) {
      if (it->compare(";") == 0) {
        option_value.erase(it);
        it = option_value.begin();
        semi_at_prev = false;
        continue;
      }
    }
    if (it->compare(";") == 0) {
      semi_at_prev = true;
    } else {
      semi_at_prev = false;
    }
    it++;
  }

#if 0
  cout << "option value(s) = ";
  for (unsigned int i = 0; i < option_value.size(); i++)
    cout << option_value[i] << " ";
  cout << endl;
#endif
  return true;
}

unsigned short CConfig::GetMarker_CfgFile_TagBound(string val_marker) {

  unsigned short iMarker_CfgFile;

  for (iMarker_CfgFile = 0; iMarker_CfgFile < nMarker_CfgFile; iMarker_CfgFile++)
    if (Marker_CfgFile_TagBound[iMarker_CfgFile] == val_marker)
      return iMarker_CfgFile;

  cout <<"The configuration file doesn't have any definition for marker "<< val_marker <<"!!" << endl;
  exit(EXIT_FAILURE);
  
}

string CConfig::GetMarker_CfgFile_TagBound(unsigned short val_marker) {
  return Marker_CfgFile_TagBound[val_marker];
}

unsigned short CConfig::GetMarker_CfgFile_KindBC(string val_marker) {
  unsigned short iMarker_CfgFile;
  for (iMarker_CfgFile = 0; iMarker_CfgFile < nMarker_CfgFile; iMarker_CfgFile++)
    if (Marker_CfgFile_TagBound[iMarker_CfgFile] == val_marker) break;
  return Marker_CfgFile_KindBC[iMarker_CfgFile];
}

unsigned short CConfig::GetMarker_CfgFile_Monitoring(string val_marker) {
  unsigned short iMarker_CfgFile;
  for (iMarker_CfgFile = 0; iMarker_CfgFile < nMarker_CfgFile; iMarker_CfgFile++)
    if (Marker_CfgFile_TagBound[iMarker_CfgFile] == val_marker) break;
  return Marker_CfgFile_Monitoring[iMarker_CfgFile];
}

unsigned short CConfig::GetMarker_CfgFile_GeoEval(string val_marker) {
  unsigned short iMarker_CfgFile;
  for (iMarker_CfgFile = 0; iMarker_CfgFile < nMarker_CfgFile; iMarker_CfgFile++)
    if (Marker_CfgFile_TagBound[iMarker_CfgFile] == val_marker) break;
  return Marker_CfgFile_GeoEval[iMarker_CfgFile];
}

unsigned short CConfig::GetMarker_CfgFile_Designing(string val_marker) {
  unsigned short iMarker_CfgFile;
  for (iMarker_CfgFile = 0; iMarker_CfgFile < nMarker_CfgFile; iMarker_CfgFile++)
    if (Marker_CfgFile_TagBound[iMarker_CfgFile] == val_marker) break;
  return Marker_CfgFile_Designing[iMarker_CfgFile];
}

unsigned short CConfig::GetMarker_CfgFile_Plotting(string val_marker) {
  unsigned short iMarker_CfgFile;
  for (iMarker_CfgFile = 0; iMarker_CfgFile < nMarker_CfgFile; iMarker_CfgFile++)
    if (Marker_CfgFile_TagBound[iMarker_CfgFile] == val_marker) break;
  return Marker_CfgFile_Plotting[iMarker_CfgFile];
}

unsigned short CConfig::GetMarker_CfgFile_Analyze(string val_marker) {
  unsigned short iMarker_CfgFile;
  for (iMarker_CfgFile = 0; iMarker_CfgFile < nMarker_CfgFile; iMarker_CfgFile++)
    if (Marker_CfgFile_TagBound[iMarker_CfgFile] == val_marker) break;
  return Marker_CfgFile_Analyze[iMarker_CfgFile];
}


unsigned short CConfig::GetMarker_CfgFile_FSIinterface(string val_marker) {
  unsigned short iMarker_CfgFile;
  for (iMarker_CfgFile = 0; iMarker_CfgFile < nMarker_CfgFile; iMarker_CfgFile++)
    if (Marker_CfgFile_TagBound[iMarker_CfgFile] == val_marker) break;
  return Marker_CfgFile_FSIinterface[iMarker_CfgFile];
}

unsigned short CConfig::GetMarker_CfgFile_Out_1D(string val_marker) {
  unsigned short iMarker_CfgFile;
  for (iMarker_CfgFile = 0; iMarker_CfgFile < nMarker_CfgFile; iMarker_CfgFile++)
    if (Marker_CfgFile_TagBound[iMarker_CfgFile] == val_marker) break;
  return Marker_CfgFile_Out_1D[iMarker_CfgFile];
}

unsigned short CConfig::GetMarker_CfgFile_DV(string val_marker) {
  unsigned short iMarker_CfgFile;
  for (iMarker_CfgFile = 0; iMarker_CfgFile < nMarker_CfgFile; iMarker_CfgFile++)
    if (Marker_CfgFile_TagBound[iMarker_CfgFile] == val_marker) break;
  return Marker_CfgFile_DV[iMarker_CfgFile];
}

unsigned short CConfig::GetMarker_CfgFile_Moving(string val_marker) {
  unsigned short iMarker_CfgFile;
  for (iMarker_CfgFile = 0; iMarker_CfgFile < nMarker_CfgFile; iMarker_CfgFile++)
    if (Marker_CfgFile_TagBound[iMarker_CfgFile] == val_marker) break;
  return Marker_CfgFile_Moving[iMarker_CfgFile];
}

unsigned short CConfig::GetMarker_CfgFile_PerBound(string val_marker) {
  unsigned short iMarker_CfgFile;
  for (iMarker_CfgFile = 0; iMarker_CfgFile < nMarker_CfgFile; iMarker_CfgFile++)
    if (Marker_CfgFile_TagBound[iMarker_CfgFile] == val_marker) break;
  return Marker_CfgFile_PerBound[iMarker_CfgFile];
}

int CConfig::GetMarker_FSIinterface(string val_marker) {	
	  unsigned short iMarker_CfgFile;
	  for (iMarker_CfgFile = 0; iMarker_CfgFile < nMarker_CfgFile; iMarker_CfgFile++)
    
		  if (Marker_CfgFile_TagBound[iMarker_CfgFile] == val_marker)
				return  Marker_CfgFile_FSIinterface[iMarker_CfgFile];
    return 0;
}


CConfig::~CConfig(void) {
	
  unsigned long iDV, iMarker, iPeriodic, iFFD;

  /*--- Delete all of the option objects in the global option map ---*/
    
  for(map<string, COptionBase*>::iterator itr = option_map.begin(); itr != option_map.end(); itr++) {
    delete itr->second;
  }
 
  if (RK_Alpha_Step != NULL) delete [] RK_Alpha_Step;
  if (MG_PreSmooth  != NULL) delete [] MG_PreSmooth;
  if (MG_PostSmooth != NULL) delete [] MG_PostSmooth;
  
  /*--- Free memory for Aeroelastic problems. ---*/

  if (Grid_Movement && Aeroelastic_Simulation) {
    if (Aeroelastic_pitch  != NULL) delete[] Aeroelastic_pitch;
    if (Aeroelastic_plunge != NULL) delete[] Aeroelastic_plunge;
  }

  /*--- Free memory for unspecified grid motion parameters ---*/

 if (Kind_GridMovement != NULL) delete [] Kind_GridMovement;

  /*--- motion origin: ---*/
  
  if (Motion_Origin_X   != NULL) delete [] Motion_Origin_X;
  if (Motion_Origin_Y   != NULL) delete [] Motion_Origin_Y;
  if (Motion_Origin_Z   != NULL) delete [] Motion_Origin_Z;
  if (MoveMotion_Origin != NULL) delete [] MoveMotion_Origin;

  /*--- translation: ---*/
  
  if (Translation_Rate_X != NULL) delete [] Translation_Rate_X;
  if (Translation_Rate_Y != NULL) delete [] Translation_Rate_Y;
  if (Translation_Rate_Z != NULL) delete [] Translation_Rate_Z;

  /*--- rotation: ---*/
  
  if (Rotation_Rate_X != NULL) delete [] Rotation_Rate_X;
  if (Rotation_Rate_Y != NULL) delete [] Rotation_Rate_Y;
  if (Rotation_Rate_Z != NULL) delete [] Rotation_Rate_Z;

  /*--- pitching: ---*/
  
  if (Pitching_Omega_X != NULL) delete [] Pitching_Omega_X;
  if (Pitching_Omega_Y != NULL) delete [] Pitching_Omega_Y;
  if (Pitching_Omega_Z != NULL) delete [] Pitching_Omega_Z;

  /*--- pitching amplitude: ---*/
  
  if (Pitching_Ampl_X != NULL) delete [] Pitching_Ampl_X;
  if (Pitching_Ampl_Y != NULL) delete [] Pitching_Ampl_Y;
  if (Pitching_Ampl_Z != NULL) delete [] Pitching_Ampl_Z;

  /*--- pitching phase: ---*/
  
  if (Pitching_Phase_X != NULL) delete [] Pitching_Phase_X;
  if (Pitching_Phase_Y != NULL) delete [] Pitching_Phase_Y;
  if (Pitching_Phase_Z != NULL) delete [] Pitching_Phase_Z;

  /*--- plunging: ---*/
  
  if (Plunging_Omega_X != NULL) delete [] Plunging_Omega_X;
  if (Plunging_Omega_Y != NULL) delete [] Plunging_Omega_Y;
  if (Plunging_Omega_Z != NULL) delete [] Plunging_Omega_Z;

  /*--- plunging amplitude: ---*/
  
  if (Plunging_Ampl_X != NULL) delete [] Plunging_Ampl_X;
  if (Plunging_Ampl_Y != NULL) delete [] Plunging_Ampl_Y;
  if (Plunging_Ampl_Z != NULL) delete [] Plunging_Ampl_Z;

  /*--- reference origin for moments ---*/
  
  if (RefOriginMoment   != NULL) delete [] RefOriginMoment;
  if (RefOriginMoment_X != NULL) delete [] RefOriginMoment_X;
  if (RefOriginMoment_Y != NULL) delete [] RefOriginMoment_Y;
  if (RefOriginMoment_Z != NULL) delete [] RefOriginMoment_Z;

  /*--- Free memory for Harmonic Blance Frequency  pointer ---*/
    
  if (Omega_HB != NULL) delete [] Omega_HB;
    
  /*--- Marker pointers ---*/
  
  if (Marker_CfgFile_Out_1D != NULL) delete[] Marker_CfgFile_Out_1D;
  if (Marker_All_Out_1D     != NULL) delete[] Marker_All_Out_1D;
  
  if (Marker_CfgFile_GeoEval != NULL) delete[] Marker_CfgFile_GeoEval;
  if (Marker_All_GeoEval     != NULL) delete[] Marker_All_GeoEval;
  
  if (Marker_CfgFile_TagBound != NULL) delete[] Marker_CfgFile_TagBound;
  if (Marker_All_TagBound     != NULL) delete[] Marker_All_TagBound;
  
  if (Marker_CfgFile_KindBC != NULL) delete[] Marker_CfgFile_KindBC;
  if (Marker_All_KindBC     != NULL) delete[] Marker_All_KindBC;
  
  if (Marker_CfgFile_Monitoring != NULL) delete[] Marker_CfgFile_Monitoring;
  if (Marker_All_Monitoring     != NULL) delete[] Marker_All_Monitoring;
  
  if (Marker_CfgFile_Designing != NULL) delete[] Marker_CfgFile_Designing;
  if (Marker_All_Designing     != NULL) delete[] Marker_All_Designing;
  
  if (Marker_CfgFile_Plotting != NULL) delete[] Marker_CfgFile_Plotting;
  if (Marker_All_Plotting     != NULL) delete[] Marker_All_Plotting;
  
  if (Marker_CfgFile_Analyze != NULL) delete[] Marker_CfgFile_Analyze;
  if (Marker_All_Analyze  != NULL) delete[] Marker_All_Analyze;

  if (Marker_CfgFile_FSIinterface != NULL) delete[] Marker_CfgFile_FSIinterface;
  if (Marker_All_FSIinterface     != NULL) delete[] Marker_All_FSIinterface;
  
  if (Marker_CfgFile_DV != NULL) delete[] Marker_CfgFile_DV;
  if (Marker_All_DV     != NULL) delete[] Marker_All_DV;
  
  if (Marker_CfgFile_Moving != NULL) delete[] Marker_CfgFile_Moving;
  if (Marker_All_Moving     != NULL) delete[] Marker_All_Moving;
  
  if (Marker_CfgFile_PerBound != NULL) delete[] Marker_CfgFile_PerBound;
  if (Marker_All_PerBound     != NULL) delete[] Marker_All_PerBound;

  if (Marker_DV!= NULL)               delete[] Marker_DV;
  if (Marker_Moving != NULL)           delete[] Marker_Moving;
  if (Marker_Monitoring != NULL)      delete[] Marker_Monitoring;
  if (Marker_Designing != NULL)       delete[] Marker_Designing;
  if (Marker_GeoEval != NULL)         delete[] Marker_GeoEval;
  if (Marker_Plotting != NULL)        delete[] Marker_Plotting;
  if (Marker_Analyze != NULL)        delete[] Marker_Analyze;
  if (Marker_FSIinterface != NULL)        delete[] Marker_FSIinterface;
  if (Marker_All_SendRecv != NULL)    delete[] Marker_All_SendRecv;

  if (Kind_ObjFunc != NULL)      delete[] Kind_ObjFunc;
  if (Weight_ObjFunc != NULL)      delete[] Weight_ObjFunc;

  if (DV_Value != NULL) {
    for (iDV = 0; iDV < nDV; iDV++) delete[] DV_Value[iDV];
    delete [] DV_Value;
  }
  
  if (ParamDV != NULL) {
    for (iDV = 0; iDV < nDV; iDV++) delete[] ParamDV[iDV];
    delete [] ParamDV;
  }
  
  if (CoordFFDBox != NULL) {
    for (iFFD = 0; iFFD < nFFDBox; iFFD++) delete[] CoordFFDBox[iFFD];
    delete [] CoordFFDBox;
  }
  
  if (DegreeFFDBox != NULL) {
    for (iFFD = 0; iFFD < nFFDBox; iFFD++) delete[] DegreeFFDBox[iFFD];
    delete [] DegreeFFDBox;
  }
  
  if (Design_Variable != NULL)    delete[] Design_Variable;
  if (Dirichlet_Value != NULL)    delete[] Dirichlet_Value;
  
  if (Exhaust_Temperature_Target != NULL)    delete[]  Exhaust_Temperature_Target;
  if (Exhaust_Pressure_Target != NULL)    delete[]  Exhaust_Pressure_Target;
  if (Exhaust_Pressure != NULL)    delete[] Exhaust_Pressure;
  if (Exhaust_Temperature != NULL)    delete[] Exhaust_Temperature;
  if (Exhaust_MassFlow != NULL)    delete[] Exhaust_MassFlow;
  if (Exhaust_TotalPressure != NULL)    delete[] Exhaust_TotalPressure;
  if (Exhaust_TotalTemperature != NULL)    delete[] Exhaust_TotalTemperature;
  if (Exhaust_GrossThrust != NULL)    delete[] Exhaust_GrossThrust;
  if (Exhaust_Force != NULL)    delete[] Exhaust_Force;
  if (Exhaust_Power != NULL)    delete[] Exhaust_Power;

  if (Inflow_Mach != NULL)    delete[]  Inflow_Mach;
  if (Inflow_Pressure != NULL)    delete[] Inflow_Pressure;
  if (Inflow_MassFlow != NULL)    delete[] Inflow_MassFlow;
  if (Inflow_ReverseMassFlow != NULL)    delete[] Inflow_ReverseMassFlow;
  if (Inflow_TotalPressure != NULL)    delete[] Inflow_TotalPressure;
  if (Inflow_Temperature != NULL)    delete[] Inflow_Temperature;
  if (Inflow_TotalTemperature != NULL)    delete[] Inflow_TotalTemperature;
  if (Inflow_RamDrag != NULL)    delete[] Inflow_RamDrag;
  if (Inflow_Force != NULL)    delete[]  Inflow_Force;
  if (Inflow_Power != NULL)    delete[] Inflow_Power;

  if (Engine_Power != NULL)    delete[]  Engine_Power;
  if (Engine_Mach != NULL)    delete[]  Engine_Mach;
  if (Engine_Force != NULL)    delete[]  Engine_Force;
  if (Engine_NetThrust != NULL)    delete[]  Engine_NetThrust;
  if (Engine_GrossThrust != NULL)    delete[]  Engine_GrossThrust;
  if (Engine_Area != NULL)    delete[]  Engine_Area;
  if (EngineInflow_Target != NULL)    delete[] EngineInflow_Target;

  if (ActDiskInlet_MassFlow != NULL)    delete[]  ActDiskInlet_MassFlow;
  if (ActDiskInlet_Temperature != NULL)    delete[]  ActDiskInlet_Temperature;
  if (ActDiskInlet_TotalTemperature != NULL)    delete[]  ActDiskInlet_TotalTemperature;
  if (ActDiskInlet_Pressure != NULL)    delete[]  ActDiskInlet_Pressure;
  if (ActDiskInlet_TotalPressure != NULL)    delete[]  ActDiskInlet_TotalPressure;
  if (ActDiskInlet_RamDrag != NULL)    delete[]  ActDiskInlet_RamDrag;
  if (ActDiskInlet_Force != NULL)    delete[]  ActDiskInlet_Force;
  if (ActDiskInlet_Power != NULL)    delete[]  ActDiskInlet_Power;

  if (ActDiskOutlet_MassFlow != NULL)    delete[]  ActDiskOutlet_MassFlow;
  if (ActDiskOutlet_Temperature != NULL)    delete[]  ActDiskOutlet_Temperature;
  if (ActDiskOutlet_TotalTemperature != NULL)    delete[]  ActDiskOutlet_TotalTemperature;
  if (ActDiskOutlet_Pressure != NULL)    delete[]  ActDiskOutlet_Pressure;
  if (ActDiskOutlet_TotalPressure != NULL)    delete[]  ActDiskOutlet_TotalPressure;
  if (ActDiskOutlet_GrossThrust != NULL)    delete[]  ActDiskOutlet_GrossThrust;
  if (ActDiskOutlet_Force != NULL)    delete[]  ActDiskOutlet_Force;
  if (ActDiskOutlet_Power != NULL)    delete[]  ActDiskOutlet_Power;

  if (ActDisk_DeltaPress != NULL)    delete[]  ActDisk_DeltaPress;
  if (ActDisk_DeltaTemp != NULL)    delete[]  ActDisk_DeltaTemp;
  if (ActDisk_TotalPressRatio != NULL)    delete[]  ActDisk_TotalPressRatio;
  if (ActDisk_TotalTempRatio != NULL)    delete[]  ActDisk_TotalTempRatio;
  if (ActDisk_StaticPressRatio != NULL)    delete[]  ActDisk_StaticPressRatio;
  if (ActDisk_StaticTempRatio != NULL)    delete[]  ActDisk_StaticTempRatio;
  if (ActDisk_Power != NULL)    delete[]  ActDisk_Power;
  if (ActDisk_MassFlow != NULL)    delete[]  ActDisk_MassFlow;
  if (ActDisk_Mach != NULL)    delete[]  ActDisk_Mach;
  if (ActDisk_Force != NULL)    delete[]  ActDisk_Force;
  if (ActDisk_NetThrust != NULL)    delete[]  ActDisk_NetThrust;
  if (ActDisk_BCThrust != NULL)    delete[]  ActDisk_BCThrust;
  if (ActDisk_BCThrust_Old != NULL)    delete[]  ActDisk_BCThrust_Old;
  if (ActDisk_GrossThrust != NULL)    delete[]  ActDisk_GrossThrust;
  if (ActDisk_Area != NULL)    delete[]  ActDisk_Area;
  if (ActDisk_ReverseMassFlow != NULL)    delete[]  ActDisk_ReverseMassFlow;
  
  if (Surface_MassFlow != NULL)    delete[]  Surface_MassFlow;
  if (Surface_DC60 != NULL)    delete[]  Surface_DC60;
  if (Surface_IDC != NULL)    delete[]  Surface_IDC;
  if (Surface_IDC_Mach != NULL)    delete[]  Surface_IDC_Mach;
  if (Surface_IDR != NULL)    delete[]  Surface_IDR;

  if (Inlet_Ttotal != NULL) delete[]  Inlet_Ttotal;
  if (Inlet_Ptotal != NULL) delete[]  Inlet_Ptotal;
  if (Inlet_FlowDir != NULL) {
    for (iMarker = 0; iMarker < nMarker_Inlet; iMarker++)
      delete [] Inlet_FlowDir[iMarker];
    delete [] Inlet_FlowDir;
  }
  
  if (Inlet_Velocity != NULL) {
    for (iMarker = 0; iMarker < nMarker_Supersonic_Inlet; iMarker++)
      delete [] Inlet_Velocity[iMarker];
    delete [] Inlet_Velocity;
  }
  
  if (Riemann_FlowDir != NULL) {
    for (iMarker = 0; iMarker < nMarker_Riemann; iMarker++)
      delete [] Riemann_FlowDir[iMarker];
    delete [] Riemann_FlowDir;
  }
  
  if (NRBC_FlowDir != NULL) {
    for (iMarker = 0; iMarker < nMarker_NRBC; iMarker++)
      delete [] NRBC_FlowDir[iMarker];
    delete [] NRBC_FlowDir;
  }
  
  if (Load_Sine_Dir != NULL) {
    for (iMarker = 0; iMarker < nMarker_Load_Sine; iMarker++)
      delete [] Load_Sine_Dir[iMarker];
    delete [] Load_Sine_Dir;
  }
  
  if (Load_Dir != NULL) {
    for (iMarker = 0; iMarker < nMarker_Load_Dir; iMarker++)
      delete [] Load_Dir[iMarker];
    delete [] Load_Dir;
  }
  
  if (Inlet_Temperature != NULL)    delete[] Inlet_Temperature;
  if (Inlet_Pressure != NULL)    delete[] Inlet_Pressure;
  if (Outlet_Pressure != NULL)    delete[] Outlet_Pressure;
  if (Isothermal_Temperature != NULL)    delete[] Isothermal_Temperature;
  if (Heat_Flux != NULL)    delete[] Heat_Flux;
  if (Displ_Value != NULL)    delete[] Displ_Value;
  if (Load_Value != NULL)    delete[] Load_Value;
  if (Load_Dir_Multiplier != NULL)    delete[] Load_Dir_Multiplier;
  if (Load_Dir_Value != NULL)    delete[] Load_Dir_Value;
  if (Disp_Dir != NULL)    delete[] Disp_Dir;
  if (Disp_Dir_Multiplier != NULL)    delete[] Disp_Dir_Multiplier;
  if (Disp_Dir_Value != NULL)    delete[] Disp_Dir_Value;
  if (Load_Sine_Amplitude != NULL)    delete[] Load_Sine_Amplitude;
  if (Load_Sine_Frequency != NULL)    delete[] Load_Sine_Frequency;
  if (FlowLoad_Value != NULL)    delete[] FlowLoad_Value;

  /*--- related to periodic boundary conditions ---*/
  
  for (iMarker = 0; iMarker < nMarker_PerBound; iMarker++) {
    if (Periodic_RotCenter   != NULL) delete [] Periodic_RotCenter[iMarker];
    if (Periodic_RotAngles   != NULL) delete [] Periodic_RotAngles[iMarker];
    if (Periodic_Translation != NULL) delete [] Periodic_Translation[iMarker];
  }
  if (Periodic_RotCenter   != NULL) delete[] Periodic_RotCenter;
  if (Periodic_RotAngles   != NULL) delete[] Periodic_RotAngles;
  if (Periodic_Translation != NULL) delete[] Periodic_Translation;

  for (iPeriodic = 0; iPeriodic < nPeriodic_Index; iPeriodic++) {
    if (Periodic_Center    != NULL) delete [] Periodic_Center[iPeriodic];
    if (Periodic_Rotation  != NULL) delete [] Periodic_Rotation[iPeriodic];
    if (Periodic_Translate != NULL) delete [] Periodic_Translate[iPeriodic];
  }
  if (Periodic_Center      != NULL) delete[] Periodic_Center;
  if (Periodic_Rotation    != NULL) delete[] Periodic_Rotation;
  if (Periodic_Translate   != NULL) delete[] Periodic_Translate;
  
  if (MG_CorrecSmooth != NULL)        delete[] MG_CorrecSmooth;
  if (PlaneTag != NULL)               delete[] PlaneTag;
  if (CFL!= NULL)                      delete[] CFL;
  
  /*--- String markers ---*/
  if (Marker_Euler != NULL )              delete[] Marker_Euler;
  if (Marker_FarField != NULL )           delete[] Marker_FarField;
  if (Marker_Custom != NULL )             delete[] Marker_Custom;
  if (Marker_SymWall != NULL )            delete[] Marker_SymWall;
  if (Marker_Pressure != NULL )           delete[] Marker_Pressure;
  if (Marker_PerBound != NULL )           delete[] Marker_PerBound;
  if (Marker_PerDonor != NULL )           delete[] Marker_PerDonor;
  if (Marker_NearFieldBound != NULL )     delete[] Marker_NearFieldBound;
  if (Marker_InterfaceBound != NULL )     delete[] Marker_InterfaceBound;
  if (Marker_Fluid_InterfaceBound != NULL )     delete[] Marker_Fluid_InterfaceBound;
  if (Marker_Dirichlet != NULL )          delete[] Marker_Dirichlet;
  if (Marker_Inlet != NULL )              delete[] Marker_Inlet;
  if (Marker_Supersonic_Inlet != NULL )   delete[] Marker_Supersonic_Inlet;
  if (Marker_Supersonic_Outlet != NULL )   delete[] Marker_Supersonic_Outlet;
  if (Marker_Outlet != NULL )             delete[] Marker_Outlet;
  if (Marker_Out_1D != NULL )             delete[] Marker_Out_1D;
  if (Marker_Isothermal != NULL )         delete[] Marker_Isothermal;
  if (Marker_EngineInflow != NULL )      delete[] Marker_EngineInflow;
  if (Marker_EngineExhaust != NULL )     delete[] Marker_EngineExhaust;
  if (Marker_Displacement != NULL )       delete[] Marker_Displacement;
  if (Marker_Load != NULL )               delete[] Marker_Load;
  if (Marker_Load_Dir != NULL )               delete[] Marker_Load_Dir;
  if (Marker_Disp_Dir != NULL )               delete[] Marker_Disp_Dir;
  if (Marker_Load_Sine != NULL )               delete[] Marker_Load_Sine;
  if (Marker_FlowLoad != NULL )           delete[] Marker_FlowLoad;
  if (Marker_Neumann != NULL )            delete[] Marker_Neumann;
  if (Marker_Internal != NULL )            delete[] Marker_Internal;
  if (Marker_HeatFlux != NULL )               delete[] Marker_HeatFlux;

  if (Int_Coeffs != NULL) delete [] Int_Coeffs;
  
  /*--- Delete some arrays needed just for initializing options. ---*/
  
  if (default_vel_inf       != NULL) delete [] default_vel_inf;
  if (default_eng_box       != NULL) delete [] default_eng_box;
  if (default_eng_val       != NULL) delete [] default_eng_val;
  if (default_cfl_adapt     != NULL) delete [] default_cfl_adapt;
  if (default_ad_coeff_flow != NULL) delete [] default_ad_coeff_flow;
  if (default_ad_coeff_adj  != NULL) delete [] default_ad_coeff_adj;
  if (default_obj_coeff     != NULL) delete [] default_obj_coeff;
  if (default_geo_loc       != NULL) delete [] default_geo_loc;
  if (default_distortion    != NULL) delete [] default_distortion;
  if (default_ea_lim        != NULL) delete [] default_ea_lim;
  if (default_grid_fix      != NULL) delete [] default_grid_fix;
  if (default_inc_crit      != NULL) delete [] default_inc_crit;
 
  if (FFDTag != NULL) delete [] FFDTag;
  if (nDV_Value != NULL) delete [] nDV_Value;
  if (TagFFDBox != NULL) delete [] TagFFDBox;
  
  if (Kind_Data_Riemann != NULL) delete [] Kind_Data_Riemann;
  if (Riemann_Var1 != NULL) delete [] Riemann_Var1;
  if (Riemann_Var2 != NULL) delete [] Riemann_Var2;
  if (Kind_Data_NRBC != NULL) delete [] Kind_Data_NRBC;
  if (NRBC_Var1 != NULL) delete [] NRBC_Var1;
  if (NRBC_Var2 != NULL) delete [] NRBC_Var2;
  if (Marker_TurboBoundIn != NULL) delete [] Marker_TurboBoundIn;
  if (Marker_TurboBoundOut != NULL) delete [] Marker_TurboBoundOut;
  if (Kind_TurboPerformance != NULL) delete [] Kind_TurboPerformance;
  if (Marker_Riemann != NULL) delete [] Marker_Riemann;
  if (Marker_NRBC != NULL) delete [] Marker_NRBC;
 
}

string CConfig::GetUnsteady_FileName(string val_filename, int val_iter) {

  string UnstExt, UnstFilename = val_filename;
  char buffer[50];

  /*--- Check that a positive value iteration is requested (for now). ---*/
  
  if (val_iter < 0) {
    cout << "Requesting a negative iteration number for the restart file!!" << endl;
    exit(EXIT_FAILURE);
  }

  /*--- Append iteration number for unsteady cases ---*/

  if ((Wrt_Unsteady) || (Wrt_Dynamic)) {
    unsigned short lastindex = UnstFilename.find_last_of(".");
    UnstFilename = UnstFilename.substr(0, lastindex);
    if ((val_iter >= 0)    && (val_iter < 10))    SPRINTF (buffer, "_0000%d.dat", val_iter);
    if ((val_iter >= 10)   && (val_iter < 100))   SPRINTF (buffer, "_000%d.dat",  val_iter);
    if ((val_iter >= 100)  && (val_iter < 1000))  SPRINTF (buffer, "_00%d.dat",   val_iter);
    if ((val_iter >= 1000) && (val_iter < 10000)) SPRINTF (buffer, "_0%d.dat",    val_iter);
    if (val_iter >= 10000) SPRINTF (buffer, "_%d.dat", val_iter);
    string UnstExt = string(buffer);
    UnstFilename.append(UnstExt);
  }

  return UnstFilename;
}

string CConfig::GetMultizone_FileName(string val_filename, int val_iZone) {

    string multizone_filename = val_filename;
    char buffer[50];
    
    if (GetnZone() > 1 ) {
        unsigned short lastindex = multizone_filename.find_last_of(".");
        multizone_filename = multizone_filename.substr(0, lastindex);
        SPRINTF (buffer, "_%d.dat", SU2_TYPE::Int(val_iZone));
        multizone_filename.append(string(buffer));
    }
    
    return multizone_filename;
}

string CConfig::GetObjFunc_Extension(string val_filename) {

  string AdjExt, Filename = val_filename;

  if (ContinuousAdjoint || DiscreteAdjoint) {

    /*--- Remove filename extension (.dat) ---*/
    unsigned short lastindex = Filename.find_last_of(".");
    Filename = Filename.substr(0, lastindex);
    if (nObj==1) {
      switch (Kind_ObjFunc[0]) {
      case DRAG_COEFFICIENT:        AdjExt = "_cd";       break;
      case LIFT_COEFFICIENT:        AdjExt = "_cl";       break;
      case SIDEFORCE_COEFFICIENT:   AdjExt = "_csf";      break;
      case INVERSE_DESIGN_PRESSURE: AdjExt = "_invpress"; break;
      case INVERSE_DESIGN_HEATFLUX: AdjExt = "_invheat";  break;
      case MOMENT_X_COEFFICIENT:    AdjExt = "_cmx";      break;
      case MOMENT_Y_COEFFICIENT:    AdjExt = "_cmy";      break;
      case MOMENT_Z_COEFFICIENT:    AdjExt = "_cmz";      break;
      case EFFICIENCY:              AdjExt = "_eff";      break;
      case EQUIVALENT_AREA:         AdjExt = "_ea";       break;
      case NEARFIELD_PRESSURE:      AdjExt = "_nfp";      break;
      case FORCE_X_COEFFICIENT:     AdjExt = "_cfx";      break;
      case FORCE_Y_COEFFICIENT:     AdjExt = "_cfy";      break;
      case FORCE_Z_COEFFICIENT:     AdjExt = "_cfz";      break;
      case THRUST_COEFFICIENT:      AdjExt = "_ct";       break;
      case TORQUE_COEFFICIENT:      AdjExt = "_cq";       break;
      case TOTAL_HEATFLUX:          AdjExt = "_totheat";  break;
      case MAXIMUM_HEATFLUX:        AdjExt = "_maxheat";  break;
      case FIGURE_OF_MERIT:         AdjExt = "_merit";    break;
      case FREE_SURFACE:            AdjExt = "_fs";       break;
      case AVG_TOTAL_PRESSURE:      AdjExt = "_pt";       break;
      case AVG_OUTLET_PRESSURE:     AdjExt = "_pe";       break;
      case MASS_FLOW_RATE:          AdjExt = "_mfr";       break;
      case OUTFLOW_GENERALIZED:     AdjExt = "_chn";       break;
      case REFERENCE_GEOMETRY:      AdjExt = "_refgeom";       break;
      }
    }
    else{
      AdjExt = "_combo";
    }
    Filename.append(AdjExt);

    /*--- Lastly, add the .dat extension ---*/
    Filename.append(".dat");

  }

  return Filename;
}

unsigned short CConfig::GetContainerPosition(unsigned short val_eqsystem) {

  switch (val_eqsystem) {
    case RUNTIME_FLOW_SYS:      return FLOW_SOL;
    case RUNTIME_TURB_SYS:      return TURB_SOL;
    case RUNTIME_TRANS_SYS:     return TRANS_SOL;
    case RUNTIME_POISSON_SYS:   return POISSON_SOL;
    case RUNTIME_WAVE_SYS:      return WAVE_SOL;
    case RUNTIME_HEAT_SYS:      return HEAT_SOL;
    case RUNTIME_FEA_SYS:       return FEA_SOL;
    case RUNTIME_ADJPOT_SYS:    return ADJFLOW_SOL;
    case RUNTIME_ADJFLOW_SYS:   return ADJFLOW_SOL;
    case RUNTIME_ADJTURB_SYS:   return ADJTURB_SOL;
    case RUNTIME_ADJFEA_SYS:    return ADJFEA_SOL;
    case RUNTIME_MULTIGRID_SYS: return 0;
  }
  return 0;
}

void CConfig::SetKind_ConvNumScheme(unsigned short val_kind_convnumscheme,
                                    unsigned short val_kind_centered, unsigned short val_kind_upwind,
                                    unsigned short val_kind_slopelimit, unsigned short val_order_spatial_int) {

  Kind_ConvNumScheme = val_kind_convnumscheme;
  Kind_Centered = val_kind_centered;
  Kind_Upwind = val_kind_upwind;
  Kind_SlopeLimit = val_kind_slopelimit;
  SpatialOrder = val_order_spatial_int;

}

void CConfig::SetGlobalParam(unsigned short val_solver,
                             unsigned short val_system,
                             unsigned long val_extiter) {

  /*--- Set the simulation global time ---*/
  Current_UnstTime = static_cast<su2double>(val_extiter)*Delta_UnstTime;
  Current_UnstTimeND = static_cast<su2double>(val_extiter)*Delta_UnstTimeND;

  /*--- Set the solver methods ---*/
  switch (val_solver) {
    case EULER:
      if (val_system == RUNTIME_FLOW_SYS) {
        SetKind_ConvNumScheme(Kind_ConvNumScheme_Flow, Kind_Centered_Flow,
                              Kind_Upwind_Flow, Kind_SlopeLimit_Flow,
                              SpatialOrder_Flow);
        SetKind_TimeIntScheme(Kind_TimeIntScheme_Flow);
      }
      break;
    case NAVIER_STOKES:
      if (val_system == RUNTIME_FLOW_SYS) {
        SetKind_ConvNumScheme(Kind_ConvNumScheme_Flow, Kind_Centered_Flow,
                              Kind_Upwind_Flow, Kind_SlopeLimit_Flow,
                              SpatialOrder_Flow);
        SetKind_TimeIntScheme(Kind_TimeIntScheme_Flow);
      }
      break;
    case RANS:
      if (val_system == RUNTIME_FLOW_SYS) {
        SetKind_ConvNumScheme(Kind_ConvNumScheme_Flow, Kind_Centered_Flow,
                              Kind_Upwind_Flow, Kind_SlopeLimit_Flow,
                              SpatialOrder_Flow);
        SetKind_TimeIntScheme(Kind_TimeIntScheme_Flow);
      }
      if (val_system == RUNTIME_TURB_SYS) {
        SetKind_ConvNumScheme(Kind_ConvNumScheme_Turb, Kind_Centered_Turb,
                              Kind_Upwind_Turb, Kind_SlopeLimit_Turb,
                              SpatialOrder_Turb);
        SetKind_TimeIntScheme(Kind_TimeIntScheme_Turb);
      }
      if (val_system == RUNTIME_TRANS_SYS) {
        SetKind_ConvNumScheme(Kind_ConvNumScheme_Turb, Kind_Centered_Turb,
                              Kind_Upwind_Turb, Kind_SlopeLimit_Turb,
                              SpatialOrder_Turb);
        SetKind_TimeIntScheme(Kind_TimeIntScheme_Turb);
      }
      break;
    case ADJ_EULER:
      if (val_system == RUNTIME_FLOW_SYS) {
        SetKind_ConvNumScheme(Kind_ConvNumScheme_Flow, Kind_Centered_Flow,
                              Kind_Upwind_Flow, Kind_SlopeLimit_Flow,
                              SpatialOrder_Flow);
        SetKind_TimeIntScheme(Kind_TimeIntScheme_Flow);
      }
      if (val_system == RUNTIME_ADJFLOW_SYS) {
        SetKind_ConvNumScheme(Kind_ConvNumScheme_AdjFlow, Kind_Centered_AdjFlow,
                              Kind_Upwind_AdjFlow, Kind_SlopeLimit_AdjFlow,
                              SpatialOrder_AdjFlow);
        SetKind_TimeIntScheme(Kind_TimeIntScheme_AdjFlow);
      }
      break;
    case ADJ_NAVIER_STOKES:
      if (val_system == RUNTIME_FLOW_SYS) {
        SetKind_ConvNumScheme(Kind_ConvNumScheme_Flow, Kind_Centered_Flow,
                              Kind_Upwind_Flow, Kind_SlopeLimit_Flow,
                              SpatialOrder_Flow);
        SetKind_TimeIntScheme(Kind_TimeIntScheme_Flow);
      }
      if (val_system == RUNTIME_ADJFLOW_SYS) {
        SetKind_ConvNumScheme(Kind_ConvNumScheme_AdjFlow, Kind_Centered_AdjFlow,
                              Kind_Upwind_AdjFlow, Kind_SlopeLimit_AdjFlow,
                              SpatialOrder_AdjFlow);
        SetKind_TimeIntScheme(Kind_TimeIntScheme_AdjFlow);
      }
      break;
    case ADJ_RANS:
      if (val_system == RUNTIME_FLOW_SYS) {
        SetKind_ConvNumScheme(Kind_ConvNumScheme_Flow, Kind_Centered_Flow,
                              Kind_Upwind_Flow, Kind_SlopeLimit_Flow,
                              SpatialOrder_Flow);
        SetKind_TimeIntScheme(Kind_TimeIntScheme_Flow);
      }
      if (val_system == RUNTIME_ADJFLOW_SYS) {
        SetKind_ConvNumScheme(Kind_ConvNumScheme_AdjFlow, Kind_Centered_AdjFlow,
                              Kind_Upwind_AdjFlow, Kind_SlopeLimit_AdjFlow,
                              SpatialOrder_AdjFlow);
        SetKind_TimeIntScheme(Kind_TimeIntScheme_AdjFlow);
      }
      if (val_system == RUNTIME_TURB_SYS) {
        SetKind_ConvNumScheme(Kind_ConvNumScheme_Turb, Kind_Centered_Turb,
                              Kind_Upwind_Turb, Kind_SlopeLimit_Turb,
                              SpatialOrder_Turb);
        SetKind_TimeIntScheme(Kind_TimeIntScheme_Turb);
      }
      if (val_system == RUNTIME_ADJTURB_SYS) {
        SetKind_ConvNumScheme(Kind_ConvNumScheme_AdjTurb, Kind_Centered_AdjTurb,
                              Kind_Upwind_AdjTurb, Kind_SlopeLimit_AdjTurb,
                              SpatialOrder_AdjTurb);
        SetKind_TimeIntScheme(Kind_TimeIntScheme_AdjTurb);
      }
      break;
    case POISSON_EQUATION:
      if (val_system == RUNTIME_POISSON_SYS) {
        SetKind_ConvNumScheme(NONE, NONE, NONE, NONE, NONE);
        SetKind_TimeIntScheme(Kind_TimeIntScheme_Poisson);
      }
      break;
    case WAVE_EQUATION:
      if (val_system == RUNTIME_WAVE_SYS) {
        SetKind_ConvNumScheme(NONE, NONE, NONE, NONE, NONE);
        SetKind_TimeIntScheme(Kind_TimeIntScheme_Wave);
      }
      break;
    case HEAT_EQUATION:
      if (val_system == RUNTIME_HEAT_SYS) {
        SetKind_ConvNumScheme(NONE, NONE, NONE, NONE, NONE);
        SetKind_TimeIntScheme(Kind_TimeIntScheme_Heat);
      }
      break;
    case FEM_ELASTICITY:

      Current_DynTime = static_cast<su2double>(val_extiter)*Delta_DynTime;

      if (val_system == RUNTIME_FEA_SYS) {
        SetKind_ConvNumScheme(NONE, NONE, NONE, NONE, NONE);
        SetKind_TimeIntScheme(Kind_TimeIntScheme_FEA);
      }
      break;
    case ADJ_ELASTICITY:

      Current_DynTime = static_cast<su2double>(val_extiter)*Delta_DynTime;

      if (val_system == RUNTIME_FEA_SYS) {
        SetKind_ConvNumScheme(NONE, NONE, NONE, NONE, NONE);
        SetKind_TimeIntScheme(Kind_TimeIntScheme_FEA);
      }
      break;
  }
}

su2double* CConfig::GetPeriodicRotCenter(string val_marker) {
  unsigned short iMarker_PerBound;
  for (iMarker_PerBound = 0; iMarker_PerBound < nMarker_PerBound; iMarker_PerBound++)
    if (Marker_PerBound[iMarker_PerBound] == val_marker) break;
  return Periodic_RotCenter[iMarker_PerBound];
}

su2double* CConfig::GetPeriodicRotAngles(string val_marker) {
  unsigned short iMarker_PerBound;
  for (iMarker_PerBound = 0; iMarker_PerBound < nMarker_PerBound; iMarker_PerBound++)
    if (Marker_PerBound[iMarker_PerBound] == val_marker) break;
  return Periodic_RotAngles[iMarker_PerBound];
}

su2double* CConfig::GetPeriodicTranslation(string val_marker) {
  unsigned short iMarker_PerBound;
  for (iMarker_PerBound = 0; iMarker_PerBound < nMarker_PerBound; iMarker_PerBound++)
    if (Marker_PerBound[iMarker_PerBound] == val_marker) break;
  return Periodic_Translation[iMarker_PerBound];
}

unsigned short CConfig::GetMarker_Periodic_Donor(string val_marker) {
  unsigned short iMarker_PerBound, jMarker_PerBound, kMarker_All;

  /*--- Find the marker for this periodic boundary. ---*/
  for (iMarker_PerBound = 0; iMarker_PerBound < nMarker_PerBound; iMarker_PerBound++)
    if (Marker_PerBound[iMarker_PerBound] == val_marker) break;

  /*--- Find corresponding donor. ---*/
  for (jMarker_PerBound = 0; jMarker_PerBound < nMarker_PerBound; jMarker_PerBound++)
    if (Marker_PerBound[jMarker_PerBound] == Marker_PerDonor[iMarker_PerBound]) break;

  /*--- Find and return global marker index for donor boundary. ---*/
  for (kMarker_All = 0; kMarker_All < nMarker_CfgFile; kMarker_All++)
    if (Marker_PerBound[jMarker_PerBound] == Marker_All_TagBound[kMarker_All]) break;

  return kMarker_All;
}

su2double CConfig::GetActDisk_NetThrust(string val_marker) {
  unsigned short iMarker_ActDisk;
  for (iMarker_ActDisk = 0; iMarker_ActDisk < nMarker_ActDiskInlet; iMarker_ActDisk++)
    if ((Marker_ActDiskInlet[iMarker_ActDisk] == val_marker) ||
        (Marker_ActDiskOutlet[iMarker_ActDisk] == val_marker)) break;
  return ActDisk_NetThrust[iMarker_ActDisk];
}

su2double CConfig::GetActDisk_Power(string val_marker) {
  unsigned short iMarker_ActDisk;
  for (iMarker_ActDisk = 0; iMarker_ActDisk < nMarker_ActDiskInlet; iMarker_ActDisk++)
    if ((Marker_ActDiskInlet[iMarker_ActDisk] == val_marker) ||
        (Marker_ActDiskOutlet[iMarker_ActDisk] == val_marker)) break;
  return ActDisk_Power[iMarker_ActDisk];
}

su2double CConfig::GetActDisk_MassFlow(string val_marker) {
  unsigned short iMarker_ActDisk;
  for (iMarker_ActDisk = 0; iMarker_ActDisk < nMarker_ActDiskInlet; iMarker_ActDisk++)
    if ((Marker_ActDiskInlet[iMarker_ActDisk] == val_marker) ||
        (Marker_ActDiskOutlet[iMarker_ActDisk] == val_marker)) break;
  return ActDisk_MassFlow[iMarker_ActDisk];
}

su2double CConfig::GetActDisk_Mach(string val_marker) {
  unsigned short iMarker_ActDisk;
  for (iMarker_ActDisk = 0; iMarker_ActDisk < nMarker_ActDiskInlet; iMarker_ActDisk++)
    if ((Marker_ActDiskInlet[iMarker_ActDisk] == val_marker) ||
        (Marker_ActDiskOutlet[iMarker_ActDisk] == val_marker)) break;
  return ActDisk_Mach[iMarker_ActDisk];
}

su2double CConfig::GetActDisk_Force(string val_marker) {
  unsigned short iMarker_ActDisk;
  for (iMarker_ActDisk = 0; iMarker_ActDisk < nMarker_ActDiskInlet; iMarker_ActDisk++)
    if ((Marker_ActDiskInlet[iMarker_ActDisk] == val_marker) ||
        (Marker_ActDiskOutlet[iMarker_ActDisk] == val_marker)) break;
  return ActDisk_Force[iMarker_ActDisk];
}

su2double CConfig::GetActDisk_BCThrust(string val_marker) {
  unsigned short iMarker_ActDisk;
  for (iMarker_ActDisk = 0; iMarker_ActDisk < nMarker_ActDiskInlet; iMarker_ActDisk++)
    if ((Marker_ActDiskInlet[iMarker_ActDisk] == val_marker) ||
        (Marker_ActDiskOutlet[iMarker_ActDisk] == val_marker)) break;
  return ActDisk_BCThrust[iMarker_ActDisk];
}

su2double CConfig::GetActDisk_BCThrust_Old(string val_marker) {
  unsigned short iMarker_ActDisk;
  for (iMarker_ActDisk = 0; iMarker_ActDisk < nMarker_ActDiskInlet; iMarker_ActDisk++)
    if ((Marker_ActDiskInlet[iMarker_ActDisk] == val_marker) ||
        (Marker_ActDiskOutlet[iMarker_ActDisk] == val_marker)) break;
  return ActDisk_BCThrust_Old[iMarker_ActDisk];
}

void CConfig::SetActDisk_BCThrust(string val_marker, su2double val_actdisk_bcthrust) {
  unsigned short iMarker_ActDisk;
  for (iMarker_ActDisk = 0; iMarker_ActDisk < nMarker_ActDiskInlet; iMarker_ActDisk++)
    if ((Marker_ActDiskInlet[iMarker_ActDisk] == val_marker) ||
        (Marker_ActDiskOutlet[iMarker_ActDisk] == val_marker)) break;
  ActDisk_BCThrust[iMarker_ActDisk] = val_actdisk_bcthrust;
}

void CConfig::SetActDisk_BCThrust_Old(string val_marker, su2double val_actdisk_bcthrust_old) {
  unsigned short iMarker_ActDisk;
  for (iMarker_ActDisk = 0; iMarker_ActDisk < nMarker_ActDiskInlet; iMarker_ActDisk++)
    if ((Marker_ActDiskInlet[iMarker_ActDisk] == val_marker) ||
        (Marker_ActDiskOutlet[iMarker_ActDisk] == val_marker)) break;
  ActDisk_BCThrust_Old[iMarker_ActDisk] = val_actdisk_bcthrust_old;
}

su2double CConfig::GetActDisk_Area(string val_marker) {
  unsigned short iMarker_ActDisk;
  for (iMarker_ActDisk = 0; iMarker_ActDisk < nMarker_ActDiskInlet; iMarker_ActDisk++)
    if ((Marker_ActDiskInlet[iMarker_ActDisk] == val_marker) ||
        (Marker_ActDiskOutlet[iMarker_ActDisk] == val_marker)) break;
  return ActDisk_Area[iMarker_ActDisk];
}

su2double CConfig::GetActDisk_ReverseMassFlow(string val_marker) {
  unsigned short iMarker_ActDisk;
  for (iMarker_ActDisk = 0; iMarker_ActDisk < nMarker_ActDiskInlet; iMarker_ActDisk++)
    if ((Marker_ActDiskInlet[iMarker_ActDisk] == val_marker) ||
        (Marker_ActDiskOutlet[iMarker_ActDisk] == val_marker)) break;
  return ActDisk_ReverseMassFlow[iMarker_ActDisk];
}

su2double CConfig::GetActDisk_PressJump(string val_marker, unsigned short val_value) {
  unsigned short iMarker_ActDisk;
  for (iMarker_ActDisk = 0; iMarker_ActDisk < nMarker_ActDiskInlet; iMarker_ActDisk++)
    if ((Marker_ActDiskInlet[iMarker_ActDisk] == val_marker) ||
        (Marker_ActDiskOutlet[iMarker_ActDisk] == val_marker)) break;
  return ActDisk_PressJump[iMarker_ActDisk][val_value];
}

su2double CConfig::GetActDisk_TempJump(string val_marker, unsigned short val_value) {
  unsigned short iMarker_ActDisk;
  for (iMarker_ActDisk = 0; iMarker_ActDisk < nMarker_ActDiskInlet; iMarker_ActDisk++)
    if ((Marker_ActDiskInlet[iMarker_ActDisk] == val_marker) ||
        (Marker_ActDiskOutlet[iMarker_ActDisk] == val_marker)) break;
  return ActDisk_TempJump[iMarker_ActDisk][val_value];;
}

su2double CConfig::GetActDisk_Omega(string val_marker, unsigned short val_value) {
  unsigned short iMarker_ActDisk;
  for (iMarker_ActDisk = 0; iMarker_ActDisk < nMarker_ActDiskInlet; iMarker_ActDisk++)
    if ((Marker_ActDiskInlet[iMarker_ActDisk] == val_marker) ||
        (Marker_ActDiskOutlet[iMarker_ActDisk] == val_marker)) break;
  return ActDisk_Omega[iMarker_ActDisk][val_value];;
}

unsigned short CConfig::GetMarker_CfgFile_ActDiskOutlet(string val_marker) {
  unsigned short iMarker_ActDisk, kMarker_All;
  
  /*--- Find the marker for this actuator disk inlet. ---*/
  
  for (iMarker_ActDisk = 0; iMarker_ActDisk < nMarker_ActDiskInlet; iMarker_ActDisk++)
    if (Marker_ActDiskInlet[iMarker_ActDisk] == val_marker) break;
  
  /*--- Find and return global marker index for the actuator disk outlet. ---*/
  
  for (kMarker_All = 0; kMarker_All < nMarker_CfgFile; kMarker_All++)
    if (Marker_ActDiskOutlet[iMarker_ActDisk] == Marker_CfgFile_TagBound[kMarker_All]) break;
  
  return kMarker_All;
}

unsigned short CConfig::GetMarker_CfgFile_EngineExhaust(string val_marker) {
  unsigned short iMarker_Engine, kMarker_All;
  
  /*--- Find the marker for this engine inflow. ---*/
  
  for (iMarker_Engine = 0; iMarker_Engine < nMarker_EngineInflow; iMarker_Engine++)
    if (Marker_EngineInflow[iMarker_Engine] == val_marker) break;
  
  /*--- Find and return global marker index for the engine exhaust. ---*/
  
  for (kMarker_All = 0; kMarker_All < nMarker_CfgFile; kMarker_All++)
    if (Marker_EngineExhaust[iMarker_Engine] == Marker_CfgFile_TagBound[kMarker_All]) break;
  
  return kMarker_All;
}

void CConfig::SetnPeriodicIndex(unsigned short val_index) {

  /*--- Store total number of transformations. ---*/
  nPeriodic_Index = val_index;

  /*--- Allocate memory for centers, angles, translations. ---*/
  Periodic_Center    = new su2double*[nPeriodic_Index];
  Periodic_Rotation  = new su2double*[nPeriodic_Index];
  Periodic_Translate = new su2double*[nPeriodic_Index];
  
  for (unsigned long i = 0; i < nPeriodic_Index; i++) {
    Periodic_Center[i]    = new su2double[3];
    Periodic_Rotation[i]  = new su2double[3];
    Periodic_Translate[i] = new su2double[3];
  }
  
}

unsigned short CConfig::GetMarker_Moving(string val_marker) {
  unsigned short iMarker_Moving;

  /*--- Find the marker for this moving boundary. ---*/
  for (iMarker_Moving = 0; iMarker_Moving < nMarker_Moving; iMarker_Moving++)
    if (Marker_Moving[iMarker_Moving] == val_marker) break;

  return iMarker_Moving;
}

su2double CConfig::GetDirichlet_Value(string val_marker) {
  unsigned short iMarker_Dirichlet;
  for (iMarker_Dirichlet = 0; iMarker_Dirichlet < nMarker_Dirichlet; iMarker_Dirichlet++)
    if (Marker_Dirichlet[iMarker_Dirichlet] == val_marker) break;
  return Dirichlet_Value[iMarker_Dirichlet];
}

bool CConfig::GetDirichlet_Boundary(string val_marker) {
  unsigned short iMarker_Dirichlet;
  bool Dirichlet = false;
  for (iMarker_Dirichlet = 0; iMarker_Dirichlet < nMarker_Dirichlet; iMarker_Dirichlet++)
    if (Marker_Dirichlet[iMarker_Dirichlet] == val_marker) {
      Dirichlet = true;
      break;
    }
  return Dirichlet;
}

su2double CConfig::GetExhaust_Temperature_Target(string val_marker) {
  unsigned short iMarker_EngineExhaust;
  for (iMarker_EngineExhaust = 0; iMarker_EngineExhaust < nMarker_EngineExhaust; iMarker_EngineExhaust++)
    if (Marker_EngineExhaust[iMarker_EngineExhaust] == val_marker) break;
  return Exhaust_Temperature_Target[iMarker_EngineExhaust];
}

su2double CConfig::GetExhaust_Pressure_Target(string val_marker) {
  unsigned short iMarker_EngineExhaust;
  for (iMarker_EngineExhaust = 0; iMarker_EngineExhaust < nMarker_EngineExhaust; iMarker_EngineExhaust++)
    if (Marker_EngineExhaust[iMarker_EngineExhaust] == val_marker) break;
  return Exhaust_Pressure_Target[iMarker_EngineExhaust];
}

su2double CConfig::GetInlet_Ttotal(string val_marker) {
  unsigned short iMarker_Inlet;
  for (iMarker_Inlet = 0; iMarker_Inlet < nMarker_Inlet; iMarker_Inlet++)
    if (Marker_Inlet[iMarker_Inlet] == val_marker) break;
  return Inlet_Ttotal[iMarker_Inlet];
}

su2double CConfig::GetInlet_Ptotal(string val_marker) {
  unsigned short iMarker_Inlet;
  for (iMarker_Inlet = 0; iMarker_Inlet < nMarker_Inlet; iMarker_Inlet++)
    if (Marker_Inlet[iMarker_Inlet] == val_marker) break;
  return Inlet_Ptotal[iMarker_Inlet];
}

su2double* CConfig::GetInlet_FlowDir(string val_marker) {
  unsigned short iMarker_Inlet;
  for (iMarker_Inlet = 0; iMarker_Inlet < nMarker_Inlet; iMarker_Inlet++)
    if (Marker_Inlet[iMarker_Inlet] == val_marker) break;
  return Inlet_FlowDir[iMarker_Inlet];
}

su2double CConfig::GetInlet_Temperature(string val_marker) {
  unsigned short iMarker_Supersonic_Inlet;
  for (iMarker_Supersonic_Inlet = 0; iMarker_Supersonic_Inlet < nMarker_Supersonic_Inlet; iMarker_Supersonic_Inlet++)
    if (Marker_Supersonic_Inlet[iMarker_Supersonic_Inlet] == val_marker) break;
  return Inlet_Temperature[iMarker_Supersonic_Inlet];
}

su2double CConfig::GetInlet_Pressure(string val_marker) {
  unsigned short iMarker_Supersonic_Inlet;
  for (iMarker_Supersonic_Inlet = 0; iMarker_Supersonic_Inlet < nMarker_Supersonic_Inlet; iMarker_Supersonic_Inlet++)
    if (Marker_Supersonic_Inlet[iMarker_Supersonic_Inlet] == val_marker) break;
  return Inlet_Pressure[iMarker_Supersonic_Inlet];
}

su2double* CConfig::GetInlet_Velocity(string val_marker) {
  unsigned short iMarker_Supersonic_Inlet;
  for (iMarker_Supersonic_Inlet = 0; iMarker_Supersonic_Inlet < nMarker_Supersonic_Inlet; iMarker_Supersonic_Inlet++)
    if (Marker_Supersonic_Inlet[iMarker_Supersonic_Inlet] == val_marker) break;
  return Inlet_Velocity[iMarker_Supersonic_Inlet];
}

su2double CConfig::GetOutlet_Pressure(string val_marker) {
  unsigned short iMarker_Outlet;
  for (iMarker_Outlet = 0; iMarker_Outlet < nMarker_Outlet; iMarker_Outlet++)
    if (Marker_Outlet[iMarker_Outlet] == val_marker) break;
  return Outlet_Pressure[iMarker_Outlet];
}

su2double CConfig::GetRiemann_Var1(string val_marker) {
  unsigned short iMarker_Riemann;
  for (iMarker_Riemann = 0; iMarker_Riemann < nMarker_Riemann; iMarker_Riemann++)
    if (Marker_Riemann[iMarker_Riemann] == val_marker) break;
  return Riemann_Var1[iMarker_Riemann];
}

su2double CConfig::GetRiemann_Var2(string val_marker) {
  unsigned short iMarker_Riemann;
  for (iMarker_Riemann = 0; iMarker_Riemann < nMarker_Riemann; iMarker_Riemann++)
    if (Marker_Riemann[iMarker_Riemann] == val_marker) break;
  return Riemann_Var2[iMarker_Riemann];
}

su2double* CConfig::GetRiemann_FlowDir(string val_marker) {
  unsigned short iMarker_Riemann;
  for (iMarker_Riemann = 0; iMarker_Riemann < nMarker_Riemann; iMarker_Riemann++)
    if (Marker_Riemann[iMarker_Riemann] == val_marker) break;
  return Riemann_FlowDir[iMarker_Riemann];
}

unsigned short CConfig::GetKind_Data_Riemann(string val_marker) {
  unsigned short iMarker_Riemann;
  for (iMarker_Riemann = 0; iMarker_Riemann < nMarker_Riemann; iMarker_Riemann++)
    if (Marker_Riemann[iMarker_Riemann] == val_marker) break;
  return Kind_Data_Riemann[iMarker_Riemann];
}


su2double CConfig::GetNRBC_Var1(string val_marker) {
  unsigned short iMarker_NRBC;
  for (iMarker_NRBC = 0; iMarker_NRBC < nMarker_NRBC; iMarker_NRBC++)
    if (Marker_NRBC[iMarker_NRBC] == val_marker) break;
  return NRBC_Var1[iMarker_NRBC];
}

su2double CConfig::GetNRBC_Var2(string val_marker) {
  unsigned short iMarker_NRBC;
  for (iMarker_NRBC = 0; iMarker_NRBC < nMarker_NRBC; iMarker_NRBC++)
    if (Marker_NRBC[iMarker_NRBC] == val_marker) break;
  return NRBC_Var2[iMarker_NRBC];
}

su2double* CConfig::GetNRBC_FlowDir(string val_marker) {
  unsigned short iMarker_NRBC;
  for (iMarker_NRBC = 0; iMarker_NRBC < nMarker_NRBC; iMarker_NRBC++)
    if (Marker_NRBC[iMarker_NRBC] == val_marker) break;
  return NRBC_FlowDir[iMarker_NRBC];
}

unsigned short CConfig::GetKind_Data_NRBC(string val_marker) {
  unsigned short iMarker_NRBC;
  for (iMarker_NRBC = 0; iMarker_NRBC < nMarker_NRBC; iMarker_NRBC++)
    if (Marker_NRBC[iMarker_NRBC] == val_marker) break;
  return Kind_Data_NRBC[iMarker_NRBC];
}


su2double CConfig::GetIsothermal_Temperature(string val_marker) {

  unsigned short iMarker_Isothermal = 0;

  if (nMarker_Isothermal > 0) {
    for (iMarker_Isothermal = 0; iMarker_Isothermal < nMarker_Isothermal; iMarker_Isothermal++)
      if (Marker_Isothermal[iMarker_Isothermal] == val_marker) break;
  }

  return Isothermal_Temperature[iMarker_Isothermal];
}

su2double CConfig::GetWall_HeatFlux(string val_marker) {
  unsigned short iMarker_HeatFlux = 0;

  if (nMarker_HeatFlux > 0) {
  for (iMarker_HeatFlux = 0; iMarker_HeatFlux < nMarker_HeatFlux; iMarker_HeatFlux++)
    if (Marker_HeatFlux[iMarker_HeatFlux] == val_marker) break;
  }

  return Heat_Flux[iMarker_HeatFlux];
}

su2double CConfig::GetEngineInflow_Target(string val_marker) {
  unsigned short iMarker_EngineInflow;
  for (iMarker_EngineInflow = 0; iMarker_EngineInflow < nMarker_EngineInflow; iMarker_EngineInflow++)
    if (Marker_EngineInflow[iMarker_EngineInflow] == val_marker) break;
  return EngineInflow_Target[iMarker_EngineInflow];
}

su2double CConfig::GetInflow_Pressure(string val_marker) {
  unsigned short iMarker_EngineInflow;
  for (iMarker_EngineInflow = 0; iMarker_EngineInflow < nMarker_EngineInflow; iMarker_EngineInflow++)
    if (Marker_EngineInflow[iMarker_EngineInflow] == val_marker) break;
  return Inflow_Pressure[iMarker_EngineInflow];
}

su2double CConfig::GetInflow_MassFlow(string val_marker) {
  unsigned short iMarker_EngineInflow;
  for (iMarker_EngineInflow = 0; iMarker_EngineInflow < nMarker_EngineInflow; iMarker_EngineInflow++)
    if (Marker_EngineInflow[iMarker_EngineInflow] == val_marker) break;
  return Inflow_MassFlow[iMarker_EngineInflow];
}

su2double CConfig::GetInflow_ReverseMassFlow(string val_marker) {
  unsigned short iMarker_EngineInflow;
  for (iMarker_EngineInflow = 0; iMarker_EngineInflow < nMarker_EngineInflow; iMarker_EngineInflow++)
    if (Marker_EngineInflow[iMarker_EngineInflow] == val_marker) break;
  return Inflow_ReverseMassFlow[iMarker_EngineInflow];
}

su2double CConfig::GetInflow_TotalPressure(string val_marker) {
  unsigned short iMarker_EngineInflow;
  for (iMarker_EngineInflow = 0; iMarker_EngineInflow < nMarker_EngineInflow; iMarker_EngineInflow++)
    if (Marker_EngineInflow[iMarker_EngineInflow] == val_marker) break;
  return Inflow_TotalPressure[iMarker_EngineInflow];
}

su2double CConfig::GetInflow_Temperature(string val_marker) {
  unsigned short iMarker_EngineInflow;
  for (iMarker_EngineInflow = 0; iMarker_EngineInflow < nMarker_EngineInflow; iMarker_EngineInflow++)
    if (Marker_EngineInflow[iMarker_EngineInflow] == val_marker) break;
  return Inflow_Temperature[iMarker_EngineInflow];
}

su2double CConfig::GetInflow_TotalTemperature(string val_marker) {
  unsigned short iMarker_EngineInflow;
  for (iMarker_EngineInflow = 0; iMarker_EngineInflow < nMarker_EngineInflow; iMarker_EngineInflow++)
    if (Marker_EngineInflow[iMarker_EngineInflow] == val_marker) break;
  return Inflow_TotalTemperature[iMarker_EngineInflow];
}

su2double CConfig::GetInflow_RamDrag(string val_marker) {
  unsigned short iMarker_EngineInflow;
  for (iMarker_EngineInflow = 0; iMarker_EngineInflow < nMarker_EngineInflow; iMarker_EngineInflow++)
    if (Marker_EngineInflow[iMarker_EngineInflow] == val_marker) break;
  return Inflow_RamDrag[iMarker_EngineInflow];
}

su2double CConfig::GetInflow_Force(string val_marker) {
  unsigned short iMarker_EngineInflow;
  for (iMarker_EngineInflow = 0; iMarker_EngineInflow < nMarker_EngineInflow; iMarker_EngineInflow++)
    if (Marker_EngineInflow[iMarker_EngineInflow] == val_marker) break;
  return Inflow_Force[iMarker_EngineInflow];
}

su2double CConfig::GetInflow_Power(string val_marker) {
  unsigned short iMarker_EngineInflow;
  for (iMarker_EngineInflow = 0; iMarker_EngineInflow < nMarker_EngineInflow; iMarker_EngineInflow++)
    if (Marker_EngineInflow[iMarker_EngineInflow] == val_marker) break;
  return Inflow_Power[iMarker_EngineInflow];
}

su2double CConfig::GetInflow_Mach(string val_marker) {
  unsigned short iMarker_EngineInflow;
  for (iMarker_EngineInflow = 0; iMarker_EngineInflow < nMarker_EngineInflow; iMarker_EngineInflow++)
    if (Marker_EngineInflow[iMarker_EngineInflow] == val_marker) break;
  return Inflow_Mach[iMarker_EngineInflow];
}

su2double CConfig::GetExhaust_Pressure(string val_marker) {
  unsigned short iMarker_EngineExhaust;
  for (iMarker_EngineExhaust = 0; iMarker_EngineExhaust < nMarker_EngineExhaust; iMarker_EngineExhaust++)
    if (Marker_EngineExhaust[iMarker_EngineExhaust] == val_marker) break;
  return Exhaust_Pressure[iMarker_EngineExhaust];
}

su2double CConfig::GetExhaust_Temperature(string val_marker) {
  unsigned short iMarker_EngineExhaust;
  for (iMarker_EngineExhaust = 0; iMarker_EngineExhaust < nMarker_EngineExhaust; iMarker_EngineExhaust++)
    if (Marker_EngineExhaust[iMarker_EngineExhaust] == val_marker) break;
  return Exhaust_Temperature[iMarker_EngineExhaust];
}

su2double CConfig::GetExhaust_MassFlow(string val_marker) {
  unsigned short iMarker_EngineExhaust;
  for (iMarker_EngineExhaust = 0; iMarker_EngineExhaust < nMarker_EngineExhaust; iMarker_EngineExhaust++)
    if (Marker_EngineExhaust[iMarker_EngineExhaust] == val_marker) break;
  return Exhaust_MassFlow[iMarker_EngineExhaust];
}

su2double CConfig::GetExhaust_TotalPressure(string val_marker) {
  unsigned short iMarker_EngineExhaust;
  for (iMarker_EngineExhaust = 0; iMarker_EngineExhaust < nMarker_EngineExhaust; iMarker_EngineExhaust++)
    if (Marker_EngineExhaust[iMarker_EngineExhaust] == val_marker) break;
  return Exhaust_TotalPressure[iMarker_EngineExhaust];
}

su2double CConfig::GetExhaust_TotalTemperature(string val_marker) {
  unsigned short iMarker_EngineExhaust;
  for (iMarker_EngineExhaust = 0; iMarker_EngineExhaust < nMarker_EngineExhaust; iMarker_EngineExhaust++)
    if (Marker_EngineExhaust[iMarker_EngineExhaust] == val_marker) break;
  return Exhaust_TotalTemperature[iMarker_EngineExhaust];
}

su2double CConfig::GetExhaust_GrossThrust(string val_marker) {
  unsigned short iMarker_EngineExhaust;
  for (iMarker_EngineExhaust = 0; iMarker_EngineExhaust < nMarker_EngineExhaust; iMarker_EngineExhaust++)
    if (Marker_EngineExhaust[iMarker_EngineExhaust] == val_marker) break;
  return Exhaust_GrossThrust[iMarker_EngineExhaust];
}

su2double CConfig::GetExhaust_Force(string val_marker) {
  unsigned short iMarker_EngineExhaust;
  for (iMarker_EngineExhaust = 0; iMarker_EngineExhaust < nMarker_EngineExhaust; iMarker_EngineExhaust++)
    if (Marker_EngineExhaust[iMarker_EngineExhaust] == val_marker) break;
  return Exhaust_Force[iMarker_EngineExhaust];
}

su2double CConfig::GetExhaust_Power(string val_marker) {
  unsigned short iMarker_EngineExhaust;
  for (iMarker_EngineExhaust = 0; iMarker_EngineExhaust < nMarker_EngineExhaust; iMarker_EngineExhaust++)
    if (Marker_EngineExhaust[iMarker_EngineExhaust] == val_marker) break;
  return Exhaust_Power[iMarker_EngineExhaust];
}

su2double CConfig::GetActDiskInlet_Pressure(string val_marker) {
  unsigned short iMarker_ActDiskInlet;
  for (iMarker_ActDiskInlet = 0; iMarker_ActDiskInlet < nMarker_ActDiskInlet; iMarker_ActDiskInlet++)
    if (Marker_ActDiskInlet[iMarker_ActDiskInlet] == val_marker) break;
  return ActDiskInlet_Pressure[iMarker_ActDiskInlet];
}

su2double CConfig::GetActDiskInlet_TotalPressure(string val_marker) {
  unsigned short iMarker_ActDiskInlet;
  for (iMarker_ActDiskInlet = 0; iMarker_ActDiskInlet < nMarker_ActDiskInlet; iMarker_ActDiskInlet++)
    if (Marker_ActDiskInlet[iMarker_ActDiskInlet] == val_marker) break;
  return ActDiskInlet_TotalPressure[iMarker_ActDiskInlet];
}

su2double CConfig::GetActDiskInlet_RamDrag(string val_marker) {
  unsigned short iMarker_ActDiskInlet;
  for (iMarker_ActDiskInlet = 0; iMarker_ActDiskInlet < nMarker_ActDiskInlet; iMarker_ActDiskInlet++)
    if (Marker_ActDiskInlet[iMarker_ActDiskInlet] == val_marker) break;
  return ActDiskInlet_RamDrag[iMarker_ActDiskInlet];
}

su2double CConfig::GetActDiskInlet_Force(string val_marker) {
  unsigned short iMarker_ActDiskInlet;
  for (iMarker_ActDiskInlet = 0; iMarker_ActDiskInlet < nMarker_ActDiskInlet; iMarker_ActDiskInlet++)
    if (Marker_ActDiskInlet[iMarker_ActDiskInlet] == val_marker) break;
  return ActDiskInlet_Force[iMarker_ActDiskInlet];
}

su2double CConfig::GetActDiskInlet_Power(string val_marker) {
  unsigned short iMarker_ActDiskInlet;
  for (iMarker_ActDiskInlet = 0; iMarker_ActDiskInlet < nMarker_ActDiskInlet; iMarker_ActDiskInlet++)
    if (Marker_ActDiskInlet[iMarker_ActDiskInlet] == val_marker) break;
  return ActDiskInlet_Power[iMarker_ActDiskInlet];
}

su2double CConfig::GetActDiskOutlet_Pressure(string val_marker) {
  unsigned short iMarker_ActDiskOutlet;
  for (iMarker_ActDiskOutlet = 0; iMarker_ActDiskOutlet < nMarker_ActDiskOutlet; iMarker_ActDiskOutlet++)
    if (Marker_ActDiskOutlet[iMarker_ActDiskOutlet] == val_marker) break;
  return ActDiskOutlet_Pressure[iMarker_ActDiskOutlet];
}

su2double CConfig::GetActDiskOutlet_TotalPressure(string val_marker) {
  unsigned short iMarker_ActDiskOutlet;
  for (iMarker_ActDiskOutlet = 0; iMarker_ActDiskOutlet < nMarker_ActDiskOutlet; iMarker_ActDiskOutlet++)
    if (Marker_ActDiskOutlet[iMarker_ActDiskOutlet] == val_marker) break;
  return ActDiskOutlet_TotalPressure[iMarker_ActDiskOutlet];
}

su2double CConfig::GetActDiskOutlet_GrossThrust(string val_marker) {
  unsigned short iMarker_ActDiskOutlet;
  for (iMarker_ActDiskOutlet = 0; iMarker_ActDiskOutlet < nMarker_ActDiskOutlet; iMarker_ActDiskOutlet++)
    if (Marker_ActDiskOutlet[iMarker_ActDiskOutlet] == val_marker) break;
  return ActDiskOutlet_GrossThrust[iMarker_ActDiskOutlet];
}

su2double CConfig::GetActDiskOutlet_Force(string val_marker) {
  unsigned short iMarker_ActDiskOutlet;
  for (iMarker_ActDiskOutlet = 0; iMarker_ActDiskOutlet < nMarker_ActDiskOutlet; iMarker_ActDiskOutlet++)
    if (Marker_ActDiskOutlet[iMarker_ActDiskOutlet] == val_marker) break;
  return ActDiskOutlet_Force[iMarker_ActDiskOutlet];
}

su2double CConfig::GetActDiskOutlet_Power(string val_marker) {
  unsigned short iMarker_ActDiskOutlet;
  for (iMarker_ActDiskOutlet = 0; iMarker_ActDiskOutlet < nMarker_ActDiskOutlet; iMarker_ActDiskOutlet++)
    if (Marker_ActDiskOutlet[iMarker_ActDiskOutlet] == val_marker) break;
  return ActDiskOutlet_Power[iMarker_ActDiskOutlet];
}

su2double CConfig::GetActDiskInlet_Temperature(string val_marker) {
  unsigned short iMarker_ActDiskInlet;
  for (iMarker_ActDiskInlet = 0; iMarker_ActDiskInlet < nMarker_ActDiskInlet; iMarker_ActDiskInlet++)
    if (Marker_ActDiskInlet[iMarker_ActDiskInlet] == val_marker) break;
  return ActDiskInlet_Temperature[iMarker_ActDiskInlet];
}

su2double CConfig::GetActDiskInlet_TotalTemperature(string val_marker) {
  unsigned short iMarker_ActDiskInlet;
  for (iMarker_ActDiskInlet = 0; iMarker_ActDiskInlet < nMarker_ActDiskInlet; iMarker_ActDiskInlet++)
    if (Marker_ActDiskInlet[iMarker_ActDiskInlet] == val_marker) break;
  return ActDiskInlet_TotalTemperature[iMarker_ActDiskInlet];
}

su2double CConfig::GetActDiskOutlet_Temperature(string val_marker) {
  unsigned short iMarker_ActDiskOutlet;
  for (iMarker_ActDiskOutlet = 0; iMarker_ActDiskOutlet < nMarker_ActDiskOutlet; iMarker_ActDiskOutlet++)
    if (Marker_ActDiskOutlet[iMarker_ActDiskOutlet] == val_marker) break;
  return ActDiskOutlet_Temperature[iMarker_ActDiskOutlet];
}

su2double CConfig::GetActDiskOutlet_TotalTemperature(string val_marker) {
  unsigned short iMarker_ActDiskOutlet;
  for (iMarker_ActDiskOutlet = 0; iMarker_ActDiskOutlet < nMarker_ActDiskOutlet; iMarker_ActDiskOutlet++)
    if (Marker_ActDiskOutlet[iMarker_ActDiskOutlet] == val_marker) break;
  return ActDiskOutlet_TotalTemperature[iMarker_ActDiskOutlet];
}

su2double CConfig::GetActDiskInlet_MassFlow(string val_marker) {
  unsigned short iMarker_ActDiskInlet;
  for (iMarker_ActDiskInlet = 0; iMarker_ActDiskInlet < nMarker_ActDiskInlet; iMarker_ActDiskInlet++)
    if (Marker_ActDiskInlet[iMarker_ActDiskInlet] == val_marker) break;
  return ActDiskInlet_MassFlow[iMarker_ActDiskInlet];
}

su2double CConfig::GetActDiskOutlet_MassFlow(string val_marker) {
  unsigned short iMarker_ActDiskOutlet;
  for (iMarker_ActDiskOutlet = 0; iMarker_ActDiskOutlet < nMarker_ActDiskOutlet; iMarker_ActDiskOutlet++)
    if (Marker_ActDiskOutlet[iMarker_ActDiskOutlet] == val_marker) break;
  return ActDiskOutlet_MassFlow[iMarker_ActDiskOutlet];
}

su2double CConfig::GetDispl_Value(string val_marker) {
  unsigned short iMarker_Displacement;
  for (iMarker_Displacement = 0; iMarker_Displacement < nMarker_Displacement; iMarker_Displacement++)
    if (Marker_Displacement[iMarker_Displacement] == val_marker) break;
  return Displ_Value[iMarker_Displacement];
}

su2double CConfig::GetLoad_Value(string val_marker) {
  unsigned short iMarker_Load;
  for (iMarker_Load = 0; iMarker_Load < nMarker_Load; iMarker_Load++)
    if (Marker_Load[iMarker_Load] == val_marker) break;
  return Load_Value[iMarker_Load];
}

su2double CConfig::GetLoad_Dir_Value(string val_marker) {
  unsigned short iMarker_Load_Dir;
  for (iMarker_Load_Dir = 0; iMarker_Load_Dir < nMarker_Load_Dir; iMarker_Load_Dir++)
    if (Marker_Load_Dir[iMarker_Load_Dir] == val_marker) break;
  return Load_Dir_Value[iMarker_Load_Dir];
}

su2double CConfig::GetLoad_Dir_Multiplier(string val_marker) {
  unsigned short iMarker_Load_Dir;
  for (iMarker_Load_Dir = 0; iMarker_Load_Dir < nMarker_Load_Dir; iMarker_Load_Dir++)
    if (Marker_Load_Dir[iMarker_Load_Dir] == val_marker) break;
  return Load_Dir_Multiplier[iMarker_Load_Dir];
}

su2double CConfig::GetDisp_Dir_Value(string val_marker) {
  unsigned short iMarker_Disp_Dir;
  for (iMarker_Disp_Dir = 0; iMarker_Disp_Dir < nMarker_Disp_Dir; iMarker_Disp_Dir++)
    if (Marker_Disp_Dir[iMarker_Disp_Dir] == val_marker) break;
  return Disp_Dir_Value[iMarker_Disp_Dir];
}

su2double CConfig::GetDisp_Dir_Multiplier(string val_marker) {
  unsigned short iMarker_Disp_Dir;
  for (iMarker_Disp_Dir = 0; iMarker_Disp_Dir < nMarker_Disp_Dir; iMarker_Disp_Dir++)
    if (Marker_Disp_Dir[iMarker_Disp_Dir] == val_marker) break;
  return Disp_Dir_Multiplier[iMarker_Disp_Dir];
}

su2double* CConfig::GetLoad_Dir(string val_marker) {
  unsigned short iMarker_Load_Dir;
  for (iMarker_Load_Dir = 0; iMarker_Load_Dir < nMarker_Load_Dir; iMarker_Load_Dir++)
    if (Marker_Load_Dir[iMarker_Load_Dir] == val_marker) break;
  return Load_Dir[iMarker_Load_Dir];
}

su2double* CConfig::GetDisp_Dir(string val_marker) {
  unsigned short iMarker_Disp_Dir;
  for (iMarker_Disp_Dir = 0; iMarker_Disp_Dir < nMarker_Disp_Dir; iMarker_Disp_Dir++)
    if (Marker_Disp_Dir[iMarker_Disp_Dir] == val_marker) break;
  return Disp_Dir[iMarker_Disp_Dir];
}

su2double CConfig::GetLoad_Sine_Amplitude(string val_marker) {
  unsigned short iMarker_Load_Sine;
  for (iMarker_Load_Sine = 0; iMarker_Load_Sine < nMarker_Load_Sine; iMarker_Load_Sine++)
    if (Marker_Load_Sine[iMarker_Load_Sine] == val_marker) break;
  return Load_Sine_Amplitude[iMarker_Load_Sine];
}

su2double CConfig::GetLoad_Sine_Frequency(string val_marker) {
  unsigned short iMarker_Load_Sine;
  for (iMarker_Load_Sine = 0; iMarker_Load_Sine < nMarker_Load_Sine; iMarker_Load_Sine++)
    if (Marker_Load_Sine[iMarker_Load_Sine] == val_marker) break;
  return Load_Sine_Frequency[iMarker_Load_Sine];
}

su2double* CConfig::GetLoad_Sine_Dir(string val_marker) {
  unsigned short iMarker_Load_Sine;
  for (iMarker_Load_Sine = 0; iMarker_Load_Sine < nMarker_Load_Sine; iMarker_Load_Sine++)
    if (Marker_Load_Sine[iMarker_Load_Sine] == val_marker) break;
  return Load_Sine_Dir[iMarker_Load_Sine];
}

su2double CConfig::GetFlowLoad_Value(string val_marker) {
  unsigned short iMarker_FlowLoad;
  for (iMarker_FlowLoad = 0; iMarker_FlowLoad < nMarker_FlowLoad; iMarker_FlowLoad++)
    if (Marker_FlowLoad[iMarker_FlowLoad] == val_marker) break;
  return FlowLoad_Value[iMarker_FlowLoad];
}

void CConfig::SetSpline(vector<su2double> &x, vector<su2double> &y, unsigned long n, su2double yp1, su2double ypn, vector<su2double> &y2) {
  unsigned long i, k;
  su2double p, qn, sig, un, *u;

  u = new su2double [n];

  if (yp1 > 0.99e30)			// The lower boundary condition is set either to be "nat
    y2[0]=u[0]=0.0;			  // -ural"
  else {									// or else to have a specified first derivative.
    y2[0] = -0.5;
    u[0]=(3.0/(x[1]-x[0]))*((y[1]-y[0])/(x[1]-x[0])-yp1);
  }

  for (i=2; i<=n-1; i++) {									//  This is the decomposition loop of the tridiagonal al-
    sig=(x[i-1]-x[i-2])/(x[i]-x[i-2]);		//	gorithm. y2 and u are used for tem-
    p=sig*y2[i-2]+2.0;										//	porary storage of the decomposed
    y2[i-1]=(sig-1.0)/p;										//	factors.
    u[i-1]=(y[i]-y[i-1])/(x[i]-x[i-1]) - (y[i-1]-y[i-2])/(x[i-1]-x[i-2]);
    u[i-1]=(6.0*u[i-1]/(x[i]-x[i-2])-sig*u[i-2])/p;
  }

  if (ypn > 0.99e30)						// The upper boundary condition is set either to be
    qn=un=0.0;									// "natural"
  else {												// or else to have a specified first derivative.
    qn=0.5;
    un=(3.0/(x[n-1]-x[n-2]))*(ypn-(y[n-1]-y[n-2])/(x[n-1]-x[n-2]));
  }
  y2[n-1]=(un-qn*u[n-2])/(qn*y2[n-2]+1.0);
  for (k=n-1; k>=1; k--)					// This is the backsubstitution loop of the tridiagonal
    y2[k-1]=y2[k-1]*y2[k]+u[k-1];	  // algorithm.

  delete[] u;

}

su2double CConfig::GetSpline(vector<su2double>&xa, vector<su2double>&ya, vector<su2double>&y2a, unsigned long n, su2double x) {
  unsigned long klo, khi, k;
  su2double h, b, a, y;

  klo=1;										// We will find the right place in the table by means of
  khi=n;										// bisection. This is optimal if sequential calls to this
  while (khi-klo > 1) {			// routine are at random values of x. If sequential calls
    k=(khi+klo) >> 1;				// are in order, and closely spaced, one would do better
    if (xa[k-1] > x) khi=k;		// to store previous values of klo and khi and test if
    else klo=k;							// they remain appropriate on the next call.
  }								// klo and khi now bracket the input value of x
  h=xa[khi-1]-xa[klo-1];
  if (h == 0.0) cout << "Bad xa input to routine splint" << endl;	// The xa’s must be dis-
  a=(xa[khi-1]-x)/h;																					      // tinct.
  b=(x-xa[klo-1])/h;				// Cubic spline polynomial is now evaluated.
  y=a*ya[klo-1]+b*ya[khi-1]+((a*a*a-a)*y2a[klo-1]+(b*b*b-b)*y2a[khi-1])*(h*h)/6.0;

  return y;
}<|MERGE_RESOLUTION|>--- conflicted
+++ resolved
@@ -288,29 +288,13 @@
   
   /*--- Marker Pointers ---*/
 
-<<<<<<< HEAD
-  Marker_Euler = NULL;            Marker_FarField = NULL;           Marker_Custom = NULL;
-  Marker_SymWall = NULL;          Marker_Pressure = NULL;           Marker_PerBound = NULL;
-  Marker_PerDonor = NULL;         Marker_NearFieldBound = NULL;     Marker_InterfaceBound = NULL;
-  Marker_Dirichlet = NULL;        Marker_Inlet = NULL;
-  Marker_Supersonic_Inlet = NULL; Marker_Outlet = NULL;             Marker_Out_1D = NULL;
-  Marker_Isothermal = NULL;       Marker_HeatFlux = NULL;           Marker_EngineInflow = NULL;
-  Marker_Supersonic_Outlet = NULL;
-  Marker_EngineExhaust = NULL;    Marker_Displacement = NULL;       Marker_Load = NULL;
-  Marker_Load_Dir = NULL;         Marker_Load_Sine = NULL;          Marker_Clamped = NULL;    Marker_Disp_Dir = NULL;
-  Marker_FlowLoad = NULL;         Marker_Neumann = NULL;            Marker_Internal = NULL;
-  Marker_All_TagBound = NULL;     Marker_CfgFile_TagBound = NULL;   Marker_All_KindBC = NULL;
-  Marker_CfgFile_KindBC = NULL;   Marker_All_SendRecv = NULL;       Marker_All_PerBound = NULL;
-  Marker_FSIinterface = NULL;     Marker_All_FSIinterface = NULL;     Marker_Riemann = NULL;
-  Marker_Load = NULL;
-=======
   Marker_Euler                = NULL;    Marker_FarField         = NULL;    Marker_Custom         = NULL;
   Marker_SymWall              = NULL;    Marker_Pressure         = NULL;    Marker_PerBound       = NULL;
   Marker_PerDonor             = NULL;    Marker_NearFieldBound   = NULL;    Marker_InterfaceBound = NULL;
   Marker_Dirichlet            = NULL;    Marker_Inlet            = NULL;    
   Marker_Supersonic_Inlet     = NULL;    Marker_Outlet           = NULL;    Marker_Out_1D         = NULL;
   Marker_Isothermal           = NULL;    Marker_HeatFlux         = NULL;    Marker_EngineInflow   = NULL;
-  Marker_Supersonic_Outlet    = NULL;    Marker_Load             = NULL;
+  Marker_Supersonic_Outlet    = NULL;    Marker_Load             = NULL;    Marker_Disp_Dir       = NULL;
   Marker_EngineExhaust        = NULL;    Marker_Displacement     = NULL;    Marker_Load           = NULL;
   Marker_Load_Dir             = NULL;    Marker_Load_Sine        = NULL;    Marker_Clamped        = NULL;
   Marker_FlowLoad             = NULL;    Marker_Neumann          = NULL;    Marker_Internal       = NULL;
@@ -319,7 +303,6 @@
   Marker_FSIinterface         = NULL;    Marker_All_FSIinterface = NULL;    Marker_Riemann        = NULL;
   Marker_Fluid_InterfaceBound = NULL;
 
->>>>>>> a501cc68
   
   /*--- Boundary Condition settings ---*/
 
