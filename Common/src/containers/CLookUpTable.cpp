/*!
 * \file CLookupTable.cpp
 * \brief tabulation of fluid properties
 * \author D. Mayer, T. Economon
 * \version 7.5.0 "Blackbird"
 *
 * SU2 Project Website: https://su2code.github.io
 *
 * The SU2 Project is maintained by the SU2 Foundation
 * (http://su2foundation.org)
 *
 * Copyright 2012-2023, SU2 Contributors (cf. AUTHORS.md)
 *
 * SU2 is free software; you can redistribute it and/or
 * modify it under the terms of the GNU Lesser General Public
 * License as published by the Free Software Foundation; either
 * version 2.1 of the License, or (at your option) any later version.
 *
 * SU2 is distributed in the hope that it will be useful,
 * but WITHOUT ANY WARRANTY; without even the implied warranty of
 * MERCHANTABILITY or FITNESS FOR A PARTICULAR PURPOSE. See the GNU
 * Lesser General Public License for more details.
 *
 * You should have received a copy of the GNU Lesser General Public
 * License along with SU2. If not, see <http://www.gnu.org/licenses/>.
 */

#include "../../../Common/include/containers/CLookUpTable.hpp"
#include "../../../Common/include/linear_algebra/blas_structure.hpp"
#include "../../../Common/include/toolboxes/CSquareMatrixCM.hpp"

using namespace std;

CLookUpTable::CLookUpTable(const string& var_file_name_lut, const string& name_x, const string& name_y) {
  file_name_lut = var_file_name_lut;

  rank = SU2_MPI::GetRank();

  name_CV1 = name_x;
  name_CV2 = name_y;

  LoadTableRaw(var_file_name_lut);

  FindTableLimits(name_x, name_y);

  if (rank == MASTER_NODE)
    cout << "Detecting all unique edges and setting edge to triangle connectivity "
            "..."
         << endl;

  IdentifyUniqueEdges();

  if (rank == MASTER_NODE)
    cout << " done." << endl;

  PrintTableInfo();

  if (rank == MASTER_NODE)
  switch (table_dim)
  {
  case 2:
    cout << "Building a trapezoidal map for the (" + name_x + ", " + name_y + ") "
            "space ..."
         << endl;
    break;
  case 3:
    cout << "Building trapezoidal map stack for the (" + name_x + ", " + name_y + ") "
              "space ..."
          << endl;
    break;
  default:
    break;
  }

<<<<<<< HEAD
  trap_map_x_y.resize(n_table_levels);
  su2double startTime = SU2_MPI::Wtime();
  unsigned short barwidth=65;
  for(auto i_level = 0ul; i_level<n_table_levels; i_level++){
    trap_map_x_y[i_level] = CTrapezoidalMap(GetDataP(name_x, i_level), GetDataP(name_y, i_level), table_data[i_level].cols(), edges[i_level], edge_to_triangle[i_level]);
    /* Display a progress bar to monitor table generation process */
    if(rank == MASTER_NODE){
      su2double progress = su2double(i_level) / n_table_levels;
      auto completed = floor(progress*barwidth);
      auto to_do = barwidth - completed;
      cout << "[" << setfill('=') << setw(completed);
      cout << '>';
      cout << setfill(' ') << setw(to_do) << std::right << "] " << 100*progress << "%\r";
      cout.flush();
    }
  }
  su2double stopTime = SU2_MPI::Wtime();

  if (rank == MASTER_NODE){
    switch (table_dim)
    {
    case 2:
      cout << "Construction of trapezoidal map took " << stopTime-startTime << " seconds\n" << endl;
      break;
    case 3:
      cout << "Construction of trapezoidal map stack took " << stopTime-startTime << " seconds\n" << endl;
      break;
    default:
      break;
    }
    cout << "Precomputing interpolation coefficients..." << endl;
  }
    
  ComputeInterpCoeffs();
=======
  trap_map_prog_enth = CTrapezoidalMap(GetDataP(name_prog), GetDataP(name_enth), table_data.cols(), edges, edge_to_triangle);

  if (rank == MASTER_NODE)
    cout << " done." << endl;

  if (rank == MASTER_NODE)
    cout << "Precomputing interpolation coefficients..." << endl;


  ComputeInterpCoeffs(name_prog, name_enth);
>>>>>>> 95a84870

  if (rank == MASTER_NODE)
    cout << "LUT fluid model ready for use" << endl;
}

void CLookUpTable::LoadTableRaw(const string& var_file_name_lut) {
  CFileReaderLUT file_reader;

  if (rank == MASTER_NODE)
    cout << "Loading lookup table, filename = " << var_file_name_lut << " ..." << endl;

  file_reader.ReadRawLUT(var_file_name_lut);
  table_dim = file_reader.GetTableDim();
  n_table_levels = file_reader.GetNLevels();

  n_points.resize(n_table_levels); 
  n_triangles.resize(n_table_levels);
  n_hull_points.resize(n_table_levels);
  table_data.resize(n_table_levels);
  hull.resize(n_table_levels);
  triangles.resize(n_table_levels);
  interp_mat_inv_x_y.resize(n_table_levels);
  edges.resize(n_table_levels);
  edge_to_triangle.resize(n_table_levels);

  for(unsigned long i_level=0; i_level<n_table_levels; i_level++){
    n_points[i_level] = file_reader.GetNPoints(i_level);
    n_triangles[i_level] = file_reader.GetNTriangles(i_level);
    n_hull_points[i_level] = file_reader.GetNHullPoints(i_level);
    table_data[i_level] = file_reader.GetTableData(i_level);
    triangles[i_level] = file_reader.GetTriangles(i_level);
    hull[i_level] = file_reader.GetHull(i_level);
  }
  
  n_variables = file_reader.GetNVariables();
  version_lut = file_reader.GetVersionLUT();
  version_reader = file_reader.GetVersionReader();
  names_var = file_reader.GetNamesVar();

<<<<<<< HEAD
  if(table_dim == 3){
    z_values_levels.resize(n_table_levels);
    for(unsigned long i_level=0; i_level<n_table_levels; i_level++){
      z_values_levels[i_level] = file_reader.GetTableLevel(i_level);
    }
  }
  if (rank == MASTER_NODE) 
=======
  if (rank == MASTER_NODE)
>>>>>>> 95a84870
    cout << " done." << endl;
}

void CLookUpTable::FindTableLimits(const string& name_cv1, const string& name_cv2) {
  int idx_X = GetIndexOfVar(name_cv1);
  int idx_Y = GetIndexOfVar(name_cv2);
  limits_table_x.resize(n_table_levels);
  limits_table_y.resize(n_table_levels);

  /* we find the lowest and highest value of y and x in the table */
  for(auto i_level=0u; i_level<n_table_levels; i_level++)
  {
    limits_table_y[i_level] = minmax_element(table_data[i_level][idx_Y], table_data[i_level][idx_Y]+table_data[i_level].cols());
    limits_table_x[i_level] = minmax_element(table_data[i_level][idx_X], table_data[i_level][idx_X]+table_data[i_level].cols());
  }

  if(table_dim == 3){
    limits_table_z = minmax_element(&z_values_levels[0], &z_values_levels[0]+z_values_levels.cols());
  }
}

void CLookUpTable::PrintTableInfo() {
  if (rank == MASTER_NODE) {
    cout << setfill(' ');
    cout << endl;
    cout << "+------------------------------------------------------------------+\n";
    cout << "|                     Look-Up-Table (LUT) info                     |\n";
    cout << "+------------------------------------------------------------------+" << endl;
    cout << "| File name:" << setw(54) << right << file_name_lut << " |" << endl;
    cout << "| Table version:" << setw(50) << right << version_lut << " |" << endl;
    cout << "| Table reader version:" << setw(43) << right << version_reader << " |" << endl;
    cout << "| Table dimension:" << setw(48) << right << table_dim << " |" << endl;
    cout << "| Number of variables:" << setw(44) << right << n_variables << " |" << endl;

    su2double n_points_av = 0, n_tria_av = 0, n_edges_av = 0, min_x=1/EPS, max_x = -1/EPS, min_y=1/EPS, max_y = -1/EPS;
    for(auto i_level=0ul; i_level<n_table_levels; i_level++){
      n_points_av += n_points[i_level] / n_table_levels;
      n_tria_av += n_triangles[i_level] / n_table_levels;
      n_edges_av += edges[i_level].size() / n_table_levels;
      min_x = min(min_x, *limits_table_x[i_level].first);
      min_y = min(min_y, *limits_table_y[i_level].first);
      max_x = max(max_x, *limits_table_x[i_level].second);
      max_y = max(max_y, *limits_table_y[i_level].second);
    }
    switch (table_dim)
    {
    case 2:
      cout << "| Number of points:" << setw(47) << right << n_points_av << " |" << endl;
      cout << "| Number of triangles:" << setw(44) << right << n_tria_av << " |" << endl;
      cout << "| Number of edges:" << setw(48) << right << n_edges_av << " |" << endl;
      cout << "+------------------------------------------------------------------+" << endl;
      cout << "| Minimum Y:" << setw(54) << right << min_y << " |" << endl;
      cout << "| Maximum Y:" << setw(54) << right << max_y << " |" << endl;
      cout << "| Minimum X:" << setw(54) << right << min_x << " |" << endl;
      cout << "| Maximum X:" << setw(54) << right << max_x << " |" << endl;
      cout << "+------------------------------------------------------------------+" << endl;
      cout << "| Variable names:                                                  |" << endl;
      cout << "|                                                                  |" << endl;

      for (unsigned long i_var = 0; i_var < names_var.size(); i_var++)
        cout << "| " << right << setw(3) << i_var << ": " << left << setw(59) << names_var[i_var] << " |" << endl;

      cout << "+------------------------------------------------------------------+" << endl;

      cout << endl;
      break;
    case 3:
      
      cout << "| Number of table levels:" << setw(41) << right << n_table_levels << " |" << endl;
      cout << "| Average number of points:" << setw(39) << right << floor(n_points_av) << " |" << endl;
      cout << "| Average number of triangles:" << setw(36) << right << floor(n_tria_av) << " |" << endl;
      cout << "| Average number of edges:" << setw(40) << right << floor(n_edges_av) << " |" << endl;
      cout << "+------------------------------------------------------------------+" << endl;
      cout << "| Minimum Z:" << setw(54) << right << limits_table_z.first << " |" << endl;
      cout << "| Maximum Z:" << setw(54) << right << limits_table_z.second << " |" << endl;
      cout << "| Minimum Y:" << setw(54) << right << min_y << " |" << endl;
      cout << "| Maximum Y:" << setw(54) << right << max_y << " |" << endl;
      cout << "| Minimum X:" << setw(54) << right << min_x << " |" << endl;
      cout << "| Maximum X:" << setw(54) << right << max_x << " |" << endl;
      cout << "+------------------------------------------------------------------+" << endl;
      cout << "| Variable names:                                                  |" << endl;
      cout << "|                                                                  |" << endl;

      for (unsigned long i_var = 0; i_var < names_var.size(); i_var++)
        cout << "| " << right << setw(3) << i_var << ": " << left << setw(59) << names_var[i_var] << " |" << endl;

      cout << "+------------------------------------------------------------------+" << endl;
      break;
    default:
      break;
    }
  }
}

void CLookUpTable::IdentifyUniqueEdges() {

  for(auto i_level=0u; i_level<n_table_levels; i_level++){

  /* loop through elements and store the vector of element IDs (neighbors)
     for each of the points in the table */

  vector<vector<unsigned long> > neighborElemsOfPoint;
<<<<<<< HEAD
  
  neighborElemsOfPoint.resize(n_points[i_level]);
  for (unsigned long iElem = 0; iElem < n_triangles[i_level]; iElem++) {
=======

  neighborElemsOfPoint.resize(n_points);
  for (unsigned long iElem = 0; iElem < n_triangles; iElem++) {
>>>>>>> 95a84870
    /* loop over 3 points per triangle */
    for (unsigned long iPoint = 0; iPoint < N_POINTS_TRIANGLE; iPoint++) {
      /* get the global ID of the current point */
      const unsigned long GlobalIndex = triangles[i_level][iElem][iPoint];

      /* add the current element ID to the neighbor list for this point */
      neighborElemsOfPoint[GlobalIndex].push_back(iElem);
    }
  }

  /* remove duplicates from the neighboring element lists*/
  vector<unsigned long>::iterator vecIt;
  for (unsigned long iPoint = 0; iPoint < n_points[i_level]; iPoint++) {
    /* sort neighboring elements for each point */
    sort(neighborElemsOfPoint[iPoint].begin(), neighborElemsOfPoint[iPoint].end());

    /* uniquify list of neighboring elements */
    vecIt = unique(neighborElemsOfPoint[iPoint].begin(), neighborElemsOfPoint[iPoint].end());

    /* adjust size of vector */
    neighborElemsOfPoint[iPoint].resize(vecIt - neighborElemsOfPoint[iPoint].begin());
  }

  /* loop through all neighboring elements of each point and store
     the point IDs that are neighboring points */
  vector<vector<unsigned long> > neighborPointsOfPoint;
  neighborPointsOfPoint.resize(n_points[i_level]);
  for (unsigned long iPoint = 0; iPoint < n_points[i_level]; iPoint++) {
    for (unsigned long iElem = 0; iElem < neighborElemsOfPoint[iPoint].size(); iElem++) {
      /* loop over element points */
      for (unsigned long jPoint = 0; jPoint < N_POINTS_TRIANGLE; jPoint++) {
        /* get the global ID of the current point */
        const unsigned long GlobalIndex = triangles[i_level][neighborElemsOfPoint[iPoint][iElem]][jPoint];

        /* add the current element ID to the neighbor list for this point */
        if (GlobalIndex != iPoint) neighborPointsOfPoint[iPoint].push_back(GlobalIndex);
      }
    }
  }

  /* remove duplicates from the neighboring points lists */
  for (unsigned long iPoint = 0; iPoint < n_points[i_level]; iPoint++) {
    /* sort neighboring points for each point */
    sort(neighborPointsOfPoint[iPoint].begin(), neighborPointsOfPoint[iPoint].end());

    /* uniquify list of neighboring elements */
    vecIt = unique(neighborPointsOfPoint[iPoint].begin(), neighborPointsOfPoint[iPoint].end());

    /* adjust size of vector */
    neighborPointsOfPoint[iPoint].resize(vecIt - neighborPointsOfPoint[iPoint].begin());
  }

  /* loop through our point neighbors and fill the vector of the unique
     point pairs making up each edge in the grid. We impose a requirement
     that the smaller global index is in the first position and the larger
     is in the second to make for a unique set, so there's no need to
     remove duplicates. */
  for (unsigned long iPoint = 0; iPoint < n_points[i_level]; iPoint++) {
    for (unsigned long jPoint = 0; jPoint < neighborPointsOfPoint[iPoint].size(); jPoint++) {
      /* Store the neighbor index more clearly. */
      const unsigned long GlobalIndex = neighborPointsOfPoint[iPoint][jPoint];

      /* Store the edge so that the lower index of the pair is always first. */
      if (iPoint < GlobalIndex) {
        std::array<unsigned long,2> edge;
        edge[0] = iPoint;
        edge[1] = GlobalIndex;
        edges[i_level].push_back(edge);
      }
    }
  }


  /* Loop over our edges data structure. For the first point in each
   pair, loop through the neighboring elements and store the two
   elements that contain the second point in the edge ('left' and 'right' of the edge). */
  edge_to_triangle[i_level].resize(edges[i_level].size());
  for (unsigned long iEdge = 0; iEdge < edges[i_level].size(); iEdge++) {
    /* Store the two points of the edge more clearly. */
    const unsigned long iPoint = edges[i_level][iEdge][0];
    const unsigned long jPoint = edges[i_level][iEdge][1];

    /* Loop over all neighboring elements to iPoint. */
    for (unsigned long iElem = 0; iElem < neighborElemsOfPoint[iPoint].size(); iElem++) {
      /* loop over 3 points per triangle */
      for (unsigned long kPoint = 0; kPoint < N_POINTS_TRIANGLE; kPoint++) {
        /* Get the global ID of the current point. */
        const unsigned long GlobalIndex = triangles[i_level][neighborElemsOfPoint[iPoint][iElem]][kPoint];

        /* Add the current element ID to the neighbor list for this point. */
        if (GlobalIndex == jPoint) edge_to_triangle[i_level][iEdge].push_back(neighborElemsOfPoint[iPoint][iElem]);
      }
    }
  }
  }
}

void CLookUpTable::ComputeInterpCoeffs() {
  for(auto i_level=0ul; i_level<n_table_levels; i_level++){
    /* build KD tree for y, x space */

    std::array<unsigned long, 3> next_triangle;

    const su2double* val_x = GetDataP(name_CV1, i_level);
    const su2double* val_y = GetDataP(name_CV2, i_level);

    /* calculate weights for each triangle (basically a distance function) and
    * build inverse interpolation matrices */
    interp_mat_inv_x_y[i_level].resize(n_triangles[i_level]);
    for (unsigned long i_triangle = 0; i_triangle < n_triangles[i_level]; i_triangle++) {

      for (int p = 0; p < 3; p++) {
        next_triangle[p] = triangles[i_level][i_triangle][p];
      }

      su2activematrix x_interp_mat_inv(3, 3);
      GetInterpMatInv(val_x, val_y, next_triangle, x_interp_mat_inv);
      interp_mat_inv_x_y[i_level][i_triangle] = x_interp_mat_inv;
    }
  }
}

void CLookUpTable::GetInterpMatInv(const su2double* vec_x, const su2double* vec_y,
                                   std::array<unsigned long,3>& point_ids, su2activematrix& interp_mat_inv) {
  const unsigned int M = 3;
  CSquareMatrixCM global_M(3);

  /* setup LHM matrix for the interpolation */
  for (unsigned int i_point = 0; i_point < M; i_point++) {
    su2double x = vec_x[point_ids[i_point]];
    su2double y = vec_y[point_ids[i_point]];

    global_M(i_point,0) = SU2_TYPE::GetValue(1.0);
    global_M(i_point,1) = SU2_TYPE::GetValue(x);
    global_M(i_point,2) = SU2_TYPE::GetValue(y);
  }

  global_M.Invert();
  global_M.Transpose();

  for (unsigned int i=0; i<M; i++){
    for (unsigned int j=0; j<M; j++){
      interp_mat_inv[i][j] = global_M(i,j);
    }
  }

}

std::pair<unsigned long, unsigned long> CLookUpTable::FindInclusionLevels(const su2double val_z)
{
  /*--- Find the table levels with constant z-values directly below and above the query value val_z ---*/

  /* Check if val_z lies outside table bounds */
  if(val_z >= *limits_table_z.second){
    return std::make_pair(n_table_levels-1, n_table_levels-1);
  }else if(val_z <= *limits_table_z.first){
    return std::make_pair(0, 0);
  }else{
    std::pair<unsigned long, unsigned long> inclusion_levels;
    /* Loop over table levels to find the levels directly above and below the query value */
    for(auto i_level = 0ul; i_level < n_table_levels-1; i_level++){
      if((val_z >= z_values_levels[i_level]) && (val_z < z_values_levels[i_level+1])){
        inclusion_levels = std::make_pair(i_level, i_level+1);
      }
    }
    return inclusion_levels;
  }
}

unsigned long CLookUpTable::LookUp_XYZ(const std::string& val_name_var, su2double* val_var, su2double val_x,
                                su2double val_y, su2double val_z)
{
  /*--- Perform quasi-3D interpolation for a single variable named val_name_var on a query point 
        with coordinates val_x, val_y, and val_z ---*/

  /* 1: Find table levels directly above and below the query point (the levels that sandwhich val_z) */
  std::pair<unsigned long, unsigned long> inclusion_levels = FindInclusionLevels(val_z);
  bool within_z_limits = (inclusion_levels.first != inclusion_levels.second);

  if(within_z_limits){
    /* 2: Perform 2D interpolations on upper and lower inclusion levels */
    unsigned long lower_level = inclusion_levels.first;
    unsigned long upper_level = inclusion_levels.second;

    su2double val_var_lower, val_var_upper;
    unsigned long exit_code_lower = LookUp_XY(val_name_var, &val_var_lower, val_x, val_y, lower_level);
    unsigned long exit_code_upper = LookUp_XY(val_name_var, &val_var_upper, val_x, val_y, upper_level);

    /* 3: Perform linear interpolation along the z-direction using the x-y interpolation results
             from upper and lower trapezoidal maps */
    Linear_Interpolation(val_z, lower_level, upper_level, val_var_lower, val_var_upper, val_var);

    return max(exit_code_lower, exit_code_upper);
  }else{
    /* Perform single, 2D interpolation when val_z lies outside table bounds */
    unsigned long bound_level = inclusion_levels.first;
    LookUp_XY(val_name_var, val_var, val_x, val_y, bound_level);
    return 1;
  }
}
unsigned long CLookUpTable::LookUp_XYZ(const std::vector<std::string>& val_names_var, std::vector<su2double*>& val_vars, su2double val_x,
                                su2double val_y, su2double val_z)
{
  /*--- Perform quasi-3D interpolation for a vector of variables with names val_names_var 
        on a query point with coordinates val_x, val_y, and val_z ---*/

  /* 1: Find table levels directly above and below the query point (the levels that sandwhich val_z) */
  std::pair<unsigned long, unsigned long> inclusion_levels = FindInclusionLevels(val_z);
  bool within_z_limits = (inclusion_levels.first != inclusion_levels.second);
  
  if(within_z_limits){
    /* 2: Perform 2D interpolations on upper and lower inclusion levels */
    unsigned long lower_level = inclusion_levels.first;
    unsigned long upper_level = inclusion_levels.second;

    std::vector<su2double> val_vars_lower, val_vars_upper;
    val_vars_lower.resize(val_vars.size());
    val_vars_upper.resize(val_vars.size());
    unsigned long exit_code_lower = LookUp_XY(val_names_var, val_vars_lower, val_x, val_y, lower_level);
    unsigned long exit_code_upper = LookUp_XY(val_names_var, val_vars_upper, val_x, val_y, upper_level);

    /* 3: Perform linear interpolation along the z-direction using the x-y interpolation results
             from upper and lower trapezoidal maps */
    Linear_Interpolation(val_z, lower_level, upper_level, val_vars_lower, val_vars_upper, val_vars);

    return max(exit_code_lower, exit_code_upper);
  }else{
    /* Perform single, 2D interpolation when val_z lies outside table bounds */
    unsigned long bound_level = inclusion_levels.first;
    LookUp_XY(val_names_var, val_vars, val_x, val_y, bound_level);
    return 1;
  }
}

void CLookUpTable::Linear_Interpolation(const su2double val_z, const unsigned long lower_level, const unsigned long upper_level, 
                                        su2double& lower_value, su2double& upper_value, su2double*& var_val) const
{
  /* Perform linear interpolation along the z-direction of the table for a single variable */

  /* Retrieve constant z-values of inclusion levels */
  su2double val_z_lower = z_values_levels[lower_level];
  su2double val_z_upper = z_values_levels[upper_level];

  /* Compute linear interpolation coefficients */
  su2double factor_upper = (val_z - val_z_lower) / (val_z_upper - val_z_lower);
  su2double factor_lower = (val_z_upper - val_z) / (val_z_upper - val_z_lower);

  /* Perform linear interpolation */
  *var_val = lower_value * factor_lower + upper_value * factor_upper;
}

void CLookUpTable::Linear_Interpolation(const su2double val_z, const unsigned long lower_level, const unsigned long upper_level, 
                                        std::vector<su2double>& lower_values, std::vector<su2double>& upper_values, 
                                        std::vector<su2double*>& var_vals) const
{
  /* Perform linear interpolation along the z-direction of the table for multiple variables */

  /* Retrieve constant z-values of inclusion levels */
  su2double val_z_lower = z_values_levels[lower_level];
  su2double val_z_upper = z_values_levels[upper_level];

  /* Compute linear interpolation coefficients */
  su2double factor_upper = (val_z - val_z_lower) / (val_z_upper - val_z_lower);
  su2double factor_lower = (val_z_upper - val_z) / (val_z_upper - val_z_lower);

  /* Perform linear interpolation */
  for(size_t iVar=0; iVar<var_vals.size(); iVar++){
    *var_vals[iVar] = lower_values[iVar] * factor_lower + upper_values[iVar] * factor_upper;
  }
}

unsigned long CLookUpTable::LookUp_XY(const string& val_name_var, su2double *val_var, su2double val_x,
                                            su2double val_y, unsigned long i_level)
{
  unsigned long exit_code = 0;

  if (val_name_var.compare("NULL") == 0) {
    *val_var = 0.0;
    exit_code = 0;
    return exit_code;
  }

  /* check if x and y value is in table range */
  if ((val_x >= *limits_table_x[i_level].first && val_x <= *limits_table_x[i_level].second) &&
      (val_y >= *limits_table_y[i_level].first && val_y <= *limits_table_y[i_level].second)){

    /* find the triangle that holds the (x, y) point */
    unsigned long id_triangle = trap_map_x_y[i_level].GetTriangle(val_x, val_y);

    if (IsInTriangle(val_x, val_y, id_triangle, i_level)) {
      /* get interpolation coefficients for point on triangle */
      std::array<su2double,3> interp_coeffs{0};
      GetInterpCoeffs(val_x, val_y, interp_mat_inv_x_y[i_level][id_triangle], interp_coeffs);

      /* first, copy the single triangle from the large triangle list*/
      std::array<unsigned long,3> triangle{0};
<<<<<<< HEAD
      for (int p = 0; p < 3; p++) 
        triangle[p] = triangles[i_level][id_triangle][p]; 
=======
      for (int p = 0; p < 3; p++)
        triangle[p] = triangles[id_triangle][p];
>>>>>>> 95a84870

      *val_var = Interpolate(GetDataP(val_name_var, i_level), triangle, interp_coeffs);
      exit_code = 0;
    } else {
      /* in bounding box but outside of table */
      unsigned long nearest_neighbor = FindNearestNeighborOnHull(val_x, val_y, i_level);
      *val_var = GetDataP(val_name_var, i_level)[nearest_neighbor];
      exit_code = 1;
    }
  } else {
    /* lookup is outside of table bounding box */
    unsigned long nearest_neighbor = FindNearestNeighborOnHull(val_x, val_y, i_level);
    *val_var = GetDataP(val_name_var, i_level)[nearest_neighbor];
    exit_code = 1;
  }
  return exit_code;
}

unsigned long CLookUpTable::LookUp_XY(const vector<string>& val_names_var, vector<su2double>& val_vars,
                                            su2double val_x, su2double val_y, unsigned long i_level) 
{
  vector<su2double*> look_up_data(val_names_var.size());

  for (long unsigned int i_var = 0; i_var < val_vars.size(); ++i_var) {
    look_up_data[i_var] = &val_vars[i_var];
  }

  unsigned long exit_code = LookUp_XY(val_names_var, look_up_data, val_x, val_y, i_level);

  return exit_code;
}

unsigned long CLookUpTable::LookUp_ProgEnth(const std::string& val_name_var, su2double* val_var, su2double val_prog, 
                                            su2double val_enth, std::string name_prog, std::string name_enth)
{
  return LookUp_XY(val_name_var, val_var, val_prog, val_enth);
}

unsigned long CLookUpTable::LookUp_ProgEnth(const std::vector<std::string>& val_names_var, std::vector<su2double*>& val_vars, su2double val_prog,
                                su2double val_enth, std::string name_prog, std::string name_enth) {
  return LookUp_XY(val_names_var, val_vars, val_prog, val_enth);
}

unsigned long CLookUpTable::LookUp_ProgEnth(const std::vector<std::string>& val_names_var, std::vector<su2double>& val_vars, su2double val_prog,
                                su2double val_enth, std::string name_prog, std::string name_enth) {
  return LookUp_XY(val_names_var, val_vars, val_prog, val_enth);
}

unsigned long CLookUpTable::LookUp_XY(const vector<string>& val_names_var, vector<su2double*>& val_vars,
                                            su2double val_x, su2double val_y, unsigned long i_level) {
  unsigned long exit_code = 0;
  unsigned long nearest_neighbor = 0;
  unsigned long id_triangle = 0;
  std::array<su2double,3> interp_coeffs{0};
  std::array<unsigned long,3> triangle{0};

  /* check if x value is in table x-dimension range
   * and if y is in table y-dimension table range */
  if ((val_x >= *limits_table_x[i_level].first && val_x <= *limits_table_x[i_level].second) &&
      (val_y >= *limits_table_y[i_level].first && val_y <= *limits_table_y[i_level].second)){
    /* if so, try to find the triangle that holds the (prog, enth) point */
    id_triangle = trap_map_x_y[i_level].GetTriangle(val_x, val_y);

    /* check if point is inside a triangle (if table domain is non-rectangular,
     * the previous range check might be true but the point could still be outside of the domain) */
    if (IsInTriangle(val_x, val_y, id_triangle, i_level)) {
      /* if so, get interpolation coefficients for point in  the triangle */
      GetInterpCoeffs(val_x, val_y, interp_mat_inv_x_y[i_level][id_triangle], interp_coeffs);

      /* exit_code 0 means point was in triangle */
      exit_code = 0;

    } else {
      /* if point is not inside a triangle (outside table domain) search nearest neighbor */
      nearest_neighbor = FindNearestNeighborOnHull(val_x, val_y, i_level);
      exit_code = 1;
    }

  } else {
    /* if point is outside of table ranges, find nearest neighbor */
    nearest_neighbor = FindNearestNeighborOnHull(val_x, val_y, i_level);
    exit_code = 1;
  }

  /* loop over variable names and interpolate / get values */
  for (long unsigned int i_var = 0; i_var < val_names_var.size(); ++i_var) {
    if (val_names_var[i_var].compare("NULL") == 0) {
      *val_vars[i_var] = 0.0;
    } else {
      if (exit_code == 0){

        /* first, copy the single triangle from the large triangle list*/
<<<<<<< HEAD
        for (int p = 0; p < 3; p++) 
          triangle[p] = triangles[i_level][id_triangle][p]; 
        *val_vars[i_var] = Interpolate(GetDataP(val_names_var[i_var], i_level), triangle, interp_coeffs);
=======
        for (int p = 0; p < 3; p++)
          triangle[p] = triangles[id_triangle][p];
        *val_vars[i_var] = Interpolate(GetDataP(val_names_var[i_var]), triangle, interp_coeffs);
>>>>>>> 95a84870
      }
      else
        *val_vars[i_var] = GetDataP(val_names_var[i_var], i_level)[nearest_neighbor];
    }
  }
  return exit_code;
}

void CLookUpTable::GetInterpCoeffs(su2double val_x, su2double val_y, su2activematrix& interp_mat_inv,
                                   std::array<su2double,3>& interp_coeffs) {

  std::array<su2double,3> query_vector = {1,val_x,val_y};

  su2double d;
  for (int i = 0; i < 3; i++) {
    d = 0;
    for (int j = 0; j < 3; j++) {
      d = d + interp_mat_inv[i][j] * query_vector[j];
    }
    interp_coeffs[i] = d;
  }
}

su2double CLookUpTable::Interpolate(const su2double* val_samples, std::array<unsigned long,3>& val_triangle,
                                    std::array<su2double,3>& val_interp_coeffs) {
  su2double result = 0;
  su2double z = 0;

  for (int i_point = 0; i_point < N_POINTS_TRIANGLE; i_point++) {
    z = val_samples[val_triangle[i_point]];
    result += val_interp_coeffs[i_point] * z;
  }

  return result;
}

unsigned long CLookUpTable::FindNearestNeighborOnHull(su2double val_x, su2double val_y, unsigned long i_level) {
  su2double min_distance = 1.e99;
  su2double next_distance = 1.e99;
  su2double next_x_norm;
  su2double next_y_norm;
  unsigned long neighbor_id = 0;

  const su2double* x_table = GetDataP(name_CV1, i_level);
  const su2double* y_table = GetDataP(name_CV2, i_level);

  su2double norm_coeff_x = 1. / (limits_table_x[i_level].second - limits_table_x[i_level].first);
  su2double norm_coeff_y = 1. / (limits_table_y[i_level].second - limits_table_y[i_level].first);
  su2double val_x_norm = val_x / (limits_table_x[i_level].second - limits_table_x[i_level].first);
  su2double val_y_norm = val_y / (limits_table_y[i_level].second - limits_table_y[i_level].first);

  for (unsigned long i_point = 0; i_point < n_hull_points[i_level]; ++i_point) {
    next_x_norm = x_table[hull[i_level][i_point]] * norm_coeff_x;
    next_y_norm = y_table[hull[i_level][i_point]] * norm_coeff_y;

    next_distance = sqrt(pow(val_x_norm - next_x_norm, 2) + pow(val_y_norm - next_y_norm, 2));

    if (next_distance < min_distance) {
      min_distance = next_distance;
      neighbor_id = hull[i_level][i_point];
    }
  }
  return neighbor_id;
}

bool CLookUpTable::IsInTriangle(su2double val_x, su2double val_y, unsigned long val_id_triangle, unsigned long i_level) {
  su2double tri_x_0 = GetDataP(name_CV1, i_level)[triangles[i_level][val_id_triangle][0]];
  su2double tri_y_0 = GetDataP(name_CV2, i_level)[triangles[i_level][val_id_triangle][0]];

<<<<<<< HEAD
  su2double tri_x_1 = GetDataP(name_CV1, i_level)[triangles[i_level][val_id_triangle][1]];
  su2double tri_y_1 = GetDataP(name_CV2, i_level)[triangles[i_level][val_id_triangle][1]];
  
  su2double tri_x_2 = GetDataP(name_CV1, i_level)[triangles[i_level][val_id_triangle][2]];
  su2double tri_y_2 = GetDataP(name_CV2, i_level)[triangles[i_level][val_id_triangle][2]];
=======
  su2double tri_prog_1 = GetDataP(name_prog)[triangles[val_id_triangle][1]];
  su2double tri_enth_1 = GetDataP(name_enth)[triangles[val_id_triangle][1]];

  su2double tri_prog_2 = GetDataP(name_prog)[triangles[val_id_triangle][2]];
  su2double tri_enth_2 = GetDataP(name_enth)[triangles[val_id_triangle][2]];
>>>>>>> 95a84870

  su2double area_tri = TriArea(tri_x_0, tri_y_0, tri_x_1, tri_y_1, tri_x_2, tri_y_2);

  su2double area_0 = TriArea(val_x, val_y, tri_x_1, tri_y_1, tri_x_2, tri_y_2);
  su2double area_1 = TriArea(tri_x_0, tri_y_0, val_x, val_y, tri_x_2, tri_y_2);
  su2double area_2 = TriArea(tri_x_0, tri_y_0, tri_x_1, tri_y_1, val_x, val_y);

  return (abs(area_tri - (area_0 + area_1 + area_2)) < area_tri * 1e-10);
}<|MERGE_RESOLUTION|>--- conflicted
+++ resolved
@@ -72,7 +72,6 @@
     break;
   }
 
-<<<<<<< HEAD
   trap_map_x_y.resize(n_table_levels);
   su2double startTime = SU2_MPI::Wtime();
   unsigned short barwidth=65;
@@ -107,18 +106,6 @@
   }
     
   ComputeInterpCoeffs();
-=======
-  trap_map_prog_enth = CTrapezoidalMap(GetDataP(name_prog), GetDataP(name_enth), table_data.cols(), edges, edge_to_triangle);
-
-  if (rank == MASTER_NODE)
-    cout << " done." << endl;
-
-  if (rank == MASTER_NODE)
-    cout << "Precomputing interpolation coefficients..." << endl;
-
-
-  ComputeInterpCoeffs(name_prog, name_enth);
->>>>>>> 95a84870
 
   if (rank == MASTER_NODE)
     cout << "LUT fluid model ready for use" << endl;
@@ -158,7 +145,6 @@
   version_reader = file_reader.GetVersionReader();
   names_var = file_reader.GetNamesVar();
 
-<<<<<<< HEAD
   if(table_dim == 3){
     z_values_levels.resize(n_table_levels);
     for(unsigned long i_level=0; i_level<n_table_levels; i_level++){
@@ -166,9 +152,6 @@
     }
   }
   if (rank == MASTER_NODE) 
-=======
-  if (rank == MASTER_NODE)
->>>>>>> 95a84870
     cout << " done." << endl;
 }
 
@@ -271,15 +254,9 @@
      for each of the points in the table */
 
   vector<vector<unsigned long> > neighborElemsOfPoint;
-<<<<<<< HEAD
   
   neighborElemsOfPoint.resize(n_points[i_level]);
   for (unsigned long iElem = 0; iElem < n_triangles[i_level]; iElem++) {
-=======
-
-  neighborElemsOfPoint.resize(n_points);
-  for (unsigned long iElem = 0; iElem < n_triangles; iElem++) {
->>>>>>> 95a84870
     /* loop over 3 points per triangle */
     for (unsigned long iPoint = 0; iPoint < N_POINTS_TRIANGLE; iPoint++) {
       /* get the global ID of the current point */
@@ -576,13 +553,8 @@
 
       /* first, copy the single triangle from the large triangle list*/
       std::array<unsigned long,3> triangle{0};
-<<<<<<< HEAD
       for (int p = 0; p < 3; p++) 
         triangle[p] = triangles[i_level][id_triangle][p]; 
-=======
-      for (int p = 0; p < 3; p++)
-        triangle[p] = triangles[id_triangle][p];
->>>>>>> 95a84870
 
       *val_var = Interpolate(GetDataP(val_name_var, i_level), triangle, interp_coeffs);
       exit_code = 0;
@@ -675,15 +647,9 @@
       if (exit_code == 0){
 
         /* first, copy the single triangle from the large triangle list*/
-<<<<<<< HEAD
         for (int p = 0; p < 3; p++) 
           triangle[p] = triangles[i_level][id_triangle][p]; 
         *val_vars[i_var] = Interpolate(GetDataP(val_names_var[i_var], i_level), triangle, interp_coeffs);
-=======
-        for (int p = 0; p < 3; p++)
-          triangle[p] = triangles[id_triangle][p];
-        *val_vars[i_var] = Interpolate(GetDataP(val_names_var[i_var]), triangle, interp_coeffs);
->>>>>>> 95a84870
       }
       else
         *val_vars[i_var] = GetDataP(val_names_var[i_var], i_level)[nearest_neighbor];
@@ -753,19 +719,11 @@
   su2double tri_x_0 = GetDataP(name_CV1, i_level)[triangles[i_level][val_id_triangle][0]];
   su2double tri_y_0 = GetDataP(name_CV2, i_level)[triangles[i_level][val_id_triangle][0]];
 
-<<<<<<< HEAD
   su2double tri_x_1 = GetDataP(name_CV1, i_level)[triangles[i_level][val_id_triangle][1]];
   su2double tri_y_1 = GetDataP(name_CV2, i_level)[triangles[i_level][val_id_triangle][1]];
   
   su2double tri_x_2 = GetDataP(name_CV1, i_level)[triangles[i_level][val_id_triangle][2]];
   su2double tri_y_2 = GetDataP(name_CV2, i_level)[triangles[i_level][val_id_triangle][2]];
-=======
-  su2double tri_prog_1 = GetDataP(name_prog)[triangles[val_id_triangle][1]];
-  su2double tri_enth_1 = GetDataP(name_enth)[triangles[val_id_triangle][1]];
-
-  su2double tri_prog_2 = GetDataP(name_prog)[triangles[val_id_triangle][2]];
-  su2double tri_enth_2 = GetDataP(name_enth)[triangles[val_id_triangle][2]];
->>>>>>> 95a84870
 
   su2double area_tri = TriArea(tri_x_0, tri_y_0, tri_x_1, tri_y_1, tri_x_2, tri_y_2);
 
