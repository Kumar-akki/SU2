#!/usr/bin/env python

## \file Compute_polar.py
#  \brief Python script for performing polar sweep.
#  \author E Arad (based on T. Lukaczyk and  F. Palacios script)
<<<<<<< HEAD
#  \version 7.0.5 "Blackbird"
=======
#  \version 7.0.6 "Blackbird"
>>>>>>> 0e3fad69
#
# SU2 Project Website: https://su2code.github.io
# 
# The SU2 Project is maintained by the SU2 Foundation 
# (http://su2foundation.org)
#
# Copyright 2012-2020, SU2 Contributors (cf. AUTHORS.md)
#
# SU2 is free software; you can redistribute it and/or
# modify it under the terms of the GNU Lesser General Public
# License as published by the Free Software Foundation; either
# version 2.1 of the License, or (at your option) any later version.
# 
# SU2 is distributed in the hope that it will be useful,
# but WITHOUT ANY WARRANTY; without even the implied warranty of
# MERCHANTABILITY or FITNESS FOR A PARTICULAR PURPOSE. See the GNU
# Lesser General Public License for more details.
#
# You should have received a copy of the GNU Lesser General Public
# License along with SU2. If not, see <http://www.gnu.org/licenses/>.
#
#
# Several combinations of angles are possible:
#------------------------------------------------
# 1. Polar-sweep in alpha per given phi                        ...... polarVar   = aoa
# 2. Polar-sweep in alpha per given beta (side slip angle)     ...... polarVar   = aoa
# 3. Polar-sweep in phi per given alpha                        ...... polarVar   = phi
# 4. Mach ramp  (single values for alpha, phi or both permitted)  ... polarVar   = MachRampNumbers
#
# Note: Seting a list of both phi and beta is impossible
#       For mach ramp you can specify alpha, phi (or both), but not a list of either of them

# make print(*args) function available in PY2.6+, does'nt work on PY < 2.6
from __future__ import print_function

# imports
import os, sys, shutil
from optparse import OptionParser
sys.path.append(os.environ['SU2_RUN'])
import SU2
import SU2.util.polarSweepLib as psl
import copy
import numpy as np

def main():
    # Command Line Options
    parser = OptionParser()
    parser.add_option("-c", "--ctrl", dest="ctrlFile",
                      help="reads polar control parameters from FILE (default:polarCtrl.in) ",
                      metavar="FILE", default="polarCtrl.in")
    parser.add_option("-n", "--partitions", dest="partitions", default=2,
                      help="number of PARTITIONS", metavar="PARTITIONS")
    parser.add_option("-i", "--iterations", dest="iterations", default=-1,
                      help="number of ITERATIONS", metavar="ITERATIONS")
    parser.add_option("-d", "--dimension", dest="geomDim", default=2,
                      help="Geometry dimension (2 or 3)", metavar="geomDim")
    parser.add_option("-w", "--Wind", action="store_true", dest="Wind", default=False,
                      help=" Wind system (default is body system)")
    parser.add_option("-v", "--Verbose", action="store_true", dest="verbose", default=False,
                      help=" Verbose printout (if activated)")

    (options, args) = parser.parse_args()
    options.partitions = int(options.partitions)
    options.iterations = int(options.iterations)
    options.geomDim = int(options.geomDim)

    d2r = np.pi/180
    #
    sweepOption = []
    sweepOption.append(' Polar sweep type: 1. Sweep in AOA per given roll angle')
    sweepOption.append(' Polar sweep type: 2. Sweep in AOA per given sideslip-angle')
    sweepOption.append(' Polar sweep type: 3. Sweep in phi per given AOA')
    sweepOption.append(' Polar sweep type: 4. Mach ramp (single- value AOA and  sideslip-angle')

    #
    #--------------- now read the parameters control file and parse it

    fc = open(options.ctrlFile, 'r')
    ctrl = fc.readlines()
    nc = np.size(ctrl)
    fc.close()

    print(str(nc)+" lines read from control file: "+options.ctrlFile)

    PA, polarSweepType, velDirOption, nAlpha, nBeta, nPhi, nMach, \
        alpha, beta, phi, MachList, polarVar = \
                                               psl.setPolaraType(ctrl, nc, options.verbose)

    if options.verbose:
        velDirOptionLegend = ['V(alpha,phi)', 'V(alpha,beta)']
        print('>>>  Control file details: Pitch axis is '+\
              PA+'. Polar sweep type is '+str(polarSweepType)+\
              '; polarVar = '+polarVar)
        print('>>>  Velocity definiton: '+velDirOptionLegend[velDirOption-1])
        print('>>>  nAalpha = '+str(nAlpha)+'; nBeta = '+str(nBeta)+\
              '; nPhi = '+str(nPhi)+'; nMach = '+str(nMach))
    if polarSweepType < 4:
        nPolara = max(nAlpha, nPhi)
    else:
        nPolara = nMach

    #-------------Configuration base file ----------------------
    inputbaseFileString = 'input base file'
    keyWordInputbaseFile = inputbaseFileString.lower()
    iBaseInputF = psl.parLocator(keyWordInputbaseFile, ctrl, nc, -1, options.verbose)
    bIFLine = ctrl[iBaseInputF]
    icol = bIFLine.index(':')
    sBIF = bIFLine[icol+1:]
    inputbaseFile = sBIF.strip(' ')
    inputbaseFile = inputbaseFile.strip('\n')

    print(' ')
    print('--------------------------------------------------------------------------------------')
    print(' ')
    print('Configuration file: ' + inputbaseFile)
    print('PolarSweepType = '+str(polarSweepType)+' Polar sweep in '+polarVar+' using '+\
          str(nPolara)+' angles/Mach No ')
    print(' ')
    print('--------------------------------------------------------------------------------------')
    print(' ')

    if polarSweepType == 4:
        nPolara = 1 # prevent angles inner loop
    if options.geomDim not in [2, 3]:
        raise SystemExit('ERROR: dimension can be either 2 or 3 (-d parameter)  ')

    if options.Wind:
        outSystem = 'Wind'
    else:
        outSystem = 'Body'

    print(" ")
    print("===============================================================================")
    print("   Polar sweep in "+str(options.geomDim)+"D ; output in "+outSystem+" system")
    print("===============================================================================")
    print(" ")

    # load config, start state
    config = SU2.io.Config(inputbaseFile)
    state = SU2.io.State()
    # Set SU2 defaults units, if definitions are not included in the cfg file
    if 'SYSTEM_MEASUREMENTS' not in config:
        config.SYSTEM_MEASUREMENTS = 'SI'
    if config.SOLVER == 'NAVIER_STOKES':
        if 'REYNOLDS_LENGTH' not in config:
            config.REYNOLDS_LENGTH = 1.0

    # prepare config
    config.NUMBER_PART = options.partitions
    if options.iterations > 0:
        config.ITER = options.iterations
    config.NZONES = 1

    # find solution files if they exist
    state.find_files(config)

    # start results data
    results = SU2.util.bunch()

    if nMach == 0:
        if 'MACH_NUMBER' in config:
            MachList.append(config.MACH_NUMBER)
        else:
            MachList.append(0.5)
        nMach = 1

    if nAlpha == 0:
        if 'AOA' in config:
            alpha.append(config.AOA)
        else:
            alpha.append(0.0)
        nAlpha = 1

    if nPhi == 0:
        phi.append(0.0)
        nPhi = 1
        noPhi_in_CTRL = True
    else:
        noPhi_in_CTRL = False

    if nBeta == 0:
        if noPhi_in_CTRL:
            if 'SIDESLIP_ANGLE' in config:
                beta.append(config.SIDESLIP_ANGLE)
            else:
                beta.append(0.0)
            nBeta = 1
        else:
            if polarSweepType < 4:  # alpha sweep with phi set
                tAlpha = [np.tan(d2r*x) for x in alpha]
                tPhi = [np.tan(d2r*x) for x in phi]
                tb = [x*y  for y in tAlpha for x in tPhi]
                beta = [np.arctan(x)/d2r for x in tb]
                nBeta = np.size(beta)
            else:   # Mach ramp
                if 'SIDESLIP_ANGLE' in config:
                    beta.append(config.SIDESLIP_ANGLE)
                else:
                    beta.append(0.0)
                nBeta = 1

    if options.verbose:
        print('>>> alpha: '+str(alpha))
        print('>>> beta:  '+str(beta))
        print('>>> phi:   '+str(phi))
        print('>>> Mach   '+str(MachList))

    results.AOA = alpha
    results.MACH = MachList
    results.SIDESLIP_ANGLE = beta

    if options.geomDim == 3:
        results.MOMENT_X = []
        results.MOMENT_Y = []
    if options.Wind:
        results.DRAG = []
        results.LIFT = []
        if options.geomDim == 3:
            results.SIDEFORCE = []
    else:
        results.FORCE_X = []
        results.FORCE_Y = []
        if options.geomDim == 3:
            results.FORCE_Z = []

    results.MOMENT_Z = []

    if polarSweepType == 4:
        outFile = 'machRamp_aoa' + str(alpha[0]) + '.dat'
    else:
        outFile = 'Polar_M' + str(MachList[0]) + '.dat'
    bufsize = 12
    #
    #----------- Prepare output header ---------------
    #
    if config.SYSTEM_MEASUREMENTS == 'SI':
        length_dimension = 'm'
    else:
        length_dimension = 'in'
    f = open(outFile, 'w', bufsize)
    if options.verbose:
        print('Opening polar sweep file: ' + outFile)
    f.write('% \n%  Main coefficients for a polar sweep \n% \n%  ')
    f.write(sweepOption[polarSweepType-1])
    if polarSweepType == 1:
        satxt = '  ;  Roll angle = %7.2f '%(phi[0])
    elif polarSweepType == 2:
        satxt = '  ;  Sideslip angle = %7.2f '%(beta[0])
    elif polarSweepType == 3:
        satxt = ' ;   AOA = %7.2f '%(alpha[0])
    elif polarSweepType == 4:
        satxt = '  ;  AOA = %7.2f Side slip angle = %7.2f ; '%(alpha[0], beta[0])
    f.write(satxt)
    f.write('\n% \n')
    f.write('% ================== Reference parameteres ======================\n%\n')
    XR = config.REF_ORIGIN_MOMENT_X
    YR = config.REF_ORIGIN_MOMENT_Y
    ZR = config.REF_ORIGIN_MOMENT_Z
    f.write('%  Reference point for moments   : [ ')
    line_text = '%s , %s , %s ]  [ %s ] '%(XR, YR, ZR, length_dimension)
    f.write(line_text)
    f.write('\n')
    f.write('%  Reference area and length: ')
    line_text = 'Aref : %s Lref : %s  [ %s ] '%(config.REF_AREA, config.REF_AREA, length_dimension)
    f.write(line_text)
    f.write('\n%  ')
    line_text = 'Mach : %7.2f  ,  '%(config.MACH_NUMBER)
    f.write(line_text)
    if config.SOLVER == 'NAVIER_STOKES':
        line_text = 'Reynolds Number  :  %s   '%(config.REYNOLDS_NUMBER)
        f.write(line_text)
        line_text = 'Reynolds length :   %s   [ %s ] '%(config.REYNOLDS_LENGTH, length_dimension)
    else:
        line_text = 'Physical problem : %s '%( config.SOLVER)
    f.write(line_text)
    f.write('\n%  ')
    rho = float(config.FREESTREAM_PRESSURE)/\
          (float(config.GAS_CONSTANT)*float(config.FREESTREAM_TEMPERATURE))
    line_text = 'Reference pressure : %s  ,'%(config.FREESTREAM_PRESSURE)
    f.write(line_text)
    line_text = '  Reference density : %7.4f  , '%(rho)
    f.write(line_text)
    line_text = '  Reference Temperature : %s '%(config.FREESTREAM_TEMPERATURE)
    f.write(line_text)
    f.write('\n%  ')
    line_text = 'Constant specific heat ratio  : %s  ,   '%(config.GAMMA_VALUE)
    f.write(line_text)
    line_text = 'Gas constant :  %s  '%(config.GAS_CONSTANT)
    f.write(line_text)
    f.write('\n%  ')
    line_text = 'Grid file :  %s  '%(config.MESH_FILENAME)
    f.write(line_text)
    f.write('\n%  ')
    symmmetry_exists = False
    if 'MARKER_SYM' in config:
        if config.MARKER_SYM != 'NONE':
            symmmetry_exists = True
    if symmmetry_exists:
        line_text = 'Symmetry surface :  yes'
    else:
        line_text = 'Symmetry surface :  no'
    f.write(line_text)
    f.write('\n% \n')
    # -----------------   end reference parameter section --------------
    if options.Wind:
        f.write('% AOA,  Mach,       CL,         CD,            ')
        if options.geomDim == 3:
            f.write('CY,           ')
    else:
        if options.geomDim == 2:
            f.write('% AOA,  Mach,       CX,          CY,            ')
        else:
            f.write('% AOA,  Mach,       CX,          CZ,          CY,            ')

    if options.geomDim == 3:
        f.write('Cmx,         Cmz,           Cmy  \n')
    else:
        f.write('        Cmz \n')

    firstSweepPoint = True
    # iterate mach
    for MachNumber in MachList:

        # iterate angles
        for j in range(0, nPolara):
            if polarSweepType < 3:
                AngleAttack = alpha[j]
                SIDESLIP_ANGLE = beta[0]
            elif polarSweepType == 3:
                AngleAttack = alpha[0]
                SIDESLIP_ANGLE = beta[j]
            else:
                AngleAttack = alpha[0]
                SIDESLIP_ANGLE = beta[0]

            if options.verbose:
                print('Sweep step '+str(j)+': Mach = '+str(MachNumber)+\
                      ', aoa = ', str(AngleAttack)+', beta = '+str(SIDESLIP_ANGLE))

            # local config and state
            konfig = copy.deepcopy(config)
            # enable restart in polar sweep
            konfig.DISCARD_INFILES = 'YES'
            ztate = copy.deepcopy(state)
            #
            # The eval functions below requires definition of various optimization
            # variables, though we are handling here only a direct solution.
            # So, if they are missing in the cfg file (and only then), some dummy values are
            # introduced here
            if  'OBJECTIVE_FUNCTION' not in konfig:
                konfig.OBJECTIVE_FUNCTION = 'DRAG'
            if 'DV_KIND' not in konfig:
                konfig.DV_KIND = ['FFD_SETTING']
            if 'DV_PARAM' not in konfig:
                konfig.DV_PARAM = {'FFDTAG': ['1'], 'PARAM': [[0.0, 0.5]], 'SIZE': [1]}
            if 'DEFINITION_DV' not in konfig:
                konfig.DEFINITION_DV = {'FFDTAG': [[]],
                                        'KIND': ['HICKS_HENNE'],
                                        'MARKER': [['WING']],
                                        'PARAM': [[0.0, 0.05]],
                                        'SCALE': [1.0],
                                        'SIZE': [1]}
            if 'OPT_OBJECTIVE' not in konfig:
                obj = {}
                obj['DRAG'] = {'SCALE':1.e-2, 'OBJTYPE':'DEFAULT', 'MARKER': 'None'}
                konfig.OPT_OBJECTIVE = obj
            #
            # --------- end of dummy optimization variables definition section ---------
            #

            # set angle of attack and side-slip angle
            konfig.AOA = AngleAttack
            konfig.SIDESLIP_ANGLE = SIDESLIP_ANGLE
            konfig.MACH_NUMBER = MachNumber
            caseName = 'DIRECT_M_' + str(MachNumber) + '_AOA_' + str(AngleAttack)
            print('Mach = ', konfig.MACH_NUMBER, 'AOA = ', konfig.AOA)
            print('case :' + caseName)

            if firstSweepPoint:
                # if caseName exists copy the restart file from it for run continuation
                # Continue from previous sweep point if this is not he first
                if os.path.isdir(caseName):
                    command = 'cp '+caseName+'/'+config.SOLUTION_FILENAME+' .'
                    if options.verbose:
                        print(command)
                    shutil.copy2(caseName+'/'+config.SOLUTION_FILENAME, os.getcwd())
                    konfig.RESTART_SOL = 'YES'
                else:
                    konfig.RESTART_SOL = 'NO'
                firstSweepPoint = False
            else:
                konfig.RESTART_SOL = 'YES'
            if  konfig.RESTART_SOL == 'YES':
                ztate.FILES.DIRECT = config.SOLUTION_FILENAME
            # run su2
            if options.Wind:
                drag = SU2.eval.func('DRAG', konfig, ztate)
                lift = SU2.eval.func('LIFT', konfig, ztate)
                if options.geomDim == 3:
                    sideforce = SU2.eval.func('SIDEFORCE', konfig, ztate)
            else:
                force_x = SU2.eval.func('FORCE_X', konfig, ztate)
                force_y = SU2.eval.func('FORCE_Y', konfig, ztate)
                if options.geomDim == 3:
                    force_z = SU2.eval.func('FORCE_Z', konfig, ztate)

            momentz = SU2.eval.func('MOMENT_Z', konfig, ztate)
            if options.geomDim == 3:
                momentx = SU2.eval.func('MOMENT_X', konfig, ztate)
                momenty = SU2.eval.func('MOMENT_Y', konfig, ztate)

            # append results

            if options.Wind:
                results.DRAG.append(drag)
                results.LIFT.append(lift)
                if options.geomDim == 3:
                    results.SIDEFORCE.append(sideforce)
            else:
                results.FORCE_X.append(force_x)
                results.FORCE_Y.append(force_y)
                if options.geomDim == 3:
                    results.FORCE_Z.append(force_z)

            results.MOMENT_Z.append(momentz)
            if options.geomDim == 3:
                results.MOMENT_X.append(momentx)
                results.MOMENT_Y.append(momenty)

            output = '  ' + str(AngleAttack) + ",   "+str(MachNumber)+", "

            if options.Wind:
                output = output+ str(lift) + ", " + str(drag)
                if options.geomDim == 3:
                    output = output+", "+str(sideforce)
            else:
                if options.geomDim == 2:
                    output = output+ str(force_x) + ", " + str(force_y)
                else:
                    output = output + str(force_x) + ", " + str(force_z) + ", " + str(force_y)
            if options.geomDim == 3:
                output = output + ", " + str(momentx) + ", " + str(momentz) + ", "
                output = output + str(momenty) + " \n"
            else:
                output = output+", "+str(momentz)+" \n"

            f.write(output)
            # save data
            SU2.io.save_data('results.pkl', results)
            shutil.copy2('results.pkl', 'DIRECT')
            shutil.copy2(config.SOLUTION_FILENAME, 'DIRECT')

            if os.path.isdir(caseName):
                command = 'cat '+caseName+\
                          '/history_direct.dat DIRECT/history_direct.dat > tmp && mv tmp '+\
                          'DIRECT/history_direct.dat'
                if options.verbose:
                    print(command)
                os.system(command)
                shutil.rmtree(caseName)

            command = 'cp -p -R DIRECT '+caseName
            if options.verbose:
                print(command)
            shutil.copytree('DIRECT', caseName)

    # Close open file
    f.close()
    if os.path.isdir('DIRECT'):
        shutil.rmtree('DIRECT')
    if os.path.isfile(config.SOLUTION_FILENAME):
        os.remove(config.SOLUTION_FILENAME)
    if os.path.isfile('results.pkl'):
        os.remove('results.pkl')
    print('Post sweep cleanup completed')

    #         sys.exit(0)

    #----------------------------------------------------------#

    #: for each angle

    # plotting
    #plt.figure()
    #plt.plot( results.MACH_NUMBER, results.AOA , results.LIFT , results.DRAG )
    #plt.show()



if __name__ == "__main__":
    main()<|MERGE_RESOLUTION|>--- conflicted
+++ resolved
@@ -3,11 +3,7 @@
 ## \file Compute_polar.py
 #  \brief Python script for performing polar sweep.
 #  \author E Arad (based on T. Lukaczyk and  F. Palacios script)
-<<<<<<< HEAD
-#  \version 7.0.5 "Blackbird"
-=======
 #  \version 7.0.6 "Blackbird"
->>>>>>> 0e3fad69
 #
 # SU2 Project Website: https://su2code.github.io
 # 
