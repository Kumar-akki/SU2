--- conflicted
+++ resolved
@@ -27,13 +27,8 @@
   swig_lib = shared_library(
       '_pysu2',
       cpp_source,
-<<<<<<< HEAD
       dependencies: [wrapper_deps, common_dep, cparse_dep, su2_deps],
-      objects: su2_cfd.extract_all_objects(),
-=======
-      dependencies: [wrapper_deps, common_dep, su2_deps],
       objects: su2_cfd_lib.extract_all_objects(),
->>>>>>> 56893093
       install: true,
       include_directories : mpi4py_include,
       cpp_args : [default_warning_flags,su2_cpp_args],
@@ -48,13 +43,8 @@
   swig_lib = shared_library(
       '_pysu2ad',
       cpp_source,
-<<<<<<< HEAD
       dependencies: [wrapper_deps, commonAD_dep, su2_deps, cparse_depAD, codi_dep],
-      objects: su2_cfd_ad.extract_all_objects(),
-=======
-      dependencies: [wrapper_deps, commonAD_dep, su2_deps, codi_dep],
       objects: su2_cfd_lib_ad.extract_all_objects(),
->>>>>>> 56893093
       install: true,
       include_directories : mpi4py_include,
       cpp_args : [default_warning_flags, su2_cpp_args, codi_rev_args],
