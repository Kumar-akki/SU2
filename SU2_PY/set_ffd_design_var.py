#!/usr/bin/env python

## \file set_ffd_design_var.py
#  \brief Python script for automatically generating a list of FFD variables.
#  \author T. Economon, F. Palacios
<<<<<<< HEAD
#  \version 7.0.5 "Blackbird"
=======
#  \version 7.0.6 "Blackbird"
>>>>>>> 0e3fad69
#
# SU2 Project Website: https://su2code.github.io
# 
# The SU2 Project is maintained by the SU2 Foundation 
# (http://su2foundation.org)
#
# Copyright 2012-2020, SU2 Contributors (cf. AUTHORS.md)
#
# SU2 is free software; you can redistribute it and/or
# modify it under the terms of the GNU Lesser General Public
# License as published by the Free Software Foundation; either
# version 2.1 of the License, or (at your option) any later version.
# 
# SU2 is distributed in the hope that it will be useful,
# but WITHOUT ANY WARRANTY; without even the implied warranty of
# MERCHANTABILITY or FITNESS FOR A PARTICULAR PURPOSE. See the GNU
# Lesser General Public License for more details.
#
# You should have received a copy of the GNU Lesser General Public
# License along with SU2. If not, see <http://www.gnu.org/licenses/>.

# make print(*args) function available in PY2.6+, does'nt work on PY < 2.6
from __future__ import print_function

from optparse import OptionParser
from numpy import *

parser = OptionParser()
parser.add_option("-i", "--iDegree", dest="iDegree", default=4,
                  help="i degree of the FFD box", metavar="IDEGREE")
parser.add_option("-j", "--jDegree", dest="jDegree", default=4,
                  help="j degree of the FFD box", metavar="JDEGREE")
parser.add_option("-k", "--kDegree", dest="kDegree", default=1,
                  help="k degree of the FFD box", metavar="KDEGREE")
parser.add_option("-b", "--ffdid", dest="ffd_id", default=0,
                  help="ID of the FFD box", metavar="FFD_ID")
parser.add_option("-m", "--marker", dest="marker",
                  help="marker name of the design surface", metavar="MARKER")
parser.add_option("-a", "--axis", dest="axis",
                  help="axis to define twist 'x_Orig, y_Orig, z_Orig, x_End, y_End, z_End'", metavar="AXIS")
parser.add_option("-s", "--scale", dest="scale", default=1.0,
                  help="scale factor for the bump functions", metavar="SCALE")
parser.add_option("-d", "--dimension", dest="dimension", default=3.0,
                  help="dimension of the problem", metavar="DIMENSION")

(options, args)=parser.parse_args()

# Process options
options.iOrder  = int(options.iDegree) + 1
options.jOrder  = int(options.jDegree) + 1
options.kOrder  = int(options.kDegree) + 1
options.ffd_id  = str(options.ffd_id)
options.marker = str(options.marker)
options.axis = str(options.axis)
options.scale  = float(options.scale)
options.dim  = int(options.dimension)

if options.dim == 3:
  
  print(" ")
  print("% FFD_CONTROL_POINT (X)")

  iVariable = 0
  dvList = "DEFINITION_DV= "
  for kIndex in range(options.kOrder):
    for jIndex in range(options.jOrder):
      for iIndex in range(options.iOrder):
        iVariable = iVariable + 1
        dvList = dvList + "( 11, " + str(options.scale) + " | " + options.marker + " | "
        dvList = dvList + options.ffd_id + ", " + str(iIndex) + ", " + str(jIndex) + ", " + str(kIndex) + ", 1.0, 0.0, 0.0 )"
        if iVariable < (options.iOrder*(options.jOrder)*options.kOrder):
          dvList = dvList + "; "


  print(dvList)

  print(" ")
  print("% FFD_CONTROL_POINT (Y)")
  
  iVariable = 0
  dvList = "DEFINITION_DV= "
  for kIndex in range(options.kOrder):
    for jIndex in range(options.jOrder):
      for iIndex in range(options.iOrder):
        iVariable = iVariable + 1
        dvList = dvList + "( 11, " + str(options.scale) + " | " + options.marker + " | "
        dvList = dvList + options.ffd_id + ", " + str(iIndex) + ", " + str(jIndex) + ", " + str(kIndex) + ", 0.0, 1.0, 0.0 )"
        if iVariable < (options.iOrder*(options.jOrder)*options.kOrder):
          dvList = dvList + "; "


  print(dvList)

  print(" ")
  print("% FFD_CONTROL_POINT (Z)")
  
  iVariable = 0
  dvList = "DEFINITION_DV= "
  for kIndex in range(options.kOrder):
    for jIndex in range(options.jOrder):
      for iIndex in range(options.iOrder):
        iVariable = iVariable + 1
        dvList = dvList + "( 11, " + str(options.scale) + " | " + options.marker + " | "
        dvList = dvList + options.ffd_id + ", " + str(iIndex) + ", " + str(jIndex) + ", " + str(kIndex) + ", 0.0, 0.0, 1.0 )"
        if iVariable < (options.iOrder*(options.jOrder)*options.kOrder):
          dvList = dvList + "; "


  print(dvList)

  print(" ")
  print("% FFD_NACELLE (RHO)")

  iVariable = 0
  dvList = "DEFINITION_DV= "
  for kIndex in range(options.kOrder):
    for jIndex in range(1+options.jOrder/2):
      for iIndex in range(options.iOrder):
        iVariable = iVariable + 1
        dvList = dvList + "( 12, " + str(options.scale) + " | " + options.marker + " | "
        dvList = dvList + options.ffd_id + ", " + str(iIndex) + ", " + str(jIndex) + ", " + str(kIndex) + ", 1.0, 0.0 )"
        if iVariable < (options.iOrder*(1+options.jOrder/2)*options.kOrder):
          dvList = dvList + "; "


  print(dvList)

  print(" ")
  print("% FFD_NACELLE (PHI)")
  
  iVariable = 0
  dvList = "DEFINITION_DV= "
  for kIndex in range(options.kOrder):
    for jIndex in range(1+options.jOrder/2):
      for iIndex in range(options.iOrder):
        iVariable = iVariable + 1
        dvList = dvList + "( 12, " + str(options.scale) + " | " + options.marker + " | "
        dvList = dvList + options.ffd_id + ", " + str(iIndex) + ", " + str(jIndex) + ", " + str(kIndex) + ", 0.0, 1.0 )"
        if iVariable < (options.iOrder*(1+options.jOrder/2)*options.kOrder):
          dvList = dvList + "; "


  print(dvList)

  print(" ")
  print("% FFD_CONTROL_POINT (Z) (MULTIPLE INTERSECTIONS)")

  iVariable = 0
  dvList = "DEFINITION_DV= "
  for kIndex in range(options.kOrder-4):
    for jIndex in range(options.jOrder-4):
      for iIndex in range(options.iOrder-4):
        iVariable = iVariable + 1
        dvList = dvList + "( 11, " + str(options.scale) + " | " + options.marker + " | "
        dvList = dvList + options.ffd_id + ", " + str(iIndex+2) + ", " + str(jIndex+2) + ", " + str(kIndex+2) + ", 0.0, 0.0, 1.0 )"
        if iVariable < (options.iOrder*(options.jOrder)*options.kOrder):
          dvList = dvList + "; "


  print(dvList)

  print(" ")
  print("% FFD_CAMBER, FFD_TWIST, FFD_THICKNESS")

  iVariable = 0
  dvList = "DEFINITION_DV= "
  for jIndex in range(options.jOrder):
    for iIndex in range(options.iOrder):
      iVariable = iVariable + 1
      dvList = dvList + "( 14, " + str(options.scale) + " | " + options.marker + " | "
      dvList = dvList + options.ffd_id + ", " + str(iIndex) + ", " + str(jIndex) + " )"
      dvList = dvList + "; "
  iVariable = 0
  for jIndex in range(options.jOrder):
    iVariable = iVariable + 1
    dvList = dvList + "( 15, " + str(options.scale) + " | " + options.marker + " | "
    dvList = dvList + options.ffd_id + ", " + str(jIndex) + ", " + options.axis + " )"
    if iVariable < (options.jOrder):
      dvList = dvList + "; "
  iVariable = 0
  for jIndex in range(options.jOrder):
    for iIndex in range(options.iOrder):
      iVariable = iVariable + 1
      dvList = dvList + "( 16, " + str(options.scale) + " | " + options.marker + " | "
      dvList = dvList + options.ffd_id + ", " + str(iIndex) + ", " + str(jIndex) + " )"
      dvList = dvList + "; "
  
  

  print(dvList)

if options.dim == 2:

  print(" ")
  print("% FFD_CONTROL_POINT_2D (X)")

  iVariable = 0
  dvList = "DEFINITION_DV= "
  for jIndex in range(options.jOrder):
    for iIndex in range(options.iOrder):
      iVariable = iVariable + 1
      dvList = dvList + "( 19, " + str(options.scale) + " | " + options.marker + " | "
      dvList = dvList + options.ffd_id + ", " + str(iIndex) + ", " + str(jIndex) + ", 1.0, 0.0 )"
      if iVariable < (options.iOrder*options.jOrder):
        dvList = dvList + "; "

  print(dvList)

  print(" ")
  print("% FFD_CONTROL_POINT_2D (Y)")

  iVariable = 0
  dvList = "DEFINITION_DV= "
  for jIndex in range(options.jOrder):
    for iIndex in range(options.iOrder):
      iVariable = iVariable + 1
      dvList = dvList + "( 19, " + str(options.scale) + " | " + options.marker + " | "
      dvList = dvList + options.ffd_id + ", " + str(iIndex) + ", " + str(jIndex) + ", 0.0, 1.0 )"
      if iVariable < (options.iOrder*options.jOrder):
        dvList = dvList + "; "

  print(dvList)

  print(" ")
  print("FFD_CAMBER_2D & FFD_THICKNESS_2D")

  iVariable = 0
  dvList = "DEFINITION_DV= "
  for iIndex in range(options.iOrder):
    iVariable = iVariable + 1
    dvList = dvList + "( 20, " + str(options.scale) + " | " + options.marker + " | "
    dvList = dvList + options.ffd_id + ", " + str(iIndex) + " )"
    dvList = dvList + "; "
  iVariable = 0
  for iIndex in range(options.iOrder):
    iVariable = iVariable + 1
    dvList = dvList + "( 21, " + str(options.scale) + " | " + options.marker + " | "
    dvList = dvList + options.ffd_id + ", " + str(iIndex) + " )"
    if iVariable < (options.iOrder):
      dvList = dvList + "; "

  print(dvList)<|MERGE_RESOLUTION|>--- conflicted
+++ resolved
@@ -3,11 +3,7 @@
 ## \file set_ffd_design_var.py
 #  \brief Python script for automatically generating a list of FFD variables.
 #  \author T. Economon, F. Palacios
-<<<<<<< HEAD
-#  \version 7.0.5 "Blackbird"
-=======
 #  \version 7.0.6 "Blackbird"
->>>>>>> 0e3fad69
 #
 # SU2 Project Website: https://su2code.github.io
 # 
