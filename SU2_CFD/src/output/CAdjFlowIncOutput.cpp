--- conflicted
+++ resolved
@@ -109,11 +109,6 @@
   /// DESCRIPTION: Root-mean square residual of the adjoint Velocity y-component.
   AddHistoryOutput("RMS_ADJ_VELOCITY-Y", "rms[A_V]", ScreenOutputFormat::FIXED, "RMS_RES", "Root-mean square residual of the adjoint Velocity y-component.", HistoryFieldType::RESIDUAL);
   /// DESCRIPTION: Root-mean square residual of the adjoint Velocity z-component.
-<<<<<<< HEAD
-  if (nDim == 3) AddHistoryOutput("RMS_ADJ_VELOCITY-Z", "rms[A_W]", ScreenOutputFormat::FIXED, "RMS_RES", "Root-mean square residual of the adjoint Velocity z-component.", HistoryFieldType::RESIDUAL);
-  /// DESCRIPTION: Maximum residual of the temperature.
-  if (heat || weakly_coupled_heat) AddHistoryOutput("RMS_ADJ_TEMPERATURE", "rms[A_T]", ScreenOutputFormat::FIXED, "RMS_RES", "Root-mean square residual of the adjoint temperature.", HistoryFieldType::RESIDUAL);
-=======
   if (nDim == 3) {
     AddHistoryOutput("RMS_ADJ_VELOCITY-Z", "rms[A_W]", ScreenOutputFormat::FIXED, "RMS_RES", "Root-mean square residual of the adjoint Velocity z-component.", HistoryFieldType::RESIDUAL);
   }
@@ -121,7 +116,6 @@
   if (heat || weakly_coupled_heat) {
     AddHistoryOutput("RMS_ADJ_TEMPERATURE", "rms[A_T]", ScreenOutputFormat::FIXED, "RMS_RES", "Root-mean square residual of the adjoint temperature.", HistoryFieldType::RESIDUAL);
   }
->>>>>>> 98507bc7
 
   if (config->GetKind_Streamwise_Periodic() == ENUM_STREAMWISE_PERIODIC::MASSFLOW) {
     AddHistoryOutput("ADJOINT_SOLEXTRA", "Adjoint_SolExtra", ScreenOutputFormat::FIXED, "ADJOINT_SOLEXTRA", "Adjoint value of the first extra Solution.", HistoryFieldType::COEFFICIENT);
@@ -143,11 +137,6 @@
   /// DESCRIPTION: Maximum residual of the adjoint Velocity y-component
   AddHistoryOutput("MAX_ADJ_VELOCITY-Y", "max[A_RhoV]", ScreenOutputFormat::FIXED, "MAX_RES", "Maximum residual of the adjoint Velocity y-component", HistoryFieldType::RESIDUAL);
   /// DESCRIPTION: Maximum residual of the adjoint Velocity z-component
-<<<<<<< HEAD
-  if (nDim == 3) AddHistoryOutput("MAX_ADJ_VELOCITY-Z", "max[A_RhoW]", ScreenOutputFormat::FIXED, "MAX_RES", "Maximum residual of the adjoint Velocity z-component", HistoryFieldType::RESIDUAL);
-  /// DESCRIPTION: Maximum residual of the temperature.
-  if (heat || weakly_coupled_heat) AddHistoryOutput("MAX_ADJ_TEMPERATURE", "max[A_T]", ScreenOutputFormat::FIXED, "MAX_RES", "Maximum residual of the temperature.", HistoryFieldType::RESIDUAL);
-=======
   if (nDim == 3) {
     AddHistoryOutput("MAX_ADJ_VELOCITY-Z", "max[A_RhoW]", ScreenOutputFormat::FIXED, "MAX_RES", "Maximum residual of the adjoint Velocity z-component", HistoryFieldType::RESIDUAL);
   }
@@ -155,7 +144,6 @@
   if (heat || weakly_coupled_heat) {
     AddHistoryOutput("MAX_ADJ_TEMPERATURE", "max[A_T]", ScreenOutputFormat::FIXED, "MAX_RES", "Maximum residual of the temperature.", HistoryFieldType::RESIDUAL);
   }
->>>>>>> 98507bc7
 
   AddHistoryOutputFields_AdjScalarMAX_RES(config);
   /// END_GROUP
@@ -168,11 +156,6 @@
   /// DESCRIPTION: BGS residual of the adjoint Velocity y-component
   AddHistoryOutput("BGS_ADJ_VELOCITY-Y", "bgs[A_RhoV]", ScreenOutputFormat::FIXED, "BGS_RES", "BGS residual of the adjoint Velocity y-component", HistoryFieldType::RESIDUAL);
   /// DESCRIPTION: BGS residual of the adjoint Velocity z-component
-<<<<<<< HEAD
-  if (nDim == 3) AddHistoryOutput("BGS_ADJ_VELOCITY-Z", "bgs[A_RhoW]", ScreenOutputFormat::FIXED, "BGS_RES", "BGS residual of the adjoint Velocity z-component", HistoryFieldType::RESIDUAL);
-  /// DESCRIPTION: BGS residual of the temperature.
-  if (heat || weakly_coupled_heat) AddHistoryOutput("BGS_ADJ_TEMPERATURE", "bgs[A_T]", ScreenOutputFormat::FIXED, "BGS_RES", "BGS residual of the adjoint temperature.", HistoryFieldType::RESIDUAL);
-=======
   if (nDim == 3) {
     AddHistoryOutput("BGS_ADJ_VELOCITY-Z", "bgs[A_RhoW]", ScreenOutputFormat::FIXED, "BGS_RES", "BGS residual of the adjoint Velocity z-component", HistoryFieldType::RESIDUAL);
   }
@@ -180,7 +163,6 @@
   if (heat || weakly_coupled_heat) {
     AddHistoryOutput("BGS_ADJ_TEMPERATURE", "bgs[A_T]", ScreenOutputFormat::FIXED, "BGS_RES", "BGS residual of the adjoint temperature.", HistoryFieldType::RESIDUAL);
   }
->>>>>>> 98507bc7
 
   AddHistoryOutputFields_AdjScalarBGS_RES(config);
 
