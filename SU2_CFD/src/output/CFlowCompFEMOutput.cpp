/*!
 * \file output_flow_comp_fem.cpp
 * \brief Main subroutines for compressible flow output
 * \author R. Sanchez
 * \version 7.0.4 "Blackbird"
 *
 * SU2 Project Website: https://su2code.github.io
 *
 * The SU2 Project is maintained by the SU2 Foundation
 * (http://su2foundation.org)
 *
 * Copyright 2012-2020, SU2 Contributors (cf. AUTHORS.md)
 *
 * SU2 is free software; you can redistribute it and/or
 * modify it under the terms of the GNU Lesser General Public
 * License as published by the Free Software Foundation; either
 * version 2.1 of the License, or (at your option) any later version.
 *
 * SU2 is distributed in the hope that it will be useful,
 * but WITHOUT ANY WARRANTY; without even the implied warranty of
 * MERCHANTABILITY or FITNESS FOR A PARTICULAR PURPOSE. See the GNU
 * Lesser General Public License for more details.
 *
 * You should have received a copy of the GNU Lesser General Public
 * License along with SU2. If not, see <http://www.gnu.org/licenses/>.
 */


#include "../../include/output/CFlowCompFEMOutput.hpp"

#include "../../../Common/include/geometry/CGeometry.hpp"
#include "../../include/solvers/CSolver.hpp"

CFlowCompFEMOutput::CFlowCompFEMOutput(CConfig *config, unsigned short nDim) : CFlowOutput(config, nDim, true) {

  turb_model = config->GetKind_Turb_Model();

  gridMovement = config->GetGrid_Movement();

  /*--- Set the default history fields if nothing is set in the config file ---*/

  if (nRequestedHistoryFields == 0){
    requestedHistoryFields.emplace_back("ITER");
    requestedHistoryFields.emplace_back("RMS_RES");
    nRequestedHistoryFields = requestedHistoryFields.size();
  }
  if (nRequestedScreenFields == 0){
    if (config->GetTime_Domain()) requestedScreenFields.emplace_back("TIME_ITER");
    if (multiZone) requestedScreenFields.emplace_back("OUTER_ITER");
    requestedScreenFields.emplace_back("INNER_ITER");
    requestedScreenFields.emplace_back("RMS_DENSITY");
    requestedScreenFields.emplace_back("RMS_MOMENTUM-X");
    requestedScreenFields.emplace_back("RMS_MOMENTUM-Y");
    requestedScreenFields.emplace_back("RMS_ENERGY");
    nRequestedScreenFields = requestedScreenFields.size();
  }
  if (nRequestedVolumeFields == 0){
    requestedVolumeFields.emplace_back("COORDINATES");
    requestedVolumeFields.emplace_back("SOLUTION");
    requestedVolumeFields.emplace_back("PRIMITIVE");
    nRequestedVolumeFields = requestedVolumeFields.size();
  }

  stringstream ss;
  ss << "Zone " << config->GetiZone() << " (Comp. Fluid)";
  multiZoneHeaderString = ss.str();

  /*--- Set the volume filename --- */

  volumeFilename = config->GetVolume_FileName();

  /*--- Set the surface filename --- */

  surfaceFilename = config->GetSurfCoeff_FileName();

  /*--- Set the restart filename --- */

  restartFilename = config->GetRestart_FileName();

  /*--- Set the default convergence field --- */

  if (convFields.empty() ) convFields.emplace_back("RMS_DENSITY");

}

CFlowCompFEMOutput::~CFlowCompFEMOutput(void) {}



void CFlowCompFEMOutput::SetHistoryOutputFields(CConfig *config){

  /// BEGIN_GROUP: RMS_RES, DESCRIPTION: The root-mean-square residuals of the SOLUTION variables.
  /// DESCRIPTION: Root-mean square residual of the density.
  AddHistoryOutput("RMS_DENSITY",    "rms[Rho]",  ScreenOutputFormat::FIXED,   "RMS_RES", "Root-mean square residual of the density.", HistoryFieldType::RESIDUAL);
  /// DESCRIPTION: Root-mean square residual of the momentum x-component.
  AddHistoryOutput("RMS_MOMENTUM-X", "rms[RhoU]", ScreenOutputFormat::FIXED,   "RMS_RES", "Root-mean square residual of the momentum x-component.", HistoryFieldType::RESIDUAL);
  /// DESCRIPTION: Root-mean square residual of the momentum y-component.
  AddHistoryOutput("RMS_MOMENTUM-Y", "rms[RhoV]", ScreenOutputFormat::FIXED,   "RMS_RES", "Root-mean square residual of the momentum y-component.", HistoryFieldType::RESIDUAL);
  /// DESCRIPTION: Root-mean square residual of the momentum z-component.
  if (nDim == 3) AddHistoryOutput("RMS_MOMENTUM-Z", "rms[RhoW]", ScreenOutputFormat::FIXED,   "RMS_RES",  "Root-mean square residual of the momentum z-component.", HistoryFieldType::RESIDUAL);
  /// DESCRIPTION: Root-mean square residual of the energy.
  AddHistoryOutput("RMS_ENERGY",     "rms[RhoE]", ScreenOutputFormat::FIXED,   "RMS_RES", "Root-mean square residual of the energy.", HistoryFieldType::RESIDUAL);
  /// END_GROUP

  /// BEGIN_GROUP: MAX_RES, DESCRIPTION: The maximum residuals of the SOLUTION variables.
  /// DESCRIPTION: Maximum residual of the density.
  AddHistoryOutput("MAX_DENSITY",    "max[Rho]",  ScreenOutputFormat::FIXED,   "MAX_RES", "Maximum square residual of the density.", HistoryFieldType::RESIDUAL);
  /// DESCRIPTION: Maximum residual of the momentum x-component.
  AddHistoryOutput("MAX_MOMENTUM-X", "max[RhoU]", ScreenOutputFormat::FIXED,   "MAX_RES", "Maximum square residual of the momentum x-component.", HistoryFieldType::RESIDUAL);
  /// DESCRIPTION: Maximum residual of the momentum y-component.
  AddHistoryOutput("MAX_MOMENTUM-Y", "max[RhoV]", ScreenOutputFormat::FIXED,   "MAX_RES", "Maximum square residual of the momentum y-component.", HistoryFieldType::RESIDUAL);
  /// DESCRIPTION: Maximum residual of the momentum z-component.
  if (nDim == 3) AddHistoryOutput("MAX_MOMENTUM-Z", "max[RhoW]", ScreenOutputFormat::FIXED, "MAX_RES", "Maximum residual of the z-component.", HistoryFieldType::RESIDUAL);
  /// DESCRIPTION: Maximum residual of the energy.
  AddHistoryOutput("MAX_ENERGY",     "max[RhoE]", ScreenOutputFormat::FIXED,   "MAX_RES", "Maximum residual of the energy.", HistoryFieldType::RESIDUAL);
  /// END_GROUP

<<<<<<< HEAD
  /// DESCRIPTION: Linear solver iterations and residual
  AddHistoryOutput("LINSOL_ITER", "LinSolIter", ScreenOutputFormat::INTEGER, "LINSOL", "Number of iterations of the linear solver.");
  AddHistoryOutput("LINSOL_RESIDUAL", "LinSolRes", ScreenOutputFormat::FIXED, "LINSOL", "Residual of the linear solver.");

=======
>>>>>>> 0a4b4f2b
  AddHistoryOutput("CFL_NUMBER", "CFL number", ScreenOutputFormat::SCIENTIFIC, "CFL_NUMBER", "Current value of the CFL number");

  /*--- Add analyze surface history fields --- */

  AddAnalyzeSurfaceOutput(config);

  /*--- Add aerodynamic coefficients fields --- */

  AddAerodynamicCoefficients(config);

}

void CFlowCompFEMOutput::SetVolumeOutputFields(CConfig *config){

  // Grid coordinates
  AddVolumeOutput("COORD-X", "x", "COORDINATES", "x-component of the coordinate vector");
  AddVolumeOutput("COORD-Y", "y", "COORDINATES", "y-component of the coordinate vector");
  if (nDim == 3)
    AddVolumeOutput("COORD-Z", "z", "COORDINATES", "z-component of the coordinate vector");

  // Solution variables
  AddVolumeOutput("DENSITY",    "Density",    "SOLUTION", "Density");
  AddVolumeOutput("MOMENTUM-X", "Momentum_x", "SOLUTION", "x-component of the momentum vector");
  AddVolumeOutput("MOMENTUM-Y", "Momentum_y", "SOLUTION", "y-component of the momentum vector");
  if (nDim == 3)
    AddVolumeOutput("MOMENTUM-Z", "Momentum_z", "SOLUTION", "z-component of the momentum vector");
  AddVolumeOutput("ENERGY",     "Energy",     "SOLUTION", "Energy");

  // Primitive variables
  AddVolumeOutput("PRESSURE",    "Pressure",                "PRIMITIVE", "Pressure");
  AddVolumeOutput("TEMPERATURE", "Temperature",             "PRIMITIVE", "Temperature");
  AddVolumeOutput("MACH",        "Mach",                    "PRIMITIVE", "Mach number");
  AddVolumeOutput("PRESSURE_COEFF", "Pressure_Coefficient", "PRIMITIVE", "Pressure coefficient");

  if (config->GetKind_Solver() == FEM_NAVIER_STOKES){
    AddVolumeOutput("LAMINAR_VISCOSITY", "Laminar_Viscosity", "PRIMITIVE", "Laminar viscosity");
  }

  if (config->GetKind_Solver() == FEM_LES && (config->GetKind_SGS_Model() != IMPLICIT_LES)) {
    AddVolumeOutput("EDDY_VISCOSITY", "Eddy_Viscosity", "PRIMITIVE", "Turbulent eddy viscosity");
  }
}

void CFlowCompFEMOutput::LoadVolumeDataFEM(CConfig *config, CGeometry *geometry, CSolver **solver, unsigned long iElem, unsigned long index, unsigned short dof){

  unsigned short iDim;

  unsigned short nVar = solver[FLOW_SOL]->GetnVar();

  /*--- Create an object of the class CMeshFEM_DG and retrieve the necessary
   geometrical information for the FEM DG solver. ---*/

  CMeshFEM_DG *DGGeometry = dynamic_cast<CMeshFEM_DG *>(geometry);

  CVolumeElementFEM *volElem  = DGGeometry->GetVolElem();

  /*--- Get a pointer to the fluid model class from the DG-FEM solver
   so that we can access the states below. ---*/

  CFluidModel *DGFluidModel = solver[FLOW_SOL]->GetFluidModel();

  /* Set the pointers for the solution for this element. */

  const unsigned long offset = nVar*volElem[iElem].offsetDOFsSolLocal;
  su2double *solDOFs         = solver[FLOW_SOL]->GetVecSolDOFs() + offset;

  /*--- Get the conservative variables for this particular DOF. ---*/

  const su2double *U = solDOFs+dof*nVar;

  /*--- Load the coordinate values of the solution DOFs. ---*/

  const su2double *coor = volElem[iElem].coorSolDOFs.data() + dof*nDim;

  /*--- Prepare the primitive states. ---*/

  const su2double DensityInv = 1.0/U[0];
  su2double vel[3], Velocity2 = 0.0;
  for(iDim=0; iDim<nDim; ++iDim) {
    vel[iDim] = U[iDim+1]*DensityInv;
    Velocity2 += vel[iDim]*vel[iDim];
  }
  su2double StaticEnergy = U[nDim+1]*DensityInv - 0.5*Velocity2;
  DGFluidModel->SetTDState_rhoe(U[0], StaticEnergy);


  SetVolumeOutputValue("COORD-X",        index, coor[0]);
  SetVolumeOutputValue("COORD-Y",        index, coor[1]);
  if (nDim == 3)
    SetVolumeOutputValue("COORD-Z",      index, coor[2]);
  SetVolumeOutputValue("DENSITY",        index, U[0]);
  SetVolumeOutputValue("MOMENTUM-X",     index, U[1]);
  SetVolumeOutputValue("MOMENTUM-Y",     index, U[2]);
  if (nDim == 3){
    SetVolumeOutputValue("MOMENTUM-Z",   index,  U[3]);
    SetVolumeOutputValue("ENERGY",       index,  U[4]);
  } else {
    SetVolumeOutputValue("ENERGY",       index,  U[3]);
  }

  SetVolumeOutputValue("PRESSURE",       index, DGFluidModel->GetPressure());
  SetVolumeOutputValue("TEMPERATURE",    index, DGFluidModel->GetTemperature());
  SetVolumeOutputValue("MACH",           index, sqrt(Velocity2)/DGFluidModel->GetSoundSpeed());
  SetVolumeOutputValue("PRESSURE_COEFF", index, DGFluidModel->GetCp());

  if (config->GetKind_Solver() == FEM_NAVIER_STOKES){
    SetVolumeOutputValue("LAMINAR_VISCOSITY", index, DGFluidModel->GetLaminarViscosity());
  }
  if ((config->GetKind_Solver()  == FEM_LES) && (config->GetKind_SGS_Model() != IMPLICIT_LES)){
    // todo: Export Eddy instead of Laminar viscosity
    SetVolumeOutputValue("EDDY_VISCOSITY", index, DGFluidModel->GetLaminarViscosity());
  }
}

void CFlowCompFEMOutput::LoadSurfaceData(CConfig *config, CGeometry *geometry, CSolver **solver, unsigned long iPoint, unsigned short iMarker, unsigned long iVertex){


}

void CFlowCompFEMOutput::LoadHistoryData(CConfig *config, CGeometry *geometry, CSolver **solver) {

  CSolver* flow_solver = solver[FLOW_SOL];

  SetHistoryOutputValue("RMS_DENSITY", log10(flow_solver->GetRes_RMS(0)));
  SetHistoryOutputValue("RMS_MOMENTUM-X", log10(flow_solver->GetRes_RMS(1)));
  SetHistoryOutputValue("RMS_MOMENTUM-Y", log10(flow_solver->GetRes_RMS(2)));
  if (nDim == 2)
    SetHistoryOutputValue("RMS_ENERGY", log10(flow_solver->GetRes_RMS(3)));
  else {
    SetHistoryOutputValue("RMS_MOMENTUM-Z", log10(flow_solver->GetRes_RMS(3)));
    SetHistoryOutputValue("RMS_ENERGY", log10(flow_solver->GetRes_RMS(4)));
  }


  SetHistoryOutputValue("MAX_DENSITY", log10(flow_solver->GetRes_Max(0)));
  SetHistoryOutputValue("MAX_MOMENTUM-X", log10(flow_solver->GetRes_Max(1)));
  SetHistoryOutputValue("MAX_MOMENTUM-Y", log10(flow_solver->GetRes_Max(2)));
  if (nDim == 2)
    SetHistoryOutputValue("MAX_ENERGY", log10(flow_solver->GetRes_Max(3)));
  else {
    SetHistoryOutputValue("MAX_MOMENTUM-Z", log10(flow_solver->GetRes_Max(3)));
    SetHistoryOutputValue("MAX_ENERGY", log10(flow_solver->GetRes_Max(4)));
  }

  SetHistoryOutputValue("AOA", config->GetAoA());
<<<<<<< HEAD
  SetHistoryOutputValue("LINSOL_ITER", flow_solver->GetIterLinSolver());
  SetHistoryOutputValue("LINSOL_RESIDUAL", log10(flow_solver->GetResLinSolver()));
=======
>>>>>>> 0a4b4f2b
  SetHistoryOutputValue("CFL_NUMBER", config->GetCFL(MESH_0));

  /*--- Set the analyse surface history values --- */

  SetAnalyzeSurface(flow_solver, geometry, config, false);

  /*--- Set aeroydnamic coefficients --- */

  SetAerodynamicCoefficients(config, flow_solver);

}

bool CFlowCompFEMOutput::SetInit_Residuals(CConfig *config){

  return (config->GetTime_Marching() != STEADY && (curInnerIter == 0))||
        (config->GetTime_Marching() == STEADY && (curTimeIter < 2));

}

bool CFlowCompFEMOutput::SetUpdate_Averages(CConfig *config){
  return false;

//  return (config->GetUnsteady_Simulation() != STEADY && !dualtime);

}

<|MERGE_RESOLUTION|>--- conflicted
+++ resolved
@@ -115,13 +115,6 @@
   AddHistoryOutput("MAX_ENERGY",     "max[RhoE]", ScreenOutputFormat::FIXED,   "MAX_RES", "Maximum residual of the energy.", HistoryFieldType::RESIDUAL);
   /// END_GROUP
 
-<<<<<<< HEAD
-  /// DESCRIPTION: Linear solver iterations and residual
-  AddHistoryOutput("LINSOL_ITER", "LinSolIter", ScreenOutputFormat::INTEGER, "LINSOL", "Number of iterations of the linear solver.");
-  AddHistoryOutput("LINSOL_RESIDUAL", "LinSolRes", ScreenOutputFormat::FIXED, "LINSOL", "Residual of the linear solver.");
-
-=======
->>>>>>> 0a4b4f2b
   AddHistoryOutput("CFL_NUMBER", "CFL number", ScreenOutputFormat::SCIENTIFIC, "CFL_NUMBER", "Current value of the CFL number");
 
   /*--- Add analyze surface history fields --- */
@@ -267,11 +260,6 @@
   }
 
   SetHistoryOutputValue("AOA", config->GetAoA());
-<<<<<<< HEAD
-  SetHistoryOutputValue("LINSOL_ITER", flow_solver->GetIterLinSolver());
-  SetHistoryOutputValue("LINSOL_RESIDUAL", log10(flow_solver->GetResLinSolver()));
-=======
->>>>>>> 0a4b4f2b
   SetHistoryOutputValue("CFL_NUMBER", config->GetCFL(MESH_0));
 
   /*--- Set the analyse surface history values --- */
