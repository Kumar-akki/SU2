/*!
 * \file output_adj_flow_comp.cpp
 * \brief Main subroutines for flow discrete adjoint output
 * \author R. Sanchez
 * \version 7.0.1 "Blackbird"
 *
 * SU2 Project Website: https://su2code.github.io
 *
 * The SU2 Project is maintained by the SU2 Foundation
 * (http://su2foundation.org)
 *
 * Copyright 2012-2019, SU2 Contributors (cf. AUTHORS.md)
 *
 * SU2 is free software; you can redistribute it and/or
 * modify it under the terms of the GNU Lesser General Public
 * License as published by the Free Software Foundation; either
 * version 2.1 of the License, or (at your option) any later version.
 *
 * SU2 is distributed in the hope that it will be useful,
 * but WITHOUT ANY WARRANTY; without even the implied warranty of
 * MERCHANTABILITY or FITNESS FOR A PARTICULAR PURPOSE. See the GNU
 * Lesser General Public License for more details.
 *
 * You should have received a copy of the GNU Lesser General Public
 * License along with SU2. If not, see <http://www.gnu.org/licenses/>.
 */


#include "../../include/output/CAdjFlowOutput.hpp"

#include "../../../Common/include/geometry/CGeometry.hpp"
#include "../../include/solvers/CSolver.hpp"

CAdjFlowCompOutput::CAdjFlowCompOutput(CConfig *config, unsigned short nDim) : COutput(config, nDim, false) {

  turb_model = config->GetKind_Turb_Model();

  cont_adj = config->GetContinuous_Adjoint();

  /*--- Set the default history fields if nothing is set in the config file ---*/

  if (nRequestedHistoryFields == 0){
    requestedHistoryFields.emplace_back("ITER");
    requestedHistoryFields.emplace_back("RMS_RES");
    requestedHistoryFields.emplace_back("SENSITIVITY");
    nRequestedHistoryFields = requestedHistoryFields.size();
  }

  if (nRequestedScreenFields == 0){
    if (config->GetTime_Domain()) requestedScreenFields.emplace_back("TIME_ITER");
    if (multiZone) requestedScreenFields.emplace_back("OUTER_ITER");
    requestedScreenFields.emplace_back("INNER_ITER");
    requestedScreenFields.emplace_back("RMS_ADJ_DENSITY");
    requestedScreenFields.emplace_back("RMS_ADJ_MOMENTUM-X");
    requestedScreenFields.emplace_back("SENS_GEO");
    requestedScreenFields.emplace_back("SENS_AOA");
    nRequestedScreenFields = requestedScreenFields.size();
  }

  if (nRequestedVolumeFields == 0){
    requestedVolumeFields.emplace_back("COORDINATES");
    requestedVolumeFields.emplace_back("SOLUTION");
    requestedVolumeFields.emplace_back("SENSITIVITY");
    nRequestedVolumeFields = requestedVolumeFields.size();
  }

  stringstream ss;
  ss << "Zone " << config->GetiZone() << " (Adj. Comp. Fluid)";
  multiZoneHeaderString = ss.str();

  /*--- Set the volume filename --- */

  volumeFilename = config->GetAdj_FileName();

  /*--- Set the surface filename --- */

  surfaceFilename = config->GetSurfAdjCoeff_FileName();

  /*--- Set the restart filename --- */

  restartFilename = config->GetRestart_AdjFileName();

  /*--- Add the obj. function extension --- */

  restartFilename = config->GetObjFunc_Extension(restartFilename);

  /*--- Set the default convergence field --- */

  if (convFields.empty() ) convFields.emplace_back("RMS_ADJ_DENSITY");

}

CAdjFlowCompOutput::~CAdjFlowCompOutput(void) {}

void CAdjFlowCompOutput::SetHistoryOutputFields(CConfig *config){

  /// BEGIN_GROUP: RMS_RES, DESCRIPTION: The root-mean-square residuals of the SOLUTION variables.
  /// DESCRIPTION: Root-mean square residual of the adjoint density.
  AddHistoryOutput("RMS_ADJ_DENSITY",    "rms[A_Rho]",  ScreenOutputFormat::FIXED, "RMS_RES", "Root-mean square residual of the adjoint density.", HistoryFieldType::RESIDUAL);
  /// DESCRIPTION: Root-mean square residual of the adjoint momentum x-component.
  AddHistoryOutput("RMS_ADJ_MOMENTUM-X", "rms[A_RhoU]", ScreenOutputFormat::FIXED, "RMS_RES", "Root-mean square residual of the adjoint momentum x-component.", HistoryFieldType::RESIDUAL);
  /// DESCRIPTION: Root-mean square residual of the adjoint momentum y-component.
  AddHistoryOutput("RMS_ADJ_MOMENTUM-Y", "rms[A_RhoV]", ScreenOutputFormat::FIXED, "RMS_RES", "Root-mean square residual of the adjoint momentum y-component.", HistoryFieldType::RESIDUAL);
  /// DESCRIPTION: Root-mean square residual of the adjoint momentum z-component.
  AddHistoryOutput("RMS_ADJ_MOMENTUM-Z", "rms[A_RhoW]", ScreenOutputFormat::FIXED, "RMS_RES", "Root-mean square residual of the adjoint momentum z-component.", HistoryFieldType::RESIDUAL);
  /// DESCRIPTION: Root-mean square residual of the adjoint energy.
  AddHistoryOutput("RMS_ADJ_ENERGY",     "rms[A_E]",    ScreenOutputFormat::FIXED, "RMS_RES", "Root-mean square residual of the adjoint energy.", HistoryFieldType::RESIDUAL);
  if ((!config->GetFrozen_Visc_Disc() && !cont_adj) || (!config->GetFrozen_Visc_Cont() && cont_adj)){
    switch(turb_model){
    case SA: case SA_NEG: case SA_E: case SA_COMP: case SA_E_COMP:
      /// DESCRIPTION: Root-mean square residual of the adjoint nu tilde.
      AddHistoryOutput("RMS_ADJ_NU_TILDE", "rms[A_nu]", ScreenOutputFormat::FIXED, "RMS_RES", "Root-mean square residual of the adjoint nu tilde.", HistoryFieldType::RESIDUAL);
      break;
    case SST:
      /// DESCRIPTION: Root-mean square residual of the adjoint kinetic energy.
      AddHistoryOutput("RMS_ADJ_TKE", "rms[A_k]", ScreenOutputFormat::FIXED, "RMS_RES", "Root-mean square residual of the adjoint kinetic energy.", HistoryFieldType::RESIDUAL);
      /// DESCRIPTION: Root-mean square residual of the adjoint dissipation.
      AddHistoryOutput("RMS_ADJ_DISSIPATION",    "rms[A_w]", ScreenOutputFormat::FIXED, "RMS_RES", " Root-mean square residual of the adjoint dissipation.", HistoryFieldType::RESIDUAL);
      break;
    default: break;
    }
  }
  /// END_GROUP

  /// BEGIN_GROUP: MAX_RES, DESCRIPTION: The maximum residuals of the SOLUTION variables.
  /// DESCRIPTION: Maximum residual of the adjoint density.
  AddHistoryOutput("MAX_ADJ_DENSITY",    "max[A_Rho]",  ScreenOutputFormat::FIXED, "MAX_RES", "Maximum residual of the adjoint density.", HistoryFieldType::RESIDUAL);
  /// DESCRIPTION: Maximum residual of the adjoint momentum x-component
  AddHistoryOutput("MAX_ADJ_MOMENTUM-X", "max[A_RhoU]", ScreenOutputFormat::FIXED, "MAX_RES", "Maximum residual of the adjoint momentum x-component", HistoryFieldType::RESIDUAL);
  /// DESCRIPTION: Maximum residual of the adjoint momentum y-component
  AddHistoryOutput("MAX_ADJ_MOMENTUM-Y", "max[A_RhoV]", ScreenOutputFormat::FIXED, "MAX_RES", "Maximum residual of the adjoint momentum y-component", HistoryFieldType::RESIDUAL);
  /// DESCRIPTION: Maximum residual of the adjoint momentum z-component
  AddHistoryOutput("MAX_ADJ_MOMENTUM-Z", "max[A_RhoW]", ScreenOutputFormat::FIXED, "MAX_RES", "Maximum residual of the adjoint momentum z-component", HistoryFieldType::RESIDUAL);
  /// DESCRIPTION: Maximum residual of the adjoint energy.
  AddHistoryOutput("MAX_ADJ_ENERGY",     "max[A_E]",    ScreenOutputFormat::FIXED, "MAX_RES", "Maximum residual of the adjoint energy.", HistoryFieldType::RESIDUAL);
  if (!config->GetFrozen_Visc_Disc()){
    switch(turb_model){
    case SA: case SA_NEG: case SA_E: case SA_COMP: case SA_E_COMP:
      /// DESCRIPTION: Maximum residual of the adjoint nu tilde.
      AddHistoryOutput("MAX_ADJ_NU_TILDE", "max[A_nu]", ScreenOutputFormat::FIXED, "MAX_RES", "Maximum residual of the adjoint nu tilde.", HistoryFieldType::RESIDUAL);
      break;
    case SST:
      /// DESCRIPTION: Maximum residual of the adjoint kinetic energy.
      AddHistoryOutput("MAX_ADJ_TKE", "max[A_k]", ScreenOutputFormat::FIXED, "MAX_RES", "Maximum residual of the adjoint kinetic energy.", HistoryFieldType::RESIDUAL);
      /// DESCRIPTION: Maximum residual of the adjoint dissipation.
      AddHistoryOutput("MAX_ADJ_DISSIPATION",    "max[A_w]", ScreenOutputFormat::FIXED, "MAX_RES", "Maximum residual of the adjoint dissipation.", HistoryFieldType::RESIDUAL);
      break;
    default: break;
    }
  }
  /// END_GROUP


  ///  /// BEGIN_GROUP: BGS_RES, DESCRIPTION: The Block Gauss Seidel residuals of the SOLUTION variables.
  /// DESCRIPTION: BGS residual of the adjoint density.
  AddHistoryOutput("BGS_ADJ_DENSITY",    "bgs[A_Rho]",  ScreenOutputFormat::FIXED, "BGS_RES", "BGS residual of the adjoint density.", HistoryFieldType::RESIDUAL);
  /// DESCRIPTION: BGS residual of the adjoint momentum x-component
  AddHistoryOutput("BGS_ADJ_MOMENTUM-X", "bgs[A_RhoU]", ScreenOutputFormat::FIXED, "BGS_RES", "BGS residual of the adjoint momentum x-component", HistoryFieldType::RESIDUAL);
  /// DESCRIPTION: BGS residual of the adjoint momentum y-component
  AddHistoryOutput("BGS_ADJ_MOMENTUM-Y", "bgs[A_RhoV]", ScreenOutputFormat::FIXED, "BGS_RES", "BGS residual of the adjoint momentum y-component", HistoryFieldType::RESIDUAL);
  /// DESCRIPTION: BGS residual of the adjoint momentum z-component
  AddHistoryOutput("BGS_ADJ_MOMENTUM-Z", "bgs[A_RhoW]", ScreenOutputFormat::FIXED, "BGS_RES", "BGS residual of the adjoint momentum z-component", HistoryFieldType::RESIDUAL);
  /// DESCRIPTION: BGS residual of the adjoint energy.
  AddHistoryOutput("BGS_ADJ_ENERGY",     "bgs[A_E]",    ScreenOutputFormat::FIXED, "BGS_RES", "BGS residual of the adjoint energy.", HistoryFieldType::RESIDUAL);
  if (!config->GetFrozen_Visc_Disc()){
    switch(turb_model){
    case SA: case SA_NEG: case SA_E: case SA_COMP: case SA_E_COMP:
      /// DESCRIPTION: BGS residual of the adjoint nu tilde.
      AddHistoryOutput("BGS_ADJ_NU_TILDE", "bgs[A_nu]", ScreenOutputFormat::FIXED, "BGS_RES", "BGS residual of the adjoint nu tilde.", HistoryFieldType::RESIDUAL);
      break;
    case SST:
      /// DESCRIPTION: BGS residual of the adjoint kinetic energy.
      AddHistoryOutput("BGS_ADJ_TKE", "bgs[A_k]", ScreenOutputFormat::FIXED, "BGS_RES", "BGS residual of the adjoint kinetic energy.", HistoryFieldType::RESIDUAL);
      /// DESCRIPTION: BGS residual of the adjoint dissipation.
      AddHistoryOutput("BGS_ADJ_DISSIPATION",    "bgs[A_w]", ScreenOutputFormat::FIXED, "BGS_RES", "BGS residual of the adjoint dissipation.", HistoryFieldType::RESIDUAL);
      break;
    default: break;
    }
  }

  /// END_GROUP

  /// BEGIN_GROUP: SENSITIVITY, DESCRIPTION: Sensitivities of different geometrical or boundary values.
  /// DESCRIPTION: Sum of the geometrical sensitivities on all markers set in MARKER_MONITORING.
  AddHistoryOutput("SENS_GEO",   "Sens_Geo",   ScreenOutputFormat::SCIENTIFIC, "SENSITIVITY", "Sum of the geometrical sensitivities on all markers set in MARKER_MONITORING.", HistoryFieldType::COEFFICIENT);
  /// DESCRIPTION: Sensitivity of the objective function with respect to the angle of attack (only for compressible solver).
  AddHistoryOutput("SENS_AOA",   "Sens_AoA",   ScreenOutputFormat::SCIENTIFIC, "SENSITIVITY", "Sensitivity of the objective function with respect to the angle of attack (only for compressible solver).", HistoryFieldType::COEFFICIENT);
  /// DESCRIPTION: Sensitivity of the objective function with respect to the Mach number (only of compressible solver).
  AddHistoryOutput("SENS_MACH",  "Sens_Mach",  ScreenOutputFormat::SCIENTIFIC, "SENSITIVITY", "Sensitivity of the objective function with respect to the Mach number (only of compressible solver).", HistoryFieldType::COEFFICIENT);
  /// DESCRIPTION: Sensitivity of the objective function with respect to the far-field pressure.
  AddHistoryOutput("SENS_PRESS", "Sens_Press", ScreenOutputFormat::SCIENTIFIC, "SENSITIVITY", "Sensitivity of the objective function with respect to the far-field pressure.", HistoryFieldType::COEFFICIENT);
  /// DESCRIPTION: Sensitivity of the objective function with respect to the far-field temperature.
  AddHistoryOutput("SENS_TEMP",  "Sens_Temp",  ScreenOutputFormat::SCIENTIFIC, "SENSITIVITY", "Sensitivity of the objective function with respect to the far-field temperature.", HistoryFieldType::COEFFICIENT);
  /// END_GROUP

}

void CAdjFlowCompOutput::LoadHistoryData(CConfig *config, CGeometry *geometry, CSolver **solver){

  CSolver* adjflow_solver = solver[ADJFLOW_SOL];
  CSolver* adjturb_solver = solver[ADJTURB_SOL];

  SetHistoryOutputValue("RMS_ADJ_DENSITY", log10(adjflow_solver->GetRes_RMS(0)));
  SetHistoryOutputValue("RMS_ADJ_MOMENTUM-X", log10(adjflow_solver->GetRes_RMS(1)));
  SetHistoryOutputValue("RMS_ADJ_MOMENTUM-Y", log10(adjflow_solver->GetRes_RMS(2)));
  if (geometry->GetnDim() == 3) {
    SetHistoryOutputValue("RMS_ADJ_MOMENTUM-Z", log10(adjflow_solver->GetRes_RMS(3)));
    SetHistoryOutputValue("RMS_ADJ_ENERGY", log10(adjflow_solver->GetRes_RMS(4)));
  } else {
    SetHistoryOutputValue("RMS_ADJ_ENERGY", log10(adjflow_solver->GetRes_RMS(3)));
  }
  if ((!config->GetFrozen_Visc_Disc() && !cont_adj) || (!config->GetFrozen_Visc_Cont() && cont_adj)){
    switch(turb_model){
    case SA: case SA_NEG: case SA_E: case SA_COMP: case SA_E_COMP:
      SetHistoryOutputValue("RMS_ADJ_NU_TILDE", log10(adjturb_solver->GetRes_RMS(0)));
      break;
    case SST:
      SetHistoryOutputValue("RMS_ADJ_TKE", log10(adjturb_solver->GetRes_RMS(0)));
      SetHistoryOutputValue("RMS_ADJ_DISSIPATION",    log10(adjturb_solver->GetRes_RMS(1)));
      break;
    default: break;
    }
  }
  SetHistoryOutputValue("MAX_ADJ_DENSITY", log10(adjflow_solver->GetRes_Max(0)));
  SetHistoryOutputValue("MAX_ADJ_MOMENTUM-X", log10(adjflow_solver->GetRes_Max(1)));
  SetHistoryOutputValue("MAX_ADJ_MOMENTUM-Y", log10(adjflow_solver->GetRes_Max(2)));
  if (geometry->GetnDim() == 3) {
    SetHistoryOutputValue("MAX_ADJ_MOMENTUM-Z", log10(adjflow_solver->GetRes_Max(3)));
    SetHistoryOutputValue("MAX_ADJ_ENERGY", log10(adjflow_solver->GetRes_Max(4)));
  } else {
    SetHistoryOutputValue("MAX_ADJ_ENERGY", log10(adjflow_solver->GetRes_Max(3)));
  }
  if ((!config->GetFrozen_Visc_Disc() && !cont_adj) || (!config->GetFrozen_Visc_Cont() && cont_adj)){
    switch(turb_model){
    case SA: case SA_NEG: case SA_E: case SA_COMP: case SA_E_COMP:
      SetHistoryOutputValue("MAX_ADJ_NU_TILDE", log10(adjturb_solver->GetRes_Max(0)));
      break;
    case SST:
      SetHistoryOutputValue("MAX_ADJ_TKE", log10(adjturb_solver->GetRes_Max(0)));
      SetHistoryOutputValue("MAX_ADJ_DISSIPATION",    log10(adjturb_solver->GetRes_Max(1)));
      break;
    default: break;
    }
  }

  if (multiZone){
    SetHistoryOutputValue("BGS_ADJ_DENSITY", log10(adjflow_solver->GetRes_BGS(0)));
    SetHistoryOutputValue("BGS_ADJ_MOMENTUM-X", log10(adjflow_solver->GetRes_BGS(1)));
    SetHistoryOutputValue("BGS_ADJ_MOMENTUM-Y", log10(adjflow_solver->GetRes_BGS(2)));
    if (geometry->GetnDim() == 3) {
      SetHistoryOutputValue("BGS_ADJ_MOMENTUM-Z", log10(adjflow_solver->GetRes_BGS(3)));
      SetHistoryOutputValue("BGS_ADJ_ENERGY", log10(adjflow_solver->GetRes_BGS(4)));
    } else {
      SetHistoryOutputValue("BGS_ADJ_ENERGY", log10(adjflow_solver->GetRes_BGS(3)));
    }
    if ((!config->GetFrozen_Visc_Disc() && !cont_adj) || (!config->GetFrozen_Visc_Cont() && cont_adj)){
      switch(turb_model){
      case SA: case SA_NEG: case SA_E: case SA_COMP: case SA_E_COMP:
        SetHistoryOutputValue("BGS_ADJ_NU_TILDE", log10(adjturb_solver->GetRes_BGS(0)));
        break;
      case SST:
        SetHistoryOutputValue("BGS_ADJ_TKE", log10(adjturb_solver->GetRes_BGS(0)));
        SetHistoryOutputValue("BGS_ADJ_DISSIPATION",    log10(adjturb_solver->GetRes_BGS(1)));
        break;
      default: break;
      }
    }
  }

  SetHistoryOutputValue("SENS_GEO", adjflow_solver->GetTotal_Sens_Geo());
  SetHistoryOutputValue("SENS_AOA", adjflow_solver->GetTotal_Sens_AoA() * PI_NUMBER / 180.0);
  SetHistoryOutputValue("SENS_MACH", adjflow_solver->GetTotal_Sens_Mach());
  SetHistoryOutputValue("SENS_PRESS", adjflow_solver->GetTotal_Sens_Press());
  SetHistoryOutputValue("SENS_TEMP", adjflow_solver->GetTotal_Sens_Temp());

}

void CAdjFlowCompOutput::SetVolumeOutputFields(CConfig *config){

  // Grid coordinates
  AddVolumeOutput("COORD-X", "x", "COORDINATES", "x-component of the coordinate vector");
  AddVolumeOutput("COORD-Y", "y", "COORDINATES", "y-component of the coordinate vector");
  if (nDim == 3)
    AddVolumeOutput("COORD-Z", "z", "COORDINATES", "z-component of the coordinate vector");

  /// BEGIN_GROUP: SOLUTION, DESCRIPTION: The SOLUTION variables of the adjoint solver.
  /// DESCRIPTION: Adjoint density.
  AddVolumeOutput("ADJ_DENSITY",    "Adjoint_Density",    "SOLUTION", "Adjoint density");
  /// DESCRIPTION: Adjoint momentum x-component.
  AddVolumeOutput("ADJ_MOMENTUM-X", "Adjoint_Momentum_x", "SOLUTION", "x-component of the adjoint momentum vector");
  /// DESCRIPTION: Adjoint momentum y-component.
  AddVolumeOutput("ADJ_MOMENTUM-Y", "Adjoint_Momentum_y", "SOLUTION", "y-component of the adjoint momentum vector");
  if (nDim == 3)
    /// DESCRIPTION: Adjoint momentum z-component.
    AddVolumeOutput("ADJ_MOMENTUM-Z", "Adjoint_Momentum_z", "SOLUTION", "z-component of the adjoint momentum vector");
  /// DESCRIPTION: Adjoint energy.
  AddVolumeOutput("ADJ_ENERGY", "Adjoint_Energy", "SOLUTION", "Adjoint energy");
  if ((!config->GetFrozen_Visc_Disc() && !cont_adj) || (!config->GetFrozen_Visc_Cont() && cont_adj)){
    switch(turb_model){
    case SA: case SA_NEG: case SA_E: case SA_COMP: case SA_E_COMP:
      /// DESCRIPTION: Adjoint nu tilde.
      AddVolumeOutput("ADJ_NU_TILDE", "Adjoint_Nu_Tilde", "SOLUTION", "Adjoint Spalart-Allmaras variable");
      break;
    case SST:
      /// DESCRIPTION: Adjoint kinetic energy.
      AddVolumeOutput("ADJ_TKE", "Adjoint_TKE", "SOLUTION", "Adjoint kinetic energy");
      /// DESCRIPTION: Adjoint dissipation.
      AddVolumeOutput("ADJ_DISSIPATION", "Adjoint_Omega", "SOLUTION", "Adjoint rate of dissipation");
      break;
    default: break;
    }
  }
  /// END_GROUP

  /// BEGIN_GROUP: RESIDUAL, DESCRIPTION: Residuals of the SOLUTION variables.
  /// DESCRIPTION: Residual of the adjoint density.
  AddVolumeOutput("RES_ADJ_DENSITY",    "Residual_Adjoint_Density",    "RESIDUAL", "Residual of the adjoint density");
  /// DESCRIPTION: Residual of the adjoint momentum x-component.
  AddVolumeOutput("RES_ADJ_MOMENTUM-X", "Residual_Adjoint_Momentum_x", "RESIDUAL", "Residual of the adjoint x-momentum");
  /// DESCRIPTION: Residual of the adjoint momentum y-component.
  AddVolumeOutput("RES_ADJ_MOMENTUM-Y", "Residual_Adjoint_Momentum_y", "RESIDUAL", "Residual of the adjoint y-momentum");
  if (nDim == 3)
    /// DESCRIPTION: Residual of the adjoint momentum z-component.
    AddVolumeOutput("RES_ADJ_MOMENTUM-Z", "Residual_Adjoint_Momentum_z", "RESIDUAL", "Residual of the adjoint z-momentum");
  /// DESCRIPTION: Residual of the adjoint energy.
  AddVolumeOutput("RES_ADJ_ENERGY", "Residual_Adjoint_Energy", "RESIDUAL", "Residual of the adjoint energy");
  if ((!config->GetFrozen_Visc_Disc() && !cont_adj) || (!config->GetFrozen_Visc_Cont() && cont_adj)){
    switch(turb_model){
    case SA: case SA_NEG: case SA_E: case SA_COMP: case SA_E_COMP:
      /// DESCRIPTION: Residual of the nu tilde.
      AddVolumeOutput("RES_ADJ_NU_TILDE", "Residual_Adjoint_Nu_Tilde", "RESIDUAL", "Residual of the Spalart-Allmaras variable");
      break;
    case SST:
      /// DESCRIPTION: Residual of the adjoint kinetic energy.
      AddVolumeOutput("RES_ADJ_TKE", "Residual_Adjoint_TKE", "RESIDUAL", "Residual of the turb. kinetic energy");
      /// DESCRIPTION: Residual of the adjoint dissipation.
      AddVolumeOutput("RES_ADJ_DISSIPATION", "Residual_Adjoint_Omega", "RESIDUAL", "Residual of the rate of dissipation");
      break;
    default: break;
    }
  }
  /// END_GROUP

  /// BEGIN_GROUP: SENSITIVITY, DESCRIPTION: Geometrical sensitivities of the current objective function.
  /// DESCRIPTION: Sensitivity x-component.
  AddVolumeOutput("SENSITIVITY-X", "Sensitivity_x", "SENSITIVITY", "x-component of the sensitivity vector");
  /// DESCRIPTION: Sensitivity y-component.
  AddVolumeOutput("SENSITIVITY-Y", "Sensitivity_y", "SENSITIVITY", "y-component of the sensitivity vector");
  if (nDim == 3)
    /// DESCRIPTION: Sensitivity z-component.
    AddVolumeOutput("SENSITIVITY-Z", "Sensitivity_z", "SENSITIVITY", "z-component of the sensitivity vector");
  /// DESCRIPTION: Sensitivity in normal direction.
  AddVolumeOutput("SENSITIVITY", "Surface_Sensitivity", "SENSITIVITY", "sensitivity in normal direction");
  /// END_GROUP

}

void CAdjFlowCompOutput::LoadVolumeData(CConfig *config, CGeometry *geometry, CSolver **solver, unsigned long iPoint){

  CVariable* Node_AdjFlow = solver[ADJFLOW_SOL]->GetNodes();
  CVariable* Node_AdjTurb = NULL;
  CPoint*    Node_Geo     = geometry->node[iPoint];

  if (config->GetKind_Turb_Model() != NONE &&
      ((!config->GetFrozen_Visc_Disc() && !cont_adj) ||
       (!config->GetFrozen_Visc_Cont() && cont_adj))){
    Node_AdjTurb = solver[ADJTURB_SOL]->GetNodes();
  }

  SetVolumeOutputValue("COORD-X", iPoint,  Node_Geo->GetCoord(0));
  SetVolumeOutputValue("COORD-Y", iPoint,  Node_Geo->GetCoord(1));
  if (nDim == 3)
    SetVolumeOutputValue("COORD-Z", iPoint, Node_Geo->GetCoord(2));

  SetVolumeOutputValue("ADJ_DENSITY",    iPoint, Node_AdjFlow->GetSolution(iPoint, 0));
  SetVolumeOutputValue("ADJ_MOMENTUM-X", iPoint, Node_AdjFlow->GetSolution(iPoint, 1));
  SetVolumeOutputValue("ADJ_MOMENTUM-Y", iPoint, Node_AdjFlow->GetSolution(iPoint, 2));
  if (nDim == 3){
    SetVolumeOutputValue("ADJ_MOMENTUM-Z", iPoint, Node_AdjFlow->GetSolution(iPoint, 3));
    SetVolumeOutputValue("ADJ_ENERGY",     iPoint, Node_AdjFlow->GetSolution(iPoint, 4));
  } else {
    SetVolumeOutputValue("ADJ_ENERGY",     iPoint, Node_AdjFlow->GetSolution(iPoint, 3));
  }

  if ((!config->GetFrozen_Visc_Disc() && !cont_adj) || (!config->GetFrozen_Visc_Cont() && cont_adj)){
    // Turbulent
    switch(turb_model){
    case SST:
      SetVolumeOutputValue("ADJ_TKE",         iPoint, Node_AdjTurb->GetSolution(iPoint, 0));
      SetVolumeOutputValue("ADJ_DISSIPATION", iPoint, Node_AdjTurb->GetSolution(iPoint, 1));
      break;
    case SA: case SA_COMP: case SA_E:
    case SA_E_COMP: case SA_NEG:
      SetVolumeOutputValue("ADJ_NU_TILDE", iPoint, Node_AdjTurb->GetSolution(iPoint, 0));
      break;
    case NONE:
      break;
    }
  }

  // Residuals
  SetVolumeOutputValue("RES_ADJ_DENSITY",    iPoint, Node_AdjFlow->GetSolution(iPoint, 0) - Node_AdjFlow->GetSolution_Old(iPoint, 0));
  SetVolumeOutputValue("RES_ADJ_MOMENTUM-X", iPoint, Node_AdjFlow->GetSolution(iPoint, 1) - Node_AdjFlow->GetSolution_Old(iPoint, 1));
  SetVolumeOutputValue("RES_ADJ_MOMENTUM-Y", iPoint, Node_AdjFlow->GetSolution(iPoint, 2) - Node_AdjFlow->GetSolution_Old(iPoint, 2));
  if (nDim == 3){
    SetVolumeOutputValue("RES_ADJ_MOMENTUM-Z", iPoint, Node_AdjFlow->GetSolution(iPoint, 3) - Node_AdjFlow->GetSolution_Old(iPoint, 3));
    SetVolumeOutputValue("RES_ADJ_ENERGY",     iPoint, Node_AdjFlow->GetSolution(iPoint, 4) - Node_AdjFlow->GetSolution_Old(iPoint, 4));
  } else {
    SetVolumeOutputValue("RES_ADJ_ENERGY", iPoint, Node_AdjFlow->GetSolution(iPoint, 3) - Node_AdjFlow->GetSolution_Old(iPoint, 3));
  }

  if ((!config->GetFrozen_Visc_Disc() && !cont_adj) || (!config->GetFrozen_Visc_Cont() && cont_adj)){
    switch(config->GetKind_Turb_Model()){
    case SST:
      SetVolumeOutputValue("RES_ADJ_TKE",         iPoint, Node_AdjTurb->GetSolution(iPoint, 0) - Node_AdjTurb->GetSolution_Old(iPoint, 0));
      SetVolumeOutputValue("RES_ADJ_DISSIPATION", iPoint, Node_AdjTurb->GetSolution(iPoint, 1) - Node_AdjTurb->GetSolution_Old(iPoint, 1));
      break;
    case SA: case SA_COMP: case SA_E:
    case SA_E_COMP: case SA_NEG:
      SetVolumeOutputValue("RES_ADJ_NU_TILDE", iPoint, Node_AdjTurb->GetSolution(iPoint, 0) - Node_AdjTurb->GetSolution_Old(iPoint, 0));
      break;
    case NONE:
      break;
    }
  }

  SetVolumeOutputValue("SENSITIVITY-X", iPoint, Node_AdjFlow->GetSensitivity(iPoint, 0));
  SetVolumeOutputValue("SENSITIVITY-Y", iPoint, Node_AdjFlow->GetSensitivity(iPoint, 1));
  if (nDim == 3)
    SetVolumeOutputValue("SENSITIVITY-Z", iPoint, Node_AdjFlow->GetSensitivity(iPoint, 2));

}

void CAdjFlowCompOutput::LoadSurfaceData(CConfig *config, CGeometry *geometry, CSolver **solver, unsigned long iPoint, unsigned short iMarker, unsigned long iVertex){

  SetVolumeOutputValue("SENSITIVITY", iPoint, solver[ADJFLOW_SOL]->GetCSensitivity(iMarker, iVertex));

}


bool CAdjFlowCompOutput::SetInit_Residuals(CConfig *config){
<<<<<<< HEAD
  
  return (config->GetTime_Marching() != STEADY && (curInnerIter == 0))|| 
        (config->GetTime_Marching() == STEADY && (curInnerIter < 2)); 
  
=======

  return ((config->GetTime_Marching() != STEADY) && (curInnerIter == 0)) ||
         ((config->GetTime_Marching() == STEADY) && (curInnerIter < 2));

>>>>>>> cc6fe0ea
}

bool CAdjFlowCompOutput::SetUpdate_Averages(CConfig *config){
  return false;

//  return (config->GetUnsteady_Simulation() != STEADY && !dualtime);

}
<|MERGE_RESOLUTION|>--- conflicted
+++ resolved
@@ -439,17 +439,9 @@
 
 
 bool CAdjFlowCompOutput::SetInit_Residuals(CConfig *config){
-<<<<<<< HEAD
-  
-  return (config->GetTime_Marching() != STEADY && (curInnerIter == 0))|| 
-        (config->GetTime_Marching() == STEADY && (curInnerIter < 2)); 
-  
-=======
 
   return ((config->GetTime_Marching() != STEADY) && (curInnerIter == 0)) ||
          ((config->GetTime_Marching() == STEADY) && (curInnerIter < 2));
-
->>>>>>> cc6fe0ea
 }
 
 bool CAdjFlowCompOutput::SetUpdate_Averages(CConfig *config){
