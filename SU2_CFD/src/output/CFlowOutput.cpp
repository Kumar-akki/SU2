/*!
 * \file CFlowOutput.cpp
 * \brief Common functions for flow output.
 * \author R. Sanchez
 * \version 7.5.1 "Blackbird"
 *
 * SU2 Project Website: https://su2code.github.io
 *
 * The SU2 Project is maintained by the SU2 Foundation
 * (http://su2foundation.org)
 *
 * Copyright 2012-2023, SU2 Contributors (cf. AUTHORS.md)
 *
 * SU2 is free software; you can redistribute it and/or
 * modify it under the terms of the GNU Lesser General Public
 * License as published by the Free Software Foundation; either
 * version 2.1 of the License, or (at your option) any later version.
 *
 * SU2 is distributed in the hope that it will be useful,
 * but WITHOUT ANY WARRANTY; without even the implied warranty of
 * MERCHANTABILITY or FITNESS FOR A PARTICULAR PURPOSE. See the GNU
 * Lesser General Public License for more details.
 *
 * You should have received a copy of the GNU Lesser General Public
 * License along with SU2. If not, see <http://www.gnu.org/licenses/>.
 */

#include <sstream>
#include <string>

#include "../../include/output/CFlowOutput.hpp"

#include "../../../Common/include/geometry/CGeometry.hpp"
#include "../../../Common/include/toolboxes/geometry_toolbox.hpp"
#include "../../include/solvers/CSolver.hpp"
#include "../../include/variables/CPrimitiveIndices.hpp"
#include "../../include/fluid/CCoolProp.hpp"

CFlowOutput::CFlowOutput(const CConfig *config, unsigned short nDim, bool fem_output) :
  CFVMOutput(config, nDim, fem_output),
  lastInnerIter(curInnerIter) {
}

// The "AddHistoryOutput(" must not be split over multiple lines to ensure proper python parsing
// clang-format off
void CFlowOutput::AddAnalyzeSurfaceOutput(const CConfig *config){

  /// DESCRIPTION: Average mass flow
  AddHistoryOutput("SURFACE_MASSFLOW",         "Avg_Massflow",              ScreenOutputFormat::SCIENTIFIC, "FLOW_COEFF", "Total average mass flow on all markers set in MARKER_ANALYZE", HistoryFieldType::COEFFICIENT);
  /// DESCRIPTION: Average Mach number
  AddHistoryOutput("SURFACE_MACH",             "Avg_Mach",                  ScreenOutputFormat::SCIENTIFIC, "FLOW_COEFF", "Total average mach number on all markers set in MARKER_ANALYZE", HistoryFieldType::COEFFICIENT);
  /// DESCRIPTION: Average Temperature
  AddHistoryOutput("SURFACE_STATIC_TEMPERATURE","Avg_Temp",                 ScreenOutputFormat::SCIENTIFIC, "FLOW_COEFF", "Total average temperature on all markers set in MARKER_ANALYZE", HistoryFieldType::COEFFICIENT);
  /// DESCRIPTION: Average Pressure
  AddHistoryOutput("SURFACE_STATIC_PRESSURE",  "Avg_Press",                 ScreenOutputFormat::SCIENTIFIC, "FLOW_COEFF", "Total average pressure on all markers set in MARKER_ANALYZE", HistoryFieldType::COEFFICIENT);
  /// DESCRIPTION: Average Density
  AddHistoryOutput("AVG_DENSITY",              "Avg_Density",               ScreenOutputFormat::SCIENTIFIC, "FLOW_COEFF", "Total average density on all markers set in MARKER_ANALYZE", HistoryFieldType::COEFFICIENT);
  /// DESCRIPTION: Average Enthalpy
  AddHistoryOutput("AVG_ENTHALPY",             "Avg_Enthalpy",              ScreenOutputFormat::SCIENTIFIC, "FLOW_COEFF", "Total average enthalpy on all markers set in MARKER_ANALYZE", HistoryFieldType::COEFFICIENT);
  /// DESCRIPTION: Average velocity in normal direction of the surface
  AddHistoryOutput("AVG_NORMALVEL",            "Avg_NormalVel",             ScreenOutputFormat::SCIENTIFIC, "FLOW_COEFF", "Total average normal velocity on all markers set in MARKER_ANALYZE", HistoryFieldType::COEFFICIENT);
  /// DESCRIPTION: Flow uniformity
  AddHistoryOutput("SURFACE_UNIFORMITY",       "Uniformity",                ScreenOutputFormat::SCIENTIFIC, "FLOW_COEFF", "Total flow uniformity on all markers set in MARKER_ANALYZE", HistoryFieldType::COEFFICIENT);
  /// DESCRIPTION: Secondary strength
  AddHistoryOutput("SURFACE_SECONDARY",        "Secondary_Strength",        ScreenOutputFormat::SCIENTIFIC, "FLOW_COEFF", "Total secondary strength on all markers set in MARKER_ANALYZE", HistoryFieldType::COEFFICIENT);
  /// DESCRIPTION: Momentum distortion
  AddHistoryOutput("SURFACE_MOM_DISTORTION",   "Momentum_Distortion",       ScreenOutputFormat::SCIENTIFIC, "FLOW_COEFF", "Total momentum distortion on all markers set in MARKER_ANALYZE", HistoryFieldType::COEFFICIENT);
  /// DESCRIPTION: Secondary over uniformity
  AddHistoryOutput("SURFACE_SECOND_OVER_UNIFORM","Secondary_Over_Uniformity",ScreenOutputFormat::SCIENTIFIC,"FLOW_COEFF", "Total secondary over uniformity on all markers set in MARKER_ANALYZE", HistoryFieldType::COEFFICIENT);
  /// DESCRIPTION: Average total temperature
  AddHistoryOutput("SURFACE_TOTAL_TEMPERATURE","Avg_TotalTemp",             ScreenOutputFormat::SCIENTIFIC, "FLOW_COEFF", "Total average total temperature all markers set in MARKER_ANALYZE", HistoryFieldType::COEFFICIENT);
  /// DESCRIPTION: Average total pressure
  AddHistoryOutput("SURFACE_TOTAL_PRESSURE",   "Avg_TotalPress",            ScreenOutputFormat::SCIENTIFIC, "FLOW_COEFF", "Total average total pressure on all markers set in MARKER_ANALYZE", HistoryFieldType::COEFFICIENT);
  /// DESCRIPTION: Pressure drop
  if (config->GetnMarker_Analyze() >= 2) {
    AddHistoryOutput("SURFACE_PRESSURE_DROP",    "Pressure_Drop",             ScreenOutputFormat::SCIENTIFIC, "FLOW_COEFF", "Total pressure drop on all markers set in MARKER_ANALYZE", HistoryFieldType::COEFFICIENT);
  } else if (rank == MASTER_NODE) {
    cout << "\nWARNING: SURFACE_PRESSURE_DROP can only be computed for at least 2 surfaces (outlet, inlet, ...)\n" << endl;
  }
  if (config->GetKind_Species_Model() != SPECIES_MODEL::NONE) {
    /// DESCRIPTION: Average Species
    for (unsigned short iVar = 0; iVar < config->GetnSpecies(); iVar++) {
      AddHistoryOutput("SURFACE_SPECIES_" + std::to_string(iVar), "Avg_Species_" + std::to_string(iVar), ScreenOutputFormat::FIXED, "SPECIES_COEFF", "Total average species " + std::to_string(iVar) + " on all markers set in MARKER_ANALYZE", HistoryFieldType::COEFFICIENT);
    }
    /// DESCRIPTION: Species Variance
    AddHistoryOutput("SURFACE_SPECIES_VARIANCE", "Species_Variance", ScreenOutputFormat::SCIENTIFIC, "SPECIES_COEFF", "Total species variance, measure for mixing quality. On all markers set in MARKER_ANALYZE", HistoryFieldType::COEFFICIENT);
  }
  /// END_GROUP

  /// BEGIN_GROUP: AERO_COEFF_SURF, DESCRIPTION: Surface values on non-solid markers.
  vector<string> Marker_Analyze;
  for (unsigned short iMarker_Analyze = 0; iMarker_Analyze < config->GetnMarker_Analyze(); iMarker_Analyze++){
    Marker_Analyze.push_back(config->GetMarker_Analyze_TagBound(iMarker_Analyze));
  }

  /// DESCRIPTION: Average mass flow
  AddHistoryOutputPerSurface("SURFACE_MASSFLOW",         "Avg_Massflow",              ScreenOutputFormat::SCIENTIFIC, "FLOW_COEFF_SURF", Marker_Analyze, HistoryFieldType::COEFFICIENT);
  /// DESCRIPTION: Average Mach number
  AddHistoryOutputPerSurface("SURFACE_MACH",             "Avg_Mach",                  ScreenOutputFormat::SCIENTIFIC, "FLOW_COEFF_SURF", Marker_Analyze, HistoryFieldType::COEFFICIENT);
  /// DESCRIPTION: Average Temperature
  AddHistoryOutputPerSurface("SURFACE_STATIC_TEMPERATURE","Avg_Temp",                 ScreenOutputFormat::SCIENTIFIC, "FLOW_COEFF_SURF", Marker_Analyze, HistoryFieldType::COEFFICIENT);
  /// DESCRIPTION: Average Pressure
  AddHistoryOutputPerSurface("SURFACE_STATIC_PRESSURE",  "Avg_Press",                 ScreenOutputFormat::SCIENTIFIC, "FLOW_COEFF_SURF", Marker_Analyze, HistoryFieldType::COEFFICIENT);
  /// DESCRIPTION: Average Density
  AddHistoryOutputPerSurface("AVG_DENSITY",              "Avg_Density",               ScreenOutputFormat::SCIENTIFIC, "FLOW_COEFF_SURF", Marker_Analyze, HistoryFieldType::COEFFICIENT);
  /// DESCRIPTION: Average Enthalpy
  AddHistoryOutputPerSurface("AVG_ENTHALPY",             "Avg_Enthalpy",              ScreenOutputFormat::SCIENTIFIC, "FLOW_COEFF_SURF", Marker_Analyze, HistoryFieldType::COEFFICIENT);
  /// DESCRIPTION: Average velocity in normal direction of the surface
  AddHistoryOutputPerSurface("AVG_NORMALVEL",            "Avg_NormalVel",             ScreenOutputFormat::SCIENTIFIC, "FLOW_COEFF_SURF", Marker_Analyze, HistoryFieldType::COEFFICIENT);
  /// DESCRIPTION: Flow uniformity
  AddHistoryOutputPerSurface("SURFACE_UNIFORMITY",       "Uniformity",                ScreenOutputFormat::SCIENTIFIC, "FLOW_COEFF_SURF", Marker_Analyze, HistoryFieldType::COEFFICIENT);
  /// DESCRIPTION: Secondary strength
  AddHistoryOutputPerSurface("SURFACE_SECONDARY",        "Secondary_Strength",        ScreenOutputFormat::SCIENTIFIC, "FLOW_COEFF_SURF", Marker_Analyze, HistoryFieldType::COEFFICIENT);
  /// DESCRIPTION: Momentum distortion
  AddHistoryOutputPerSurface("SURFACE_MOM_DISTORTION",   "Momentum_Distortion",       ScreenOutputFormat::SCIENTIFIC, "FLOW_COEFF_SURF", Marker_Analyze, HistoryFieldType::COEFFICIENT);
  /// DESCRIPTION: Secondary over uniformity
  AddHistoryOutputPerSurface("SURFACE_SECOND_OVER_UNIFORM","Secondary_Over_Uniformity",ScreenOutputFormat::SCIENTIFIC,"FLOW_COEFF_SURF", Marker_Analyze, HistoryFieldType::COEFFICIENT);
  /// DESCRIPTION: Average total temperature
  AddHistoryOutputPerSurface("SURFACE_TOTAL_TEMPERATURE","Avg_TotalTemp",             ScreenOutputFormat::SCIENTIFIC, "FLOW_COEFF_SURF", Marker_Analyze, HistoryFieldType::COEFFICIENT);
  /// DESCRIPTION: Average total pressure
  AddHistoryOutputPerSurface("SURFACE_TOTAL_PRESSURE",   "Avg_TotalPress",            ScreenOutputFormat::SCIENTIFIC, "FLOW_COEFF_SURF", Marker_Analyze, HistoryFieldType::COEFFICIENT);
  if (config->GetKind_Species_Model() != SPECIES_MODEL::NONE) {
    /// DESCRIPTION: Average Species
    for (unsigned short iVar = 0; iVar < config->GetnSpecies(); iVar++) {
      AddHistoryOutputPerSurface("SURFACE_SPECIES_" + std::to_string(iVar), "Avg_Species_" + std::to_string(iVar), ScreenOutputFormat::FIXED, "SPECIES_COEFF_SURF", Marker_Analyze, HistoryFieldType::COEFFICIENT);
    }
    /// DESCRIPTION: Species Variance
    AddHistoryOutputPerSurface("SURFACE_SPECIES_VARIANCE", "Species_Variance", ScreenOutputFormat::SCIENTIFIC, "SPECIES_COEFF_SURF", Marker_Analyze, HistoryFieldType::COEFFICIENT);
  }
  /// END_GROUP
}
// clang-format on

void CFlowOutput::SetAnalyzeSurface(const CSolver* const*solver, const CGeometry *geometry, CConfig *config, bool output){

  unsigned short iDim, iMarker, iMarker_Analyze;
  unsigned long iVertex, iPoint;
  su2double Mach = 0.0, Pressure, Temperature = 0.0, TotalPressure = 0.0, TotalTemperature = 0.0,
  Enthalpy, Velocity[3] = {0.0}, TangVel[3], Vector[3], Velocity2, MassFlow, Density, Area,
  SoundSpeed, Vn, Vn2, Vtang2, Weight = 1.0;

  const su2double Gas_Constant      = config->GetGas_ConstantND();
  const su2double Gamma             = config->GetGamma();
  const unsigned short nMarker      = config->GetnMarker_All();
  const unsigned short nDim         = geometry->GetnDim();
  const unsigned short Kind_Average = config->GetKind_Average();

  const bool compressible   = config->GetKind_Regime() == ENUM_REGIME::COMPRESSIBLE;
  const bool incompressible = config->GetKind_Regime() == ENUM_REGIME::INCOMPRESSIBLE;
  const bool energy         = config->GetEnergy_Equation();
  const bool streamwisePeriodic = (config->GetKind_Streamwise_Periodic() != ENUM_STREAMWISE_PERIODIC::NONE);
  const bool species        = config->GetKind_Species_Model() != SPECIES_MODEL::NONE;
  const auto nSpecies       = config->GetnSpecies();

  const bool axisymmetric               = config->GetAxisymmetric();
  const unsigned short nMarker_Analyze  = config->GetnMarker_Analyze();

  const auto flow_nodes = solver[FLOW_SOL]->GetNodes();
  const CVariable* species_nodes = species ? solver[SPECIES_SOL]->GetNodes() : nullptr;

  vector<su2double> Surface_MassFlow          (nMarker,0.0);
  vector<su2double> Surface_Mach              (nMarker,0.0);
  vector<su2double> Surface_Temperature       (nMarker,0.0);
  vector<su2double> Surface_Density           (nMarker,0.0);
  vector<su2double> Surface_Enthalpy          (nMarker,0.0);
  vector<su2double> Surface_NormalVelocity    (nMarker,0.0);
  vector<su2double> Surface_StreamVelocity2   (nMarker,0.0);
  vector<su2double> Surface_TransvVelocity2   (nMarker,0.0);
  vector<su2double> Surface_Pressure          (nMarker,0.0);
  vector<su2double> Surface_TotalTemperature  (nMarker,0.0);
  vector<su2double> Surface_TotalPressure     (nMarker,0.0);
  vector<su2double> Surface_VelocityIdeal     (nMarker,0.0);
  vector<su2double> Surface_Area              (nMarker,0.0);
  vector<su2double> Surface_MassFlow_Abs      (nMarker,0.0);
  su2activematrix Surface_Species(nMarker, nSpecies);
  Surface_Species = su2double(0.0);

  su2double  Tot_Surface_MassFlow          = 0.0;
  su2double  Tot_Surface_Mach              = 0.0;
  su2double  Tot_Surface_Temperature       = 0.0;
  su2double  Tot_Surface_Density           = 0.0;
  su2double  Tot_Surface_Enthalpy          = 0.0;
  su2double  Tot_Surface_NormalVelocity    = 0.0;
  su2double  Tot_Surface_StreamVelocity2   = 0.0;
  su2double  Tot_Surface_TransvVelocity2   = 0.0;
  su2double  Tot_Surface_Pressure          = 0.0;
  su2double  Tot_Surface_TotalTemperature  = 0.0;
  su2double  Tot_Surface_TotalPressure     = 0.0;
  su2double  Tot_Momentum_Distortion       = 0.0;
  su2double  Tot_SecondOverUniformity      = 0.0;
  vector<su2double> Tot_Surface_Species(nSpecies,0.0);

  /*--- Compute the numerical fan face Mach number, and the total area of the inflow ---*/

  for (iMarker = 0; iMarker < nMarker; iMarker++) {

    if (config->GetMarker_All_Analyze(iMarker) == YES) {

      for (iVertex = 0; iVertex < geometry->nVertex[iMarker]; iVertex++) {

        iPoint = geometry->vertex[iMarker][iVertex]->GetNode();

        if (geometry->nodes->GetDomain(iPoint)) {

          geometry->vertex[iMarker][iVertex]->GetNormal(Vector);

          const su2double AxiFactor = GetAxiFactor(axisymmetric, *geometry->nodes, iPoint, iMarker);

          Density = flow_nodes->GetDensity(iPoint);
          Velocity2 = 0.0; Area = 0.0; MassFlow = 0.0; Vn = 0.0; Vtang2 = 0.0;

          for (iDim = 0; iDim < nDim; iDim++) {
            Area += (Vector[iDim] * AxiFactor) * (Vector[iDim] * AxiFactor);
            Velocity[iDim] = flow_nodes->GetVelocity(iPoint,iDim);
            Velocity2 += Velocity[iDim] * Velocity[iDim];
            Vn += Velocity[iDim] * Vector[iDim] * AxiFactor;
            MassFlow += Vector[iDim] * AxiFactor * Density * Velocity[iDim];
          }

          Area       = sqrt (Area);
          if (AxiFactor == 0.0) Vn = 0.0; else Vn /= Area;
          Vn2        = Vn * Vn;
          Pressure   = flow_nodes->GetPressure(iPoint);
          /*--- Use recovered pressure here as pressure difference between in and outlet is zero otherwise  ---*/
          if(streamwisePeriodic) Pressure = flow_nodes->GetStreamwise_Periodic_RecoveredPressure(iPoint);
          SoundSpeed = flow_nodes->GetSoundSpeed(iPoint);

          for (iDim = 0; iDim < nDim; iDim++) {
            TangVel[iDim] = Velocity[iDim] - Vn*Vector[iDim]*AxiFactor/Area;
            Vtang2       += TangVel[iDim]*TangVel[iDim];
          }

          if (incompressible){
            if (config->GetKind_DensityModel() == INC_DENSITYMODEL::VARIABLE) {
              Mach = sqrt(flow_nodes->GetVelocity2(iPoint))/
              sqrt(flow_nodes->GetSpecificHeatCp(iPoint)*config->GetPressure_ThermodynamicND()/(flow_nodes->GetSpecificHeatCv(iPoint)*flow_nodes->GetDensity(iPoint)));
            } else {
              Mach = sqrt(flow_nodes->GetVelocity2(iPoint))/
              sqrt(config->GetBulk_Modulus()/(flow_nodes->GetDensity(iPoint)));
            }
            Temperature       = flow_nodes->GetTemperature(iPoint);
            Enthalpy          = flow_nodes->GetSpecificHeatCp(iPoint)*Temperature;
            TotalTemperature  = Temperature + 0.5*Velocity2/flow_nodes->GetSpecificHeatCp(iPoint);
            TotalPressure     = Pressure + 0.5*Density*Velocity2;
          }
          else{
            Mach              = sqrt(Velocity2)/SoundSpeed;
            Temperature       = Pressure / (Gas_Constant * Density);
            Enthalpy          = flow_nodes->GetEnthalpy(iPoint);
            TotalTemperature  = Temperature * (1.0 + Mach * Mach * 0.5 * (Gamma - 1.0));
            TotalPressure     = Pressure * pow( 1.0 + Mach * Mach * 0.5 * (Gamma - 1.0), Gamma / (Gamma - 1.0));
          }

          /*--- Compute the mass Surface_MassFlow ---*/

          Surface_Area[iMarker]             += Area;
          Surface_MassFlow[iMarker]         += MassFlow;
          Surface_MassFlow_Abs[iMarker]     += abs(MassFlow);

          if (Kind_Average == AVERAGE_MASSFLUX) Weight = abs(MassFlow);
          else if (Kind_Average == AVERAGE_AREA) Weight = abs(Area);
          else Weight = 1.0;

          Surface_Mach[iMarker]             += Mach*Weight;
          Surface_Temperature[iMarker]      += Temperature*Weight;
          Surface_Density[iMarker]          += Density*Weight;
          Surface_Enthalpy[iMarker]         += Enthalpy*Weight;
          Surface_NormalVelocity[iMarker]   += Vn*Weight;
          Surface_Pressure[iMarker]         += Pressure*Weight;
          Surface_TotalTemperature[iMarker] += TotalTemperature*Weight;
          Surface_TotalPressure[iMarker]    += TotalPressure*Weight;
          if (species)
            for (unsigned short iVar = 0; iVar < nSpecies; iVar++)
              Surface_Species(iMarker, iVar) += species_nodes->GetSolution(iPoint, iVar)*Weight;

          /*--- For now, always used the area to weight the uniformities. ---*/

          Weight = abs(Area);

          Surface_StreamVelocity2[iMarker]   += Vn2*Weight;
          Surface_TransvVelocity2[iMarker]   += Vtang2*Weight;

        }
      }
    }
  }

  /*--- Copy to the appropriate structure ---*/

  vector<su2double> Surface_MassFlow_Local          (nMarker_Analyze,0.0);
  vector<su2double> Surface_Mach_Local              (nMarker_Analyze,0.0);
  vector<su2double> Surface_Temperature_Local       (nMarker_Analyze,0.0);
  vector<su2double> Surface_Density_Local           (nMarker_Analyze,0.0);
  vector<su2double> Surface_Enthalpy_Local          (nMarker_Analyze,0.0);
  vector<su2double> Surface_NormalVelocity_Local    (nMarker_Analyze,0.0);
  vector<su2double> Surface_StreamVelocity2_Local   (nMarker_Analyze,0.0);
  vector<su2double> Surface_TransvVelocity2_Local   (nMarker_Analyze,0.0);
  vector<su2double> Surface_Pressure_Local          (nMarker_Analyze,0.0);
  vector<su2double> Surface_TotalTemperature_Local  (nMarker_Analyze,0.0);
  vector<su2double> Surface_TotalPressure_Local     (nMarker_Analyze,0.0);
  vector<su2double> Surface_Area_Local              (nMarker_Analyze,0.0);
  vector<su2double> Surface_MassFlow_Abs_Local      (nMarker_Analyze,0.0);
  su2activematrix Surface_Species_Local(nMarker_Analyze,nSpecies);
  Surface_Species_Local = su2double(0.0);

  vector<su2double> Surface_MassFlow_Total          (nMarker_Analyze,0.0);
  vector<su2double> Surface_Mach_Total              (nMarker_Analyze,0.0);
  vector<su2double> Surface_Temperature_Total       (nMarker_Analyze,0.0);
  vector<su2double> Surface_Density_Total           (nMarker_Analyze,0.0);
  vector<su2double> Surface_Enthalpy_Total          (nMarker_Analyze,0.0);
  vector<su2double> Surface_NormalVelocity_Total    (nMarker_Analyze,0.0);
  vector<su2double> Surface_StreamVelocity2_Total   (nMarker_Analyze,0.0);
  vector<su2double> Surface_TransvVelocity2_Total   (nMarker_Analyze,0.0);
  vector<su2double> Surface_Pressure_Total          (nMarker_Analyze,0.0);
  vector<su2double> Surface_TotalTemperature_Total  (nMarker_Analyze,0.0);
  vector<su2double> Surface_TotalPressure_Total     (nMarker_Analyze,0.0);
  vector<su2double> Surface_Area_Total              (nMarker_Analyze,0.0);
  vector<su2double> Surface_MassFlow_Abs_Total      (nMarker_Analyze,0.0);
  su2activematrix Surface_Species_Total(nMarker_Analyze,nSpecies);
  Surface_Species_Total = su2double(0.0);

  vector<su2double> Surface_MomentumDistortion_Total (nMarker_Analyze,0.0);

  /*--- Compute the numerical fan face Mach number, mach number, temperature and the total area ---*/

  for (iMarker = 0; iMarker < nMarker; iMarker++) {

    if (config->GetMarker_All_Analyze(iMarker) == YES)  {

      for (iMarker_Analyze= 0; iMarker_Analyze < nMarker_Analyze; iMarker_Analyze++) {

        /*--- Add the Surface_MassFlow, and Surface_Area to the particular boundary ---*/

        if (config->GetMarker_All_TagBound(iMarker) == config->GetMarker_Analyze_TagBound(iMarker_Analyze)) {
          Surface_MassFlow_Local[iMarker_Analyze]          += Surface_MassFlow[iMarker];
          Surface_Mach_Local[iMarker_Analyze]              += Surface_Mach[iMarker];
          Surface_Temperature_Local[iMarker_Analyze]       += Surface_Temperature[iMarker];
          Surface_Density_Local[iMarker_Analyze]           += Surface_Density[iMarker];
          Surface_Enthalpy_Local[iMarker_Analyze]          += Surface_Enthalpy[iMarker];
          Surface_NormalVelocity_Local[iMarker_Analyze]    += Surface_NormalVelocity[iMarker];
          Surface_StreamVelocity2_Local[iMarker_Analyze]   += Surface_StreamVelocity2[iMarker];
          Surface_TransvVelocity2_Local[iMarker_Analyze]   += Surface_TransvVelocity2[iMarker];
          Surface_Pressure_Local[iMarker_Analyze]          += Surface_Pressure[iMarker];
          Surface_TotalTemperature_Local[iMarker_Analyze]  += Surface_TotalTemperature[iMarker];
          Surface_TotalPressure_Local[iMarker_Analyze]     += Surface_TotalPressure[iMarker];
          Surface_Area_Local[iMarker_Analyze]              += Surface_Area[iMarker];
          Surface_MassFlow_Abs_Local[iMarker_Analyze]      += Surface_MassFlow_Abs[iMarker];
          for (unsigned short iVar = 0; iVar < nSpecies; iVar++)
            Surface_Species_Local(iMarker_Analyze, iVar) += Surface_Species(iMarker, iVar);
        }

      }

    }

  }

  auto Allreduce = [](const vector<su2double>& src, vector<su2double>& dst) {
    SU2_MPI::Allreduce(src.data(), dst.data(), src.size(), MPI_DOUBLE, MPI_SUM, SU2_MPI::GetComm());
  };

  auto Allreduce_su2activematrix = [](const su2activematrix& src, su2activematrix& dst) {
    SU2_MPI::Allreduce(src.data(), dst.data(), src.size(), MPI_DOUBLE, MPI_SUM, SU2_MPI::GetComm());
  };

  Allreduce(Surface_MassFlow_Local, Surface_MassFlow_Total);
  Allreduce(Surface_Mach_Local, Surface_Mach_Total);
  Allreduce(Surface_Temperature_Local, Surface_Temperature_Total);
  Allreduce(Surface_Density_Local, Surface_Density_Total);
  Allreduce(Surface_Enthalpy_Local, Surface_Enthalpy_Total);
  Allreduce(Surface_NormalVelocity_Local, Surface_NormalVelocity_Total);
  Allreduce(Surface_StreamVelocity2_Local, Surface_StreamVelocity2_Total);
  Allreduce(Surface_TransvVelocity2_Local, Surface_TransvVelocity2_Total);
  Allreduce(Surface_Pressure_Local, Surface_Pressure_Total);
  Allreduce(Surface_TotalTemperature_Local, Surface_TotalTemperature_Total);
  Allreduce(Surface_TotalPressure_Local, Surface_TotalPressure_Total);
  Allreduce(Surface_Area_Local, Surface_Area_Total);
  Allreduce(Surface_MassFlow_Abs_Local, Surface_MassFlow_Abs_Total);
  Allreduce_su2activematrix(Surface_Species_Local, Surface_Species_Total);


  /*--- Compute the value of Surface_Area_Total, and Surface_Pressure_Total, and
   set the value in the config structure for future use ---*/

  for (iMarker_Analyze = 0; iMarker_Analyze < nMarker_Analyze; iMarker_Analyze++) {

    if (Kind_Average == AVERAGE_MASSFLUX) Weight = Surface_MassFlow_Abs_Total[iMarker_Analyze];
    else if (Kind_Average == AVERAGE_AREA) Weight = abs(Surface_Area_Total[iMarker_Analyze]);
    else Weight = 1.0;

    if (Weight != 0.0) {
      Surface_Mach_Total[iMarker_Analyze]             /= Weight;
      Surface_Temperature_Total[iMarker_Analyze]      /= Weight;
      Surface_Density_Total[iMarker_Analyze]          /= Weight;
      Surface_Enthalpy_Total[iMarker_Analyze]         /= Weight;
      Surface_NormalVelocity_Total[iMarker_Analyze]   /= Weight;
      Surface_Pressure_Total[iMarker_Analyze]         /= Weight;
      Surface_TotalTemperature_Total[iMarker_Analyze] /= Weight;
      Surface_TotalPressure_Total[iMarker_Analyze]    /= Weight;
      for (unsigned short iVar = 0; iVar < nSpecies; iVar++)
        Surface_Species_Total(iMarker_Analyze, iVar) /= Weight;
    }
    else {
      Surface_Mach_Total[iMarker_Analyze]             = 0.0;
      Surface_Temperature_Total[iMarker_Analyze]      = 0.0;
      Surface_Density_Total[iMarker_Analyze]          = 0.0;
      Surface_Enthalpy_Total[iMarker_Analyze]         = 0.0;
      Surface_NormalVelocity_Total[iMarker_Analyze]   = 0.0;
      Surface_Pressure_Total[iMarker_Analyze]         = 0.0;
      Surface_TotalTemperature_Total[iMarker_Analyze] = 0.0;
      Surface_TotalPressure_Total[iMarker_Analyze]    = 0.0;
      for (unsigned short iVar = 0; iVar < nSpecies; iVar++)
        Surface_Species_Total(iMarker_Analyze, iVar) = 0.0;
    }

    /*--- Compute flow uniformity parameters separately (always area for now). ---*/

    Area = fabs(Surface_Area_Total[iMarker_Analyze]);

    /*--- The definitions for Distortion and Uniformity Parameters are taken as defined by Banko, Andrew J., et al. in section 3.2 of
    https://www.sciencedirect.com/science/article/pii/S0142727X16301412 ------*/

    if (Area != 0.0) {
      Surface_MomentumDistortion_Total[iMarker_Analyze] = Surface_StreamVelocity2_Total[iMarker_Analyze]/(Surface_NormalVelocity_Total[iMarker_Analyze]*Surface_NormalVelocity_Total[iMarker_Analyze]*Area) - 1.0;
      Surface_StreamVelocity2_Total[iMarker_Analyze] /= Area;
      Surface_TransvVelocity2_Total[iMarker_Analyze] /= Area;
    }
    else {
      Surface_MomentumDistortion_Total[iMarker_Analyze] = 0.0;
      Surface_StreamVelocity2_Total[iMarker_Analyze]    = 0.0;
      Surface_TransvVelocity2_Total[iMarker_Analyze]    = 0.0;
    }

  }

  for (iMarker_Analyze = 0; iMarker_Analyze < nMarker_Analyze; iMarker_Analyze++) {

    su2double MassFlow = Surface_MassFlow_Total[iMarker_Analyze] * config->GetDensity_Ref() * config->GetVelocity_Ref();
    if (us_units) MassFlow *= 32.174;
    SetHistoryOutputPerSurfaceValue("SURFACE_MASSFLOW", MassFlow, iMarker_Analyze);
    Tot_Surface_MassFlow += MassFlow;
    config->SetSurface_MassFlow(iMarker_Analyze, MassFlow);

    su2double Mach = Surface_Mach_Total[iMarker_Analyze];
    SetHistoryOutputPerSurfaceValue("SURFACE_MACH", Mach, iMarker_Analyze);
    Tot_Surface_Mach += Mach;
    config->SetSurface_Mach(iMarker_Analyze, Mach);

    su2double Temperature = Surface_Temperature_Total[iMarker_Analyze] * config->GetTemperature_Ref();
    SetHistoryOutputPerSurfaceValue("SURFACE_STATIC_TEMPERATURE", Temperature, iMarker_Analyze);
    Tot_Surface_Temperature += Temperature;
    config->SetSurface_Temperature(iMarker_Analyze, Temperature);

    su2double Pressure = Surface_Pressure_Total[iMarker_Analyze] * config->GetPressure_Ref();
    SetHistoryOutputPerSurfaceValue("SURFACE_STATIC_PRESSURE", Pressure, iMarker_Analyze);
    Tot_Surface_Pressure += Pressure;
    config->SetSurface_Pressure(iMarker_Analyze, Pressure);

    su2double Density = Surface_Density_Total[iMarker_Analyze] * config->GetDensity_Ref();
    SetHistoryOutputPerSurfaceValue("AVG_DENSITY", Density, iMarker_Analyze);
    Tot_Surface_Density += Density;
    config->SetSurface_Density(iMarker_Analyze, Density);

    su2double Enthalpy = Surface_Enthalpy_Total[iMarker_Analyze];
    SetHistoryOutputPerSurfaceValue("AVG_ENTHALPY", Enthalpy, iMarker_Analyze);
    Tot_Surface_Enthalpy += Enthalpy;
    config->SetSurface_Enthalpy(iMarker_Analyze, Enthalpy);

    su2double NormalVelocity = Surface_NormalVelocity_Total[iMarker_Analyze] * config->GetVelocity_Ref();
    SetHistoryOutputPerSurfaceValue("AVG_NORMALVEL", NormalVelocity, iMarker_Analyze);
    Tot_Surface_NormalVelocity += NormalVelocity;
    config->SetSurface_NormalVelocity(iMarker_Analyze, NormalVelocity);

    su2double Uniformity = sqrt(Surface_StreamVelocity2_Total[iMarker_Analyze]) * config->GetVelocity_Ref();
    SetHistoryOutputPerSurfaceValue("SURFACE_UNIFORMITY", Uniformity, iMarker_Analyze);
    Tot_Surface_StreamVelocity2 += Uniformity;
    config->SetSurface_Uniformity(iMarker_Analyze, Uniformity);

    su2double SecondaryStrength = sqrt(Surface_TransvVelocity2_Total[iMarker_Analyze]) * config->GetVelocity_Ref();
    SetHistoryOutputPerSurfaceValue("SURFACE_SECONDARY", SecondaryStrength, iMarker_Analyze);
    Tot_Surface_TransvVelocity2 += SecondaryStrength;
    config->SetSurface_SecondaryStrength(iMarker_Analyze, SecondaryStrength);

    su2double MomentumDistortion = Surface_MomentumDistortion_Total[iMarker_Analyze];
    SetHistoryOutputPerSurfaceValue("SURFACE_MOM_DISTORTION", MomentumDistortion, iMarker_Analyze);
    Tot_Momentum_Distortion += MomentumDistortion;
    config->SetSurface_MomentumDistortion(iMarker_Analyze, MomentumDistortion);

    su2double SecondOverUniform = SecondaryStrength/Uniformity;
    SetHistoryOutputPerSurfaceValue("SURFACE_SECOND_OVER_UNIFORM", SecondOverUniform, iMarker_Analyze);
    Tot_SecondOverUniformity += SecondOverUniform;
    config->SetSurface_SecondOverUniform(iMarker_Analyze, SecondOverUniform);

    su2double TotalTemperature = Surface_TotalTemperature_Total[iMarker_Analyze] * config->GetTemperature_Ref();
    SetHistoryOutputPerSurfaceValue("SURFACE_TOTAL_TEMPERATURE", TotalTemperature, iMarker_Analyze);
    Tot_Surface_TotalTemperature += TotalTemperature;
    config->SetSurface_TotalTemperature(iMarker_Analyze, TotalTemperature);

    su2double TotalPressure = Surface_TotalPressure_Total[iMarker_Analyze] * config->GetPressure_Ref();
    SetHistoryOutputPerSurfaceValue("SURFACE_TOTAL_PRESSURE", TotalPressure, iMarker_Analyze);
    Tot_Surface_TotalPressure += TotalPressure;
    config->SetSurface_TotalPressure(iMarker_Analyze, TotalPressure);

    if (species) {
      for (unsigned short iVar = 0; iVar < nSpecies; iVar++) {
        su2double Species = Surface_Species_Total(iMarker_Analyze, iVar);
        SetHistoryOutputPerSurfaceValue("SURFACE_SPECIES_" + std::to_string(iVar), Species, iMarker_Analyze);
        Tot_Surface_Species[iVar] += Species;
        if (iVar == 0)
          config->SetSurface_Species_0(iMarker_Analyze, Species);
      }
    }
  }

  /*--- Compute the average static pressure drop between two surfaces. Note
   that this assumes we have two surfaces being analyzed and that the outlet
   is first followed by the inlet. This is because we may also want to choose
   outlet values (temperature, uniformity, etc.) for our design problems,
   which require the outlet to be listed first. This is a simple first version
   that could be generalized to a different orders/lists/etc. ---*/

  if (nMarker_Analyze >= 2) {
    su2double PressureDrop = (Surface_Pressure_Total[1] - Surface_Pressure_Total[0]) * config->GetPressure_Ref();
    for (iMarker_Analyze = 0; iMarker_Analyze < nMarker_Analyze; iMarker_Analyze++) {
      config->SetSurface_PressureDrop(iMarker_Analyze, PressureDrop);
    }
    SetHistoryOutputValue("SURFACE_PRESSURE_DROP", PressureDrop);
  }
  SetHistoryOutputValue("SURFACE_MASSFLOW", Tot_Surface_MassFlow);
  SetHistoryOutputValue("SURFACE_MACH", Tot_Surface_Mach);
  SetHistoryOutputValue("SURFACE_STATIC_TEMPERATURE", Tot_Surface_Temperature);
  SetHistoryOutputValue("SURFACE_STATIC_PRESSURE", Tot_Surface_Pressure);
  SetHistoryOutputValue("AVG_DENSITY", Tot_Surface_Density);
  SetHistoryOutputValue("AVG_ENTHALPY", Tot_Surface_Enthalpy);
  SetHistoryOutputValue("AVG_NORMALVEL", Tot_Surface_NormalVelocity);
  SetHistoryOutputValue("SURFACE_UNIFORMITY", Tot_Surface_StreamVelocity2);
  SetHistoryOutputValue("SURFACE_SECONDARY", Tot_Surface_TransvVelocity2);
  SetHistoryOutputValue("SURFACE_MOM_DISTORTION", Tot_Momentum_Distortion);
  SetHistoryOutputValue("SURFACE_SECOND_OVER_UNIFORM", Tot_SecondOverUniformity);
  SetHistoryOutputValue("SURFACE_TOTAL_TEMPERATURE", Tot_Surface_TotalTemperature);
  SetHistoryOutputValue("SURFACE_TOTAL_PRESSURE", Tot_Surface_TotalPressure);
  if (species) {
    for (unsigned short iVar = 0; iVar < nSpecies; iVar++)
      SetHistoryOutputValue("SURFACE_SPECIES_" + std::to_string(iVar), Tot_Surface_Species[iVar]);

    SetAnalyzeSurfaceSpeciesVariance(solver, geometry, config, Surface_Species_Total, Surface_MassFlow_Abs_Total,
                                      Surface_Area_Total);
  }

  if ((rank == MASTER_NODE) && !config->GetDiscrete_Adjoint() && output) {

    cout.precision(6);
    cout.setf(ios::scientific, ios::floatfield);
    cout << endl << "Computing surface mean values." << endl << endl;

    for (iMarker_Analyze = 0; iMarker_Analyze < nMarker_Analyze; iMarker_Analyze++) {
      cout << "Surface "<< config->GetMarker_Analyze_TagBound(iMarker_Analyze) << ":" << endl;

      if (nDim == 3) { if (si_units) cout << setw(20) << "Area (m^2): "; else cout << setw(20) << "Area (ft^2): "; }
      else { if (si_units) cout << setw(20) << "Area (m): "; else cout << setw(20) << "Area (ft): "; }

      if (si_units)      cout << setw(15) << fabs(Surface_Area_Total[iMarker_Analyze]);
      else if (us_units) cout << setw(15) << fabs(Surface_Area_Total[iMarker_Analyze])*12.0*12.0;

      cout << endl;

      su2double MassFlow = config->GetSurface_MassFlow(iMarker_Analyze);
      if (si_units)      cout << setw(20) << "Mf (kg/s): " << setw(15) << MassFlow;
      else if (us_units) cout << setw(20) << "Mf (lbs/s): " << setw(15) << MassFlow;

      su2double NormalVelocity = config->GetSurface_NormalVelocity(iMarker_Analyze);
      if (si_units)      cout << setw(20) << "Vn (m/s): " << setw(15) << NormalVelocity;
      else if (us_units) cout << setw(20) << "Vn (ft/s): " << setw(15) << NormalVelocity;

      cout << endl;

      su2double Uniformity = config->GetSurface_Uniformity(iMarker_Analyze);
      if (si_units)      cout << setw(20) << "Uniformity (m/s): " << setw(15) << Uniformity;
      else if (us_units) cout << setw(20) << "Uniformity (ft/s): " << setw(15) << Uniformity;

      su2double SecondaryStrength = config->GetSurface_SecondaryStrength(iMarker_Analyze);
      if (si_units)      cout << setw(20) << "Secondary (m/s): " << setw(15) << SecondaryStrength;
      else if (us_units) cout << setw(20) << "Secondary (ft/s): " << setw(15) << SecondaryStrength;

      cout << endl;

      su2double MomentumDistortion = config->GetSurface_MomentumDistortion(iMarker_Analyze);
      cout << setw(20) << "Mom. Distortion: " << setw(15) << MomentumDistortion;

      su2double SecondOverUniform = config->GetSurface_SecondOverUniform(iMarker_Analyze);
      cout << setw(20) << "Second/Uniform: " << setw(15) << SecondOverUniform;

      cout << endl;

      su2double Pressure = config->GetSurface_Pressure(iMarker_Analyze);
      if (si_units)      cout << setw(20) << "P (Pa): " << setw(15) << Pressure;
      else if (us_units) cout << setw(20) << "P (psf): " << setw(15) << Pressure;

      su2double TotalPressure = config->GetSurface_TotalPressure(iMarker_Analyze);
      if (si_units)      cout << setw(20) << "PT (Pa): " << setw(15) <<TotalPressure;
      else if (us_units) cout << setw(20) << "PT (psf): " << setw(15) <<TotalPressure;

      cout << endl;

      su2double Mach = config->GetSurface_Mach(iMarker_Analyze);
      cout << setw(20) << "Mach: " << setw(15) << Mach;

      su2double Density = config->GetSurface_Density(iMarker_Analyze);
      if (si_units)      cout << setw(20) << "Rho (kg/m^3): " << setw(15) << Density;
      else if (us_units) cout << setw(20) << "Rho (lb/ft^3): " << setw(15) << Density*32.174;

      cout << endl;

      if (compressible || energy) {
        su2double Temperature = config->GetSurface_Temperature(iMarker_Analyze);
        if (si_units)      cout << setw(20) << "T (K): " << setw(15) << Temperature;
        else if (us_units) cout << setw(20) << "T (R): " << setw(15) << Temperature;

        su2double TotalTemperature = config->GetSurface_TotalTemperature(iMarker_Analyze);
        if (si_units)      cout << setw(20) << "TT (K): " << setw(15) << TotalTemperature;
        else if (us_units) cout << setw(20) << "TT (R): " << setw(15) << TotalTemperature;

        cout << endl;
      }

    }
    cout.unsetf(ios_base::floatfield);

  }

  std::cout << std::resetiosflags(std::cout.flags());
}

void CFlowOutput::SetAnalyzeSurfaceSpeciesVariance(const CSolver* const*solver, const CGeometry *geometry,
                                                    CConfig *config, const su2activematrix& Surface_Species_Total,
                                                    const vector<su2double>& Surface_MassFlow_Abs_Total,
                                                    const vector<su2double>& Surface_Area_Total) {

  const unsigned short nMarker      = config->GetnMarker_All();
  const unsigned short Kind_Average = config->GetKind_Average();

  const bool species        = config->GetKind_Species_Model() != SPECIES_MODEL::NONE;
  const auto nSpecies       = config->GetnSpecies();

  const bool axisymmetric               = config->GetAxisymmetric();
  const unsigned short nMarker_Analyze  = config->GetnMarker_Analyze();

  const auto flow_nodes = solver[FLOW_SOL]->GetNodes();
  const CVariable* species_nodes = species ? solver[SPECIES_SOL]->GetNodes() : nullptr;

  /*--- Compute Variance of species on the analyze markers. This is done after the rest as the average species value is
   * necessary. The variance is computed for all species together and not for each species alone. ---*/
  vector<su2double> Surface_SpeciesVariance(nMarker,0.0);
  su2double Tot_Surface_SpeciesVariance = 0.0;

  /*--- sum += (Yj_i - mu_Yj)^2 * weight_i with i representing the node and j the species. ---*/
  for (unsigned short iMarker = 0; iMarker < nMarker; iMarker++) {

    if (config->GetMarker_All_Analyze(iMarker) == YES) {

      /*--- Find iMarkerAnalyze to iMarker. As SpeciesAvg is accessed via iMarkerAnalyze. ---*/
      unsigned short iMarker_Analyze_Stored = std::numeric_limits<unsigned short>::max();
      for (unsigned short iMarker_Analyze = 0; iMarker_Analyze < nMarker_Analyze; iMarker_Analyze++)
        if (config->GetMarker_All_TagBound(iMarker) == config->GetMarker_Analyze_TagBound(iMarker_Analyze))
          iMarker_Analyze_Stored = iMarker_Analyze;

      for (unsigned long iVertex = 0; iVertex < geometry->nVertex[iMarker]; iVertex++) {
        const auto iPoint = geometry->vertex[iMarker][iVertex]->GetNode();

        if (geometry->nodes->GetDomain(iPoint)) {

          const su2double AxiFactor = GetAxiFactor(axisymmetric, *geometry->nodes, iPoint, iMarker);

          su2double Vector[3];
          geometry->vertex[iMarker][iVertex]->GetNormal(Vector);
          const su2double Density = flow_nodes->GetDensity(iPoint);
          su2double Area = 0.0;
          su2double MassFlow = 0.0;

          for (unsigned short iDim = 0; iDim < nDim; iDim++) {
            Area += (Vector[iDim] * AxiFactor) * (Vector[iDim] * AxiFactor);
            MassFlow += Vector[iDim] * AxiFactor * Density * flow_nodes->GetVelocity(iPoint,iDim);
          }
          Area= sqrt(Area);

          su2double Weight;
          if (Kind_Average == AVERAGE_MASSFLUX) Weight = abs(MassFlow);
          else if (Kind_Average == AVERAGE_AREA) Weight = abs(Area);
          else Weight = 1.0;

          for (unsigned short iVar = 0; iVar < nSpecies; iVar++)
            Surface_SpeciesVariance[iMarker] += pow(species_nodes->GetSolution(iPoint, iVar) - Surface_Species_Total(iMarker_Analyze_Stored, iVar), 2) * Weight;
        }
      }
    }
  }

  /*--- MPI Communication ---*/
  vector<su2double> Surface_SpeciesVariance_Local(nMarker_Analyze,0.0);
  vector<su2double> Surface_SpeciesVariance_Total(nMarker_Analyze,0.0);

  for (unsigned short iMarker = 0; iMarker < nMarker; iMarker++) {

    if (config->GetMarker_All_Analyze(iMarker) == YES)  {

      for (unsigned short iMarker_Analyze= 0; iMarker_Analyze < nMarker_Analyze; iMarker_Analyze++) {

        /*--- Add the Surface_MassFlow, and Surface_Area to the particular boundary ---*/

        if (config->GetMarker_All_TagBound(iMarker) == config->GetMarker_Analyze_TagBound(iMarker_Analyze)) {
          Surface_SpeciesVariance_Local[iMarker_Analyze] += Surface_SpeciesVariance[iMarker];
        }
      }
    }
  }

  auto Allreduce = [](const vector<su2double>& src, vector<su2double>& dst) {
    SU2_MPI::Allreduce(src.data(), dst.data(), src.size(), MPI_DOUBLE, MPI_SUM, SU2_MPI::GetComm());
  };
  Allreduce(Surface_SpeciesVariance_Local, Surface_SpeciesVariance_Total);

  /*--- Divide quantity by weight. ---*/
  for (unsigned short iMarker_Analyze = 0; iMarker_Analyze < nMarker_Analyze; iMarker_Analyze++) {

    su2double Weight;
    if (Kind_Average == AVERAGE_MASSFLUX) Weight = Surface_MassFlow_Abs_Total[iMarker_Analyze];
    else if (Kind_Average == AVERAGE_AREA) Weight = abs(Surface_Area_Total[iMarker_Analyze]);
    else Weight = 1.0;

    if (Weight != 0.0) {
      Surface_SpeciesVariance_Total[iMarker_Analyze] /= Weight;
    }
    else {
      Surface_SpeciesVariance[iMarker_Analyze] = 0.0;
    }
  }

  /*--- Set values on markers ---*/
  for (unsigned short iMarker_Analyze = 0; iMarker_Analyze < nMarker_Analyze; iMarker_Analyze++) {
    su2double SpeciesVariance = Surface_SpeciesVariance_Total[iMarker_Analyze];
    SetHistoryOutputPerSurfaceValue("SURFACE_SPECIES_VARIANCE", SpeciesVariance, iMarker_Analyze);
    Tot_Surface_SpeciesVariance += SpeciesVariance;
    config->SetSurface_Species_Variance(iMarker_Analyze, Tot_Surface_SpeciesVariance);
  }
  SetHistoryOutputValue("SURFACE_SPECIES_VARIANCE", Tot_Surface_SpeciesVariance);
}

void CFlowOutput::ConvertVariableSymbolsToIndices(const CPrimitiveIndices<unsigned long>& idx,
                                                  CustomOutput& output) const {
  const auto nameToIndex = PrimitiveNameToIndexMap(idx);

  std::stringstream knownVariables;
  for (const auto& items : nameToIndex) {
    knownVariables << items.first + '\n';
  }
  knownVariables << "TURB[0,1,...]\nRAD[0,1,...]\nSPECIES[0,1,...]\n";

  auto IndexOfVariable = [](const map<std::string, unsigned long>& nameToIndex, const std::string& var) {
    /*--- Primitives of the flow solver. ---*/
    const auto flowOffset = FLOW_SOL * CustomOutput::MAX_VARS_PER_SOLVER;
    const auto it = nameToIndex.find(var);
    if (it != nameToIndex.end()) return flowOffset + it->second;

    /*--- Index-based (no name) access to variables of other solvers. ---*/
    auto GetIndex = [](const std::string& s, int nameLen) {
      /*--- Extract an int from "name[int]", nameLen is the length of "name". ---*/
      return std::stoi(std::string(s.begin() + nameLen + 1, s.end() - 1));
    };
    if (var.rfind("SPECIES", 0) == 0) return SPECIES_SOL * CustomOutput::MAX_VARS_PER_SOLVER + GetIndex(var, 7);
    if (var.rfind("TURB", 0) == 0) return TURB_SOL * CustomOutput::MAX_VARS_PER_SOLVER + GetIndex(var, 4);
    if (var.rfind("RAD", 0) == 0) return RAD_SOL * CustomOutput::MAX_VARS_PER_SOLVER + GetIndex(var, 3);

    return CustomOutput::NOT_A_VARIABLE;
  };

  output.otherOutputs.clear();
  output.varIndices.clear();
  output.varIndices.reserve(output.varSymbols.size());

  for (const auto& var : output.varSymbols) {
    output.varIndices.push_back(IndexOfVariable(nameToIndex, var));

    if (output.type == OperationType::FUNCTION && output.varIndices.back() != CustomOutput::NOT_A_VARIABLE) {
      SU2_MPI::Error("Custom outputs of type 'Function' cannot reference solver variables.", CURRENT_FUNCTION);
    }
    /*--- Symbol is a valid solver variable. ---*/
    if (output.varIndices.back() < CustomOutput::NOT_A_VARIABLE) continue;

    /*--- An index above NOT_A_VARIABLE is not valid with current solver settings. ---*/
    if (output.varIndices.back() > CustomOutput::NOT_A_VARIABLE) {
      SU2_MPI::Error("Inactive solver variable (" + var + ") used in function " + output.name + "\n"
                      "E.g. this may only be a variable of the compressible solver.", CURRENT_FUNCTION);
    }

    /*--- An index equal to NOT_A_VARIABLE may refer to a history output. ---*/
    output.varIndices.back() += output.otherOutputs.size();
    output.otherOutputs.push_back(GetPtrToHistoryOutput(var));
    if (output.otherOutputs.back() == nullptr) {
      SU2_MPI::Error("Invalid history output or solver variable (" + var + ") used in function " + output.name +
                     "\nValid solvers variables:\n" + knownVariables.str(), CURRENT_FUNCTION);
    }
  }
}

void CFlowOutput::SetCustomOutputs(const CSolver* const* solver, const CGeometry *geometry, const CConfig *config) {

  const bool axisymmetric = config->GetAxisymmetric();
  const auto* flowNodes = su2staticcast_p<const CFlowVariable*>(solver[FLOW_SOL]->GetNodes());

  for (auto& output : customOutputs) {
    if (output.varIndices.empty()) {
      /*--- Setup indices for the symbols in the expression. ---*/
      const auto primIdx = CPrimitiveIndices<unsigned long>(config->GetKind_Regime() == ENUM_REGIME::INCOMPRESSIBLE,
          config->GetNEMOProblem(), nDim, config->GetnSpecies());
      ConvertVariableSymbolsToIndices(primIdx, output);

      /*--- Convert marker names to their index (if any) in this rank. Or probe locations to nearest points. ---*/

      if (output.type != OperationType::PROBE) {
        output.markerIndices.clear();
        for (const auto& marker : output.markers) {
          for (auto iMarker = 0u; iMarker < config->GetnMarker_All(); ++iMarker) {
            if (config->GetMarker_All_TagBound(iMarker) == marker) {
              output.markerIndices.push_back(iMarker);
              continue;
            }
          }
        }
      } else {
        if (output.markers.size() != nDim) {
          SU2_MPI::Error("Wrong number of coordinates to specify probe " + output.name, CURRENT_FUNCTION);
        }
        su2double coord[3] = {};
        for (auto iDim = 0u; iDim < nDim; ++iDim) coord[iDim] = std::stod(output.markers[iDim]);
        su2double minDist = std::numeric_limits<su2double>::max();
        unsigned long minPoint = 0;
        for (auto iPoint = 0ul; iPoint < geometry->GetnPointDomain(); ++iPoint) {
          const su2double dist = GeometryToolbox::SquaredDistance(nDim, coord, geometry->nodes->GetCoord(iPoint));
          if (dist < minDist) {
            minDist = dist;
            minPoint = iPoint;
          }
        }
        /*--- Decide which rank owns the probe. ---*/
        su2double globMinDist;
        SU2_MPI::Allreduce(&minDist, &globMinDist, 1, MPI_DOUBLE, MPI_MIN, SU2_MPI::GetComm());
        output.iPoint = fabs(minDist - globMinDist) < EPS ? minPoint : CustomOutput::PROBE_NOT_OWNED;
        if (output.iPoint != CustomOutput::PROBE_NOT_OWNED) {
          std::cout << "Probe " << output.name << " is using global point "
                    << geometry->nodes->GetGlobalIndex(output.iPoint)
                    << ", distance from target location is " << sqrt(minDist) << std::endl;
        }
      }
    }

    if (output.type == OperationType::FUNCTION) {
      auto Functor = [&](unsigned long i) {
        /*--- Functions only reference other history outputs. ---*/
        return *output.otherOutputs[i - CustomOutput::NOT_A_VARIABLE];
      };
      SetHistoryOutputValue(output.name, output.Eval(Functor));
      continue;
    }

    /*--- Prepares the functor that maps symbol indices to values at a given point
     * (see ConvertVariableSymbolsToIndices). ---*/

    auto MakeFunctor = [&](unsigned long iPoint) {
      /*--- This returns another lambda that captures iPoint by value. ---*/
      return [&, iPoint](unsigned long i) {
        if (i < CustomOutput::NOT_A_VARIABLE) {
          const auto solIdx = i / CustomOutput::MAX_VARS_PER_SOLVER;
          const auto varIdx = i % CustomOutput::MAX_VARS_PER_SOLVER;
          if (solIdx == FLOW_SOL) {
            return flowNodes->GetPrimitive(iPoint, varIdx);
          } else {
            return solver[solIdx]->GetNodes()->GetSolution(iPoint, varIdx);
          }
        } else {
          return *output.otherOutputs[i - CustomOutput::NOT_A_VARIABLE];
        }
      };
    };

    if (output.type == OperationType::PROBE) {
      su2double value = std::numeric_limits<su2double>::max();
      if (output.iPoint != CustomOutput::PROBE_NOT_OWNED) {
        value = output.Eval(MakeFunctor(output.iPoint));
      }
      su2double tmp = value;
      SU2_MPI::Allreduce(&tmp, &value, 1, MPI_DOUBLE, MPI_MIN, SU2_MPI::GetComm());
      SetHistoryOutputValue(output.name, value);
      continue;
    }

    /*--- Surface integral of the expression. ---*/

    std::array<su2double, 2> integral = {0.0, 0.0};

    SU2_OMP_PARALLEL {
      std::array<su2double, 2> local_integral = {0.0, 0.0};

      for (const auto iMarker : output.markerIndices) {

        SU2_OMP_FOR_(schedule(static) SU2_NOWAIT)
        for (auto iVertex = 0ul; iVertex < geometry->nVertex[iMarker]; ++iVertex) {
          const auto iPoint = geometry->vertex[iMarker][iVertex]->GetNode();

          if (!geometry->nodes->GetDomain(iPoint)) continue;

          const auto* normal = geometry->vertex[iMarker][iVertex]->GetNormal();

          su2double weight = 1.0;
          if (output.type == OperationType::MASSFLOW_AVG || output.type == OperationType::MASSFLOW_INT) {
            weight = flowNodes->GetDensity(iPoint) * flowNodes->GetProjVel(iPoint, normal);
          } else {
            weight = GeometryToolbox::Norm(nDim, normal);
          }
          weight *= GetAxiFactor(axisymmetric, *geometry->nodes, iPoint, iMarker);
          local_integral[1] += weight;
          local_integral[0] += weight * output.Eval(MakeFunctor(iPoint));
        }
        END_SU2_OMP_FOR
      }

      SU2_OMP_CRITICAL {
        integral[0] += local_integral[0];
        integral[1] += local_integral[1];
      }
      END_SU2_OMP_CRITICAL
    }
    END_SU2_OMP_PARALLEL

    const auto local = integral;
    SU2_MPI::Allreduce(local.data(), integral.data(), 2, MPI_DOUBLE, MPI_SUM, SU2_MPI::GetComm());
    if (output.type == OperationType::AREA_AVG || output.type == OperationType::MASSFLOW_AVG) {
      integral[0] /= integral[1];
    }
    SetHistoryOutputValue(output.name, integral[0]);
  }
}

// The "AddHistoryOutput(" must not be split over multiple lines to ensure proper python parsing
// clang-format off
void CFlowOutput::AddHistoryOutputFields_ScalarRMS_RES(const CConfig* config) {
  switch (TurbModelFamily(config->GetKind_Turb_Model())) {
    case TURB_FAMILY::SA:
      /// DESCRIPTION: Root-mean square residual of nu tilde (SA model).
      AddHistoryOutput("RMS_NU_TILDE", "rms[nu]", ScreenOutputFormat::FIXED, "RMS_RES", "Root-mean square residual of nu tilde (SA model).", HistoryFieldType::RESIDUAL);
      break;

    case TURB_FAMILY::KW:
      /// DESCRIPTION: Root-mean square residual of kinetic energy (SST model).
      AddHistoryOutput("RMS_TKE", "rms[k]",  ScreenOutputFormat::FIXED, "RMS_RES", "Root-mean square residual of kinetic energy (SST model).", HistoryFieldType::RESIDUAL);
      /// DESCRIPTION: Root-mean square residual of the dissipation (SST model).
      AddHistoryOutput("RMS_DISSIPATION", "rms[w]",  ScreenOutputFormat::FIXED, "RMS_RES", "Root-mean square residual of dissipation (SST model).", HistoryFieldType::RESIDUAL);
      break;

    case TURB_FAMILY::NONE: break;
  }
  switch (config->GetKind_Trans_Model()) {

    case TURB_TRANS_MODEL::LM:
      /// DESCRIPTION: Root-mean square residual of the intermittency (LM model).
      AddHistoryOutput("RMS_INTERMITTENCY", "rms[LM_1]",  ScreenOutputFormat::FIXED, "RMS_RES", "Root-mean square residual of intermittency (LM model).", HistoryFieldType::RESIDUAL);
      /// DESCRIPTION: Root-mean square residual of the momentum thickness Reynolds number (LM model).
      AddHistoryOutput("RMS_RE_THETA_T", "rms[LM_2]",  ScreenOutputFormat::FIXED, "RMS_RES", "Root-mean square residual of momentum thickness Reynolds number (LM model).", HistoryFieldType::RESIDUAL);
      break;

    case TURB_TRANS_MODEL::NONE: break;
  }

   if (config->GetKind_Species_Model() != SPECIES_MODEL::NONE) {
    for (unsigned short iVar = 0; iVar < config->GetnSpecies(); iVar++) {
      AddHistoryOutput("RMS_SPECIES_" + std::to_string(iVar), "rms[rho*Y_" + std::to_string(iVar)+"]", ScreenOutputFormat::FIXED, "RMS_RES", "Root-mean square residual of transported species.", HistoryFieldType::RESIDUAL);
    }
  }
}

void CFlowOutput::AddHistoryOutputFields_ScalarMAX_RES(const CConfig* config) {
  switch (TurbModelFamily(config->GetKind_Turb_Model())) {
    case TURB_FAMILY::SA:
      /// DESCRIPTION: Maximum residual of nu tilde (SA model).
      AddHistoryOutput("MAX_NU_TILDE", "max[nu]", ScreenOutputFormat::FIXED, "MAX_RES", "Maximum residual of nu tilde (SA model).", HistoryFieldType::RESIDUAL);
      break;

    case TURB_FAMILY::KW:
      /// DESCRIPTION: Maximum residual of kinetic energy (SST model).
      AddHistoryOutput("MAX_TKE", "max[k]",  ScreenOutputFormat::FIXED, "MAX_RES", "Maximum residual of kinetic energy (SST model).", HistoryFieldType::RESIDUAL);
      /// DESCRIPTION: Maximum residual of the dissipation (SST model).
      AddHistoryOutput("MAX_DISSIPATION", "max[w]",  ScreenOutputFormat::FIXED, "MAX_RES", "Maximum residual of dissipation (SST model).", HistoryFieldType::RESIDUAL);
      break;

    case TURB_FAMILY::NONE:
      break;
  }

  switch (config->GetKind_Trans_Model()) {

    case TURB_TRANS_MODEL::LM:
      /// DESCRIPTION: Maximum residual of the intermittency (LM model).
      AddHistoryOutput("MAX_INTERMITTENCY", "max[LM_1]",  ScreenOutputFormat::FIXED, "MAX_RES", "Maximum residual of the intermittency (LM model).", HistoryFieldType::RESIDUAL);
      /// DESCRIPTION: Maximum residual of the momentum thickness Reynolds number (LM model).
      AddHistoryOutput("MAX_RE_THETA_T", "max[LM_2]",  ScreenOutputFormat::FIXED, "MAX_RES", "Maximum residual of the momentum thickness Reynolds number (LM model).", HistoryFieldType::RESIDUAL);
      break;

    case TURB_TRANS_MODEL::NONE:
      break;
  }

  if (config->GetKind_Species_Model() != SPECIES_MODEL::NONE) {
    for (unsigned short iVar = 0; iVar < config->GetnSpecies(); iVar++) {
      AddHistoryOutput("MAX_SPECIES_" + std::to_string(iVar), "max[rho*Y_" + std::to_string(iVar)+"]", ScreenOutputFormat::FIXED, "MAX_RES", "Maximum residual of transported species.", HistoryFieldType::RESIDUAL);
    }
  }
}

void CFlowOutput::AddHistoryOutputFields_ScalarBGS_RES(const CConfig* config) {
  if (!multiZone) return;

  switch (TurbModelFamily(config->GetKind_Turb_Model())) {
    case TURB_FAMILY::SA:
      /// DESCRIPTION: Maximum residual of nu tilde (SA model).
      AddHistoryOutput("BGS_NU_TILDE", "bgs[nu]", ScreenOutputFormat::FIXED, "BGS_RES", "BGS residual of nu tilde (SA model).", HistoryFieldType::RESIDUAL);
      break;

    case TURB_FAMILY::KW:
      /// DESCRIPTION: Maximum residual of kinetic energy (SST model).
      AddHistoryOutput("BGS_TKE", "bgs[k]", ScreenOutputFormat::FIXED, "BGS_RES", "BGS residual of kinetic energy (SST model).", HistoryFieldType::RESIDUAL);
      /// DESCRIPTION: Maximum residual of the dissipation (SST model).
      AddHistoryOutput("BGS_DISSIPATION", "bgs[w]",  ScreenOutputFormat::FIXED, "BGS_RES", "BGS residual of dissipation (SST model).", HistoryFieldType::RESIDUAL);
      break;

    case TURB_FAMILY::NONE: break;
  }

  switch (config->GetKind_Trans_Model()) {
    case TURB_TRANS_MODEL::LM:
      /// DESCRIPTION: Maximum residual of the intermittency (LM model).
      AddHistoryOutput("BGS_INTERMITTENCY", "bgs[LM_1]", ScreenOutputFormat::FIXED, "BGS_RES", "BGS residual of the intermittency (LM model).", HistoryFieldType::RESIDUAL);
      /// DESCRIPTION: Maximum residual of the momentum thickness Reynolds number (LM model).
      AddHistoryOutput("BGS_RE_THETA_T", "bgs[LM_2]",  ScreenOutputFormat::FIXED, "BGS_RES", "BGS residual of the momentum thickness Reynolds number (LM model).", HistoryFieldType::RESIDUAL);
      break;

    case TURB_TRANS_MODEL::NONE: break;
  }

  if (config->GetKind_Species_Model() != SPECIES_MODEL::NONE) {
    for (unsigned short iVar = 0; iVar < config->GetnSpecies(); iVar++) {
      AddHistoryOutput("BGS_SPECIES_" + std::to_string(iVar), "bgs[rho*Y_" + std::to_string(iVar)+"]", ScreenOutputFormat::FIXED, "BGS_RES", "BGS residual of transported species.", HistoryFieldType::RESIDUAL);
    }
  }
}

void CFlowOutput::AddHistoryOutputFieldsScalarLinsol(const CConfig* config) {
  if (config->GetKind_Turb_Model() != TURB_MODEL::NONE) {
    AddHistoryOutput("LINSOL_ITER_TURB", "LinSolIterTurb", ScreenOutputFormat::INTEGER, "LINSOL", "Number of iterations of the linear solver for turbulence solver.");
    AddHistoryOutput("LINSOL_RESIDUAL_TURB", "LinSolResTurb", ScreenOutputFormat::FIXED, "LINSOL", "Residual of the linear solver for turbulence solver.");
  }

  if (config->GetKind_Trans_Model() != TURB_TRANS_MODEL::NONE) {
    AddHistoryOutput("LINSOL_ITER_TRANS", "LinSolIterTrans", ScreenOutputFormat::INTEGER, "LINSOL", "Number of iterations of the linear solver for transition solver.");
    AddHistoryOutput("LINSOL_RESIDUAL_TRANS", "LinSolResTrans", ScreenOutputFormat::FIXED, "LINSOL", "Residual of the linear solver for transition solver.");
  }

  if (config->GetKind_Species_Model() != SPECIES_MODEL::NONE) {
    AddHistoryOutput("LINSOL_ITER_SPECIES", "LinSolIterSpecies", ScreenOutputFormat::INTEGER, "LINSOL", "Number of iterations of the linear solver for species solver.");
    AddHistoryOutput("LINSOL_RESIDUAL_SPECIES", "LinSolResSpecies", ScreenOutputFormat::FIXED, "LINSOL", "Residual of the linear solver for species solver.");
  }
}
// clang-format on

void CFlowOutput::LoadHistoryDataScalar(const CConfig* config, const CSolver* const* solver) {
  switch (TurbModelFamily(config->GetKind_Turb_Model())) {
    case TURB_FAMILY::SA:
      SetHistoryOutputValue("RMS_NU_TILDE", log10(solver[TURB_SOL]->GetRes_RMS(0)));
      SetHistoryOutputValue("MAX_NU_TILDE", log10(solver[TURB_SOL]->GetRes_Max(0)));
      if (multiZone) {
        SetHistoryOutputValue("BGS_NU_TILDE", log10(solver[TURB_SOL]->GetRes_BGS(0)));
      }
      break;

    case TURB_FAMILY::KW:
      SetHistoryOutputValue("RMS_TKE", log10(solver[TURB_SOL]->GetRes_RMS(0)));
      SetHistoryOutputValue("RMS_DISSIPATION",log10(solver[TURB_SOL]->GetRes_RMS(1)));
      SetHistoryOutputValue("MAX_TKE", log10(solver[TURB_SOL]->GetRes_Max(0)));
      SetHistoryOutputValue("MAX_DISSIPATION", log10(solver[TURB_SOL]->GetRes_Max(1)));
      if (multiZone) {
        SetHistoryOutputValue("BGS_TKE", log10(solver[TURB_SOL]->GetRes_BGS(0)));
        SetHistoryOutputValue("BGS_DISSIPATION", log10(solver[TURB_SOL]->GetRes_BGS(1)));
      }
      break;

    case TURB_FAMILY::NONE: break;
  }

  if (config->GetKind_Turb_Model() != TURB_MODEL::NONE) {
    SetHistoryOutputValue("LINSOL_ITER_TURB", solver[TURB_SOL]->GetIterLinSolver());
    SetHistoryOutputValue("LINSOL_RESIDUAL_TURB", log10(solver[TURB_SOL]->GetResLinSolver()));
  }

  switch (config->GetKind_Trans_Model()) {
    case TURB_TRANS_MODEL::LM:
      SetHistoryOutputValue("RMS_INTERMITTENCY", log10(solver[TRANS_SOL]->GetRes_RMS(0)));
      SetHistoryOutputValue("RMS_RE_THETA_T",log10(solver[TRANS_SOL]->GetRes_RMS(1)));
      SetHistoryOutputValue("MAX_INTERMITTENCY", log10(solver[TRANS_SOL]->GetRes_Max(0)));
      SetHistoryOutputValue("MAX_RE_THETA_T", log10(solver[TRANS_SOL]->GetRes_Max(1)));
      if (multiZone) {
        SetHistoryOutputValue("BGS_INTERMITTENCY", log10(solver[TRANS_SOL]->GetRes_BGS(0)));
        SetHistoryOutputValue("BGS_RE_THETA_T", log10(solver[TRANS_SOL]->GetRes_BGS(1)));
      }
      SetHistoryOutputValue("LINSOL_ITER_TRANS", solver[TRANS_SOL]->GetIterLinSolver());
      SetHistoryOutputValue("LINSOL_RESIDUAL_TRANS", log10(solver[TRANS_SOL]->GetResLinSolver()));
      break;

    case TURB_TRANS_MODEL::NONE: break;
  }

  if (config->GetKind_Species_Model() != SPECIES_MODEL::NONE) {
    for (unsigned short iVar = 0; iVar < config->GetnSpecies(); iVar++) {
      SetHistoryOutputValue("RMS_SPECIES_" + std::to_string(iVar), log10(solver[SPECIES_SOL]->GetRes_RMS(iVar)));
      SetHistoryOutputValue("MAX_SPECIES_" + std::to_string(iVar), log10(solver[SPECIES_SOL]->GetRes_Max(iVar)));
      if (multiZone) {
        SetHistoryOutputValue("BGS_SPECIES_" + std::to_string(iVar), log10(solver[SPECIES_SOL]->GetRes_BGS(iVar)));
      }
    }

    SetHistoryOutputValue("LINSOL_ITER_SPECIES", solver[SPECIES_SOL]->GetIterLinSolver());
    SetHistoryOutputValue("LINSOL_RESIDUAL_SPECIES", log10(solver[SPECIES_SOL]->GetResLinSolver()));
  }
}

void CFlowOutput::SetVolumeOutputFieldsScalarSolution(const CConfig* config){
<<<<<<< HEAD
=======
  /*--- Only place outputs of the "SOLUTION" group here. ---*/

>>>>>>> bf16c205
  switch (TurbModelFamily(config->GetKind_Turb_Model())) {
    case TURB_FAMILY::SA:
      AddVolumeOutput("NU_TILDE", "Nu_Tilde", "SOLUTION", "Spalart-Allmaras variable");
      break;

    case TURB_FAMILY::KW:
      AddVolumeOutput("TKE", "Turb_Kin_Energy", "SOLUTION", "Turbulent kinetic energy");
      AddVolumeOutput("DISSIPATION", "Omega", "SOLUTION", "Rate of dissipation");
      break;

    case TURB_FAMILY::NONE:
      break;
  }

  switch (config->GetKind_Trans_Model()) {
    case TURB_TRANS_MODEL::LM:
      AddVolumeOutput("INTERMITTENCY", "LM_gamma", "SOLUTION", "LM intermittency");
      AddVolumeOutput("RE_THETA_T", "LM_Re_t", "SOLUTION", "LM RE_THETA_T");
      break;

    case TURB_TRANS_MODEL::NONE:
      break;
  }

  if (config->GetKind_Species_Model() != SPECIES_MODEL::NONE) {
    for (unsigned short iVar = 0; iVar < config->GetnSpecies(); iVar++) {
      AddVolumeOutput("SPECIES_" + std::to_string(iVar), "Species_" + std::to_string(iVar), "SOLUTION", "Species_" + std::to_string(iVar) + " mass fraction");
    }
  }
}

void CFlowOutput::SetVolumeOutputFieldsScalarResidual(const CConfig* config) {
<<<<<<< HEAD
=======
  /*--- Only place outputs of the "RESIDUAL" group here. ---*/

>>>>>>> bf16c205
  switch (TurbModelFamily(config->GetKind_Turb_Model())){
    case TURB_FAMILY::SA:
      AddVolumeOutput("RES_NU_TILDE", "Residual_Nu_Tilde", "RESIDUAL", "Residual of the Spalart-Allmaras variable");
      break;

    case TURB_FAMILY::KW:
      AddVolumeOutput("RES_TKE", "Residual_TKE", "RESIDUAL", "Residual of turbulent kinetic energy");
      AddVolumeOutput("RES_DISSIPATION", "Residual_Omega", "RESIDUAL", "Residual of the rate of dissipation");
      break;

    case TURB_FAMILY::NONE:
      break;
  }

  switch (config->GetKind_Trans_Model()) {
    case TURB_TRANS_MODEL::LM:
      AddVolumeOutput("RES_INTERMITTENCY", "Residual_LM_intermittency", "RESIDUAL", "Residual of LM intermittency");
      AddVolumeOutput("RES_RE_THETA_T", "Residual_LM_RE_THETA_T", "RESIDUAL", "Residual of LM RE_THETA_T");
      break;

    case TURB_TRANS_MODEL::NONE:
      break;
  }

  if (config->GetKind_Species_Model() != SPECIES_MODEL::NONE) {
    for (unsigned short iVar = 0; iVar < config->GetnSpecies(); iVar++){
      AddVolumeOutput("RES_SPECIES_" + std::to_string(iVar), "Residual_Species_" + std::to_string(iVar), "RESIDUAL", "Residual of the transported species " + std::to_string(iVar));
    }
  }
}

<<<<<<< HEAD
void CFlowOutput::SetVolumeOutputFieldsScalarLimiter(const CConfig* config) {
=======
void CFlowOutput::SetVolumeOutputFieldsScalarMisc(const CConfig* config) {
  /*--- Place "PRIMITIVE", "LIMITER", and other groups here. ---*/

>>>>>>> bf16c205
  if (config->GetKind_SlopeLimit_Turb() != LIMITER::NONE) {
    switch (TurbModelFamily(config->GetKind_Turb_Model())) {
      case TURB_FAMILY::SA:
        AddVolumeOutput("LIMITER_NU_TILDE", "Limiter_Nu_Tilde", "LIMITER", "Limiter value of the Spalart-Allmaras variable");
        break;

      case TURB_FAMILY::KW:
        AddVolumeOutput("LIMITER_TKE", "Limiter_TKE", "LIMITER", "Limiter value of turb. kinetic energy");
        AddVolumeOutput("LIMITER_DISSIPATION", "Limiter_Omega", "LIMITER", "Limiter value of dissipation rate");
        break;

      case TURB_FAMILY::NONE:
        break;
    }
  }

  if (config->GetKind_Species_Model() != SPECIES_MODEL::NONE) {
    if (config->GetKind_SlopeLimit_Species() != LIMITER::NONE) {
      for (unsigned short iVar = 0; iVar < config->GetnSpecies(); iVar++)
        AddVolumeOutput("LIMITER_SPECIES_" + std::to_string(iVar), "Limiter_Species_" + std::to_string(iVar), "LIMITER", "Limiter value of the transported species " + std::to_string(iVar));
    }
    for (unsigned short iVar = 0; iVar < config->GetnSpecies(); iVar++) {
      AddVolumeOutput("DIFFUSIVITY_" + std::to_string(iVar), "Diffusivity_" + std::to_string(iVar), "PRIMITIVE", "Diffusivity of the transported species " + std::to_string(iVar));
    }
  }

  switch (config->GetKind_Trans_Model()) {
    case TURB_TRANS_MODEL::LM:
      AddVolumeOutput("INTERMITTENCY_SEP", "LM_gamma_sep", "PRIMITIVE", "LM intermittency");
      AddVolumeOutput("INTERMITTENCY_EFF", "LM_gamma_eff", "PRIMITIVE", "LM RE_THETA_T");
      AddVolumeOutput("TURB_INDEX", "Turb_index", "PRIMITIVE", "Turbulence index");
      break;

    case TURB_TRANS_MODEL::NONE:
      break;
  }

  if (config->GetKind_Turb_Model() != TURB_MODEL::NONE) {
    AddVolumeOutput("EDDY_VISCOSITY", "Eddy_Viscosity", "PRIMITIVE", "Turbulent eddy viscosity");
  }

  if (config->GetSAParsedOptions().bc) {
    AddVolumeOutput("INTERMITTENCY", "gamma_BC", "INTERMITTENCY", "Intermittency");
  }

  // Hybrid RANS-LES
  if (config->GetKind_HybridRANSLES() != NO_HYBRIDRANSLES) {
    AddVolumeOutput("DES_LENGTHSCALE", "DES_LengthScale", "DDES", "DES length scale value");
    AddVolumeOutput("WALL_DISTANCE", "Wall_Distance", "DDES", "Wall distance value");
  }

  if (config->GetViscous()) {
    if (nDim == 3) {
      AddVolumeOutput("VORTICITY_X", "Vorticity_x", "VORTEX_IDENTIFICATION", "x-component of the vorticity vector");
      AddVolumeOutput("VORTICITY_Y", "Vorticity_y", "VORTEX_IDENTIFICATION", "y-component of the vorticity vector");
      AddVolumeOutput("VORTICITY_Z", "Vorticity_z", "VORTEX_IDENTIFICATION", "z-component of the vorticity vector");
    } else {
      AddVolumeOutput("VORTICITY", "Vorticity", "VORTEX_IDENTIFICATION", "Value of the vorticity");
    }
    AddVolumeOutput("Q_CRITERION", "Q_Criterion", "VORTEX_IDENTIFICATION", "Value of the Q-Criterion");
  }
}

void CFlowOutput::LoadVolumeDataScalar(const CConfig* config, const CSolver* const* solver, const CGeometry* geometry,
                                        const unsigned long iPoint) {
  const auto* turb_solver = solver[TURB_SOL];
  const auto* trans_solver = solver[TRANS_SOL];
  const auto* Node_Flow = solver[FLOW_SOL]->GetNodes();
  const auto* Node_Turb = (config->GetKind_Turb_Model() != TURB_MODEL::NONE) ? turb_solver->GetNodes() : nullptr;
  const auto* Node_Trans = (config->GetKind_Trans_Model() != TURB_TRANS_MODEL::NONE) ? trans_solver->GetNodes() : nullptr;
  const auto* Node_Geo = geometry->nodes;

  if (config->GetViscous()) {
    if (nDim == 3){
      SetVolumeOutputValue("VORTICITY_X", iPoint, Node_Flow->GetVorticity(iPoint)[0]);
      SetVolumeOutputValue("VORTICITY_Y", iPoint, Node_Flow->GetVorticity(iPoint)[1]);
      SetVolumeOutputValue("VORTICITY_Z", iPoint, Node_Flow->GetVorticity(iPoint)[2]);
    } else {
      SetVolumeOutputValue("VORTICITY", iPoint, Node_Flow->GetVorticity(iPoint)[2]);
    }
    SetVolumeOutputValue("Q_CRITERION", iPoint, GetQCriterion(Node_Flow->GetVelocityGradient(iPoint)));
  }

  const bool limiter = (config->GetKind_SlopeLimit_Turb() != LIMITER::NONE);

  switch (TurbModelFamily(config->GetKind_Turb_Model())) {
    case TURB_FAMILY::SA:
      SetVolumeOutputValue("NU_TILDE", iPoint, Node_Turb->GetSolution(iPoint, 0));
      SetVolumeOutputValue("RES_NU_TILDE", iPoint, turb_solver->LinSysRes(iPoint, 0));
      if (limiter) {
        SetVolumeOutputValue("LIMITER_NU_TILDE", iPoint, Node_Turb->GetLimiter(iPoint, 0));
      }
      break;

    case TURB_FAMILY::KW:
      SetVolumeOutputValue("TKE", iPoint, Node_Turb->GetSolution(iPoint, 0));
      SetVolumeOutputValue("DISSIPATION", iPoint, Node_Turb->GetSolution(iPoint, 1));
      SetVolumeOutputValue("RES_TKE", iPoint, turb_solver->LinSysRes(iPoint, 0));
      SetVolumeOutputValue("RES_DISSIPATION", iPoint, turb_solver->LinSysRes(iPoint, 1));
      if (limiter) {
        SetVolumeOutputValue("LIMITER_TKE", iPoint, Node_Turb->GetLimiter(iPoint, 0));
        SetVolumeOutputValue("LIMITER_DISSIPATION", iPoint, Node_Turb->GetLimiter(iPoint, 1));
      }
      break;

    case TURB_FAMILY::NONE: break;
  }

  /*--- If we got here a turbulence model is being used, therefore there is eddy viscosity. ---*/
  if (config->GetKind_Turb_Model() != TURB_MODEL::NONE) {
    SetVolumeOutputValue("EDDY_VISCOSITY", iPoint, Node_Flow->GetEddyViscosity(iPoint));
  }

  if (config->GetSAParsedOptions().bc) {
    SetVolumeOutputValue("INTERMITTENCY", iPoint, Node_Turb->GetIntermittencyEff(iPoint));
  }

  switch (config->GetKind_Trans_Model()) {
    case TURB_TRANS_MODEL::LM:
      SetVolumeOutputValue("INTERMITTENCY", iPoint, Node_Trans->GetSolution(iPoint, 0));
      SetVolumeOutputValue("RE_THETA_T", iPoint, Node_Trans->GetSolution(iPoint, 1));
      SetVolumeOutputValue("INTERMITTENCY_SEP", iPoint, Node_Trans->GetIntermittencySep(iPoint));
      SetVolumeOutputValue("INTERMITTENCY_EFF", iPoint, Node_Trans->GetIntermittencyEff(iPoint));
      SetVolumeOutputValue("TURB_INDEX", iPoint, Node_Turb->GetTurbIndex(iPoint));
      SetVolumeOutputValue("RES_INTERMITTENCY", iPoint, trans_solver->LinSysRes(iPoint, 0));
      SetVolumeOutputValue("RES_RE_THETA_T", iPoint, trans_solver->LinSysRes(iPoint, 1));
      break;

    case TURB_TRANS_MODEL::NONE: break;
  }

  if (config->GetKind_HybridRANSLES() != NO_HYBRIDRANSLES) {
    SetVolumeOutputValue("DES_LENGTHSCALE", iPoint, Node_Flow->GetDES_LengthScale(iPoint));
    SetVolumeOutputValue("WALL_DISTANCE", iPoint, Node_Geo->GetWall_Distance(iPoint));
  }

  if (config->GetKind_Species_Model() != SPECIES_MODEL::NONE) {
    const auto Node_Species = solver[SPECIES_SOL]->GetNodes();

    for (unsigned short iVar = 0; iVar < config->GetnSpecies(); iVar++) {
      SetVolumeOutputValue("SPECIES_" + std::to_string(iVar), iPoint, Node_Species->GetSolution(iPoint, iVar));
      SetVolumeOutputValue("RES_SPECIES_" + std::to_string(iVar), iPoint, solver[SPECIES_SOL]->LinSysRes(iPoint, iVar));
      SetVolumeOutputValue("DIFFUSIVITY_"+ std::to_string(iVar), iPoint, Node_Species->GetDiffusivity(iPoint,iVar));
      if (config->GetKind_SlopeLimit_Species() != LIMITER::NONE)
        SetVolumeOutputValue("LIMITER_SPECIES_" + std::to_string(iVar), iPoint, Node_Species->GetLimiter(iPoint, iVar));
    }
  }
}

void CFlowOutput::LoadSurfaceData(CConfig *config, CGeometry *geometry, CSolver **solver, unsigned long iPoint, unsigned short iMarker, unsigned long iVertex){

  if (!config->GetViscous_Wall(iMarker)) return;

  const auto heat_sol = (config->GetKind_Regime() == ENUM_REGIME::INCOMPRESSIBLE) &&
                         config->GetWeakly_Coupled_Heat() ? HEAT_SOL : FLOW_SOL;

  SetVolumeOutputValue("SKIN_FRICTION-X", iPoint, solver[FLOW_SOL]->GetCSkinFriction(iMarker, iVertex, 0));
  SetVolumeOutputValue("SKIN_FRICTION-Y", iPoint, solver[FLOW_SOL]->GetCSkinFriction(iMarker, iVertex, 1));
  if (nDim == 3)
    SetVolumeOutputValue("SKIN_FRICTION-Z", iPoint, solver[FLOW_SOL]->GetCSkinFriction(iMarker, iVertex, 2));
  SetVolumeOutputValue("HEAT_FLUX", iPoint, solver[heat_sol]->GetHeatFlux(iMarker, iVertex));
  SetVolumeOutputValue("Y_PLUS", iPoint, solver[FLOW_SOL]->GetYPlus(iMarker, iVertex));
}

void CFlowOutput::AddAerodynamicCoefficients(const CConfig* config) {

  /// BEGIN_GROUP: AERO_COEFF, DESCRIPTION: Sum of the aerodynamic coefficients and forces on all surfaces (markers) set with MARKER_MONITORING.
  /// DESCRIPTION: Drag coefficient
  AddHistoryOutput("DRAG",       "CD",   ScreenOutputFormat::FIXED, "AERO_COEFF", "Total drag coefficient on all surfaces set with MARKER_MONITORING", HistoryFieldType::COEFFICIENT);
  /// DESCRIPTION: Lift coefficient
  AddHistoryOutput("LIFT",       "CL",   ScreenOutputFormat::FIXED, "AERO_COEFF", "Total lift coefficient on all surfaces set with MARKER_MONITORING", HistoryFieldType::COEFFICIENT);
  /// DESCRIPTION: Sideforce coefficient
  AddHistoryOutput("SIDEFORCE",  "CSF",  ScreenOutputFormat::FIXED, "AERO_COEFF", "Total sideforce coefficient on all surfaces set with MARKER_MONITORING", HistoryFieldType::COEFFICIENT);
  /// DESCRIPTION: Moment around the x-axis
  AddHistoryOutput("MOMENT_X",   "CMx",  ScreenOutputFormat::FIXED, "AERO_COEFF", "Total momentum x-component on all surfaces set with MARKER_MONITORING", HistoryFieldType::COEFFICIENT);
  /// DESCRIPTION: Moment around the y-axis
  AddHistoryOutput("MOMENT_Y",   "CMy",  ScreenOutputFormat::FIXED, "AERO_COEFF", "Total momentum y-component on all surfaces set with MARKER_MONITORING", HistoryFieldType::COEFFICIENT);
  /// DESCRIPTION: Moment around the z-axis
  AddHistoryOutput("MOMENT_Z",   "CMz",  ScreenOutputFormat::FIXED, "AERO_COEFF", "Total momentum z-component on all surfaces set with MARKER_MONITORING", HistoryFieldType::COEFFICIENT);
  /// DESCRIPTION: Force in x direction
  AddHistoryOutput("FORCE_X",    "CFx",  ScreenOutputFormat::FIXED, "AERO_COEFF", "Total force x-component on all surfaces set with MARKER_MONITORING", HistoryFieldType::COEFFICIENT);
  /// DESCRIPTION: Force in y direction
  AddHistoryOutput("FORCE_Y",    "CFy",  ScreenOutputFormat::FIXED, "AERO_COEFF", "Total force y-component on all surfaces set with MARKER_MONITORING", HistoryFieldType::COEFFICIENT);
  /// DESCRIPTION: Force in z direction
  AddHistoryOutput("FORCE_Z",    "CFz",  ScreenOutputFormat::FIXED, "AERO_COEFF", "Total force z-component on all surfaces set with MARKER_MONITORING", HistoryFieldType::COEFFICIENT);
  /// DESCRIPTION: Lift-to-drag ratio
  AddHistoryOutput("EFFICIENCY", "CEff", ScreenOutputFormat::FIXED, "AERO_COEFF", "Total lift-to-drag ratio on all surfaces set with MARKER_MONITORING", HistoryFieldType::COEFFICIENT);
  /// END_GROUP

  /// BEGIN_GROUP: AERO_COEFF_SURF, DESCRIPTION: Aerodynamic coefficients and forces per surface.
  vector<string> Marker_Monitoring;
  for (unsigned short iMarker_Monitoring = 0; iMarker_Monitoring < config->GetnMarker_Monitoring(); iMarker_Monitoring++){
    Marker_Monitoring.push_back(config->GetMarker_Monitoring_TagBound(iMarker_Monitoring));
  }
  /// DESCRIPTION: Drag coefficient
  AddHistoryOutputPerSurface("DRAG_ON_SURFACE",       "CD",   ScreenOutputFormat::FIXED, "AERO_COEFF_SURF", Marker_Monitoring, HistoryFieldType::COEFFICIENT);
  /// DESCRIPTION: Lift coefficient
  AddHistoryOutputPerSurface("LIFT_ON_SURFACE",       "CL",   ScreenOutputFormat::FIXED, "AERO_COEFF_SURF", Marker_Monitoring, HistoryFieldType::COEFFICIENT);
  /// DESCRIPTION: Sideforce coefficient
  AddHistoryOutputPerSurface("SIDEFORCE_ON_SURFACE",  "CSF",  ScreenOutputFormat::FIXED, "AERO_COEFF_SURF", Marker_Monitoring, HistoryFieldType::COEFFICIENT);
  /// DESCRIPTION: Moment around the x-axis
  AddHistoryOutputPerSurface("MOMENT-X_ON_SURFACE",   "CMx",  ScreenOutputFormat::FIXED, "AERO_COEFF_SURF", Marker_Monitoring, HistoryFieldType::COEFFICIENT);
  /// DESCRIPTION: Moment around the y-axis
  AddHistoryOutputPerSurface("MOMENT-Y_ON_SURFACE",   "CMy",  ScreenOutputFormat::FIXED, "AERO_COEFF_SURF", Marker_Monitoring, HistoryFieldType::COEFFICIENT);
  /// DESCRIPTION: Moment around the z-axis
  AddHistoryOutputPerSurface("MOMENT-Z_ON_SURFACE",   "CMz",  ScreenOutputFormat::FIXED, "AERO_COEFF_SURF", Marker_Monitoring, HistoryFieldType::COEFFICIENT);
  /// DESCRIPTION: Force in x direction
  AddHistoryOutputPerSurface("FORCE-X_ON_SURFACE",    "CFx",  ScreenOutputFormat::FIXED, "AERO_COEFF_SURF", Marker_Monitoring, HistoryFieldType::COEFFICIENT);
  /// DESCRIPTION: Force in y direction
  AddHistoryOutputPerSurface("FORCE-Y_ON_SURFACE",    "CFy",  ScreenOutputFormat::FIXED, "AERO_COEFF_SURF", Marker_Monitoring, HistoryFieldType::COEFFICIENT);
  /// DESCRIPTION: Force in z direction
  AddHistoryOutputPerSurface("FORCE-Z_ON_SURFACE",    "CFz",  ScreenOutputFormat::FIXED, "AERO_COEFF_SURF", Marker_Monitoring, HistoryFieldType::COEFFICIENT);
  /// DESCRIPTION: Lift-to-drag ratio
  AddHistoryOutputPerSurface("EFFICIENCY_ON_SURFACE", "CEff", ScreenOutputFormat::FIXED, "AERO_COEFF_SURF", Marker_Monitoring, HistoryFieldType::COEFFICIENT);
  /// END_GROUP

  /// DESCRIPTION: Angle of attack
  AddHistoryOutput("AOA", "AoA", ScreenOutputFormat::FIXED, "AOA", "Angle of attack");

  AddHistoryOutput("COMBO", "ComboObj", ScreenOutputFormat::SCIENTIFIC, "COMBO", "Combined obj. function value.", HistoryFieldType::COEFFICIENT);
}

void CFlowOutput::SetAerodynamicCoefficients(const CConfig* config, const CSolver* flow_solver){

  SetHistoryOutputValue("DRAG", flow_solver->GetTotal_CD());
  SetHistoryOutputValue("LIFT", flow_solver->GetTotal_CL());
  if (nDim == 3)
    SetHistoryOutputValue("SIDEFORCE", flow_solver->GetTotal_CSF());
  if (nDim == 3){
    SetHistoryOutputValue("MOMENT_X", flow_solver->GetTotal_CMx());
    SetHistoryOutputValue("MOMENT_Y", flow_solver->GetTotal_CMy());
  }
  SetHistoryOutputValue("MOMENT_Z", flow_solver->GetTotal_CMz());
  SetHistoryOutputValue("FORCE_X", flow_solver->GetTotal_CFx());
  SetHistoryOutputValue("FORCE_Y", flow_solver->GetTotal_CFy());
  if (nDim == 3)
    SetHistoryOutputValue("FORCE_Z", flow_solver->GetTotal_CFz());
  SetHistoryOutputValue("EFFICIENCY", flow_solver->GetTotal_CEff());

  for (unsigned short iMarker_Monitoring = 0; iMarker_Monitoring < config->GetnMarker_Monitoring(); iMarker_Monitoring++) {
    SetHistoryOutputPerSurfaceValue("DRAG_ON_SURFACE", flow_solver->GetSurface_CD(iMarker_Monitoring), iMarker_Monitoring);
    SetHistoryOutputPerSurfaceValue("LIFT_ON_SURFACE", flow_solver->GetSurface_CL(iMarker_Monitoring), iMarker_Monitoring);
    if (nDim == 3)
      SetHistoryOutputPerSurfaceValue("SIDEFORCE_ON_SURFACE", flow_solver->GetSurface_CSF(iMarker_Monitoring), iMarker_Monitoring);
    if (nDim == 3){
      SetHistoryOutputPerSurfaceValue("MOMENT-X_ON_SURFACE", flow_solver->GetSurface_CMx(iMarker_Monitoring), iMarker_Monitoring);
      SetHistoryOutputPerSurfaceValue("MOMENT-Y_ON_SURFACE", flow_solver->GetSurface_CMy(iMarker_Monitoring), iMarker_Monitoring);
    }
    SetHistoryOutputPerSurfaceValue("MOMENT-Z_ON_SURFACE", flow_solver->GetSurface_CMz(iMarker_Monitoring), iMarker_Monitoring);
    SetHistoryOutputPerSurfaceValue("FORCE-X_ON_SURFACE", flow_solver->GetSurface_CFx(iMarker_Monitoring), iMarker_Monitoring);
    SetHistoryOutputPerSurfaceValue("FORCE-Y_ON_SURFACE", flow_solver->GetSurface_CFy(iMarker_Monitoring), iMarker_Monitoring);
    if (nDim == 3)
      SetHistoryOutputPerSurfaceValue("FORCE-Z_ON_SURFACE", flow_solver->GetSurface_CFz(iMarker_Monitoring), iMarker_Monitoring);

    SetHistoryOutputPerSurfaceValue("EFFICIENCY_ON_SURFACE", flow_solver->GetSurface_CEff(iMarker_Monitoring), iMarker_Monitoring);
    if (config->GetAeroelastic_Simulation()){
      SetHistoryOutputPerSurfaceValue("PITCH", config->GetAeroelastic_pitch(iMarker_Monitoring), iMarker_Monitoring);
      SetHistoryOutputPerSurfaceValue("PLUNGE", config->GetAeroelastic_plunge(iMarker_Monitoring), iMarker_Monitoring);
    }
  }

  SetHistoryOutputValue("AOA", config->GetAoA());
}

void CFlowOutput::AddHeatCoefficients(const CConfig* config) {

  if (!config->GetViscous()) return;

  /// BEGIN_GROUP: HEAT, DESCRIPTION: Heat coefficients on all surfaces set with MARKER_MONITORING.
  /// DESCRIPTION: Total heatflux
  AddHistoryOutput("TOTAL_HEATFLUX", "HF", ScreenOutputFormat::SCIENTIFIC, "HEAT", "Total heatflux on all surfaces set with MARKER_MONITORING.", HistoryFieldType::COEFFICIENT);
  /// DESCRIPTION: Maximal heatflux
  AddHistoryOutput("MAXIMUM_HEATFLUX", "maxHF", ScreenOutputFormat::SCIENTIFIC, "HEAT", "Maximum heatflux across all surfaces set with MARKER_MONITORING.", HistoryFieldType::COEFFICIENT);

  vector<string> Marker_Monitoring;
  for (auto iMarker = 0u; iMarker < config->GetnMarker_Monitoring(); iMarker++) {
    Marker_Monitoring.push_back(config->GetMarker_Monitoring_TagBound(iMarker));
  }
  /// DESCRIPTION:  Total heatflux
  AddHistoryOutputPerSurface("TOTAL_HEATFLUX_ON_SURFACE", "HF", ScreenOutputFormat::SCIENTIFIC, "HEAT_SURF", Marker_Monitoring, HistoryFieldType::COEFFICIENT);
  /// DESCRIPTION:  Total heatflux
  AddHistoryOutputPerSurface("MAXIMUM_HEATFLUX_ON_SURFACE", "maxHF", ScreenOutputFormat::SCIENTIFIC, "HEAT_SURF", Marker_Monitoring, HistoryFieldType::COEFFICIENT);
  /// END_GROUP
}

void CFlowOutput::SetHeatCoefficients(const CConfig* config, const CSolver* flow_solver) {

  if (!config->GetViscous()) return;

  SetHistoryOutputValue("TOTAL_HEATFLUX", flow_solver->GetTotal_HeatFlux());
  SetHistoryOutputValue("MAXIMUM_HEATFLUX", flow_solver->GetTotal_MaxHeatFlux());

  for (auto iMarker = 0u; iMarker < config->GetnMarker_Monitoring(); iMarker++) {
    SetHistoryOutputPerSurfaceValue("TOTAL_HEATFLUX_ON_SURFACE", flow_solver->GetSurface_HF_Visc(iMarker), iMarker);
    SetHistoryOutputPerSurfaceValue("MAXIMUM_HEATFLUX_ON_SURFACE", flow_solver->GetSurface_MaxHF_Visc(iMarker), iMarker);
  }
}

void CFlowOutput::AddRotatingFrameCoefficients() {
  /// BEGIN_GROUP: ROTATING_FRAME, DESCRIPTION: Coefficients related to a rotating frame of reference.
  /// DESCRIPTION: Merit
  AddHistoryOutput("FIGURE_OF_MERIT", "CMerit", ScreenOutputFormat::SCIENTIFIC, "ROTATING_FRAME", "Thrust over torque", HistoryFieldType::COEFFICIENT);
  /// DESCRIPTION: CT
  AddHistoryOutput("THRUST", "CT", ScreenOutputFormat::SCIENTIFIC, "ROTATING_FRAME", "Thrust coefficient", HistoryFieldType::COEFFICIENT);
  /// DESCRIPTION: CQ
  AddHistoryOutput("TORQUE", "CQ", ScreenOutputFormat::SCIENTIFIC, "ROTATING_FRAME", "Torque coefficient", HistoryFieldType::COEFFICIENT);
  /// END_GROUP
}

void CFlowOutput::SetRotatingFrameCoefficients(const CSolver* flow_solver) {

  SetHistoryOutputValue("THRUST", flow_solver->GetTotal_CT());
  SetHistoryOutputValue("TORQUE", flow_solver->GetTotal_CQ());
  SetHistoryOutputValue("FIGURE_OF_MERIT", flow_solver->GetTotal_CMerit());
}

void CFlowOutput::AddCpInverseDesignOutput(){

  AddHistoryOutput("INVERSE_DESIGN_PRESSURE", "Cp_Diff", ScreenOutputFormat::FIXED, "CP_DIFF", "Cp difference for inverse design", HistoryFieldType::COEFFICIENT);
}

void CFlowOutput::SetCpInverseDesign(CSolver *solver, const CGeometry *geometry, const CConfig *config){

  /*--- Prepare to read the surface pressure files (CSV) ---*/

  const auto surfCp_filename = config->GetUnsteady_FileName("TargetCp", curTimeIter, ".dat");

  /*--- Read the surface pressure file, on the first inner iteration. ---*/

  ifstream Surface_file;
  Surface_file.open(surfCp_filename);

  if (!Surface_file.good()) {
    solver->SetTotal_CpDiff(0.0);
    SetHistoryOutputValue("INVERSE_DESIGN_PRESSURE", 0.0);
    return;
  }

  if ((config->GetInnerIter() == 0) || config->GetDiscrete_Adjoint()) {
    string text_line;
    getline(Surface_file, text_line);

    while (getline(Surface_file, text_line)) {
      /*--- remove commas ---*/
      for (auto& c : text_line) if (c == ',') c = ' ';
      stringstream point_line(text_line);

      /*--- parse line ---*/
      unsigned long iPointGlobal;
      su2double XCoord, YCoord, ZCoord=0, Pressure, PressureCoeff;

      point_line >> iPointGlobal >> XCoord >> YCoord;
      if (nDim == 3) point_line >> ZCoord;
      point_line >> Pressure >> PressureCoeff;

      const auto iPoint = geometry->GetGlobal_to_Local_Point(iPointGlobal);

      /*--- If the point is on this rank set the Cp to associated vertices
       *    (one point may be shared by multiple vertices). ---*/
      if (iPoint >= 0) {
        bool set = false;
        for (auto iMarker = 0u; iMarker < geometry->GetnMarker(); ++iMarker) {
          const auto iVertex = geometry->nodes->GetVertex(iPoint, iMarker);

          if (iVertex >= 0) {
            solver->SetCPressureTarget(iMarker, iVertex, PressureCoeff);
            set = true;
          }
        }
        if (!set)
          cout << "WARNING: In file " << surfCp_filename << ", point " << iPointGlobal << " is not a vertex." << endl;
      }
    }
  }

  /*--- Compute the pressure difference. ---*/

  su2double PressDiff = 0.0;

  for (auto iMarker = 0u; iMarker < geometry->GetnMarker(); ++iMarker) {

    const auto Boundary = config->GetMarker_All_KindBC(iMarker);

    if (config->GetSolid_Wall(iMarker) || (Boundary == NEARFIELD_BOUNDARY)) {
      for (auto iVertex = 0ul; iVertex < geometry->GetnVertex(iMarker); iVertex++) {

        const auto iPoint = geometry->vertex[iMarker][iVertex]->GetNode();
        if (!geometry->nodes->GetDomain(iPoint)) continue;

        const auto Cp = solver->GetCPressure(iMarker, iVertex);
        const auto CpTarget = solver->GetCPressureTarget(iMarker, iVertex);

        const auto Normal = geometry->vertex[iMarker][iVertex]->GetNormal();
        const auto Area = GeometryToolbox::Norm(nDim, Normal);

        PressDiff += Area * pow(CpTarget-Cp, 2);
      }
    }
  }
  su2double tmp = PressDiff;
  SU2_MPI::Allreduce(&tmp, &PressDiff, 1, MPI_DOUBLE, MPI_SUM, SU2_MPI::GetComm());

  /*--- Update the total Cp difference coeffient. ---*/

  solver->SetTotal_CpDiff(PressDiff);
  SetHistoryOutputValue("INVERSE_DESIGN_PRESSURE", PressDiff);

}

void CFlowOutput::AddNearfieldInverseDesignOutput(){

  AddHistoryOutput("EQUIVALENT_AREA", "CEquiv_Area", ScreenOutputFormat::SCIENTIFIC, "EQUIVALENT_AREA", "Equivalent area", HistoryFieldType::COEFFICIENT);
}

void CFlowOutput::SetNearfieldInverseDesign(CSolver *solver, const CGeometry *geometry, const CConfig *config){

  ofstream EquivArea_file;
  su2double auxXCoord, auxYCoord, auxZCoord, InverseDesign = 0.0, DeltaX,
    Coord_i, Coord_j, jp1Coord, *Coord = nullptr, MeanFunction,
    *Face_Normal = nullptr, auxArea, auxPress, jFunction, jp1Function;
  unsigned long iPoint, auxPoint, auxDomain;
  ofstream NearFieldEA_file; ifstream TargetEA_file;

  const su2double XCoordBegin_OF = config->GetEA_IntLimit(0);
  const su2double XCoordEnd_OF = config->GetEA_IntLimit(1);

  const su2double AoA = -(config->GetAoA()*PI_NUMBER/180.0);
  const su2double EAScaleFactor = config->GetEA_ScaleFactor(); // The EA Obj. Func. should be ~ force based Obj. Func.

  const su2double Mach  = config->GetMach();
  const su2double Gamma = config->GetGamma();
  const su2double Beta = sqrt(Mach*Mach-1.0);
  const su2double R_Plane = fabs(config->GetEA_IntLimit(2));
  const su2double Pressure_Inf = config->GetPressure_FreeStreamND();

  const su2double factor = 4.0*sqrt(2.0*Beta*R_Plane) / (Gamma*Pressure_Inf*Mach*Mach);

  if (rank == MASTER_NODE) cout << "Writing Equivalent Area files." << endl ;

  vector<unsigned long> Buffer_Receive_nVertex;
  if (rank == MASTER_NODE) {
    Buffer_Receive_nVertex.resize(size);
  }

  /*--- Compute the total number of points of the near-field ghost nodes ---*/

  unsigned long nLocalVertex_NearField = 0;
  for (unsigned short iMarker = 0; iMarker < config->GetnMarker_All(); iMarker++)
    if (config->GetMarker_All_KindBC(iMarker) == NEARFIELD_BOUNDARY)
      for (unsigned long iVertex = 0; iVertex < geometry->GetnVertex(iMarker); iVertex++) {
        iPoint = geometry->vertex[iMarker][iVertex]->GetNode();
        Face_Normal = geometry->vertex[iMarker][iVertex]->GetNormal();
        Coord = geometry->nodes->GetCoord(iPoint);

        if (geometry->nodes->GetDomain(iPoint))
          if ((Face_Normal[nDim-1] > 0.0) && (Coord[nDim-1] < 0.0))
            nLocalVertex_NearField ++;
      }

  /*--- Send Near-Field vertex information --*/
  unsigned long MaxLocalVertex_NearField, nVertex_NearField;

  SU2_MPI::Allreduce(&nLocalVertex_NearField, &nVertex_NearField, 1, MPI_UNSIGNED_LONG, MPI_SUM, SU2_MPI::GetComm());
  SU2_MPI::Allreduce(&nLocalVertex_NearField, &MaxLocalVertex_NearField, 1, MPI_UNSIGNED_LONG, MPI_MAX, SU2_MPI::GetComm());
  SU2_MPI::Gather(&nLocalVertex_NearField, 1, MPI_UNSIGNED_LONG, Buffer_Receive_nVertex.data(), 1, MPI_UNSIGNED_LONG, MASTER_NODE, SU2_MPI::GetComm());

  vector<su2double> Buffer_Send_Xcoord          (MaxLocalVertex_NearField, 0.0);
  vector<su2double> Buffer_Send_Ycoord          (MaxLocalVertex_NearField, 0.0);
  vector<su2double> Buffer_Send_Zcoord          (MaxLocalVertex_NearField, 0.0);
  vector<unsigned long> Buffer_Send_IdPoint     (MaxLocalVertex_NearField, 0);
  vector<su2double> Buffer_Send_Pressure        (MaxLocalVertex_NearField, 0.0);
  vector<su2double> Buffer_Send_FaceArea        (MaxLocalVertex_NearField, 0.0);

  vector<su2double> Buffer_Receive_Xcoord;
  vector<su2double> Buffer_Receive_Ycoord;
  vector<su2double> Buffer_Receive_Zcoord;
  vector<unsigned long> Buffer_Receive_IdPoint;
  vector<su2double> Buffer_Receive_Pressure;
  vector<su2double> Buffer_Receive_FaceArea;

  if (rank == MASTER_NODE) {
    Buffer_Receive_Xcoord.resize(size*MaxLocalVertex_NearField);
    Buffer_Receive_Ycoord.resize(size*MaxLocalVertex_NearField);
    Buffer_Receive_Zcoord.resize(size*MaxLocalVertex_NearField);
    Buffer_Receive_IdPoint.resize(size*MaxLocalVertex_NearField);
    Buffer_Receive_Pressure.resize(size*MaxLocalVertex_NearField);
    Buffer_Receive_FaceArea.resize(size*MaxLocalVertex_NearField);
  }

  const auto nBuffer_Xcoord = MaxLocalVertex_NearField;
  const auto nBuffer_Ycoord = MaxLocalVertex_NearField;
  const auto nBuffer_Zcoord = MaxLocalVertex_NearField;
  const auto nBuffer_IdPoint = MaxLocalVertex_NearField;
  const auto nBuffer_Pressure = MaxLocalVertex_NearField;
  const auto nBuffer_FaceArea = MaxLocalVertex_NearField;


  /*--- Copy coordinates, index points, and pressures to the auxiliar vector --*/

  nLocalVertex_NearField = 0;
  for (unsigned short iMarker = 0; iMarker < config->GetnMarker_All(); iMarker++)
    if (config->GetMarker_All_KindBC(iMarker) == NEARFIELD_BOUNDARY)
      for (unsigned long iVertex = 0; iVertex < geometry->GetnVertex(iMarker); iVertex++) {
        iPoint = geometry->vertex[iMarker][iVertex]->GetNode();
        Face_Normal = geometry->vertex[iMarker][iVertex]->GetNormal();
        Coord = geometry->nodes->GetCoord(iPoint);

        if (geometry->nodes->GetDomain(iPoint))
          if ((Face_Normal[nDim-1] > 0.0) && (Coord[nDim-1] < 0.0)) {
            Buffer_Send_IdPoint[nLocalVertex_NearField] = iPoint;
            Buffer_Send_Xcoord[nLocalVertex_NearField] = geometry->nodes->GetCoord(iPoint, 0);
            Buffer_Send_Ycoord[nLocalVertex_NearField] = geometry->nodes->GetCoord(iPoint, 1);
            if (nDim == 3) {
              Buffer_Send_Zcoord[nLocalVertex_NearField] = geometry->nodes->GetCoord(iPoint, 2);
            }
            Buffer_Send_Pressure[nLocalVertex_NearField] = solver->GetNodes()->GetPressure(iPoint);
            Buffer_Send_FaceArea[nLocalVertex_NearField] = fabs(Face_Normal[nDim-1]);
            nLocalVertex_NearField++;
          }
      }

  /*--- Send all the information --*/

  SU2_MPI::Gather(Buffer_Send_Xcoord.data(), nBuffer_Xcoord, MPI_DOUBLE, Buffer_Receive_Xcoord.data(), nBuffer_Xcoord, MPI_DOUBLE, MASTER_NODE, SU2_MPI::GetComm());
  SU2_MPI::Gather(Buffer_Send_Ycoord.data(), nBuffer_Ycoord, MPI_DOUBLE, Buffer_Receive_Ycoord.data(), nBuffer_Ycoord, MPI_DOUBLE, MASTER_NODE, SU2_MPI::GetComm());
  SU2_MPI::Gather(Buffer_Send_Zcoord.data(), nBuffer_Zcoord, MPI_DOUBLE, Buffer_Receive_Zcoord.data(), nBuffer_Zcoord, MPI_DOUBLE, MASTER_NODE, SU2_MPI::GetComm());
  SU2_MPI::Gather(Buffer_Send_IdPoint.data(), nBuffer_IdPoint, MPI_UNSIGNED_LONG, Buffer_Receive_IdPoint.data(), nBuffer_IdPoint, MPI_UNSIGNED_LONG, MASTER_NODE, SU2_MPI::GetComm());
  SU2_MPI::Gather(Buffer_Send_Pressure.data(), nBuffer_Pressure, MPI_DOUBLE, Buffer_Receive_Pressure.data(), nBuffer_Pressure, MPI_DOUBLE, MASTER_NODE, SU2_MPI::GetComm());
  SU2_MPI::Gather(Buffer_Send_FaceArea.data(), nBuffer_FaceArea, MPI_DOUBLE, Buffer_Receive_FaceArea.data(), nBuffer_FaceArea, MPI_DOUBLE, MASTER_NODE, SU2_MPI::GetComm());

  if (rank == MASTER_NODE) {

    vector<su2double> Xcoord(nVertex_NearField);
    vector<su2double> Ycoord(nVertex_NearField);
    vector<su2double> Zcoord(nVertex_NearField);
    vector<short> AzimuthalAngle(nVertex_NearField);
    vector<unsigned long> IdPoint(nVertex_NearField);
    vector<unsigned long> IdDomain(nVertex_NearField);
    vector<su2double> Pressure(nVertex_NearField);
    vector<su2double> FaceArea(nVertex_NearField);
    vector<su2double> EquivArea(nVertex_NearField);
    vector<su2double> TargetArea(nVertex_NearField);
    vector<su2double> NearFieldWeight(nVertex_NearField);
    vector<su2double> Weight(nVertex_NearField);

    nVertex_NearField = 0;
    for (int iProcessor = 0; iProcessor < size; iProcessor++) {
      for (unsigned long iVertex = 0; iVertex < Buffer_Receive_nVertex[iProcessor]; iVertex++) {
        Xcoord[nVertex_NearField] = Buffer_Receive_Xcoord[iProcessor*MaxLocalVertex_NearField+iVertex];
        Ycoord[nVertex_NearField] = Buffer_Receive_Ycoord[iProcessor*MaxLocalVertex_NearField+iVertex];

        if (nDim == 2) {
          AzimuthalAngle[nVertex_NearField] = 0;
        }

        if (nDim == 3) {
          Zcoord[nVertex_NearField] = Buffer_Receive_Zcoord[iProcessor*MaxLocalVertex_NearField+iVertex];

          /*--- Rotate the nearfield cylinder  ---*/

          su2double YcoordRot = Ycoord[nVertex_NearField];
          su2double ZcoordRot = Xcoord[nVertex_NearField]*sin(AoA) + Zcoord[nVertex_NearField]*cos(AoA);

          /*--- Compute the Azimuthal angle ---*/

          su2double AngleDouble = fabs(atan(-YcoordRot/ZcoordRot)*180.0/PI_NUMBER);

          /*--- Fix an azimuthal line due to misalignments of the near-field ---*/

          su2double FixAzimuthalLine = config->GetFixAzimuthalLine();

          if ((AngleDouble >= FixAzimuthalLine - 0.1) && (AngleDouble <= FixAzimuthalLine + 0.1))
            AngleDouble = FixAzimuthalLine - 0.1;

          const auto AngleInt = SU2_TYPE::Short(floor(AngleDouble + 0.5));

          if (AngleInt >= 0) AzimuthalAngle[nVertex_NearField] = AngleInt;
          else AzimuthalAngle[nVertex_NearField] = 180 + AngleInt;
        }

        if (AzimuthalAngle[nVertex_NearField] <= 60) {
          IdPoint[nVertex_NearField] = Buffer_Receive_IdPoint[iProcessor*MaxLocalVertex_NearField+iVertex];
          Pressure[nVertex_NearField] = Buffer_Receive_Pressure[iProcessor*MaxLocalVertex_NearField+iVertex];
          FaceArea[nVertex_NearField] = Buffer_Receive_FaceArea[iProcessor*MaxLocalVertex_NearField+iVertex];
          IdDomain[nVertex_NearField] = iProcessor;
          nVertex_NearField++;
        }
      }
    }


    vector<short> PhiAngleList;
    vector<short>::iterator IterPhiAngleList;

    for (unsigned long iVertex = 0; iVertex < nVertex_NearField; iVertex++)
      PhiAngleList.push_back(AzimuthalAngle[iVertex]);

    sort( PhiAngleList.begin(), PhiAngleList.end());
    IterPhiAngleList = unique( PhiAngleList.begin(), PhiAngleList.end());
    PhiAngleList.resize( IterPhiAngleList - PhiAngleList.begin() );

    /*--- Create vectors and distribute the values among the different PhiAngle queues ---*/

    vector<vector<su2double> > Xcoord_PhiAngle(PhiAngleList.size());
    vector<vector<su2double> > Ycoord_PhiAngle(PhiAngleList.size());
    vector<vector<su2double> > Zcoord_PhiAngle(PhiAngleList.size());
    vector<vector<unsigned long> > IdPoint_PhiAngle(PhiAngleList.size());
    vector<vector<unsigned long> > IdDomain_PhiAngle(PhiAngleList.size());
    vector<vector<su2double> > Pressure_PhiAngle(PhiAngleList.size());
    vector<vector<su2double> > FaceArea_PhiAngle(PhiAngleList.size());
    vector<vector<su2double> > EquivArea_PhiAngle(PhiAngleList.size());
    vector<vector<su2double> > TargetArea_PhiAngle(PhiAngleList.size());
    vector<vector<su2double> > NearFieldWeight_PhiAngle(PhiAngleList.size());
    vector<vector<su2double> > Weight_PhiAngle(PhiAngleList.size());

    /*--- Distribute the values among the different PhiAngles ---*/

    for (unsigned long iVertex = 0; iVertex < nVertex_NearField; iVertex++)
      for (unsigned short iPhiAngle = 0; iPhiAngle < PhiAngleList.size(); iPhiAngle++)
        if (AzimuthalAngle[iVertex] == PhiAngleList[iPhiAngle]) {
          Xcoord_PhiAngle[iPhiAngle].push_back(Xcoord[iVertex]);
          Ycoord_PhiAngle[iPhiAngle].push_back(Ycoord[iVertex]);
          Zcoord_PhiAngle[iPhiAngle].push_back(Zcoord[iVertex]);
          IdPoint_PhiAngle[iPhiAngle].push_back(IdPoint[iVertex]);
          IdDomain_PhiAngle[iPhiAngle].push_back(IdDomain[iVertex]);
          Pressure_PhiAngle[iPhiAngle].push_back(Pressure[iVertex]);
          FaceArea_PhiAngle[iPhiAngle].push_back(FaceArea[iVertex]);
          EquivArea_PhiAngle[iPhiAngle].push_back(EquivArea[iVertex]);
          TargetArea_PhiAngle[iPhiAngle].push_back(TargetArea[iVertex]);
          NearFieldWeight_PhiAngle[iPhiAngle].push_back(NearFieldWeight[iVertex]);
          Weight_PhiAngle[iPhiAngle].push_back(Weight[iVertex]);
        }

    /*--- Order the arrays (x Coordinate, Pressure, Point, and Domain) ---*/

    for (unsigned long iPhiAngle = 0; iPhiAngle < PhiAngleList.size(); iPhiAngle++)
      for (unsigned long iVertex = 0; iVertex < Xcoord_PhiAngle[iPhiAngle].size(); iVertex++)
        for (unsigned long jVertex = 0; jVertex < Xcoord_PhiAngle[iPhiAngle].size() - 1 - iVertex; jVertex++)
          if (Xcoord_PhiAngle[iPhiAngle][jVertex] > Xcoord_PhiAngle[iPhiAngle][jVertex+1]) {
            auxXCoord = Xcoord_PhiAngle[iPhiAngle][jVertex]; Xcoord_PhiAngle[iPhiAngle][jVertex] = Xcoord_PhiAngle[iPhiAngle][jVertex+1]; Xcoord_PhiAngle[iPhiAngle][jVertex+1] = auxXCoord;
            auxYCoord = Ycoord_PhiAngle[iPhiAngle][jVertex]; Ycoord_PhiAngle[iPhiAngle][jVertex] = Ycoord_PhiAngle[iPhiAngle][jVertex+1]; Ycoord_PhiAngle[iPhiAngle][jVertex+1] = auxYCoord;
            auxZCoord = Zcoord_PhiAngle[iPhiAngle][jVertex]; Zcoord_PhiAngle[iPhiAngle][jVertex] = Zcoord_PhiAngle[iPhiAngle][jVertex+1]; Zcoord_PhiAngle[iPhiAngle][jVertex+1] = auxZCoord;
            auxPress = Pressure_PhiAngle[iPhiAngle][jVertex]; Pressure_PhiAngle[iPhiAngle][jVertex] = Pressure_PhiAngle[iPhiAngle][jVertex+1]; Pressure_PhiAngle[iPhiAngle][jVertex+1] = auxPress;
            auxArea = FaceArea_PhiAngle[iPhiAngle][jVertex]; FaceArea_PhiAngle[iPhiAngle][jVertex] = FaceArea_PhiAngle[iPhiAngle][jVertex+1]; FaceArea_PhiAngle[iPhiAngle][jVertex+1] = auxArea;
            auxPoint = IdPoint_PhiAngle[iPhiAngle][jVertex]; IdPoint_PhiAngle[iPhiAngle][jVertex] = IdPoint_PhiAngle[iPhiAngle][jVertex+1]; IdPoint_PhiAngle[iPhiAngle][jVertex+1] = auxPoint;
            auxDomain = IdDomain_PhiAngle[iPhiAngle][jVertex]; IdDomain_PhiAngle[iPhiAngle][jVertex] = IdDomain_PhiAngle[iPhiAngle][jVertex+1]; IdDomain_PhiAngle[iPhiAngle][jVertex+1] = auxDomain;
          }


    /*--- Check that all the azimuth lists have the same size ---*/

    auto nVertex = Xcoord_PhiAngle[0].size();
    for (unsigned long iPhiAngle = 0; iPhiAngle < PhiAngleList.size(); iPhiAngle++) {
      auto nVertex_aux = Xcoord_PhiAngle[iPhiAngle].size();
      if (nVertex_aux != nVertex) cout <<"Be careful! One azimuth list is shorter than the other.\n";
      nVertex = min(nVertex, nVertex_aux);
    }

    /*--- Compute equivalent area distribution at each azimuth angle ---*/

    for (unsigned long iPhiAngle = 0; iPhiAngle < PhiAngleList.size(); iPhiAngle++) {
      EquivArea_PhiAngle[iPhiAngle][0] = 0.0;
      for (unsigned long iVertex = 1; iVertex < EquivArea_PhiAngle[iPhiAngle].size(); iVertex++) {
        EquivArea_PhiAngle[iPhiAngle][iVertex] = 0.0;

        Coord_i = Xcoord_PhiAngle[iPhiAngle][iVertex]*cos(AoA) - Zcoord_PhiAngle[iPhiAngle][iVertex]*sin(AoA);

        for (unsigned long jVertex = 0; jVertex < iVertex-1; jVertex++) {

          Coord_j = Xcoord_PhiAngle[iPhiAngle][jVertex]*cos(AoA) - Zcoord_PhiAngle[iPhiAngle][jVertex]*sin(AoA);
          jp1Coord = Xcoord_PhiAngle[iPhiAngle][jVertex+1]*cos(AoA) - Zcoord_PhiAngle[iPhiAngle][jVertex+1]*sin(AoA);

          jFunction = factor*(Pressure_PhiAngle[iPhiAngle][jVertex] - Pressure_Inf)*sqrt(Coord_i-Coord_j);
          jp1Function = factor*(Pressure_PhiAngle[iPhiAngle][jVertex+1] - Pressure_Inf)*sqrt(Coord_i-jp1Coord);

          DeltaX = (jp1Coord-Coord_j);
          MeanFunction = 0.5*(jp1Function + jFunction);
          EquivArea_PhiAngle[iPhiAngle][iVertex] += DeltaX * MeanFunction;
        }
      }
    }

    /*--- Create a file with the equivalent area distribution at each azimuthal angle ---*/

    NearFieldEA_file.precision(config->GetOutput_Precision());

    NearFieldEA_file.open("Equivalent_Area.dat", ios::out);
    NearFieldEA_file << "TITLE = \"Equivalent Area evaluation at each azimuthal angle\"" << "\n";

    if (config->GetSystemMeasurements() == US)
      NearFieldEA_file << "VARIABLES = \"Height (in) at r="<< R_Plane*12.0 << " in. (cyl. coord. system)\"";
    else
      NearFieldEA_file << "VARIABLES = \"Height (m) at r="<< R_Plane << " m. (cylindrical coordinate system)\"";

    for (unsigned long iPhiAngle = 0; iPhiAngle < PhiAngleList.size(); iPhiAngle++) {
      if (config->GetSystemMeasurements() == US)
        NearFieldEA_file << ", \"Equivalent Area (ft<sup>2</sup>), <greek>F</greek>= " << PhiAngleList[iPhiAngle] << " deg.\"";
      else
        NearFieldEA_file << ", \"Equivalent Area (m<sup>2</sup>), <greek>F</greek>= " << PhiAngleList[iPhiAngle] << " deg.\"";
    }

    NearFieldEA_file << "\n";
    for (unsigned long iVertex = 0; iVertex < EquivArea_PhiAngle[0].size(); iVertex++) {

      su2double XcoordRot = Xcoord_PhiAngle[0][iVertex]*cos(AoA) - Zcoord_PhiAngle[0][iVertex]*sin(AoA);
      su2double XcoordRot_init = Xcoord_PhiAngle[0][0]*cos(AoA) - Zcoord_PhiAngle[0][0]*sin(AoA);

      if (config->GetSystemMeasurements() == US)
        NearFieldEA_file << scientific << (XcoordRot - XcoordRot_init) * 12.0;
      else
        NearFieldEA_file << scientific << (XcoordRot - XcoordRot_init);

      for (unsigned long iPhiAngle = 0; iPhiAngle < PhiAngleList.size(); iPhiAngle++) {
        NearFieldEA_file << scientific << ", " << EquivArea_PhiAngle[iPhiAngle][iVertex];
      }

      NearFieldEA_file << "\n";

    }
    NearFieldEA_file.close();


    /*--- Read target equivalent area from the configuration file,
     this first implementation requires a complete table (same as the original
     EA table). so... no interpolation. ---*/

    vector<vector<su2double> > TargetArea_PhiAngle_Trans;
    TargetEA_file.open("TargetEA.dat", ios::in);

    if (TargetEA_file.fail()) {
      /*--- Set the table to 0 ---*/
      for (unsigned long iPhiAngle = 0; iPhiAngle < PhiAngleList.size(); iPhiAngle++)
        for (unsigned long iVertex = 0; iVertex < TargetArea_PhiAngle[iPhiAngle].size(); iVertex++)
          TargetArea_PhiAngle[iPhiAngle][iVertex] = 0.0;
    }
    else {

      /*--- skip header lines ---*/

      string line;
      getline(TargetEA_file, line);
      getline(TargetEA_file, line);

      while (TargetEA_file) {

        string line;
        getline(TargetEA_file, line);
        istringstream is(line);
        vector<su2double> row;
        unsigned short iter = 0;

        while (is.good()) {
          string token;
          getline(is, token,',');

          istringstream js(token);

          su2double data;
          js >> data;

          /*--- The first element in the table is the coordinate (in or m)---*/

          if (iter != 0) row.push_back(data);
          iter++;

        }
        TargetArea_PhiAngle_Trans.push_back(row);
      }

      for (unsigned long iPhiAngle = 0; iPhiAngle < PhiAngleList.size(); iPhiAngle++)
        for (unsigned long iVertex = 0; iVertex < EquivArea_PhiAngle[iPhiAngle].size(); iVertex++)
          TargetArea_PhiAngle[iPhiAngle][iVertex] = TargetArea_PhiAngle_Trans[iVertex][iPhiAngle];

    }

    /*--- Divide by the number of Phi angles in the nearfield ---*/

    su2double PhiFactor = 1.0/su2double(PhiAngleList.size());

    /*--- Evaluate the objective function ---*/

    InverseDesign = 0;
    for (unsigned long iPhiAngle = 0; iPhiAngle < PhiAngleList.size(); iPhiAngle++)
      for (unsigned long iVertex = 0; iVertex < EquivArea_PhiAngle[iPhiAngle].size(); iVertex++) {
        Weight_PhiAngle[iPhiAngle][iVertex] = 1.0;
        Coord_i = Xcoord_PhiAngle[iPhiAngle][iVertex];

        su2double Difference = EquivArea_PhiAngle[iPhiAngle][iVertex]-TargetArea_PhiAngle[iPhiAngle][iVertex];
        su2double percentage = fabs(Difference)*100/fabs(TargetArea_PhiAngle[iPhiAngle][iVertex]);

        if ((percentage < 0.1) || (Coord_i < XCoordBegin_OF) || (Coord_i > XCoordEnd_OF)) Difference = 0.0;

        InverseDesign += EAScaleFactor*PhiFactor*Weight_PhiAngle[iPhiAngle][iVertex]*Difference*Difference;
      }

    /*--- Evaluate the weight of the nearfield pressure (adjoint input) ---*/

    for (unsigned long iPhiAngle = 0; iPhiAngle < PhiAngleList.size(); iPhiAngle++) {
      for (unsigned long iVertex = 0; iVertex < EquivArea_PhiAngle[iPhiAngle].size(); iVertex++) {
        Coord_i = Xcoord_PhiAngle[iPhiAngle][iVertex];
        NearFieldWeight_PhiAngle[iPhiAngle][iVertex] = 0.0;
        for (unsigned long jVertex = iVertex; jVertex < EquivArea_PhiAngle[iPhiAngle].size(); jVertex++) {
          Coord_j = Xcoord_PhiAngle[iPhiAngle][jVertex];
          Weight_PhiAngle[iPhiAngle][iVertex] = 1.0;

          su2double Difference = EquivArea_PhiAngle[iPhiAngle][jVertex]-TargetArea_PhiAngle[iPhiAngle][jVertex];
          su2double percentage = fabs(Difference)*100/fabs(TargetArea_PhiAngle[iPhiAngle][jVertex]);

          if ((percentage < 0.1) || (Coord_j < XCoordBegin_OF) || (Coord_j > XCoordEnd_OF)) Difference = 0.0;

          NearFieldWeight_PhiAngle[iPhiAngle][iVertex] += EAScaleFactor*PhiFactor*Weight_PhiAngle[iPhiAngle][iVertex]*2.0*Difference*factor*sqrt(Coord_j-Coord_i);
        }
      }
    }

    /*--- Write the Nearfield pressure at each Azimuthal PhiAngle ---*/

    EquivArea_file.precision(config->GetOutput_Precision());

    EquivArea_file.open("nearfield_flow.dat", ios::out);
    EquivArea_file << "TITLE = \"Equivalent Area evaluation at each azimuthal angle\"" << "\n";

    if (config->GetSystemMeasurements() == US)
      EquivArea_file << "VARIABLES = \"Height (in) at r="<< R_Plane*12.0 << " in. (cyl. coord. system)\",\"Equivalent Area (ft<sup>2</sup>)\",\"Target Equivalent Area (ft<sup>2</sup>)\",\"Cp\"" << "\n";
    else
      EquivArea_file << "VARIABLES = \"Height (m) at r="<< R_Plane << " m. (cylindrical coordinate system)\",\"Equivalent Area (m<sup>2</sup>)\",\"Target Equivalent Area (m<sup>2</sup>)\",\"Cp\"" << "\n";

    for (unsigned long iPhiAngle = 0; iPhiAngle < PhiAngleList.size(); iPhiAngle++) {
      EquivArea_file << fixed << "ZONE T= \"<greek>F</greek>=" << PhiAngleList[iPhiAngle] << " deg.\"" << "\n";
      for (unsigned long iVertex = 0; iVertex < Xcoord_PhiAngle[iPhiAngle].size(); iVertex++) {

        su2double XcoordRot = Xcoord_PhiAngle[0][iVertex]*cos(AoA) - Zcoord_PhiAngle[0][iVertex]*sin(AoA);
        su2double XcoordRot_init = Xcoord_PhiAngle[0][0]*cos(AoA) - Zcoord_PhiAngle[0][0]*sin(AoA);

        if (config->GetSystemMeasurements() == US)
          EquivArea_file << scientific << (XcoordRot - XcoordRot_init) * 12.0;
        else
          EquivArea_file << scientific << (XcoordRot - XcoordRot_init);

        EquivArea_file << scientific << ", " << EquivArea_PhiAngle[iPhiAngle][iVertex]
        << ", " << TargetArea_PhiAngle[iPhiAngle][iVertex] << ", " << (Pressure_PhiAngle[iPhiAngle][iVertex]-Pressure_Inf)/Pressure_Inf << "\n";
      }
    }

    EquivArea_file.close();

  }

  /*--- Send the value of the NearField coefficient to all the processors ---*/

  SU2_MPI::Bcast(&InverseDesign, 1, MPI_DOUBLE, MASTER_NODE, SU2_MPI::GetComm());

  /*--- Store the value of the NearField coefficient ---*/

  solver->SetTotal_CEquivArea(InverseDesign);
  SetHistoryOutputValue("EQUIVALENT_AREA", InverseDesign);

}

void CFlowOutput::WriteAdditionalFiles(CConfig *config, CGeometry *geometry, CSolver **solver_container){

  if (config->GetFixed_CL_Mode() ||
      (config->GetKind_Streamwise_Periodic() == ENUM_STREAMWISE_PERIODIC::MASSFLOW)){
    WriteMetaData(config);
  }

  if (config->GetWrt_ForcesBreakdown()){
    WriteForcesBreakdown(config, solver_container[FLOW_SOL]);
  }

}

void CFlowOutput::WriteMetaData(const CConfig *config){

  ofstream meta_file;

  string filename = "flow";

  filename = config->GetFilename(filename, ".meta", curTimeIter);

  /*--- All processors open the file. ---*/

  if (rank == MASTER_NODE) {
    cout << "Writing Flow Meta-Data file: " << filename << endl;

    meta_file.open(filename.c_str(), ios::out);
    meta_file.precision(15);

    if (config->GetTime_Marching() == TIME_MARCHING::DT_STEPPING_1ST || config->GetTime_Marching() == TIME_MARCHING::DT_STEPPING_2ND)
      meta_file <<"ITER= " << curTimeIter + 1 << endl;
    else
      meta_file <<"ITER= " << curInnerIter + config->GetExtIter_OffSet() + 1 << endl;

    if (config->GetFixed_CL_Mode()){
      meta_file <<"AOA= " << config->GetAoA() - config->GetAoA_Offset() << endl;
      meta_file <<"SIDESLIP_ANGLE= " << config->GetAoS() - config->GetAoS_Offset() << endl;
      meta_file <<"DCD_DCL_VALUE= " << config->GetdCD_dCL() << endl;
      if (nDim==3){
        meta_file <<"DCMX_DCL_VALUE= " << config->GetdCMx_dCL() << endl;
        meta_file <<"DCMY_DCL_VALUE= " << config->GetdCMy_dCL() << endl;
      }
      meta_file <<"DCMZ_DCL_VALUE= " << config->GetdCMz_dCL() << endl;
    }
    meta_file <<"INITIAL_BCTHRUST= " << config->GetInitial_BCThrust() << endl;


    if (( config->GetKind_Solver() == MAIN_SOLVER::DISC_ADJ_EULER ||
          config->GetKind_Solver() == MAIN_SOLVER::DISC_ADJ_NAVIER_STOKES ||
          config->GetKind_Solver() == MAIN_SOLVER::DISC_ADJ_RANS )) {
      meta_file << "SENS_AOA=" << GetHistoryFieldValue("SENS_AOA") * PI_NUMBER / 180.0 << endl;
    }

    if(config->GetKind_Streamwise_Periodic() == ENUM_STREAMWISE_PERIODIC::MASSFLOW) {
      meta_file << "STREAMWISE_PERIODIC_PRESSURE_DROP=" << GetHistoryFieldValue("STREAMWISE_DP") << endl;
    }
  }

  meta_file.close();
}

void CFlowOutput::WriteForcesBreakdown(const CConfig* config, const CSolver* flow_solver) const {
  // clang-format off
  if (rank != MASTER_NODE) return;

  const bool compressible = (config->GetKind_Regime() == ENUM_REGIME::COMPRESSIBLE);
  const bool incompressible = (config->GetKind_Regime() == ENUM_REGIME::INCOMPRESSIBLE);
  const bool unsteady = config->GetTime_Domain();
  const bool viscous = config->GetViscous();
  const bool dynamic_grid = config->GetDynamic_Grid();
  const bool gravity = config->GetGravityForce();
  const TURB_MODEL Kind_Turb_Model = config->GetKind_Turb_Model();
  const bool turbulent = Kind_Turb_Model != TURB_MODEL::NONE;
  const TURB_TRANS_MODEL Kind_Trans_Model = config->GetKind_Trans_Model();
  const bool transition = Kind_Trans_Model != TURB_TRANS_MODEL::NONE;
  const bool fixed_cl = config->GetFixed_CL_Mode();
  const auto Kind_Solver = config->GetKind_Solver();
  const auto Ref_NonDim = config->GetRef_NonDim();
  const auto nMonitoring = config->GetnMarker_Monitoring();

  auto fileName = config->GetBreakdown_FileName();
  if (unsteady) {
    const auto lastindex = fileName.find_last_of(".");
    const auto ext = fileName.substr(lastindex, fileName.size());
    fileName = fileName.substr(0, lastindex);
    fileName = config->GetFilename(fileName, ext, curTimeIter);
  }

  /*--- Output the mean flow solution using only the master node ---*/

  cout << "\nWriting the forces breakdown file (" << fileName << ")." << endl;

  vector<su2double> Surface_CL(nMonitoring);
  vector<su2double> Surface_CD(nMonitoring);
  vector<su2double> Surface_CSF(nMonitoring);
  vector<su2double> Surface_CEff(nMonitoring);
  vector<su2double> Surface_CFx(nMonitoring);
  vector<su2double> Surface_CFy(nMonitoring);
  vector<su2double> Surface_CFz(nMonitoring);
  vector<su2double> Surface_CMx(nMonitoring);
  vector<su2double> Surface_CMy(nMonitoring);
  vector<su2double> Surface_CMz(nMonitoring);

  vector<su2double> Surface_CL_Inv(nMonitoring);
  vector<su2double> Surface_CD_Inv(nMonitoring);
  vector<su2double> Surface_CSF_Inv(nMonitoring);
  vector<su2double> Surface_CEff_Inv(nMonitoring);
  vector<su2double> Surface_CFx_Inv(nMonitoring);
  vector<su2double> Surface_CFy_Inv(nMonitoring);
  vector<su2double> Surface_CFz_Inv(nMonitoring);
  vector<su2double> Surface_CMx_Inv(nMonitoring);
  vector<su2double> Surface_CMy_Inv(nMonitoring);
  vector<su2double> Surface_CMz_Inv(nMonitoring);

  vector<su2double> Surface_CL_Visc(nMonitoring);
  vector<su2double> Surface_CD_Visc(nMonitoring);
  vector<su2double> Surface_CSF_Visc(nMonitoring);
  vector<su2double> Surface_CEff_Visc(nMonitoring);
  vector<su2double> Surface_CFx_Visc(nMonitoring);
  vector<su2double> Surface_CFy_Visc(nMonitoring);
  vector<su2double> Surface_CFz_Visc(nMonitoring);
  vector<su2double> Surface_CMx_Visc(nMonitoring);
  vector<su2double> Surface_CMy_Visc(nMonitoring);
  vector<su2double> Surface_CMz_Visc(nMonitoring);

  vector<su2double> Surface_CL_Mnt(nMonitoring);
  vector<su2double> Surface_CD_Mnt(nMonitoring);
  vector<su2double> Surface_CSF_Mnt(nMonitoring);
  vector<su2double> Surface_CEff_Mnt(nMonitoring);
  vector<su2double> Surface_CFx_Mnt(nMonitoring);
  vector<su2double> Surface_CFy_Mnt(nMonitoring);
  vector<su2double> Surface_CFz_Mnt(nMonitoring);
  vector<su2double> Surface_CMx_Mnt(nMonitoring);
  vector<su2double> Surface_CMy_Mnt(nMonitoring);
  vector<su2double> Surface_CMz_Mnt(nMonitoring);

  /*--- Flow solution coefficients ---*/

  const auto Total_CL = flow_solver->GetTotal_CL();
  const auto Total_CD = flow_solver->GetTotal_CD();
  const auto Total_CSF = flow_solver->GetTotal_CSF();
  const auto Total_CEff = flow_solver->GetTotal_CEff();
  const auto Total_CMx = flow_solver->GetTotal_CMx();
  const auto Total_CMy = flow_solver->GetTotal_CMy();
  const auto Total_CMz = flow_solver->GetTotal_CMz();
  const auto Total_CFx = flow_solver->GetTotal_CFx();
  const auto Total_CFy = flow_solver->GetTotal_CFy();
  const auto Total_CFz = flow_solver->GetTotal_CFz();

  su2double Total_CoPx = 0.0, Total_CoPy = 0.0, Total_CoPz = 0.0;
  if (nDim == 2) {
    Total_CoPx = flow_solver->GetTotal_CoPx() / flow_solver->GetTotal_CFy();
    Total_CoPy = flow_solver->GetTotal_CoPy() / flow_solver->GetTotal_CFx();
  } else {
    Total_CoPx = flow_solver->GetTotal_CoPx() / flow_solver->GetTotal_CFz();
    Total_CoPz = flow_solver->GetTotal_CoPz() / flow_solver->GetTotal_CFx();
  }
  if (us_units) {
    Total_CoPx *= 12.0;
    Total_CoPy *= 12.0;
    Total_CoPz *= 12.0;
  }

  /*--- Flow inviscid solution coefficients ---*/

  const auto Inv_CL = flow_solver->GetAllBound_CL_Inv();
  const auto Inv_CD = flow_solver->GetAllBound_CD_Inv();
  const auto Inv_CSF = flow_solver->GetAllBound_CSF_Inv();
  const auto Inv_CEff = flow_solver->GetAllBound_CEff_Inv();
  const auto Inv_CMx = flow_solver->GetAllBound_CMx_Inv();
  const auto Inv_CMy = flow_solver->GetAllBound_CMy_Inv();
  const auto Inv_CMz = flow_solver->GetAllBound_CMz_Inv();
  const auto Inv_CFx = flow_solver->GetAllBound_CFx_Inv();
  const auto Inv_CFy = flow_solver->GetAllBound_CFy_Inv();
  const auto Inv_CFz = flow_solver->GetAllBound_CFz_Inv();

  /*--- Flow viscous solution coefficients ---*/

  const auto Visc_CL = flow_solver->GetAllBound_CL_Visc();
  const auto Visc_CD = flow_solver->GetAllBound_CD_Visc();
  const auto Visc_CSF = flow_solver->GetAllBound_CSF_Visc();
  const auto Visc_CEff = flow_solver->GetAllBound_CEff_Visc();
  const auto Visc_CMx = flow_solver->GetAllBound_CMx_Visc();
  const auto Visc_CMy = flow_solver->GetAllBound_CMy_Visc();
  const auto Visc_CMz = flow_solver->GetAllBound_CMz_Visc();
  const auto Visc_CFx = flow_solver->GetAllBound_CFx_Visc();
  const auto Visc_CFy = flow_solver->GetAllBound_CFy_Visc();
  const auto Visc_CFz = flow_solver->GetAllBound_CFz_Visc();

  /*--- Flow momentum solution coefficients ---*/

  const auto Mnt_CL = flow_solver->GetAllBound_CL_Mnt();
  const auto Mnt_CD = flow_solver->GetAllBound_CD_Mnt();
  const auto Mnt_CSF = flow_solver->GetAllBound_CSF_Mnt();
  const auto Mnt_CEff = flow_solver->GetAllBound_CEff_Mnt();
  const auto Mnt_CMx = flow_solver->GetAllBound_CMx_Mnt();
  const auto Mnt_CMy = flow_solver->GetAllBound_CMy_Mnt();
  const auto Mnt_CMz = flow_solver->GetAllBound_CMz_Mnt();
  const auto Mnt_CFx = flow_solver->GetAllBound_CFx_Mnt();
  const auto Mnt_CFy = flow_solver->GetAllBound_CFy_Mnt();
  const auto Mnt_CFz = flow_solver->GetAllBound_CFz_Mnt();

  /*--- Look over the markers being monitored and get the desired values ---*/

  for (auto iMarker = 0u; iMarker < nMonitoring; iMarker++) {
    Surface_CL[iMarker] = flow_solver->GetSurface_CL(iMarker);
    Surface_CD[iMarker] = flow_solver->GetSurface_CD(iMarker);
    Surface_CSF[iMarker] = flow_solver->GetSurface_CSF(iMarker);
    Surface_CEff[iMarker] = flow_solver->GetSurface_CEff(iMarker);
    Surface_CMx[iMarker] = flow_solver->GetSurface_CMx(iMarker);
    Surface_CMy[iMarker] = flow_solver->GetSurface_CMy(iMarker);
    Surface_CMz[iMarker] = flow_solver->GetSurface_CMz(iMarker);
    Surface_CFx[iMarker] = flow_solver->GetSurface_CFx(iMarker);
    Surface_CFy[iMarker] = flow_solver->GetSurface_CFy(iMarker);
    Surface_CFz[iMarker] = flow_solver->GetSurface_CFz(iMarker);

    Surface_CL_Inv[iMarker] = flow_solver->GetSurface_CL_Inv(iMarker);
    Surface_CD_Inv[iMarker] = flow_solver->GetSurface_CD_Inv(iMarker);
    Surface_CSF_Inv[iMarker] = flow_solver->GetSurface_CSF_Inv(iMarker);
    Surface_CEff_Inv[iMarker] = flow_solver->GetSurface_CEff_Inv(iMarker);
    Surface_CMx_Inv[iMarker] = flow_solver->GetSurface_CMx_Inv(iMarker);
    Surface_CMy_Inv[iMarker] = flow_solver->GetSurface_CMy_Inv(iMarker);
    Surface_CMz_Inv[iMarker] = flow_solver->GetSurface_CMz_Inv(iMarker);
    Surface_CFx_Inv[iMarker] = flow_solver->GetSurface_CFx_Inv(iMarker);
    Surface_CFy_Inv[iMarker] = flow_solver->GetSurface_CFy_Inv(iMarker);
    Surface_CFz_Inv[iMarker] = flow_solver->GetSurface_CFz_Inv(iMarker);
    Surface_CL_Visc[iMarker] = flow_solver->GetSurface_CL_Visc(iMarker);
    Surface_CD_Visc[iMarker] = flow_solver->GetSurface_CD_Visc(iMarker);
    Surface_CSF_Visc[iMarker] = flow_solver->GetSurface_CSF_Visc(iMarker);
    Surface_CEff_Visc[iMarker] = flow_solver->GetSurface_CEff_Visc(iMarker);
    Surface_CMx_Visc[iMarker] = flow_solver->GetSurface_CMx_Visc(iMarker);
    Surface_CMy_Visc[iMarker] = flow_solver->GetSurface_CMy_Visc(iMarker);
    Surface_CMz_Visc[iMarker] = flow_solver->GetSurface_CMz_Visc(iMarker);
    Surface_CFx_Visc[iMarker] = flow_solver->GetSurface_CFx_Visc(iMarker);
    Surface_CFy_Visc[iMarker] = flow_solver->GetSurface_CFy_Visc(iMarker);
    Surface_CFz_Visc[iMarker] = flow_solver->GetSurface_CFz_Visc(iMarker);

    Surface_CL_Mnt[iMarker] = flow_solver->GetSurface_CL_Mnt(iMarker);
    Surface_CD_Mnt[iMarker] = flow_solver->GetSurface_CD_Mnt(iMarker);
    Surface_CSF_Mnt[iMarker] = flow_solver->GetSurface_CSF_Mnt(iMarker);
    Surface_CEff_Mnt[iMarker] = flow_solver->GetSurface_CEff_Mnt(iMarker);
    Surface_CMx_Mnt[iMarker] = flow_solver->GetSurface_CMx_Mnt(iMarker);
    Surface_CMy_Mnt[iMarker] = flow_solver->GetSurface_CMy_Mnt(iMarker);
    Surface_CMz_Mnt[iMarker] = flow_solver->GetSurface_CMz_Mnt(iMarker);
    Surface_CFx_Mnt[iMarker] = flow_solver->GetSurface_CFx_Mnt(iMarker);
    Surface_CFy_Mnt[iMarker] = flow_solver->GetSurface_CFy_Mnt(iMarker);
    Surface_CFz_Mnt[iMarker] = flow_solver->GetSurface_CFz_Mnt(iMarker);
  }

  /*--- Write file name with extension ---*/

  ofstream file;
  file.open(fileName);

  file << "\n-------------------------------------------------------------------------\n";
  file << "|    ___ _   _ ___                                                      |\n";
  file << "|   / __| | | |_  )   Release 7.5.1 \"Blackbird\"                         |\n";
  file << "|   \\__ \\ |_| |/ /                                                      |\n";
  file << "|   |___/\\___//___|   Suite (Computational Fluid Dynamics Code)         |\n";
  file << "|                                                                       |\n";
  // file << "|   Local date and time: " << dt << "                      |\n";
  file << "-------------------------------------------------------------------------\n";
  file << "| SU2 Project Website: https://su2code.github.io                        |\n";
  file << "|                                                                       |\n";
  file << "| The SU2 Project is maintained by the SU2 Foundation                   |\n";
  file << "| (http://su2foundation.org)                                            |\n";
  file << "-------------------------------------------------------------------------\n";
  file << "| Copyright 2012-2023, SU2 Contributors                                 |\n";
  file << "|                                                                       |\n";
  file << "| SU2 is free software; you can redistribute it and/or                  |\n";
  file << "| modify it under the terms of the GNU Lesser General Public            |\n";
  file << "| License as published by the Free Software Foundation; either          |\n";
  file << "| version 2.1 of the License, or (at your option) any later version.    |\n";
  file << "|                                                                       |\n";
  file << "| SU2 is distributed in the hope that it will be useful,                |\n";
  file << "| but WITHOUT ANY WARRANTY; without even the implied warranty of        |\n";
  file << "| MERCHANTABILITY or FITNESS FOR A PARTICULAR PURPOSE. See the GNU      |\n";
  file << "| Lesser General Public License for more details.                       |\n";
  file << "|                                                                       |\n";
  file << "| You should have received a copy of the GNU Lesser General Public      |\n";
  file << "| License along with SU2. If not, see <http://www.gnu.org/licenses/>.   |\n";
  file << "-------------------------------------------------------------------------\n";

  file.precision(6);

  file << "\n\nProblem definition:\n\n";

  switch (Kind_Solver) {
    case MAIN_SOLVER::EULER:
    case MAIN_SOLVER::INC_EULER:
      if (compressible) file << "Compressible Euler equations.\n";
      if (incompressible) file << "Incompressible Euler equations.\n";
      break;
    case MAIN_SOLVER::NAVIER_STOKES:
    case MAIN_SOLVER::INC_NAVIER_STOKES:
      if (compressible) file << "Compressible Laminar Navier-Stokes' equations.\n";
      if (incompressible) file << "Incompressible Laminar Navier-Stokes' equations.\n";
      break;
    case MAIN_SOLVER::RANS:
    case MAIN_SOLVER::INC_RANS:
      if (compressible) file << "Compressible RANS equations.\n";
      if (incompressible) file << "Incompressible RANS equations.\n";
      file << "Turbulence model: ";
      switch (Kind_Turb_Model) {
        case TURB_MODEL::NONE: break;
        case TURB_MODEL::SA:
          /// TODO: add the submodels here
          file << "Spalart Allmaras\n";
          break;
        case TURB_MODEL::SST:
          /// TODO: add the submodels here
          if (config->GetSSTParsedOptions().sust)
            file << "Menter's SST with sustaining terms\n";
          else
            file << "Menter's SST\n";
         break;
      }
      if (transition) {
        file << "Transition model: ";
        switch (Kind_Trans_Model) {
        case TURB_TRANS_MODEL::NONE: break;
        case TURB_TRANS_MODEL::LM:
          file << "Langtry and Menter's transition";
          if (config->GetLMParsedOptions().LM2015) {
            file << " w/ cross-flow corrections (2015)\n";
          } else {
            file << " (2009)\n";
          }
          break;
        }
      }
      break;
    default:
      break;
  }

  /*--- Compressible version of console output ---*/

  if (compressible) {
    file << "Mach number: " << config->GetMach() << ".\n";
    file << "Angle of attack (AoA): " << config->GetAoA() << " deg, and angle of sideslip (AoS): " << config->GetAoS()
         << " deg.\n";
    if (viscous)
      file << "Reynolds number: " << config->GetReynolds() << ".\n";

    if (fixed_cl) {
      file << "Simulation at a cte. CL: " << config->GetTarget_CL() << ".\n";
      file << "Approx. Delta CL / Delta AoA: " << config->GetdCL_dAlpha() << " (1/deg).\n";
      file << "Approx. Delta CD / Delta CL: " << config->GetdCD_dCL() << ".\n";
      if (nDim == 3) {
        file << "Approx. Delta CMx / Delta CL: " << config->GetdCMx_dCL() << ".\n";
        file << "Approx. Delta CMy / Delta CL: " << config->GetdCMy_dCL() << ".\n";
      }
      file << "Approx. Delta CMz / Delta CL: " << config->GetdCMz_dCL() << ".\n";
    }

    if (Ref_NonDim == DIMENSIONAL) {
      file << "Dimensional simulation.\n";
    } else if (Ref_NonDim == FREESTREAM_PRESS_EQ_ONE) {
      file << "Non-Dimensional simulation (P=1.0, Rho=1.0, T=1.0 at the farfield).\n";
    } else if (Ref_NonDim == FREESTREAM_VEL_EQ_MACH) {
      file << "Non-Dimensional simulation (V=Mach, Rho=1.0, T=1.0 at the farfield).\n";
    } else if (Ref_NonDim == FREESTREAM_VEL_EQ_ONE) {
      file << "Non-Dimensional simulation (V=1.0, Rho=1.0, T=1.0 at the farfield).\n";
    }

    if (si_units) {
      file << "The reference area is " << config->GetRefArea() << " m^2.\n";
      file << "The reference length is " << config->GetRefLength() << " m.\n";
    }

    if (us_units) {
      file << "The reference area is " << config->GetRefArea() * 12.0 * 12.0 << " in^2.\n";
      file << "The reference length is " << config->GetRefLength() * 12.0 << " in.\n";
    }
    file << "\n\nProblem definition:\n\n";

    if (viscous) {
      file << "Viscous flow: Computing pressure using the ideal gas law\n";
      file << "based on the free-stream temperature and a density computed\n";
      file << "from the Reynolds number.\n";
    } else {
      file << "Inviscid flow: Computing density based on free-stream\n";
      file << "temperature and pressure using the ideal gas law.\n";
    }

    if (dynamic_grid)
      file << "Force coefficients computed using MACH_MOTION.\n";
    else
      file << "Force coefficients computed using free-stream values.\n";

    file << "-- Input conditions:\n";

    switch (config->GetKind_FluidModel()) {
      case STANDARD_AIR:
        file << "Fluid Model: STANDARD_AIR \n";
        file << "Specific gas constant: " << config->GetGas_Constant();
        if (si_units) file << " N.m/kg.K.\n";
        else file << " lbf.ft/slug.R.\n";
        file << "Specific gas constant (non-dim): " << config->GetGas_ConstantND() << "\n";
        file << "Specific Heat Ratio: 1.4000 \n";
        break;

      case IDEAL_GAS:
        file << "Fluid Model: IDEAL_GAS \n";
        file << "Specific gas constant: " << config->GetGas_Constant() << " N.m/kg.K.\n";
        file << "Specific gas constant (non-dim): " << config->GetGas_ConstantND() << "\n";
        file << "Specific Heat Ratio: " << config->GetGamma() << "\n";
        break;

      case VW_GAS:
        file << "Fluid Model: Van der Waals \n";
        file << "Specific gas constant: " << config->GetGas_Constant() << " N.m/kg.K.\n";
        file << "Specific gas constant (non-dim): " << config->GetGas_ConstantND() << "\n";
        file << "Specific Heat Ratio: " << config->GetGamma() << "\n";
        file << "Critical Pressure:   " << config->GetPressure_Critical() << " Pa.\n";
        file << "Critical Temperature:  " << config->GetTemperature_Critical() << " K.\n";
        file << "Critical Pressure (non-dim):   " << config->GetPressure_Critical() / config->GetPressure_Ref()
             << "\n";
        file << "Critical Temperature (non-dim) :  "
             << config->GetTemperature_Critical() / config->GetTemperature_Ref() << "\n";
        break;

      case PR_GAS:
        file << "Fluid Model: Peng-Robinson \n";
        file << "Specific gas constant: " << config->GetGas_Constant() << " N.m/kg.K.\n";
        file << "Specific gas constant(non-dim): " << config->GetGas_ConstantND() << "\n";
        file << "Specific Heat Ratio: " << config->GetGamma() << "\n";
        file << "Critical Pressure:   " << config->GetPressure_Critical() << " Pa.\n";
        file << "Critical Temperature:  " << config->GetTemperature_Critical() << " K.\n";
        file << "Critical Pressure (non-dim):   " << config->GetPressure_Critical() / config->GetPressure_Ref()
             << "\n";
        file << "Critical Temperature (non-dim) :  "
             << config->GetTemperature_Critical() / config->GetTemperature_Ref() << "\n";
        break;

      case COOLPROP: {
        CCoolProp auxFluidModel(config->GetFluid_Name());
        file << "Fluid Model: CoolProp library \n";
        file << "Specific gas constant: " << auxFluidModel.GetGas_Constant()<< " N.m/kg.K.\n";
        file << "Specific gas constant(non-dim): " << config->GetGas_ConstantND() << "\n";
        file << "Specific Heat Ratio: "<< auxFluidModel.GetGamma() << "\n";
        file << "Critical Pressure:   " << auxFluidModel.GetPressure_Critical() << " Pa.\n";
        file << "Critical Temperature:  " << auxFluidModel.GetTemperature_Critical()<< " K.\n";
        file << "Critical Pressure (non-dim):   " << auxFluidModel.GetPressure_Critical()/ config->GetPressure_Ref()
            << "\n";
        file << "Critical Temperature (non-dim) :  "
            << auxFluidModel.GetTemperature_Critical() / config->GetTemperature_Ref() << "\n";
        } break;
    }

    if (viscous) {
      switch (config->GetKind_ViscosityModel()) {
        case VISCOSITYMODEL::CONSTANT:
          file << "Viscosity Model: CONSTANT_VISCOSITY  \n";
          file << "Laminar Viscosity: " << config->GetMu_Constant();
          if (si_units) file << " N.s/m^2.\n";
          else file << " lbf.s/ft^2.\n";
          file << "Laminar Viscosity (non-dim): " << config->GetMu_ConstantND() << "\n";
          break;

        case VISCOSITYMODEL::COOLPROP:
          file << "Viscosity Model: CoolProp  \n";
          break;

        case VISCOSITYMODEL::SUTHERLAND:
          file << "Viscosity Model: SUTHERLAND \n";
          file << "Ref. Laminar Viscosity: " << config->GetMu_Ref();
          if (si_units) file << " N.s/m^2.\n";
          else file << " lbf.s/ft^2.\n";
          file << "Ref. Temperature: " << config->GetMu_Temperature_Ref();
          if (si_units) file << " K.\n";
          else file << " R.\n";
          file << "Sutherland Constant: " << config->GetMu_S();
          if (si_units) file << " K.\n";
          else file << " R.\n";
          file << "Laminar Viscosity (non-dim): " << config->GetMu_ConstantND() << "\n";
          file << "Ref. Temperature (non-dim): " << config->GetMu_Temperature_RefND() << "\n";
          file << "Sutherland constant (non-dim): " << config->GetMu_SND() << "\n";
          break;

        default:
          break;
      }
      switch (config->GetKind_ConductivityModel()) {
        case CONDUCTIVITYMODEL::CONSTANT_PRANDTL:
          file << "Conductivity Model: CONSTANT_PRANDTL \n";
          file << "Prandtl: " << config->GetPrandtl_Lam() << "\n";
          break;

        case CONDUCTIVITYMODEL::CONSTANT:
          file << "Conductivity Model: CONSTANT \n";
          file << "Molecular Conductivity: " << config->GetThermal_Conductivity_Constant() << " W/m^2.K.\n";
          file << "Molecular Conductivity (non-dim): " << config->GetThermal_Conductivity_ConstantND() << "\n";
          break;
        case CONDUCTIVITYMODEL::COOLPROP:
          file << "Conductivity Model: COOLPROP \n";
          break;
        default:
          break;
      }

      if (turbulent) {
        switch (config->GetKind_ConductivityModel_Turb()) {
          case CONDUCTIVITYMODEL_TURB::CONSTANT_PRANDTL:
            file << "Turbulent Conductivity Model: CONSTANT_PRANDTL \n";
            file << "Turbulent Prandtl: " << config->GetPrandtl_Turb() << "\n";
            break;
          case CONDUCTIVITYMODEL_TURB::NONE:
            file << "Turbulent Conductivity Model: NONE \n";
            file << "No turbulent component in effective thermal conductivity.\n";
            break;
        }
      }
    }

    file << "Free-stream static pressure: " << config->GetPressure_FreeStream();
    if (si_units) file << " Pa.\n";
    else file << " psf.\n";

    file << "Free-stream total pressure: "
         << config->GetPressure_FreeStream() *
                pow(1.0 + config->GetMach() * config->GetMach() * 0.5 * (config->GetGamma() - 1.0),
                    config->GetGamma() / (config->GetGamma() - 1.0));
    if (si_units) file << " Pa.\n";
    else file << " psf.\n";

    file << "Free-stream temperature: " << config->GetTemperature_FreeStream();
    if (si_units) file << " K.\n";
    else file << " R.\n";

    file << "Free-stream total temperature: "
         << config->GetTemperature_FreeStream() *
                (1.0 + config->GetMach() * config->GetMach() * 0.5 * (config->GetGamma() - 1.0));
    if (si_units) file << " K.\n";
    else file << " R.\n";

    file << "Free-stream density: " << config->GetDensity_FreeStream();
    if (si_units) file << " kg/m^3.\n";
    else file << " slug/ft^3.\n";

    file << "Free-stream velocity: (" << config->GetVelocity_FreeStream()[0];
    file << ", " << config->GetVelocity_FreeStream()[1];
    if (nDim == 3) {
      file << ", " << config->GetVelocity_FreeStream()[2];
    }
    if (si_units) file << ") m/s. ";
    else file << ") ft/s. ";

    file << "Magnitude: " << config->GetModVel_FreeStream();
    if (si_units) file << " m/s.\n";
    else file << " ft/s.\n";

    file << "Free-stream total energy per unit mass: " << config->GetEnergy_FreeStream();
    if (si_units) file << " m^2/s^2.\n";
    else file << " ft^2/s^2.\n";

    if (viscous) {
      file << "Free-stream viscosity: " << config->GetViscosity_FreeStream();
      if (si_units) file << " N.s/m^2.\n";
      else file << " lbf.s/ft^2.\n";
      if (turbulent) {
        file << "Free-stream turb. kinetic energy per unit mass: " << config->GetTke_FreeStream();
        if (si_units) file << " m^2/s^2.\n";
        else file << " ft^2/s^2.\n";
        file << "Free-stream specific dissipation: " << config->GetOmega_FreeStream();
        if (si_units) file << " 1/s.\n";
        else file << " 1/s.\n";
      }
    }

    if (unsteady) {
      file << "Total time: " << config->GetTotal_UnstTime() << " s. Time step: " << config->GetDelta_UnstTime()
           << " s.\n";
    }

    /*--- Print out reference values. ---*/

    file << "-- Reference values:\n";

    file << "Reference specific gas constant: " << config->GetGas_Constant_Ref();
    if (si_units) file << " N.m/kg.K.\n";
    else file << " lbf.ft/slug.R.\n";

    file << "Reference pressure: " << config->GetPressure_Ref();
    if (si_units) file << " Pa.\n";
    else file << " psf.\n";

    file << "Reference temperature: " << config->GetTemperature_Ref();
    if (si_units) file << " K.\n";
    else file << " R.\n";

    file << "Reference density: " << config->GetDensity_Ref();
    if (si_units) file << " kg/m^3.\n";
    else file << " slug/ft^3.\n";

    file << "Reference velocity: " << config->GetVelocity_Ref();
    if (si_units) file << " m/s.\n";
    else file << " ft/s.\n";

    file << "Reference energy per unit mass: " << config->GetEnergy_Ref();
    if (si_units) file << " m^2/s^2.\n";
    else file << " ft^2/s^2.\n";

    if (viscous) {
      file << "Reference viscosity: " << config->GetViscosity_Ref();
      if (si_units) file << " N.s/m^2.\n";
      else file << " lbf.s/ft^2.\n";
      file << "Reference conductivity: " << config->GetThermal_Conductivity_Ref();
      if (si_units) file << " W/m^2.K.\n";
      else file << " lbf/ft.s.R.\n";
    }

    if (unsteady) file << "Reference time: " << config->GetTime_Ref() << " s.\n";

    /*--- Print out resulting non-dim values here. ---*/

    file << "-- Resulting non-dimensional state:\n";
    file << "Mach number (non-dim): " << config->GetMach() << "\n";
    if (viscous) {
      file << "Reynolds number (non-dim): " << config->GetReynolds() << ". Re length: " << config->GetLength_Reynolds();
      if (si_units) file << " m.\n";
      else file << " ft.\n";
    }
    if (gravity) {
      file << "Froude number (non-dim): " << config->GetFroude() << "\n";
      file << "Lenght of the baseline wave (non-dim): " << 2.0 * PI_NUMBER * config->GetFroude() * config->GetFroude()
           << "\n";
    }

    file << "Specific gas constant (non-dim): " << config->GetGas_ConstantND() << "\n";
    file << "Free-stream temperature (non-dim): " << config->GetTemperature_FreeStreamND() << "\n";
    file << "Free-stream pressure (non-dim): " << config->GetPressure_FreeStreamND() << "\n";
    file << "Free-stream density (non-dim): " << config->GetDensity_FreeStreamND() << "\n";

    if (nDim == 2) {
      file << "Free-stream velocity (non-dim): (" << config->GetVelocity_FreeStreamND()[0] << ", ";
      file << config->GetVelocity_FreeStreamND()[1] << "). ";
    } else {
      file << "Free-stream velocity (non-dim): (" << config->GetVelocity_FreeStreamND()[0] << ", ";
      file << config->GetVelocity_FreeStreamND()[1] << ", " << config->GetVelocity_FreeStreamND()[2] << "). ";
    }
    file << "Magnitude: " << config->GetModVel_FreeStreamND() << "\n";
    file << "Free-stream total energy per unit mass (non-dim): " << config->GetEnergy_FreeStreamND() << "\n";

    if (viscous) {
      file << "Free-stream viscosity (non-dim): " << config->GetViscosity_FreeStreamND() << "\n";
      if (turbulent) {
        file << "Free-stream turb. kinetic energy (non-dim): " << config->GetTke_FreeStreamND() << "\n";
        file << "Free-stream specific dissipation (non-dim): " << config->GetOmega_FreeStreamND() << "\n";
      }
    }

    if (unsteady) {
      file << "Total time (non-dim): " << config->GetTotal_UnstTimeND() << "\n";
      file << "Time step (non-dim): " << config->GetDelta_UnstTimeND() << "\n";
    }

  } else {

    /*--- Incompressible version of the console output ---*/

    const bool energy = config->GetEnergy_Equation();
    const bool boussinesq = (config->GetKind_DensityModel() == INC_DENSITYMODEL::BOUSSINESQ);

    if (config->GetRef_Inc_NonDim() == DIMENSIONAL) {
      file << "Viscous and Inviscid flow: rho_ref, vel_ref, temp_ref, p_ref\n";
      file << "are set to 1.0 in order to perform a dimensional calculation.\n";
    } else if (config->GetRef_Inc_NonDim() == INITIAL_VALUES) {
      file << "Viscous and Inviscid flow: rho_ref, vel_ref, and temp_ref\n";
      file << "are based on the initial values, p_ref = rho_ref*vel_ref^2.\n";
    } else if (config->GetRef_Inc_NonDim() == REFERENCE_VALUES) {
      file << "Viscous and Inviscid flow: rho_ref, vel_ref, and temp_ref\n";
      file << "are user-provided reference values, p_ref = rho_ref*vel_ref^2.\n";
    }
    if (dynamic_grid)
      file << "Force coefficients computed using MACH_MOTION.\n";
    else
      file << "Force coefficients computed using initial values.\n";

    file << "The reference area for force coeffs. is " << config->GetRefArea() << " m^2.\n";
    file << "The reference length for force coeffs. is " << config->GetRefLength() << " m.\n";

    file << "The pressure is decomposed into thermodynamic and dynamic components.\n";
    file << "The initial value of the dynamic pressure is 0.\n";

    file << "Mach number: " << config->GetMach();
    if (config->GetKind_FluidModel() == CONSTANT_DENSITY) {
      file << ", computed using the Bulk modulus.\n";
    } else {
      file << ", computed using fluid speed of sound.\n";
    }
    file << "For external flows, the initial state is imposed at the far-field.\n";
    file << "Angle of attack (deg): " << config->GetAoA() << ", computed using the initial velocity.\n";
    file << "Side slip angle (deg): " << config->GetAoS() << ", computed using the initial velocity.\n";

    if (viscous) {
      file << "Reynolds number per meter: " << config->GetReynolds() << ", computed using initial values.\n";
      file << "Reynolds number is a byproduct of inputs only (not used internally).\n";
    }
    file << "SI units only. The grid should be dimensional (meters).\n";

    switch (config->GetKind_DensityModel()) {
      case INC_DENSITYMODEL::CONSTANT:
        if (energy)
          file << "Energy equation is active and decoupled.\n";
        else
          file << "No energy equation.\n";
        break;

      case INC_DENSITYMODEL::BOUSSINESQ:
        if (energy) file << "Energy equation is active and coupled through Boussinesq approx.\n";
        break;

      case INC_DENSITYMODEL::VARIABLE:
        if (energy) file << "Energy equation is active and coupled for variable density.\n";
        break;
    }

    file << "-- Input conditions:\n";

    switch (config->GetKind_FluidModel()) {
      case CONSTANT_DENSITY:
        file << "Fluid Model: CONSTANT_DENSITY \n";
        if (energy) {
          file << "Specific heat at constant pressure (Cp): " << config->GetSpecific_Heat_Cp() << " N.m/kg.K.\n";
        }
        if (boussinesq) file << "Thermal expansion coefficient: " << config->GetThermal_Expansion_Coeff() << " K^-1.\n";
        file << "Thermodynamic pressure not required.\n";
        break;

      case INC_IDEAL_GAS:
        file << "Fluid Model: INC_IDEAL_GAS \n";
        file << "Variable density incompressible flow using ideal gas law.\n";
        file << "Density is a function of temperature (constant thermodynamic pressure).\n";
        file << "Specific heat at constant pressure (Cp): " << config->GetSpecific_Heat_Cp() << " N.m/kg.K.\n";
        file << "Molecular weight : " << config->GetMolecular_Weight() << " g/mol\n";
        file << "Specific gas constant: " << config->GetGas_Constant() << " N.m/kg.K.\n";
        file << "Thermodynamic pressure: " << config->GetPressure_Thermodynamic();
        if (si_units) file << " Pa.\n";
        else file << " psf.\n";
        break;

      case FLUID_MIXTURE:
        file << "Fluid Model: FLUID_MIXTURE \n";
        file << "Variable density incompressible flow using ideal gas law.\n";
        file << "Density is a function of temperature (constant thermodynamic pressure).\n";
        file << "Specific heat at constant pressure (Cp): " << config->GetSpecific_Heat_Cp() << " N.m/kg.K.\n";
        file << "Molecular weight : " << config->GetMolecular_Weight() << " g/mol\n";
        file << "Specific gas constant: " << config->GetGas_Constant() << " N.m/kg.K.\n";
        file << "Thermodynamic pressure: " << config->GetPressure_Thermodynamic();
        if (si_units) file << " Pa.\n";
        else file << " psf.\n";
        break;

      case INC_IDEAL_GAS_POLY:
        file << "Fluid Model: INC_IDEAL_GAS_POLY \n";
        file << "Variable density incompressible flow using ideal gas law.\n";
        file << "Density is a function of temperature (constant thermodynamic pressure).\n";
        file << "Molecular weight: " << config->GetMolecular_Weight() << " g/mol.\n";
        file << "Specific gas constant: " << config->GetGas_Constant() << " N.m/kg.K.\n";
        file << "Specific gas constant (non-dim): " << config->GetGas_ConstantND() << "\n";
        file << "Thermodynamic pressure: " << config->GetPressure_Thermodynamic();
        if (si_units) file << " Pa.\n";
        else file << " psf.\n";
        file << "Cp(T) polynomial coefficients: \n  (";
        for (unsigned short iVar = 0; iVar < config->GetnPolyCoeffs(); iVar++) {
          file << config->GetCp_PolyCoeff(iVar);
          if (iVar < config->GetnPolyCoeffs() - 1) file << ", ";
        }
        file << ").\n";
        file << "Cp(T) polynomial coefficients (non-dim.): \n  (";
        for (unsigned short iVar = 0; iVar < config->GetnPolyCoeffs(); iVar++) {
          file << config->GetCp_PolyCoeffND(iVar);
          if (iVar < config->GetnPolyCoeffs() - 1) file << ", ";
        }
        file << ").\n";
        break;
    }
    if (viscous) {
      switch (config->GetKind_ViscosityModel()) {
        case VISCOSITYMODEL::CONSTANT:
          file << "Viscosity Model: CONSTANT_VISCOSITY  \n";
          file << "Constant Laminar Viscosity: " << config->GetMu_Constant();
          if (si_units) file << " N.s/m^2.\n";
          else file << " lbf.s/ft^2.\n";
          file << "Laminar Viscosity (non-dim): " << config->GetMu_ConstantND() << "\n";
          break;

        case VISCOSITYMODEL::COOLPROP:
          file << "Viscosity Model: CoolProp \n";
          break;

        case VISCOSITYMODEL::SUTHERLAND:
          file << "Viscosity Model: SUTHERLAND \n";
          file << "Ref. Laminar Viscosity: " << config->GetMu_Ref();
          if (si_units) file << " N.s/m^2.\n";
          else file << " lbf.s/ft^2.\n";
          file << "Ref. Temperature: " << config->GetMu_Temperature_Ref();
          if (si_units) file << " K.\n";
          else file << " R.\n";
          file << "Sutherland Constant: " << config->GetMu_S();
          if (si_units) file << " K.\n";
          else file << " R.\n";
          file << "Laminar Viscosity (non-dim): " << config->GetMu_ConstantND() << "\n";
          file << "Ref. Temperature (non-dim): " << config->GetMu_Temperature_RefND() << "\n";
          file << "Sutherland constant (non-dim): " << config->GetMu_SND() << "\n";
          break;

        case VISCOSITYMODEL::POLYNOMIAL:
          file << "Viscosity Model: POLYNOMIAL_VISCOSITY  \n";
          file << "Mu(T) polynomial coefficients: \n  (";
          for (unsigned short iVar = 0; iVar < config->GetnPolyCoeffs(); iVar++) {
            file << config->GetMu_PolyCoeff(iVar);
            if (iVar < config->GetnPolyCoeffs() - 1) file << ", ";
          }
          file << ").\n";
          file << "Mu(T) polynomial coefficients (non-dim.): \n  (";
          for (unsigned short iVar = 0; iVar < config->GetnPolyCoeffs(); iVar++) {
            file << config->GetMu_PolyCoeffND(iVar);
            if (iVar < config->GetnPolyCoeffs() - 1) file << ", ";
          }
          file << ").\n";
          break;
      }

      if (energy) {
        switch (config->GetKind_ConductivityModel()) {
          case CONDUCTIVITYMODEL::CONSTANT_PRANDTL:
            file << "Conductivity Model: CONSTANT_PRANDTL  \n";
            file << "Prandtl (Laminar): " << config->GetPrandtl_Lam() << "\n";
            break;

          case CONDUCTIVITYMODEL::CONSTANT:
            file << "Conductivity Model: CONSTANT \n";
            file << "Molecular Conductivity: " << config->GetThermal_Conductivity_Constant() << " W/m^2.K.\n";
            file << "Molecular Conductivity (non-dim): " << config->GetThermal_Conductivity_ConstantND() << "\n";
            break;
          case CONDUCTIVITYMODEL::COOLPROP:
            file << "Conductivity Model: COOLPROP \n";
            break;

          case CONDUCTIVITYMODEL::POLYNOMIAL:
            file << "Viscosity Model: POLYNOMIAL \n";
            file << "Kt(T) polynomial coefficients: \n  (";
            for (unsigned short iVar = 0; iVar < config->GetnPolyCoeffs(); iVar++) {
              file << config->GetKt_PolyCoeff(iVar);
              if (iVar < config->GetnPolyCoeffs() - 1) file << ", ";
            }
            file << ").\n";
            file << "Kt(T) polynomial coefficients (non-dim.): \n  (";
            for (unsigned short iVar = 0; iVar < config->GetnPolyCoeffs(); iVar++) {
              file << config->GetKt_PolyCoeffND(iVar);
              if (iVar < config->GetnPolyCoeffs() - 1) file << ", ";
            }
            file << ").\n";
            break;
        }

        if (turbulent) {
          switch (config->GetKind_ConductivityModel_Turb()) {
            case CONDUCTIVITYMODEL_TURB::CONSTANT_PRANDTL:
              file << "Turbulent Conductivity Model: CONSTANT_PRANDTL  \n";
              file << "Turbulent Prandtl: " << config->GetPrandtl_Turb() << "\n";
              break;
            case CONDUCTIVITYMODEL_TURB::NONE:
              file << "Turbulent Conductivity Model: CONDUCTIVITYMODEL_TURB::NONE \n";
              file << "No turbulent component in effective thermal conductivity.\n";
              break;
          }
        }
      }
    }

    if (config->GetKind_FluidModel() == CONSTANT_DENSITY) {
      file << "Bulk modulus: " << config->GetBulk_Modulus();
      if (si_units) file << " Pa.\n";
      else file << " psf.\n";
    }

    file << "Initial dynamic pressure: " << config->GetPressure_FreeStream();
    if (si_units) file << " Pa.\n";
    else file << " psf.\n";

    file << "Initial total pressure: "
         << config->GetPressure_FreeStream() +
                0.5 * config->GetDensity_FreeStream() * config->GetModVel_FreeStream() * config->GetModVel_FreeStream();
    if (si_units) file << " Pa.\n";
    else file << " psf.\n";

    if (energy) {
      file << "Initial temperature: " << config->GetTemperature_FreeStream();
      if (si_units) file << " K.\n";
      else file << " R.\n";
    }

    file << "Initial density: " << config->GetDensity_FreeStream();
    if (si_units) file << " kg/m^3.\n";
    else file << " slug/ft^3.\n";

    file << "Free-stream velocity: (" << config->GetVelocity_FreeStream()[0];
    file << ", " << config->GetVelocity_FreeStream()[1];
    if (nDim == 3) {
      file << ", " << config->GetVelocity_FreeStream()[2];
    }
    if (si_units) file << ") m/s. ";
    else file << ") ft/s. ";

    file << "Magnitude: " << config->GetModVel_FreeStream();
    if (si_units) file << " m/s.\n";
    else file << " ft/s.\n";

    if (viscous) {
      file << "Initial laminar viscosity: " << config->GetViscosity_FreeStream();
      if (si_units) file << " N.s/m^2.\n";
      else file << " lbf.s/ft^2.\n";
      if (turbulent) {
        file << "Initial turb. kinetic energy per unit mass: " << config->GetTke_FreeStream();
        if (si_units) file << " m^2/s^2.\n";
        else file << " ft^2/s^2.\n";
        file << "Initial specific dissipation: " << config->GetOmega_FreeStream();
        if (si_units) file << " 1/s.\n";
        else file << " 1/s.\n";
      }
    }

    if (unsteady) {
      file << "Total time: " << config->GetTotal_UnstTime() << " s. Time step: " << config->GetDelta_UnstTime()
           << " s.\n";
    }

    /*--- Print out reference values. ---*/

    file << "-- Reference values:\n";

    if (config->GetKind_FluidModel() != CONSTANT_DENSITY) {
      file << "Reference specific gas constant: " << config->GetGas_Constant_Ref();
      if (si_units) file << " N.m/kg.K.\n";
      else file << " lbf.ft/slug.R.\n";
    } else {
      if (energy) {
        file << "Reference specific heat: " << config->GetGas_Constant_Ref();
        if (si_units) file << " N.m/kg.K.\n";
        else file << " lbf.ft/slug.R.\n";
      }
    }

    file << "Reference pressure: " << config->GetPressure_Ref();
    if (si_units) file << " Pa.\n";
    else file << " psf.\n";

    if (energy) {
      file << "Reference temperature: " << config->GetTemperature_Ref();
      if (si_units) file << " K.\n";
      else file << " R.\n";
    }

    file << "Reference density: " << config->GetDensity_Ref();
    if (si_units) file << " kg/m^3.\n";
    else file << " slug/ft^3.\n";

    file << "Reference velocity: " << config->GetVelocity_Ref();
    if (si_units) file << " m/s.\n";
    else file << " ft/s.\n";

    file << "Reference length: " << config->GetLength_Ref();
    if (si_units) file << " m.\n";
    else file << " in.\n";

    if (viscous) {
      file << "Reference viscosity: " << config->GetViscosity_Ref();
      if (si_units) file << " N.s/m^2.\n";
      else file << " lbf.s/ft^2.\n";
    }

    if (unsteady) file << "Reference time: " << config->GetTime_Ref() << " s.\n";

    /*--- Print out resulting non-dim values here. ---*/

    file << "-- Resulting non-dimensional state:\n";
    file << "Mach number (non-dim): " << config->GetMach() << "\n";
    if (viscous) {
      file << "Reynolds number (per m): " << config->GetReynolds() << "\n";
    }

    if (config->GetKind_FluidModel() != CONSTANT_DENSITY) {
      file << "Specific gas constant (non-dim): " << config->GetGas_ConstantND() << "\n";
      file << "Initial thermodynamic pressure (non-dim): " << config->GetPressure_ThermodynamicND() << "\n";
    } else {
      if (energy) {
        file << "Specific heat at constant pressure (non-dim): " << config->GetSpecific_Heat_CpND() << "\n";
        if (boussinesq)
          file << "Thermal expansion coefficient (non-dim.): " << config->GetThermal_Expansion_CoeffND() << " K^-1.\n";
      }
    }

    if (energy) file << "Initial temperature (non-dim): " << config->GetTemperature_FreeStreamND() << "\n";
    file << "Initial pressure (non-dim): " << config->GetPressure_FreeStreamND() << "\n";
    file << "Initial density (non-dim): " << config->GetDensity_FreeStreamND() << "\n";

    file << "Initial velocity (non-dim): (" << config->GetVelocity_FreeStreamND()[0];
    file << ", " << config->GetVelocity_FreeStreamND()[1];
    if (nDim == 3) {
      file << ", " << config->GetVelocity_FreeStreamND()[2];
    }
    file << "). Magnitude: " << config->GetModVel_FreeStreamND() << "\n";

    if (viscous) {
      file << "Initial viscosity (non-dim): " << config->GetViscosity_FreeStreamND() << "\n";
      if (turbulent) {
        file << "Initial turb. kinetic energy (non-dim): " << config->GetTke_FreeStreamND() << "\n";
        file << "Initial specific dissipation (non-dim): " << config->GetOmega_FreeStreamND() << "\n";
      }
    }

    if (unsteady) {
      file << "Total time (non-dim): " << config->GetTotal_UnstTimeND() << "\n";
      file << "Time step (non-dim): " << config->GetDelta_UnstTimeND() << "\n";
    }
  }

  /*--- Begin forces breakdown info. ---*/

  file << fixed;
  file << "\n\nForces breakdown:\n\n";

  if (nDim == 3) {
    su2double m = flow_solver->GetTotal_CFz() / flow_solver->GetTotal_CFx();
    su2double term = (Total_CoPz / m) - Total_CoPx;

    if (term > 0)
      file << "Center of Pressure: X=" << 1 / m << "Z-" << term << ".\n\n";
    else
      file << "Center of Pressure: X=" << 1 / m << "Z+" << fabs(term);
    if (si_units) file << " m.\n\n";
    else file << " in.\n\n";
  } else {
    su2double m = flow_solver->GetTotal_CFy() / flow_solver->GetTotal_CFx();
    su2double term = (Total_CoPy / m) - Total_CoPx;
    if (term > 0)
      file << "Center of Pressure: X=" << 1 / m << "Y-" << term << ".\n\n";
    else
      file << "Center of Pressure: X=" << 1 / m << "Y+" << fabs(term);
    if (si_units) file << " m.\n\n";
    else file << " in.\n\n";
  }

  /*--- Reference area and force factors. ---*/

  const su2double Factor = flow_solver->GetAeroCoeffsReferenceForce();
  const su2double Ref = config->GetDensity_Ref() * pow(config->GetVelocity_Ref(), 2);

  file << "NOTE: Multiply forces by the non-dimensional factor: " << Factor << ", and the reference factor: " << Ref
       << "\nto obtain the dimensional force.\n\n";

  file << "Total CL:    ";
  file.width(11);
  file << Total_CL;
  file << " | Pressure (";
  file.width(5);
  file << SU2_TYPE::Int((Inv_CL * 100.0) / (Total_CL + EPS));
  file << "%): ";
  file.width(11);
  file << Inv_CL;
  file << " | Friction (";
  file.width(5);
  file << SU2_TYPE::Int((Visc_CL * 100.0) / (Total_CL + EPS));
  file << "%): ";
  file.width(11);
  file << Visc_CL;
  file << " | Momentum (";
  file.width(5);
  file << SU2_TYPE::Int((Mnt_CL * 100.0) / (Total_CL + EPS));
  file << "%): ";
  file.width(11);
  file << Mnt_CL << "\n";

  file << "Total CD:    ";
  file.width(11);
  file << Total_CD;
  file << " | Pressure (";
  file.width(5);
  file << SU2_TYPE::Int((Inv_CD * 100.0) / (Total_CD + EPS)) << "%): ";
  file.width(11);
  file << Inv_CD;
  file << " | Friction (";
  file.width(5);
  file << SU2_TYPE::Int((Visc_CD * 100.0) / (Total_CD + EPS)) << "%): ";
  file.width(11);
  file << Visc_CD;
  file << " | Momentum (";
  file.width(5);
  file << SU2_TYPE::Int((Mnt_CD * 100.0) / (Total_CD + EPS)) << "%): ";
  file.width(11);
  file << Mnt_CD << "\n";

  if (nDim == 3) {
    file << "Total CSF:   ";
    file.width(11);
    file << Total_CSF;
    file << " | Pressure (";
    file.width(5);
    file << SU2_TYPE::Int((Inv_CSF * 100.0) / (Total_CSF + EPS));
    file << "%): ";
    file.width(11);
    file << Inv_CSF;
    file << " | Friction (";
    file.width(5);
    file << SU2_TYPE::Int((Visc_CSF * 100.0) / (Total_CSF + EPS));
    file << "%): ";
    file.width(11);
    file << Visc_CSF;
    file << " | Momentum (";
    file.width(5);
    file << SU2_TYPE::Int((Mnt_CSF * 100.0) / (Total_CSF + EPS));
    file << "%): ";
    file.width(11);
    file << Mnt_CSF << "\n";
  }

  file << "Total CL/CD: ";
  file.width(11);
  file << Total_CEff;
  file << " | Pressure (";
  file.width(5);
  file << SU2_TYPE::Int((Inv_CEff * 100.0) / (Total_CEff + EPS));
  file << "%): ";
  file.width(11);
  file << Inv_CEff;
  file << " | Friction (";
  file.width(5);
  file << SU2_TYPE::Int((Visc_CEff * 100.0) / (Total_CEff + EPS));
  file << "%): ";
  file.width(11);
  file << Visc_CEff;
  file << " | Momentum (";
  file.width(5);
  file << SU2_TYPE::Int((Mnt_CEff * 100.0) / (Total_CEff + EPS));
  file << "%): ";
  file.width(11);
  file << Mnt_CEff << "\n";

  if (nDim == 3) {
    file << "Total CMx:   ";
    file.width(11);
    file << Total_CMx;
    file << " | Pressure (";
    file.width(5);
    file << SU2_TYPE::Int((Inv_CMx * 100.0) / (Total_CMx + EPS));
    file << "%): ";
    file.width(11);
    file << Inv_CMx;
    file << " | Friction (";
    file.width(5);
    file << SU2_TYPE::Int((Visc_CMx * 100.0) / (Total_CMx + EPS));
    file << "%): ";
    file.width(11);
    file << Visc_CMx;
    file << " | Momentum (";
    file.width(5);
    file << SU2_TYPE::Int((Mnt_CMx * 100.0) / (Total_CMx + EPS));
    file << "%): ";
    file.width(11);
    file << Mnt_CMx << "\n";

    file << "Total CMy:   ";
    file.width(11);
    file << Total_CMy;
    file << " | Pressure (";
    file.width(5);
    file << SU2_TYPE::Int((Inv_CMy * 100.0) / (Total_CMy + EPS));
    file << "%): ";
    file.width(11);
    file << Inv_CMy;
    file << " | Friction (";
    file.width(5);
    file << SU2_TYPE::Int((Visc_CMy * 100.0) / (Total_CMy + EPS));
    file << "%): ";
    file.width(11);
    file << Visc_CMy;
    file << " | Momentum (";
    file.width(5);
    file << SU2_TYPE::Int((Mnt_CMz * 100.0) / (Total_CMz + EPS));
    file << "%): ";
    file.width(11);
    file << Mnt_CMy << "\n";
  }

  file << "Total CMz:   ";
  file.width(11);
  file << Total_CMz;
  file << " | Pressure (";
  file.width(5);
  file << SU2_TYPE::Int((Inv_CMz * 100.0) / (Total_CMz + EPS));
  file << "%): ";
  file.width(11);
  file << Inv_CMz;
  file << " | Friction (";
  file.width(5);
  file << SU2_TYPE::Int((Visc_CMz * 100.0) / (Total_CMz + EPS));
  file << "%): ";
  file.width(11);
  file << Visc_CMz;
  file << " | Momentum (";
  file.width(5);
  file << SU2_TYPE::Int((Mnt_CMz * 100.0) / (Total_CMz + EPS));
  file << "%): ";
  file.width(11);
  file << Mnt_CMz << "\n";

  file << "Total CFx:   ";
  file.width(11);
  file << Total_CFx;
  file << " | Pressure (";
  file.width(5);
  file << SU2_TYPE::Int((Inv_CFx * 100.0) / (Total_CFx + EPS));
  file << "%): ";
  file.width(11);
  file << Inv_CFx;
  file << " | Friction (";
  file.width(5);
  file << SU2_TYPE::Int((Visc_CFx * 100.0) / (Total_CFx + EPS));
  file << "%): ";
  file.width(11);
  file << Visc_CFx;
  file << " | Momentum (";
  file.width(5);
  file << SU2_TYPE::Int((Mnt_CFx * 100.0) / (Total_CFx + EPS));
  file << "%): ";
  file.width(11);
  file << Mnt_CFx << "\n";

  file << "Total CFy:   ";
  file.width(11);
  file << Total_CFy;
  file << " | Pressure (";
  file.width(5);
  file << SU2_TYPE::Int((Inv_CFy * 100.0) / (Total_CFy + EPS));
  file << "%): ";
  file.width(11);
  file << Inv_CFy;
  file << " | Friction (";
  file.width(5);
  file << SU2_TYPE::Int((Visc_CFy * 100.0) / (Total_CFy + EPS));
  file << "%): ";
  file.width(11);
  file << Visc_CFy;
  file << " | Momentum (";
  file.width(5);
  file << SU2_TYPE::Int((Mnt_CFy * 100.0) / (Total_CFy + EPS));
  file << "%): ";
  file.width(11);
  file << Mnt_CFy << "\n";

  if (nDim == 3) {
    file << "Total CFz:   ";
    file.width(11);
    file << Total_CFz;
    file << " | Pressure (";
    file.width(5);
    file << SU2_TYPE::Int((Inv_CFz * 100.0) / (Total_CFz + EPS));
    file << "%): ";
    file.width(11);
    file << Inv_CFz;
    file << " | Friction (";
    file.width(5);
    file << SU2_TYPE::Int((Visc_CFz * 100.0) / (Total_CFz + EPS));
    file << "%): ";
    file.width(11);
    file << Visc_CFz;
    file << " | Momentum (";
    file.width(5);
    file << SU2_TYPE::Int((Mnt_CFz * 100.0) / (Total_CFz + EPS));
    file << "%): ";
    file.width(11);
    file << Mnt_CFz << "\n";
  }

  file << "\n\n";

  for (auto iMarker = 0u; iMarker < nMonitoring; iMarker++) {
    file << "Surface name: " << config->GetMarker_Monitoring_TagBound(iMarker) << "\n\n";

    file << "Total CL    (";
    file.width(5);
    file << SU2_TYPE::Int((Surface_CL[iMarker] * 100.0) / (Total_CL + EPS));
    file << "%): ";
    file.width(11);
    file << Surface_CL[iMarker];
    file << " | Pressure (";
    file.width(5);
    file << SU2_TYPE::Int((Surface_CL_Inv[iMarker] * 100.0) / (Surface_CL[iMarker] + EPS));
    file << "%): ";
    file.width(11);
    file << Surface_CL_Inv[iMarker];
    file << " | Friction (";
    file.width(5);
    file << SU2_TYPE::Int((Surface_CL_Visc[iMarker] * 100.0) / (Surface_CL[iMarker] + EPS));
    file << "%): ";
    file.width(11);
    file << Surface_CL_Visc[iMarker];
    file << " | Momentum (";
    file.width(5);
    file << SU2_TYPE::Int((Surface_CL_Mnt[iMarker] * 100.0) / (Surface_CL[iMarker] + EPS));
    file << "%): ";
    file.width(11);
    file << Surface_CL_Mnt[iMarker] << "\n";

    file << "Total CD    (";
    file.width(5);
    file << SU2_TYPE::Int((Surface_CD[iMarker] * 100.0) / (Total_CD + EPS));
    file << "%): ";
    file.width(11);
    file << Surface_CD[iMarker];
    file << " | Pressure (";
    file.width(5);
    file << SU2_TYPE::Int((Surface_CD_Inv[iMarker] * 100.0) / (Surface_CD[iMarker] + EPS));
    file << "%): ";
    file.width(11);
    file << Surface_CD_Inv[iMarker];
    file << " | Friction (";
    file.width(5);
    file << SU2_TYPE::Int((Surface_CD_Visc[iMarker] * 100.0) / (Surface_CD[iMarker] + EPS));
    file << "%): ";
    file.width(11);
    file << Surface_CD_Visc[iMarker];
    file << " | Momentum (";
    file.width(5);
    file << SU2_TYPE::Int((Surface_CD_Mnt[iMarker] * 100.0) / (Surface_CD[iMarker] + EPS));
    file << "%): ";
    file.width(11);
    file << Surface_CD_Mnt[iMarker] << "\n";

    if (nDim == 3) {
      file << "Total CSF   (";
      file.width(5);
      file << SU2_TYPE::Int((Surface_CSF[iMarker] * 100.0) / (Total_CSF + EPS));
      file << "%): ";
      file.width(11);
      file << Surface_CSF[iMarker];
      file << " | Pressure (";
      file.width(5);
      file << SU2_TYPE::Int((Surface_CSF_Inv[iMarker] * 100.0) / (Surface_CSF[iMarker] + EPS));
      file << "%): ";
      file.width(11);
      file << Surface_CSF_Inv[iMarker];
      file << " | Friction (";
      file.width(5);
      file << SU2_TYPE::Int((Surface_CSF_Visc[iMarker] * 100.0) / (Surface_CSF[iMarker] + EPS));
      file << "%): ";
      file.width(11);
      file << Surface_CSF_Visc[iMarker];
      file << " | Momentum (";
      file.width(5);
      file << SU2_TYPE::Int((Surface_CSF_Mnt[iMarker] * 100.0) / (Surface_CSF[iMarker] + EPS));
      file << "%): ";
      file.width(11);
      file << Surface_CSF_Mnt[iMarker] << "\n";
    }

    file << "Total CL/CD (";
    file.width(5);
    file << SU2_TYPE::Int((Surface_CEff[iMarker] * 100.0) / (Total_CEff + EPS));
    file << "%): ";
    file.width(11);
    file << Surface_CEff[iMarker];
    file << " | Pressure (";
    file.width(5);
    file << SU2_TYPE::Int((Surface_CEff_Inv[iMarker] * 100.0) / (Surface_CEff[iMarker] + EPS));
    file << "%): ";
    file.width(11);
    file << Surface_CEff_Inv[iMarker];
    file << " | Friction (";
    file.width(5);
    file << SU2_TYPE::Int((Surface_CEff_Visc[iMarker] * 100.0) / (Surface_CEff[iMarker] + EPS));
    file << "%): ";
    file.width(11);
    file << Surface_CEff_Visc[iMarker];
    file << " | Momentum (";
    file.width(5);
    file << SU2_TYPE::Int((Surface_CEff_Mnt[iMarker] * 100.0) / (Surface_CEff[iMarker] + EPS));
    file << "%): ";
    file.width(11);
    file << Surface_CEff_Mnt[iMarker] << "\n";

    if (nDim == 3) {
      file << "Total CMx   (";
      file.width(5);
      file << SU2_TYPE::Int((Surface_CMx[iMarker] * 100.0) / (Total_CMx + EPS));
      file << "%): ";
      file.width(11);
      file << Surface_CMx[iMarker];
      file << " | Pressure (";
      file.width(5);
      file << SU2_TYPE::Int((Surface_CMx_Inv[iMarker] * 100.0) / (Surface_CMx[iMarker] + EPS));
      file << "%): ";
      file.width(11);
      file << Surface_CMx_Inv[iMarker];
      file << " | Friction (";
      file.width(5);
      file << SU2_TYPE::Int((Surface_CMx_Visc[iMarker] * 100.0) / (Surface_CMx[iMarker] + EPS));
      file << "%): ";
      file.width(11);
      file << Surface_CMx_Visc[iMarker];
      file << " | Momentum (";
      file.width(5);
      file << SU2_TYPE::Int((Surface_CMx_Mnt[iMarker] * 100.0) / (Surface_CMx[iMarker] + EPS));
      file << "%): ";
      file.width(11);
      file << Surface_CMx_Mnt[iMarker] << "\n";

      file << "Total CMy   (";
      file.width(5);
      file << SU2_TYPE::Int((Surface_CMy[iMarker] * 100.0) / (Total_CMy + EPS));
      file << "%): ";
      file.width(11);
      file << Surface_CMy[iMarker];
      file << " | Pressure (";
      file.width(5);
      file << SU2_TYPE::Int((Surface_CMy_Inv[iMarker] * 100.0) / (Surface_CMy[iMarker] + EPS));
      file << "%): ";
      file.width(11);
      file << Surface_CMy_Inv[iMarker];
      file << " | Friction (";
      file.width(5);
      file << SU2_TYPE::Int((Surface_CMy_Visc[iMarker] * 100.0) / (Surface_CMy[iMarker] + EPS));
      file << "%): ";
      file.width(11);
      file << Surface_CMy_Visc[iMarker];
      file << " | Momentum (";
      file.width(5);
      file << SU2_TYPE::Int((Surface_CMy_Mnt[iMarker] * 100.0) / (Surface_CMy[iMarker] + EPS));
      file << "%): ";
      file.width(11);
      file << Surface_CMy_Mnt[iMarker] << "\n";
    }

    file << "Total CMz   (";
    file.width(5);
    file << SU2_TYPE::Int((Surface_CMz[iMarker] * 100.0) / (Total_CMz + EPS));
    file << "%): ";
    file.width(11);
    file << Surface_CMz[iMarker];
    file << " | Pressure (";
    file.width(5);
    file << SU2_TYPE::Int((Surface_CMz_Inv[iMarker] * 100.0) / (Surface_CMz[iMarker] + EPS));
    file << "%): ";
    file.width(11);
    file << Surface_CMz_Inv[iMarker];
    file << " | Friction (";
    file.width(5);
    file << SU2_TYPE::Int((Surface_CMz_Visc[iMarker] * 100.0) / (Surface_CMz[iMarker] + EPS));
    file << "%): ";
    file.width(11);
    file << Surface_CMz_Visc[iMarker];
    file << " | Momentum (";
    file.width(5);
    file << SU2_TYPE::Int((Surface_CMz_Mnt[iMarker] * 100.0) / (Surface_CMz[iMarker] + EPS));
    file << "%): ";
    file.width(11);
    file << Surface_CMz_Mnt[iMarker] << "\n";

    file << "Total CFx   (";
    file.width(5);
    file << SU2_TYPE::Int((Surface_CFx[iMarker] * 100.0) / (Total_CFx + EPS));
    file << "%): ";
    file.width(11);
    file << Surface_CFx[iMarker];
    file << " | Pressure (";
    file.width(5);
    file << SU2_TYPE::Int((Surface_CFx_Inv[iMarker] * 100.0) / (Surface_CFx[iMarker] + EPS));
    file << "%): ";
    file.width(11);
    file << Surface_CFx_Inv[iMarker];
    file << " | Friction (";
    file.width(5);
    file << SU2_TYPE::Int((Surface_CFx_Visc[iMarker] * 100.0) / (Surface_CFx[iMarker] + EPS));
    file << "%): ";
    file.width(11);
    file << Surface_CFx_Visc[iMarker];
    file << " | Momentum (";
    file.width(5);
    file << SU2_TYPE::Int((Surface_CFx_Mnt[iMarker] * 100.0) / (Surface_CFx[iMarker] + EPS));
    file << "%): ";
    file.width(11);
    file << Surface_CFx_Mnt[iMarker] << "\n";

    file << "Total CFy   (";
    file.width(5);
    file << SU2_TYPE::Int((Surface_CFy[iMarker] * 100.0) / (Total_CFy + EPS));
    file << "%): ";
    file.width(11);
    file << Surface_CFy[iMarker];
    file << " | Pressure (";
    file.width(5);
    file << SU2_TYPE::Int((Surface_CFy_Inv[iMarker] * 100.0) / (Surface_CFy[iMarker] + EPS));
    file << "%): ";
    file.width(11);
    file << Surface_CFy_Inv[iMarker];
    file << " | Friction (";
    file.width(5);
    file << SU2_TYPE::Int((Surface_CFy_Visc[iMarker] * 100.0) / (Surface_CFy[iMarker] + EPS));
    file << "%): ";
    file.width(11);
    file << Surface_CFy_Visc[iMarker];
    file << " | Momentum (";
    file.width(5);
    file << SU2_TYPE::Int((Surface_CFy_Mnt[iMarker] * 100.0) / (Surface_CFy[iMarker] + EPS));
    file << "%): ";
    file.width(11);
    file << Surface_CFy_Mnt[iMarker] << "\n";

    if (nDim == 3) {
      file << "Total CFz   (";
      file.width(5);
      file << SU2_TYPE::Int((Surface_CFz[iMarker] * 100.0) / (Total_CFz + EPS));
      file << "%): ";
      file.width(11);
      file << Surface_CFz[iMarker];
      file << " | Pressure (";
      file.width(5);
      file << SU2_TYPE::Int((Surface_CFz_Inv[iMarker] * 100.0) / (Surface_CFz[iMarker] + EPS));
      file << "%): ";
      file.width(11);
      file << Surface_CFz_Inv[iMarker];
      file << " | Friction (";
      file.width(5);
      file << SU2_TYPE::Int((Surface_CFz_Visc[iMarker] * 100.0) / (Surface_CFz[iMarker] + EPS));
      file << "%): ";
      file.width(11);
      file << Surface_CFz_Visc[iMarker];
      file << " | Momentum (";
      file.width(5);
      file << SU2_TYPE::Int((Surface_CFz_Mnt[iMarker] * 100.0) / (Surface_CFz[iMarker] + EPS));
      file << "%): ";
      file.width(11);
      file << Surface_CFz_Mnt[iMarker] << "\n";
    }

    file << "\n";
  }
  // clang-format on
}

bool CFlowOutput::WriteVolumeOutput(CConfig *config, unsigned long Iter, bool force_writing, unsigned short iFile){

  bool writeRestart = false;
  auto FileFormat = config->GetVolumeOutputFiles();

  if (config->GetTime_Domain()){
    if (((config->GetTime_Marching() == TIME_MARCHING::DT_STEPPING_1ST) || (config->GetTime_Marching() == TIME_MARCHING::TIME_STEPPING)) &&
        ((Iter == 0) || (Iter % config->GetVolumeOutputFrequency(iFile) == 0))){
      return true;
    }

    /* check if we want to write a restart file*/
    if (FileFormat[iFile] == OUTPUT_TYPE::RESTART_ASCII || FileFormat[iFile] == OUTPUT_TYPE::RESTART_BINARY || FileFormat[iFile] == OUTPUT_TYPE::CSV) {
      writeRestart = true;
    }

    /* only write 'double' files for the restart files */
    if ((config->GetTime_Marching() == TIME_MARCHING::DT_STEPPING_2ND) &&
      ((Iter == 0) || (Iter % config->GetVolumeOutputFrequency(iFile) == 0) ||
      (((Iter+1) % config->GetVolumeOutputFrequency(iFile) == 0) && writeRestart==true) || // Restarts need 2 old solutions.
      (((Iter+2) == config->GetnTime_Iter()) && writeRestart==true))){      // The last timestep is written anyway but one needs the step before for restarts.
      return true;
    }
  } else {
    if (config->GetFixed_CL_Mode() && config->GetFinite_Difference_Mode()) return false;
    return ((Iter > 0) && Iter % config->GetVolumeOutputFrequency(iFile) == 0) || force_writing;
  }

  return false || force_writing;
}

void CFlowOutput::SetTimeAveragedFields(){
  AddVolumeOutput("MEAN_DENSITY", "MeanDensity", "TIME_AVERAGE", "Mean density");
  AddVolumeOutput("MEAN_VELOCITY-X", "MeanVelocity_x", "TIME_AVERAGE", "Mean velocity x-component");
  AddVolumeOutput("MEAN_VELOCITY-Y", "MeanVelocity_y", "TIME_AVERAGE", "Mean velocity y-component");
  if (nDim == 3)
    AddVolumeOutput("MEAN_VELOCITY-Z", "MeanVelocity_z", "TIME_AVERAGE", "Mean velocity z-component");

  AddVolumeOutput("MEAN_PRESSURE", "MeanPressure", "TIME_AVERAGE", "Mean pressure");
  AddVolumeOutput("RMS_U",   "RMS[u]", "TIME_AVERAGE", "RMS u");
  AddVolumeOutput("RMS_V",   "RMS[v]", "TIME_AVERAGE", "RMS v");
  AddVolumeOutput("RMS_UV",  "RMS[uv]", "TIME_AVERAGE", "RMS uv");
  AddVolumeOutput("RMS_P",   "RMS[Pressure]",   "TIME_AVERAGE", "RMS Pressure");
  AddVolumeOutput("UUPRIME", "u'u'", "TIME_AVERAGE", "Mean Reynolds-stress component u'u'");
  AddVolumeOutput("VVPRIME", "v'v'", "TIME_AVERAGE", "Mean Reynolds-stress component v'v'");
  AddVolumeOutput("UVPRIME", "u'v'", "TIME_AVERAGE", "Mean Reynolds-stress component u'v'");
  AddVolumeOutput("PPRIME",  "p'p'",   "TIME_AVERAGE", "Mean pressure fluctuation p'p'");
  if (nDim == 3){
    AddVolumeOutput("RMS_W",   "RMS[w]", "TIME_AVERAGE", "RMS u");
    AddVolumeOutput("RMS_UW", "RMS[uw]", "TIME_AVERAGE", "RMS uw");
    AddVolumeOutput("RMS_VW", "RMS[vw]", "TIME_AVERAGE", "RMS vw");
    AddVolumeOutput("WWPRIME", "w'w'", "TIME_AVERAGE", "Mean Reynolds-stress component w'w'");
    AddVolumeOutput("UWPRIME", "w'u'", "TIME_AVERAGE", "Mean Reynolds-stress component w'u'");
    AddVolumeOutput("VWPRIME", "w'v'", "TIME_AVERAGE", "Mean Reynolds-stress component w'v'");
  }
}

void CFlowOutput::LoadTimeAveragedData(unsigned long iPoint, const CVariable *Node_Flow){
  SetAvgVolumeOutputValue("MEAN_DENSITY", iPoint, Node_Flow->GetDensity(iPoint));
  SetAvgVolumeOutputValue("MEAN_VELOCITY-X", iPoint, Node_Flow->GetVelocity(iPoint,0));
  SetAvgVolumeOutputValue("MEAN_VELOCITY-Y", iPoint, Node_Flow->GetVelocity(iPoint,1));
  if (nDim == 3)
    SetAvgVolumeOutputValue("MEAN_VELOCITY-Z", iPoint, Node_Flow->GetVelocity(iPoint,2));

  SetAvgVolumeOutputValue("MEAN_PRESSURE", iPoint, Node_Flow->GetPressure(iPoint));

  SetAvgVolumeOutputValue("RMS_U", iPoint, pow(Node_Flow->GetVelocity(iPoint,0),2));
  SetAvgVolumeOutputValue("RMS_V", iPoint, pow(Node_Flow->GetVelocity(iPoint,1),2));
  SetAvgVolumeOutputValue("RMS_UV", iPoint, Node_Flow->GetVelocity(iPoint,0) * Node_Flow->GetVelocity(iPoint,1));
  SetAvgVolumeOutputValue("RMS_P", iPoint, pow(Node_Flow->GetPressure(iPoint),2));
  if (nDim == 3){
    SetAvgVolumeOutputValue("RMS_W", iPoint, pow(Node_Flow->GetVelocity(iPoint,2),2));
    SetAvgVolumeOutputValue("RMS_VW", iPoint, Node_Flow->GetVelocity(iPoint,2) * Node_Flow->GetVelocity(iPoint,1));
    SetAvgVolumeOutputValue("RMS_UW", iPoint,  Node_Flow->GetVelocity(iPoint,2) * Node_Flow->GetVelocity(iPoint,0));
  }

  const su2double umean  = GetVolumeOutputValue("MEAN_VELOCITY-X", iPoint);
  const su2double uumean = GetVolumeOutputValue("RMS_U", iPoint);
  const su2double vmean  = GetVolumeOutputValue("MEAN_VELOCITY-Y", iPoint);
  const su2double vvmean = GetVolumeOutputValue("RMS_V", iPoint);
  const su2double uvmean = GetVolumeOutputValue("RMS_UV", iPoint);
  const su2double pmean  = GetVolumeOutputValue("MEAN_PRESSURE", iPoint);
  const su2double ppmean = GetVolumeOutputValue("RMS_P", iPoint);

  SetVolumeOutputValue("UUPRIME", iPoint, -(umean*umean - uumean));
  SetVolumeOutputValue("VVPRIME", iPoint, -(vmean*vmean - vvmean));
  SetVolumeOutputValue("UVPRIME", iPoint, -(umean*vmean - uvmean));
  SetVolumeOutputValue("PPRIME",  iPoint, -(pmean*pmean - ppmean));
  if (nDim == 3){
    const su2double wmean  = GetVolumeOutputValue("MEAN_VELOCITY-Z", iPoint);
    const su2double wwmean = GetVolumeOutputValue("RMS_W", iPoint);
    const su2double uwmean = GetVolumeOutputValue("RMS_UW", iPoint);
    const su2double vwmean = GetVolumeOutputValue("RMS_VW", iPoint);
    SetVolumeOutputValue("WWPRIME", iPoint, -(wmean*wmean - wwmean));
    SetVolumeOutputValue("UWPRIME", iPoint, -(umean*wmean - uwmean));
    SetVolumeOutputValue("VWPRIME",  iPoint, -(vmean*wmean - vwmean));
  }
}

void CFlowOutput::SetFixedCLScreenOutput(const CConfig *config){
  PrintingToolbox::CTablePrinter FixedCLSummary(&cout);

  if (fabs(historyOutput_Map["CL_DRIVER_COMMAND"].value) > 1e-16){
    FixedCLSummary.AddColumn("Fixed CL Mode", 40);
    FixedCLSummary.AddColumn("Value", 30);
    FixedCLSummary.SetAlign(PrintingToolbox::CTablePrinter::LEFT);
    FixedCLSummary.PrintHeader();
    FixedCLSummary << "Current CL" << historyOutput_Map["LIFT"].value;
    FixedCLSummary << "Target CL" << config->GetTarget_CL();
    FixedCLSummary << "Previous AOA" << historyOutput_Map["PREV_AOA"].value;
    if (config->GetFinite_Difference_Mode()){
      FixedCLSummary << "Changed AoA by (Finite Difference step)" << historyOutput_Map["CL_DRIVER_COMMAND"].value;
      lastInnerIter = curInnerIter - 1;
    }
    else
      FixedCLSummary << "Changed AoA by" << historyOutput_Map["CL_DRIVER_COMMAND"].value;
    FixedCLSummary.PrintFooter();
    SetScreenHeader(config);
  }

  else if (config->GetFinite_Difference_Mode() && historyOutput_Map["AOA"].value == historyOutput_Map["PREV_AOA"].value){
    FixedCLSummary.AddColumn("Fixed CL Mode (Finite Difference)", 40);
    FixedCLSummary.AddColumn("Value", 30);
    FixedCLSummary.SetAlign(PrintingToolbox::CTablePrinter::LEFT);
    FixedCLSummary.PrintHeader();
    FixedCLSummary << "Delta CL / Delta AoA" << config->GetdCL_dAlpha();
    FixedCLSummary << "Delta CD / Delta CL" << config->GetdCD_dCL();
    if (nDim == 3){
      FixedCLSummary << "Delta CMx / Delta CL" << config->GetdCMx_dCL();
      FixedCLSummary << "Delta CMy / Delta CL" << config->GetdCMy_dCL();
    }
    FixedCLSummary << "Delta CMz / Delta CL" << config->GetdCMz_dCL();
    FixedCLSummary.PrintFooter();
    curInnerIter = lastInnerIter;
    WriteMetaData(config);
    curInnerIter = config->GetInnerIter();
  }
}<|MERGE_RESOLUTION|>--- conflicted
+++ resolved
@@ -1131,11 +1131,8 @@
 }
 
 void CFlowOutput::SetVolumeOutputFieldsScalarSolution(const CConfig* config){
-<<<<<<< HEAD
-=======
   /*--- Only place outputs of the "SOLUTION" group here. ---*/
 
->>>>>>> bf16c205
   switch (TurbModelFamily(config->GetKind_Turb_Model())) {
     case TURB_FAMILY::SA:
       AddVolumeOutput("NU_TILDE", "Nu_Tilde", "SOLUTION", "Spalart-Allmaras variable");
@@ -1168,11 +1165,8 @@
 }
 
 void CFlowOutput::SetVolumeOutputFieldsScalarResidual(const CConfig* config) {
-<<<<<<< HEAD
-=======
   /*--- Only place outputs of the "RESIDUAL" group here. ---*/
 
->>>>>>> bf16c205
   switch (TurbModelFamily(config->GetKind_Turb_Model())){
     case TURB_FAMILY::SA:
       AddVolumeOutput("RES_NU_TILDE", "Residual_Nu_Tilde", "RESIDUAL", "Residual of the Spalart-Allmaras variable");
@@ -1204,13 +1198,9 @@
   }
 }
 
-<<<<<<< HEAD
-void CFlowOutput::SetVolumeOutputFieldsScalarLimiter(const CConfig* config) {
-=======
 void CFlowOutput::SetVolumeOutputFieldsScalarMisc(const CConfig* config) {
   /*--- Place "PRIMITIVE", "LIMITER", and other groups here. ---*/
 
->>>>>>> bf16c205
   if (config->GetKind_SlopeLimit_Turb() != LIMITER::NONE) {
     switch (TurbModelFamily(config->GetKind_Turb_Model())) {
       case TURB_FAMILY::SA:
