/*!
 * \file CFlowOutput.cpp
 * \brief Main subroutines for compressible flow output
 * \author R. Sanchez
 * \version 7.1.1 "Blackbird"
 *
 * SU2 Project Website: https://su2code.github.io
 *
 * The SU2 Project is maintained by the SU2 Foundation
 * (http://su2foundation.org)
 *
 * Copyright 2012-2021, SU2 Contributors (cf. AUTHORS.md)
 *
 * SU2 is free software; you can redistribute it and/or
 * modify it under the terms of the GNU Lesser General Public
 * License as published by the Free Software Foundation; either
 * version 2.1 of the License, or (at your option) any later version.
 *
 * SU2 is distributed in the hope that it will be useful,
 * but WITHOUT ANY WARRANTY; without even the implied warranty of
 * MERCHANTABILITY or FITNESS FOR A PARTICULAR PURPOSE. See the GNU
 * Lesser General Public License for more details.
 *
 * You should have received a copy of the GNU Lesser General Public
 * License along with SU2. If not, see <http://www.gnu.org/licenses/>.
 */

#include "../../include/output/CFlowOutput.hpp"
#include "../../../Common/include/geometry/CGeometry.hpp"
#include "../../../Common/include/toolboxes/geometry_toolbox.hpp"
#include "../../include/solvers/CSolver.hpp"

CFlowOutput::CFlowOutput(CConfig *config, unsigned short nDim, bool fem_output) : CFVMOutput (config, nDim, fem_output){

  lastInnerIter = curInnerIter;
}

void CFlowOutput::AddAnalyzeSurfaceOutput(CConfig *config){


  /// DESCRIPTION: Average mass flow
  AddHistoryOutput("SURFACE_MASSFLOW",         "Avg_Massflow",              ScreenOutputFormat::SCIENTIFIC, "FLOW_COEFF", "Total average mass flow on all markers set in MARKER_ANALYZE", HistoryFieldType::COEFFICIENT);
  /// DESCRIPTION: Average Mach number
  AddHistoryOutput("SURFACE_MACH",             "Avg_Mach",                  ScreenOutputFormat::SCIENTIFIC, "FLOW_COEFF", "Total average mach number on all markers set in MARKER_ANALYZE", HistoryFieldType::COEFFICIENT);
  /// DESCRIPTION: Average Temperature
  AddHistoryOutput("SURFACE_STATIC_TEMPERATURE","Avg_Temp",                 ScreenOutputFormat::SCIENTIFIC, "FLOW_COEFF", "Total average temperature on all markers set in MARKER_ANALYZE", HistoryFieldType::COEFFICIENT);
  /// DESCRIPTION: Average Pressure
  AddHistoryOutput("SURFACE_STATIC_PRESSURE",  "Avg_Press",                 ScreenOutputFormat::SCIENTIFIC, "FLOW_COEFF", "Total average pressure on all markers set in MARKER_ANALYZE", HistoryFieldType::COEFFICIENT);
  /// DESCRIPTION: Average Density
  AddHistoryOutput("AVG_DENSITY",              "Avg_Density",               ScreenOutputFormat::SCIENTIFIC, "FLOW_COEFF", "Total average density on all markers set in MARKER_ANALYZE", HistoryFieldType::COEFFICIENT);
  /// DESCRIPTION: Average Enthalpy
  AddHistoryOutput("AVG_ENTHALPY",             "Avg_Enthalpy",              ScreenOutputFormat::SCIENTIFIC, "FLOW_COEFF", "Total average enthalpy on all markers set in MARKER_ANALYZE", HistoryFieldType::COEFFICIENT);
  /// DESCRIPTION: Average velocity in normal direction of the surface
  AddHistoryOutput("AVG_NORMALVEL",            "Avg_NormalVel",             ScreenOutputFormat::SCIENTIFIC, "FLOW_COEFF", "Total average normal velocity on all markers set in MARKER_ANALYZE", HistoryFieldType::COEFFICIENT);
  /// DESCRIPTION: Flow uniformity
  AddHistoryOutput("SURFACE_UNIFORMITY",       "Uniformity",                ScreenOutputFormat::SCIENTIFIC, "FLOW_COEFF", "Total flow uniformity on all markers set in MARKER_ANALYZE", HistoryFieldType::COEFFICIENT);
  /// DESCRIPTION: Secondary strength
  AddHistoryOutput("SURFACE_SECONDARY",        "Secondary_Strength",        ScreenOutputFormat::SCIENTIFIC, "FLOW_COEFF", "Total secondary strength on all markers set in MARKER_ANALYZE", HistoryFieldType::COEFFICIENT);
  /// DESCRIPTION: Momentum distortion
  AddHistoryOutput("SURFACE_MOM_DISTORTION",   "Momentum_Distortion",       ScreenOutputFormat::SCIENTIFIC, "FLOW_COEFF", "Total momentum distortion on all markers set in MARKER_ANALYZE", HistoryFieldType::COEFFICIENT);
  /// DESCRIPTION: Secondary over uniformity
  AddHistoryOutput("SURFACE_SECOND_OVER_UNIFORM","Secondary_Over_Uniformity",ScreenOutputFormat::SCIENTIFIC,"FLOW_COEFF", "Total secondary over uniformity on all markers set in MARKER_ANALYZE", HistoryFieldType::COEFFICIENT);
  /// DESCRIPTION: Average total temperature
  AddHistoryOutput("SURFACE_TOTAL_TEMPERATURE","Avg_TotalTemp",             ScreenOutputFormat::SCIENTIFIC, "FLOW_COEFF", "Total average total temperature all markers set in MARKER_ANALYZE", HistoryFieldType::COEFFICIENT);
  /// DESCRIPTION: Average total pressure
  AddHistoryOutput("SURFACE_TOTAL_PRESSURE",   "Avg_TotalPress",            ScreenOutputFormat::SCIENTIFIC, "FLOW_COEFF", "Total average total pressure on all markers set in MARKER_ANALYZE", HistoryFieldType::COEFFICIENT);
  /// DESCRIPTION: Pressure drop
  AddHistoryOutput("SURFACE_PRESSURE_DROP",    "Pressure_Drop",             ScreenOutputFormat::SCIENTIFIC, "FLOW_COEFF", "Total pressure drop on all markers set in MARKER_ANALYZE", HistoryFieldType::COEFFICIENT);
  /// DESCRIPTION: Average mass fraction of CO    
  AddHistoryOutput("AVG_CO",                   "Avg_CO",                    ScreenOutputFormat::SCIENTIFIC, "FLOW_COEFF", "Total average mass fraction of CO on all markers set in MARKER_ANALYZE", HistoryFieldType::COEFFICIENT);
  /// DESCRIPTION: Average mass fraction of NO    
  AddHistoryOutput("AVG_NOX",                  "Avg_NOx",                   ScreenOutputFormat::SCIENTIFIC, "FLOW_COEFF", "Total average mass fraction of NO on all markers set in MARKER_ANALYZE", HistoryFieldType::COEFFICIENT);
<<<<<<< HEAD
  /// DESCRIPTION: Average mass fraction of CH4    
  AddHistoryOutput("AVG_CH4",                  "Avg_CH4",                   ScreenOutputFormat::SCIENTIFIC, "FLOW_COEFF", "Total average mass fraction of CH4 on all markers set in MARKER_ANALYZE", HistoryFieldType::COEFFICIENT);
=======
  /// DESCRIPTION: Average temperature
  AddHistoryOutput("AVG_TEMP",                 "Avg_Temp",                  ScreenOutputFormat::SCIENTIFIC, "FLOW_COEFF", "Total average temperature on all markers set in MARKER_ANALYZE", HistoryFieldType::COEFFICIENT);
>>>>>>> 3a744b52
  /// END_GROUP


  /// BEGIN_GROUP: AERO_COEFF_SURF, DESCRIPTION: Surface values on non-solid markers.
  vector<string> Marker_Analyze;
  for (unsigned short iMarker_Analyze = 0; iMarker_Analyze < config->GetnMarker_Analyze(); iMarker_Analyze++){
    Marker_Analyze.push_back(config->GetMarker_Analyze_TagBound(iMarker_Analyze));
  }

  /// DESCRIPTION: Average mass flow
  AddHistoryOutputPerSurface("SURFACE_MASSFLOW",         "Avg_Massflow",              ScreenOutputFormat::SCIENTIFIC, "FLOW_COEFF_SURF", Marker_Analyze, HistoryFieldType::COEFFICIENT);
  /// DESCRIPTION: Average Mach number
  AddHistoryOutputPerSurface("SURFACE_MACH",             "Avg_Mach",                  ScreenOutputFormat::SCIENTIFIC, "FLOW_COEFF_SURF", Marker_Analyze, HistoryFieldType::COEFFICIENT);
  /// DESCRIPTION: Average Temperature
  AddHistoryOutputPerSurface("SURFACE_STATIC_TEMPERATURE","Avg_Temp",                 ScreenOutputFormat::SCIENTIFIC, "FLOW_COEFF_SURF", Marker_Analyze, HistoryFieldType::COEFFICIENT);
  /// DESCRIPTION: Average Pressure
  AddHistoryOutputPerSurface("SURFACE_STATIC_PRESSURE",  "Avg_Press",                 ScreenOutputFormat::SCIENTIFIC, "FLOW_COEFF_SURF", Marker_Analyze, HistoryFieldType::COEFFICIENT);
  /// DESCRIPTION: Average Density
  AddHistoryOutputPerSurface("AVG_DENSITY",              "Avg_Density",               ScreenOutputFormat::SCIENTIFIC, "FLOW_COEFF_SURF", Marker_Analyze, HistoryFieldType::COEFFICIENT);
  /// DESCRIPTION: Average Enthalpy
  AddHistoryOutputPerSurface("AVG_ENTHALPY",             "Avg_Enthalpy",              ScreenOutputFormat::SCIENTIFIC, "FLOW_COEFF_SURF", Marker_Analyze, HistoryFieldType::COEFFICIENT);
  /// DESCRIPTION: Average velocity in normal direction of the surface
  AddHistoryOutputPerSurface("AVG_NORMALVEL",            "Avg_NormalVel",             ScreenOutputFormat::SCIENTIFIC, "FLOW_COEFF_SURF", Marker_Analyze, HistoryFieldType::COEFFICIENT);
  /// DESCRIPTION: Flow uniformity
  AddHistoryOutputPerSurface("SURFACE_UNIFORMITY",       "Uniformity",                ScreenOutputFormat::SCIENTIFIC, "FLOW_COEFF_SURF", Marker_Analyze, HistoryFieldType::COEFFICIENT);
  /// DESCRIPTION: Secondary strength
  AddHistoryOutputPerSurface("SURFACE_SECONDARY",        "Secondary_Strength",        ScreenOutputFormat::SCIENTIFIC, "FLOW_COEFF_SURF", Marker_Analyze, HistoryFieldType::COEFFICIENT);
  /// DESCRIPTION: Momentum distortion
  AddHistoryOutputPerSurface("SURFACE_MOM_DISTORTION",   "Momentum_Distortion",       ScreenOutputFormat::SCIENTIFIC, "FLOW_COEFF_SURF", Marker_Analyze, HistoryFieldType::COEFFICIENT);
  /// DESCRIPTION: Secondary over uniformity
  AddHistoryOutputPerSurface("SURFACE_SECOND_OVER_UNIFORM","Secondary_Over_Uniformity",ScreenOutputFormat::SCIENTIFIC,"FLOW_COEFF_SURF", Marker_Analyze, HistoryFieldType::COEFFICIENT);
  /// DESCRIPTION: Average total temperature
  AddHistoryOutputPerSurface("SURFACE_TOTAL_TEMPERATURE","Avg_TotalTemp",             ScreenOutputFormat::SCIENTIFIC, "FLOW_COEFF_SURF", Marker_Analyze, HistoryFieldType::COEFFICIENT);
  /// DESCRIPTION: Average total pressure
  AddHistoryOutputPerSurface("SURFACE_TOTAL_PRESSURE",   "Avg_TotalPress",            ScreenOutputFormat::SCIENTIFIC, "FLOW_COEFF_SURF", Marker_Analyze, HistoryFieldType::COEFFICIENT);
  /// DESCRIPTION: Pressure drop
  AddHistoryOutputPerSurface("SURFACE_PRESSURE_DROP",    "Pressure_Drop",             ScreenOutputFormat::SCIENTIFIC, "FLOW_COEFF_SURF", Marker_Analyze, HistoryFieldType::COEFFICIENT);
  /// DESCRIPTION: Average mass fraction of CO    
  AddHistoryOutputPerSurface("AVG_CO",                   "Avg_CO",                    ScreenOutputFormat::SCIENTIFIC, "FLOW_COEFF_SURF", Marker_Analyze, HistoryFieldType::COEFFICIENT);
  /// DESCRIPTION: Average mass fraction of NO    
  AddHistoryOutputPerSurface("AVG_NOX",                  "Avg_NOx",                   ScreenOutputFormat::SCIENTIFIC, "FLOW_COEFF_SURF", Marker_Analyze, HistoryFieldType::COEFFICIENT);
<<<<<<< HEAD
  /// DESCRIPTION: Average mass fraction of CH4    
  AddHistoryOutputPerSurface("AVG_CH4",                  "Avg_CH4",                   ScreenOutputFormat::SCIENTIFIC, "FLOW_COEFF_SURF", Marker_Analyze, HistoryFieldType::COEFFICIENT);
=======
  /// DESCRIPTION: Average temperature    
  AddHistoryOutputPerSurface("AVG_TEMP",                 "Avg_Temp",                  ScreenOutputFormat::SCIENTIFIC, "FLOW_COEFF_SURF", Marker_Analyze, HistoryFieldType::COEFFICIENT);
>>>>>>> 3a744b52
  /// END_GROUP

}

void CFlowOutput::SetAnalyzeSurface(CSolver **solver, CGeometry *geometry, CConfig *config, bool output){

  unsigned short iDim, iMarker, iMarker_Analyze;
  unsigned long iVertex, iPoint;
  su2double Mach = 0.0, Pressure, Temperature = 0.0, TotalPressure = 0.0, TotalTemperature = 0.0,
  Enthalpy, Velocity[3] = {0.0}, TangVel[3], Vector[3], Velocity2, MassFlow, Density, Area,
  AxiFactor = 1.0, SoundSpeed, Vn, Vn2, Vtang2, Weight = 1.0;

  const su2double Gas_Constant      = config->GetGas_ConstantND();
  const su2double Gamma             = config->GetGamma();
  const unsigned short nMarker      = config->GetnMarker_All();
  const unsigned short nDim         = geometry->GetnDim();
  const unsigned short Kind_Average = config->GetKind_Average();

  const bool compressible   = config->GetKind_Regime() == ENUM_REGIME::COMPRESSIBLE;
  const bool incompressible = config->GetKind_Regime() == ENUM_REGIME::INCOMPRESSIBLE;
  const bool energy         = config->GetEnergy_Equation();
  const bool flamelet_model = config->GetKind_Scalar_Model() == PROGRESS_VARIABLE;
  const bool streamwisePeriodic = (config->GetKind_Streamwise_Periodic() != ENUM_STREAMWISE_PERIODIC::NONE);

  const bool axisymmetric               = config->GetAxisymmetric();
  const unsigned short nMarker_Analyze  = config->GetnMarker_Analyze();

  CSolver* flow_solver   = solver[FLOW_SOL];
  CSolver* scalar_solver = solver[SCALAR_SOL];

  vector<su2double> Surface_MassFlow          (nMarker,0.0);
  vector<su2double> Surface_Mach              (nMarker,0.0);
  vector<su2double> Surface_Temperature       (nMarker,0.0);
  vector<su2double> Surface_Density           (nMarker,0.0);
  vector<su2double> Surface_Enthalpy          (nMarker,0.0);
  vector<su2double> Surface_NormalVelocity    (nMarker,0.0);
  vector<su2double> Surface_StreamVelocity2   (nMarker,0.0);
  vector<su2double> Surface_TransvVelocity2   (nMarker,0.0);
  vector<su2double> Surface_Pressure          (nMarker,0.0);
  vector<su2double> Surface_TotalTemperature  (nMarker,0.0);
  vector<su2double> Surface_TotalPressure     (nMarker,0.0);
  vector<su2double> Surface_VelocityIdeal     (nMarker,0.0);
  vector<su2double> Surface_Area              (nMarker,0.0);
  vector<su2double> Surface_MassFlow_Abs      (nMarker,0.0);
  vector<su2double> Surface_CO                (nMarker,0.0);
  vector<su2double> Surface_NOx               (nMarker,0.0);
  vector<su2double> Surface_CH4               (nMarker,0.0);

  su2double  Tot_Surface_MassFlow          = 0.0;
  su2double  Tot_Surface_Mach              = 0.0;
  su2double  Tot_Surface_Temperature       = 0.0;
  su2double  Tot_Surface_Density           = 0.0;
  su2double  Tot_Surface_Enthalpy          = 0.0;
  su2double  Tot_Surface_NormalVelocity    = 0.0;
  su2double  Tot_Surface_StreamVelocity2   = 0.0;
  su2double  Tot_Surface_TransvVelocity2   = 0.0;
  su2double  Tot_Surface_Pressure          = 0.0;
  su2double  Tot_Surface_TotalTemperature  = 0.0;
  su2double  Tot_Surface_TotalPressure     = 0.0;
  su2double  Tot_Momentum_Distortion       = 0.0;
  su2double  Tot_SecondOverUniformity      = 0.0;
  su2double  Tot_Surface_PressureDrop      = 0.0;
  su2double  Tot_Surface_CO                = 0.0;
  su2double  Tot_Surface_NOx               = 0.0;
<<<<<<< HEAD
  su2double  Tot_Surface_CH4               = 0.0;
=======
  su2double  Tot_Surface_Temp              = 0.0;
>>>>>>> 3a744b52
  //su2double  Tot_Surface_Scalar[n_scalars];
  //for (int i_scalar = 0; i_scalar < n_scalars; ++i_scalar)
  //  Tot_Surface_Scalar[i_scalar] = 0.0;

  /*--- Compute the numerical fan face Mach number, and the total area of the inflow ---*/

  for (iMarker = 0; iMarker < nMarker; iMarker++) {

    if (config->GetMarker_All_Analyze(iMarker) == YES) {

      for (iVertex = 0; iVertex < geometry->nVertex[iMarker]; iVertex++) {
        iPoint = geometry->vertex[iMarker][iVertex]->GetNode();

        if (geometry->nodes->GetDomain(iPoint)) {

          geometry->vertex[iMarker][iVertex]->GetNormal(Vector);

          if (axisymmetric) {
            if (geometry->nodes->GetCoord(iPoint, 1) != 0.0)
              AxiFactor = 2.0*PI_NUMBER*geometry->nodes->GetCoord(iPoint, 1);
            else {
              /*--- Find the point "above" by finding the neighbor of iPoint that is also a vertex of iMarker. ---*/
              AxiFactor = 0.0;
              for (unsigned short iNeigh = 0; iNeigh < geometry->nodes->GetnPoint(iPoint); ++iNeigh) {
                auto jPoint = geometry->nodes->GetPoint(iPoint, iNeigh);
                if (geometry->nodes->GetVertex(jPoint, iMarker) >= 0) {
                  /*--- Not multiplied by two since we need to half the y coordinate. ---*/
                  AxiFactor = PI_NUMBER * geometry->nodes->GetCoord(jPoint, 1);
                  break;
                }
              }
            }
          } else {
            AxiFactor = 1.0;
          }

          Density = flow_solver->GetNodes()->GetDensity(iPoint);
          Velocity2 = 0.0; Area = 0.0; MassFlow = 0.0; Vn = 0.0; Vtang2 = 0.0;

          for (iDim = 0; iDim < nDim; iDim++) {
            Area += (Vector[iDim] * AxiFactor) * (Vector[iDim] * AxiFactor);
            Velocity[iDim] = flow_solver->GetNodes()->GetVelocity(iPoint,iDim);
            Velocity2 += Velocity[iDim] * Velocity[iDim];
            Vn += Velocity[iDim] * Vector[iDim] * AxiFactor;
            MassFlow += Vector[iDim] * AxiFactor * Density * Velocity[iDim];
          }

          Area       = sqrt (Area);
          if (AxiFactor == 0.0) Vn = 0.0; else Vn /= Area;
          Vn2        = Vn * Vn;

          Pressure   = flow_solver->GetNodes()->GetPressure(iPoint);
          /*--- Use recovered pressure here as pressure difference between in and outlet is zero otherwise  ---*/
          if(streamwisePeriodic) Pressure = flow_solver->GetNodes()->GetStreamwise_Periodic_RecoveredPressure(iPoint);
          SoundSpeed = flow_solver->GetNodes()->GetSoundSpeed(iPoint);

          for (iDim = 0; iDim < nDim; iDim++) {
            TangVel[iDim] = Velocity[iDim] - Vn*Vector[iDim]*AxiFactor/Area;
            Vtang2       += TangVel[iDim]*TangVel[iDim];
          }

          if (incompressible){
            if (config->GetKind_DensityModel() == INC_DENSITYMODEL::VARIABLE) {
              Mach = sqrt(flow_solver->GetNodes()->GetVelocity2(iPoint))/
              sqrt(flow_solver->GetNodes()->GetSpecificHeatCp(iPoint)*config->GetPressure_ThermodynamicND()/(flow_solver->GetNodes()->GetSpecificHeatCv(iPoint)*flow_solver->GetNodes()->GetDensity(iPoint)));
            } else {
              Mach = sqrt(flow_solver->GetNodes()->GetVelocity2(iPoint))/
              sqrt(config->GetBulk_Modulus()/(flow_solver->GetNodes()->GetDensity(iPoint)));
            }
            Temperature       = flow_solver->GetNodes()->GetTemperature(iPoint);
            Enthalpy          = flow_solver->GetNodes()->GetSpecificHeatCp(iPoint)*Temperature;
            TotalTemperature  = Temperature + 0.5*Velocity2/flow_solver->GetNodes()->GetSpecificHeatCp(iPoint);
            TotalPressure     = Pressure + 0.5*Density*Velocity2;
          }
          else{
            Mach              = sqrt(Velocity2)/SoundSpeed;
            Temperature       = Pressure / (Gas_Constant * Density);
            Enthalpy          = flow_solver->GetNodes()->GetEnthalpy(iPoint);
            TotalTemperature  = Temperature * (1.0 + Mach * Mach * 0.5 * (Gamma - 1.0));
            TotalPressure     = Pressure * pow( 1.0 + Mach * Mach * 0.5 * (Gamma - 1.0), Gamma / (Gamma - 1.0));
          }

          /*--- Compute the mass Surface_MassFlow ---*/

          Surface_Area[iMarker]             += Area;
          Surface_MassFlow[iMarker]         += MassFlow;
          Surface_MassFlow_Abs[iMarker]     += abs(MassFlow);

          if (Kind_Average == AVERAGE_MASSFLUX) Weight = abs(MassFlow);
          else if (Kind_Average == AVERAGE_AREA) Weight = abs(Area);
          else Weight = 1.0;

          Surface_Mach[iMarker]             += Mach*Weight;
          Surface_Temperature[iMarker]      += Temperature*Weight;
          Surface_Density[iMarker]          += Density*Weight;
          Surface_Enthalpy[iMarker]         += Enthalpy*Weight;
          Surface_NormalVelocity[iMarker]   += Vn*Weight;
          Surface_Pressure[iMarker]         += Pressure*Weight;
          Surface_TotalTemperature[iMarker] += TotalTemperature*Weight;
          Surface_TotalPressure[iMarker]    += TotalPressure*Weight;
          if (flamelet_model){
            Surface_CO[iMarker]  += scalar_solver->GetNodes()->GetSolution(iPoint, I_CO) * Weight;
            Surface_NOx[iMarker] += scalar_solver->GetNodes()->GetSolution(iPoint, I_NOX) * Weight;
          }

          if (config->GetKind_FluidModel() == MIXTURE_FLUID_MODEL) {
            Surface_CH4[iMarker] += scalar_solver->GetNodes()->GetSolution(iPoint, 0) * Weight;
          }

          /*--- For now, always used the area to weight the uniformities. ---*/

          Weight = abs(Area);

          Surface_StreamVelocity2[iMarker]   += Vn2*Weight;
          Surface_TransvVelocity2[iMarker]   += Vtang2*Weight;

        }
      }
    }
  }

  /*--- Copy to the appropriate structure ---*/

  vector<su2double> Surface_MassFlow_Local          (nMarker_Analyze,0.0);
  vector<su2double> Surface_Mach_Local              (nMarker_Analyze,0.0);
  vector<su2double> Surface_Temperature_Local       (nMarker_Analyze,0.0);
  vector<su2double> Surface_Density_Local           (nMarker_Analyze,0.0);
  vector<su2double> Surface_Enthalpy_Local          (nMarker_Analyze,0.0);
  vector<su2double> Surface_NormalVelocity_Local    (nMarker_Analyze,0.0);
  vector<su2double> Surface_StreamVelocity2_Local   (nMarker_Analyze,0.0);
  vector<su2double> Surface_TransvVelocity2_Local   (nMarker_Analyze,0.0);
  vector<su2double> Surface_Pressure_Local          (nMarker_Analyze,0.0);
  vector<su2double> Surface_TotalTemperature_Local  (nMarker_Analyze,0.0);
  vector<su2double> Surface_TotalPressure_Local     (nMarker_Analyze,0.0);
  vector<su2double> Surface_Area_Local              (nMarker_Analyze,0.0);
  vector<su2double> Surface_MassFlow_Abs_Local      (nMarker_Analyze,0.0);
  vector<su2double> Surface_CO_Local                (nMarker_Analyze,0.0);
  vector<su2double> Surface_NOx_Local               (nMarker_Analyze,0.0);
  vector<su2double> Surface_CH4_Local               (nMarker_Analyze,0.0);
  
  vector<su2double> Surface_MassFlow_Total          (nMarker_Analyze,0.0);
  vector<su2double> Surface_Mach_Total              (nMarker_Analyze,0.0);
  vector<su2double> Surface_Temperature_Total       (nMarker_Analyze,0.0);
  vector<su2double> Surface_Density_Total           (nMarker_Analyze,0.0);
  vector<su2double> Surface_Enthalpy_Total          (nMarker_Analyze,0.0);
  vector<su2double> Surface_NormalVelocity_Total    (nMarker_Analyze,0.0);
  vector<su2double> Surface_StreamVelocity2_Total   (nMarker_Analyze,0.0);
  vector<su2double> Surface_TransvVelocity2_Total   (nMarker_Analyze,0.0);
  vector<su2double> Surface_Pressure_Total          (nMarker_Analyze,0.0);
  vector<su2double> Surface_TotalTemperature_Total  (nMarker_Analyze,0.0);
  vector<su2double> Surface_TotalPressure_Total     (nMarker_Analyze,0.0);
  vector<su2double> Surface_Area_Total              (nMarker_Analyze,0.0);
  vector<su2double> Surface_MassFlow_Abs_Total      (nMarker_Analyze,0.0);
  vector<su2double> Surface_CO_Total                (nMarker_Analyze,0.0);
  vector<su2double> Surface_NOx_Total               (nMarker_Analyze,0.0);
  vector<su2double> Surface_CH4_Total               (nMarker_Analyze,0.0);

  vector<su2double> Surface_MomentumDistortion_Total (nMarker_Analyze,0.0);

  /*--- Compute the numerical fan face Mach number, mach number, temperature and the total area ---*/

  for (iMarker = 0; iMarker < config->GetnMarker_All(); iMarker++) {

    if (config->GetMarker_All_Analyze(iMarker) == YES)  {

      for (iMarker_Analyze= 0; iMarker_Analyze < nMarker_Analyze; iMarker_Analyze++) {

        /*--- Add the Surface_MassFlow, and Surface_Area to the particular boundary ---*/

        if (config->GetMarker_All_TagBound(iMarker) == config->GetMarker_Analyze_TagBound(iMarker_Analyze)) {
          Surface_MassFlow_Local[iMarker_Analyze]          += Surface_MassFlow[iMarker];
          Surface_Mach_Local[iMarker_Analyze]              += Surface_Mach[iMarker];
          Surface_Temperature_Local[iMarker_Analyze]       += Surface_Temperature[iMarker];
          Surface_Density_Local[iMarker_Analyze]           += Surface_Density[iMarker];
          Surface_Enthalpy_Local[iMarker_Analyze]          += Surface_Enthalpy[iMarker];
          Surface_NormalVelocity_Local[iMarker_Analyze]    += Surface_NormalVelocity[iMarker];
          Surface_StreamVelocity2_Local[iMarker_Analyze]   += Surface_StreamVelocity2[iMarker];
          Surface_TransvVelocity2_Local[iMarker_Analyze]   += Surface_TransvVelocity2[iMarker];
          Surface_Pressure_Local[iMarker_Analyze]          += Surface_Pressure[iMarker];
          Surface_TotalTemperature_Local[iMarker_Analyze]  += Surface_TotalTemperature[iMarker];
          Surface_TotalPressure_Local[iMarker_Analyze]     += Surface_TotalPressure[iMarker];
          Surface_Area_Local[iMarker_Analyze]              += Surface_Area[iMarker];
          Surface_MassFlow_Abs_Local[iMarker_Analyze]      += Surface_MassFlow_Abs[iMarker];
          Surface_CO_Local[iMarker_Analyze]                += Surface_CO[iMarker];
          Surface_NOx_Local[iMarker_Analyze]               += Surface_NOx[iMarker];
          Surface_CH4_Local[iMarker_Analyze]               += Surface_CH4[iMarker];
        }

      }

    }

  }

  auto Allreduce = [](const vector<su2double>& src, vector<su2double>& dst) {
    SU2_MPI::Allreduce(src.data(), dst.data(), src.size(), MPI_DOUBLE, MPI_SUM, SU2_MPI::GetComm());
  };

  Allreduce(Surface_MassFlow_Local, Surface_MassFlow_Total);
  Allreduce(Surface_Mach_Local, Surface_Mach_Total);
  Allreduce(Surface_Temperature_Local, Surface_Temperature_Total);
  Allreduce(Surface_Density_Local, Surface_Density_Total);
  Allreduce(Surface_Enthalpy_Local, Surface_Enthalpy_Total);
  Allreduce(Surface_NormalVelocity_Local, Surface_NormalVelocity_Total);
  Allreduce(Surface_StreamVelocity2_Local, Surface_StreamVelocity2_Total);
  Allreduce(Surface_TransvVelocity2_Local, Surface_TransvVelocity2_Total);
  Allreduce(Surface_Pressure_Local, Surface_Pressure_Total);
  Allreduce(Surface_TotalTemperature_Local, Surface_TotalTemperature_Total);
  Allreduce(Surface_TotalPressure_Local, Surface_TotalPressure_Total);
  Allreduce(Surface_Area_Local, Surface_Area_Total);
  Allreduce(Surface_MassFlow_Abs_Local, Surface_MassFlow_Abs_Total);
  Allreduce(Surface_CO_Local, Surface_CO_Total);
  Allreduce(Surface_NOx_Local,Surface_NOx_Total);
  Allreduce(Surface_CH4_Local, Surface_CH4_Total);
  /*--- Compute the value of Surface_Area_Total, and Surface_Pressure_Total, and
   set the value in the config structure for future use ---*/

  for (iMarker_Analyze = 0; iMarker_Analyze < nMarker_Analyze; iMarker_Analyze++) {

    if (Kind_Average == AVERAGE_MASSFLUX) Weight = Surface_MassFlow_Abs_Total[iMarker_Analyze];
    else if (Kind_Average == AVERAGE_AREA) Weight = abs(Surface_Area_Total[iMarker_Analyze]);
    else Weight = 1.0;

    if (Weight != 0.0) {
      Surface_Mach_Total[iMarker_Analyze]             /= Weight;
      Surface_Temperature_Total[iMarker_Analyze]      /= Weight;
      Surface_Density_Total[iMarker_Analyze]          /= Weight;
      Surface_Enthalpy_Total[iMarker_Analyze]         /= Weight;
      Surface_NormalVelocity_Total[iMarker_Analyze]   /= Weight;
      Surface_Pressure_Total[iMarker_Analyze]         /= Weight;
      Surface_TotalTemperature_Total[iMarker_Analyze] /= Weight;
      Surface_TotalPressure_Total[iMarker_Analyze]    /= Weight;
      Surface_CO_Total[iMarker_Analyze]               /= Weight;
      Surface_NOx_Total[iMarker_Analyze]              /= Weight;
      Surface_CH4_Total[iMarker_Analyze]              /= Weight;
    }
    else {
      Surface_Mach_Total[iMarker_Analyze]             = 0.0;
      Surface_Temperature_Total[iMarker_Analyze]      = 0.0;
      Surface_Density_Total[iMarker_Analyze]          = 0.0;
      Surface_Enthalpy_Total[iMarker_Analyze]         = 0.0;
      Surface_NormalVelocity_Total[iMarker_Analyze]   = 0.0;
      Surface_Pressure_Total[iMarker_Analyze]         = 0.0;
      Surface_TotalTemperature_Total[iMarker_Analyze] = 0.0;
      Surface_TotalPressure_Total[iMarker_Analyze]    = 0.0;
      Surface_CO_Total[iMarker_Analyze]               = 0.0;
      Surface_NOx_Total[iMarker_Analyze]              = 0.0;
      Surface_CH4_Total[iMarker_Analyze]              = 0.0;
    }

    /*--- Compute flow uniformity parameters separately (always area for now). ---*/

    Area = fabs(Surface_Area_Total[iMarker_Analyze]);

    /*--- The definitions for Distortion and Uniformity Parameters are taken as defined by Banko, Andrew J., et al. in section 3.2 of
    https://www.sciencedirect.com/science/article/pii/S0142727X16301412 ------*/

    if (Area != 0.0) {
      Surface_MomentumDistortion_Total[iMarker_Analyze] = Surface_StreamVelocity2_Total[iMarker_Analyze]/(Surface_NormalVelocity_Total[iMarker_Analyze]*Surface_NormalVelocity_Total[iMarker_Analyze]*Area) - 1.0;
      Surface_StreamVelocity2_Total[iMarker_Analyze] /= Area;
      Surface_TransvVelocity2_Total[iMarker_Analyze] /= Area;
    }
    else {
      Surface_MomentumDistortion_Total[iMarker_Analyze] = 0.0;
      Surface_StreamVelocity2_Total[iMarker_Analyze]    = 0.0;
      Surface_TransvVelocity2_Total[iMarker_Analyze]    = 0.0;
    }

  }

  for (iMarker_Analyze = 0; iMarker_Analyze < nMarker_Analyze; iMarker_Analyze++) {

    su2double MassFlow = Surface_MassFlow_Total[iMarker_Analyze] * config->GetDensity_Ref() * config->GetVelocity_Ref();
    if (config->GetSystemMeasurements() == US) MassFlow *= 32.174;
    SetHistoryOutputPerSurfaceValue("SURFACE_MASSFLOW", MassFlow, iMarker_Analyze);
    Tot_Surface_MassFlow += MassFlow;
    config->SetSurface_MassFlow(iMarker_Analyze, MassFlow);

    su2double Mach = Surface_Mach_Total[iMarker_Analyze];
    SetHistoryOutputPerSurfaceValue("SURFACE_MACH", Mach, iMarker_Analyze);
    Tot_Surface_Mach += Mach;
    config->SetSurface_Mach(iMarker_Analyze, Mach);

    su2double Temperature = Surface_Temperature_Total[iMarker_Analyze] * config->GetTemperature_Ref();
    SetHistoryOutputPerSurfaceValue("SURFACE_STATIC_TEMPERATURE", Temperature, iMarker_Analyze);
    Tot_Surface_Temperature += Temperature;
    config->SetSurface_Temperature(iMarker_Analyze, Temperature);

    su2double Pressure = Surface_Pressure_Total[iMarker_Analyze] * config->GetPressure_Ref();
    SetHistoryOutputPerSurfaceValue("SURFACE_STATIC_PRESSURE", Pressure, iMarker_Analyze);
    Tot_Surface_Pressure += Pressure;
    config->SetSurface_Pressure(iMarker_Analyze, Pressure);

    su2double Density = Surface_Density_Total[iMarker_Analyze] * config->GetDensity_Ref();
    SetHistoryOutputPerSurfaceValue("AVG_DENSITY", Density, iMarker_Analyze);
    Tot_Surface_Density += Density;
    config->SetSurface_Density(iMarker_Analyze, Density);

    su2double Enthalpy = Surface_Enthalpy_Total[iMarker_Analyze];
    SetHistoryOutputPerSurfaceValue("AVG_ENTHALPY", Enthalpy, iMarker_Analyze);
    Tot_Surface_Enthalpy += Enthalpy;
    config->SetSurface_Enthalpy(iMarker_Analyze, Enthalpy);

    su2double NormalVelocity = Surface_NormalVelocity_Total[iMarker_Analyze] * config->GetVelocity_Ref();
    SetHistoryOutputPerSurfaceValue("AVG_NORMALVEL", NormalVelocity, iMarker_Analyze);
    Tot_Surface_NormalVelocity += NormalVelocity;
    config->SetSurface_NormalVelocity(iMarker_Analyze, NormalVelocity);

    su2double Uniformity = sqrt(Surface_StreamVelocity2_Total[iMarker_Analyze]) * config->GetVelocity_Ref();
    SetHistoryOutputPerSurfaceValue("SURFACE_UNIFORMITY", Uniformity, iMarker_Analyze);
    Tot_Surface_StreamVelocity2 += Uniformity;
    config->SetSurface_Uniformity(iMarker_Analyze, Uniformity);

    su2double SecondaryStrength = sqrt(Surface_TransvVelocity2_Total[iMarker_Analyze]) * config->GetVelocity_Ref();
    SetHistoryOutputPerSurfaceValue("SURFACE_SECONDARY", SecondaryStrength, iMarker_Analyze);
    Tot_Surface_TransvVelocity2 += SecondaryStrength;
    config->SetSurface_SecondaryStrength(iMarker_Analyze, SecondaryStrength);

    su2double MomentumDistortion = Surface_MomentumDistortion_Total[iMarker_Analyze];
    SetHistoryOutputPerSurfaceValue("SURFACE_MOM_DISTORTION", MomentumDistortion, iMarker_Analyze);
    Tot_Momentum_Distortion += MomentumDistortion;
    config->SetSurface_MomentumDistortion(iMarker_Analyze, MomentumDistortion);

    su2double SecondOverUniform = SecondaryStrength/Uniformity;
    SetHistoryOutputPerSurfaceValue("SURFACE_SECOND_OVER_UNIFORM", SecondOverUniform, iMarker_Analyze);
    Tot_SecondOverUniformity += SecondOverUniform;
    config->SetSurface_SecondOverUniform(iMarker_Analyze, SecondOverUniform);

    su2double TotalTemperature = Surface_TotalTemperature_Total[iMarker_Analyze] * config->GetTemperature_Ref();
    SetHistoryOutputPerSurfaceValue("SURFACE_TOTAL_TEMPERATURE", TotalTemperature, iMarker_Analyze);
    Tot_Surface_TotalTemperature += TotalTemperature;
    config->SetSurface_TotalTemperature(iMarker_Analyze, TotalTemperature);

    su2double TotalPressure = Surface_TotalPressure_Total[iMarker_Analyze] * config->GetPressure_Ref();
    SetHistoryOutputPerSurfaceValue("SURFACE_TOTAL_PRESSURE", TotalPressure, iMarker_Analyze);
    Tot_Surface_TotalPressure += TotalPressure;
    config->SetSurface_TotalPressure(iMarker_Analyze, TotalPressure);

    su2double y_CO = Surface_CO_Total[iMarker_Analyze];
    SetHistoryOutputPerSurfaceValue("AVG_CO", y_CO, iMarker_Analyze);
    Tot_Surface_CO += y_CO;
    config->SetSurface_CO(iMarker_Analyze, y_CO);
    
    su2double y_NOx = Surface_NOx_Total[iMarker_Analyze];
    SetHistoryOutputPerSurfaceValue("AVG_NOX", y_NOx, iMarker_Analyze);
    Tot_Surface_NOx += y_NOx;
    config->SetSurface_NOx(iMarker_Analyze, y_NOx);

<<<<<<< HEAD
    su2double y_CH4 = Surface_CH4_Total[iMarker_Analyze];
    SetHistoryOutputPerSurfaceValue("AVG_CH4", y_CH4, iMarker_Analyze);
    Tot_Surface_CH4 += y_CH4;
    config->SetSurface_CH4(iMarker_Analyze, y_CH4);
=======
    su2double temp = Surface_TotalTemperature_Total[iMarker_Analyze];
    SetHistoryOutputPerSurfaceValue("AVG_TEMP", temp, iMarker_Analyze);
    Tot_Surface_Temp += temp;
    config->SetSurface_Temperature(iMarker_Analyze, temp);
>>>>>>> 3a744b52
  }

  /*--- Compute the average static pressure drop between two surfaces. Note
   that this assumes we have two surfaces being analyzed and that the outlet
   is first followed by the inlet. This is because we may also want to choose
   outlet values (temperature, uniformity, etc.) for our design problems,
   which require the outlet to be listed first. This is a simple first version
   that could be generalized to a different orders/lists/etc. ---*/

  for (iMarker_Analyze = 0; iMarker_Analyze < nMarker_Analyze; iMarker_Analyze++) {
    su2double Pressure_Drop = 0.0;
    if (nMarker_Analyze == 2) {
      Pressure_Drop = (Surface_Pressure_Total[1]-Surface_Pressure_Total[0]) * config->GetPressure_Ref();
      config->SetSurface_PressureDrop(iMarker_Analyze, Pressure_Drop);
    }
    Tot_Surface_PressureDrop += Pressure_Drop;
    SetHistoryOutputPerSurfaceValue("SURFACE_PRESSURE_DROP", Pressure_Drop, iMarker_Analyze);
  }

  SetHistoryOutputValue("SURFACE_MASSFLOW", Tot_Surface_MassFlow);
  SetHistoryOutputValue("SURFACE_MACH", Tot_Surface_Mach);
  SetHistoryOutputValue("SURFACE_STATIC_TEMPERATURE", Tot_Surface_Temperature);
  SetHistoryOutputValue("SURFACE_STATIC_PRESSURE", Tot_Surface_Pressure);
  SetHistoryOutputValue("AVG_DENSITY", Tot_Surface_Density);
  SetHistoryOutputValue("AVG_ENTHALPY", Tot_Surface_Enthalpy);
  SetHistoryOutputValue("AVG_NORMALVEL", Tot_Surface_NormalVelocity);
  SetHistoryOutputValue("SURFACE_UNIFORMITY", Tot_Surface_StreamVelocity2);
  SetHistoryOutputValue("SURFACE_SECONDARY", Tot_Surface_TransvVelocity2);
  SetHistoryOutputValue("SURFACE_MOM_DISTORTION", Tot_Momentum_Distortion);
  SetHistoryOutputValue("SURFACE_SECOND_OVER_UNIFORM", Tot_SecondOverUniformity);
  SetHistoryOutputValue("SURFACE_TOTAL_TEMPERATURE", Tot_Surface_TotalTemperature);
  SetHistoryOutputValue("SURFACE_TOTAL_PRESSURE", Tot_Surface_TotalPressure);
  SetHistoryOutputValue("SURFACE_PRESSURE_DROP", Tot_Surface_PressureDrop);
<<<<<<< HEAD
  SetHistoryOutputValue("AVG_CO", Tot_Surface_CO);
  SetHistoryOutputValue("AVG_NOX", Tot_Surface_NOx);
  SetHistoryOutputValue("AVG_CH4", Tot_Surface_CH4);
=======
  SetHistoryOutputValue("AVG_CO",   Tot_Surface_CO);
  SetHistoryOutputValue("AVG_NOX",  Tot_Surface_NOx);
  SetHistoryOutputValue("AVG_TEMP", Tot_Surface_Temp);
>>>>>>> 3a744b52

  if ((rank == MASTER_NODE) && !config->GetDiscrete_Adjoint() && output) {

    cout.precision(6);
    cout.setf(ios::scientific, ios::floatfield);
    cout << endl << "Computing surface mean values." << endl << endl;

    for (iMarker_Analyze = 0; iMarker_Analyze < nMarker_Analyze; iMarker_Analyze++) {
      cout << "Surface "<< config->GetMarker_Analyze_TagBound(iMarker_Analyze) << ":" << endl;

      if (nDim == 3) { if (config->GetSystemMeasurements() == SI) cout << setw(20) << "Area (m^2): "; else cout << setw(20) << "Area (ft^2): "; }
      else { if (config->GetSystemMeasurements() == SI) cout << setw(20) << "Area (m): "; else cout << setw(20) << "Area (ft): "; }

      if (config->GetSystemMeasurements() == SI)      cout << setw(15) << fabs(Surface_Area_Total[iMarker_Analyze]);
      else if (config->GetSystemMeasurements() == US) cout << setw(15) << fabs(Surface_Area_Total[iMarker_Analyze])*12.0*12.0;

      cout << endl;

      su2double MassFlow = config->GetSurface_MassFlow(iMarker_Analyze);
      if (config->GetSystemMeasurements() == SI)      cout << setw(20) << "Mf (kg/s): " << setw(15) << MassFlow;
      else if (config->GetSystemMeasurements() == US) cout << setw(20) << "Mf (lbs/s): " << setw(15) << MassFlow;

      su2double NormalVelocity = config->GetSurface_NormalVelocity(iMarker_Analyze);
      if (config->GetSystemMeasurements() == SI)      cout << setw(20) << "Vn (m/s): " << setw(15) << NormalVelocity;
      else if (config->GetSystemMeasurements() == US) cout << setw(20) << "Vn (ft/s): " << setw(15) << NormalVelocity;

      cout << endl;

      su2double Uniformity = config->GetSurface_Uniformity(iMarker_Analyze);
      if (config->GetSystemMeasurements() == SI)      cout << setw(20) << "Uniformity (m/s): " << setw(15) << Uniformity;
      else if (config->GetSystemMeasurements() == US) cout << setw(20) << "Uniformity (ft/s): " << setw(15) << Uniformity;

      su2double SecondaryStrength = config->GetSurface_SecondaryStrength(iMarker_Analyze);
      if (config->GetSystemMeasurements() == SI)      cout << setw(20) << "Secondary (m/s): " << setw(15) << SecondaryStrength;
      else if (config->GetSystemMeasurements() == US) cout << setw(20) << "Secondary (ft/s): " << setw(15) << SecondaryStrength;

      cout << endl;

      su2double MomentumDistortion = config->GetSurface_MomentumDistortion(iMarker_Analyze);
      cout << setw(20) << "Mom. Distortion: " << setw(15) << MomentumDistortion;

      su2double SecondOverUniform = config->GetSurface_SecondOverUniform(iMarker_Analyze);
      cout << setw(20) << "Second/Uniform: " << setw(15) << SecondOverUniform;

      cout << endl;

      su2double Pressure = config->GetSurface_Pressure(iMarker_Analyze);
      if (config->GetSystemMeasurements() == SI)      cout << setw(20) << "P (Pa): " << setw(15) << Pressure;
      else if (config->GetSystemMeasurements() == US) cout << setw(20) << "P (psf): " << setw(15) << Pressure;

      su2double TotalPressure = config->GetSurface_TotalPressure(iMarker_Analyze);
      if (config->GetSystemMeasurements() == SI)      cout << setw(20) << "PT (Pa): " << setw(15) <<TotalPressure;
      else if (config->GetSystemMeasurements() == US) cout << setw(20) << "PT (psf): " << setw(15) <<TotalPressure;

      cout << endl;

      su2double Mach = config->GetSurface_Mach(iMarker_Analyze);
      cout << setw(20) << "Mach: " << setw(15) << Mach;

      su2double Density = config->GetSurface_Density(iMarker_Analyze);
      if (config->GetSystemMeasurements() == SI)      cout << setw(20) << "Rho (kg/m^3): " << setw(15) << Density;
      else if (config->GetSystemMeasurements() == US) cout << setw(20) << "Rho (lb/ft^3): " << setw(15) << Density*32.174;

      cout << endl;

      if (compressible || energy) {
        su2double Temperature = config->GetSurface_Temperature(iMarker_Analyze);
        if (config->GetSystemMeasurements() == SI)      cout << setw(20) << "T (K): " << setw(15) << Temperature;
        else if (config->GetSystemMeasurements() == US) cout << setw(20) << "T (R): " << setw(15) << Temperature;

        su2double TotalTemperature = config->GetSurface_TotalTemperature(iMarker_Analyze);
        if (config->GetSystemMeasurements() == SI)      cout << setw(20) << "TT (K): " << setw(15) << TotalTemperature;
        else if (config->GetSystemMeasurements() == US) cout << setw(20) << "TT (R): " << setw(15) << TotalTemperature;

        cout << endl;
      }
    }
    cout.unsetf(ios_base::floatfield);

  }

  std::cout << std::resetiosflags(std::cout.flags());
}

void CFlowOutput::AddAerodynamicCoefficients(CConfig *config){

  /// BEGIN_GROUP: AERO_COEFF, DESCRIPTION: Sum of the aerodynamic coefficients and forces on all surfaces (markers) set with MARKER_MONITORING.
  /// DESCRIPTION: Drag coefficient
  AddHistoryOutput("DRAG",       "CD",   ScreenOutputFormat::FIXED, "AERO_COEFF", "Total drag coefficient on all surfaces set with MARKER_MONITORING", HistoryFieldType::COEFFICIENT);
  /// DESCRIPTION: Lift coefficient
  AddHistoryOutput("LIFT",       "CL",   ScreenOutputFormat::FIXED, "AERO_COEFF", "Total lift coefficient on all surfaces set with MARKER_MONITORING", HistoryFieldType::COEFFICIENT);
  /// DESCRIPTION: Sideforce coefficient
  AddHistoryOutput("SIDEFORCE",  "CSF",  ScreenOutputFormat::FIXED, "AERO_COEFF", "Total sideforce coefficient on all surfaces set with MARKER_MONITORING", HistoryFieldType::COEFFICIENT);
  /// DESCRIPTION: Moment around the x-axis
  AddHistoryOutput("MOMENT_X",   "CMx",  ScreenOutputFormat::FIXED, "AERO_COEFF", "Total momentum x-component on all surfaces set with MARKER_MONITORING", HistoryFieldType::COEFFICIENT);
  /// DESCRIPTION: Moment around the y-axis
  AddHistoryOutput("MOMENT_Y",   "CMy",  ScreenOutputFormat::FIXED, "AERO_COEFF", "Total momentum y-component on all surfaces set with MARKER_MONITORING", HistoryFieldType::COEFFICIENT);
  /// DESCRIPTION: Moment around the z-axis
  AddHistoryOutput("MOMENT_Z",   "CMz",  ScreenOutputFormat::FIXED, "AERO_COEFF", "Total momentum z-component on all surfaces set with MARKER_MONITORING", HistoryFieldType::COEFFICIENT);
  /// DESCRIPTION: Force in x direction
  AddHistoryOutput("FORCE_X",    "CFx",  ScreenOutputFormat::FIXED, "AERO_COEFF", "Total force x-component on all surfaces set with MARKER_MONITORING", HistoryFieldType::COEFFICIENT);
  /// DESCRIPTION: Force in y direction
  AddHistoryOutput("FORCE_Y",    "CFy",  ScreenOutputFormat::FIXED, "AERO_COEFF", "Total force y-component on all surfaces set with MARKER_MONITORING", HistoryFieldType::COEFFICIENT);
  /// DESCRIPTION: Force in z direction
  AddHistoryOutput("FORCE_Z",    "CFz",  ScreenOutputFormat::FIXED, "AERO_COEFF", "Total force z-component on all surfaces set with MARKER_MONITORING", HistoryFieldType::COEFFICIENT);
  /// DESCRIPTION: Lift-to-drag ratio
  AddHistoryOutput("EFFICIENCY", "CEff", ScreenOutputFormat::FIXED, "AERO_COEFF", "Total lift-to-drag ratio on all surfaces set with MARKER_MONITORING", HistoryFieldType::COEFFICIENT);
  /// DESCRIPTION: Custom objective
  AddHistoryOutput("CUSTOM_OBJFUNC", "Custom_ObjFunc", ScreenOutputFormat::FIXED, "AERO_COEFF", "Custom objective function on all surfaces set with MARKER_MONITORING", HistoryFieldType::COEFFICIENT);
  /// END_GROUP

  /// BEGIN_GROUP: AERO_COEFF_SURF, DESCRIPTION: Aerodynamic coefficients and forces per surface.
  vector<string> Marker_Monitoring;
  for (unsigned short iMarker_Monitoring = 0; iMarker_Monitoring < config->GetnMarker_Monitoring(); iMarker_Monitoring++){
    Marker_Monitoring.push_back(config->GetMarker_Monitoring_TagBound(iMarker_Monitoring));
  }
  /// DESCRIPTION: Drag coefficient
  AddHistoryOutputPerSurface("DRAG_ON_SURFACE",       "CD",   ScreenOutputFormat::FIXED, "AERO_COEFF_SURF", Marker_Monitoring, HistoryFieldType::COEFFICIENT);
  /// DESCRIPTION: Lift coefficient
  AddHistoryOutputPerSurface("LIFT_ON_SURFACE",       "CL",   ScreenOutputFormat::FIXED, "AERO_COEFF_SURF", Marker_Monitoring, HistoryFieldType::COEFFICIENT);
  /// DESCRIPTION: Sideforce coefficient
  AddHistoryOutputPerSurface("SIDEFORCE_ON_SURFACE",  "CSF",  ScreenOutputFormat::FIXED, "AERO_COEFF_SURF", Marker_Monitoring, HistoryFieldType::COEFFICIENT);
  /// DESCRIPTION: Moment around the x-axis
  AddHistoryOutputPerSurface("MOMENT-X_ON_SURFACE",   "CMx",  ScreenOutputFormat::FIXED, "AERO_COEFF_SURF", Marker_Monitoring, HistoryFieldType::COEFFICIENT);
  /// DESCRIPTION: Moment around the y-axis
  AddHistoryOutputPerSurface("MOMENT-Y_ON_SURFACE",   "CMy",  ScreenOutputFormat::FIXED, "AERO_COEFF_SURF", Marker_Monitoring, HistoryFieldType::COEFFICIENT);
  /// DESCRIPTION: Moment around the z-axis
  AddHistoryOutputPerSurface("MOMENT-Z_ON_SURFACE",   "CMz",  ScreenOutputFormat::FIXED, "AERO_COEFF_SURF", Marker_Monitoring, HistoryFieldType::COEFFICIENT);
  /// DESCRIPTION: Force in x direction
  AddHistoryOutputPerSurface("FORCE-X_ON_SURFACE",    "CFx",  ScreenOutputFormat::FIXED, "AERO_COEFF_SURF", Marker_Monitoring, HistoryFieldType::COEFFICIENT);
  /// DESCRIPTION: Force in y direction
  AddHistoryOutputPerSurface("FORCE-Y_ON_SURFACE",    "CFy",  ScreenOutputFormat::FIXED, "AERO_COEFF_SURF", Marker_Monitoring, HistoryFieldType::COEFFICIENT);
  /// DESCRIPTION: Force in z direction
  AddHistoryOutputPerSurface("FORCE-Z_ON_SURFACE",    "CFz",  ScreenOutputFormat::FIXED, "AERO_COEFF_SURF", Marker_Monitoring, HistoryFieldType::COEFFICIENT);
  /// DESCRIPTION: Lift-to-drag ratio
  AddHistoryOutputPerSurface("EFFICIENCY_ON_SURFACE", "CEff", ScreenOutputFormat::FIXED, "AERO_COEFF_SURF", Marker_Monitoring, HistoryFieldType::COEFFICIENT);
  /// END_GROUP

  /// DESCRIPTION: Angle of attack
  AddHistoryOutput("AOA", "AoA", ScreenOutputFormat::FIXED, "AOA", "Angle of attack");

  AddHistoryOutput("COMBO", "ComboObj", ScreenOutputFormat::SCIENTIFIC, "COMBO", "Combined obj. function value.", HistoryFieldType::COEFFICIENT);
}

void CFlowOutput::SetAerodynamicCoefficients(CConfig *config, CSolver *flow_solver){

<<<<<<< HEAD
  // bool flamelet_model = config->GetKind_Scalar_Model() == PROGRESS_VARIABLE;

=======
>>>>>>> 3a744b52
  SetHistoryOutputValue("DRAG", flow_solver->GetTotal_CD());
  SetHistoryOutputValue("LIFT", flow_solver->GetTotal_CL());
  if (nDim == 3)
    SetHistoryOutputValue("SIDEFORCE", flow_solver->GetTotal_CSF());
  if (nDim == 3){
    SetHistoryOutputValue("MOMENT_X", flow_solver->GetTotal_CMx());
    SetHistoryOutputValue("MOMENT_Y", flow_solver->GetTotal_CMy());
  }
  SetHistoryOutputValue("MOMENT_Z", flow_solver->GetTotal_CMz());
  SetHistoryOutputValue("FORCE_X", flow_solver->GetTotal_CFx());
  SetHistoryOutputValue("FORCE_Y", flow_solver->GetTotal_CFy());
  if (nDim == 3)
    SetHistoryOutputValue("FORCE_Z", flow_solver->GetTotal_CFz());
  SetHistoryOutputValue("EFFICIENCY", flow_solver->GetTotal_CEff());
  SetHistoryOutputValue("CUSTOM_OBJFUNC", flow_solver->GetTotal_Custom_ObjFunc());

  for (unsigned short iMarker_Monitoring = 0; iMarker_Monitoring < config->GetnMarker_Monitoring(); iMarker_Monitoring++) {
    SetHistoryOutputPerSurfaceValue("DRAG_ON_SURFACE", flow_solver->GetSurface_CD(iMarker_Monitoring), iMarker_Monitoring);
    SetHistoryOutputPerSurfaceValue("LIFT_ON_SURFACE", flow_solver->GetSurface_CL(iMarker_Monitoring), iMarker_Monitoring);
    if (nDim == 3)
      SetHistoryOutputPerSurfaceValue("SIDEFORCE_ON_SURFACE", flow_solver->GetSurface_CSF(iMarker_Monitoring), iMarker_Monitoring);
    if (nDim == 3){
      SetHistoryOutputPerSurfaceValue("MOMENT-X_ON_SURFACE", flow_solver->GetSurface_CMx(iMarker_Monitoring), iMarker_Monitoring);
      SetHistoryOutputPerSurfaceValue("MOMENT-Y_ON_SURFACE", flow_solver->GetSurface_CMy(iMarker_Monitoring), iMarker_Monitoring);
    }
    SetHistoryOutputPerSurfaceValue("MOMENT-Z_ON_SURFACE", flow_solver->GetSurface_CMz(iMarker_Monitoring), iMarker_Monitoring);
    SetHistoryOutputPerSurfaceValue("FORCE-X_ON_SURFACE", flow_solver->GetSurface_CFx(iMarker_Monitoring), iMarker_Monitoring);
    SetHistoryOutputPerSurfaceValue("FORCE-Y_ON_SURFACE", flow_solver->GetSurface_CFy(iMarker_Monitoring), iMarker_Monitoring);
    if (nDim == 3)
      SetHistoryOutputPerSurfaceValue("FORCE-Z_ON_SURFACE", flow_solver->GetSurface_CFz(iMarker_Monitoring), iMarker_Monitoring);

    SetHistoryOutputPerSurfaceValue("EFFICIENCY_ON_SURFACE", flow_solver->GetSurface_CEff(iMarker_Monitoring), iMarker_Monitoring);
    if (config->GetAeroelastic_Simulation()){
      SetHistoryOutputPerSurfaceValue("PITCH", config->GetAeroelastic_pitch(iMarker_Monitoring), iMarker_Monitoring);
      SetHistoryOutputPerSurfaceValue("PLUNGE", config->GetAeroelastic_plunge(iMarker_Monitoring), iMarker_Monitoring);
    }
  }

  SetHistoryOutputValue("AOA", config->GetAoA());

  SetHistoryOutputValue("COMBO", flow_solver->GetTotal_ComboObj());
}

void CFlowOutput::SetRotatingFrameCoefficients(CConfig *config, CSolver *flow_solver) {

  SetHistoryOutputValue("THRUST", flow_solver->GetTotal_CT());
  SetHistoryOutputValue("TORQUE", flow_solver->GetTotal_CQ());
  SetHistoryOutputValue("FIGURE_OF_MERIT", flow_solver->GetTotal_CMerit());
}


void CFlowOutput::Add_CpInverseDesignOutput(){

  AddHistoryOutput("INVERSE_DESIGN_PRESSURE", "Cp_Diff", ScreenOutputFormat::FIXED, "CP_DIFF", "Cp difference for inverse design");

}

void CFlowOutput::Set_CpInverseDesign(CSolver *solver, const CGeometry *geometry, const CConfig *config){

  /*--- Prepare to read the surface pressure files (CSV) ---*/

  const auto surfCp_filename = config->GetUnsteady_FileName("TargetCp", curTimeIter, ".dat");

  /*--- Read the surface pressure file, on the first inner iteration. ---*/

  ifstream Surface_file;
  Surface_file.open(surfCp_filename);

  if (!Surface_file.good()) {
    solver->SetTotal_CpDiff(0.0);
    SetHistoryOutputValue("INVERSE_DESIGN_PRESSURE", 0.0);
    return;
  }

  if ((config->GetInnerIter() == 0) || config->GetDiscrete_Adjoint()) {
    string text_line;
    getline(Surface_file, text_line);

    while (getline(Surface_file, text_line)) {
      /*--- remove commas ---*/
      for (auto& c : text_line) if (c == ',') c = ' ';
      stringstream point_line(text_line);

      /*--- parse line ---*/
      unsigned long iPointGlobal;
      su2double XCoord, YCoord, ZCoord=0, Pressure, PressureCoeff;

      point_line >> iPointGlobal >> XCoord >> YCoord;
      if (nDim == 3) point_line >> ZCoord;
      point_line >> Pressure >> PressureCoeff;

      const auto iPoint = geometry->GetGlobal_to_Local_Point(iPointGlobal);

      /*--- If the point is on this rank set the Cp to associated vertices
       *    (one point may be shared by multiple vertices). ---*/
      if (iPoint >= 0) {
        bool set = false;
        for (auto iMarker = 0u; iMarker < geometry->GetnMarker(); ++iMarker) {
          const auto iVertex = geometry->nodes->GetVertex(iPoint, iMarker);

          if (iVertex >= 0) {
            solver->SetCPressureTarget(iMarker, iVertex, PressureCoeff);
            set = true;
          }
        }
        if (!set)
          cout << "WARNING: In file " << surfCp_filename << ", point " << iPointGlobal << " is not a vertex." << endl;
      }
    }
  }

  /*--- Compute the pressure difference. ---*/

  su2double PressDiff = 0.0;

  for (auto iMarker = 0u; iMarker < geometry->GetnMarker(); ++iMarker) {

    const auto Boundary = config->GetMarker_All_KindBC(iMarker);

    if (config->GetSolid_Wall(iMarker) || (Boundary == NEARFIELD_BOUNDARY)) {
      for (auto iVertex = 0ul; iVertex < geometry->GetnVertex(iMarker); iVertex++) {

        const auto iPoint = geometry->vertex[iMarker][iVertex]->GetNode();
        if (!geometry->nodes->GetDomain(iPoint)) continue;

        const auto Cp = solver->GetCPressure(iMarker, iVertex);
        const auto CpTarget = solver->GetCPressureTarget(iMarker, iVertex);

        const auto Normal = geometry->vertex[iMarker][iVertex]->GetNormal();
        const auto Area = GeometryToolbox::Norm(nDim, Normal);

        PressDiff += Area * pow(CpTarget-Cp, 2);
      }
    }
  }
  su2double tmp = PressDiff;
  SU2_MPI::Allreduce(&tmp, &PressDiff, 1, MPI_DOUBLE, MPI_SUM, SU2_MPI::GetComm());

  /*--- Update the total Cp difference coeffient. ---*/

  solver->SetTotal_CpDiff(PressDiff);
  SetHistoryOutputValue("INVERSE_DESIGN_PRESSURE", PressDiff);

}

void CFlowOutput::WriteAdditionalFiles(CConfig *config, CGeometry *geometry, CSolver **solver_container){

  if (config->GetFixed_CL_Mode() || config->GetFixed_CM_Mode()){
    WriteMetaData(config);
  }

  if (config->GetWrt_ForcesBreakdown()){
    WriteForcesBreakdown(config, geometry, solver_container);
  }

}

void CFlowOutput::WriteMetaData(const CConfig *config){

  ofstream meta_file;

  string filename = "flow";

  filename = config->GetFilename(filename, ".meta", curTimeIter);

  /*--- All processors open the file. ---*/

  if (rank == MASTER_NODE) {
    meta_file.open(filename.c_str(), ios::out);
    meta_file.precision(15);

    if (config->GetTime_Marching() == TIME_MARCHING::DT_STEPPING_1ST || config->GetTime_Marching() == TIME_MARCHING::DT_STEPPING_2ND)
      meta_file <<"ITER= " << curTimeIter + 1 << endl;
    else
      meta_file <<"ITER= " << curInnerIter + config->GetExtIter_OffSet() + 1 << endl;

    if (config->GetFixed_CL_Mode()){
      meta_file <<"AOA= " << config->GetAoA() - config->GetAoA_Offset() << endl;
      meta_file <<"SIDESLIP_ANGLE= " << config->GetAoS() - config->GetAoS_Offset() << endl;
      meta_file <<"DCD_DCL_VALUE= " << config->GetdCD_dCL() << endl;
      if (nDim==3){
        meta_file <<"DCMX_DCL_VALUE= " << config->GetdCMx_dCL() << endl;
        meta_file <<"DCMY_DCL_VALUE= " << config->GetdCMy_dCL() << endl;
      }
      meta_file <<"DCMZ_DCL_VALUE= " << config->GetdCMz_dCL() << endl;
    }
    meta_file <<"INITIAL_BCTHRUST= " << config->GetInitial_BCThrust() << endl;


    if (( config->GetKind_Solver() == DISC_ADJ_EULER ||
          config->GetKind_Solver() == DISC_ADJ_NAVIER_STOKES ||
          config->GetKind_Solver() == DISC_ADJ_RANS )) {
      meta_file << "SENS_AOA=" << GetHistoryFieldValue("SENS_AOA") * PI_NUMBER / 180.0 << endl;
    }
  }

  meta_file.close();
}

void CFlowOutput::WriteForcesBreakdown(CConfig *config, CGeometry *geometry, CSolver **solver_container){

  unsigned short iMarker_Monitoring;

  const bool compressible    = (config->GetKind_Regime() == ENUM_REGIME::COMPRESSIBLE);
  const bool incompressible  = (config->GetKind_Regime() == ENUM_REGIME::INCOMPRESSIBLE);
  const bool unsteady        = config->GetTime_Domain();
  const bool viscous         = config->GetViscous();
  const bool dynamic_grid    = config->GetDynamic_Grid();
  const bool gravity         = config->GetGravityForce();
  const bool turbulent       = config->GetKind_Solver() == RANS;
  const bool fixed_cl        = config->GetFixed_CL_Mode();
  const auto Kind_Solver     = config->GetKind_Solver();
  const auto Kind_Turb_Model = config->GetKind_Turb_Model();
  const auto Ref_NonDim      = config->GetRef_NonDim();

  const auto nDim =  geometry->GetnDim();

  auto fileName = config->GetBreakdown_FileName();
  if (unsteady) {
    const auto lastindex = fileName.find_last_of(".");
    const auto ext = fileName.substr(lastindex, fileName.size());
    fileName = fileName.substr(0, lastindex);
    fileName = config->GetFilename(fileName, ext, curTimeIter);
  }

  /*--- Output the mean flow solution using only the master node ---*/

  if ( rank == MASTER_NODE) {

    cout << endl << "Writing the forces breakdown file ("<< fileName << ")." << endl;

    /*--- Initialize variables to store information from all domains (direct solution) ---*/

    su2double Total_CL = 0.0, Total_CD = 0.0, Total_CSF = 0.0,
    Total_CMx = 0.0, Total_CMy = 0.0, Total_CMz = 0.0, Total_CEff = 0.0,
    Total_CoPx = 0.0, Total_CoPy = 0.0, Total_CoPz = 0.0,
    Total_CFx = 0.0, Total_CFy = 0.0, Total_CFz = 0.0, Inv_CL = 0.0,
    Inv_CD = 0.0, Inv_CSF = 0.0, Inv_CMx = 0.0, Inv_CMy = 0.0,
    Inv_CMz = 0.0, Inv_CEff = 0.0, Inv_CFx = 0.0, Inv_CFy = 0.0, Inv_CFz =
    0.0,      Mnt_CL = 0.0,
    Mnt_CD = 0.0, Mnt_CSF = 0.0, Mnt_CMx = 0.0, Mnt_CMy = 0.0,
    Mnt_CMz = 0.0, Mnt_CEff = 0.0, Mnt_CFx = 0.0, Mnt_CFy = 0.0, Mnt_CFz =
    0.0, Visc_CL = 0.0,
    Visc_CD = 0.0, Visc_CSF = 0.0, Visc_CMx = 0.0, Visc_CMy = 0.0,
    Visc_CMz = 0.0, Visc_CEff = 0.0, Visc_CFx = 0.0, Visc_CFy = 0.0, Visc_CFz =
    0.0, *Surface_CL = nullptr, *Surface_CD = nullptr,
    *Surface_CSF = nullptr, *Surface_CEff = nullptr, *Surface_CFx = nullptr,
    *Surface_CFy = nullptr, *Surface_CFz = nullptr,
    *Surface_CMx = nullptr, *Surface_CMy = nullptr, *Surface_CMz = nullptr,
    *Surface_CL_Inv = nullptr,
    *Surface_CD_Inv = nullptr, *Surface_CSF_Inv = nullptr,
    *Surface_CEff_Inv = nullptr, *Surface_CFx_Inv = nullptr, *Surface_CFy_Inv =
    nullptr, *Surface_CFz_Inv = nullptr, *Surface_CMx_Inv = nullptr,
    *Surface_CMy_Inv = nullptr, *Surface_CMz_Inv = nullptr,
    *Surface_CL_Visc = nullptr,
    *Surface_CD_Visc = nullptr, *Surface_CSF_Visc = nullptr,
    *Surface_CEff_Visc = nullptr, *Surface_CFx_Visc = nullptr, *Surface_CFy_Visc =
    nullptr, *Surface_CFz_Visc = nullptr, *Surface_CMx_Visc = nullptr,
    *Surface_CMy_Visc = nullptr, *Surface_CMz_Visc = nullptr,
    *Surface_CL_Mnt = nullptr,
    *Surface_CD_Mnt = nullptr, *Surface_CSF_Mnt = nullptr,
    *Surface_CEff_Mnt = nullptr, *Surface_CFx_Mnt = nullptr, *Surface_CFy_Mnt =
    nullptr, *Surface_CFz_Mnt = nullptr, *Surface_CMx_Mnt = nullptr,
    *Surface_CMy_Mnt = nullptr, *Surface_CMz_Mnt = nullptr;

    /*--- Allocate memory for the coefficients being monitored ---*/

    Surface_CL      = new su2double[config->GetnMarker_Monitoring()];
    Surface_CD      = new su2double[config->GetnMarker_Monitoring()];
    Surface_CSF = new su2double[config->GetnMarker_Monitoring()];
    Surface_CEff       = new su2double[config->GetnMarker_Monitoring()];
    Surface_CFx        = new su2double[config->GetnMarker_Monitoring()];
    Surface_CFy        = new su2double[config->GetnMarker_Monitoring()];
    Surface_CFz        = new su2double[config->GetnMarker_Monitoring()];
    Surface_CMx        = new su2double[config->GetnMarker_Monitoring()];
    Surface_CMy        = new su2double[config->GetnMarker_Monitoring()];
    Surface_CMz        = new su2double[config->GetnMarker_Monitoring()];

    Surface_CL_Inv      = new su2double[config->GetnMarker_Monitoring()];
    Surface_CD_Inv      = new su2double[config->GetnMarker_Monitoring()];
    Surface_CSF_Inv = new su2double[config->GetnMarker_Monitoring()];
    Surface_CEff_Inv       = new su2double[config->GetnMarker_Monitoring()];
    Surface_CFx_Inv        = new su2double[config->GetnMarker_Monitoring()];
    Surface_CFy_Inv        = new su2double[config->GetnMarker_Monitoring()];
    Surface_CFz_Inv        = new su2double[config->GetnMarker_Monitoring()];
    Surface_CMx_Inv        = new su2double[config->GetnMarker_Monitoring()];
    Surface_CMy_Inv        = new su2double[config->GetnMarker_Monitoring()];
    Surface_CMz_Inv        = new su2double[config->GetnMarker_Monitoring()];

    Surface_CL_Visc = new su2double[config->GetnMarker_Monitoring()];
    Surface_CD_Visc = new su2double[config->GetnMarker_Monitoring()];
    Surface_CSF_Visc =
    new su2double[config->GetnMarker_Monitoring()];
    Surface_CEff_Visc = new su2double[config->GetnMarker_Monitoring()];
    Surface_CFx_Visc = new su2double[config->GetnMarker_Monitoring()];
    Surface_CFy_Visc = new su2double[config->GetnMarker_Monitoring()];
    Surface_CFz_Visc = new su2double[config->GetnMarker_Monitoring()];
    Surface_CMx_Visc = new su2double[config->GetnMarker_Monitoring()];
    Surface_CMy_Visc = new su2double[config->GetnMarker_Monitoring()];
    Surface_CMz_Visc = new su2double[config->GetnMarker_Monitoring()];


    Surface_CL_Mnt = new su2double[config->GetnMarker_Monitoring()];
    Surface_CD_Mnt = new su2double[config->GetnMarker_Monitoring()];
    Surface_CSF_Mnt =
    new su2double[config->GetnMarker_Monitoring()];
    Surface_CEff_Mnt = new su2double[config->GetnMarker_Monitoring()];
    Surface_CFx_Mnt = new su2double[config->GetnMarker_Monitoring()];
    Surface_CFy_Mnt = new su2double[config->GetnMarker_Monitoring()];
    Surface_CFz_Mnt = new su2double[config->GetnMarker_Monitoring()];
    Surface_CMx_Mnt = new su2double[config->GetnMarker_Monitoring()];
    Surface_CMy_Mnt = new su2double[config->GetnMarker_Monitoring()];
    Surface_CMz_Mnt = new su2double[config->GetnMarker_Monitoring()];

    /*--- Flow solution coefficients ---*/

    Total_CL       = solver_container[FLOW_SOL]->GetTotal_CL();
    Total_CD       = solver_container[FLOW_SOL]->GetTotal_CD();
    Total_CSF      = solver_container[FLOW_SOL]->GetTotal_CSF();
    Total_CEff        = solver_container[FLOW_SOL]->GetTotal_CEff();
    Total_CMx         = solver_container[FLOW_SOL]->GetTotal_CMx();
    Total_CMy         = solver_container[FLOW_SOL]->GetTotal_CMy();
    Total_CMz         = solver_container[FLOW_SOL]->GetTotal_CMz();
    Total_CFx         = solver_container[FLOW_SOL]->GetTotal_CFx();
    Total_CFy         = solver_container[FLOW_SOL]->GetTotal_CFy();
    Total_CFz         = solver_container[FLOW_SOL]->GetTotal_CFz();

    if (nDim == 2) {
      Total_CoPx = solver_container[FLOW_SOL]->GetTotal_CoPx() / solver_container[FLOW_SOL]->GetTotal_CFy();
      Total_CoPy = solver_container[FLOW_SOL]->GetTotal_CoPy() / solver_container[FLOW_SOL]->GetTotal_CFx();
      Total_CoPz = 0.0;
    }
    if (nDim == 3) {
      Total_CoPx = solver_container[FLOW_SOL]->GetTotal_CoPx() / solver_container[FLOW_SOL]->GetTotal_CFz();
      Total_CoPy = 0.0;
      Total_CoPz = solver_container[FLOW_SOL]->GetTotal_CoPz() / solver_container[FLOW_SOL]->GetTotal_CFx();
    }

    if (config->GetSystemMeasurements() == US) { Total_CoPx *= 12.0; Total_CoPy *= 12.0; Total_CoPz *= 12.0; }

    /*--- Flow inviscid solution coefficients ---*/

    Inv_CL =
    solver_container[FLOW_SOL]->GetAllBound_CL_Inv();
    Inv_CD =
    solver_container[FLOW_SOL]->GetAllBound_CD_Inv();
    Inv_CSF =
    solver_container[FLOW_SOL]->GetAllBound_CSF_Inv();
    Inv_CEff =
    solver_container[FLOW_SOL]->GetAllBound_CEff_Inv();
    Inv_CMx =
    solver_container[FLOW_SOL]->GetAllBound_CMx_Inv();
    Inv_CMy =
    solver_container[FLOW_SOL]->GetAllBound_CMy_Inv();
    Inv_CMz =
    solver_container[FLOW_SOL]->GetAllBound_CMz_Inv();
    Inv_CFx =
    solver_container[FLOW_SOL]->GetAllBound_CFx_Inv();
    Inv_CFy =
    solver_container[FLOW_SOL]->GetAllBound_CFy_Inv();
    Inv_CFz =
    solver_container[FLOW_SOL]->GetAllBound_CFz_Inv();

    /*--- Flow viscous solution coefficients ---*/

    Visc_CL =
    solver_container[FLOW_SOL]->GetAllBound_CL_Visc();
    Visc_CD =
    solver_container[FLOW_SOL]->GetAllBound_CD_Visc();
    Visc_CSF =
    solver_container[FLOW_SOL]->GetAllBound_CSF_Visc();
    Visc_CEff =
    solver_container[FLOW_SOL]->GetAllBound_CEff_Visc();
    Visc_CMx =
    solver_container[FLOW_SOL]->GetAllBound_CMx_Visc();
    Visc_CMy =
    solver_container[FLOW_SOL]->GetAllBound_CMy_Visc();
    Visc_CMz =
    solver_container[FLOW_SOL]->GetAllBound_CMz_Visc();
    Visc_CFx =
    solver_container[FLOW_SOL]->GetAllBound_CFx_Visc();
    Visc_CFy =
    solver_container[FLOW_SOL]->GetAllBound_CFy_Visc();
    Visc_CFz =
    solver_container[FLOW_SOL]->GetAllBound_CFz_Visc();

    /*--- Flow momentum solution coefficients ---*/

    Mnt_CL =
    solver_container[FLOW_SOL]->GetAllBound_CL_Mnt();
    Mnt_CD =
    solver_container[FLOW_SOL]->GetAllBound_CD_Mnt();
    Mnt_CSF =
    solver_container[FLOW_SOL]->GetAllBound_CSF_Mnt();
    Mnt_CEff =
    solver_container[FLOW_SOL]->GetAllBound_CEff_Mnt();
    Mnt_CMx =
    solver_container[FLOW_SOL]->GetAllBound_CMx_Mnt();
    Mnt_CMy =
    solver_container[FLOW_SOL]->GetAllBound_CMy_Mnt();
    Mnt_CMz =
    solver_container[FLOW_SOL]->GetAllBound_CMz_Mnt();
    Mnt_CFx =
    solver_container[FLOW_SOL]->GetAllBound_CFx_Mnt();
    Mnt_CFy =
    solver_container[FLOW_SOL]->GetAllBound_CFy_Mnt();
    Mnt_CFz =
    solver_container[FLOW_SOL]->GetAllBound_CFz_Mnt();


    /*--- Look over the markers being monitored and get the desired values ---*/

    for (iMarker_Monitoring = 0;
         iMarker_Monitoring < config->GetnMarker_Monitoring();
         iMarker_Monitoring++) {
      Surface_CL[iMarker_Monitoring] =
      solver_container[FLOW_SOL]->GetSurface_CL(
                                                             iMarker_Monitoring);
      Surface_CD[iMarker_Monitoring] =
      solver_container[FLOW_SOL]->GetSurface_CD(
                                                             iMarker_Monitoring);
      Surface_CSF[iMarker_Monitoring] =
      solver_container[FLOW_SOL]->GetSurface_CSF(
                                                              iMarker_Monitoring);
      Surface_CEff[iMarker_Monitoring] =
      solver_container[FLOW_SOL]->GetSurface_CEff(
                                                               iMarker_Monitoring);
      Surface_CMx[iMarker_Monitoring] =
      solver_container[FLOW_SOL]->GetSurface_CMx(
                                                              iMarker_Monitoring);
      Surface_CMy[iMarker_Monitoring] =
      solver_container[FLOW_SOL]->GetSurface_CMy(
                                                              iMarker_Monitoring);
      Surface_CMz[iMarker_Monitoring] =
      solver_container[FLOW_SOL]->GetSurface_CMz(
                                                              iMarker_Monitoring);
      Surface_CFx[iMarker_Monitoring] =
      solver_container[FLOW_SOL]->GetSurface_CFx(
                                                              iMarker_Monitoring);
      Surface_CFy[iMarker_Monitoring] =
      solver_container[FLOW_SOL]->GetSurface_CFy(
                                                              iMarker_Monitoring);
      Surface_CFz[iMarker_Monitoring] =
      solver_container[FLOW_SOL]->GetSurface_CFz(
                                                              iMarker_Monitoring);

      Surface_CL_Inv[iMarker_Monitoring] =
      solver_container[FLOW_SOL]->GetSurface_CL_Inv(
                                                                 iMarker_Monitoring);
      Surface_CD_Inv[iMarker_Monitoring] =
      solver_container[FLOW_SOL]->GetSurface_CD_Inv(
                                                                 iMarker_Monitoring);
      Surface_CSF_Inv[iMarker_Monitoring] =
      solver_container[FLOW_SOL]->GetSurface_CSF_Inv(
                                                                  iMarker_Monitoring);
      Surface_CEff_Inv[iMarker_Monitoring] =
      solver_container[FLOW_SOL]->GetSurface_CEff_Inv(
                                                                   iMarker_Monitoring);
      Surface_CMx_Inv[iMarker_Monitoring] =
      solver_container[FLOW_SOL]->GetSurface_CMx_Inv(
                                                                  iMarker_Monitoring);
      Surface_CMy_Inv[iMarker_Monitoring] =
      solver_container[FLOW_SOL]->GetSurface_CMy_Inv(
                                                                  iMarker_Monitoring);
      Surface_CMz_Inv[iMarker_Monitoring] =
      solver_container[FLOW_SOL]->GetSurface_CMz_Inv(
                                                                  iMarker_Monitoring);
      Surface_CFx_Inv[iMarker_Monitoring] =
      solver_container[FLOW_SOL]->GetSurface_CFx_Inv(
                                                                  iMarker_Monitoring);
      Surface_CFy_Inv[iMarker_Monitoring] =
      solver_container[FLOW_SOL]->GetSurface_CFy_Inv(
                                                                  iMarker_Monitoring);
      Surface_CFz_Inv[iMarker_Monitoring] =
      solver_container[FLOW_SOL]->GetSurface_CFz_Inv(
                                                                  iMarker_Monitoring);
      Surface_CL_Visc[iMarker_Monitoring] =
      solver_container[FLOW_SOL]->GetSurface_CL_Visc(
                                                                  iMarker_Monitoring);
      Surface_CD_Visc[iMarker_Monitoring] =
      solver_container[FLOW_SOL]->GetSurface_CD_Visc(
                                                                  iMarker_Monitoring);
      Surface_CSF_Visc[iMarker_Monitoring] =
      solver_container[FLOW_SOL]->GetSurface_CSF_Visc(
                                                                   iMarker_Monitoring);
      Surface_CEff_Visc[iMarker_Monitoring] =
      solver_container[FLOW_SOL]->GetSurface_CEff_Visc(
                                                                    iMarker_Monitoring);
      Surface_CMx_Visc[iMarker_Monitoring] =
      solver_container[FLOW_SOL]->GetSurface_CMx_Visc(
                                                                   iMarker_Monitoring);
      Surface_CMy_Visc[iMarker_Monitoring] =
      solver_container[FLOW_SOL]->GetSurface_CMy_Visc(
                                                                   iMarker_Monitoring);
      Surface_CMz_Visc[iMarker_Monitoring] =
      solver_container[FLOW_SOL]->GetSurface_CMz_Visc(
                                                                   iMarker_Monitoring);
      Surface_CFx_Visc[iMarker_Monitoring] =
      solver_container[FLOW_SOL]->GetSurface_CFx_Visc(
                                                                   iMarker_Monitoring);
      Surface_CFy_Visc[iMarker_Monitoring] =
      solver_container[FLOW_SOL]->GetSurface_CFy_Visc(
                                                                   iMarker_Monitoring);
      Surface_CFz_Visc[iMarker_Monitoring] =
      solver_container[FLOW_SOL]->GetSurface_CFz_Visc(
                                                                   iMarker_Monitoring);

      Surface_CL_Mnt[iMarker_Monitoring] =
      solver_container[FLOW_SOL]->GetSurface_CL_Mnt(
                                                                 iMarker_Monitoring);
      Surface_CD_Mnt[iMarker_Monitoring] =
      solver_container[FLOW_SOL]->GetSurface_CD_Mnt(
                                                                 iMarker_Monitoring);
      Surface_CSF_Mnt[iMarker_Monitoring] =
      solver_container[FLOW_SOL]->GetSurface_CSF_Mnt(
                                                                  iMarker_Monitoring);
      Surface_CEff_Mnt[iMarker_Monitoring] =
      solver_container[FLOW_SOL]->GetSurface_CEff_Mnt(
                                                                   iMarker_Monitoring);
      Surface_CMx_Mnt[iMarker_Monitoring] =
      solver_container[FLOW_SOL]->GetSurface_CMx_Mnt(
                                                                  iMarker_Monitoring);
      Surface_CMy_Mnt[iMarker_Monitoring] =
      solver_container[FLOW_SOL]->GetSurface_CMy_Mnt(
                                                                  iMarker_Monitoring);
      Surface_CMz_Mnt[iMarker_Monitoring] =
      solver_container[FLOW_SOL]->GetSurface_CMz_Mnt(
                                                                  iMarker_Monitoring);
      Surface_CFx_Mnt[iMarker_Monitoring] =
      solver_container[FLOW_SOL]->GetSurface_CFx_Mnt(
                                                                  iMarker_Monitoring);
      Surface_CFy_Mnt[iMarker_Monitoring] =
      solver_container[FLOW_SOL]->GetSurface_CFy_Mnt(
                                                                  iMarker_Monitoring);
      Surface_CFz_Mnt[iMarker_Monitoring] =
      solver_container[FLOW_SOL]->GetSurface_CFz_Mnt(
                                                                  iMarker_Monitoring);

    }

    /*--- Write file name with extension ---*/

    ofstream Breakdown_file;
    Breakdown_file.open(fileName);

    Breakdown_file << "\n" <<"-------------------------------------------------------------------------" << "\n";
    Breakdown_file << "|    ___ _   _ ___                                                      |" << "\n";
    Breakdown_file << "|   / __| | | |_  )   Release 7.1.1 \"Blackbird\"                       |" << "\n";
    Breakdown_file << "|   \\__ \\ |_| |/ /                                                    |" << "\n";
    Breakdown_file << "|   |___/\\___//___|   Suite (Computational Fluid Dynamics Code)        |" << "\n";
    Breakdown_file << "|                                                                       |" << "\n";
    //Breakdown_file << "|   Local date and time: " << dt << "                      |" << "\n";
    Breakdown_file << "-------------------------------------------------------------------------" << "\n";
    Breakdown_file << "| SU2 Project Website: https://su2code.github.io                        |" << "\n";
    Breakdown_file << "|                                                                       |" << "\n";
    Breakdown_file << "| The SU2 Project is maintained by the SU2 Foundation                   |" << "\n";
    Breakdown_file << "| (http://su2foundation.org)                                            |" << "\n";
    Breakdown_file << "-------------------------------------------------------------------------" << "\n";
    Breakdown_file << "| Copyright 2012-2021, SU2 Contributors                                 |" << "\n";
    Breakdown_file << "|                                                                       |" << "\n";
    Breakdown_file << "| SU2 is free software; you can redistribute it and/or                  |" << "\n";
    Breakdown_file << "| modify it under the terms of the GNU Lesser General Public            |" << "\n";
    Breakdown_file << "| License as published by the Free Software Foundation; either          |" << "\n";
    Breakdown_file << "| version 2.1 of the License, or (at your option) any later version.    |" << "\n";
    Breakdown_file << "|                                                                       |" << "\n";
    Breakdown_file << "| SU2 is distributed in the hope that it will be useful,                |" << "\n";
    Breakdown_file << "| but WITHOUT ANY WARRANTY; without even the implied warranty of        |" << "\n";
    Breakdown_file << "| MERCHANTABILITY or FITNESS FOR A PARTICULAR PURPOSE. See the GNU      |" << "\n";
    Breakdown_file << "| Lesser General Public License for more details.                       |" << "\n";
    Breakdown_file << "|                                                                       |" << "\n";
    Breakdown_file << "| You should have received a copy of the GNU Lesser General Public      |" << "\n";
    Breakdown_file << "| License along with SU2. If not, see <http://www.gnu.org/licenses/>.   |" << "\n";
    Breakdown_file << "-------------------------------------------------------------------------" << "\n";

    Breakdown_file.precision(6);

    Breakdown_file << "\n" << "\n" << "Problem definition:" << "\n" << "\n";

    switch (Kind_Solver) {
      case EULER: case INC_EULER:
        if (compressible) Breakdown_file << "Compressible Euler equations." << "\n";
        if (incompressible) Breakdown_file << "Incompressible Euler equations." << "\n";
        break;
      case NAVIER_STOKES: case INC_NAVIER_STOKES:
        if (compressible) Breakdown_file << "Compressible Laminar Navier-Stokes' equations." << "\n";
        if (incompressible) Breakdown_file << "Incompressible Laminar Navier-Stokes' equations." << "\n";
        break;
      case RANS: case INC_RANS:
        if (compressible) Breakdown_file << "Compressible RANS equations." << "\n";
        if (incompressible) Breakdown_file << "Incompressible RANS equations." << "\n";
        Breakdown_file << "Turbulence model: ";
        switch (Kind_Turb_Model) {
          case SA:        Breakdown_file << "Spalart Allmaras" << "\n"; break;
          case SA_NEG:    Breakdown_file << "Negative Spalart Allmaras" << "\n"; break;
          case SA_E:      Breakdown_file << "Edwards Spalart Allmaras" << "\n"; break;
          case SA_COMP:   Breakdown_file << "Compressibility Correction Spalart Allmaras" << "\n"; break;
          case SA_E_COMP: Breakdown_file << "Compressibility Correction Edwards Spalart Allmaras" << "\n"; break;
          case SST:       Breakdown_file << "Menter's SST"     << "\n"; break;
          case SST_SUST:  Breakdown_file << "Menter's SST with sustaining terms" << "\n"; break;
        }
        break;
    }


    /*--- Compressible version of console output ---*/

    if (compressible) {


    if (compressible) {
      Breakdown_file << "Mach number: " << config->GetMach() <<"."<< "\n";
      Breakdown_file << "Angle of attack (AoA): " << config->GetAoA() <<" deg, and angle of sideslip (AoS): " << config->GetAoS() <<" deg."<< "\n";
      if ((Kind_Solver == NAVIER_STOKES) || (Kind_Solver == INC_NAVIER_STOKES) ||
          (Kind_Solver == RANS) || (Kind_Solver == INC_RANS))
        Breakdown_file << "Reynolds number: " << config->GetReynolds() <<"."<< "\n";
    }

    if (fixed_cl) {
      Breakdown_file << "Simulation at a cte. CL: " << config->GetTarget_CL() << ".\n";
      Breakdown_file << "Approx. Delta CL / Delta AoA: " << config->GetdCL_dAlpha() << " (1/deg).\n";
      Breakdown_file << "Approx. Delta CD / Delta CL: " << config->GetdCD_dCL() << ".\n";
      if (nDim == 3 ) {
        Breakdown_file << "Approx. Delta CMx / Delta CL: " << config->GetdCMx_dCL() << ".\n";
        Breakdown_file << "Approx. Delta CMy / Delta CL: " << config->GetdCMy_dCL() << ".\n";
      }
      Breakdown_file << "Approx. Delta CMz / Delta CL: " << config->GetdCMz_dCL() << ".\n";
    }

    if (Ref_NonDim == DIMENSIONAL) { Breakdown_file << "Dimensional simulation." << "\n"; }
    else if (Ref_NonDim == FREESTREAM_PRESS_EQ_ONE) { Breakdown_file << "Non-Dimensional simulation (P=1.0, Rho=1.0, T=1.0 at the farfield)." << "\n"; }
    else if (Ref_NonDim == FREESTREAM_VEL_EQ_MACH) { Breakdown_file << "Non-Dimensional simulation (V=Mach, Rho=1.0, T=1.0 at the farfield)." << "\n"; }
    else if (Ref_NonDim == FREESTREAM_VEL_EQ_ONE) { Breakdown_file << "Non-Dimensional simulation (V=1.0, Rho=1.0, T=1.0 at the farfield)." << "\n"; }

    if (config->GetSystemMeasurements() == SI) {
      Breakdown_file << "The reference area is " << config->GetRefArea() << " m^2." << "\n";
      Breakdown_file << "The reference length is " << config->GetRefLength() << " m." << "\n";
    }

    if (config->GetSystemMeasurements() == US) {
      Breakdown_file << "The reference area is " << config->GetRefArea()*12.0*12.0 << " in^2." << "\n";
      Breakdown_file << "The reference length is " << config->GetRefLength()*12.0 << " in." << "\n";
    }
    Breakdown_file << "\n" << "\n" <<"Problem definition:" << "\n" << "\n";
    if (compressible) {
      if (viscous) {
        Breakdown_file << "Viscous flow: Computing pressure using the ideal gas law" << "\n";
        Breakdown_file << "based on the free-stream temperature and a density computed" << "\n";
        Breakdown_file << "from the Reynolds number." << "\n";
      } else {
        Breakdown_file << "Inviscid flow: Computing density based on free-stream" << "\n";
        Breakdown_file << "temperature and pressure using the ideal gas law." << "\n";
      }
    }

    if (dynamic_grid) Breakdown_file << "Force coefficients computed using MACH_MOTION." << "\n";
    else Breakdown_file << "Force coefficients computed using free-stream values." << "\n";

    if (incompressible) {
      Breakdown_file << "Viscous and Inviscid flow: rho_ref, and vel_ref" << "\n";
      Breakdown_file << "are based on the free-stream values, p_ref = rho_ref*vel_ref^2." << "\n";
      Breakdown_file << "The free-stream value of the pressure is 0." << "\n";
      Breakdown_file << "Mach number: "<< config->GetMach() << ", computed using the Bulk modulus." << "\n";
      Breakdown_file << "Angle of attack (deg): "<< config->GetAoA() << ", computed using the the free-stream velocity." << "\n";
      Breakdown_file << "Side slip angle (deg): "<< config->GetAoS() << ", computed using the the free-stream velocity." << "\n";
      if (viscous) Breakdown_file << "Reynolds number: " << config->GetReynolds() << ", computed using free-stream values."<< "\n";
      Breakdown_file << "Only dimensional computation, the grid should be dimensional." << "\n";
    }

    Breakdown_file <<"-- Input conditions:"<< "\n";

    if (compressible) {
      switch (config->GetKind_FluidModel()) {

        case STANDARD_AIR:
          Breakdown_file << "Fluid Model: STANDARD_AIR "<< "\n";
          Breakdown_file << "Specific gas constant: " << config->GetGas_Constant();
          if (config->GetSystemMeasurements() == SI) Breakdown_file << " N.m/kg.K." << "\n";
          else if (config->GetSystemMeasurements() == US) Breakdown_file << " lbf.ft/slug.R." << "\n";
          Breakdown_file << "Specific gas constant (non-dim): " << config->GetGas_ConstantND()<< "\n";
          Breakdown_file << "Specific Heat Ratio: 1.4000 "<< "\n";
          break;

        case IDEAL_GAS:
          Breakdown_file << "Fluid Model: IDEAL_GAS "<< "\n";
          Breakdown_file << "Specific gas constant: " << config->GetGas_Constant() << " N.m/kg.K." << "\n";
          Breakdown_file << "Specific gas constant (non-dim): " << config->GetGas_ConstantND()<< "\n";
          Breakdown_file << "Specific Heat Ratio: "<< config->GetGamma() << "\n";
          break;

        case VW_GAS:
          Breakdown_file << "Fluid Model: Van der Waals "<< "\n";
          Breakdown_file << "Specific gas constant: " << config->GetGas_Constant() << " N.m/kg.K." << "\n";
          Breakdown_file << "Specific gas constant (non-dim): " << config->GetGas_ConstantND()<< "\n";
          Breakdown_file << "Specific Heat Ratio: "<< config->GetGamma() << "\n";
          Breakdown_file << "Critical Pressure:   " << config->GetPressure_Critical()  << " Pa." << "\n";
          Breakdown_file << "Critical Temperature:  " << config->GetTemperature_Critical() << " K." << "\n";
          Breakdown_file << "Critical Pressure (non-dim):   " << config->GetPressure_Critical() /config->GetPressure_Ref() << "\n";
          Breakdown_file << "Critical Temperature (non-dim) :  " << config->GetTemperature_Critical() /config->GetTemperature_Ref() << "\n";
          break;

        case PR_GAS:
          Breakdown_file << "Fluid Model: Peng-Robinson "<< "\n";
          Breakdown_file << "Specific gas constant: " << config->GetGas_Constant() << " N.m/kg.K." << "\n";
          Breakdown_file << "Specific gas constant(non-dim): " << config->GetGas_ConstantND()<< "\n";
          Breakdown_file << "Specific Heat Ratio: "<< config->GetGamma() << "\n";
          Breakdown_file << "Critical Pressure:   " << config->GetPressure_Critical()  << " Pa." << "\n";
          Breakdown_file << "Critical Temperature:  " << config->GetTemperature_Critical() << " K." << "\n";
          Breakdown_file << "Critical Pressure (non-dim):   " << config->GetPressure_Critical() /config->GetPressure_Ref() << "\n";
          Breakdown_file << "Critical Temperature (non-dim) :  " << config->GetTemperature_Critical() /config->GetTemperature_Ref() << "\n";
          break;
      }

      if (viscous) {

        switch (config->GetKind_ViscosityModel()) {

          case VISCOSITYMODEL::CONSTANT:
            Breakdown_file << "Viscosity Model: CONSTANT_VISCOSITY  "<< "\n";
            Breakdown_file << "Laminar Viscosity: " << config->GetMu_Constant();
            if (config->GetSystemMeasurements() == SI) Breakdown_file << " N.s/m^2." << "\n";
            else if (config->GetSystemMeasurements() == US) Breakdown_file << " lbf.s/ft^2." << "\n";
            Breakdown_file << "Laminar Viscosity (non-dim): " << config->GetMu_ConstantND()<< "\n";
            break;

          case VISCOSITYMODEL::SUTHERLAND:
            Breakdown_file << "Viscosity Model: SUTHERLAND "<< "\n";
            Breakdown_file << "Ref. Laminar Viscosity: " << config->GetMu_Ref();
            if (config->GetSystemMeasurements() == SI) Breakdown_file << " N.s/m^2." << "\n";
            else if (config->GetSystemMeasurements() == US) Breakdown_file << " lbf.s/ft^2." << "\n";
            Breakdown_file << "Ref. Temperature: " << config->GetMu_Temperature_Ref();
            if (config->GetSystemMeasurements() == SI) Breakdown_file << " K." << "\n";
            else if (config->GetSystemMeasurements() == US) Breakdown_file << " R." << "\n";
            Breakdown_file << "Sutherland Constant: "<< config->GetMu_S();
            if (config->GetSystemMeasurements() == SI) Breakdown_file << " K." << "\n";
            else if (config->GetSystemMeasurements() == US) Breakdown_file << " R." << "\n";
            Breakdown_file << "Laminar Viscosity (non-dim): " << config->GetMu_ConstantND()<< "\n";
            Breakdown_file << "Ref. Temperature (non-dim): " << config->GetMu_Temperature_RefND()<< "\n";
            Breakdown_file << "Sutherland constant (non-dim): "<< config->GetMu_SND()<< "\n";
            break;

          default:
            break;

        }
        switch (config->GetKind_ConductivityModel()) {

          case CONDUCTIVITYMODEL::CONSTANT_PRANDTL:
            Breakdown_file << "Conductivity Model: CONSTANT_PRANDTL "<< "\n";
            Breakdown_file << "Prandtl: " << config->GetPrandtl_Lam()<< "\n";
            break;

          case CONDUCTIVITYMODEL::CONSTANT:
            Breakdown_file << "Conductivity Model: CONSTANT "<< "\n";
            Breakdown_file << "Molecular Conductivity: " << config->GetThermal_Conductivity_Constant()<< " W/m^2.K." << "\n";
            Breakdown_file << "Molecular Conductivity (non-dim): " << config->GetThermal_Conductivity_ConstantND()<< "\n";
            break;

          default:
            break;

        }

        if ((Kind_Solver == RANS) || (Kind_Solver == INC_RANS)) {
          switch (config->GetKind_ConductivityModel_Turb()) {
            case CONDUCTIVITYMODEL_TURB::CONSTANT_PRANDTL:
              Breakdown_file << "Turbulent Conductivity Model: CONSTANT_PRANDTL "<< "\n";
              Breakdown_file << "Turbulent Prandtl: " << config->GetPrandtl_Turb()<< "\n";
              break;
            case CONDUCTIVITYMODEL_TURB::NONE:
              Breakdown_file << "Turbulent Conductivity Model: NONE "<< "\n";
              Breakdown_file << "No turbulent component in effective thermal conductivity." << "\n";
              break;
          }
        }

      }
    }

    if (incompressible) {
      Breakdown_file << "Bulk modulus: " << config->GetBulk_Modulus();
      if (config->GetSystemMeasurements() == SI) Breakdown_file << " Pa." << "\n";
      else if (config->GetSystemMeasurements() == US) Breakdown_file << " psf." << "\n";
      Breakdown_file << "Epsilon^2 multiplier of Beta for incompressible preconditioner: " << config->GetBeta_Factor();
      if (config->GetSystemMeasurements() == SI) Breakdown_file << " Pa." << "\n";
      else if (config->GetSystemMeasurements() == US) Breakdown_file << " psf." << "\n";
    }

    Breakdown_file << "Free-stream static pressure: " << config->GetPressure_FreeStream();
    if (config->GetSystemMeasurements() == SI) Breakdown_file << " Pa." << "\n";
    else if (config->GetSystemMeasurements() == US) Breakdown_file << " psf." << "\n";

    Breakdown_file << "Free-stream total pressure: " << config->GetPressure_FreeStream() * pow( 1.0+config->GetMach()*config->GetMach()*0.5*(config->GetGamma()-1.0), config->GetGamma()/(config->GetGamma()-1.0) );
    if (config->GetSystemMeasurements() == SI) Breakdown_file << " Pa." << "\n";
    else if (config->GetSystemMeasurements() == US) Breakdown_file << " psf." << "\n";

    if (compressible) {
      Breakdown_file << "Free-stream temperature: " << config->GetTemperature_FreeStream();
      if (config->GetSystemMeasurements() == SI) Breakdown_file << " K." << "\n";
      else if (config->GetSystemMeasurements() == US) Breakdown_file << " R." << "\n";

      Breakdown_file << "Free-stream total temperature: " << config->GetTemperature_FreeStream() * (1.0 + config->GetMach() * config->GetMach() * 0.5 * (config->GetGamma() - 1.0));
      if (config->GetSystemMeasurements() == SI) Breakdown_file << " K." << "\n";
      else if (config->GetSystemMeasurements() == US) Breakdown_file << " R." << "\n";
    }

    Breakdown_file << "Free-stream density: " << config->GetDensity_FreeStream();
    if (config->GetSystemMeasurements() == SI) Breakdown_file << " kg/m^3." << "\n";
    else if (config->GetSystemMeasurements() == US) Breakdown_file << " slug/ft^3." << "\n";

    if (nDim == 2) {
      Breakdown_file << "Free-stream velocity: (" << config->GetVelocity_FreeStream()[0] << ", ";
      Breakdown_file << config->GetVelocity_FreeStream()[1] << ")";
    }
    if (nDim == 3) {
      Breakdown_file << "Free-stream velocity: (" << config->GetVelocity_FreeStream()[0] << ", ";
      Breakdown_file << config->GetVelocity_FreeStream()[1] << ", " << config->GetVelocity_FreeStream()[2] << ")";
    }
    if (config->GetSystemMeasurements() == SI) Breakdown_file << " m/s. ";
    else if (config->GetSystemMeasurements() == US) Breakdown_file << " ft/s. ";

    Breakdown_file << "Magnitude: "  << config->GetModVel_FreeStream();
    if (config->GetSystemMeasurements() == SI) Breakdown_file << " m/s." << "\n";
    else if (config->GetSystemMeasurements() == US) Breakdown_file << " ft/s." << "\n";

    if (compressible) {
      Breakdown_file << "Free-stream total energy per unit mass: " << config->GetEnergy_FreeStream();
      if (config->GetSystemMeasurements() == SI) Breakdown_file << " m^2/s^2." << "\n";
      else if (config->GetSystemMeasurements() == US) Breakdown_file << " ft^2/s^2." << "\n";
    }

    if (viscous) {
      Breakdown_file << "Free-stream viscosity: " << config->GetViscosity_FreeStream();
      if (config->GetSystemMeasurements() == SI) Breakdown_file << " N.s/m^2." << "\n";
      else if (config->GetSystemMeasurements() == US) Breakdown_file << " lbf.s/ft^2." << "\n";
      if (turbulent) {
        Breakdown_file << "Free-stream turb. kinetic energy per unit mass: " << config->GetTke_FreeStream();
        if (config->GetSystemMeasurements() == SI) Breakdown_file << " m^2/s^2." << "\n";
        else if (config->GetSystemMeasurements() == US) Breakdown_file << " ft^2/s^2." << "\n";
        Breakdown_file << "Free-stream specific dissipation: " << config->GetOmega_FreeStream();
        if (config->GetSystemMeasurements() == SI) Breakdown_file << " 1/s." << "\n";
        else if (config->GetSystemMeasurements() == US) Breakdown_file << " 1/s." << "\n";
      }
    }

    if (unsteady) { Breakdown_file << "Total time: " << config->GetTotal_UnstTime() << " s. Time step: " << config->GetDelta_UnstTime() << " s." << "\n"; }

    /*--- Print out reference values. ---*/

    Breakdown_file <<"-- Reference values:"<< "\n";

    if (compressible) {
      Breakdown_file << "Reference specific gas constant: " << config->GetGas_Constant_Ref();
      if (config->GetSystemMeasurements() == SI) Breakdown_file << " N.m/kg.K." << "\n";
      else if (config->GetSystemMeasurements() == US) Breakdown_file << " lbf.ft/slug.R." << "\n";
    }

    Breakdown_file << "Reference pressure: " << config->GetPressure_Ref();
    if (config->GetSystemMeasurements() == SI) Breakdown_file << " Pa." << "\n";
    else if (config->GetSystemMeasurements() == US) Breakdown_file << " psf." << "\n";

    if (compressible) {
      Breakdown_file << "Reference temperature: " << config->GetTemperature_Ref();
      if (config->GetSystemMeasurements() == SI) Breakdown_file << " K." << "\n";
      else if (config->GetSystemMeasurements() == US) Breakdown_file << " R." << "\n";
    }

    Breakdown_file << "Reference density: " << config->GetDensity_Ref();
    if (config->GetSystemMeasurements() == SI) Breakdown_file << " kg/m^3." << "\n";
    else if (config->GetSystemMeasurements() == US) Breakdown_file << " slug/ft^3." << "\n";

    Breakdown_file << "Reference velocity: " << config->GetVelocity_Ref();
    if (config->GetSystemMeasurements() == SI) Breakdown_file << " m/s." << "\n";
    else if (config->GetSystemMeasurements() == US) Breakdown_file << " ft/s." << "\n";

    if (compressible) {
      Breakdown_file << "Reference energy per unit mass: " << config->GetEnergy_Ref();
      if (config->GetSystemMeasurements() == SI) Breakdown_file << " m^2/s^2." << "\n";
      else if (config->GetSystemMeasurements() == US) Breakdown_file << " ft^2/s^2." << "\n";
    }

    if (incompressible) {
      Breakdown_file << "Reference length: " << config->GetLength_Ref();
      if (config->GetSystemMeasurements() == SI) Breakdown_file << " m." << "\n";
      else if (config->GetSystemMeasurements() == US) Breakdown_file << " in." << "\n";
    }

    if (viscous) {
      Breakdown_file << "Reference viscosity: " << config->GetViscosity_Ref();
      if (config->GetSystemMeasurements() == SI) Breakdown_file << " N.s/m^2." << "\n";
      else if (config->GetSystemMeasurements() == US) Breakdown_file << " lbf.s/ft^2." << "\n";
      if (compressible){
        Breakdown_file << "Reference conductivity: " << config->GetConductivity_Ref();
        if (config->GetSystemMeasurements() == SI) Breakdown_file << " W/m^2.K." << "\n";
        else if (config->GetSystemMeasurements() == US) Breakdown_file << " lbf/ft.s.R." << "\n";
      }
    }


    if (unsteady) Breakdown_file << "Reference time: " << config->GetTime_Ref() <<" s." << "\n";

    /*--- Print out resulting non-dim values here. ---*/

    Breakdown_file << "-- Resulting non-dimensional state:" << "\n";
    Breakdown_file << "Mach number (non-dim): " << config->GetMach() << "\n";
    if (viscous) {
      Breakdown_file << "Reynolds number (non-dim): " << config->GetReynolds() <<". Re length: " << config->GetLength_Reynolds();
      if (config->GetSystemMeasurements() == SI) Breakdown_file << " m." << "\n";
      else if (config->GetSystemMeasurements() == US) Breakdown_file << " ft." << "\n";
    }
    if (gravity) {
      Breakdown_file << "Froude number (non-dim): " << config->GetFroude() << "\n";
      Breakdown_file << "Lenght of the baseline wave (non-dim): " << 2.0*PI_NUMBER*config->GetFroude()*config->GetFroude() << "\n";
    }

    if (compressible) {
      Breakdown_file << "Specific gas constant (non-dim): " << config->GetGas_ConstantND() << "\n";
      Breakdown_file << "Free-stream temperature (non-dim): " << config->GetTemperature_FreeStreamND() << "\n";
    }

    Breakdown_file << "Free-stream pressure (non-dim): " << config->GetPressure_FreeStreamND() << "\n";

    Breakdown_file << "Free-stream density (non-dim): " << config->GetDensity_FreeStreamND() << "\n";

    if (nDim == 2) {
      Breakdown_file << "Free-stream velocity (non-dim): (" << config->GetVelocity_FreeStreamND()[0] << ", ";
      Breakdown_file << config->GetVelocity_FreeStreamND()[1] << "). ";
    } else {
      Breakdown_file << "Free-stream velocity (non-dim): (" << config->GetVelocity_FreeStreamND()[0] << ", ";
      Breakdown_file << config->GetVelocity_FreeStreamND()[1] << ", " << config->GetVelocity_FreeStreamND()[2] << "). ";
    }
    Breakdown_file << "Magnitude: "   << config->GetModVel_FreeStreamND() << "\n";

    if (compressible)
      Breakdown_file << "Free-stream total energy per unit mass (non-dim): " << config->GetEnergy_FreeStreamND() << "\n";

    if (viscous) {
      Breakdown_file << "Free-stream viscosity (non-dim): " << config->GetViscosity_FreeStreamND() << "\n";
      if (turbulent) {
        Breakdown_file << "Free-stream turb. kinetic energy (non-dim): " << config->GetTke_FreeStreamND() << "\n";
        Breakdown_file << "Free-stream specific dissipation (non-dim): " << config->GetOmega_FreeStreamND() << "\n";
      }
    }

    if (unsteady) {
      Breakdown_file << "Total time (non-dim): " << config->GetTotal_UnstTimeND() << "\n";
      Breakdown_file << "Time step (non-dim): " << config->GetDelta_UnstTimeND() << "\n";
    }

    } else {

    /*--- Incompressible version of the console output ---*/

      bool energy     = config->GetEnergy_Equation();
      bool boussinesq = (config->GetKind_DensityModel() == INC_DENSITYMODEL::BOUSSINESQ);

      if (config->GetRef_Inc_NonDim() == DIMENSIONAL) {
        Breakdown_file << "Viscous and Inviscid flow: rho_ref, vel_ref, temp_ref, p_ref" << "\n";
        Breakdown_file << "are set to 1.0 in order to perform a dimensional calculation." << "\n";
        if (dynamic_grid) Breakdown_file << "Force coefficients computed using MACH_MOTION." << "\n";
        else Breakdown_file << "Force coefficients computed using initial values." << "\n";
      }
      else if (config->GetRef_Inc_NonDim() == INITIAL_VALUES) {
        Breakdown_file << "Viscous and Inviscid flow: rho_ref, vel_ref, and temp_ref" << "\n";
        Breakdown_file << "are based on the initial values, p_ref = rho_ref*vel_ref^2." << "\n";
        if (dynamic_grid) Breakdown_file << "Force coefficients computed using MACH_MOTION." << "\n";
        else Breakdown_file << "Force coefficients computed using initial values." << "\n";
      }
      else if (config->GetRef_Inc_NonDim() == REFERENCE_VALUES) {
        Breakdown_file << "Viscous and Inviscid flow: rho_ref, vel_ref, and temp_ref" << "\n";
        Breakdown_file << "are user-provided reference values, p_ref = rho_ref*vel_ref^2." << "\n";
        if (dynamic_grid) Breakdown_file << "Force coefficients computed using MACH_MOTION." << "\n";
        else Breakdown_file << "Force coefficients computed using reference values." << "\n";
      }
      Breakdown_file << "The reference area for force coeffs. is " << config->GetRefArea() << " m^2." << "\n";
      Breakdown_file << "The reference length for force coeffs. is " << config->GetRefLength() << " m." << "\n";

      Breakdown_file << "The pressure is decomposed into thermodynamic and dynamic components." << "\n";
      Breakdown_file << "The initial value of the dynamic pressure is 0." << "\n";

      Breakdown_file << "Mach number: "<< config->GetMach();
      if (config->GetKind_FluidModel() == CONSTANT_DENSITY) {
        Breakdown_file << ", computed using the Bulk modulus." << "\n";
      } else {
        Breakdown_file << ", computed using fluid speed of sound." << "\n";
      }

      Breakdown_file << "For external flows, the initial state is imposed at the far-field." << "\n";
      Breakdown_file << "Angle of attack (deg): "<< config->GetAoA() << ", computed using the initial velocity." << "\n";
      Breakdown_file << "Side slip angle (deg): "<< config->GetAoS() << ", computed using the initial velocity." << "\n";

      if (viscous) {
        Breakdown_file << "Reynolds number per meter: " << config->GetReynolds() << ", computed using initial values."<< "\n";
        Breakdown_file << "Reynolds number is a byproduct of inputs only (not used internally)." << "\n";
      }
      Breakdown_file << "SI units only. The grid should be dimensional (meters)." << "\n";

      switch (config->GetKind_DensityModel()) {

        case INC_DENSITYMODEL::CONSTANT:
          if (energy) Breakdown_file << "Energy equation is active and decoupled." << "\n";
          else Breakdown_file << "No energy equation." << "\n";
          break;

        case INC_DENSITYMODEL::BOUSSINESQ:
          if (energy) Breakdown_file << "Energy equation is active and coupled through Boussinesq approx." << "\n";
          break;

        case INC_DENSITYMODEL::VARIABLE:
          if (energy) Breakdown_file << "Energy equation is active and coupled for variable density." << "\n";
          break;

      }

      Breakdown_file <<"-- Input conditions:"<< "\n";

      switch (config->GetKind_FluidModel()) {

        case CONSTANT_DENSITY:
          Breakdown_file << "Fluid Model: CONSTANT_DENSITY "<< "\n";
          if (energy) {
            Breakdown_file << "Specific heat at constant pressure (Cp): " << config->GetSpecific_Heat_Cp() << " N.m/kg.K." << "\n";
          }
          if (boussinesq) Breakdown_file << "Thermal expansion coefficient: " << config->GetThermal_Expansion_Coeff() << " K^-1." << "\n";
          Breakdown_file << "Thermodynamic pressure not required." << "\n";
          break;

        case INC_IDEAL_GAS:
          Breakdown_file << "Fluid Model: INC_IDEAL_GAS "<< endl;
          Breakdown_file << "Variable density incompressible flow using ideal gas law." << endl;
          Breakdown_file << "Density is a function of temperature (constant thermodynamic pressure)." << endl;
          Breakdown_file << "Specific heat at constant pressure (Cp): " << config->GetSpecific_Heat_Cp() << " N.m/kg.K." << endl;
          Breakdown_file << "Molecular weight : "<< config->GetMolecular_Weight() << " g/mol" << endl;
          Breakdown_file << "Specific gas constant: " << config->GetGas_Constant() << " N.m/kg.K." << endl;
          Breakdown_file << "Thermodynamic pressure: " << config->GetPressure_Thermodynamic();
          if (config->GetSystemMeasurements() == SI) Breakdown_file << " Pa." << endl;
          else if (config->GetSystemMeasurements() == US) Breakdown_file << " psf." << endl;
          break;

        case INC_IDEAL_GAS_POLY:
          Breakdown_file << "Fluid Model: INC_IDEAL_GAS_POLY "<< endl;
          Breakdown_file << "Variable density incompressible flow using ideal gas law." << endl;
          Breakdown_file << "Density is a function of temperature (constant thermodynamic pressure)." << endl;
          Breakdown_file << "Molecular weight: " << config->GetMolecular_Weight() << " g/mol." << endl;
          Breakdown_file << "Specific gas constant: " << config->GetGas_Constant() << " N.m/kg.K." << endl;
          Breakdown_file << "Specific gas constant (non-dim): " << config->GetGas_ConstantND() << endl;
          Breakdown_file << "Thermodynamic pressure: " << config->GetPressure_Thermodynamic();
          if (config->GetSystemMeasurements() == SI) Breakdown_file << " Pa." << endl;
          else if (config->GetSystemMeasurements() == US) Breakdown_file << " psf." << endl;
          Breakdown_file << "Cp(T) polynomial coefficients: \n  (";
          for (unsigned short iVar = 0; iVar < config->GetnPolyCoeffs(); iVar++) {
            Breakdown_file << config->GetCp_PolyCoeff(iVar);
            if (iVar < config->GetnPolyCoeffs()-1) Breakdown_file << ", ";
          }
          Breakdown_file << ")." << endl;
          Breakdown_file << "Cp(T) polynomial coefficients (non-dim.): \n  (";
          for (unsigned short iVar = 0; iVar < config->GetnPolyCoeffs(); iVar++) {
            Breakdown_file << config->GetCp_PolyCoeffND(iVar);
            if (iVar < config->GetnPolyCoeffs()-1) Breakdown_file << ", ";
          }
          Breakdown_file << ")." << endl;
          break;

      }
      if (viscous) {
        switch (config->GetKind_ViscosityModel()) {

          case VISCOSITYMODEL::CONSTANT:
            Breakdown_file << "Viscosity Model: CONSTANT_VISCOSITY  "<< "\n";
            Breakdown_file << "Constant Laminar Viscosity: " << config->GetMu_Constant();
            if (config->GetSystemMeasurements() == SI) Breakdown_file << " N.s/m^2." << "\n";
            else if (config->GetSystemMeasurements() == US) Breakdown_file << " lbf.s/ft^2." << "\n";
            Breakdown_file << "Laminar Viscosity (non-dim): " << config->GetMu_ConstantND()<< "\n";
            break;

          case VISCOSITYMODEL::SUTHERLAND:
            Breakdown_file << "Viscosity Model: SUTHERLAND "<< "\n";
            Breakdown_file << "Ref. Laminar Viscosity: " << config->GetMu_Ref();
            if (config->GetSystemMeasurements() == SI) Breakdown_file << " N.s/m^2." << "\n";
            else if (config->GetSystemMeasurements() == US) Breakdown_file << " lbf.s/ft^2." << "\n";
            Breakdown_file << "Ref. Temperature: " << config->GetMu_Temperature_Ref();
            if (config->GetSystemMeasurements() == SI) Breakdown_file << " K." << "\n";
            else if (config->GetSystemMeasurements() == US) Breakdown_file << " R." << "\n";
            Breakdown_file << "Sutherland Constant: "<< config->GetMu_S();
            if (config->GetSystemMeasurements() == SI) Breakdown_file << " K." << "\n";
            else if (config->GetSystemMeasurements() == US) Breakdown_file << " R." << "\n";
            Breakdown_file << "Laminar Viscosity (non-dim): " << config->GetMu_ConstantND()<< "\n";
            Breakdown_file << "Ref. Temperature (non-dim): " << config->GetMu_Temperature_RefND()<< "\n";
            Breakdown_file << "Sutherland constant (non-dim): "<< config->GetMu_SND()<< "\n";
            break;

          case VISCOSITYMODEL::POLYNOMIAL:
            Breakdown_file << "Viscosity Model: POLYNOMIAL_VISCOSITY  "<< endl;
            Breakdown_file << "Mu(T) polynomial coefficients: \n  (";
            for (unsigned short iVar = 0; iVar < config->GetnPolyCoeffs(); iVar++) {
              Breakdown_file << config->GetMu_PolyCoeff(iVar);
              if (iVar < config->GetnPolyCoeffs()-1) Breakdown_file << ", ";
            }
            Breakdown_file << ")." << endl;
            Breakdown_file << "Mu(T) polynomial coefficients (non-dim.): \n  (";
            for (unsigned short iVar = 0; iVar < config->GetnPolyCoeffs(); iVar++) {
              Breakdown_file << config->GetMu_PolyCoeffND(iVar);
              if (iVar < config->GetnPolyCoeffs()-1) Breakdown_file << ", ";
            }
            Breakdown_file << ")." << endl;
            break;
          
          case VISCOSITYMODEL::FLAMELET:
            break;

          case VISCOSITYMODEL::FLAMELET:
            break;
        }

        if (energy) {
          switch (config->GetKind_ConductivityModel()) {

            case CONDUCTIVITYMODEL::CONSTANT_PRANDTL:
              Breakdown_file << "Conductivity Model: CONSTANT_PRANDTL  "<< "\n";
              Breakdown_file << "Prandtl (Laminar): " << config->GetPrandtl_Lam()<< "\n";
              break;

            case CONDUCTIVITYMODEL::CONSTANT:
              Breakdown_file << "Conductivity Model: CONSTANT "<< "\n";
              Breakdown_file << "Molecular Conductivity: " << config->GetThermal_Conductivity_Constant()<< " W/m^2.K." << "\n";
              Breakdown_file << "Molecular Conductivity (non-dim): " << config->GetThermal_Conductivity_ConstantND()<< "\n";
              break;

            case CONDUCTIVITYMODEL::POLYNOMIAL:
              Breakdown_file << "Viscosity Model: POLYNOMIAL "<< endl;
              Breakdown_file << "Kt(T) polynomial coefficients: \n  (";
              for (unsigned short iVar = 0; iVar < config->GetnPolyCoeffs(); iVar++) {
                Breakdown_file << config->GetKt_PolyCoeff(iVar);
                if (iVar < config->GetnPolyCoeffs()-1) Breakdown_file << ", ";
              }
              Breakdown_file << ")." << endl;
              Breakdown_file << "Kt(T) polynomial coefficients (non-dim.): \n  (";
              for (unsigned short iVar = 0; iVar < config->GetnPolyCoeffs(); iVar++) {
                Breakdown_file << config->GetKt_PolyCoeffND(iVar);
                if (iVar < config->GetnPolyCoeffs()-1) Breakdown_file << ", ";
              }
              Breakdown_file << ")." << endl;
              break;

            case CONDUCTIVITYMODEL::FLAMELET:
              break;

          }

          if ((Kind_Solver == RANS) || (Kind_Solver == ADJ_RANS) || (Kind_Solver == DISC_ADJ_RANS)) {
            switch (config->GetKind_ConductivityModel_Turb()) {
              case CONDUCTIVITYMODEL_TURB::CONSTANT_PRANDTL:
                Breakdown_file << "Turbulent Conductivity Model: CONSTANT_PRANDTL  "<< "\n";
                Breakdown_file << "Turbulent Prandtl: " << config->GetPrandtl_Turb()<< "\n";
                break;
              case CONDUCTIVITYMODEL_TURB::NONE:
                Breakdown_file << "Turbulent Conductivity Model: CONDUCTIVITYMODEL_TURB::NONE "<< "\n";
                Breakdown_file << "No turbulent component in effective thermal conductivity." << "\n";
                break;
            }
          }

        }

      }

      if (config->GetKind_FluidModel() == CONSTANT_DENSITY) {
        Breakdown_file << "Bulk modulus: " << config->GetBulk_Modulus();
        if (config->GetSystemMeasurements() == SI) Breakdown_file << " Pa." << "\n";
        else if (config->GetSystemMeasurements() == US) Breakdown_file << " psf." << "\n";
      }

      Breakdown_file << "Initial dynamic pressure: " << config->GetPressure_FreeStream();
      if (config->GetSystemMeasurements() == SI) Breakdown_file << " Pa." << "\n";
      else if (config->GetSystemMeasurements() == US) Breakdown_file << " psf." << "\n";

      Breakdown_file << "Initial total pressure: " << config->GetPressure_FreeStream() + 0.5*config->GetDensity_FreeStream()*config->GetModVel_FreeStream()*config->GetModVel_FreeStream();
      if (config->GetSystemMeasurements() == SI) Breakdown_file << " Pa." << "\n";
      else if (config->GetSystemMeasurements() == US) Breakdown_file << " psf." << "\n";

      if (energy) {
        Breakdown_file << "Initial temperature: " << config->GetTemperature_FreeStream();
        if (config->GetSystemMeasurements() == SI) Breakdown_file << " K." << "\n";
        else if (config->GetSystemMeasurements() == US) Breakdown_file << " R." << "\n";
      }

      Breakdown_file << "Initial density: " << config->GetDensity_FreeStream();
      if (config->GetSystemMeasurements() == SI) Breakdown_file << " kg/m^3." << "\n";
      else if (config->GetSystemMeasurements() == US) Breakdown_file << " slug/ft^3." << "\n";

      if (nDim == 2) {
        Breakdown_file << "Initial velocity: (" << config->GetVelocity_FreeStream()[0] << ", ";
        Breakdown_file << config->GetVelocity_FreeStream()[1] << ")";
      }
      if (nDim == 3) {
        Breakdown_file << "Initial velocity: (" << config->GetVelocity_FreeStream()[0] << ", ";
        Breakdown_file << config->GetVelocity_FreeStream()[1] << ", " << config->GetVelocity_FreeStream()[2] << ")";
      }
      if (config->GetSystemMeasurements() == SI) Breakdown_file << " m/s. ";
      else if (config->GetSystemMeasurements() == US) Breakdown_file << " ft/s. ";

      Breakdown_file << "Magnitude: "  << config->GetModVel_FreeStream();
      if (config->GetSystemMeasurements() == SI) Breakdown_file << " m/s." << "\n";
      else if (config->GetSystemMeasurements() == US) Breakdown_file << " ft/s." << "\n";

      if (viscous) {
        Breakdown_file << "Initial laminar viscosity: " << config->GetViscosity_FreeStream();
        if (config->GetSystemMeasurements() == SI) Breakdown_file << " N.s/m^2." << "\n";
        else if (config->GetSystemMeasurements() == US) Breakdown_file << " lbf.s/ft^2." << "\n";
        if (turbulent) {
          Breakdown_file << "Initial turb. kinetic energy per unit mass: " << config->GetTke_FreeStream();
          if (config->GetSystemMeasurements() == SI) Breakdown_file << " m^2/s^2." << "\n";
          else if (config->GetSystemMeasurements() == US) Breakdown_file << " ft^2/s^2." << "\n";
          Breakdown_file << "Initial specific dissipation: " << config->GetOmega_FreeStream();
          if (config->GetSystemMeasurements() == SI) Breakdown_file << " 1/s." << "\n";
          else if (config->GetSystemMeasurements() == US) Breakdown_file << " 1/s." << "\n";
        }
      }

      if (unsteady) { Breakdown_file << "Total time: " << config->GetTotal_UnstTime() << " s. Time step: " << config->GetDelta_UnstTime() << " s." << "\n"; }

      /*--- Print out reference values. ---*/

      Breakdown_file <<"-- Reference values:"<< "\n";

      if (config->GetKind_FluidModel() != CONSTANT_DENSITY) {
        Breakdown_file << "Reference specific gas constant: " << config->GetGas_Constant_Ref();
        if (config->GetSystemMeasurements() == SI) Breakdown_file << " N.m/kg.K." << "\n";
        else if (config->GetSystemMeasurements() == US) Breakdown_file << " lbf.ft/slug.R." << "\n";
      } else {
        if (energy) {
          Breakdown_file << "Reference specific heat: " << config->GetGas_Constant_Ref();
          if (config->GetSystemMeasurements() == SI) Breakdown_file << " N.m/kg.K." << "\n";
          else if (config->GetSystemMeasurements() == US) Breakdown_file << " lbf.ft/slug.R." << "\n";
        }
      }

      Breakdown_file << "Reference pressure: " << config->GetPressure_Ref();
      if (config->GetSystemMeasurements() == SI) Breakdown_file << " Pa." << "\n";
      else if (config->GetSystemMeasurements() == US) Breakdown_file << " psf." << "\n";

      if (energy) {
        Breakdown_file << "Reference temperature: " << config->GetTemperature_Ref();
        if (config->GetSystemMeasurements() == SI) Breakdown_file << " K." << "\n";
        else if (config->GetSystemMeasurements() == US) Breakdown_file << " R." << "\n";
      }

      Breakdown_file << "Reference density: " << config->GetDensity_Ref();
      if (config->GetSystemMeasurements() == SI) Breakdown_file << " kg/m^3." << "\n";
      else if (config->GetSystemMeasurements() == US) Breakdown_file << " slug/ft^3." << "\n";

      Breakdown_file << "Reference velocity: " << config->GetVelocity_Ref();
      if (config->GetSystemMeasurements() == SI) Breakdown_file << " m/s." << "\n";
      else if (config->GetSystemMeasurements() == US) Breakdown_file << " ft/s." << "\n";

      Breakdown_file << "Reference length: " << config->GetLength_Ref();
      if (config->GetSystemMeasurements() == SI) Breakdown_file << " m." << "\n";
      else if (config->GetSystemMeasurements() == US) Breakdown_file << " in." << "\n";

      if (viscous) {
        Breakdown_file << "Reference viscosity: " << config->GetViscosity_Ref();
        if (config->GetSystemMeasurements() == SI) Breakdown_file << " N.s/m^2." << "\n";
        else if (config->GetSystemMeasurements() == US) Breakdown_file << " lbf.s/ft^2." << "\n";
      }

      if (unsteady) Breakdown_file << "Reference time: " << config->GetTime_Ref() <<" s." << "\n";

      /*--- Print out resulting non-dim values here. ---*/

      Breakdown_file << "-- Resulting non-dimensional state:" << "\n";
      Breakdown_file << "Mach number (non-dim): " << config->GetMach() << "\n";
      if (viscous) {
        Breakdown_file << "Reynolds number (per m): " << config->GetReynolds() << "\n";
      }

      if (config->GetKind_FluidModel() != CONSTANT_DENSITY) {
        Breakdown_file << "Specific gas constant (non-dim): " << config->GetGas_ConstantND() << "\n";
        Breakdown_file << "Initial thermodynamic pressure (non-dim): " << config->GetPressure_ThermodynamicND() << "\n";
      } else {
        if (energy) {
          Breakdown_file << "Specific heat at constant pressure (non-dim): " << config->GetSpecific_Heat_CpND() << "\n";
          if (boussinesq) Breakdown_file << "Thermal expansion coefficient (non-dim.): " << config->GetThermal_Expansion_CoeffND() << " K^-1." << "\n";
        }
      }

      if (energy) Breakdown_file << "Initial temperature (non-dim): " << config->GetTemperature_FreeStreamND() << "\n";
      Breakdown_file << "Initial pressure (non-dim): " << config->GetPressure_FreeStreamND() << "\n";
      Breakdown_file << "Initial density (non-dim): " << config->GetDensity_FreeStreamND() << "\n";

      if (nDim == 2) {
        Breakdown_file << "Initial velocity (non-dim): (" << config->GetVelocity_FreeStreamND()[0] << ", ";
        Breakdown_file << config->GetVelocity_FreeStreamND()[1] << "). ";
      } else {
        Breakdown_file << "Initial velocity (non-dim): (" << config->GetVelocity_FreeStreamND()[0] << ", ";
        Breakdown_file << config->GetVelocity_FreeStreamND()[1] << ", " << config->GetVelocity_FreeStreamND()[2] << "). ";
      }
      Breakdown_file << "Magnitude: "   << config->GetModVel_FreeStreamND() << "\n";

      if (viscous) {
        Breakdown_file << "Initial viscosity (non-dim): " << config->GetViscosity_FreeStreamND() << "\n";
        if (turbulent) {
          Breakdown_file << "Initial turb. kinetic energy (non-dim): " << config->GetTke_FreeStreamND() << "\n";
          Breakdown_file << "Initial specific dissipation (non-dim): " << config->GetOmega_FreeStreamND() << "\n";
        }
      }

      if (unsteady) {
        Breakdown_file << "Total time (non-dim): " << config->GetTotal_UnstTimeND() << "\n";
        Breakdown_file << "Time step (non-dim): " << config->GetDelta_UnstTimeND() << "\n";
      }

    }

    /*--- Begin forces breakdown info. ---*/

    Breakdown_file << fixed;
    Breakdown_file << "\n" << "\n" <<"Forces breakdown:" << "\n" << "\n";

    if (nDim == 3) {
      su2double m = solver_container[FLOW_SOL]->GetTotal_CFz()/solver_container[FLOW_SOL]->GetTotal_CFx();
      su2double term = (Total_CoPz/m)-Total_CoPx;

      if (term > 0) Breakdown_file << "Center of Pressure: X="  << 1/m <<"Z-"<< term << "." << "\n\n";
      else Breakdown_file << "Center of Pressure: X="  << 1/m <<"Z+"<< fabs(term);
      if (config->GetSystemMeasurements() == SI) Breakdown_file << " m." << "\n\n";
      else Breakdown_file << " in." << "\n\n";
    }
    else {
      su2double m = solver_container[FLOW_SOL]->GetTotal_CFy()/solver_container[FLOW_SOL]->GetTotal_CFx();
      su2double term = (Total_CoPy/m)-Total_CoPx;
      if (term > 0) Breakdown_file << "Center of Pressure: X="  << 1/m <<"Y-"<< term << "." << "\n\n";
      else Breakdown_file << "Center of Pressure: X="  << 1/m <<"Y+"<< fabs(term);
      if (config->GetSystemMeasurements() == SI) Breakdown_file << " m." << "\n\n";
      else Breakdown_file << " in." << "\n\n";
    }

    /*--- Reference area and force factors. ---*/

    const su2double Factor = solver_container[FLOW_SOL]->GetAeroCoeffsReferenceForce();
    const su2double Ref = config->GetDensity_Ref() * pow(config->GetVelocity_Ref(),2);

    Breakdown_file << "NOTE: Multiply forces by the non-dimensional factor: " << Factor << ", and the reference factor: " << Ref  << "\n";
    Breakdown_file << "to obtain the dimensional force."  << "\n" << "\n";

    Breakdown_file << "Total CL:    ";
    Breakdown_file.width(11);
    Breakdown_file << Total_CL;
    Breakdown_file << " | Pressure (";
    Breakdown_file.width(5);
    Breakdown_file << SU2_TYPE::Int((Inv_CL * 100.0) / (Total_CL + EPS));
    Breakdown_file << "%): ";
    Breakdown_file.width(11);
    Breakdown_file << Inv_CL;
    Breakdown_file << " | Friction (";
    Breakdown_file.width(5);
    Breakdown_file << SU2_TYPE::Int((Visc_CL * 100.0) / (Total_CL + EPS));
    Breakdown_file << "%): ";
    Breakdown_file.width(11);
    Breakdown_file << Visc_CL;
    Breakdown_file << " | Momentum (";
    Breakdown_file.width(5);
    Breakdown_file << SU2_TYPE::Int((Mnt_CL * 100.0) / (Total_CL + EPS));
    Breakdown_file << "%): ";
    Breakdown_file.width(11);
    Breakdown_file << Mnt_CL << "\n";

    Breakdown_file << "Total CD:    ";
    Breakdown_file.width(11);
    Breakdown_file << Total_CD;
    Breakdown_file << " | Pressure (";
    Breakdown_file.width(5);
    Breakdown_file << SU2_TYPE::Int((Inv_CD * 100.0) / (Total_CD + EPS)) << "%): ";
    Breakdown_file.width(11);
    Breakdown_file << Inv_CD;
    Breakdown_file << " | Friction (";
    Breakdown_file.width(5);
    Breakdown_file << SU2_TYPE::Int((Visc_CD * 100.0) / (Total_CD + EPS)) << "%): ";
    Breakdown_file.width(11);
    Breakdown_file << Visc_CD;
    Breakdown_file << " | Momentum (";
    Breakdown_file.width(5);
    Breakdown_file << SU2_TYPE::Int((Mnt_CD * 100.0) / (Total_CD + EPS)) << "%): ";
    Breakdown_file.width(11);
    Breakdown_file << Mnt_CD << "\n";

    if (nDim == 3) {
      Breakdown_file << "Total CSF:   ";
      Breakdown_file.width(11);
      Breakdown_file << Total_CSF;
      Breakdown_file << " | Pressure (";
      Breakdown_file.width(5);
      Breakdown_file << SU2_TYPE::Int((Inv_CSF * 100.0) / (Total_CSF + EPS));
      Breakdown_file << "%): ";
      Breakdown_file.width(11);
      Breakdown_file << Inv_CSF;
      Breakdown_file << " | Friction (";
      Breakdown_file.width(5);
      Breakdown_file <<  SU2_TYPE::Int((Visc_CSF * 100.0) / (Total_CSF + EPS));
      Breakdown_file << "%): ";
      Breakdown_file.width(11);
      Breakdown_file << Visc_CSF;
      Breakdown_file << " | Momentum (";
      Breakdown_file.width(5);
      Breakdown_file << SU2_TYPE::Int((Mnt_CSF * 100.0) / (Total_CSF + EPS));
      Breakdown_file << "%): ";
      Breakdown_file.width(11);
      Breakdown_file << Mnt_CSF << "\n";
    }

    Breakdown_file << "Total CL/CD: ";
    Breakdown_file.width(11);
    Breakdown_file << Total_CEff;
    Breakdown_file << " | Pressure (";
    Breakdown_file.width(5);
    Breakdown_file << SU2_TYPE::Int((Inv_CEff * 100.0) / (Total_CEff + EPS));
    Breakdown_file << "%): ";
    Breakdown_file.width(11);
    Breakdown_file << Inv_CEff;
    Breakdown_file << " | Friction (";
    Breakdown_file.width(5);
    Breakdown_file <<  SU2_TYPE::Int((Visc_CEff * 100.0) / (Total_CEff + EPS));
    Breakdown_file << "%): ";
    Breakdown_file.width(11);
    Breakdown_file << Visc_CEff;
    Breakdown_file << " | Momentum (";
    Breakdown_file.width(5);
    Breakdown_file << SU2_TYPE::Int((Mnt_CEff * 100.0) / (Total_CEff + EPS));
    Breakdown_file << "%): ";
    Breakdown_file.width(11);
    Breakdown_file << Mnt_CEff << "\n";

    if (nDim == 3) {
      Breakdown_file << "Total CMx:   ";
      Breakdown_file.width(11);
      Breakdown_file << Total_CMx;
      Breakdown_file << " | Pressure (";
      Breakdown_file.width(5);
      Breakdown_file << SU2_TYPE::Int((Inv_CMx * 100.0) / (Total_CMx + EPS));
      Breakdown_file << "%): ";
      Breakdown_file.width(11);
      Breakdown_file << Inv_CMx;
      Breakdown_file << " | Friction (";
      Breakdown_file.width(5);
      Breakdown_file << SU2_TYPE::Int((Visc_CMx * 100.0) / (Total_CMx + EPS));
      Breakdown_file << "%): ";
      Breakdown_file.width(11);
      Breakdown_file << Visc_CMx;
      Breakdown_file << " | Momentum (";
      Breakdown_file.width(5);
      Breakdown_file << SU2_TYPE::Int((Mnt_CMx * 100.0) / (Total_CMx + EPS));
      Breakdown_file << "%): ";
      Breakdown_file.width(11);
      Breakdown_file << Mnt_CMx << "\n";

      Breakdown_file << "Total CMy:   ";
      Breakdown_file.width(11);
      Breakdown_file << Total_CMy;
      Breakdown_file << " | Pressure (";
      Breakdown_file.width(5);
      Breakdown_file << SU2_TYPE::Int((Inv_CMy * 100.0) / (Total_CMy + EPS));
      Breakdown_file << "%): ";
      Breakdown_file.width(11);
      Breakdown_file << Inv_CMy;
      Breakdown_file << " | Friction (";
      Breakdown_file.width(5);
      Breakdown_file << SU2_TYPE::Int((Visc_CMy * 100.0) / (Total_CMy + EPS));
      Breakdown_file << "%): ";
      Breakdown_file.width(11);
      Breakdown_file << Visc_CMy;
      Breakdown_file << " | Momentum (";
      Breakdown_file.width(5);
      Breakdown_file << SU2_TYPE::Int((Mnt_CMz * 100.0) / (Total_CMz + EPS));
      Breakdown_file << "%): ";
      Breakdown_file.width(11);
      Breakdown_file << Mnt_CMy << "\n";
    }

    Breakdown_file << "Total CMz:   ";
    Breakdown_file.width(11);
    Breakdown_file << Total_CMz;
    Breakdown_file << " | Pressure (";
    Breakdown_file.width(5);
    Breakdown_file << SU2_TYPE::Int((Inv_CMz * 100.0) / (Total_CMz + EPS));
    Breakdown_file << "%): ";
    Breakdown_file.width(11);
    Breakdown_file << Inv_CMz;
    Breakdown_file << " | Friction (";
    Breakdown_file.width(5);
    Breakdown_file << SU2_TYPE::Int((Visc_CMz * 100.0) / (Total_CMz + EPS));
    Breakdown_file << "%): ";
    Breakdown_file.width(11);
    Breakdown_file << Visc_CMz;
    Breakdown_file << " | Momentum (";
    Breakdown_file.width(5);
    Breakdown_file << SU2_TYPE::Int((Mnt_CMz * 100.0) / (Total_CMz + EPS));
    Breakdown_file << "%): ";
    Breakdown_file.width(11);
    Breakdown_file << Mnt_CMz << "\n";

    Breakdown_file << "Total CFx:   ";
    Breakdown_file.width(11);
    Breakdown_file << Total_CFx;
    Breakdown_file << " | Pressure (";
    Breakdown_file.width(5);
    Breakdown_file << SU2_TYPE::Int((Inv_CFx * 100.0) / (Total_CFx + EPS));
    Breakdown_file << "%): ";
    Breakdown_file.width(11);
    Breakdown_file << Inv_CFx;
    Breakdown_file << " | Friction (";
    Breakdown_file.width(5);
    Breakdown_file << SU2_TYPE::Int((Visc_CFx * 100.0) / (Total_CFx + EPS));
    Breakdown_file << "%): ";
    Breakdown_file.width(11);
    Breakdown_file << Visc_CFx;
    Breakdown_file << " | Momentum (";
    Breakdown_file.width(5);
    Breakdown_file << SU2_TYPE::Int((Mnt_CFx * 100.0) / (Total_CFx + EPS));
    Breakdown_file << "%): ";
    Breakdown_file.width(11);
    Breakdown_file << Mnt_CFx << "\n";

    Breakdown_file << "Total CFy:   ";
    Breakdown_file.width(11);
    Breakdown_file << Total_CFy;
    Breakdown_file << " | Pressure (";
    Breakdown_file.width(5);
    Breakdown_file << SU2_TYPE::Int((Inv_CFy * 100.0) / (Total_CFy + EPS));
    Breakdown_file << "%): ";
    Breakdown_file.width(11);
    Breakdown_file << Inv_CFy;
    Breakdown_file << " | Friction (";
    Breakdown_file.width(5);
    Breakdown_file << SU2_TYPE::Int((Visc_CFy * 100.0) / (Total_CFy + EPS));
    Breakdown_file << "%): ";
    Breakdown_file.width(11);
    Breakdown_file << Visc_CFy;
    Breakdown_file << " | Momentum (";
    Breakdown_file.width(5);
    Breakdown_file << SU2_TYPE::Int((Mnt_CFy * 100.0) / (Total_CFy + EPS));
    Breakdown_file << "%): ";
    Breakdown_file.width(11);
    Breakdown_file << Mnt_CFy << "\n";

    if (nDim == 3) {
      Breakdown_file << "Total CFz:   ";
      Breakdown_file.width(11);
      Breakdown_file << Total_CFz;
      Breakdown_file << " | Pressure (";
      Breakdown_file.width(5);
      Breakdown_file << SU2_TYPE::Int((Inv_CFz * 100.0) / (Total_CFz + EPS));
      Breakdown_file << "%): ";
      Breakdown_file.width(11);
      Breakdown_file << Inv_CFz;
      Breakdown_file << " | Friction (";
      Breakdown_file.width(5);
      Breakdown_file << SU2_TYPE::Int((Visc_CFz * 100.0) / (Total_CFz + EPS));
      Breakdown_file << "%): ";
      Breakdown_file.width(11);
      Breakdown_file << Visc_CFz;
      Breakdown_file << " | Momentum (";
      Breakdown_file.width(5);
      Breakdown_file << SU2_TYPE::Int((Mnt_CFz * 100.0) / (Total_CFz + EPS));
      Breakdown_file << "%): ";
      Breakdown_file.width(11);
      Breakdown_file << Mnt_CFz << "\n";
    }

    Breakdown_file << "\n" << "\n";

    for (iMarker_Monitoring = 0;
         iMarker_Monitoring < config->GetnMarker_Monitoring();
         iMarker_Monitoring++) {

      Breakdown_file << "Surface name: "
      << config->GetMarker_Monitoring_TagBound(
                                                          iMarker_Monitoring) << "\n" << "\n";

      Breakdown_file << "Total CL    (";
      Breakdown_file.width(5);
      Breakdown_file
      << SU2_TYPE::Int(
                       (Surface_CL[iMarker_Monitoring] * 100.0)
                       / (Total_CL + EPS));
      Breakdown_file << "%): ";
      Breakdown_file.width(11);
      Breakdown_file << Surface_CL[iMarker_Monitoring];
      Breakdown_file << " | Pressure (";
      Breakdown_file.width(5);
      Breakdown_file
      << SU2_TYPE::Int(
                       (Surface_CL_Inv[iMarker_Monitoring] * 100.0)
                       / (Surface_CL[iMarker_Monitoring] + EPS));
      Breakdown_file << "%): ";
      Breakdown_file.width(11);
      Breakdown_file << Surface_CL_Inv[iMarker_Monitoring];
      Breakdown_file << " | Friction (";
      Breakdown_file.width(5);
      Breakdown_file
      << SU2_TYPE::Int(
                       (Surface_CL_Visc[iMarker_Monitoring] * 100.0)
                       / (Surface_CL[iMarker_Monitoring] + EPS));
      Breakdown_file << "%): ";
      Breakdown_file.width(11);
      Breakdown_file << Surface_CL_Visc[iMarker_Monitoring];
      Breakdown_file << " | Momentum (";
      Breakdown_file.width(5);
      Breakdown_file
      << SU2_TYPE::Int(
                       (Surface_CL_Mnt[iMarker_Monitoring] * 100.0)
                       / (Surface_CL[iMarker_Monitoring] + EPS));
      Breakdown_file << "%): ";
      Breakdown_file.width(11);
      Breakdown_file << Surface_CL_Mnt[iMarker_Monitoring] << "\n";

      Breakdown_file << "Total CD    (";
      Breakdown_file.width(5);
      Breakdown_file
      << SU2_TYPE::Int(
                       (Surface_CD[iMarker_Monitoring] * 100.0)
                       / (Total_CD + EPS));
      Breakdown_file << "%): ";
      Breakdown_file.width(11);
      Breakdown_file << Surface_CD[iMarker_Monitoring];
      Breakdown_file << " | Pressure (";
      Breakdown_file.width(5);
      Breakdown_file
      << SU2_TYPE::Int(
                       (Surface_CD_Inv[iMarker_Monitoring] * 100.0)
                       / (Surface_CD[iMarker_Monitoring] + EPS));
      Breakdown_file << "%): ";
      Breakdown_file.width(11);
      Breakdown_file << Surface_CD_Inv[iMarker_Monitoring];
      Breakdown_file << " | Friction (";
      Breakdown_file.width(5);
      Breakdown_file
      << SU2_TYPE::Int(
                       (Surface_CD_Visc[iMarker_Monitoring] * 100.0)
                       / (Surface_CD[iMarker_Monitoring] + EPS));
      Breakdown_file << "%): ";
      Breakdown_file.width(11);
      Breakdown_file << Surface_CD_Visc[iMarker_Monitoring];
      Breakdown_file << " | Momentum (";
      Breakdown_file.width(5);
      Breakdown_file
      << SU2_TYPE::Int(
                       (Surface_CD_Mnt[iMarker_Monitoring] * 100.0)
                       / (Surface_CD[iMarker_Monitoring] + EPS));
      Breakdown_file << "%): ";
      Breakdown_file.width(11);
      Breakdown_file << Surface_CD_Mnt[iMarker_Monitoring] << "\n";

      if (nDim == 3) {
        Breakdown_file << "Total CSF   (";
        Breakdown_file.width(5);
        Breakdown_file
        << SU2_TYPE::Int(
                         (Surface_CSF[iMarker_Monitoring] * 100.0)
                         / (Total_CSF + EPS));
        Breakdown_file << "%): ";
        Breakdown_file.width(11);
        Breakdown_file << Surface_CSF[iMarker_Monitoring];
        Breakdown_file << " | Pressure (";
        Breakdown_file.width(5);
        Breakdown_file
        << SU2_TYPE::Int(
                         (Surface_CSF_Inv[iMarker_Monitoring] * 100.0)
                         / (Surface_CSF[iMarker_Monitoring] + EPS));
        Breakdown_file << "%): ";
        Breakdown_file.width(11);
        Breakdown_file << Surface_CSF_Inv[iMarker_Monitoring];
        Breakdown_file << " | Friction (";
        Breakdown_file.width(5);
        Breakdown_file
        << SU2_TYPE::Int(
                         (Surface_CSF_Visc[iMarker_Monitoring] * 100.0)
                         / (Surface_CSF[iMarker_Monitoring] + EPS));
        Breakdown_file << "%): ";
        Breakdown_file.width(11);
        Breakdown_file
        << Surface_CSF_Visc[iMarker_Monitoring];
        Breakdown_file << " | Momentum (";
        Breakdown_file.width(5);
        Breakdown_file
        << SU2_TYPE::Int(
                         (Surface_CSF_Mnt[iMarker_Monitoring] * 100.0)
                         / (Surface_CSF[iMarker_Monitoring] + EPS));
        Breakdown_file << "%): ";
        Breakdown_file.width(11);
        Breakdown_file
        << Surface_CSF_Mnt[iMarker_Monitoring] << "\n";
      }

      Breakdown_file << "Total CL/CD (";
      Breakdown_file.width(5);
      Breakdown_file
      << SU2_TYPE::Int(
                       (Surface_CEff[iMarker_Monitoring] * 100.0) / (Total_CEff + EPS));
      Breakdown_file << "%): ";
      Breakdown_file.width(11);
      Breakdown_file << Surface_CEff[iMarker_Monitoring];
      Breakdown_file << " | Pressure (";
      Breakdown_file.width(5);
      Breakdown_file
      << SU2_TYPE::Int(
                       (Surface_CEff_Inv[iMarker_Monitoring] * 100.0)
                       / (Surface_CEff[iMarker_Monitoring] + EPS));
      Breakdown_file << "%): ";
      Breakdown_file.width(11);
      Breakdown_file << Surface_CEff_Inv[iMarker_Monitoring];
      Breakdown_file << " | Friction (";
      Breakdown_file.width(5);
      Breakdown_file
      << SU2_TYPE::Int(
                       (Surface_CEff_Visc[iMarker_Monitoring] * 100.0)
                       / (Surface_CEff[iMarker_Monitoring] + EPS));
      Breakdown_file << "%): ";
      Breakdown_file.width(11);
      Breakdown_file
      << Surface_CEff_Visc[iMarker_Monitoring];
      Breakdown_file << " | Momentum (";
      Breakdown_file.width(5);
      Breakdown_file
      << SU2_TYPE::Int(
                       (Surface_CEff_Mnt[iMarker_Monitoring] * 100.0)
                       / (Surface_CEff[iMarker_Monitoring] + EPS));
      Breakdown_file << "%): ";
      Breakdown_file.width(11);
      Breakdown_file
      << Surface_CEff_Mnt[iMarker_Monitoring] << "\n";

      if (nDim == 3) {

        Breakdown_file << "Total CMx   (";
        Breakdown_file.width(5);
        Breakdown_file
        << SU2_TYPE::Int(
                         (Surface_CMx[iMarker_Monitoring] * 100.0) / (Total_CMx + EPS));
        Breakdown_file << "%): ";
        Breakdown_file.width(11);
        Breakdown_file << Surface_CMx[iMarker_Monitoring];
        Breakdown_file << " | Pressure (";
        Breakdown_file.width(5);
        Breakdown_file
        << SU2_TYPE::Int(
                         (Surface_CMx_Inv[iMarker_Monitoring] * 100.0)
                         / (Surface_CMx[iMarker_Monitoring] + EPS));
        Breakdown_file << "%): ";
        Breakdown_file.width(11);
        Breakdown_file << Surface_CMx_Inv[iMarker_Monitoring];
        Breakdown_file << " | Friction (";
        Breakdown_file.width(5);
        Breakdown_file
        << SU2_TYPE::Int(
                         (Surface_CMx_Visc[iMarker_Monitoring] * 100.0)
                         / (Surface_CMx[iMarker_Monitoring] + EPS));
        Breakdown_file << "%): ";
        Breakdown_file.width(11);
        Breakdown_file
        << Surface_CMx_Visc[iMarker_Monitoring];
        Breakdown_file << " | Momentum (";
        Breakdown_file.width(5);
        Breakdown_file
        << SU2_TYPE::Int(
                         (Surface_CMx_Mnt[iMarker_Monitoring] * 100.0)
                         / (Surface_CMx[iMarker_Monitoring] + EPS));
        Breakdown_file << "%): ";
        Breakdown_file.width(11);
        Breakdown_file
        << Surface_CMx_Mnt[iMarker_Monitoring] << "\n";

        Breakdown_file << "Total CMy   (";
        Breakdown_file.width(5);
        Breakdown_file
        << SU2_TYPE::Int(
                         (Surface_CMy[iMarker_Monitoring] * 100.0) / (Total_CMy + EPS));
        Breakdown_file << "%): ";
        Breakdown_file.width(11);
        Breakdown_file << Surface_CMy[iMarker_Monitoring];
        Breakdown_file << " | Pressure (";
        Breakdown_file.width(5);
        Breakdown_file
        << SU2_TYPE::Int(
                         (Surface_CMy_Inv[iMarker_Monitoring] * 100.0)
                         / (Surface_CMy[iMarker_Monitoring] + EPS));
        Breakdown_file << "%): ";
        Breakdown_file.width(11);
        Breakdown_file << Surface_CMy_Inv[iMarker_Monitoring];
        Breakdown_file << " | Friction (";
        Breakdown_file.width(5);
        Breakdown_file
        << SU2_TYPE::Int(
                         (Surface_CMy_Visc[iMarker_Monitoring] * 100.0)
                         / (Surface_CMy[iMarker_Monitoring] + EPS));
        Breakdown_file << "%): ";
        Breakdown_file.width(11);
        Breakdown_file
        << Surface_CMy_Visc[iMarker_Monitoring];
        Breakdown_file << " | Momentum (";
        Breakdown_file.width(5);
        Breakdown_file
        << SU2_TYPE::Int(
                         (Surface_CMy_Mnt[iMarker_Monitoring] * 100.0)
                         / (Surface_CMy[iMarker_Monitoring] + EPS));
        Breakdown_file << "%): ";
        Breakdown_file.width(11);
        Breakdown_file
        << Surface_CMy_Mnt[iMarker_Monitoring] << "\n";
      }

      Breakdown_file << "Total CMz   (";
      Breakdown_file.width(5);
      Breakdown_file
      << SU2_TYPE::Int((Surface_CMz[iMarker_Monitoring] * 100.0) / (Total_CMz + EPS));
      Breakdown_file << "%): ";
      Breakdown_file.width(11);
      Breakdown_file << Surface_CMz[iMarker_Monitoring];
      Breakdown_file << " | Pressure (";
      Breakdown_file.width(5);
      Breakdown_file
      << SU2_TYPE::Int(
                       (Surface_CMz_Inv[iMarker_Monitoring] * 100.0)
                       / (Surface_CMz[iMarker_Monitoring] + EPS));
      Breakdown_file << "%): ";
      Breakdown_file.width(11);
      Breakdown_file << Surface_CMz_Inv[iMarker_Monitoring];
      Breakdown_file << " | Friction (";
      Breakdown_file.width(5);
      Breakdown_file
      << SU2_TYPE::Int(
                       (Surface_CMz_Visc[iMarker_Monitoring] * 100.0)
                       / (Surface_CMz[iMarker_Monitoring] + EPS));
      Breakdown_file << "%): ";
      Breakdown_file.width(11);
      Breakdown_file
      << Surface_CMz_Visc[iMarker_Monitoring];
      Breakdown_file << " | Momentum (";
      Breakdown_file.width(5);
      Breakdown_file
      << SU2_TYPE::Int(
                       (Surface_CMz_Mnt[iMarker_Monitoring] * 100.0)
                       / (Surface_CMz[iMarker_Monitoring] + EPS));
      Breakdown_file << "%): ";
      Breakdown_file.width(11);
      Breakdown_file
      << Surface_CMz_Mnt[iMarker_Monitoring] << "\n";

      Breakdown_file << "Total CFx   (";
      Breakdown_file.width(5);
      Breakdown_file
      << SU2_TYPE::Int((Surface_CFx[iMarker_Monitoring] * 100.0) / (Total_CFx + EPS));
      Breakdown_file << "%): ";
      Breakdown_file.width(11);
      Breakdown_file << Surface_CFx[iMarker_Monitoring];
      Breakdown_file << " | Pressure (";
      Breakdown_file.width(5);
      Breakdown_file
      << SU2_TYPE::Int(
                       (Surface_CFx_Inv[iMarker_Monitoring] * 100.0)
                       / (Surface_CFx[iMarker_Monitoring] + EPS));
      Breakdown_file << "%): ";
      Breakdown_file.width(11);
      Breakdown_file << Surface_CFx_Inv[iMarker_Monitoring];
      Breakdown_file << " | Friction (";
      Breakdown_file.width(5);
      Breakdown_file
      << SU2_TYPE::Int(
                       (Surface_CFx_Visc[iMarker_Monitoring] * 100.0)
                       / (Surface_CFx[iMarker_Monitoring] + EPS));
      Breakdown_file << "%): ";
      Breakdown_file.width(11);
      Breakdown_file
      << Surface_CFx_Visc[iMarker_Monitoring];
      Breakdown_file << " | Momentum (";
      Breakdown_file.width(5);
      Breakdown_file
      << SU2_TYPE::Int(
                       (Surface_CFx_Mnt[iMarker_Monitoring] * 100.0)
                       / (Surface_CFx[iMarker_Monitoring] + EPS));
      Breakdown_file << "%): ";
      Breakdown_file.width(11);
      Breakdown_file
      << Surface_CFx_Mnt[iMarker_Monitoring] << "\n";

      Breakdown_file << "Total CFy   (";
      Breakdown_file.width(5);
      Breakdown_file
      << SU2_TYPE::Int((Surface_CFy[iMarker_Monitoring] * 100.0) / (Total_CFy + EPS));
      Breakdown_file << "%): ";
      Breakdown_file.width(11);
      Breakdown_file << Surface_CFy[iMarker_Monitoring];
      Breakdown_file << " | Pressure (";
      Breakdown_file.width(5);
      Breakdown_file
      << SU2_TYPE::Int(
                       (Surface_CFy_Inv[iMarker_Monitoring] * 100.0)
                       / (Surface_CFy[iMarker_Monitoring] + EPS));
      Breakdown_file << "%): ";
      Breakdown_file.width(11);
      Breakdown_file << Surface_CFy_Inv[iMarker_Monitoring];
      Breakdown_file << " | Friction (";
      Breakdown_file.width(5);
      Breakdown_file
      << SU2_TYPE::Int(
                       (Surface_CFy_Visc[iMarker_Monitoring] * 100.0)
                       / (Surface_CFy[iMarker_Monitoring] + EPS));
      Breakdown_file << "%): ";
      Breakdown_file.width(11);
      Breakdown_file
      << Surface_CFy_Visc[iMarker_Monitoring];
      Breakdown_file << " | Momentum (";
      Breakdown_file.width(5);
      Breakdown_file
      << SU2_TYPE::Int(
                       (Surface_CFy_Mnt[iMarker_Monitoring] * 100.0)
                       / (Surface_CFy[iMarker_Monitoring] + EPS));
      Breakdown_file << "%): ";
      Breakdown_file.width(11);
      Breakdown_file
      << Surface_CFy_Mnt[iMarker_Monitoring] << "\n";

      if (nDim == 3) {
        Breakdown_file << "Total CFz   (";
        Breakdown_file.width(5);
        Breakdown_file
        << SU2_TYPE::Int(
                         (Surface_CFz[iMarker_Monitoring] * 100.0) / (Total_CFz + EPS));
        Breakdown_file << "%): ";
        Breakdown_file.width(11);
        Breakdown_file << Surface_CFz[iMarker_Monitoring];
        Breakdown_file << " | Pressure (";
        Breakdown_file.width(5);
        Breakdown_file
        << SU2_TYPE::Int(
                         (Surface_CFz_Inv[iMarker_Monitoring] * 100.0)
                         / (Surface_CFz[iMarker_Monitoring] + EPS));
        Breakdown_file << "%): ";
        Breakdown_file.width(11);
        Breakdown_file << Surface_CFz_Inv[iMarker_Monitoring];
        Breakdown_file << " | Friction (";
        Breakdown_file.width(5);
        Breakdown_file
        << SU2_TYPE::Int(
                         (Surface_CFz_Visc[iMarker_Monitoring] * 100.0)
                         / (Surface_CFz[iMarker_Monitoring] + EPS));
        Breakdown_file << "%): ";
        Breakdown_file.width(11);
        Breakdown_file
        << Surface_CFz_Visc[iMarker_Monitoring];
        Breakdown_file << " | Momentum (";
        Breakdown_file.width(5);
        Breakdown_file
        << SU2_TYPE::Int(
                         (Surface_CFz_Mnt[iMarker_Monitoring] * 100.0)
                         / (Surface_CFz[iMarker_Monitoring] + EPS));
        Breakdown_file << "%): ";
        Breakdown_file.width(11);
        Breakdown_file
        << Surface_CFz_Mnt[iMarker_Monitoring] << "\n";

      }

      Breakdown_file << "\n";


    }

    delete [] Surface_CL;
    delete [] Surface_CD;
    delete [] Surface_CSF;
    delete [] Surface_CEff;
    delete [] Surface_CFx;
    delete [] Surface_CFy;
    delete [] Surface_CFz;
    delete [] Surface_CMx;
    delete [] Surface_CMy;
    delete [] Surface_CMz;

    delete [] Surface_CL_Inv;
    delete [] Surface_CD_Inv;
    delete [] Surface_CSF_Inv;
    delete [] Surface_CEff_Inv;
    delete [] Surface_CFx_Inv;
    delete [] Surface_CFy_Inv;
    delete [] Surface_CFz_Inv;
    delete [] Surface_CMx_Inv;
    delete [] Surface_CMy_Inv;
    delete [] Surface_CMz_Inv;

    delete [] Surface_CL_Visc;
    delete [] Surface_CD_Visc;
    delete [] Surface_CSF_Visc;
    delete [] Surface_CEff_Visc;
    delete [] Surface_CFx_Visc;
    delete [] Surface_CFy_Visc;
    delete [] Surface_CFz_Visc;
    delete [] Surface_CMx_Visc;
    delete [] Surface_CMy_Visc;
    delete [] Surface_CMz_Visc;

    delete [] Surface_CL_Mnt;
    delete [] Surface_CD_Mnt;
    delete [] Surface_CSF_Mnt;
    delete [] Surface_CEff_Mnt;
    delete [] Surface_CFx_Mnt;
    delete [] Surface_CFy_Mnt;
    delete [] Surface_CFz_Mnt;
    delete [] Surface_CMx_Mnt;
    delete [] Surface_CMy_Mnt;
    delete [] Surface_CMz_Mnt;

  }

}

bool CFlowOutput::WriteVolume_Output(CConfig *config, unsigned long Iter, bool force_writing){

  if (config->GetTime_Domain()){
    if (((config->GetTime_Marching() == TIME_MARCHING::DT_STEPPING_1ST) || (config->GetTime_Marching() == TIME_MARCHING::TIME_STEPPING)) &&
        ((Iter == 0) || (Iter % config->GetVolume_Wrt_Freq() == 0))){
      return true;
    }

    if ((config->GetTime_Marching() == TIME_MARCHING::DT_STEPPING_2ND) &&
        ((Iter == 0) ||
         (Iter % config->GetVolume_Wrt_Freq() == 0) ||
         ((Iter+1) % config->GetVolume_Wrt_Freq() == 0) || // Restarts need 2 old solution.
         ((Iter+2) == config->GetnTime_Iter()))){ // The last timestep is written anyways but again one needs the step before for restarts.
      return true;
    }
  } else {
    if (config->GetFixed_CL_Mode() && config->GetFinite_Difference_Mode()) return false;
    return ((Iter > 0) && Iter % config->GetVolume_Wrt_Freq() == 0) || force_writing;
  }

  return false || force_writing;
}

void CFlowOutput::SetTimeAveragedFields(){
  AddVolumeOutput("MEAN_DENSITY", "MeanDensity", "TIME_AVERAGE", "Mean density");
  AddVolumeOutput("MEAN_VELOCITY-X", "MeanVelocity_x", "TIME_AVERAGE", "Mean velocity x-component");
  AddVolumeOutput("MEAN_VELOCITY-Y", "MeanVelocity_y", "TIME_AVERAGE", "Mean velocity y-component");
  if (nDim == 3)
    AddVolumeOutput("MEAN_VELOCITY-Z", "MeanVelocity_z", "TIME_AVERAGE", "Mean velocity z-component");

  AddVolumeOutput("MEAN_PRESSURE", "MeanPressure", "TIME_AVERAGE", "Mean pressure");
  AddVolumeOutput("RMS_U",   "RMS[u]", "TIME_AVERAGE", "RMS u");
  AddVolumeOutput("RMS_V",   "RMS[v]", "TIME_AVERAGE", "RMS v");
  AddVolumeOutput("RMS_UV",  "RMS[uv]", "TIME_AVERAGE", "RMS uv");
  AddVolumeOutput("RMS_P",   "RMS[Pressure]",   "TIME_AVERAGE", "RMS Pressure");
  AddVolumeOutput("UUPRIME", "u'u'", "TIME_AVERAGE", "Mean Reynolds-stress component u'u'");
  AddVolumeOutput("VVPRIME", "v'v'", "TIME_AVERAGE", "Mean Reynolds-stress component v'v'");
  AddVolumeOutput("UVPRIME", "u'v'", "TIME_AVERAGE", "Mean Reynolds-stress component u'v'");
  AddVolumeOutput("PPRIME",  "p'p'",   "TIME_AVERAGE", "Mean pressure fluctuation p'p'");
  if (nDim == 3){
    AddVolumeOutput("RMS_W",   "RMS[w]", "TIME_AVERAGE", "RMS u");
    AddVolumeOutput("RMS_UW", "RMS[uw]", "TIME_AVERAGE", "RMS uw");
    AddVolumeOutput("RMS_VW", "RMS[vw]", "TIME_AVERAGE", "RMS vw");
    AddVolumeOutput("WWPRIME", "w'w'", "TIME_AVERAGE", "Mean Reynolds-stress component w'w'");
    AddVolumeOutput("UWPRIME", "w'u'", "TIME_AVERAGE", "Mean Reynolds-stress component w'u'");
    AddVolumeOutput("VWPRIME", "w'v'", "TIME_AVERAGE", "Mean Reynolds-stress component w'v'");
  }
}

void CFlowOutput::LoadTimeAveragedData(unsigned long iPoint, CVariable *Node_Flow){
  SetAvgVolumeOutputValue("MEAN_DENSITY", iPoint, Node_Flow->GetDensity(iPoint));
  SetAvgVolumeOutputValue("MEAN_VELOCITY-X", iPoint, Node_Flow->GetVelocity(iPoint,0));
  SetAvgVolumeOutputValue("MEAN_VELOCITY-Y", iPoint, Node_Flow->GetVelocity(iPoint,1));
  if (nDim == 3)
    SetAvgVolumeOutputValue("MEAN_VELOCITY-Z", iPoint, Node_Flow->GetVelocity(iPoint,2));

  SetAvgVolumeOutputValue("MEAN_PRESSURE", iPoint, Node_Flow->GetPressure(iPoint));

  SetAvgVolumeOutputValue("RMS_U", iPoint, pow(Node_Flow->GetVelocity(iPoint,0),2));
  SetAvgVolumeOutputValue("RMS_V", iPoint, pow(Node_Flow->GetVelocity(iPoint,1),2));
  SetAvgVolumeOutputValue("RMS_UV", iPoint, Node_Flow->GetVelocity(iPoint,0) * Node_Flow->GetVelocity(iPoint,1));
  SetAvgVolumeOutputValue("RMS_P", iPoint, pow(Node_Flow->GetPressure(iPoint),2));
  if (nDim == 3){
    SetAvgVolumeOutputValue("RMS_W", iPoint, pow(Node_Flow->GetVelocity(iPoint,2),2));
    SetAvgVolumeOutputValue("RMS_VW", iPoint, Node_Flow->GetVelocity(iPoint,2) * Node_Flow->GetVelocity(iPoint,1));
    SetAvgVolumeOutputValue("RMS_UW", iPoint,  Node_Flow->GetVelocity(iPoint,2) * Node_Flow->GetVelocity(iPoint,0));
  }

  const su2double umean  = GetVolumeOutputValue("MEAN_VELOCITY-X", iPoint);
  const su2double uumean = GetVolumeOutputValue("RMS_U", iPoint);
  const su2double vmean  = GetVolumeOutputValue("MEAN_VELOCITY-Y", iPoint);
  const su2double vvmean = GetVolumeOutputValue("RMS_V", iPoint);
  const su2double uvmean = GetVolumeOutputValue("RMS_UV", iPoint);
  const su2double pmean  = GetVolumeOutputValue("MEAN_PRESSURE", iPoint);
  const su2double ppmean = GetVolumeOutputValue("RMS_P", iPoint);

  SetVolumeOutputValue("UUPRIME", iPoint, -(umean*umean - uumean));
  SetVolumeOutputValue("VVPRIME", iPoint, -(vmean*vmean - vvmean));
  SetVolumeOutputValue("UVPRIME", iPoint, -(umean*vmean - uvmean));
  SetVolumeOutputValue("PPRIME",  iPoint, -(pmean*pmean - ppmean));
  if (nDim == 3){
    const su2double wmean  = GetVolumeOutputValue("MEAN_VELOCITY-Z", iPoint);
    const su2double wwmean = GetVolumeOutputValue("RMS_W", iPoint);
    const su2double uwmean = GetVolumeOutputValue("RMS_UW", iPoint);
    const su2double vwmean = GetVolumeOutputValue("RMS_VW", iPoint);
    SetVolumeOutputValue("WWPRIME", iPoint, -(wmean*wmean - wwmean));
    SetVolumeOutputValue("UWPRIME", iPoint, -(umean*wmean - uwmean));
    SetVolumeOutputValue("VWPRIME",  iPoint, -(vmean*wmean - vwmean));
  }
}

void CFlowOutput::SetFixedCLScreenOutput(const CConfig *config){
  PrintingToolbox::CTablePrinter FixedCLSummary(&cout);

  if (fabs(historyOutput_Map["CL_DRIVER_COMMAND"].value) > 1e-16){
    FixedCLSummary.AddColumn("Fixed CL Mode", 40);
    FixedCLSummary.AddColumn("Value", 30);
    FixedCLSummary.SetAlign(PrintingToolbox::CTablePrinter::LEFT);
    FixedCLSummary.PrintHeader();
    FixedCLSummary << "Current CL" << historyOutput_Map["LIFT"].value;
    FixedCLSummary << "Target CL" << config->GetTarget_CL();
    FixedCLSummary << "Previous AOA" << historyOutput_Map["PREV_AOA"].value;
    if (config->GetFinite_Difference_Mode()){
      FixedCLSummary << "Changed AoA by (Finite Difference step)" << historyOutput_Map["CL_DRIVER_COMMAND"].value;
      lastInnerIter = curInnerIter - 1;
    }
    else
      FixedCLSummary << "Changed AoA by" << historyOutput_Map["CL_DRIVER_COMMAND"].value;
    FixedCLSummary.PrintFooter();
    SetScreen_Header(config);
  }

  else if (config->GetFinite_Difference_Mode() && historyOutput_Map["AOA"].value == historyOutput_Map["PREV_AOA"].value){
    FixedCLSummary.AddColumn("Fixed CL Mode (Finite Difference)", 40);
    FixedCLSummary.AddColumn("Value", 30);
    FixedCLSummary.SetAlign(PrintingToolbox::CTablePrinter::LEFT);
    FixedCLSummary.PrintHeader();
    FixedCLSummary << "Delta CL / Delta AoA" << config->GetdCL_dAlpha();
    FixedCLSummary << "Delta CD / Delta CL" << config->GetdCD_dCL();
    if (nDim == 3){
      FixedCLSummary << "Delta CMx / Delta CL" << config->GetdCMx_dCL();
      FixedCLSummary << "Delta CMy / Delta CL" << config->GetdCMy_dCL();
    }
    FixedCLSummary << "Delta CMz / Delta CL" << config->GetdCMz_dCL();
    FixedCLSummary.PrintFooter();
    curInnerIter = lastInnerIter;
    WriteMetaData(config);
    curInnerIter = config->GetInnerIter();
  }
}<|MERGE_RESOLUTION|>--- conflicted
+++ resolved
@@ -70,13 +70,10 @@
   AddHistoryOutput("AVG_CO",                   "Avg_CO",                    ScreenOutputFormat::SCIENTIFIC, "FLOW_COEFF", "Total average mass fraction of CO on all markers set in MARKER_ANALYZE", HistoryFieldType::COEFFICIENT);
   /// DESCRIPTION: Average mass fraction of NO    
   AddHistoryOutput("AVG_NOX",                  "Avg_NOx",                   ScreenOutputFormat::SCIENTIFIC, "FLOW_COEFF", "Total average mass fraction of NO on all markers set in MARKER_ANALYZE", HistoryFieldType::COEFFICIENT);
-<<<<<<< HEAD
   /// DESCRIPTION: Average mass fraction of CH4    
   AddHistoryOutput("AVG_CH4",                  "Avg_CH4",                   ScreenOutputFormat::SCIENTIFIC, "FLOW_COEFF", "Total average mass fraction of CH4 on all markers set in MARKER_ANALYZE", HistoryFieldType::COEFFICIENT);
-=======
   /// DESCRIPTION: Average temperature
   AddHistoryOutput("AVG_TEMP",                 "Avg_Temp",                  ScreenOutputFormat::SCIENTIFIC, "FLOW_COEFF", "Total average temperature on all markers set in MARKER_ANALYZE", HistoryFieldType::COEFFICIENT);
->>>>>>> 3a744b52
   /// END_GROUP
 
 
@@ -118,13 +115,10 @@
   AddHistoryOutputPerSurface("AVG_CO",                   "Avg_CO",                    ScreenOutputFormat::SCIENTIFIC, "FLOW_COEFF_SURF", Marker_Analyze, HistoryFieldType::COEFFICIENT);
   /// DESCRIPTION: Average mass fraction of NO    
   AddHistoryOutputPerSurface("AVG_NOX",                  "Avg_NOx",                   ScreenOutputFormat::SCIENTIFIC, "FLOW_COEFF_SURF", Marker_Analyze, HistoryFieldType::COEFFICIENT);
-<<<<<<< HEAD
   /// DESCRIPTION: Average mass fraction of CH4    
   AddHistoryOutputPerSurface("AVG_CH4",                  "Avg_CH4",                   ScreenOutputFormat::SCIENTIFIC, "FLOW_COEFF_SURF", Marker_Analyze, HistoryFieldType::COEFFICIENT);
-=======
   /// DESCRIPTION: Average temperature    
   AddHistoryOutputPerSurface("AVG_TEMP",                 "Avg_Temp",                  ScreenOutputFormat::SCIENTIFIC, "FLOW_COEFF_SURF", Marker_Analyze, HistoryFieldType::COEFFICIENT);
->>>>>>> 3a744b52
   /// END_GROUP
 
 }
@@ -189,11 +183,8 @@
   su2double  Tot_Surface_PressureDrop      = 0.0;
   su2double  Tot_Surface_CO                = 0.0;
   su2double  Tot_Surface_NOx               = 0.0;
-<<<<<<< HEAD
   su2double  Tot_Surface_CH4               = 0.0;
-=======
   su2double  Tot_Surface_Temp              = 0.0;
->>>>>>> 3a744b52
   //su2double  Tot_Surface_Scalar[n_scalars];
   //for (int i_scalar = 0; i_scalar < n_scalars; ++i_scalar)
   //  Tot_Surface_Scalar[i_scalar] = 0.0;
@@ -542,17 +533,15 @@
     Tot_Surface_NOx += y_NOx;
     config->SetSurface_NOx(iMarker_Analyze, y_NOx);
 
-<<<<<<< HEAD
     su2double y_CH4 = Surface_CH4_Total[iMarker_Analyze];
     SetHistoryOutputPerSurfaceValue("AVG_CH4", y_CH4, iMarker_Analyze);
     Tot_Surface_CH4 += y_CH4;
     config->SetSurface_CH4(iMarker_Analyze, y_CH4);
-=======
+
     su2double temp = Surface_TotalTemperature_Total[iMarker_Analyze];
     SetHistoryOutputPerSurfaceValue("AVG_TEMP", temp, iMarker_Analyze);
     Tot_Surface_Temp += temp;
     config->SetSurface_Temperature(iMarker_Analyze, temp);
->>>>>>> 3a744b52
   }
 
   /*--- Compute the average static pressure drop between two surfaces. Note
@@ -568,8 +557,8 @@
       Pressure_Drop = (Surface_Pressure_Total[1]-Surface_Pressure_Total[0]) * config->GetPressure_Ref();
       config->SetSurface_PressureDrop(iMarker_Analyze, Pressure_Drop);
     }
+    SetHistoryOutputPerSurfaceValue("SURFACE_PRESSURE_DROP",  Pressure_Drop, iMarker_Analyze);
     Tot_Surface_PressureDrop += Pressure_Drop;
-    SetHistoryOutputPerSurfaceValue("SURFACE_PRESSURE_DROP", Pressure_Drop, iMarker_Analyze);
   }
 
   SetHistoryOutputValue("SURFACE_MASSFLOW", Tot_Surface_MassFlow);
@@ -586,15 +575,10 @@
   SetHistoryOutputValue("SURFACE_TOTAL_TEMPERATURE", Tot_Surface_TotalTemperature);
   SetHistoryOutputValue("SURFACE_TOTAL_PRESSURE", Tot_Surface_TotalPressure);
   SetHistoryOutputValue("SURFACE_PRESSURE_DROP", Tot_Surface_PressureDrop);
-<<<<<<< HEAD
-  SetHistoryOutputValue("AVG_CO", Tot_Surface_CO);
-  SetHistoryOutputValue("AVG_NOX", Tot_Surface_NOx);
-  SetHistoryOutputValue("AVG_CH4", Tot_Surface_CH4);
-=======
   SetHistoryOutputValue("AVG_CO",   Tot_Surface_CO);
   SetHistoryOutputValue("AVG_NOX",  Tot_Surface_NOx);
+  SetHistoryOutputValue("AVG_CH4",  Tot_Surface_CH4);
   SetHistoryOutputValue("AVG_TEMP", Tot_Surface_Temp);
->>>>>>> 3a744b52
 
   if ((rank == MASTER_NODE) && !config->GetDiscrete_Adjoint() && output) {
 
@@ -741,11 +725,6 @@
 
 void CFlowOutput::SetAerodynamicCoefficients(CConfig *config, CSolver *flow_solver){
 
-<<<<<<< HEAD
-  // bool flamelet_model = config->GetKind_Scalar_Model() == PROGRESS_VARIABLE;
-
-=======
->>>>>>> 3a744b52
   SetHistoryOutputValue("DRAG", flow_solver->GetTotal_CD());
   SetHistoryOutputValue("LIFT", flow_solver->GetTotal_CL());
   if (nDim == 3)
@@ -1851,9 +1830,6 @@
             }
             Breakdown_file << ")." << endl;
             break;
-          
-          case VISCOSITYMODEL::FLAMELET:
-            break;
 
           case VISCOSITYMODEL::FLAMELET:
             break;
