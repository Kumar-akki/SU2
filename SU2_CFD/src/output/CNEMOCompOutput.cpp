﻿/*!
 * \file CNEMOCompOutput.cpp
 * \brief Main subroutines for compressible flow output
 * \author W. Maier, R. Sanchez
 * \version 7.0.0 "Blackbird"
 *
 * The current SU2 release has been coordinated by the
 * SU2 International Developers Society <www.su2devsociety.org>
 * with selected contributions from the open-source community.
 *
 * The main research teams contributing to the current release are:
 *  - Prof. Juan J. Alonso's group at Stanford University.
 *  - Prof. Piero Colonna's group at Delft University of Technology.
 *  - Prof. Nicolas R. Gauger's group at Kaiserslautern University of Technology.
 *  - Prof. Alberto Guardone's group at Polytechnic University of Milan.
 *  - Prof. Rafael Palacios' group at Imperial College London.
 *  - Prof. Vincent Terrapon's group at the University of Liege.
 *  - Prof. Edwin van der Weide's group at the University of Twente.
 *  - Lab. of New Concepts in Aeronautics at Tech. Institute of Aeronautics.
 *
 * Copyright 2012-2018, Francisco D. Palacios, Thomas D. Economon,
 *                      Tim Albring, and the SU2 contributors.
 *
 * SU2 is free software; you can redistribute it and/or
 * modify it under the terms of the GNU Lesser General Public
 * License as published by the Free Software Foundation; either
 * version 2.1 of the License, or (at your option) any later version.
 *
 * SU2 is distributed in the hope that it will be useful,
 * but WITHOUT ANY WARRANTY; without even the implied warranty of
 * MERCHANTABILITY or FITNESS FOR A PARTICULAR PURPOSE. See the GNU
 * Lesser General Public License for more details.
 *
 * You should have received a copy of the GNU Lesser General Public
 * License along with SU2. If not, see <http://www.gnu.org/licenses/>.
 */

#include "../../include/output/CNEMOCompOutput.hpp"

#include "../../../Common/include/geometry/CGeometry.hpp"
#include "../../include/solvers/CSolver.hpp"

CNEMOCompOutput::CNEMOCompOutput(CConfig *config, unsigned short nDim) : CFlowOutput(config, nDim, false) {

  turb_model    = config->GetKind_Turb_Model();
  lastInnerIter = curInnerIter;
  gridMovement  = config->GetGrid_Movement();
  nSpecies      = config->GetnSpecies();

  /*--- Set the default history fields if nothing is set in the config file ---*/

  if (nRequestedHistoryFields == 0){
    requestedHistoryFields.emplace_back("ITER");
    requestedHistoryFields.emplace_back("RMS_RES");
    nRequestedHistoryFields = requestedHistoryFields.size();
  }
  if (nRequestedScreenFields == 0){
    if (config->GetTime_Domain()) requestedScreenFields.emplace_back("TIME_ITER");
    if (multiZone) requestedScreenFields.emplace_back("OUTER_ITER");
    requestedScreenFields.emplace_back("INNER_ITER");
    for(iSpecies = 0; iSpecies < nSpecies; iSpecies++)
      requestedScreenFields.emplace_back("RMS_DENSITY_" + std::to_string(iSpecies));
    requestedScreenFields.emplace_back("RMS_MOMENTUM-X");
    requestedScreenFields.emplace_back("RMS_MOMENTUM-Y");
    requestedScreenFields.emplace_back("RMS_ENERGY");
    requestedScreenFields.emplace_back("RMS_ENERGY_VE");
    nRequestedScreenFields = requestedScreenFields.size();
  }
  if (nRequestedVolumeFields == 0){
    requestedVolumeFields.emplace_back("COORDINATES");
    requestedVolumeFields.emplace_back("SOLUTION");
    requestedVolumeFields.emplace_back("PRIMITIVE");
    requestedVolumeFields.emplace_back("AUXILIARY");
    nRequestedVolumeFields = requestedVolumeFields.size();
  }

  stringstream ss;
  ss << "Zone " << config->GetiZone() << " (Comp. Fluid)";
  multiZoneHeaderString = ss.str();

  /*--- Set the volume filename --- */

  volumeFilename = config->GetVolume_FileName();

  /*--- Set the surface filename --- */

  surfaceFilename = config->GetSurfCoeff_FileName();

  /*--- Set the restart filename --- */

  restartFilename = config->GetRestart_FileName();

  /*--- Set the default convergence field --- */

  if (convFields.empty() ) convFields.emplace_back("RMS_DENSITY");

  if (config->GetFixed_CL_Mode()) {
    bool found = false;
    for (unsigned short iField = 0; iField < convFields.size(); iField++)
      if (convFields[iField] == "LIFT") found = true;
    if (!found) {
      if (rank == MASTER_NODE)
        cout<<"  Fixed CL: Adding LIFT as Convergence Field to ensure convergence to target CL"<<endl;
      convFields.emplace_back("LIFT");
      newFunc.resize(convFields.size());
      oldFunc.resize(convFields.size());
      cauchySerie.resize(convFields.size(), vector<su2double>(nCauchy_Elems, 0.0));
    }
  }
}

CNEMOCompOutput::~CNEMOCompOutput(void) {}

void CNEMOCompOutput::SetHistoryOutputFields(CConfig *config){

  /// BEGIN_GROUP: RMS_RES, DESCRIPTION: The root-mean-square residuals of the SOLUTION variables.
  for(iSpecies = 0; iSpecies < nSpecies; iSpecies++)
    AddHistoryOutput("RMS_DENSITY_" + std::to_string(iSpecies), "rms[Rho_" + std::to_string(iSpecies) + "]",   ScreenOutputFormat::FIXED, "RMS_RES", "Root-mean square residual of the species density " + std::to_string(iSpecies) + ".", HistoryFieldType::RESIDUAL);
  /// DESCRIPTION: Root-mean square residual of the momentum x-component.
  AddHistoryOutput("RMS_MOMENTUM-X", "rms[RhoU]", ScreenOutputFormat::FIXED, "RMS_RES", "Root-mean square residual of the momentum x-component.", HistoryFieldType::RESIDUAL);
  /// DESCRIPTION: Root-mean square residual of the momentum y-component.
  AddHistoryOutput("RMS_MOMENTUM-Y", "rms[RhoV]", ScreenOutputFormat::FIXED, "RMS_RES", "Root-mean square residual of the momentum y-component.", HistoryFieldType::RESIDUAL);
  /// DESCRIPTION: Root-mean square residual of the momentum z-component.
  if (nDim == 3) AddHistoryOutput("RMS_MOMENTUM-Z", "rms[RhoW]", ScreenOutputFormat::FIXED, "RMS_RES", "Root-mean square residual of the momentum z-component.", HistoryFieldType::RESIDUAL);
  /// DESCRIPTION: Root-mean square residual of the energy.
  AddHistoryOutput("RMS_ENERGY",     "rms[RhoE]", ScreenOutputFormat::FIXED, "RMS_RES", "Root-mean square residual of the energy.", HistoryFieldType::RESIDUAL);
  /// DESCRIPTION: Root-mean square residual of the energy.
  AddHistoryOutput("RMS_ENERGY_VE",  "rms[RhoEve]", ScreenOutputFormat::FIXED, "RMS_RES", "Root-mean square residual of the energy.", HistoryFieldType::RESIDUAL);

  switch(turb_model){
  case SA: case SA_NEG: case SA_E: case SA_COMP: case SA_E_COMP:
    /// DESCRIPTION: Root-mean square residual of nu tilde (SA model).
    AddHistoryOutput("RMS_NU_TILDE", "rms[nu]", ScreenOutputFormat::FIXED, "RMS_RES", "Root-mean square residual of nu tilde (SA model).", HistoryFieldType::RESIDUAL);
    break;
  case SST: case SST_SUST:
    /// DESCRIPTION: Root-mean square residual of kinetic energy (SST model).
    AddHistoryOutput("RMS_TKE", "rms[k]",  ScreenOutputFormat::FIXED, "RMS_RES", "Root-mean square residual of kinetic energy (SST model).", HistoryFieldType::RESIDUAL);
    /// DESCRIPTION: Root-mean square residual of the dissipation (SST model).
    AddHistoryOutput("RMS_DISSIPATION", "rms[w]",  ScreenOutputFormat::FIXED, "RMS_RES", "Root-mean square residual of dissipation (SST model).", HistoryFieldType::RESIDUAL);
    break;
  default: break;
  }
  /// END_GROUP

  /// BEGIN_GROUP: MAX_RES, DESCRIPTION: The maximum residuals of the SOLUTION variables.
  /// DESCRIPTION: Maximum residual of the density.
  AddHistoryOutput("MAX_DENSITY",    "max[Rho]",  ScreenOutputFormat::FIXED,   "MAX_RES", "Maximum square residual of the density.", HistoryFieldType::RESIDUAL);
  /// DESCRIPTION: Maximum residual of the momentum x-component.
  AddHistoryOutput("MAX_MOMENTUM-X", "max[RhoU]", ScreenOutputFormat::FIXED,   "MAX_RES", "Maximum square residual of the momentum x-component.", HistoryFieldType::RESIDUAL);
  /// DESCRIPTION: Maximum residual of the momentum y-component.
  AddHistoryOutput("MAX_MOMENTUM-Y", "max[RhoV]", ScreenOutputFormat::FIXED,   "MAX_RES", "Maximum square residual of the momentum y-component.", HistoryFieldType::RESIDUAL);
  /// DESCRIPTION: Maximum residual of the momentum z-component.
  if (nDim == 3) AddHistoryOutput("MAX_MOMENTUM-Z", "max[RhoW]", ScreenOutputFormat::FIXED,"MAX_RES", "Maximum residual of the z-component.", HistoryFieldType::RESIDUAL);
  /// DESCRIPTION: Maximum residual of the energy.
  AddHistoryOutput("MAX_ENERGY",     "max[RhoE]", ScreenOutputFormat::FIXED,   "MAX_RES", "Maximum residual of the energy.", HistoryFieldType::RESIDUAL);

  switch(turb_model){
  case SA: case SA_NEG: case SA_E: case SA_COMP: case SA_E_COMP:
    /// DESCRIPTION: Maximum residual of nu tilde (SA model).
    AddHistoryOutput("MAX_NU_TILDE",       "max[nu]", ScreenOutputFormat::FIXED, "MAX_RES", "Maximum residual of nu tilde (SA model).", HistoryFieldType::RESIDUAL);
    break;
  case SST: case SST_SUST:
    /// DESCRIPTION: Maximum residual of kinetic energy (SST model).
    AddHistoryOutput("MAX_TKE", "max[k]",  ScreenOutputFormat::FIXED, "MAX_RES", "Maximum residual of kinetic energy (SST model).", HistoryFieldType::RESIDUAL);
    /// DESCRIPTION: Maximum residual of the dissipation (SST model).
    AddHistoryOutput("MAX_DISSIPATION",    "max[w]",  ScreenOutputFormat::FIXED, "MAX_RES", "Maximum residual of dissipation (SST model).", HistoryFieldType::RESIDUAL);
    break;
  default: break;
  }
  /// END_GROUP

  /// BEGIN_GROUP: BGS_RES, DESCRIPTION: The block Gauss Seidel residuals of the SOLUTION variables.
  /// DESCRIPTION: Maximum residual of the density.
  AddHistoryOutput("BGS_DENSITY",    "bgs[Rho]",  ScreenOutputFormat::FIXED,   "BGS_RES", "BGS residual of the density.", HistoryFieldType::RESIDUAL);
  /// DESCRIPTION: Maximum residual of the momentum x-component.
  AddHistoryOutput("BGS_MOMENTUM-X", "bgs[RhoU]", ScreenOutputFormat::FIXED,   "BGS_RES", "BGS residual of the momentum x-component.", HistoryFieldType::RESIDUAL);
  /// DESCRIPTION: Maximum residual of the momentum y-component.
  AddHistoryOutput("BGS_MOMENTUM-Y", "bgs[RhoV]", ScreenOutputFormat::FIXED,   "BGS_RES", "BGS residual of the momentum y-component.",  HistoryFieldType::RESIDUAL);
  /// DESCRIPTION: Maximum residual of the momentum z-component.
  if (nDim == 3) AddHistoryOutput("BGS_MOMENTUM-Z", "bgs[RhoW]", ScreenOutputFormat::FIXED, "BGS_RES", "BGS residual of the z-component.",  HistoryFieldType::RESIDUAL);
  /// DESCRIPTION: Maximum residual of the energy.
  AddHistoryOutput("BGS_ENERGY",     "bgs[RhoE]", ScreenOutputFormat::FIXED,   "BGS_RES", "BGS residual of the energy.",  HistoryFieldType::RESIDUAL);

  switch(turb_model){
  case SA: case SA_NEG: case SA_E: case SA_COMP: case SA_E_COMP:
    /// DESCRIPTION: Maximum residual of nu tilde (SA model).
    AddHistoryOutput("BGS_NU_TILDE",       "bgs[nu]", ScreenOutputFormat::FIXED, "BGS_RES", "BGS residual of nu tilde (SA model).",  HistoryFieldType::RESIDUAL);
    break;
  case SST: case SST_SUST:
    /// DESCRIPTION: Maximum residual of kinetic energy (SST model).
    AddHistoryOutput("BGS_TKE", "bgs[k]",  ScreenOutputFormat::FIXED, "BGS_RES", "BGS residual of kinetic energy (SST model).",  HistoryFieldType::RESIDUAL);
    /// DESCRIPTION: Maximum residual of the dissipation (SST model).
    AddHistoryOutput("BGS_DISSIPATION",    "bgs[w]",  ScreenOutputFormat::FIXED, "BGS_RES", "BGS residual of dissipation (SST model).", HistoryFieldType::RESIDUAL);
    break;
  default: break;
  }
  /// END_GROUP

  vector<string> Marker_Monitoring;
  for (unsigned short iMarker_Monitoring = 0; iMarker_Monitoring < config->GetnMarker_Monitoring(); iMarker_Monitoring++){
    Marker_Monitoring.push_back(config->GetMarker_Monitoring_TagBound(iMarker_Monitoring));
  }
  /// BEGIN_GROUP: AEROELASTIC, DESCRIPTION: Aeroelastic plunge, pitch
  /// DESCRIPTION: Aeroelastic plunge
  AddHistoryOutputPerSurface("PLUNGE", "plunge", ScreenOutputFormat::FIXED, "AEROELASTIC", Marker_Monitoring, HistoryFieldType::COEFFICIENT);
  /// DESCRIPTION: Aeroelastic pitch
  AddHistoryOutputPerSurface("PITCH",  "pitch",  ScreenOutputFormat::FIXED, "AEROELASTIC", Marker_Monitoring, HistoryFieldType::COEFFICIENT);
  /// END_GROUP


  /// DESCRIPTION: Linear solver iterations
  AddHistoryOutput("LINSOL_ITER", "Linear_Solver_Iterations", ScreenOutputFormat::INTEGER, "LINSOL", "Number of iterations of the linear solver.");
  AddHistoryOutput("LINSOL_RESIDUAL", "LinSolRes", ScreenOutputFormat::FIXED, "LINSOL", "Residual of the linear solver.");

  /// BEGIN_GROUP: ENGINE_OUTPUT, DESCRIPTION: Engine output
  /// DESCRIPTION: Aero CD drag
  AddHistoryOutput("AEROCDRAG",                  "AeroCDrag",                  ScreenOutputFormat::SCIENTIFIC, "ENGINE_OUTPUT", "Aero CD drag", HistoryFieldType::COEFFICIENT);
  /// DESCRIPTION: Solid CD drag
  AddHistoryOutput("SOLIDCDRAG",                 "SolidCDrag",                 ScreenOutputFormat::SCIENTIFIC, "ENGINE_OUTPUT", "Solid CD drag ", HistoryFieldType::COEFFICIENT);
  /// DESCRIPTION: Radial distortion
  AddHistoryOutput("RADIAL_DISTORTION",          "Radial_Distortion",          ScreenOutputFormat::SCIENTIFIC, "ENGINE_OUTPUT", "Radial distortion ", HistoryFieldType::COEFFICIENT);
  /// DESCRIPTION: Circumferential distortion
  AddHistoryOutput("CIRCUMFERENTIAL_DISTORTION", "Circumferential_Distortion", ScreenOutputFormat::SCIENTIFIC, "ENGINE_OUTPUT", "Circumferential distortion", HistoryFieldType::COEFFICIENT);
  /// END_GROUP

  /// BEGIN_GROUP: ROTATING_FRAME, DESCRIPTION: Coefficients related to a rotating frame of reference.
  /// DESCRIPTION: Merit
  AddHistoryOutput("MERIT", "CMerit", ScreenOutputFormat::SCIENTIFIC, "ROTATING_FRAME", "Merit", HistoryFieldType::COEFFICIENT);
  /// DESCRIPTION: CT
  AddHistoryOutput("CT",    "CT",     ScreenOutputFormat::SCIENTIFIC, "ROTATING_FRAME", "CT", HistoryFieldType::COEFFICIENT);
  /// DESCRIPTION: CQ
  AddHistoryOutput("CQ",    "CQ",     ScreenOutputFormat::SCIENTIFIC, "ROTATING_FRAME", "CQ", HistoryFieldType::COEFFICIENT);
  /// END_GROUP

  /// BEGIN_GROUP: EQUIVALENT_AREA, DESCRIPTION: Equivalent area.
  /// DESCRIPTION: Equivalent area
  AddHistoryOutput("EQUIV_AREA",   "CEquiv_Area",  ScreenOutputFormat::SCIENTIFIC, "EQUIVALENT_AREA", "Equivalent area", HistoryFieldType::COEFFICIENT);
  /// DESCRIPTION: Nearfield obj. function
  AddHistoryOutput("NEARFIELD_OF", "CNearFieldOF", ScreenOutputFormat::SCIENTIFIC, "EQUIVALENT_AREA", "Nearfield obj. function ", HistoryFieldType::COEFFICIENT);
  /// END_GROUP

  ///   /// BEGIN_GROUP: HEAT_COEFF, DESCRIPTION: Heat coefficients on all surfaces set with MARKER_MONITORING.
  /// DESCRIPTION: Total heatflux
  AddHistoryOutput("HEATFLUX", "HF",      ScreenOutputFormat::SCIENTIFIC, "HEAT", "Total heatflux on all surfaces set with MARKER_MONITORING.", HistoryFieldType::COEFFICIENT);
  /// DESCRIPTION: Maximal heatflux
  AddHistoryOutput("HEATFLUX_MAX", "maxHF",    ScreenOutputFormat::SCIENTIFIC, "HEAT", "Total maximum heatflux on all surfaces set with MARKER_MONITORING.", HistoryFieldType::COEFFICIENT);
  /// DESCRIPTION: Temperature
  AddHistoryOutput("TEMPERATURE", "Temp", ScreenOutputFormat::SCIENTIFIC, "HEAT",  "Total avg. temperature on all surfaces set with MARKER_MONITORING.", HistoryFieldType::COEFFICIENT);
  /// END_GROUP

  AddHistoryOutput("CFL_NUMBER", "CFL number", ScreenOutputFormat::SCIENTIFIC, "CFL_NUMBER", "Current value of the CFL number");

  ///   /// BEGIN_GROUP: FIXED_CL, DESCRIPTION: Relevant outputs for the Fixed CL mode
  if (config->GetFixed_CL_Mode()){
    /// DESCRIPTION: Difference between current and target CL
    AddHistoryOutput("DELTA_CL", "Delta_CL", ScreenOutputFormat::SCIENTIFIC, "FIXED_CL", "Difference between Target CL and current CL", HistoryFieldType::COEFFICIENT);
    /// DESCRIPTION: Angle of attack before the most recent update
    AddHistoryOutput("PREV_AOA", "Previous_AOA", ScreenOutputFormat::FIXED, "FIXED_CL", "Angle of Attack at the previous iteration of the Fixed CL driver");
    /// DESCRIPTION: Last change in angle of attack by the Fixed CL driver
    AddHistoryOutput("CHANGE_IN_AOA", "Change_in_AOA", ScreenOutputFormat::SCIENTIFIC, "FIXED_CL", "Last change in Angle of Attack by Fixed CL Driver", HistoryFieldType::RESIDUAL);
    /// DESCRIPTION: AOA control command by the CL Driver
    AddHistoryOutput("CL_DRIVER_COMMAND", "CL_Driver_Command", ScreenOutputFormat::SCIENTIFIC, "FIXED_CL", "CL Driver's control command", HistoryFieldType::RESIDUAL);
  }

  if (config->GetDeform_Mesh()){
    AddHistoryOutput("DEFORM_MIN_VOLUME", "MinVolume", ScreenOutputFormat::SCIENTIFIC, "DEFORM", "Minimum volume in the mesh");
    AddHistoryOutput("DEFORM_MAX_VOLUME", "MaxVolume", ScreenOutputFormat::SCIENTIFIC, "DEFORM", "Maximum volume in the mesh");
    AddHistoryOutput("DEFORM_ITER", "DeformIter", ScreenOutputFormat::INTEGER, "DEFORM", "Linear solver iterations for the mesh deformation");
    AddHistoryOutput("DEFORM_RESIDUAL", "DeformRes", ScreenOutputFormat::FIXED, "DEFORM", "Residual of the linear solver for the mesh deformation");
  }

  /*--- Add analyze surface history fields --- */

  AddAnalyzeSurfaceOutput(config);

  /*--- Add aerodynamic coefficients fields --- */

  AddAerodynamicCoefficients(config);

  /*--- Add Cp diff fields ---*/

  Add_CpInverseDesignOutput(config);

  /*--- Add combo obj value --- */

  AddHistoryOutput("COMBO", "ComboObj", ScreenOutputFormat::SCIENTIFIC, "COMBO", "Combined obj. function value.", HistoryFieldType::COEFFICIENT);
}

void CNEMOCompOutput::SetVolumeOutputFields(CConfig *config){

  unsigned short nSpecies = config->GetnSpecies();

  // Grid coordinates
  AddVolumeOutput("COORD-X", "x", "COORDINATES", "x-component of the coordinate vector");
  AddVolumeOutput("COORD-Y", "y", "COORDINATES", "y-component of the coordinate vector");
  if (nDim == 3)
    AddVolumeOutput("COORD-Z", "z", "COORDINATES", "z-component of the coordinate vector");

  // Solution variables
  for(iSpecies = 0; iSpecies < nSpecies; iSpecies++)
    AddVolumeOutput("DENSITY_" + std::to_string(iSpecies),  "Density_" + std::to_string(iSpecies),  "SOLUTION", "Density_"  + std::to_string(iSpecies));

  AddVolumeOutput("MOMENTUM-X", "Momentum_x", "SOLUTION", "x-component of the momentum vector");
  AddVolumeOutput("MOMENTUM-Y", "Momentum_y", "SOLUTION", "y-component of the momentum vector");
  if (nDim == 3)
    AddVolumeOutput("MOMENTUM-Z", "Momentum_z", "SOLUTION", "z-component of the momentum vector");
  AddVolumeOutput("ENERGY",       "Energy",     "SOLUTION", "Energy");
  AddVolumeOutput("ENERGY_VE",    "Energy_ve",  "SOLUTION", "Energy_ve");

  //Auxiliary variables for post-processment
  for(iSpecies = 0; iSpecies < nSpecies; iSpecies++)
    AddVolumeOutput("MASSFRAC_" + std::to_string(iSpecies),  "MassFrac_" + std::to_string(iSpecies),  "AUXILIARY", "MassFrac_" + std::to_string(iSpecies));

  // Turbulent Residuals
  switch(config->GetKind_Turb_Model()){
  case SST: case SST_SUST:
    AddVolumeOutput("TKE", "Turb_Kin_Energy", "SOLUTION", "Turbulent kinetic energy");
    AddVolumeOutput("DISSIPATION", "Omega", "SOLUTION", "Rate of dissipation");
    break;
  case SA: case SA_COMP: case SA_E:
  case SA_E_COMP: case SA_NEG:
    AddVolumeOutput("NU_TILDE", "Nu_Tilde", "SOLUTION", "Spalart-Allmaras variable");
    break;
  case NONE:
    break;
  }

<<<<<<< HEAD
=======
  //Auxiliary variables for post-processment
  for(iSpecies = 0; iSpecies < nSpecies; iSpecies++)
    AddVolumeOutput("MASSFRAC_" + std::to_string(iSpecies),  "MassFrac_" + std::to_string(iSpecies),  "AUXILIARY", "MassFrac_" + std::to_string(iSpecies));

>>>>>>> 29c3eab9
  // Grid velocity
  if (config->GetGrid_Movement()){
    AddVolumeOutput("GRID_VELOCITY-X", "Grid_Velocity_x", "GRID_VELOCITY", "x-component of the grid velocity vector");
    AddVolumeOutput("GRID_VELOCITY-Y", "Grid_Velocity_y", "GRID_VELOCITY", "y-component of the grid velocity vector");
    if (nDim == 3 )
      AddVolumeOutput("GRID_VELOCITY-Z", "Grid_Velocity_z", "GRID_VELOCITY", "z-component of the grid velocity vector");
  }

  // Primitive variables
  AddVolumeOutput("PRESSURE",       "Pressure",       "PRIMITIVE", "Pressure");
  AddVolumeOutput("TEMPERATURE_TR", "Temperature_tr", "PRIMITIVE", "Temperature_tr");
  AddVolumeOutput("TEMPERATURE_VE", "Temperature_ve", "PRIMITIVE", "Temperature_ve");

  AddVolumeOutput("MACH",        "Mach",                    "PRIMITIVE", "Mach number");
  AddVolumeOutput("PRESSURE_COEFF", "Pressure_Coefficient", "PRIMITIVE", "Pressure coefficient");

  if (config->GetKind_Solver() == NEMO_RANS || config->GetKind_Solver() == NEMO_NAVIER_STOKES){
    AddVolumeOutput("LAMINAR_VISCOSITY", "Laminar_Viscosity", "PRIMITIVE", "Laminar viscosity");

    AddVolumeOutput("SKIN_FRICTION-X", "Skin_Friction_Coefficient_x", "PRIMITIVE", "x-component of the skin friction vector");
    AddVolumeOutput("SKIN_FRICTION-Y", "Skin_Friction_Coefficient_y", "PRIMITIVE", "y-component of the skin friction vector");
    if (nDim == 3)
     AddVolumeOutput("SKIN_FRICTION-Z", "Skin_Friction_Coefficient_z", "PRIMITIVE", "z-component of the skin friction vector");

    AddVolumeOutput("HEAT_FLUX", "Heat_Flux", "PRIMITIVE", "Heat-flux");
    AddVolumeOutput("Y_PLUS", "Y_Plus", "PRIMITIVE", "Non-dim. wall distance (Y-Plus)");

  }

  if (config->GetKind_Solver() == NEMO_RANS) {
    AddVolumeOutput("EDDY_VISCOSITY", "Eddy_Viscosity", "PRIMITIVE", "Turbulent eddy viscosity");
  }

  if (config->GetKind_Trans_Model() == BC){
    AddVolumeOutput("INTERMITTENCY", "gamma_BC", "INTERMITTENCY", "Intermittency");
  }

  //Residuals
  for(iSpecies = 0; iSpecies < nSpecies; iSpecies++)
    AddVolumeOutput("RES_DENSITY_" + std::to_string(iSpecies), "Residual_Density_" + std::to_string(iSpecies), "RESIDUAL", "Residual of species density " + std::to_string(iSpecies));
  AddVolumeOutput("RES_MOMENTUM-X", "Residual_Momentum_x", "RESIDUAL", "Residual of the x-momentum component");
  AddVolumeOutput("RES_MOMENTUM-Y", "Residual_Momentum_y", "RESIDUAL", "Residual of the y-momentum component");
  if (nDim == 3)
    AddVolumeOutput("RES_MOMENTUM-Z", "Residual_Momentum_z", "RESIDUAL", "Residual of the z-momentum component");
  AddVolumeOutput("RES_ENERGY",    "Residual_Energy",    "RESIDUAL", "Residual of the energy");
  AddVolumeOutput("RES_ENERGY_VE", "Residual_Energy_ve", "RESIDUAL", "Residual of the energy_ve");

  switch(config->GetKind_Turb_Model()){
  case SST: case SST_SUST:
    AddVolumeOutput("RES_TKE", "Residual_TKE", "RESIDUAL", "Residual of turbulent kinetic energy");
    AddVolumeOutput("RES_DISSIPATION", "Residual_Omega", "RESIDUAL", "Residual of the rate of dissipation");
    break;
  case SA: case SA_COMP: case SA_E:
  case SA_E_COMP: case SA_NEG:
    AddVolumeOutput("RES_NU_TILDE", "Residual_Nu_Tilde", "RESIDUAL", "Residual of the Spalart-Allmaras variable");
    break;
  case NONE:
    break;
  }

  // Limiter values
  AddVolumeOutput("LIMITER_DENSITY", "Limiter_Density", "LIMITER", "Limiter value of the density");
  AddVolumeOutput("LIMITER_MOMENTUM-X", "Limiter_Momentum_x", "LIMITER", "Limiter value of the x-momentum");
  AddVolumeOutput("LIMITER_MOMENTUM-Y", "Limiter_Momentum_y", "LIMITER", "Limiter value of the y-momentum");
  if (nDim == 3)
    AddVolumeOutput("LIMITER_MOMENTUM-Z", "Limiter_Momentum_z", "LIMITER", "Limiter value of the z-momentum");
  AddVolumeOutput("LIMITER_ENERGY", "Limiter_Energy", "LIMITER", "Limiter value of the energy");

  switch(config->GetKind_Turb_Model()){
  case SST: case SST_SUST:
    AddVolumeOutput("LIMITER_TKE", "Limiter_TKE", "LIMITER", "Limiter value of turb. kinetic energy");
    AddVolumeOutput("LIMITER_DISSIPATION", "Limiter_Omega", "LIMITER", "Limiter value of dissipation rate");
    break;
  case SA: case SA_COMP: case SA_E:
  case SA_E_COMP: case SA_NEG:
    AddVolumeOutput("LIMITER_NU_TILDE", "Limiter_Nu_Tilde", "LIMITER", "Limiter value of the Spalart-Allmaras variable");
    break;
  case NONE:
    break;
  }

  // Roe Low Dissipation
  if (config->GetKind_RoeLowDiss() != NO_ROELOWDISS){
    AddVolumeOutput("ROE_DISSIPATION", "Roe_Dissipation", "ROE_DISSIPATION", "Value of the Roe dissipation");
  }

  if(config->GetKind_Solver() == NEMO_NAVIER_STOKES){
    if (nDim == 3){
      AddVolumeOutput("VORTICITY_X", "Vorticity_x", "VORTEX_IDENTIFICATION", "x-component of the vorticity vector");
      AddVolumeOutput("VORTICITY_Y", "Vorticity_y", "VORTEX_IDENTIFICATION", "y-component of the vorticity vector");
      AddVolumeOutput("Q_CRITERION", "Q_Criterion", "VORTEX_IDENTIFICATION", "Value of the Q-Criterion");
    }
    AddVolumeOutput("VORTICITY_Z", "Vorticity_z", "VORTEX_IDENTIFICATION", "z-component of the vorticity vector");
  }

  if (config->GetTime_Domain()){
    SetTimeAveragedFields();
  }
}

void CNEMOCompOutput::LoadVolumeData(CConfig *config, CGeometry *geometry, CSolver **solver, unsigned long iPoint){

  CVariable* Node_Flow = solver[FLOW_SOL]->GetNodes();
  CVariable* Node_Turb = NULL;
  unsigned short nSpecies = config->GetnSpecies();

  if (config->GetKind_Turb_Model() != NONE){
    Node_Turb = solver[TURB_SOL]->GetNodes();
  }

  auto*    Node_Geo  = geometry->nodes;

  SetVolumeOutputValue("COORD-X", iPoint,  Node_Geo->GetCoord(iPoint, 0));
  SetVolumeOutputValue("COORD-Y", iPoint,  Node_Geo->GetCoord(iPoint, 1));
  if (nDim == 3)
    SetVolumeOutputValue("COORD-Z", iPoint, Node_Geo->GetCoord(iPoint, 2));
  
  for(iSpecies = 0; iSpecies < nSpecies; iSpecies++)
    SetVolumeOutputValue("DENSITY_" + std::to_string(iSpecies),   iPoint, Node_Flow->GetSolution(iPoint, iSpecies));

  SetVolumeOutputValue("MOMENTUM-X", iPoint, Node_Flow->GetSolution(iPoint, nSpecies));
  SetVolumeOutputValue("MOMENTUM-Y", iPoint, Node_Flow->GetSolution(iPoint, nSpecies+1));
  if (nDim == 3){
    SetVolumeOutputValue("MOMENTUM-Z", iPoint, Node_Flow->GetSolution(iPoint, nSpecies+2));
    SetVolumeOutputValue("ENERGY",     iPoint, Node_Flow->GetSolution(iPoint, nSpecies+3));
    SetVolumeOutputValue("ENERGY_VE",  iPoint, Node_Flow->GetSolution(iPoint, nSpecies+4));
  } else {
    SetVolumeOutputValue("ENERGY",     iPoint, Node_Flow->GetSolution(iPoint, nSpecies+2));
    SetVolumeOutputValue("ENERGY_VE",  iPoint, Node_Flow->GetSolution(iPoint, nSpecies+3));
  }

  for(iSpecies = 0; iSpecies < nSpecies; iSpecies++)
    SetVolumeOutputValue("MASSFRAC_" + std::to_string(iSpecies),   iPoint, Node_Flow->GetSolution(iPoint, iSpecies)/Node_Flow->GetDensity(iPoint));

  // Turbulent Residuals
  switch(config->GetKind_Turb_Model()){
  case SST: case SST_SUST:
    SetVolumeOutputValue("TKE",         iPoint, Node_Turb->GetSolution(iPoint, 0));
    SetVolumeOutputValue("DISSIPATION", iPoint, Node_Turb->GetSolution(iPoint, 1));
    break;
  case SA: case SA_COMP: case SA_E:
  case SA_E_COMP: case SA_NEG:
    SetVolumeOutputValue("NU_TILDE", iPoint, Node_Turb->GetSolution(iPoint, 0));
    break;
  case NONE:
    break;
  }

  if (config->GetGrid_Movement()){
    SetVolumeOutputValue("GRID_VELOCITY-X", iPoint, Node_Geo->GetGridVel(iPoint)[0]);
    SetVolumeOutputValue("GRID_VELOCITY-Y", iPoint, Node_Geo->GetGridVel(iPoint)[1]);
    if (nDim == 3)
      SetVolumeOutputValue("GRID_VELOCITY-Z", iPoint, Node_Geo->GetGridVel(iPoint)[2]);
  }

  SetVolumeOutputValue("PRESSURE", iPoint, Node_Flow->GetPressure(iPoint));
  SetVolumeOutputValue("TEMPERATURE_TR", iPoint, Node_Flow->GetTemperature(iPoint));
  SetVolumeOutputValue("TEMPERATURE_VE", iPoint, Node_Flow->GetTemperature_ve(iPoint));
  SetVolumeOutputValue("MACH", iPoint, sqrt(Node_Flow->GetVelocity2(iPoint))/Node_Flow->GetSoundSpeed(iPoint));

  su2double VelMag = 0.0;
  for (unsigned short iDim = 0; iDim < nDim; iDim++){
    VelMag += pow(solver[FLOW_SOL]->GetVelocity_Inf(iDim),2.0);
  }
  su2double factor = 1.0/(0.5*solver[FLOW_SOL]->GetDensity_Inf()*VelMag);
  SetVolumeOutputValue("PRESSURE_COEFF", iPoint, (Node_Flow->GetPressure(iPoint) - solver[FLOW_SOL]->GetPressure_Inf())*factor);

  if (config->GetKind_Solver() == NEMO_RANS || config->GetKind_Solver() == NEMO_NAVIER_STOKES){
    SetVolumeOutputValue("LAMINAR_VISCOSITY", iPoint, Node_Flow->GetLaminarViscosity(iPoint));
  }

  if (config->GetKind_Solver() == NEMO_RANS) {
    SetVolumeOutputValue("EDDY_VISCOSITY", iPoint, Node_Flow->GetEddyViscosity(iPoint));
  }

  if (config->GetKind_Trans_Model() == BC){
    SetVolumeOutputValue("INTERMITTENCY", iPoint, Node_Turb->GetGammaBC(iPoint));
  }

  for(iSpecies = 0; iSpecies < nSpecies; iSpecies++)
    SetVolumeOutputValue("RES_DENSITY_" + std::to_string(iSpecies), iPoint, solver[FLOW_SOL]->LinSysRes(iPoint, iSpecies));

  SetVolumeOutputValue("RES_MOMENTUM-X", iPoint, solver[FLOW_SOL]->LinSysRes(iPoint, nSpecies));
  SetVolumeOutputValue("RES_MOMENTUM-Y", iPoint, solver[FLOW_SOL]->LinSysRes(iPoint, nSpecies+1));
  if (nDim == 3){
    SetVolumeOutputValue("RES_MOMENTUM-Z", iPoint, solver[FLOW_SOL]->LinSysRes(iPoint, nSpecies+2));
    SetVolumeOutputValue("RES_ENERGY",     iPoint, solver[FLOW_SOL]->LinSysRes(iPoint, nSpecies+3));
    SetVolumeOutputValue("RES_ENERGY_VE",  iPoint, solver[FLOW_SOL]->LinSysRes(iPoint, nSpecies+4));
  } else {
    SetVolumeOutputValue("RES_ENERGY", iPoint, solver[FLOW_SOL]->LinSysRes(iPoint, nSpecies+2));
    SetVolumeOutputValue("RES_ENERGY_VE", iPoint, solver[FLOW_SOL]->LinSysRes(iPoint, nSpecies+3));
  }

  switch(config->GetKind_Turb_Model()){
  case SST: case SST_SUST:
    SetVolumeOutputValue("RES_TKE", iPoint, solver[TURB_SOL]->LinSysRes(iPoint, 0));
    SetVolumeOutputValue("RES_DISSIPATION", iPoint, solver[TURB_SOL]->LinSysRes(iPoint, 1));
    break;
  case SA: case SA_COMP: case SA_E:
  case SA_E_COMP: case SA_NEG:
    SetVolumeOutputValue("RES_NU_TILDE", iPoint, solver[TURB_SOL]->LinSysRes(iPoint, 0));
    break;
  case NONE:
    break;
  }

  SetVolumeOutputValue("LIMITER_DENSITY",    iPoint, Node_Flow->GetLimiter_Primitive(iPoint, 0));
  SetVolumeOutputValue("LIMITER_MOMENTUM-X", iPoint, Node_Flow->GetLimiter_Primitive(iPoint, 1));
  SetVolumeOutputValue("LIMITER_MOMENTUM-Y", iPoint, Node_Flow->GetLimiter_Primitive(iPoint, 2));
  if (nDim == 3){
    SetVolumeOutputValue("LIMITER_MOMENTUM-Z", iPoint, Node_Flow->GetLimiter_Primitive(iPoint, 3));
    SetVolumeOutputValue("LIMITER_ENERGY",     iPoint, Node_Flow->GetLimiter_Primitive(iPoint, 4));
  } else {
    SetVolumeOutputValue("LIMITER_ENERGY", iPoint, Node_Flow->GetLimiter_Primitive(iPoint, 3));
  }

  switch(config->GetKind_Turb_Model()){
  case SST: case SST_SUST:
    SetVolumeOutputValue("LIMITER_TKE",         iPoint, Node_Turb->GetLimiter_Primitive(iPoint, 0));
    SetVolumeOutputValue("LIMITER_DISSIPATION", iPoint, Node_Turb->GetLimiter_Primitive(iPoint, 1));
    break;
  case SA: case SA_COMP: case SA_E:
  case SA_E_COMP: case SA_NEG:
    SetVolumeOutputValue("LIMITER_NU_TILDE", iPoint, Node_Turb->GetLimiter_Primitive(iPoint, 0));
    break;
  case NONE:
    break;
  }

  if (config->GetKind_RoeLowDiss() != NO_ROELOWDISS){
    SetVolumeOutputValue("ROE_DISSIPATION", iPoint, Node_Flow->GetRoe_Dissipation(iPoint));
  }

  if (config->GetTime_Domain()){
    LoadTimeAveragedData(iPoint, Node_Flow);
  }
}

void CNEMOCompOutput::LoadSurfaceData(CConfig *config, CGeometry *geometry, CSolver **solver, unsigned long iPoint, unsigned short iMarker, unsigned long iVertex){

<<<<<<< HEAD
  if ((config->GetKind_Solver() == NEMO_RANS) || (config->GetKind_Solver() == NEMO_NAVIER_STOKES)) {
=======
  if ((config->GetKind_Solver() == NEMO_NAVIER_STOKES)) {
>>>>>>> 29c3eab9
    SetVolumeOutputValue("SKIN_FRICTION-X", iPoint, solver[FLOW_SOL]->GetCSkinFriction(iMarker, iVertex, 0));
    SetVolumeOutputValue("SKIN_FRICTION-Y", iPoint, solver[FLOW_SOL]->GetCSkinFriction(iMarker, iVertex, 1));
    if (nDim == 3)
      SetVolumeOutputValue("SKIN_FRICTION-Z", iPoint, solver[FLOW_SOL]->GetCSkinFriction(iMarker, iVertex, 2));

    SetVolumeOutputValue("HEAT_FLUX", iPoint, solver[FLOW_SOL]->GetHeatFlux(iMarker, iVertex));
    SetVolumeOutputValue("Y_PLUS", iPoint, solver[FLOW_SOL]->GetYPlus(iMarker, iVertex));
  }
}

void CNEMOCompOutput::LoadHistoryData(CConfig *config, CGeometry *geometry, CSolver **solver)  {

  CSolver* NEMO_solver = solver[FLOW_SOL];
  CSolver* turb_solver = solver[TURB_SOL];
  CSolver* mesh_solver = solver[MESH_SOL];
  unsigned short nSpecies = config->GetnSpecies();

  for(iSpecies = 0; iSpecies < nSpecies; iSpecies++)
    SetHistoryOutputValue("RMS_DENSITY_" + std::to_string(iSpecies), log10(NEMO_solver->GetRes_RMS(iSpecies)));
 
  SetHistoryOutputValue("RMS_MOMENTUM-X", log10(NEMO_solver->GetRes_RMS(nSpecies)));
  SetHistoryOutputValue("RMS_MOMENTUM-Y", log10(NEMO_solver->GetRes_RMS(nSpecies+1)));
  if (nDim == 2){
    SetHistoryOutputValue("RMS_ENERGY",    log10(NEMO_solver->GetRes_RMS(nSpecies+2)));
    SetHistoryOutputValue("RMS_ENERGY_VE", log10(NEMO_solver->GetRes_RMS(nSpecies+3)));
  } else {
    SetHistoryOutputValue("RMS_MOMENTUM-Z", log10(NEMO_solver->GetRes_RMS(nSpecies+2)));
    SetHistoryOutputValue("RMS_ENERGY",     log10(NEMO_solver->GetRes_RMS(nSpecies+3)));
    SetHistoryOutputValue("RMS_ENERGY_VE",  log10(NEMO_solver->GetRes_RMS(nSpecies+4)));
  }

  switch(turb_model){
  case SA: case SA_NEG: case SA_E: case SA_COMP: case SA_E_COMP:
    SetHistoryOutputValue("RMS_NU_TILDE", log10(turb_solver->GetRes_RMS(0)));
    break;
  case SST: case SST_SUST:
    SetHistoryOutputValue("RMS_TKE", log10(turb_solver->GetRes_RMS(0)));
    SetHistoryOutputValue("RMS_DISSIPATION",    log10(turb_solver->GetRes_RMS(1)));
    break;
  default: break;
  }

  SetHistoryOutputValue("MAX_DENSITY", log10(NEMO_solver->GetRes_Max(0)));
  SetHistoryOutputValue("MAX_MOMENTUM-X", log10(NEMO_solver->GetRes_Max(1)));
  SetHistoryOutputValue("MAX_MOMENTUM-Y", log10(NEMO_solver->GetRes_Max(2)));
  if (nDim == 2)
    SetHistoryOutputValue("MAX_ENERGY", log10(NEMO_solver->GetRes_Max(3)));
  else {
    SetHistoryOutputValue("MAX_MOMENTUM-Z", log10(NEMO_solver->GetRes_Max(3)));
    SetHistoryOutputValue("MAX_ENERGY", log10(NEMO_solver->GetRes_Max(4)));
  }

  switch(turb_model){
  case SA: case SA_NEG: case SA_E: case SA_COMP: case SA_E_COMP:
    SetHistoryOutputValue("MAX_NU_TILDE", log10(turb_solver->GetRes_Max(0)));
    break;
  case SST: case SST_SUST:
    SetHistoryOutputValue("MAX_TKE", log10(turb_solver->GetRes_Max(0)));
    SetHistoryOutputValue("MAX_DISSIPATION",    log10(turb_solver->GetRes_Max(1)));
    break;
  default: break;
  }

  if (multiZone){
    SetHistoryOutputValue("BGS_DENSITY", log10(NEMO_solver->GetRes_BGS(0)));
    SetHistoryOutputValue("BGS_MOMENTUM-X", log10(NEMO_solver->GetRes_BGS(1)));
    SetHistoryOutputValue("BGS_MOMENTUM-Y", log10(NEMO_solver->GetRes_BGS(2)));
    if (nDim == 2)
      SetHistoryOutputValue("BGS_ENERGY", log10(NEMO_solver->GetRes_BGS(3)));
    else {
      SetHistoryOutputValue("BGS_MOMENTUM-Z", log10(NEMO_solver->GetRes_BGS(3)));
      SetHistoryOutputValue("BGS_ENERGY", log10(NEMO_solver->GetRes_BGS(4)));
    }


    switch(turb_model){
    case SA: case SA_NEG: case SA_E: case SA_COMP: case SA_E_COMP:
      SetHistoryOutputValue("BGS_NU_TILDE", log10(turb_solver->GetRes_BGS(0)));
      break;
    case SST:
      SetHistoryOutputValue("BGS_TKE", log10(turb_solver->GetRes_BGS(0)));
      SetHistoryOutputValue("BGS_DISSIPATION",    log10(turb_solver->GetRes_BGS(1)));
      break;
    default: break;
    }
  }

  SetHistoryOutputValue("HEATFLUX",     NEMO_solver->GetTotal_HeatFlux());
  SetHistoryOutputValue("HEATFLUX_MAX", NEMO_solver->GetTotal_MaxHeatFlux());
  SetHistoryOutputValue("TEMPERATURE",  NEMO_solver->GetTotal_AvgTemperature());

  SetHistoryOutputValue("CFL_NUMBER", config->GetCFL(MESH_0));

  SetHistoryOutputValue("LINSOL_ITER", NEMO_solver->GetIterLinSolver());
  SetHistoryOutputValue("LINSOL_RESIDUAL", log10(NEMO_solver->GetResLinSolver()));

  if (config->GetDeform_Mesh()){
    SetHistoryOutputValue("DEFORM_MIN_VOLUME", mesh_solver->GetMinimum_Volume());
    SetHistoryOutputValue("DEFORM_MAX_VOLUME", mesh_solver->GetMaximum_Volume());
    SetHistoryOutputValue("DEFORM_ITER", mesh_solver->GetIterLinSolver());
    SetHistoryOutputValue("DEFORM_RESIDUAL", log10(mesh_solver->GetResLinSolver()));
  }

  if(config->GetFixed_CL_Mode()){
    SetHistoryOutputValue("DELTA_CL", fabs(NEMO_solver->GetTotal_CL() - config->GetTarget_CL()));
    SetHistoryOutputValue("PREV_AOA", NEMO_solver->GetPrevious_AoA());
    SetHistoryOutputValue("CHANGE_IN_AOA", config->GetAoA()-NEMO_solver->GetPrevious_AoA());
    SetHistoryOutputValue("CL_DRIVER_COMMAND", NEMO_solver->GetAoA_inc());

  }

  /*--- Set the analyse surface history values --- */

  SetAnalyzeSurface(NEMO_solver, geometry, config, false);

  /*--- Set aeroydnamic coefficients --- */

  SetAerodynamicCoefficients(config, NEMO_solver);

  /*--- Set Cp diff fields ---*/

  Set_CpInverseDesign(NEMO_solver, geometry, config);

  /*--- Set combo obj value --- */

  SetHistoryOutputValue("COMBO", NEMO_solver->GetTotal_ComboObj());

}

bool CNEMOCompOutput::SetInit_Residuals(CConfig *config){

  return (config->GetTime_Marching() != STEADY && (curInnerIter == 0))||
        (config->GetTime_Marching() == STEADY && (curInnerIter < 2));

}

bool CNEMOCompOutput::SetUpdate_Averages(CConfig *config){

  return (config->GetTime_Marching() != STEADY && (curInnerIter == config->GetnInner_Iter() - 1 || convergence));

}

void CNEMOCompOutput::SetAdditionalScreenOutput(CConfig *config){

  if (config->GetFixed_CL_Mode()){
    SetFixedCLScreenOutput(config);
  }
}

void CNEMOCompOutput::SetFixedCLScreenOutput(CConfig *config){
  PrintingToolbox::CTablePrinter FixedCLSummary(&cout);

  if (fabs(historyOutput_Map["CL_DRIVER_COMMAND"].value) > 1e-16){
    FixedCLSummary.AddColumn("Fixed CL Mode", 40);
    FixedCLSummary.AddColumn("Value", 30);
    FixedCLSummary.SetAlign(PrintingToolbox::CTablePrinter::LEFT);
    FixedCLSummary.PrintHeader();
    FixedCLSummary << "Current CL" << historyOutput_Map["LIFT"].value;
    FixedCLSummary << "Target CL" << config->GetTarget_CL();
    FixedCLSummary << "Previous AOA" << historyOutput_Map["PREV_AOA"].value;
    if (config->GetFinite_Difference_Mode()){
      FixedCLSummary << "Changed AoA by (Finite Difference step)" << historyOutput_Map["CL_DRIVER_COMMAND"].value;
      lastInnerIter = curInnerIter - 1;
    }
    else
      FixedCLSummary << "Changed AoA by" << historyOutput_Map["CL_DRIVER_COMMAND"].value;
    FixedCLSummary.PrintFooter();
    SetScreen_Header(config);
  }

  else if (config->GetFinite_Difference_Mode() && historyOutput_Map["AOA"].value == historyOutput_Map["PREV_AOA"].value){
    FixedCLSummary.AddColumn("Fixed CL Mode (Finite Difference)", 40);
    FixedCLSummary.AddColumn("Value", 30);
    FixedCLSummary.SetAlign(PrintingToolbox::CTablePrinter::LEFT);
    FixedCLSummary.PrintHeader();
    FixedCLSummary << "Delta CL / Delta AoA" << config->GetdCL_dAlpha();
    FixedCLSummary << "Delta CD / Delta CL" << config->GetdCD_dCL();
    if (nDim == 3){
      FixedCLSummary << "Delta CMx / Delta CL" << config->GetdCMx_dCL();
      FixedCLSummary << "Delta CMy / Delta CL" << config->GetdCMy_dCL();
    }
    FixedCLSummary << "Delta CMz / Delta CL" << config->GetdCMz_dCL();
    FixedCLSummary.PrintFooter();
    curInnerIter = lastInnerIter;
    WriteMetaData(config);
    curInnerIter = config->GetInnerIter();
  }
}

bool CNEMOCompOutput::WriteHistoryFile_Output(CConfig *config) {
  return !config->GetFinite_Difference_Mode() && COutput::WriteHistoryFile_Output(config);
}<|MERGE_RESOLUTION|>--- conflicted
+++ resolved
@@ -325,13 +325,6 @@
     break;
   }
 
-<<<<<<< HEAD
-=======
-  //Auxiliary variables for post-processment
-  for(iSpecies = 0; iSpecies < nSpecies; iSpecies++)
-    AddVolumeOutput("MASSFRAC_" + std::to_string(iSpecies),  "MassFrac_" + std::to_string(iSpecies),  "AUXILIARY", "MassFrac_" + std::to_string(iSpecies));
-
->>>>>>> 29c3eab9
   // Grid velocity
   if (config->GetGrid_Movement()){
     AddVolumeOutput("GRID_VELOCITY-X", "Grid_Velocity_x", "GRID_VELOCITY", "x-component of the grid velocity vector");
@@ -572,11 +565,8 @@
 
 void CNEMOCompOutput::LoadSurfaceData(CConfig *config, CGeometry *geometry, CSolver **solver, unsigned long iPoint, unsigned short iMarker, unsigned long iVertex){
 
-<<<<<<< HEAD
   if ((config->GetKind_Solver() == NEMO_RANS) || (config->GetKind_Solver() == NEMO_NAVIER_STOKES)) {
-=======
-  if ((config->GetKind_Solver() == NEMO_NAVIER_STOKES)) {
->>>>>>> 29c3eab9
+
     SetVolumeOutputValue("SKIN_FRICTION-X", iPoint, solver[FLOW_SOL]->GetCSkinFriction(iMarker, iVertex, 0));
     SetVolumeOutputValue("SKIN_FRICTION-Y", iPoint, solver[FLOW_SOL]->GetCSkinFriction(iMarker, iVertex, 1));
     if (nDim == 3)
