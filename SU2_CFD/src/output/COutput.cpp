--- conflicted
+++ resolved
@@ -646,7 +646,6 @@
                                                 curTimeIter, GetHistoryFieldValue("TIME_STEP"));
 
       break;
-<<<<<<< HEAD
       
     case STL:
 
@@ -665,17 +664,11 @@
       fileWriter = new CSTLFileWriter(volumeFieldNames, nDim, fileName, surfaceDataSorter);
       
       break;
-=======
->>>>>>> 9217aceb
 
     default:
       fileWriter = NULL;
       break;
-<<<<<<< HEAD
-  } 
-=======
-  }
->>>>>>> 9217aceb
+  }
 
   if (fileWriter != NULL){
 
