/*!
 * \file driver_direct_singlezone.cpp
 * \brief The main subroutines for driving single-zone problems.
 * \author R. Sanchez
 * \version 6.0.1 "Falcon"
 *
 * The current SU2 release has been coordinated by the
 * SU2 International Developers Society <www.su2devsociety.org>
 * with selected contributions from the open-source community.
 *
 * The main research teams contributing to the current release are:
 *  - Prof. Juan J. Alonso's group at Stanford University.
 *  - Prof. Piero Colonna's group at Delft University of Technology.
 *  - Prof. Nicolas R. Gauger's group at Kaiserslautern University of Technology.
 *  - Prof. Alberto Guardone's group at Polytechnic University of Milan.
 *  - Prof. Rafael Palacios' group at Imperial College London.
 *  - Prof. Vincent Terrapon's group at the University of Liege.
 *  - Prof. Edwin van der Weide's group at the University of Twente.
 *  - Lab. of New Concepts in Aeronautics at Tech. Institute of Aeronautics.
 *
 * Copyright 2012-2019, Francisco D. Palacios, Thomas D. Economon,
 *                      Tim Albring, and the SU2 contributors.
 *
 * SU2 is free software; you can redistribute it and/or
 * modify it under the terms of the GNU Lesser General Public
 * License as published by the Free Software Foundation; either
 * version 2.1 of the License, or (at your option) any later version.
 *
 * SU2 is distributed in the hope that it will be useful,
 * but WITHOUT ANY WARRANTY; without even the implied warranty of
 * MERCHANTABILITY or FITNESS FOR A PARTICULAR PURPOSE. See the GNU
 * Lesser General Public License for more details.
 *
 * You should have received a copy of the GNU Lesser General Public
 * License along with SU2. If not, see <http://www.gnu.org/licenses/>.
 */

#include "../../include/drivers/CSinglezoneDriver.hpp"
#include "../../include/definition_structure.hpp"

CSinglezoneDriver::CSinglezoneDriver(char* confFile,
                       unsigned short val_nZone,
                       SU2_Comm MPICommunicator) : CDriver(confFile,
                                                          val_nZone,
                                                          MPICommunicator,
                                                          false) {
  
  LOG_SCOPE_FUNCTION(INFO);

  /*--- Initialize the counter for TimeIter ---*/
  TimeIter = 0;

}

CSinglezoneDriver::~CSinglezoneDriver(void) {

}

void CSinglezoneDriver::StartSolver() {
  
<<<<<<< HEAD
  LOG_SCOPE_FUNCTION(INFO);
=======
#ifndef HAVE_MPI
  StartTime = su2double(clock())/su2double(CLOCKS_PER_SEC);
#else
  StartTime = MPI_Wtime();
#endif
  
  config_container[ZONE_0]->Set_StartTime(StartTime);
>>>>>>> 208bd3a1

  /*--- Main external loop of the solver. Runs for the number of time steps required. ---*/

  if (rank == MASTER_NODE)
    cout << endl <<"------------------------------ Begin Solver -----------------------------" << endl;

  if (rank == MASTER_NODE){
    cout << endl <<"Simulation Run using the Single-zone Driver" << endl;
    if (driver_config->GetTime_Domain())
      cout << "The simulation will run for " 
           << driver_config->GetnTime_Iter() - config_container[ZONE_0]->GetRestart_Iter() << " time steps." << endl;
  }

  /*--- Set the initial time iteration to the restart iteration. ---*/
  if (config_container[ZONE_0]->GetRestart() && driver_config->GetTime_Domain())
    TimeIter = config_container[ZONE_0]->GetRestart_Iter();
  
  /*--- Run the problem until the number of time iterations required is reached. ---*/
  while ( TimeIter < config_container[ZONE_0]->GetnTime_Iter() ) {

    LOG_SCOPE_F(INFO, "Time Iteration %lu", TimeIter);    
    
    /*--- Perform some preprocessing before starting the time-step simulation. ---*/

    Preprocess(TimeIter);

    /*--- Run a time-step iteration of the single-zone problem. ---*/

    Run();

    /*--- Perform some postprocessing on the solution before the update ---*/

    Postprocess();

    /*--- Update the solution for dual time stepping strategy ---*/

    Update();

    /*--- Monitor the computations after each iteration. ---*/

    Monitor(TimeIter);

    /*--- Output the solution in files. ---*/

    Output(TimeIter);

    /*--- If the convergence criteria has been met, terminate the simulation. ---*/

    if (StopCalc) break;

    TimeIter++;

  }

}

void CSinglezoneDriver::Preprocess(unsigned long TimeIter) {
    
  /*--- Set runtime option ---*/
  
  Runtime_Options();
  
  /*--- Set the current time iteration in the config ---*/
  
  config_container[ZONE_0]->SetTimeIter(TimeIter);

  /*--- Store the current physical time in the config container, as
   this can be used for verification / MMS. This should also be more
   general once the drivers are more stable. ---*/
  
  if (config_container[ZONE_0]->GetTime_Marching())
    config_container[ZONE_0]->SetPhysicalTime(static_cast<su2double>(TimeIter)*config_container[ZONE_0]->GetDelta_UnstTimeND());
  else
    config_container[ZONE_0]->SetPhysicalTime(0.0);
  
  /*--- Set the initial condition for EULER/N-S/RANS ---------------------------------------------*/
  if ((config_container[ZONE_0]->GetKind_Solver() ==  EULER) ||
      (config_container[ZONE_0]->GetKind_Solver() ==  NAVIER_STOKES) ||
      (config_container[ZONE_0]->GetKind_Solver() ==  RANS) ||
      (config_container[ZONE_0]->GetKind_Solver() ==  INC_EULER) ||
      (config_container[ZONE_0]->GetKind_Solver() ==  INC_NAVIER_STOKES) ||
      (config_container[ZONE_0]->GetKind_Solver() ==  INC_RANS) ) {
      solver_container[ZONE_0][INST_0][MESH_0][FLOW_SOL]->SetInitialCondition(geometry_container[ZONE_0][INST_0], solver_container[ZONE_0][INST_0], config_container[ZONE_0], TimeIter);
  }

#ifdef HAVE_MPI
  SU2_MPI::Barrier(MPI_COMM_WORLD);
#endif

  /*--- Run a predictor step ---*/
  if (config_container[ZONE_0]->GetPredictor())
    iteration_container[ZONE_0][INST_0]->Predictor(output_container[ZONE_0], integration_container, geometry_container, solver_container,
        numerics_container, config_container, surface_movement, grid_movement, FFDBox, ZONE_0, INST_0);

  /*--- Perform a dynamic mesh update if required. ---*/
  /*--- For the Disc.Adj. of a case with (rigidly) moving grid, the appropriate
          mesh cordinates are read from the restart files. ---*/
  if (!(config_container[ZONE_0]->GetGrid_Movement() && config_container[ZONE_0]->GetDiscrete_Adjoint()))
    DynamicMeshUpdate(TimeIter);

}

void CSinglezoneDriver::Run() {

  unsigned long OuterIter = 0;
  config_container[ZONE_0]->SetOuterIter(OuterIter);

  /*--- Iterate the zone as a block, either to convergence or to a max number of iterations ---*/
  iteration_container[ZONE_0][INST_0]->Solve(output_container[ZONE_0], integration_container, geometry_container, solver_container,
        numerics_container, config_container, surface_movement, grid_movement, FFDBox, ZONE_0, INST_0);

}

void CSinglezoneDriver::Postprocess() {

    iteration_container[ZONE_0][INST_0]->Postprocess(output_container[ZONE_0], integration_container, geometry_container, solver_container,
        numerics_container, config_container, surface_movement, grid_movement, FFDBox, ZONE_0, INST_0);

    /*--- A corrector step can help preventing numerical instabilities ---*/

    if (config_container[ZONE_0]->GetRelaxation())
      iteration_container[ZONE_0][INST_0]->Relaxation(output_container[ZONE_0], integration_container, geometry_container, solver_container,
          numerics_container, config_container, surface_movement, grid_movement, FFDBox, ZONE_0, INST_0);

}

void CSinglezoneDriver::Update() {

  iteration_container[ZONE_0][INST_0]->Update(output_container[ZONE_0], integration_container, geometry_container,
        solver_container, numerics_container, config_container,
        surface_movement, grid_movement, FFDBox, ZONE_0, INST_0);

}

void CSinglezoneDriver::Output(unsigned long TimeIter) {

  /*--- Time the output for performance benchmarking. ---*/
#ifndef HAVE_MPI
  StopTime = su2double(clock())/su2double(CLOCKS_PER_SEC);
#else
  StopTime = MPI_Wtime();
#endif
  UsedTimeCompute += StopTime-StartTime;
#ifndef HAVE_MPI
  StartTime = su2double(clock())/su2double(CLOCKS_PER_SEC);
#else
  StartTime = MPI_Wtime();
#endif
    
  bool wrote_files = output_container[ZONE_0]->SetResult_Files(geometry_container[ZONE_0][INST_0][MESH_0],
                                                               config_container[ZONE_0],
                                                               solver_container[ZONE_0][INST_0][MESH_0], TimeIter, StopCalc);
  
  if (wrote_files){
    
#ifndef HAVE_MPI
    StopTime = su2double(clock())/su2double(CLOCKS_PER_SEC);
#else
    StopTime = MPI_Wtime();
#endif
    UsedTimeOutput += StopTime-StartTime;
    OutputCount++;
    BandwidthSum = config_container[ZONE_0]->GetRestart_Bandwidth_Agg();
#ifndef HAVE_MPI
    StartTime = su2double(clock())/su2double(CLOCKS_PER_SEC);
#else
    StartTime = MPI_Wtime();
#endif
    config_container[ZONE_0]->Set_StartTime(StartTime);
  }
}  

void CSinglezoneDriver::DynamicMeshUpdate(unsigned long TimeIter) {

  /*--- Legacy dynamic mesh update - Only if GRID_MOVEMENT = YES ---*/
  if (config_container[ZONE_0]->GetGrid_Movement()) {
    iteration_container[ZONE_0][INST_0]->SetGrid_Movement(geometry_container[ZONE_0][INST_0],surface_movement[ZONE_0], 
                                                          grid_movement[ZONE_0][INST_0], solver_container[ZONE_0][INST_0],
                                                          config_container[ZONE_0], 0, TimeIter);
  }

  /*--- New solver - all the other routines in SetGrid_Movement should be adapted to this one ---*/
  /*--- Works if DEFORM_MESH = YES ---*/
  if (config_container[ZONE_0]->GetDeform_Mesh()) {
    iteration_container[ZONE_0][INST_0]->SetMesh_Deformation(geometry_container[ZONE_0][INST_0],
                                                             solver_container[ZONE_0][INST_0][MESH_0],
                                                             numerics_container[ZONE_0][INST_0][MESH_0],
                                                             config_container[ZONE_0],
                                                             NONE);
  }


}

bool CSinglezoneDriver::Monitor(unsigned long TimeIter){

  unsigned long nInnerIter, InnerIter, nTimeIter;
  su2double MaxTime, CurTime;
  bool TimeDomain, InnerConvergence, FinalTimeReached, MaxIterationsReached;
  
  nInnerIter = config_container[ZONE_0]->GetnInner_Iter();
  InnerIter  = config_container[ZONE_0]->GetInnerIter();
  nTimeIter  = config_container[ZONE_0]->GetnTime_Iter();
  MaxTime    = config_container[ZONE_0]->GetMax_Time();
  CurTime    = output_container[ZONE_0]->GetHistoryFieldValue("CUR_TIME");
  
  TimeDomain = config_container[ZONE_0]->GetTime_Domain();
  
  
  /*--- Check whether the inner solver has converged --- */

  if (TimeDomain == NO){
    
    InnerConvergence     = output_container[ZONE_0]->GetConvergence();    
    MaxIterationsReached = InnerIter+1 >= nInnerIter;
        
    if ((MaxIterationsReached || InnerConvergence) && (rank == MASTER_NODE)) {
      cout << endl << "----------------------------- Solver Exit -------------------------------" << endl;
      if (InnerConvergence) cout << "All convergence criteria satisfied." << endl;
      else cout << endl << "Maximum number of iterations reached (ITER = " << nInnerIter << " ) before convergence." << endl;
      output_container[ZONE_0]->PrintConvergenceSummary();
      cout << "-------------------------------------------------------------------------" << endl;
    }
    
    StopCalc = MaxIterationsReached || InnerConvergence;
  }


  if (TimeDomain == YES) {
    
    /*--- Check whether the outer time integration has reached the final time ---*/
  
    FinalTimeReached     = CurTime >= MaxTime;
    MaxIterationsReached = TimeIter+1 >= nTimeIter;    
    
    if ((FinalTimeReached || MaxIterationsReached) && (rank == MASTER_NODE)){
      cout << endl << "----------------------------- Solver Exit -------------------------------";
      if (FinalTimeReached) cout << endl << "Maximum time reached (MAX_TIME = " << MaxTime << "s)." << endl;
      else cout << endl << "Maximum number of time iterations reached (TIME_ITER = " << nTimeIter << ")." << endl;
      cout << "-------------------------------------------------------------------------" << endl;      
    }
    
    StopCalc = FinalTimeReached || MaxIterationsReached;
  }

  /*--- Reset the inner convergence --- */
  
  output_container[ZONE_0]->SetConvergence(false);
  
  /*--- Increase the total iteration count --- */
  
  IterCount += config_container[ZONE_0]->GetInnerIter()+1;

  return StopCalc;
}

void CSinglezoneDriver::Runtime_Options(){
  
  ifstream runtime_configfile;
  
  /*--- Try to open the runtime config file ---*/
  
  runtime_configfile.open(runtime_file_name, ios::in);
  
  /*--- If succeeded create a temporary config object ---*/
  
  if (runtime_configfile.good()){
    CConfig *runtime = new CConfig(runtime_file_name, config_container[ZONE_0]);
    delete runtime;
  }
  
}<|MERGE_RESOLUTION|>--- conflicted
+++ resolved
@@ -57,10 +57,9 @@
 }
 
 void CSinglezoneDriver::StartSolver() {
-  
-<<<<<<< HEAD
+
   LOG_SCOPE_FUNCTION(INFO);
-=======
+
 #ifndef HAVE_MPI
   StartTime = su2double(clock())/su2double(CLOCKS_PER_SEC);
 #else
@@ -68,7 +67,6 @@
 #endif
   
   config_container[ZONE_0]->Set_StartTime(StartTime);
->>>>>>> 208bd3a1
 
   /*--- Main external loop of the solver. Runs for the number of time steps required. ---*/
 
