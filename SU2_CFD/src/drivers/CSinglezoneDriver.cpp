--- conflicted
+++ resolved
@@ -147,7 +147,6 @@
                                                                             solver_container[ZONE_0][INST_0],
                                                                             config_container[ZONE_0], TimeIter);
   }
-<<<<<<< HEAD
   
   /*---- Initialize ROM specific variables. -------------------------------------------------------*/
   if (config_container[ZONE_0]->GetReduced_Model()) {
@@ -161,8 +160,6 @@
                                                          config_container[ZONE_0]);
     }
   }
-=======
->>>>>>> 1249f9f6
 
   SU2_MPI::Barrier(SU2_MPI::GetComm());
 
