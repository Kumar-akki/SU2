/*!
 * \file driver_structure.cpp
 * \brief The main subroutines for driving multi-zone problems.
 * \author R. Sanchez, O. Burghardt
 * \version 7.5.1 "Blackbird"
 *
 * SU2 Project Website: https://su2code.github.io
 *
 * The SU2 Project is maintained by the SU2 Foundation
 * (http://su2foundation.org)
 *
 * Copyright 2012-2023, SU2 Contributors (cf. AUTHORS.md)
 *
 * SU2 is free software; you can redistribute it and/or
 * modify it under the terms of the GNU Lesser General Public
 * License as published by the Free Software Foundation; either
 * version 2.1 of the License, or (at your option) any later version.
 *
 * SU2 is distributed in the hope that it will be useful,
 * but WITHOUT ANY WARRANTY; without even the implied warranty of
 * MERCHANTABILITY or FITNESS FOR A PARTICULAR PURPOSE. See the GNU
 * Lesser General Public License for more details.
 *
 * You should have received a copy of the GNU Lesser General Public
 * License along with SU2. If not, see <http://www.gnu.org/licenses/>.
 */

#include "../../include/drivers/CMultizoneDriver.hpp"
#include "../../include/definition_structure.hpp"
#include "../../../Common/include/interface_interpolation/CInterpolator.hpp"
#include "../../include/output/COutput.hpp"
#include "../../include/iteration/CIteration.hpp"

CMultizoneDriver::CMultizoneDriver(char* confFile, unsigned short val_nZone, SU2_Comm MPICommunicator) :
                  CDriver(confFile, val_nZone, MPICommunicator, false) {

  /*--- Initialize the counter for TimeIter ---*/
  TimeIter = 0;

  /*--- Structure for multizone convergence ---*/
  init_res     = new su2double*[nZone];
  residual     = new su2double*[nZone];
  residual_rel = new su2double*[nZone];
  nVarZone     = new unsigned short[nZone];

  for (iZone = 0; iZone < nZone; iZone++){
    nVarZone[iZone] = 0;
    /*--- Account for all the solvers ---*/
    for (unsigned short iSol = 0; iSol < MAX_SOLS; iSol++){
      if (solver_container[iZone][INST_0][MESH_0][iSol] != nullptr)
        nVarZone[iZone] += solver_container[iZone][INST_0][MESH_0][iSol]->GetnVar();
    }
    init_res[iZone]     = new su2double[nVarZone[iZone]];
    residual[iZone]     = new su2double[nVarZone[iZone]];
    residual_rel[iZone] = new su2double[nVarZone[iZone]];
    /*--- Initialize the residual containers to 0.0 ---*/
    for (unsigned short iVar = 0; iVar < nVarZone[iZone]; iVar++){
      init_res[iZone][iVar]     = 0.0;
      residual[iZone][iVar]     = 0.0;
      residual_rel[iZone][iVar] = 0.0;
    }
  }

  /*----------------------------------------------------*/
  /*------ Determine the properties of the problem -----*/
  /*----------------------------------------------------*/

  bool structural_zone = false;
  bool fluid_zone = false;
  bool heat_zone = false;

  /*--- If there is at least a fluid and a structural zone ---*/
  for (iZone = 0; iZone < nZone; iZone++){
    switch (config_container[iZone]->GetKind_Solver()) {
    case MAIN_SOLVER::EULER: case MAIN_SOLVER::NAVIER_STOKES: case MAIN_SOLVER::RANS:
    case MAIN_SOLVER::NEMO_EULER: case MAIN_SOLVER::NEMO_NAVIER_STOKES:
    case MAIN_SOLVER::INC_EULER: case MAIN_SOLVER::INC_NAVIER_STOKES: case MAIN_SOLVER::INC_RANS:
      fluid_zone = true;
      break;
    case MAIN_SOLVER::FEM_ELASTICITY:
      structural_zone = true;
      break;
    case MAIN_SOLVER::HEAT_EQUATION:
      heat_zone = true;
      break;
    default:
      break;
    }
  }

  fsi = false; cht = false;
  /*--- If the problem has FSI properties ---*/
  if (fluid_zone && structural_zone) fsi = true;
  /*--- If the problem has CHT properties ---*/
  if (fluid_zone && heat_zone) cht = true;

  /*----------------------------------------------------*/
  /*- Define if a prefixed motion is imposed in a zone -*/
  /*----------------------------------------------------*/

  prefixed_motion = new bool[nZone];
  for (iZone = 0; iZone < nZone; iZone++){
    switch (config_container[iZone]->GetKind_GridMovement()){
      case RIGID_MOTION:
        prefixed_motion[iZone] = true; break;
      default:
        prefixed_motion[iZone] = false; break;
    }
    if (config_container[iZone]->GetSurface_Movement(AEROELASTIC) ||
        config_container[iZone]->GetSurface_Movement(AEROELASTIC_RIGID_MOTION) ||
        config_container[iZone]->GetSurface_Movement(DEFORMING) ||
        config_container[iZone]->GetSurface_Movement(EXTERNAL) ||
        config_container[iZone]->GetSurface_Movement(EXTERNAL_ROTATION)){
      prefixed_motion[iZone] = true;
    }
  }

}

CMultizoneDriver::~CMultizoneDriver(void) {

  for (iZone = 0; iZone < nZone; iZone++){
    delete [] init_res[iZone];
    delete [] residual[iZone];
    delete [] residual_rel[iZone];
  }

  delete [] nVarZone;
  delete [] init_res;
  delete [] residual;
  delete [] residual_rel;

  delete [] prefixed_motion;

}

void CMultizoneDriver::StartSolver() {

  /*--- Find out the minimum of all references times and then set each zone to this (same) value.
        To ensure that all zones run synchronously in time, be it a dimensional or non-dimensionalized one. ---*/

  su2double Time_Ref = std::numeric_limits<su2double>::max();
  for (iZone = 0; iZone < nZone; iZone++)
    Time_Ref = min(Time_Ref, config_container[iZone]->GetTime_Ref());

  for (iZone = 0; iZone < nZone; iZone++) {

    config_container[iZone]->SetTime_Ref(Time_Ref);

    /*--- Recompute some values as the reference time might has changed in iZone ---*/

    config_container[iZone]->SetDelta_UnstTimeND(config_container[iZone]->GetDelta_UnstTime() / Time_Ref);
    config_container[iZone]->SetTotal_UnstTimeND(config_container[iZone]->GetTotal_UnstTime() / Time_Ref);
  }

  StartTime = SU2_MPI::Wtime();

  driver_config->Set_StartTime(StartTime);

  /*--- Main external loop of the solver. Runs for the number of time steps required. ---*/

  if (rank == MASTER_NODE){
    cout << endl <<"------------------------------ Begin Solver -----------------------------" << endl;
  }

  if (rank == MASTER_NODE){
    cout << endl <<"Simulation Run using the Multizone Driver" << endl;
    if (driver_config->GetTime_Domain())
      cout << "The simulation will run until time step " << driver_config->GetnTime_Iter() - driver_config->GetRestart_Iter() << "." << endl;
  }

  /*--- Set the initial time iteration to the restart iteration. ---*/
  if (driver_config->GetRestart() && driver_config->GetTime_Domain())
    TimeIter = driver_config->GetRestart_Iter();

  /*--- Run the problem until the number of time iterations required is reached. ---*/
  while ( TimeIter < driver_config->GetnTime_Iter() ) {

    /*--- Perform some preprocessing before starting the time-step simulation. ---*/

    Preprocess(TimeIter);

    /*--- Run a block iteration of the multizone problem. ---*/

    switch (driver_config->GetKind_MZSolver()){
      case ENUM_MULTIZONE::MZ_BLOCK_GAUSS_SEIDEL: RunGaussSeidel(); break;  // Block Gauss-Seidel iteration
      case ENUM_MULTIZONE::MZ_BLOCK_JACOBI: RunJacobi(); break;             // Block-Jacobi iteration
    }

    /*--- Update the solution for dual time stepping strategy ---*/

    Update();

    /*--- Monitor the computations after each iteration. ---*/

    StopCalc = Monitor(TimeIter);

    /*--- Output the solution in files. ---*/

    Output(TimeIter);

    /*--- If the convergence criteria has been met, terminate the simulation. ---*/

    if (StopCalc) break;

    TimeIter++;

  }

}

void CMultizoneDriver::Preprocess(unsigned long TimeIter) {

  /*--- Set the current time iteration in the config ---*/
  driver_config->SetTimeIter(TimeIter);

  for (iZone = 0; iZone < nZone; iZone++){

    /*--- Set the value of the external iteration to TimeIter. -------------------------------------*/
    /*--- TODO: This should be generalised for an homogeneous criteria throughout the code. --------*/
    config_container[iZone]->SetTimeIter(TimeIter);


    /*--- Store the current physical time in the config container, as
     this can be used for verification / MMS. This should also be more
     general once the drivers are more stable. ---*/

    if (driver_config->GetTime_Domain()) {
      config_container[iZone]->SetPhysicalTime(static_cast<su2double>(TimeIter)*config_container[iZone]->GetDelta_UnstTimeND());
    }
    else {
      config_container[iZone]->SetPhysicalTime(0.0);
    }

    /*--- Set the initial condition for EULER/N-S/RANS ---------------------------------------------*/
    /*--- For FSI, the initial conditions are set, after the mesh has been moved. --------------------------------------*/
    if (!fsi && config_container[iZone]->GetFluidProblem()) {
      solver_container[iZone][INST_0][MESH_0][FLOW_SOL]->SetInitialCondition(geometry_container[iZone][INST_0],
                                                                             solver_container[iZone][INST_0],
                                                                             config_container[iZone], TimeIter);
    }
    else if (!fsi && config_container[iZone]->GetHeatProblem()) {
      /*--- Set the initial condition for HEAT equation ---------------------------------------------*/
      solver_container[iZone][INST_0][MESH_0][HEAT_SOL]->SetInitialCondition(geometry_container[iZone][INST_0],
                                                                              solver_container[iZone][INST_0],
                                                                              config_container[iZone], TimeIter);
    }
  }

  SU2_MPI::Barrier(SU2_MPI::GetComm());

  /*--- Run a predictor step ---*/
  for (iZone = 0; iZone < nZone; iZone++) {
    if (config_container[iZone]->GetPredictor())
      iteration_container[iZone][INST_0]->Predictor(output_container[iZone], integration_container, geometry_container,
                                                    solver_container, numerics_container, config_container, surface_movement,
                                                    grid_movement, FFDBox, iZone, INST_0);
  }

  /*--- Perform a dynamic mesh update if required. ---*/

  DynamicMeshUpdate(TimeIter);

  /*--- Updating zone interface communication patterns for unsteady problems with pre-fixed motion in the config file ---*/
  if (driver_config->GetTime_Domain()) {
    for (iZone = 0; iZone < nZone; iZone++) {
      for (unsigned short jZone = 0; jZone < nZone; jZone++){
        if(jZone != iZone && interpolator_container[iZone][jZone] != nullptr && prefixed_motion[iZone])
          interpolator_container[iZone][jZone]->SetTransferCoeff(config_container);
      }
    }
  }

}

void CMultizoneDriver::RunGaussSeidel() {

  unsigned short UpdateMesh;
  bool DeformMesh = false;

  for (iZone = 0; iZone < nZone; iZone++) {
    config_container[iZone]->SetOuterIter(0ul);
  }

  /*--- Loop over the number of outer iterations ---*/
  for (auto iOuter_Iter = 0ul; iOuter_Iter < driver_config->GetnOuter_Iter(); iOuter_Iter++){

    /*--- Loop over the number of zones (IZONE) ---*/
    for (iZone = 0; iZone < nZone; iZone++){

      /*--- In principle, the mesh does not need to be updated ---*/
      UpdateMesh = 0;

      /*--- Set the OuterIter ---*/
      config_container[iZone]->SetOuterIter(iOuter_Iter);
      config_container[iZone]->Set_StartTime(SU2_MPI::Wtime());
      driver_config->SetOuterIter(iOuter_Iter);

      /*--- Transfer from all the remaining zones ---*/
      for (auto jZone = 0u; jZone < nZone; jZone++){
        /*--- The target zone is iZone ---*/
        if (jZone != iZone){
          DeformMesh = TransferData(jZone, iZone);
          if (DeformMesh) UpdateMesh+=1;
        }
      }
      /*--- If a mesh update is required due to the transfer of data ---*/
      if (UpdateMesh > 0) DynamicMeshUpdate(iZone, TimeIter);

      /*--- Iterate the zone as a block, either to convergence or to a max number of iterations ---*/
      iteration_container[iZone][INST_0]->Solve(output_container[iZone], integration_container, geometry_container,
                                                solver_container, numerics_container, config_container,
                                                surface_movement, grid_movement, FFDBox, iZone, INST_0);

      /*--- A corrector step can help preventing numerical instabilities ---*/
      Corrector(iZone);

    }

    if (OuterConvergence(iOuter_Iter)) break;

  }

}

void CMultizoneDriver::RunJacobi() {

  unsigned short UpdateMesh;
  bool DeformMesh = false;

  for (iZone = 0; iZone < nZone; iZone++) {
    config_container[iZone]->SetOuterIter(0ul);
  }

  /*--- Loop over the number of outer iterations ---*/
  for (auto iOuter_Iter = 0ul; iOuter_Iter < driver_config->GetnOuter_Iter(); iOuter_Iter++){

    /*--- Transfer from all zones ---*/
    for (iZone = 0; iZone < nZone; iZone++){

      /*--- In principle, the mesh does not need to be updated ---*/
      UpdateMesh = 0;

      /*--- Set the OuterIter ---*/
      config_container[iZone]->SetOuterIter(iOuter_Iter);
      driver_config->SetOuterIter(iOuter_Iter);

      /*--- Transfer from all the remaining zones ---*/
      for (auto jZone = 0u; jZone < nZone; jZone++){
        /*--- The target zone is iZone ---*/
        if (jZone != iZone && interface_container[iZone][jZone] != nullptr){
          DeformMesh = TransferData(jZone, iZone);
          if (DeformMesh) UpdateMesh+=1;
        }
      }
      /*--- If a mesh update is required due to the transfer of data ---*/
      if (UpdateMesh > 0) DynamicMeshUpdate(iZone, TimeIter);

    }

      /*--- Loop over the number of zones (IZONE) ---*/
    for (iZone = 0; iZone < nZone; iZone++){

      /*--- Set the OuterIter ---*/
      config_container[iZone]->SetOuterIter(iOuter_Iter);
      config_container[iZone]->Set_StartTime(SU2_MPI::Wtime());
      driver_config->SetOuterIter(iOuter_Iter);

      /*--- Iterate the zone as a block, either to convergence or to a max number of iterations ---*/
      iteration_container[iZone][INST_0]->Solve(output_container[iZone], integration_container, geometry_container,
                                                solver_container, numerics_container, config_container,
                                                surface_movement, grid_movement, FFDBox, iZone, INST_0);

      /*--- A corrector step can help preventing numerical instabilities ---*/
      Corrector(iZone);

    }

    if (OuterConvergence(iOuter_Iter)) break;

  }

}

void CMultizoneDriver::Corrector(unsigned short val_iZone) {

  if (config_container[val_iZone]->GetRelaxation())
    iteration_container[val_iZone][INST_0]->Relaxation(output_container[ZONE_0], integration_container,
                                            geometry_container, solver_container, numerics_container, config_container,
                                            surface_movement, grid_movement, FFDBox, val_iZone, INST_0);
}

bool CMultizoneDriver::OuterConvergence(unsigned long OuterIter) {

  /*--- Update the residual for the all the zones. ---*/

  for (iZone = 0; iZone < nZone; iZone++) {

    /*--- Account for all the solvers in this zone. ---*/

    auto solvers = solver_container[iZone][INST_0][MESH_0];

    for (unsigned short iSol = 0; iSol < MAX_SOLS; iSol++){
      if (solvers[iSol] != nullptr) {
        solvers[iSol]->ComputeResidual_Multizone(geometry_container[iZone][INST_0][MESH_0], config_container[iZone]);
        solvers[iSol]->GetNodes()->Set_BGSSolution_k();
      }
    }

    /*--- Make sure that everything is loaded into the output container. ---*/

    output_container[iZone]->SetHistoryOutput(geometry_container[iZone][INST_0][MESH_0], solvers, config_container[iZone]);

  }

<<<<<<< HEAD
  driver_output->SetMultizoneHistory_Output(output_container, config_container, driver_config,
=======
  /*--- Print out the convergence data to screen and history file. ---*/

  driver_output->SetMultizoneHistoryOutput(output_container, config_container, driver_config,
>>>>>>> 26a437a5
                                            driver_config->GetTimeIter(), driver_config->GetOuterIter());

  return driver_output->GetConvergence();

}

void CMultizoneDriver::Update() {

  /*--- For enabling a consistent restart, we need to update the mesh with the interface information that introduces displacements --*/
  /*--- Loop over the number of zones (IZONE) ---*/
  for (iZone = 0; iZone < nZone; iZone++){

    unsigned short UpdateMesh = 0;

    /*--- Transfer from all the remaining zones (JZONE != IZONE)---*/
    for (auto jZone = 0u; jZone < nZone; jZone++){
      /*--- The target zone is iZone ---*/
      if (jZone != iZone){
        UpdateMesh += TransferData(jZone, iZone);
      }
    }
    /*--- If a mesh update is required due to the transfer of data ---*/
    if (UpdateMesh > 0) DynamicMeshUpdate(iZone, TimeIter);

    iteration_container[iZone][INST_0]->Update(output_container[iZone], integration_container, geometry_container,
        solver_container, numerics_container, config_container,
        surface_movement, grid_movement, FFDBox, iZone, INST_0);

    /*--- Set the Convergence_FSI boolean to false for the next time step ---*/
    for (unsigned short iSol = 0; iSol < MAX_SOLS-1; iSol++){
      if (integration_container[iZone][INST_0][iSol] != nullptr){
        integration_container[iZone][INST_0][iSol]->SetConvergence_FSI(false);
      }
    }
  }

}

void CMultizoneDriver::Output(unsigned long TimeIter) {

  /*--- Time the output for performance benchmarking. ---*/

  StopTime = SU2_MPI::Wtime();

  UsedTimeCompute += StopTime-StartTime;

  StartTime = SU2_MPI::Wtime();

  bool wrote_files = false;

  for (iZone = 0; iZone < nZone; iZone++){
    wrote_files = output_container[iZone]->SetResultFiles(geometry_container[iZone][INST_0][MESH_0],
                                                            config_container[iZone],
                                                            solver_container[iZone][INST_0][MESH_0], TimeIter, StopCalc );
  }

  if (wrote_files){

    StopTime = SU2_MPI::Wtime();

    UsedTimeOutput += StopTime-StartTime;
    OutputCount++;
    BandwidthSum = config_container[ZONE_0]->GetRestart_Bandwidth_Agg();

    StartTime = SU2_MPI::Wtime();

    driver_config->Set_StartTime(StartTime);
  }

}

void CMultizoneDriver::DynamicMeshUpdate(unsigned long TimeIter) {

  bool AnyDeformMesh = false;

  for (iZone = 0; iZone < nZone; iZone++) {
    const auto harmonic_balance = (config_container[iZone]->GetTime_Marching() == TIME_MARCHING::HARMONIC_BALANCE);
    /*--- Dynamic mesh update ---*/
    if ((config_container[iZone]->GetGrid_Movement()) && (!harmonic_balance) && (!fsi)) {
      iteration_container[iZone][INST_0]->SetGrid_Movement(geometry_container[iZone][INST_0],surface_movement[iZone],
                                                           grid_movement[iZone][INST_0], solver_container[iZone][INST_0],
                                                           config_container[iZone], 0, TimeIter);
      AnyDeformMesh = true;
    }
  }
  /*--- Update the wall distances if the mesh was deformed. ---*/
  if (AnyDeformMesh) {
    CGeometry::ComputeWallDistance(config_container, geometry_container);
  }
}

void CMultizoneDriver::DynamicMeshUpdate(unsigned short val_iZone, unsigned long TimeIter) {

  auto iteration = iteration_container[val_iZone][INST_0];

  /*--- Legacy dynamic mesh update - Only if GRID_MOVEMENT = YES ---*/
  if (config_container[val_iZone]->GetGrid_Movement()) {
    iteration->SetGrid_Movement(geometry_container[val_iZone][INST_0],surface_movement[val_iZone],
                                grid_movement[val_iZone][INST_0], solver_container[val_iZone][INST_0],
                                config_container[val_iZone], 0, TimeIter);
  }

  /*--- New solver - all the other routines in SetGrid_Movement should be adapted to this one ---*/
  /*--- Works if DEFORM_MESH = YES ---*/
  iteration->SetMesh_Deformation(geometry_container[val_iZone][INST_0],
                                 solver_container[val_iZone][INST_0][MESH_0],
                                 numerics_container[val_iZone][INST_0][MESH_0],
                                 config_container[val_iZone], RECORDING::CLEAR_INDICES);

  /*--- Update the wall distances if the mesh was deformed. ---*/
  if (config_container[val_iZone]->GetGrid_Movement() ||
      config_container[val_iZone]->GetDeform_Mesh()) {
    CGeometry::ComputeWallDistance(config_container, geometry_container);
  }
}

bool CMultizoneDriver::TransferData(unsigned short donorZone, unsigned short targetZone) {

  bool UpdateMesh = false;

  /*--- Select the transfer method according to the magnitudes being transferred ---*/

  auto BroadcastData = [&](int donorSol, int targetSol) {
    interface_container[donorZone][targetZone]->BroadcastData(
      *interpolator_container[donorZone][targetZone].get(),
      solver_container[donorZone][INST_0][MESH_0][donorSol],
      solver_container[targetZone][INST_0][MESH_0][targetSol],
      geometry_container[donorZone][INST_0][MESH_0],
      geometry_container[targetZone][INST_0][MESH_0],
      config_container[donorZone],
      config_container[targetZone]);
  };

  switch (interface_types[donorZone][targetZone]) {

    case SLIDING_INTERFACE:
      BroadcastData(FLOW_SOL, FLOW_SOL);

      /*--- Additional transfer for turbulence variables. ---*/
      if (config_container[targetZone]->GetKind_Solver() == MAIN_SOLVER::RANS ||
          config_container[targetZone]->GetKind_Solver() == MAIN_SOLVER::INC_RANS) {
        BroadcastData(TURB_SOL, TURB_SOL);
      }

      /*--- Additional transfer for species variables. ---*/
      if (config_container[targetZone]->GetKind_Species_Model() != SPECIES_MODEL::NONE) {
        BroadcastData(SPECIES_SOL, SPECIES_SOL);
      }
      break;
    case CONJUGATE_HEAT_FS:
      BroadcastData(FLOW_SOL, HEAT_SOL);
      break;
    case CONJUGATE_HEAT_WEAKLY_FS:
      BroadcastData(HEAT_SOL, HEAT_SOL);
      break;
    case CONJUGATE_HEAT_SF:
      BroadcastData(HEAT_SOL, FLOW_SOL);
      break;
    case CONJUGATE_HEAT_WEAKLY_SF:
      BroadcastData(HEAT_SOL, HEAT_SOL);
      break;
    case BOUNDARY_DISPLACEMENTS:
      BroadcastData(FEA_SOL, MESH_SOL);
      UpdateMesh = true;
      break;
    case FLOW_TRACTION:
      BroadcastData(FLOW_SOL, FEA_SOL);
      break;
    case MIXING_PLANE:
    {
      auto nMarkerInt     = config_container[donorZone]->GetnMarker_MixingPlaneInterface()/2;

      /* --- transfer the average value from the donorZone to the targetZone*/
      for (auto iMarkerInt = 1; iMarkerInt <= nMarkerInt; iMarkerInt++) {
            interface_container[donorZone][targetZone]->AllgatherAverage(solver_container[donorZone][INST_0][MESH_0][FLOW_SOL],solver_container[targetZone][INST_0][MESH_0][FLOW_SOL],
                geometry_container[donorZone][INST_0][MESH_0],geometry_container[targetZone][INST_0][MESH_0],
                config_container[donorZone], config_container[targetZone], iMarkerInt );
      }

      for (donorZone = 0; donorZone < nZone-1; donorZone++) {
        if (interface_types[donorZone][targetZone]==MIXING_PLANE) {
          interface_container[donorZone][targetZone]->GatherAverageValues(solver_container[donorZone][INST_0][MESH_0][FLOW_SOL],solver_container[targetZone][INST_0][MESH_0][FLOW_SOL], donorZone);
          interface_container[donorZone][targetZone]->GatherAverageTurboGeoValues(geometry_container[donorZone][INST_0][MESH_0],geometry_container[targetZone][INST_0][MESH_0], donorZone);
        }
      }
      
      return UpdateMesh;
      break;
    }
    case NO_TRANSFER:
    case ZONES_ARE_EQUAL:
    case NO_COMMON_INTERFACE:
      break;
    default:
      if(rank == MASTER_NODE)
        cout << "WARNING: One of the intended interface transfer routines is not "
             << "known to the chosen driver and has not been executed." << endl;
      break;
  }

  return UpdateMesh;
}

bool CMultizoneDriver::Monitor(unsigned long TimeIter){

  /*--- Check whether the inner solver has converged --- */

  if (driver_config->GetTime_Domain() == NO){

    const auto OuterIter  = driver_config->GetOuterIter();
    const auto nOuterIter = driver_config->GetnOuter_Iter();

    const auto InnerConvergence = driver_output->GetConvergence();
    const bool MaxIterationsReached = (OuterIter+1 >= nOuterIter);

    if ((MaxIterationsReached || InnerConvergence) && (rank == MASTER_NODE)) {
      cout << endl << "----------------------------- Solver Exit -------------------------------" << endl;
      if (InnerConvergence) cout << "All convergence criteria satisfied." << endl;
      else cout << endl << "Maximum number of iterations reached (OUTER_ITER = " << OuterIter+1 << ") before convergence." << endl;
      driver_output->PrintConvergenceSummary();
      cout << "-------------------------------------------------------------------------" << endl;
    }

    return (MaxIterationsReached || InnerConvergence);
  }
  else { // i.e. unsteady simulation

    /*--- Check whether the outer time integration has reached the final time ---*/
    const auto TimeConvergence = GetTimeConvergence();

    const auto nTimeIter = driver_config->GetnTime_Iter();
    const auto MaxTime   = driver_config->GetMax_Time();
    const auto CurTime   = driver_output->GetHistoryFieldValue("CUR_TIME");

    const bool FinalTimeReached = (CurTime >= MaxTime);
    const bool MaxIterationsReached = (TimeIter+1 >= nTimeIter);

    if ((TimeConvergence || FinalTimeReached || MaxIterationsReached) && (rank == MASTER_NODE)){
      cout << endl << "----------------------------- Solver Exit -------------------------------";
      if (TimeConvergence)  cout << endl << "All windowed time-averaged convergence criteria are fullfilled." << endl;
      if (FinalTimeReached) cout << endl << "Maximum time reached (MAX_TIME = " << MaxTime << "s)." << endl;
      else cout << endl << "Maximum number of time iterations reached (TIME_ITER = " << nTimeIter << ")." << endl;
      cout << "-------------------------------------------------------------------------" << endl;
    }

    return (FinalTimeReached || MaxIterationsReached);
  }

}

bool CMultizoneDriver::GetTimeConvergence() const{
    return output_container[ZONE_0]->GetCauchyCorrectedTimeConvergence(config_container[ZONE_0]);
}<|MERGE_RESOLUTION|>--- conflicted
+++ resolved
@@ -413,13 +413,9 @@
 
   }
 
-<<<<<<< HEAD
-  driver_output->SetMultizoneHistory_Output(output_container, config_container, driver_config,
-=======
   /*--- Print out the convergence data to screen and history file. ---*/
 
   driver_output->SetMultizoneHistoryOutput(output_container, config_container, driver_config,
->>>>>>> 26a437a5
                                             driver_config->GetTimeIter(), driver_config->GetOuterIter());
 
   return driver_output->GetConvergence();
