--- conflicted
+++ resolved
@@ -582,8 +582,6 @@
     case FLOW_TRACTION:
       BroadcastData(FLOW_SOL, FEA_SOL);
       break;
-<<<<<<< HEAD
-=======
     }
     case MIXING_PLANE:
     {
@@ -609,7 +607,6 @@
     return UpdateMesh;
     break;
     }
->>>>>>> a151f7d3
     case NO_TRANSFER:
     case ZONES_ARE_EQUAL:
     case NO_COMMON_INTERFACE:
