--- conflicted
+++ resolved
@@ -2,11 +2,7 @@
  * \file driver_structure.cpp
  * \brief The main subroutines for driving multi-zone problems.
  * \author R. Sanchez, O. Burghardt
-<<<<<<< HEAD
- * \version 7.0.5 "Blackbird"
-=======
  * \version 7.0.6 "Blackbird"
->>>>>>> 0e3fad69
  *
  * SU2 Project Website: https://su2code.github.io
  *
@@ -32,11 +28,8 @@
 #include "../../include/drivers/CMultizoneDriver.hpp"
 #include "../../include/definition_structure.hpp"
 #include "../../../Common/include/interface_interpolation/CInterpolator.hpp"
-<<<<<<< HEAD
-=======
 #include "../../include/output/COutput.hpp"
 #include "../../include/iteration/CIteration.hpp"
->>>>>>> 0e3fad69
 
 CMultizoneDriver::CMultizoneDriver(char* confFile, unsigned short val_nZone, SU2_Comm MPICommunicator) :
                   CDriver(confFile, val_nZone, MPICommunicator, false) {
