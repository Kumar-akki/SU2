--- conflicted
+++ resolved
@@ -202,26 +202,7 @@
       SecondaryRecording();
       break;
 
-<<<<<<< HEAD
-  if (config->GetKind_Solver() == DISC_ADJ_EULER ||
-      config->GetKind_Solver() == DISC_ADJ_NAVIER_STOKES ||
-      config->GetKind_Solver() == DISC_ADJ_RANS ||
-      config->GetKind_Solver() == DISC_ADJ_INC_EULER ||
-      config->GetKind_Solver() == DISC_ADJ_INC_NAVIER_STOKES ||
-      config->GetKind_Solver() == DISC_ADJ_INC_RANS){
-
-    /*--- Compute the geometrical sensitivities ---*/
-    SecondaryRecording();
-
-  }
-
-  if (config->GetKind_Solver() == DISC_ADJ_FEM){
-
-    /*--- Apply the boundary condition to clamped nodes ---*/
-    iteration->Postprocess(output_container[ZONE_0],integration_container,geometry_container,solver_container,numerics_container,config_container,surface_movement,grid_movement,FFDBox,ZONE_0,INST_0);
-=======
     case DISC_ADJ_FEM :
->>>>>>> d6fa48d3
 
       /*--- Apply the boundary condition to clamped nodes ---*/
       iteration->Postprocess(output,integration_container,geometry_container,solver_container,numerics_container,
