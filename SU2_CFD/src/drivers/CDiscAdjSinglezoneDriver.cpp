--- conflicted
+++ resolved
@@ -2,11 +2,7 @@
  * \file driver_adjoint_singlezone.cpp
  * \brief The main subroutines for driving adjoint single-zone problems.
  * \author R. Sanchez
-<<<<<<< HEAD
- * \version 7.0.5 "Blackbird"
-=======
  * \version 7.0.6 "Blackbird"
->>>>>>> 0e3fad69
  *
  * SU2 Project Website: https://su2code.github.io
  *
@@ -33,17 +29,13 @@
 #include "../../include/output/tools/CWindowingTools.hpp"
 #include "../../include/output/COutputFactory.hpp"
 #include "../../include/output/COutputLegacy.hpp"
-<<<<<<< HEAD
-
-#include "../../../Common/include/gradient_projection.hpp"
-
-#include <chrono>
-=======
 #include "../../include/output/COutput.hpp"
 #include "../../include/iteration/CIterationFactory.hpp"
 #include "../../include/iteration/CTurboIteration.hpp"
 #include "../../../Common/include/toolboxes/CQuasiNewtonInvLeastSquares.hpp"
->>>>>>> 0e3fad69
+
+#include "../../../Common/include/gradient_projection.hpp"
+#include <chrono>
 
 CDiscAdjSinglezoneDriver::CDiscAdjSinglezoneDriver(char* confFile,
                                                    unsigned short val_nZone,
@@ -85,19 +77,11 @@
       cout << "Direct iteration: Euler/Navier-Stokes/RANS equation." << endl;
     if (turbo) {
       direct_iteration = new CTurboIteration(config);
-<<<<<<< HEAD
-      output_legacy = COutputFactory::createLegacyOutput(config_container[ZONE_0]);
-    }
-    else       direct_iteration = new CFluidIteration(config);
-    if (compressible) direct_output = COutputFactory::createOutput(EULER, config, nDim);
-    else direct_output =  COutputFactory::createOutput(INC_EULER, config, nDim);
-=======
       output_legacy = COutputFactory::CreateLegacyOutput(config_container[ZONE_0]);
     }
     else       direct_iteration = CIterationFactory::CreateIteration(EULER, config);
     if (compressible) direct_output = COutputFactory::CreateOutput(EULER, config, nDim);
     else direct_output =  COutputFactory::CreateOutput(INC_EULER, config, nDim);
->>>>>>> 0e3fad69
     MainVariables = SOLUTION_VARIABLES;
     if (mesh_def) SecondaryVariables = MESH_DEFORM;
     else          SecondaryVariables = MESH_COORDS;
@@ -106,13 +90,8 @@
   case DISC_ADJ_FEM_EULER : case DISC_ADJ_FEM_NS : case DISC_ADJ_FEM_RANS :
     if (rank == MASTER_NODE)
       cout << "Direct iteration: Euler/Navier-Stokes/RANS equation." << endl;
-<<<<<<< HEAD
-    direct_iteration = new CFEMFluidIteration(config);
-    direct_output = COutputFactory::createOutput(FEM_EULER, config, nDim);
-=======
     direct_iteration = CIterationFactory::CreateIteration(FEM_EULER, config);
     direct_output = COutputFactory::CreateOutput(FEM_EULER, config, nDim);
->>>>>>> 0e3fad69
     MainVariables = SOLUTION_VARIABLES;
     SecondaryVariables = MESH_COORDS;
     break;
@@ -120,13 +99,8 @@
   case DISC_ADJ_FEM:
     if (rank == MASTER_NODE)
       cout << "Direct iteration: elasticity equation." << endl;
-<<<<<<< HEAD
-    direct_iteration = new CFEAIteration(config);
-    direct_output = COutputFactory::createOutput(FEM_ELASTICITY, config, nDim);
-=======
     direct_iteration =  CIterationFactory::CreateIteration(FEM_ELASTICITY, config);
     direct_output = COutputFactory::CreateOutput(FEM_ELASTICITY, config, nDim);
->>>>>>> 0e3fad69
     MainVariables = SOLUTION_VARIABLES;
     SecondaryVariables = MESH_COORDS;
     break;
@@ -134,13 +108,8 @@
   case DISC_ADJ_HEAT:
     if (rank == MASTER_NODE)
       cout << "Direct iteration: heat equation." << endl;
-<<<<<<< HEAD
-    direct_iteration = new CHeatIteration(config);
-    direct_output = COutputFactory::createOutput(HEAT_EQUATION, config, nDim);
-=======
     direct_iteration = CIterationFactory::CreateIteration(HEAT_EQUATION, config);
     direct_output = COutputFactory::CreateOutput(HEAT_EQUATION, config, nDim);
->>>>>>> 0e3fad69
     MainVariables = SOLUTION_VARIABLES;
     SecondaryVariables = MESH_COORDS;
     break;
