--- conflicted
+++ resolved
@@ -63,14 +63,9 @@
   case DISC_ADJ_INC_EULER: case DISC_ADJ_INC_NAVIER_STOKES: case DISC_ADJ_INC_RANS:
     if (rank == MASTER_NODE)
       cout << "Direct iteration: Euler/Navier-Stokes/RANS equation." << endl;
-<<<<<<< HEAD
-    if (turbo) {
-      direct_iteration = new CFluidIteration(config);
-=======
 
     if (config->GetBoolTurbomachinery()) {
       direct_iteration = new CTurboIteration(config);
->>>>>>> 350fee94
       output_legacy = COutputFactory::CreateLegacyOutput(config_container[ZONE_0]);
     }
     else { direct_iteration = CIterationFactory::CreateIteration(EULER, config); }
