--- conflicted
+++ resolved
@@ -4181,16 +4181,11 @@
           (config_container[iZone]->GetKind_Solver() ==  INC_EULER) ||
           (config_container[iZone]->GetKind_Solver() ==  INC_NAVIER_STOKES) ||
           (config_container[iZone]->GetKind_Solver() ==  INC_RANS)) {
-<<<<<<< HEAD
         for (iInst = 0; iInst < nInst[iZone]; iInst++) {
-          solver_container[iZone][iInst][MESH_0][FLOW_SOL]->SetInitialCondition(geometry_container[iZone][INST_0], solver_container[iZone][iInst], config_container[iZone], ExtIter);
+          solver_container[iZone][iInst][MESH_0][FLOW_SOL]->SetInitialCondition(geometry_container[iZone][INST_0], solver_container[iZone][iInst], config_container[iZone], Iter);
           if (config_container[iZone]->GetKind_Scalar_Model() != NO_SCALAR_MODEL)
-            solver_container[iZone][iInst][MESH_0][SCALAR_SOL]->SetInitialCondition(geometry_container[iZone][INST_0], solver_container[iZone][iInst], config_container[iZone], ExtIter);
-        }
-=======
-        for (iInst = 0; iInst < nInst[iZone]; iInst++)
-          solver_container[iZone][iInst][MESH_0][FLOW_SOL]->SetInitialCondition(geometry_container[iZone][INST_0], solver_container[iZone][iInst], config_container[iZone], Iter);
->>>>>>> 972606f5
+            solver_container[iZone][iInst][MESH_0][SCALAR_SOL]->SetInitialCondition(geometry_container[iZone][INST_0], solver_container[iZone][iInst], config_container[iZone], Iter);
+        }
       }
     }
   }
