/*!
 * \file driver_structure.cpp
 * \brief The main subroutines for driving single or multi-zone problems.
 * \author T. Economon, H. Kline, R. Sanchez, F. Palacios
 * \version 6.2.0 "Falcon"
 *
 * The current SU2 release has been coordinated by the
 * SU2 International Developers Society <www.su2devsociety.org>
 * with selected contributions from the open-source community.
 *
 * The main research teams contributing to the current release are:
 *  - Prof. Juan J. Alonso's group at Stanford University.
 *  - Prof. Piero Colonna's group at Delft University of Technology.
 *  - Prof. Nicolas R. Gauger's group at Kaiserslautern University of Technology.
 *  - Prof. Alberto Guardone's group at Polytechnic University of Milan.
 *  - Prof. Rafael Palacios' group at Imperial College London.
 *  - Prof. Vincent Terrapon's group at the University of Liege.
 *  - Prof. Edwin van der Weide's group at the University of Twente.
 *  - Lab. of New Concepts in Aeronautics at Tech. Institute of Aeronautics.
 *
 * Copyright 2012-2019, Francisco D. Palacios, Thomas D. Economon,
 *                      Tim Albring, and the SU2 contributors.
 *
 * SU2 is free software; you can redistribute it and/or
 * modify it under the terms of the GNU Lesser General Public
 * License as published by the Free Software Foundation; either
 * version 2.1 of the License, or (at your option) any later version.
 *
 * SU2 is distributed in the hope that it will be useful,
 * but WITHOUT ANY WARRANTY; without even the implied warranty of
 * MERCHANTABILITY or FITNESS FOR A PARTICULAR PURPOSE. See the GNU
 * Lesser General Public License for more details.
 *
 * You should have received a copy of the GNU Lesser General Public
 * License along with SU2. If not, see <http://www.gnu.org/licenses/>.
 */

#include "../../include/drivers/CDriver.hpp"
#include "../../include/definition_structure.hpp"
#include <cassert>

#ifdef VTUNEPROF
#include <ittnotify.h>
#endif
#include <fenv.h>

CDriver::CDriver(char* confFile,
                 unsigned short val_nZone,
<<<<<<< HEAD
                 SU2_Comm MPICommunicator, bool dummy_geo):config_file_name(confFile), StartTime(0.0), StopTime(0.0), UsedTime(0.0), nZone(val_nZone), StopCalc(false), fsi(false), fem_solver(false), dummy_geometry(dummy_geo) {
=======
                 SU2_Comm MPICommunicator):config_file_name(confFile), StartTime(0.0), StopTime(0.0), UsedTime(0.0), ExtIter(0), nZone(val_nZone), StopCalc(false), fsi(false), fem_solver(false) {

  /*--- Initialize Medipack (must also be here so it is initialized from python) ---*/
#ifdef HAVE_MPI
  #if defined(CODI_REVERSE_TYPE) || defined(CODI_FORWARD_TYPE)
    SU2_MPI::Init_AMPI();
  #endif
#endif
>>>>>>> fc5109c0

  unsigned short jZone;

  SU2_MPI::SetComm(MPICommunicator);

  rank = SU2_MPI::GetRank();
  size = SU2_MPI::GetSize();

  /*--- Start timer to track preprocessing for benchmarking. ---*/
  
#ifndef HAVE_MPI
  StartTime = su2double(clock())/su2double(CLOCKS_PER_SEC);
#else
  StartTime = MPI_Wtime();
#endif
  
  /*--- Initialize containers with null --- */
  
  SetContainers_Null();
  
  /*--- Preprocessing of the config files. In this routine, the config file is read
   and it is determined whether a problem is single physics or multiphysics. . ---*/
  
  Input_Preprocessing(config_container, driver_config);
  
  /*--- Retrieve dimension from mesh file ---*/
  
  nDim = CConfig::GetnDim(config_container[ZONE_0]->GetMesh_FileName(),
                          config_container[ZONE_0]->GetMesh_FileFormat());
  
  /*--- Output preprocessing ---*/
  
  Output_Preprocessing(config_container, driver_config, output_container, driver_output);

  
  for (iZone = 0; iZone < nZone; iZone++) {
    
    /*--- Read the number of instances for each zone ---*/
    
    nInst[iZone] = config_container[iZone]->GetnTimeInstances();
    
    geometry_container[iZone]    = new CGeometry**    [nInst[iZone]];
    iteration_container[iZone]   = new CIteration*    [nInst[iZone]];
    solver_container[iZone]      = new CSolver***     [nInst[iZone]];
    integration_container[iZone] = new CIntegration** [nInst[iZone]];
    numerics_container[iZone]    = new CNumerics****  [nInst[iZone]]; 
    grid_movement[iZone]         = new CVolumetricMovement* [nInst[iZone]];
    
    /*--- Allocate transfer and interpolation container --- */
    
    transfer_container[iZone]     = new CTransfer*[nZone];
    interpolator_container[iZone] = new CInterpolator*[nZone];
    
    for (jZone = 0; jZone < nZone; jZone++){
      transfer_container[iZone][jZone]             = NULL;
      interpolator_container[iZone][jZone]         = NULL;
    }
    
    for (iInst = 0; iInst < nInst[iZone]; iInst++){
      
      config_container[iZone]->SetiInst(iInst);
      
      geometry_container[iZone][iInst]    = NULL;
      iteration_container[iZone][iInst]   = NULL;
      solver_container[iZone][iInst]      = NULL;
      integration_container[iZone][iInst] = NULL;
      grid_movement[iZone][iInst]         = NULL;
      
      /*--- Preprocessing of the geometry for all zones. In this routine, the edge-
       based data structure is constructed, i.e. node and cell neighbors are
       identified and linked, face areas and volumes of the dual mesh cells are
       computed, and the multigrid levels are created using an agglomeration procedure. ---*/
      
      Geometrical_Preprocessing(config_container[iZone], geometry_container[iZone][iInst], dummy_geometry);  
      
      /*--- Definition of the solver class: solver_container[#ZONES][#INSTANCES][#MG_GRIDS][#EQ_SYSTEMS].
       The solver classes are specific to a particular set of governing equations,
       and they contain the subroutines with instructions for computing each spatial
       term of the PDE, i.e. loops over the edges to compute convective and viscous
       fluxes, loops over the nodes to compute source terms, and routines for
       imposing various boundary condition type for the PDE. ---*/
      
      Solver_Preprocessing(config_container[iZone], geometry_container[iZone][iInst], solver_container[iZone][iInst]);
      
      /*--- Definition of the numerical method class:
       numerics_container[#ZONES][#INSTANCES][#MG_GRIDS][#EQ_SYSTEMS][#EQ_TERMS].
       The numerics class contains the implementation of the numerical methods for
       evaluating convective or viscous fluxes between any two nodes in the edge-based
       data structure (centered, upwind, galerkin), as well as any source terms
       (piecewise constant reconstruction) evaluated in each dual mesh volume. ---*/
      
      Numerics_Preprocessing(config_container[iZone], geometry_container[iZone][iInst],
                             solver_container[iZone][iInst], numerics_container[iZone][iInst]);
      
      /*--- Definition of the integration class: integration_container[#ZONES][#INSTANCES][#EQ_SYSTEMS].
       The integration class orchestrates the execution of the spatial integration
       subroutines contained in the solver class (including multigrid) for computing
       the residual at each node, R(U) and then integrates the equations to a
       steady state or time-accurately. ---*/
      
      Integration_Preprocessing(config_container[iZone], integration_container[iZone][iInst]);   
      
      /*--- Instantiate the type of physics iteration to be executed within each zone. For
       example, one can execute the same physics across multiple zones (mixing plane),
       different physics in different zones (fluid-structure interaction), or couple multiple
       systems tightly within a single zone by creating a new iteration class (e.g., RANS). ---*/
      
      Iteration_Preprocessing(config_container[iZone], iteration_container[iZone][iInst]);      
      
      /*--- Dynamic mesh processing.  ---*/
      
      DynamicMesh_Preprocessing(config_container[iZone], geometry_container[iZone][iInst], solver_container[iZone][iInst], 
                                 iteration_container[iZone][iInst], grid_movement[iZone][iInst], surface_movement[iZone]);
      /*--- Static mesh processing.  ---*/
      
      StaticMesh_Preprocessing(config_container[iZone], geometry_container[iZone][iInst], surface_movement[iZone]);
      
    }

  }

  /*--- Definition of the interface and transfer conditions between different zones.
   *--- The transfer container is defined for zones paired one to one.
   *--- This only works for a multizone FSI problem (nZone > 1).
   *--- Also, at the moment this capability is limited to two zones (nZone < 3).
   *--- This will change in the future. ---*/

  if ( nZone > 1 ) {
    if (rank == MASTER_NODE)
      cout << endl <<"------------------- Multizone Interface Preprocessing -------------------" << endl;
    
    Interface_Preprocessing(config_container, solver_container, geometry_container,
                            transfer_types, transfer_container, interpolator_container);
  }
  
  if(fsi && (config_container[ZONE_0]->GetRestart() || config_container[ZONE_0]->GetDiscrete_Adjoint())){
    if (rank == MASTER_NODE)cout << endl <<"Restarting Fluid and Structural Solvers." << endl;

    for (iZone = 0; iZone < nZone; iZone++) {
    	for (iInst = 0; iInst < nInst[iZone]; iInst++){
        Solver_Restart(solver_container[iZone][iInst], geometry_container[iZone][iInst],
                       config_container[iZone], true);
    	}
    }
  }
  
  if (config_container[ZONE_0]->GetBoolTurbomachinery()){
    if (rank == MASTER_NODE)cout << endl <<"---------------------- Turbomachinery Preprocessing ---------------------" << endl;
    Turbomachinery_Preprocessing(config_container, geometry_container, solver_container, transfer_container);
  }
  
  
  PythonInterface_Preprocessing(config_container, geometry_container, solver_container);

  /*--- Open the FSI convergence history file ---*/

//  if (fsi){
//      if (rank == MASTER_NODE) cout << endl <<"Opening FSI history file." << endl;
//      unsigned short ZONE_FLOW = 0, ZONE_STRUCT = 1;
//      output_container->SpecialOutput_FSI(&FSIHist_file, geometry_container, solver_container,
//                                config_container, integration_container, 0,
//                                ZONE_FLOW, ZONE_STRUCT, true);
//  }

  /*--- Preprocessing time is reported now, but not included in the next compute portion. ---*/
  
#ifndef HAVE_MPI
  StopTime = su2double(clock())/su2double(CLOCKS_PER_SEC);
#else
  StopTime = MPI_Wtime();
#endif
  
  /*--- Compute/print the total time for performance benchmarking. ---*/
  
  UsedTime = StopTime-StartTime;
  UsedTimePreproc    = UsedTime;
  UsedTimeCompute    = 0.0;
  UsedTimeOutput     = 0.0;
  IterCount          = 0;
  OutputCount        = 0;
  MDOFs              = 0.0;
  MDOFsDomain        = 0.0;
  for (iZone = 0; iZone < nZone; iZone++) {
    MDOFs       += (su2double)DOFsPerPoint*(su2double)geometry_container[iZone][INST_0][MESH_0]->GetGlobal_nPoint()/(1.0e6);
    MDOFsDomain += (su2double)DOFsPerPoint*(su2double)geometry_container[iZone][INST_0][MESH_0]->GetGlobal_nPointDomain()/(1.0e6);
  }

  /*--- Reset timer for compute/output performance benchmarking. ---*/
#ifndef HAVE_MPI
  StopTime = su2double(clock())/su2double(CLOCKS_PER_SEC);
#else
  StopTime = MPI_Wtime();
#endif

  /*--- Compute/print the total time for performance benchmarking. ---*/

  UsedTime = StopTime-StartTime;
  UsedTimePreproc = UsedTime;

  /*--- Reset timer for compute performance benchmarking. ---*/
#ifndef HAVE_MPI
  StartTime = su2double(clock())/su2double(CLOCKS_PER_SEC);
#else
  StartTime = MPI_Wtime();
#endif

}

void CDriver::SetContainers_Null(){
  
  /*--- Create pointers to all of the classes that may be used throughout
   the SU2_CFD code. In general, the pointers are instantiated down a
   hierarchy over all zones, multigrid levels, equation sets, and equation
   terms as described in the comments below. ---*/

  ConvHist_file                  = NULL;
  iteration_container            = NULL;
  output_container                         = NULL;
  integration_container          = NULL;
  geometry_container             = NULL;
  solver_container               = NULL;
  numerics_container             = NULL;
  config_container               = NULL;
  surface_movement               = NULL;
  grid_movement                  = NULL;
  FFDBox                         = NULL;
  interpolator_container         = NULL;
  transfer_container             = NULL;
  transfer_types                 = NULL;
  nInst                          = NULL;


  /*--- Definition and of the containers for all possible zones. ---*/

  iteration_container            = new CIteration**[nZone];
  solver_container               = new CSolver****[nZone];
  integration_container          = new CIntegration***[nZone];
  numerics_container             = new CNumerics*****[nZone];
  config_container               = new CConfig*[nZone];
  geometry_container             = new CGeometry***[nZone];
  surface_movement               = new CSurfaceMovement*[nZone];
  grid_movement                  = new CVolumetricMovement**[nZone];
  FFDBox                         = new CFreeFormDefBox**[nZone];
  interpolator_container         = new CInterpolator**[nZone];
  transfer_container             = new CTransfer**[nZone];
  output_container                         = new COutput*[nZone];
  transfer_types                 = new unsigned short*[nZone];
  nInst                          = new unsigned short[nZone];
  driver_config                  = NULL;
  driver_output                  = NULL;


  for (iZone = 0; iZone < nZone; iZone++) {
    solver_container[iZone]               = NULL;
    integration_container[iZone]          = NULL;
    numerics_container[iZone]             = NULL;
    config_container[iZone]               = NULL;
    geometry_container[iZone]             = NULL;
    surface_movement[iZone]               = NULL;
    grid_movement[iZone]                  = NULL;
    FFDBox[iZone]                         = NULL;
    interpolator_container[iZone]         = NULL;
    transfer_container[iZone]             = NULL;
    output_container[iZone]                         = NULL;
    transfer_types[iZone]                 = new unsigned short[nZone];
    nInst[iZone]                          = 1;
  }

}


void CDriver::Postprocessing() {

  bool isBinary = config_container[ZONE_0]->GetWrt_Binary_Restart();
  bool wrt_perf = config_container[ZONE_0]->GetWrt_Performance();
  
    /*--- Output some information to the console. ---*/

  if (rank == MASTER_NODE) {

    /*--- Print out the number of non-physical points and reconstructions ---*/

    if (config_container[ZONE_0]->GetNonphysical_Points() > 0)
      cout << "Warning: there are " << config_container[ZONE_0]->GetNonphysical_Points() << " non-physical points in the solution." << endl;
    if (config_container[ZONE_0]->GetNonphysical_Reconstr() > 0)
      cout << "Warning: " << config_container[ZONE_0]->GetNonphysical_Reconstr() << " reconstructed states for upwinding are non-physical." << endl;
  }

  if (rank == MASTER_NODE)
    cout << endl <<"------------------------- Solver Postprocessing -------------------------" << endl;

  for (iZone = 0; iZone < nZone; iZone++) {
    for (iInst = 0; iInst < nInst[iZone]; iInst++){
      Numerics_Postprocessing(numerics_container[iZone], solver_container[iZone][iInst],
          geometry_container[iZone][iInst], config_container[iZone], iInst);
    }
    delete [] numerics_container[iZone];
  }
  delete [] numerics_container;
  if (rank == MASTER_NODE) cout << "Deleted CNumerics container." << endl;
  
  for (iZone = 0; iZone < nZone; iZone++) {
    for (iInst = 0; iInst < nInst[iZone]; iInst++){
      Integration_Postprocessing(integration_container[iZone],
          geometry_container[iZone][iInst],
          config_container[iZone],
          iInst);
    }
    delete [] integration_container[iZone];
  }
  delete [] integration_container;
  if (rank == MASTER_NODE) cout << "Deleted CIntegration container." << endl;
  
  for (iZone = 0; iZone < nZone; iZone++) {
    for (iInst = 0; iInst < nInst[iZone]; iInst++){
      Solver_Postprocessing(solver_container[iZone],
          geometry_container[iZone][iInst],
          config_container[iZone],
          iInst);
    }
    delete [] solver_container[iZone];
  }
  delete [] solver_container;
  if (rank == MASTER_NODE) cout << "Deleted CSolver container." << endl;
  
  for (iZone = 0; iZone < nZone; iZone++) {
	for (iInst = 0; iInst < nInst[iZone]; iInst++)
    delete iteration_container[iZone][iInst];
    delete [] iteration_container[iZone];
  }
  delete [] iteration_container;
  if (rank == MASTER_NODE) cout << "Deleted CIteration container." << endl;

  if (interpolator_container != NULL) {
    for (iZone = 0; iZone < nZone; iZone++) {
      if (interpolator_container[iZone] != NULL) {
        for (unsigned short jZone = 0; jZone < nZone; jZone++)
          if (interpolator_container[iZone][jZone] != NULL)
            delete interpolator_container[iZone][jZone];
        delete [] interpolator_container[iZone];
      }
    }
    delete [] interpolator_container;
    if (rank == MASTER_NODE) cout << "Deleted CInterpolator container." << endl;
  }
  
  if (transfer_container != NULL) {
    for (iZone = 0; iZone < nZone; iZone++) {
      if (transfer_container[iZone] != NULL) {
        for (unsigned short jZone = 0; jZone < nZone; jZone++)
          if (transfer_container[iZone][jZone] != NULL)
            delete transfer_container[iZone][jZone];
        delete [] transfer_container[iZone];
      }
    }
    delete [] transfer_container;
    if (rank == MASTER_NODE) cout << "Deleted CTransfer container." << endl;
  }
  
  if (transfer_types != NULL) {
    for (iZone = 0; iZone < nZone; iZone++) {
      if (transfer_types[iZone] != NULL)
      delete [] transfer_types[iZone];
    }
    delete [] transfer_types;
  }
  
  for (iZone = 0; iZone < nZone; iZone++) {
    if (geometry_container[iZone] != NULL) {
      for (iInst = 0; iInst < nInst[iZone]; iInst++){
        for (unsigned short iMGlevel = 0; iMGlevel < config_container[iZone]->GetnMGLevels()+1; iMGlevel++) {
          if (geometry_container[iZone][iInst][iMGlevel] != NULL) delete geometry_container[iZone][iInst][iMGlevel];
        }
        if (geometry_container[iZone][iInst] != NULL) delete [] geometry_container[iZone][iInst];
      }
      delete [] geometry_container[iZone];
    }
  }
  delete [] geometry_container;
  if (rank == MASTER_NODE) cout << "Deleted CGeometry container." << endl;

  for (iZone = 0; iZone < nZone; iZone++) {
    delete [] FFDBox[iZone];
  }
  delete [] FFDBox;
  if (rank == MASTER_NODE) cout << "Deleted CFreeFormDefBox class." << endl;

  for (iZone = 0; iZone < nZone; iZone++) {
    delete surface_movement[iZone];
  }
  delete [] surface_movement;
  if (rank == MASTER_NODE) cout << "Deleted CSurfaceMovement class." << endl;

  for (iZone = 0; iZone < nZone; iZone++) {
    for (iInst = 0; iInst < nInst[iZone]; iInst++){
      if (grid_movement[iZone][iInst] != NULL) delete grid_movement[iZone][iInst];
    }
    if (grid_movement[iZone] != NULL) delete [] grid_movement[iZone];
  }
  delete [] grid_movement;
  if (rank == MASTER_NODE) cout << "Deleted CVolumetricMovement class." << endl;

  /*--- Output profiling information ---*/
  // Note that for now this is called only by a single thread, but all
  // necessary variables have been made thread private for safety (tick/tock)!!

  config_container[ZONE_0]->SetProfilingCSV();
  config_container[ZONE_0]->GEMMProfilingCSV();

  /*--- Deallocate config container ---*/
  if (config_container!= NULL) {
    for (iZone = 0; iZone < nZone; iZone++) {
      if (config_container[iZone] != NULL) {
        delete config_container[iZone];
      }
    }
    delete [] config_container;
  }
  if (driver_config != NULL) delete driver_config;
  if (rank == MASTER_NODE) cout << "Deleted CConfig container." << endl;

  if (nInst != NULL) delete [] nInst;
  if (rank == MASTER_NODE) cout << "Deleted nInst container." << endl;
  
  /*--- Deallocate output container ---*/

  if (output_container!= NULL) {
    for (iZone = 0; iZone < nZone; iZone++) {
      if (output_container[iZone] != NULL) {
        delete output_container[iZone];
      }
    }
    delete [] output_container;
  }
  
  if(driver_output != NULL){
    delete driver_output;
  }
  
  if (rank == MASTER_NODE) cout << "Deleted COutput class." << endl;

  if (rank == MASTER_NODE) cout << "-------------------------------------------------------------------------" << endl;


  /*--- Stop the timer and output the final performance summary. ---*/
  
#ifndef HAVE_MPI
  StopTime = su2double(clock())/su2double(CLOCKS_PER_SEC);
#else
  StopTime = MPI_Wtime();
#endif
  UsedTime = StopTime-StartTime;
  UsedTimeCompute += UsedTime;
  
  if ((rank == MASTER_NODE) && (wrt_perf)) {
    su2double TotalTime = UsedTimePreproc + UsedTimeCompute + UsedTimeOutput;
    cout.precision(6);
    cout << endl << endl <<"-------------------------- Performance Summary --------------------------" << endl;
    cout << "Simulation totals:" << endl;
    cout << setw(25) << "Cores:" << setw(12) << size << " | ";
    cout << setw(20) << "DOFs/point:" << setw(12) << (su2double)DOFsPerPoint << endl;
    cout << setw(25) << "DOFs/core:" << setw(12) << 1.0e6*MDOFsDomain/(su2double)size << " | ";
    cout << setw(20) << "Ghost DOFs/core:" << setw(12) << 1.0e6*(MDOFs-MDOFsDomain)/(su2double)size << endl;
    cout << setw(25) << "Wall-clock time (hrs):" << setw(12) << (TotalTime)/(60.0*60.0) << " | ";
    cout << setw(20) << "Core-hrs:" << setw(12) << (su2double)size*(TotalTime)/(60.0*60.0) << endl;
    cout << endl;
    cout << "Preprocessing phase:" << endl;
    cout << setw(25) << "Preproc. Time (s):"  << setw(12)<< UsedTimePreproc << " | ";
    cout << setw(20) << "Preproc. Time (%):" << setw(12)<< ((UsedTimePreproc * 100.0) / (TotalTime)) << endl;
    cout << endl;
    cout << "Compute phase:" << endl;
    cout << setw(25) << "Compute Time (s):"  << setw(12)<< UsedTimeCompute << " | ";
    cout << setw(20) << "Compute Time (%):" << setw(12)<< ((UsedTimeCompute * 100.0) / (TotalTime)) << endl;
    cout << setw(25) << "Iteration count:"  << setw(12)<< IterCount << " | ";
    if (IterCount != 0) {
      cout << setw(20) << "Avg. s/iter:" << setw(12)<< UsedTimeCompute/(su2double)IterCount << endl;
      cout << setw(25) << "Core-s/iter/MDOFs:" << setw(12)<< (su2double)size*UsedTimeCompute/(su2double)IterCount/MDOFsDomain << " | ";
      cout << setw(20) << "MDOFs/s:" << setw(12)<< MDOFsDomain*(su2double)IterCount/UsedTimeCompute << endl;
    } else cout << endl;
    cout << endl;
    cout << "Output phase:" << endl;
    cout << setw(25) << "Output Time (s):"  << setw(12)<< UsedTimeOutput << " | ";
    cout << setw(20) << "Output Time (%):" << setw(12)<< ((UsedTimeOutput * 100.0) / (TotalTime)) << endl;
    cout << setw(25) << "Output count:" << setw(12)<< OutputCount << " | ";
    if (OutputCount != 0) {
      cout << setw(20)<< "Avg. s/output:" << setw(12)<< UsedTimeOutput/(su2double)OutputCount << endl;
      if (isBinary) {
        cout << setw(25)<< "Restart Aggr. BW (MB/s):" << setw(12)<< BandwidthSum/(su2double)OutputCount << " | ";
        cout << setw(20)<< "MB/s/core:" << setw(12)<< BandwidthSum/(su2double)OutputCount/(su2double)size << endl;
      }
    } else cout << endl;
    cout << "-------------------------------------------------------------------------" << endl;
    cout << endl;
  }

  /*--- Exit the solver cleanly ---*/

  if (rank == MASTER_NODE)
    cout << endl <<"------------------------- Exit Success (SU2_CFD) ------------------------" << endl << endl;

}


void CDriver::Input_Preprocessing(CConfig **&config, CConfig *&driver_config) {

  char zone_file_name[MAX_STRING_SIZE];
  
  /*--- Initialize the configuration of the driver ---*/

  driver_config = new CConfig(config_file_name, SU2_CFD, nZone, false);  
  
  for (iZone = 0; iZone < nZone; iZone++) {
    
    if (rank == MASTER_NODE){
      cout  << endl << "Parsing config file for zone " << iZone << endl;
    }
    /*--- Definition of the configuration option class for all zones. In this
     constructor, the input configuration file is parsed and all options are
     read and stored. ---*/
    
    if (driver_config->GetnConfigFiles() > 0){
      
      strcpy(zone_file_name, driver_config->GetConfigFilename(iZone).c_str());
      config[iZone] = new CConfig(driver_config, zone_file_name, SU2_CFD, iZone, nZone, true);
    }
    else{
      config[iZone] = new CConfig(driver_config, config_file_name, SU2_CFD, iZone, nZone, true);
    }
    
    /*--- Set the MPI communicator ---*/
    
    config[iZone]->SetMPICommunicator(SU2_MPI::GetComm());
  }
  
  
  /*--- Set the multizone part of the problem. ---*/
  if (driver_config->GetMultizone_Problem()){
    for (iZone = 0; iZone < nZone; iZone++) {
      /*--- Set the interface markers for multizone ---*/
      config_container[iZone]->SetMultizone(driver_config, config_container);
    }
  }
  
  /*--- Determine whether or not the FEM solver is used, which decides the
 type of geometry classes that are instantiated. Only adapted for single-zone problems ---*/

  fem_solver = ((config_container[ZONE_0]->GetKind_Solver() == FEM_EULER)          ||
                (config_container[ZONE_0]->GetKind_Solver() == FEM_NAVIER_STOKES)  ||
                (config_container[ZONE_0]->GetKind_Solver() == FEM_RANS)           ||
                (config_container[ZONE_0]->GetKind_Solver() == FEM_LES)            ||
                (config_container[ZONE_0]->GetKind_Solver() == DISC_ADJ_FEM_EULER) ||
                (config_container[ZONE_0]->GetKind_Solver() == DISC_ADJ_FEM_NS)    ||
                (config_container[ZONE_0]->GetKind_Solver() == DISC_ADJ_FEM_RANS));

  fsi = config_container[ZONE_0]->GetFSI_Simulation();
}

void CDriver::Geometrical_Preprocessing(CConfig* config, CGeometry **&geometry, bool dummy){

  if (!dummy){
    if (rank == MASTER_NODE)
      cout << endl <<"------------------- Geometry Preprocessing ( Zone " << config->GetiZone() <<" ) -------------------" << endl;
    
    if( fem_solver ) {
      switch( config->GetKind_FEM_Flow() ) {
        case DG: {
            Geometrical_Preprocessing_DGFEM(config, geometry);
            break;
          }
      }
    }
    else {
      Geometrical_Preprocessing_FVM(config, geometry);
    }
  } else {
    if (rank == MASTER_NODE)
      cout << endl <<"-------------------------- Using Dummy Geometry -------------------------" << endl;
    
    unsigned short iMGlevel;
    
    geometry = new CGeometry*[config->GetnMGLevels()+1];
    
    if (!fem_solver){
      for (iMGlevel = 0; iMGlevel <= config->GetnMGLevels(); iMGlevel++) {
        geometry[iMGlevel] = new CDummyGeometry(config);
      }
    } else {
      geometry[ZONE_0] = new CDummyMeshFEM_DG(config);
    }
    
    nDim = geometry[ZONE_0]->GetnDim();
  }

  /*--- Computation of wall distances for turbulence modeling ---*/
  
  if ((config->GetKind_Solver() == RANS) ||
      (config->GetKind_Solver() == INC_RANS) ||
      (config->GetKind_Solver() == ADJ_RANS) ||
      (config->GetKind_Solver() == DISC_ADJ_INC_RANS) ||
      (config->GetKind_Solver() == DISC_ADJ_RANS) ||
      (config->GetKind_Solver() == FEM_RANS) ||
      (config->GetKind_Solver() == FEM_LES) ) {
    
    if (rank == MASTER_NODE)
      cout << "Computing wall distances." << endl;
    
    geometry[MESH_0]->ComputeWall_Distance(config);
  }
  
  /*--- Computation of positive surface area in the z-plane which is used for
     the calculation of force coefficient (non-dimensionalization). ---*/
  
  geometry[MESH_0]->SetPositive_ZArea(config);
  
  /*--- Set the near-field, interface and actuator disk boundary conditions, if necessary. ---*/
  
  for (iMesh = 0; iMesh <= config->GetnMGLevels(); iMesh++) {
    geometry[iMesh]->MatchNearField(config);
    geometry[iMesh]->MatchActuator_Disk(config);
  }
  
  /*--- If we have any periodic markers in this calculation, we must
       match the periodic points found on both sides of the periodic BC.
       Note that the current implementation requires a 1-to-1 matching of
       periodic points on the pair of periodic faces after the translation
       or rotation is taken into account. ---*/
  
  if ((config->GetnMarker_Periodic() != 0) && !fem_solver) {
    for (iMesh = 0; iMesh <= config->GetnMGLevels(); iMesh++) {
      
      /*--- Note that we loop over pairs of periodic markers individually
           so that repeated nodes on adjacent periodic faces are properly
           accounted for in multiple places. ---*/
      
      for (unsigned short iPeriodic = 1; iPeriodic <= config->GetnMarker_Periodic()/2; iPeriodic++) {
        geometry[iMesh]->MatchPeriodic(config, iPeriodic);
      }
      
      /*--- Initialize the communication framework for the periodic BCs. ---*/
      geometry[iMesh]->PreprocessPeriodicComms(geometry[iMesh], config);
      
    }
  }
  
  /*--- If activated by the compile directive, perform a partition analysis. ---*/
#if PARTITION
  if( fem_solver ) Partition_Analysis_FEM(geometry[MESH_0], config);
  else Partition_Analysis(geometry[MESH_0], config);
#endif
  
}

void CDriver::Geometrical_Preprocessing_FVM(CConfig *config, CGeometry **&geometry) {
  
  unsigned short iZone = config->GetiZone(), iMGlevel;
  unsigned short requestedMGlevels = config->GetnMGLevels();
  unsigned long iPoint;
  bool fea = false;
  
  /*--- Definition of the geometry class to store the primal grid in the
     partitioning process. ---*/
  
  CGeometry *geometry_aux = NULL;
  
  /*--- All ranks process the grid and call ParMETIS for partitioning ---*/
  
  geometry_aux = new CPhysicalGeometry(config, iZone, nZone);
  
  /*--- Set the dimension --- */
  
  nDim = geometry_aux->GetnDim();
  
  /*--- Color the initial grid and set the send-receive domains (ParMETIS) ---*/
  
  geometry_aux->SetColorGrid_Parallel(config);
  
  /*--- Allocate the memory of the current domain, and divide the grid
     between the ranks. ---*/
  
  geometry = NULL;
  geometry = new CGeometry *[config->GetnMGLevels()+1];
  
  /*--- Build the grid data structures using the ParMETIS coloring. ---*/
  
  geometry[MESH_0] = new CPhysicalGeometry(geometry_aux, config);
  
  /*--- Deallocate the memory of geometry_aux and solver_aux ---*/
  
  delete geometry_aux;
  
  /*--- Add the Send/Receive boundaries ---*/
  geometry[MESH_0]->SetSendReceive(config);
  
  /*--- Add the Send/Receive boundaries ---*/
  geometry[MESH_0]->SetBoundaries(config);
  
  
  
  fea = ((config->GetKind_Solver() == FEM_ELASTICITY) ||
         (config->GetKind_Solver() == DISC_ADJ_FEM));
  
  /*--- Compute elements surrounding points, points surrounding points ---*/
  
  if (rank == MASTER_NODE) cout << "Setting point connectivity." << endl;
  geometry[MESH_0]->SetPoint_Connectivity();
  
  /*--- Renumbering points using Reverse Cuthill McKee ordering ---*/
  
  if (rank == MASTER_NODE) cout << "Renumbering points (Reverse Cuthill McKee Ordering)." << endl;
  geometry[MESH_0]->SetRCM_Ordering(config);
  
  /*--- recompute elements surrounding points, points surrounding points ---*/
  
  if (rank == MASTER_NODE) cout << "Recomputing point connectivity." << endl;
  geometry[MESH_0]->SetPoint_Connectivity();
  
  /*--- Compute elements surrounding elements ---*/
  
  if (rank == MASTER_NODE) cout << "Setting element connectivity." << endl;
  geometry[MESH_0]->SetElement_Connectivity();
  
  /*--- Check the orientation before computing geometrical quantities ---*/
  
  geometry[MESH_0]->SetBoundVolume();
  if (config->GetReorientElements()) {
    if (rank == MASTER_NODE) cout << "Checking the numerical grid orientation." << endl;
    geometry[MESH_0]->Check_IntElem_Orientation(config);
    geometry[MESH_0]->Check_BoundElem_Orientation(config);
  }
  
  /*--- Create the edge structure ---*/
  
  if (rank == MASTER_NODE) cout << "Identifying edges and vertices." << endl;
  geometry[MESH_0]->SetEdges();
  geometry[MESH_0]->SetVertex(config);
  
  /*--- Compute cell center of gravity ---*/
  
  if ((rank == MASTER_NODE) && (!fea)) cout << "Computing centers of gravity." << endl;
  geometry[MESH_0]->SetCoord_CG();
  
  /*--- Create the control volume structures ---*/
  
  if ((rank == MASTER_NODE) && (!fea)) cout << "Setting the control volume structure." << endl;
  geometry[MESH_0]->SetControlVolume(config, ALLOCATE);
  geometry[MESH_0]->SetBoundControlVolume(config, ALLOCATE);
  
  /*--- Visualize a dual control volume if requested ---*/
  
  if ((config->GetVisualize_CV() >= 0) &&
      (config->GetVisualize_CV() < (long)geometry[MESH_0]->GetnPointDomain()))
    geometry[MESH_0]->VisualizeControlVolume(config, UPDATE);
  
  /*--- Identify closest normal neighbor ---*/
  
  if (rank == MASTER_NODE) cout << "Searching for the closest normal neighbors to the surfaces." << endl;
  geometry[MESH_0]->FindNormal_Neighbor(config);
  
  /*--- Store the global to local mapping. ---*/
  
  if (rank == MASTER_NODE) cout << "Storing a mapping from global to local point index." << endl;
  geometry[MESH_0]->SetGlobal_to_Local_Point();
  
  /*--- Compute the surface curvature ---*/
  
  if ((rank == MASTER_NODE) && (!fea)) cout << "Compute the surface curvature." << endl;
  geometry[MESH_0]->ComputeSurf_Curvature(config);
  
  /*--- Check for periodicity and disable MG if necessary. ---*/
  
  if (rank == MASTER_NODE) cout << "Checking for periodicity." << endl;
  geometry[MESH_0]->Check_Periodicity(config);
  
  geometry[MESH_0]->SetMGLevel(MESH_0);
  if ((config->GetnMGLevels() != 0) && (rank == MASTER_NODE))
    cout << "Setting the multigrid structure." << endl;
  
  /*--- Loop over all the new grid ---*/
  
  for (iMGlevel = 1; iMGlevel <= config->GetnMGLevels(); iMGlevel++) {
    
    /*--- Create main agglomeration structure ---*/
    
    geometry[iMGlevel] = new CMultiGridGeometry(geometry, config, iMGlevel);
    
    /*--- Compute points surrounding points. ---*/
    
    geometry[iMGlevel]->SetPoint_Connectivity(geometry[iMGlevel-1]);
    
    /*--- Create the edge structure ---*/
    
    geometry[iMGlevel]->SetEdges();
    geometry[iMGlevel]->SetVertex(geometry[iMGlevel-1], config);
    
    /*--- Create the control volume structures ---*/
    
    geometry[iMGlevel]->SetControlVolume(config, geometry[iMGlevel-1], ALLOCATE);
    geometry[iMGlevel]->SetBoundControlVolume(config, geometry[iMGlevel-1], ALLOCATE);
    geometry[iMGlevel]->SetCoord(geometry[iMGlevel-1]);
    
    /*--- Find closest neighbor to a surface point ---*/
    
    geometry[iMGlevel]->FindNormal_Neighbor(config);
    
    /*--- Store our multigrid index. ---*/
    
    geometry[iMGlevel]->SetMGLevel(iMGlevel);
    
    /*--- Protect against the situation that we were not able to complete
       the agglomeration for this level, i.e., there weren't enough points.
       We need to check if we changed the total number of levels and delete
       the incomplete CMultiGridGeometry object. ---*/
    
    if (config->GetnMGLevels() != requestedMGlevels) {
      delete geometry[iMGlevel];
      break;
    }
    
  }
  
  
  
  /*--- For unsteady simulations, initialize the grid volumes
   and coordinates for previous solutions. Loop over all zones/grids ---*/
  
  if (config->GetUnsteady_Simulation() && config->GetGrid_Movement()) {
    for (iMGlevel = 0; iMGlevel <= config->GetnMGLevels(); iMGlevel++) {
      for (iPoint = 0; iPoint < geometry[iMGlevel]->GetnPoint(); iPoint++) {
        
        /*--- Update cell volume ---*/
        
        geometry[iMGlevel]->node[iPoint]->SetVolume_n();
        geometry[iMGlevel]->node[iPoint]->SetVolume_nM1();
        
        /*--- Update point coordinates ---*/
        geometry[iMGlevel]->node[iPoint]->SetCoord_n();
        geometry[iMGlevel]->node[iPoint]->SetCoord_n1();
        
      }
    }
  }
  
  
  /*--- Create the data structure for MPI point-to-point communications. ---*/
  
  for (iMGlevel = 0; iMGlevel <= config->GetnMGLevels(); iMGlevel++)
    geometry[iMGlevel]->PreprocessP2PComms(geometry[iMGlevel], config);
  
  
  /*--- Perform a few preprocessing routines and communications. ---*/
  
  for (iMGlevel = 0; iMGlevel <= config->GetnMGLevels(); iMGlevel++) {
    
    /*--- Compute the max length. ---*/
    
    if ((rank == MASTER_NODE) && (!fea) && (iMGlevel == MESH_0)) cout << "Finding max control volume width." << endl;
    geometry[iMGlevel]->SetMaxLength(config);
    
    /*--- Communicate the number of neighbors. This is needed for
         some centered schemes and for multigrid in parallel. ---*/
    
    if ((rank == MASTER_NODE) && (size > SINGLE_NODE) && (!fea) && (iMGlevel == MESH_0)) cout << "Communicating number of neighbors." << endl;
    geometry[iMGlevel]->InitiateComms(geometry[iMGlevel], config, NEIGHBORS);
    geometry[iMGlevel]->CompleteComms(geometry[iMGlevel], config, NEIGHBORS);
  }
  
}

void CDriver::Geometrical_Preprocessing_DGFEM(CConfig* config, CGeometry **&geometry) {

  /*--- Definition of the geometry class to store the primal grid in the
     partitioning process. ---*/
  
  CGeometry *geometry_aux = NULL;
  
  /*--- All ranks process the grid and call ParMETIS for partitioning ---*/
  
  geometry_aux = new CPhysicalGeometry(config, iZone, nZone);
  
  /*--- Set the dimension --- */
  
  nDim = geometry_aux->GetnDim();  
  
  /*--- For the FEM solver with time-accurate local time-stepping, use
       a dummy solver class to retrieve the initial flow state. ---*/
  
  CSolver *solver_aux = NULL;
  solver_aux = new CFEM_DG_EulerSolver(config, nDim, MESH_0);
  
  /*--- Color the initial grid and set the send-receive domains (ParMETIS) ---*/
  
  geometry_aux->SetColorFEMGrid_Parallel(config);
  
  /*--- Allocate the memory of the current domain, and divide the grid
     between the ranks. ---*/
  
  geometry = NULL;
  geometry = new CGeometry *[config->GetnMGLevels()+1];
  
  geometry[MESH_0] = new CMeshFEM_DG(geometry_aux, config);
  
  /*--- Deallocate the memory of geometry_aux and solver_aux ---*/
  
  delete geometry_aux;
  if (solver_aux != NULL) delete solver_aux;
  
  /*--- Add the Send/Receive boundaries ---*/
  geometry[MESH_0]->SetSendReceive(config);
  
  /*--- Add the Send/Receive boundaries ---*/
  geometry[MESH_0]->SetBoundaries(config);
  
  /*--- Carry out a dynamic cast to CMeshFEM_DG, such that it is not needed to
       define all virtual functions in the base class CGeometry. ---*/
  CMeshFEM_DG *DGMesh = dynamic_cast<CMeshFEM_DG *>(geometry[MESH_0]);
  
  /*--- Determine the standard elements for the volume elements. ---*/
  if (rank == MASTER_NODE) cout << "Creating standard volume elements." << endl;
  DGMesh->CreateStandardVolumeElements(config);
  
  /*--- Create the face information needed to compute the contour integral
       for the elements in the Discontinuous Galerkin formulation. ---*/
  if (rank == MASTER_NODE) cout << "Creating face information." << endl;
  DGMesh->CreateFaces(config);
  
  /*--- Compute the metric terms of the volume elements. ---*/
  if (rank == MASTER_NODE) cout << "Computing metric terms volume elements." << endl;
  DGMesh->MetricTermsVolumeElements(config);
  
  /*--- Compute the metric terms of the surface elements. ---*/
  if (rank == MASTER_NODE) cout << "Computing metric terms surface elements." << endl;
  DGMesh->MetricTermsSurfaceElements(config);
  
  /*--- Compute a length scale of the volume elements. ---*/
  if (rank == MASTER_NODE) cout << "Computing length scale volume elements." << endl;
  DGMesh->LengthScaleVolumeElements();
  
  /*--- Compute the coordinates of the integration points. ---*/
  if (rank == MASTER_NODE) cout << "Computing coordinates of the integration points." << endl;
  DGMesh->CoordinatesIntegrationPoints();
  
  /*--- Compute the coordinates of the location of the solution DOFs. This is different
            from the grid points when a different polynomial degree is used to represent the
            geometry and solution. ---*/
  if (rank == MASTER_NODE) cout << "Computing coordinates of the solution DOFs." << endl;
  DGMesh->CoordinatesSolDOFs();
  
  /*--- Perform the preprocessing tasks when wall functions are used. ---*/
  if (rank == MASTER_NODE) cout << "Preprocessing for the wall functions. " << endl;
  DGMesh->WallFunctionPreprocessing(config);
  
  /*--- Store the global to local mapping. ---*/
  if (rank == MASTER_NODE) cout << "Storing a mapping from global to local DOF index." << endl;
  geometry[MESH_0]->SetGlobal_to_Local_Point();
  
  
  /*--- Loop to create the coarser grid levels. ---*/
  
  for(unsigned short iMGlevel=1; iMGlevel<=config->GetnMGLevels(); iMGlevel++) {
    
    SU2_MPI::Error("Geometrical_Preprocessing_DGFEM: Coarse grid levels not implemented yet.",
                   CURRENT_FUNCTION);
  }
    
}

void CDriver::Solver_Preprocessing(CConfig* config, CGeometry** geometry, CSolver ***&solver) {
  
  unsigned short iSol;
  
  if (rank == MASTER_NODE)
    cout << endl <<"-------------------- Solver Preprocessing ( Zone " << config->GetiZone() <<" ) --------------------" << endl;

  solver = new CSolver**[config->GetnMGLevels()+1];
  
  for (iMesh = 0; iMesh <= config->GetnMGLevels(); iMesh++)
    solver[iMesh] = NULL;
  
  for (iMesh = 0; iMesh <= config->GetnMGLevels(); iMesh++) {
    solver[iMesh] = new CSolver* [MAX_SOLS];
    for (iSol = 0; iSol < MAX_SOLS; iSol++)
      solver[iMesh][iSol] = NULL;
  }
  
  unsigned short iMGlevel;
  bool euler, ns, turbulent,
      fem_euler, fem_ns, fem_turbulent, fem_transition,
      adj_euler, adj_ns, adj_turb,
      heat_fvm,
      fem, disc_adj_fem,
      radiation, p1_rad,
      spalart_allmaras, neg_spalart_allmaras, menter_sst, transition,
      template_solver, disc_adj, disc_adj_turb, disc_adj_heat,
      fem_dg_flow, fem_dg_shock_persson,
      e_spalart_allmaras, comp_spalart_allmaras, e_comp_spalart_allmaras;
  
  /*--- Count the number of DOFs per solution point. ---*/
  
  DOFsPerPoint = 0;
  
  /*--- Initialize some useful booleans ---*/
  
  euler            = false;  ns              = false;  turbulent     = false;
  fem_euler        = false;  fem_ns          = false;  fem_turbulent = false;
  adj_euler        = false;  adj_ns          = false;  adj_turb      = false;
  spalart_allmaras = false;  menter_sst      = false;  disc_adj_turb = false;
  neg_spalart_allmaras = false;
  disc_adj         = false;
  fem              = false;  disc_adj_fem     = false;
  heat_fvm         = false;  disc_adj_heat    = false;
  transition       = false;  fem_transition   = false;
  template_solver  = false;
  fem_dg_flow      = false;  fem_dg_shock_persson = false;
  radiation        = false;  p1_rad           = false;
  e_spalart_allmaras = false; comp_spalart_allmaras = false; e_comp_spalart_allmaras = false;
  
  bool compressible   = false;
  bool incompressible = false;
  
  /*--- Assign booleans ---*/
  
  switch (config->GetKind_Solver()) {
    case TEMPLATE_SOLVER: template_solver = true; break;
    case EULER : euler = true; compressible = true; break;
    case NAVIER_STOKES: ns = true; compressible = true; heat_fvm = config->GetWeakly_Coupled_Heat(); break;
    case RANS : ns = true; turbulent = true; compressible = true; if (config->GetKind_Trans_Model() == LM) transition = true; heat_fvm = config->GetWeakly_Coupled_Heat(); break;
    case INC_EULER : euler = true; incompressible = true; break;
    case INC_NAVIER_STOKES: ns = true; incompressible = true; heat_fvm = config->GetWeakly_Coupled_Heat(); break;
    case INC_RANS : ns = true; turbulent = true; incompressible = true; if (config->GetKind_Trans_Model() == LM) transition = true; heat_fvm = config->GetWeakly_Coupled_Heat(); break;
    case FEM_EULER : fem_euler = true; compressible = true; break;
    case FEM_NAVIER_STOKES: fem_ns = true; compressible = true; break;
    case FEM_RANS : fem_ns = true; fem_turbulent = true; compressible = true; if(config->GetKind_Trans_Model() == LM) fem_transition = true; break;
    case FEM_LES : fem_ns = true; compressible = true; break;
    case HEAT_EQUATION_FVM: heat_fvm = true; break;
    case FEM_ELASTICITY: fem = true; break;
    case ADJ_EULER : euler = true; adj_euler = true; compressible = true; break;
    case ADJ_NAVIER_STOKES : ns = true; turbulent = (config->GetKind_Turb_Model() != NONE); compressible = true; adj_ns = true; break;
    case ADJ_RANS : ns = true; turbulent = true; adj_ns = true; compressible = true; adj_turb = (!config->GetFrozen_Visc_Cont()); break;
    case DISC_ADJ_EULER: euler = true; disc_adj = true; compressible = true; break;
    case DISC_ADJ_NAVIER_STOKES: ns = true; disc_adj = true; compressible = true; heat_fvm = config->GetWeakly_Coupled_Heat(); break;
    case DISC_ADJ_RANS: ns = true; turbulent = true; disc_adj = true; compressible = true; disc_adj_turb = (!config->GetFrozen_Visc_Disc()); heat_fvm = config->GetWeakly_Coupled_Heat(); break;
    case DISC_ADJ_INC_EULER: euler = true; disc_adj = true; incompressible = true; break;
    case DISC_ADJ_INC_NAVIER_STOKES: ns = true; disc_adj = true; incompressible = true; heat_fvm = config->GetWeakly_Coupled_Heat(); break;
    case DISC_ADJ_INC_RANS: ns = true; turbulent = true; disc_adj = true; incompressible = true; disc_adj_turb = (!config->GetFrozen_Visc_Disc()); heat_fvm = config->GetWeakly_Coupled_Heat(); break;
    case DISC_ADJ_FEM_EULER: fem_euler = true; disc_adj = true; compressible = true; break;
    case DISC_ADJ_FEM_NS: fem_ns = true; disc_adj = true; compressible = true; break;
    case DISC_ADJ_FEM_RANS: fem_ns = true; fem_turbulent = true; disc_adj = true; compressible = true; if(config->GetKind_Trans_Model() == LM) fem_transition = true; break;
    case DISC_ADJ_FEM: fem = true; disc_adj_fem = true; compressible = true; break;
    case DISC_ADJ_HEAT: heat_fvm = true; disc_adj_heat = true; break;
  }
  
  /*--- Determine the kind of FEM solver used for the flow. ---*/
  
  switch( config->GetKind_FEM_Flow() ) {
    case DG: fem_dg_flow = true; break;
  }
  
  /*--- Determine the kind of shock capturing method for FEM DG solver. ---*/
  
  switch( config->GetKind_FEM_DG_Shock() ) {
    case PERSSON: fem_dg_shock_persson = true; break;
  }
  
  /*--- Assign turbulence model booleans ---*/
  
  if (turbulent || fem_turbulent)
    switch (config->GetKind_Turb_Model()) {
      case SA:     spalart_allmaras = true;     break;
      case SA_NEG: neg_spalart_allmaras = true; break;
      case SST:    menter_sst = true;           break;
      case SA_E:   e_spalart_allmaras = true;   break;
      case SA_COMP: comp_spalart_allmaras = true; break;
      case SA_E_COMP: e_comp_spalart_allmaras = true; break;
      default: SU2_MPI::Error("Specified turbulence model unavailable or none selected", CURRENT_FUNCTION); break;
    }
  /*--- Test for radiation models ---*/
  switch (config->GetKind_RadiationModel()){
    case NO_RADIATION: radiation = false; break;
    case P1_MODEL: radiation = true; p1_rad = true; break;
    default: SU2_MPI::Error("Specified radiation model unavailable or none selected", CURRENT_FUNCTION); break;
  }
  
  /*--- Definition of the Class for the solution: solver[DOMAIN][INSTANCE][MESH_LEVEL][EQUATION]. Note that euler, ns
   and potential are incompatible, they use the same position in sol container ---*/
  
  for (iMGlevel = 0; iMGlevel <= config->GetnMGLevels(); iMGlevel++) {
    
    /*--- Allocate solution for a template problem ---*/
    
    if (template_solver) {
      solver[iMGlevel][TEMPLATE_SOL] = new CTemplateSolver(geometry[iMGlevel], config);
      if (iMGlevel == MESH_0) DOFsPerPoint += solver[iMGlevel][TEMPLATE_SOL]->GetnVar();
    }
    
    /*--- Allocate solution for direct problem, and run the preprocessing and postprocessing ---*/
    
    if (euler) {
      if (compressible) {
        solver[iMGlevel][FLOW_SOL] = new CEulerSolver(geometry[iMGlevel], config, iMGlevel);
        solver[iMGlevel][FLOW_SOL]->Preprocessing(geometry[iMGlevel], solver[iMGlevel], config, iMGlevel, NO_RK_ITER, RUNTIME_FLOW_SYS, false);
      }
      if (incompressible) {
        solver[iMGlevel][FLOW_SOL] = new CIncEulerSolver(geometry[iMGlevel], config, iMGlevel);
        solver[iMGlevel][FLOW_SOL]->Preprocessing(geometry[iMGlevel], solver[iMGlevel], config, iMGlevel, NO_RK_ITER, RUNTIME_FLOW_SYS, false);
      }
      if (iMGlevel == MESH_0) DOFsPerPoint += solver[iMGlevel][FLOW_SOL]->GetnVar();
    }
    if (ns) {
      if (compressible) {
        solver[iMGlevel][FLOW_SOL] = new CNSSolver(geometry[iMGlevel], config, iMGlevel);
      }
      if (incompressible) {
        solver[iMGlevel][FLOW_SOL] = new CIncNSSolver(geometry[iMGlevel], config, iMGlevel);
      }
      if (iMGlevel == MESH_0) DOFsPerPoint += solver[iMGlevel][FLOW_SOL]->GetnVar();
    }
    if (turbulent) {
      if (spalart_allmaras || e_spalart_allmaras || comp_spalart_allmaras || e_comp_spalart_allmaras || neg_spalart_allmaras) {
        solver[iMGlevel][TURB_SOL] = new CTurbSASolver(geometry[iMGlevel], config, iMGlevel, solver[iMGlevel][FLOW_SOL]->GetFluidModel() );
        solver[iMGlevel][FLOW_SOL]->Preprocessing(geometry[iMGlevel], solver[iMGlevel], config, iMGlevel, NO_RK_ITER, RUNTIME_FLOW_SYS, false);
        solver[iMGlevel][TURB_SOL]->Postprocessing(geometry[iMGlevel], solver[iMGlevel], config, iMGlevel);
      }
      else if (menter_sst) {
        solver[iMGlevel][TURB_SOL] = new CTurbSSTSolver(geometry[iMGlevel], config, iMGlevel);
        solver[iMGlevel][FLOW_SOL]->Preprocessing(geometry[iMGlevel], solver[iMGlevel], config, iMGlevel, NO_RK_ITER, RUNTIME_FLOW_SYS, false);
        solver[iMGlevel][TURB_SOL]->Postprocessing(geometry[iMGlevel], solver[iMGlevel], config, iMGlevel);
        solver[iMGlevel][FLOW_SOL]->Preprocessing(geometry[iMGlevel], solver[iMGlevel], config, iMGlevel, NO_RK_ITER, RUNTIME_FLOW_SYS, false);
      }
      if (iMGlevel == MESH_0) DOFsPerPoint += solver[iMGlevel][TURB_SOL]->GetnVar();
      if (transition) {
        solver[iMGlevel][TRANS_SOL] = new CTransLMSolver(geometry[iMGlevel], config, iMGlevel);
        if (iMGlevel == MESH_0) DOFsPerPoint += solver[iMGlevel][TRANS_SOL]->GetnVar();
      }
    }
    if (fem_euler) {
      if( fem_dg_flow ) {
        if( fem_dg_shock_persson ) {
          solver[iMGlevel][FLOW_SOL] = new CFEM_DG_NSSolver(geometry[iMGlevel], config, iMGlevel);
        }
        else {
          solver[iMGlevel][FLOW_SOL] = new CFEM_DG_EulerSolver(geometry[iMGlevel], config, iMGlevel);
        }
      }
    }
    if (fem_ns) {
      if( fem_dg_flow )
        solver[iMGlevel][FLOW_SOL] = new CFEM_DG_NSSolver(geometry[iMGlevel], config, iMGlevel);
    }
    if (fem_turbulent) {
      SU2_MPI::Error("Finite element turbulence model not yet implemented.", CURRENT_FUNCTION);
      
      if(fem_transition)
        SU2_MPI::Error("Finite element transition model not yet implemented.", CURRENT_FUNCTION);
    }
    if (heat_fvm) {
      solver[iMGlevel][HEAT_SOL] = new CHeatSolverFVM(geometry[iMGlevel], config, iMGlevel);
      if (iMGlevel == MESH_0) DOFsPerPoint += solver[iMGlevel][HEAT_SOL]->GetnVar();
    }
    if (fem) {
      solver[iMGlevel][FEA_SOL] = new CFEASolver(geometry[iMGlevel], config);
      if (iMGlevel == MESH_0) DOFsPerPoint += solver[iMGlevel][FEA_SOL]->GetnVar();
    }
    if (radiation) {
      if (p1_rad) solver[iMGlevel][RAD_SOL] = new CRadP1Solver(geometry[iMGlevel], config);
      else solver[iMGlevel][RAD_SOL] = new CRadSolver(geometry[iMGlevel], config);
      if (iMGlevel == MESH_0) DOFsPerPoint += solver[iMGlevel][RAD_SOL]->GetnVar();
    }
    
    /*--- Allocate solution for adjoint problem ---*/
    
    if (adj_euler) {
      if (compressible) {
        solver[iMGlevel][ADJFLOW_SOL] = new CAdjEulerSolver(geometry[iMGlevel], config, iMGlevel);
      }
      if (incompressible) {
        SU2_MPI::Error("Continuous adjoint for the incompressible solver is not currently available.", CURRENT_FUNCTION);
      }
      if (iMGlevel == MESH_0) DOFsPerPoint += solver[iMGlevel][ADJFLOW_SOL]->GetnVar();
    }
    if (adj_ns) {
      if (compressible) {
        solver[iMGlevel][ADJFLOW_SOL] = new CAdjNSSolver(geometry[iMGlevel], config, iMGlevel);
      }
      if (incompressible) {
        SU2_MPI::Error("Continuous adjoint for the incompressible solver is not currently available.", CURRENT_FUNCTION);
      }
      if (iMGlevel == MESH_0) DOFsPerPoint += solver[iMGlevel][ADJFLOW_SOL]->GetnVar();
    }
    if (adj_turb) {
      solver[iMGlevel][ADJTURB_SOL] = new CAdjTurbSolver(geometry[iMGlevel], config, iMGlevel);
      if (iMGlevel == MESH_0) DOFsPerPoint += solver[iMGlevel][ADJTURB_SOL]->GetnVar();
    }
    
    if (disc_adj) {
      solver[iMGlevel][ADJFLOW_SOL] = new CDiscAdjSolver(geometry[iMGlevel], config, solver[iMGlevel][FLOW_SOL], RUNTIME_FLOW_SYS, iMGlevel);
      if (iMGlevel == MESH_0) DOFsPerPoint += solver[iMGlevel][ADJFLOW_SOL]->GetnVar();
      if (disc_adj_turb) {
        solver[iMGlevel][ADJTURB_SOL] = new CDiscAdjSolver(geometry[iMGlevel], config, solver[iMGlevel][TURB_SOL], RUNTIME_TURB_SYS, iMGlevel);
        if (iMGlevel == MESH_0) DOFsPerPoint += solver[iMGlevel][ADJTURB_SOL]->GetnVar();
      }
      if (heat_fvm) {
        solver[iMGlevel][ADJHEAT_SOL] = new CDiscAdjSolver(geometry[iMGlevel], config, solver[iMGlevel][HEAT_SOL], RUNTIME_HEAT_SYS, iMGlevel);
        if (iMGlevel == MESH_0) DOFsPerPoint += solver[iMGlevel][ADJHEAT_SOL]->GetnVar();
      }
      if (p1_rad){
        solver[iMGlevel][ADJRAD_SOL] = new CDiscAdjSolver(geometry[iMGlevel], config, solver[iMGlevel][RAD_SOL], RUNTIME_RADIATION_SYS, iMGlevel);
        if (iMGlevel == MESH_0) DOFsPerPoint += solver[iMGlevel][ADJRAD_SOL]->GetnVar();
      }
    }
    
    if (disc_adj_fem) {
      solver[iMGlevel][ADJFEA_SOL] = new CDiscAdjFEASolver(geometry[iMGlevel], config, solver[iMGlevel][FEA_SOL], RUNTIME_FEA_SYS, iMGlevel);
      if (iMGlevel == MESH_0) DOFsPerPoint += solver[iMGlevel][ADJFEA_SOL]->GetnVar();
    }
    
    if (disc_adj_heat) {
      solver[iMGlevel][ADJHEAT_SOL] = new CDiscAdjSolver(geometry[iMGlevel], config, solver[iMGlevel][HEAT_SOL], RUNTIME_HEAT_SYS, iMGlevel);
      if (iMGlevel == MESH_0) DOFsPerPoint += solver[iMGlevel][ADJHEAT_SOL]->GetnVar();
    }
  }
  
  /*--- Preprocess the mesh solver for dynamic meshes. ---*/
  /*--- This needs to be done before solver restart so the old coordinates are stored. ---*/
  MeshSolver_Preprocessing(solver, geometry, config);

  /*--- Check for restarts and use the LoadRestart() routines. ---*/
  
  bool update_geo = true;
  if (config->GetFSI_Simulation()) update_geo = false;
  
  Solver_Restart(solver, geometry, config, update_geo);
  
  /*--- Set up any necessary inlet profiles ---*/
  
  Inlet_Preprocessing(solver, geometry, config);
  
}

void CDriver::MeshSolver_Preprocessing(CSolver ***solver, CGeometry **geometry, CConfig *config) {

  /*--- We need to update the GridMovement boolean so it also accounts for steady-state FSI ---*/
  /*--- This requires changes in the fluid solver (GridVel does not need to be initialized) ---*/

  bool discrete_adjoint = (config->GetDiscrete_Adjoint());

  if (config->GetDeform_Mesh()){
    solver[MESH_0][MESH_SOL] = new CMeshSolver(geometry[MESH_0], config);

    if (discrete_adjoint)
      solver[MESH_0][ADJMESH_SOL] = new CDiscAdjMeshSolver(geometry[MESH_0], config, solver[MESH_0][MESH_SOL]);

  }

}

void CDriver::Inlet_Preprocessing(CSolver ***solver, CGeometry **geometry,
                                  CConfig *config) {

  bool euler, ns, turbulent,
  adj_euler, adj_ns, adj_turb,
  heat,
  fem,
  template_solver, disc_adj, disc_adj_fem, disc_adj_turb;
  int val_iter = 0;
  unsigned short iMesh;

  /*--- Initialize some useful booleans ---*/

  euler            = false;  ns              = false;  turbulent = false;
  adj_euler        = false;  adj_ns          = false;  adj_turb  = false;
  disc_adj         = false;
  fem              = false;  disc_adj_fem     = false;
  heat             = false;  disc_adj_turb    = false;
  template_solver  = false;

  /*--- Adjust iteration number for unsteady restarts. ---*/

  bool dual_time = ((config->GetUnsteady_Simulation() == DT_STEPPING_1ST) ||
                    (config->GetUnsteady_Simulation() == DT_STEPPING_2ND));
  bool time_stepping = config->GetUnsteady_Simulation() == TIME_STEPPING;
  bool adjoint = (config->GetDiscrete_Adjoint() || config->GetContinuous_Adjoint());

  if (dual_time) {
    if (adjoint) val_iter = SU2_TYPE::Int(config->GetUnst_AdjointIter())-1;
    else if (config->GetUnsteady_Simulation() == DT_STEPPING_1ST)
      val_iter = SU2_TYPE::Int(config->GetRestart_Iter())-1;
    else val_iter = SU2_TYPE::Int(config->GetRestart_Iter())-2;
  }

  if (time_stepping) {
    if (adjoint) val_iter = SU2_TYPE::Int(config->GetUnst_AdjointIter())-1;
    else val_iter = SU2_TYPE::Int(config->GetRestart_Iter())-1;
  }

  /*--- Assign booleans ---*/

  switch (config->GetKind_Solver()) {
    case TEMPLATE_SOLVER: template_solver = true; break;
    case EULER : case INC_EULER: euler = true; break;
    case NAVIER_STOKES: case INC_NAVIER_STOKES: ns = true; break;
    case RANS : case INC_RANS: ns = true; turbulent = true; break;
    case HEAT_EQUATION_FVM: heat = true; break;
    case FEM_ELASTICITY: fem = true; break;
    case ADJ_EULER : euler = true; adj_euler = true; break;
    case ADJ_NAVIER_STOKES : ns = true; turbulent = (config->GetKind_Turb_Model() != NONE); adj_ns = true; break;
    case ADJ_RANS : ns = true; turbulent = true; adj_ns = true; adj_turb = (!config->GetFrozen_Visc_Cont()); break;
    case DISC_ADJ_EULER: case DISC_ADJ_INC_EULER: euler = true; disc_adj = true; break;
    case DISC_ADJ_NAVIER_STOKES: case DISC_ADJ_INC_NAVIER_STOKES: ns = true; disc_adj = true; break;
    case DISC_ADJ_RANS: case DISC_ADJ_INC_RANS: ns = true; turbulent = true; disc_adj = true; disc_adj_turb = (!config->GetFrozen_Visc_Disc()); break;
    case DISC_ADJ_FEM: fem = true; disc_adj_fem = true; break;
  }


  /*--- Load inlet profile files for any of the active solver containers. 
   Note that these routines fill the fine grid data structures for the markers
   and restrict values down to all coarser MG levels. ---*/

  if (config->GetInlet_Profile_From_File()) {

    /*--- Use LoadInletProfile() routines for the particular solver. ---*/

    if (rank == MASTER_NODE) {
      cout << endl;
      cout << "Reading inlet profile from file: ";
      cout << config->GetInlet_FileName() << endl;
    }

    bool no_profile = false;

    if (euler || ns || adj_euler || adj_ns || disc_adj) {
      solver[MESH_0][FLOW_SOL]->LoadInletProfile(geometry, solver, config, val_iter, FLOW_SOL, INLET_FLOW);
    }
    if (turbulent || adj_turb || disc_adj_turb) {
      solver[MESH_0][TURB_SOL]->LoadInletProfile(geometry, solver, config, val_iter, TURB_SOL, INLET_FLOW);
    }

    if (template_solver) {
      no_profile = true;
    }
    if (heat) {
      no_profile = true;
    }
    if (fem) {
      no_profile = true;
    }
    if (disc_adj_fem) {
      no_profile = true;
    }

    /*--- Exit if profiles were requested for a solver that is not available. ---*/

    if (no_profile) {
      SU2_MPI::Error(string("Inlet profile specification via file (C++) has not been \n") +
                     string("implemented yet for this solver.\n") +
                     string("Please set SPECIFIED_INLET_PROFILE= NO and try again."), CURRENT_FUNCTION);
    }

  } else {

    /*--- Uniform inlets or python-customized inlets ---*/

    /* --- Initialize quantities for inlet boundary
     * This routine does not check if they python wrapper is being used to
     * set custom boundary conditions.  This is intentional; the
     * default values for python custom BCs are initialized with the default
     * values specified in the config (avoiding non physical values) --- */

    for (iMesh = 0; iMesh <= config->GetnMGLevels(); iMesh++) {
      for(unsigned short iMarker=0; iMarker < config->GetnMarker_All(); iMarker++) {
        if (euler || ns || adj_euler || adj_ns || disc_adj)
          solver[iMesh][FLOW_SOL]->SetUniformInlet(config, iMarker);
        if (turbulent)
          solver[iMesh][TURB_SOL]->SetUniformInlet(config, iMarker);
      }
    }
    
  }
  
}

void CDriver::Solver_Restart(CSolver ***solver, CGeometry **geometry,
                             CConfig *config, bool update_geo) {

  bool euler, ns, turbulent,
  adj_euler, adj_ns, adj_turb,
  heat_fvm, fem, fem_euler, fem_ns, fem_dg_flow,
  radiation, p1_rad,
  template_solver, disc_adj, disc_adj_fem, disc_adj_turb, disc_adj_heat;
  int val_iter = 0;

  /*--- Initialize some useful booleans ---*/

  euler            = false;  ns           = false;  turbulent   = false;
  adj_euler        = false;  adj_ns       = false;  adj_turb    = false;
  fem_euler        = false;  fem_ns       = false;  fem_dg_flow = false;
  disc_adj         = false;
  fem              = false;  disc_adj_fem     = false;
  radiation        = false;  p1_rad           = false;
  disc_adj_turb    = false;
  heat_fvm         = false;  disc_adj_heat    = false;
  template_solver  = false;

  /*--- Check for restarts and use the LoadRestart() routines. ---*/

  bool restart      = config->GetRestart();
  bool restart_flow = config->GetRestart_Flow();
  bool no_restart   = false;

  /*--- Adjust iteration number for unsteady restarts. ---*/

  bool dual_time = ((config->GetUnsteady_Simulation() == DT_STEPPING_1ST) ||
                    (config->GetUnsteady_Simulation() == DT_STEPPING_2ND));
  bool time_stepping = config->GetUnsteady_Simulation() == TIME_STEPPING;
  bool adjoint = (config->GetDiscrete_Adjoint() || config->GetContinuous_Adjoint());
  bool dynamic = (config->GetDynamic_Analysis() == DYNAMIC); // Dynamic simulation (FSI).

  if (dual_time) {
    if (adjoint) val_iter = SU2_TYPE::Int(config->GetUnst_AdjointIter())-1;
    else if (config->GetUnsteady_Simulation() == DT_STEPPING_1ST)
      val_iter = SU2_TYPE::Int(config->GetRestart_Iter())-1;
    else val_iter = SU2_TYPE::Int(config->GetRestart_Iter())-2;
  }

  if (time_stepping) {
    if (adjoint) val_iter = SU2_TYPE::Int(config->GetUnst_AdjointIter())-1;
    else val_iter = SU2_TYPE::Int(config->GetRestart_Iter())-1;
  }

  /*--- Assign booleans ---*/

  switch (config->GetKind_Solver()) {
    case TEMPLATE_SOLVER: template_solver = true; break;
    case EULER : case INC_EULER: euler = true; break;
    case NAVIER_STOKES: case INC_NAVIER_STOKES: ns = true; heat_fvm = config->GetWeakly_Coupled_Heat(); break;
    case RANS : case INC_RANS: ns = true; turbulent = true; heat_fvm = config->GetWeakly_Coupled_Heat(); break;
    case FEM_EULER : fem_euler = true; break;
    case FEM_NAVIER_STOKES: fem_ns = true; break;
    case FEM_RANS : fem_ns = true; break;
    case FEM_LES : fem_ns = true; break;
    case HEAT_EQUATION_FVM: heat_fvm = true; break;
    case FEM_ELASTICITY: fem = true; break;
    case ADJ_EULER : euler = true; adj_euler = true; break;
    case ADJ_NAVIER_STOKES : ns = true; turbulent = (config->GetKind_Turb_Model() != NONE); adj_ns = true; break;
    case ADJ_RANS : ns = true; turbulent = true; adj_ns = true; adj_turb = (!config->GetFrozen_Visc_Cont()); break;
    case DISC_ADJ_EULER: case DISC_ADJ_INC_EULER: euler = true; disc_adj = true; break;
    case DISC_ADJ_NAVIER_STOKES: case DISC_ADJ_INC_NAVIER_STOKES: ns = true; disc_adj = true; heat_fvm = config->GetWeakly_Coupled_Heat(); break;
    case DISC_ADJ_RANS: case DISC_ADJ_INC_RANS: ns = true; turbulent = true; disc_adj = true; disc_adj_turb = (!config->GetFrozen_Visc_Disc()); heat_fvm = config->GetWeakly_Coupled_Heat(); break;
    case DISC_ADJ_FEM_EULER: fem_euler = true; disc_adj = true; break;
    case DISC_ADJ_FEM_NS: fem_ns = true; disc_adj = true; break;
    case DISC_ADJ_FEM_RANS: fem_ns = true; turbulent = true; disc_adj = true; disc_adj_turb = (!config->GetFrozen_Visc_Disc()); break;
    case DISC_ADJ_FEM: fem = true; disc_adj_fem = true; break;
    case DISC_ADJ_HEAT: heat_fvm = true; disc_adj_heat = true; break;

  }

  /*--- Determine the kind of FEM solver used for the flow. ---*/

  switch( config->GetKind_FEM_Flow() ) {
    case DG: fem_dg_flow = true; break;
  }

  /*--- Test for radiation models ---*/
  switch (config->GetKind_RadiationModel()){
    case NO_RADIATION: radiation = false; break;
    case P1_MODEL: radiation = true; p1_rad = true; break;
    default: SU2_MPI::Error("Specified radiation model unavailable or none selected", CURRENT_FUNCTION); break;
  }


  /*--- Load restarts for any of the active solver containers. Note that
   these restart routines fill the fine grid and interpolate to all MG levels. ---*/

  if (restart || restart_flow) {
    if (euler || ns) {
      solver[MESH_0][FLOW_SOL]->LoadRestart(geometry, solver, config, val_iter, update_geo);
    }
    if (turbulent) {
      solver[MESH_0][TURB_SOL]->LoadRestart(geometry, solver, config, val_iter, update_geo);
    }
    if (radiation) {
      solver[MESH_0][RAD_SOL]->LoadRestart(geometry, solver, config, val_iter, update_geo);
    }
    if (fem) {
      if (dynamic) val_iter = SU2_TYPE::Int(config->GetRestart_Iter())-1;
      solver[MESH_0][FEA_SOL]->LoadRestart(geometry, solver, config, val_iter, update_geo);
    }
    if (fem_euler || fem_ns) {
      if (fem_dg_flow)
        solver[MESH_0][FLOW_SOL]->LoadRestart(geometry, solver, config, val_iter, update_geo);
    }
    if (heat_fvm) {
      solver[MESH_0][HEAT_SOL]->LoadRestart(geometry, solver, config, val_iter, update_geo);
    }
  }

  if (restart) {
    if (template_solver) {
      no_restart = true;
    }
    if (heat_fvm) {
      solver[MESH_0][HEAT_SOL]->LoadRestart(geometry, solver, config, val_iter, update_geo);
    }
    if (adj_euler || adj_ns) {
      solver[MESH_0][ADJFLOW_SOL]->LoadRestart(geometry, solver, config, val_iter, update_geo);
    }
    if (adj_turb) {
      no_restart = true;
    }
    if (disc_adj) {
      solver[MESH_0][ADJFLOW_SOL]->LoadRestart(geometry, solver, config, val_iter, update_geo);
      if (disc_adj_turb)
        solver[MESH_0][ADJTURB_SOL]->LoadRestart(geometry, solver, config, val_iter, update_geo);
      if (disc_adj_heat)
        solver[MESH_0][ADJHEAT_SOL]->LoadRestart(geometry, solver, config, val_iter, update_geo);
      if (p1_rad)
        solver[MESH_0][ADJRAD_SOL]->LoadRestart(geometry, solver, config, val_iter, update_geo);
    }
    if (disc_adj_fem) {
        if (dynamic) val_iter = SU2_TYPE::Int(config->GetRestart_Iter())-1;
        solver[MESH_0][ADJFEA_SOL]->LoadRestart(geometry, solver, config, val_iter, update_geo);
    }
    if (disc_adj_heat) {
      solver[MESH_0][ADJHEAT_SOL]->LoadRestart(geometry, solver, config, val_iter, update_geo);
    }
  }

  if ((restart || restart_flow) && config->GetDeform_Mesh() && update_geo){
    /*--- Always restart with the last state ---*/
    val_iter = SU2_TYPE::Int(config->GetUnst_RestartIter())-1;
    solver[MESH_0][MESH_SOL]->LoadRestart(geometry, solver, config, val_iter, update_geo);
  }

  /*--- Exit if a restart was requested for a solver that is not available. ---*/

  if (no_restart) {
    SU2_MPI::Error(string("A restart capability has not been implemented yet for this solver.\n") +
                   string("Please set RESTART_SOL= NO and try again."), CURRENT_FUNCTION);
  }

  /*--- Think about calls to pre / post-processing here, plus realizability checks. ---*/
  

}

void CDriver::Solver_Postprocessing(CSolver ****solver, CGeometry **geometry,
                                    CConfig *config, unsigned short val_iInst) {
  unsigned short iMGlevel;
  bool euler, ns, turbulent,
  adj_euler, adj_ns, adj_turb,
  heat_fvm, fem, radiation,
  spalart_allmaras, neg_spalart_allmaras, menter_sst, transition,
  template_solver, disc_adj, disc_adj_turb, disc_adj_fem, disc_adj_heat,
  e_spalart_allmaras, comp_spalart_allmaras, e_comp_spalart_allmaras;

  /*--- Initialize some useful booleans ---*/
  
  euler            = false;  ns              = false;  turbulent = false;
  adj_euler        = false;  adj_ns          = false;  adj_turb  = false;
  spalart_allmaras = false;  menter_sst      = false;  disc_adj_turb = false;
  neg_spalart_allmaras = false;
  disc_adj        = false;
  fem              = false;  disc_adj_fem    = false;
  heat_fvm        = false;   disc_adj_heat   = false;
  radiation        = false;
  transition       = false;
  template_solver  = false;
  e_spalart_allmaras = false; comp_spalart_allmaras = false; e_comp_spalart_allmaras = false;

  /*--- Assign booleans ---*/
  
  switch (config->GetKind_Solver()) {
    case TEMPLATE_SOLVER: template_solver = true; break;
    case EULER : case INC_EULER: euler = true; break;
    case NAVIER_STOKES: case INC_NAVIER_STOKES: ns = true; heat_fvm = config->GetWeakly_Coupled_Heat(); break;
    case RANS : case INC_RANS: ns = true; turbulent = true; if (config->GetKind_Trans_Model() == LM) transition = true; heat_fvm = config->GetWeakly_Coupled_Heat(); break;
    case FEM_EULER : euler = true; break;
    case FEM_NAVIER_STOKES:
    case FEM_LES: ns = true; break;
    case FEM_RANS: ns = true; turbulent = true; if (config->GetKind_Trans_Model() == LM) transition = true; break;
    case HEAT_EQUATION_FVM: heat_fvm = true; break;
    case FEM_ELASTICITY: fem = true; break;
    case ADJ_EULER : euler = true; adj_euler = true; break;
    case ADJ_NAVIER_STOKES : ns = true; turbulent = (config->GetKind_Turb_Model() != NONE); adj_ns = true; break;
    case ADJ_RANS : ns = true; turbulent = true; adj_ns = true; adj_turb = (!config->GetFrozen_Visc_Cont()); break;
    case DISC_ADJ_EULER: case DISC_ADJ_INC_EULER: euler = true; disc_adj = true; break;
    case DISC_ADJ_NAVIER_STOKES: case DISC_ADJ_INC_NAVIER_STOKES: ns = true; disc_adj = true; heat_fvm = config->GetWeakly_Coupled_Heat(); break;
    case DISC_ADJ_RANS: case DISC_ADJ_INC_RANS: ns = true; turbulent = true; disc_adj = true; disc_adj_turb = (!config->GetFrozen_Visc_Disc()); heat_fvm = config->GetWeakly_Coupled_Heat(); break;
    case DISC_ADJ_FEM_EULER: euler = true; disc_adj = true; break;
    case DISC_ADJ_FEM_NS: ns = true; disc_adj = true; break;
    case DISC_ADJ_FEM_RANS: ns = true; turbulent = true; disc_adj = true; disc_adj_turb = (!config->GetFrozen_Visc_Disc()); break;
    case DISC_ADJ_FEM: fem = true; disc_adj_fem = true; break;
    case DISC_ADJ_HEAT: heat_fvm = true; disc_adj_heat = true; break;
  }
  
  /*--- Assign turbulence model booleans ---*/
  
  if (turbulent)
    switch (config->GetKind_Turb_Model()) {
    case SA:     spalart_allmaras = true;     break;
    case SA_NEG: neg_spalart_allmaras = true; break;
    case SST:    menter_sst = true;           break;
    case SA_E: e_spalart_allmaras = true; break;
    case SA_COMP: comp_spalart_allmaras = true; break;
    case SA_E_COMP: e_comp_spalart_allmaras = true; break;
    }
  
    /*--- Test for radiation models ---*/
  switch (config->GetKind_RadiationModel()){
    case NO_RADIATION: radiation = false; break;
    case P1_MODEL: radiation = true; break;
    default: SU2_MPI::Error("Specified radiation model unavailable or none selected", CURRENT_FUNCTION); break;
    }

  /*--- Definition of the Class for the solution: solver_container[DOMAIN][MESH_LEVEL][EQUATION]. Note that euler, ns
   and potential are incompatible, they use the same position in sol container ---*/
  
  for (iMGlevel = 0; iMGlevel <= config->GetnMGLevels(); iMGlevel++) {
    
    /*--- DeAllocate solution for a template problem ---*/
    
    if (template_solver) {
      delete solver[val_iInst][iMGlevel][TEMPLATE_SOL];
    }

    /*--- DeAllocate solution for adjoint problem ---*/
    
    if (adj_euler || adj_ns || disc_adj) {
      delete solver[val_iInst][iMGlevel][ADJFLOW_SOL];
      if (disc_adj_turb || adj_turb) {
        delete solver[val_iInst][iMGlevel][ADJTURB_SOL];
      }
      if (heat_fvm) {
        delete solver[val_iInst][iMGlevel][ADJHEAT_SOL];
      }
    }

    if (disc_adj_heat) {
      delete solver[val_iInst][iMGlevel][ADJHEAT_SOL];
    }

    /*--- DeAllocate solution for direct problem ---*/
    
    if (euler || ns) {
      delete solver[val_iInst][iMGlevel][FLOW_SOL];
    }

    if (turbulent) {
      if (spalart_allmaras || neg_spalart_allmaras || menter_sst || e_spalart_allmaras || comp_spalart_allmaras || e_comp_spalart_allmaras) {
        delete solver[val_iInst][iMGlevel][TURB_SOL];
      }
      if (transition) {
        delete solver[val_iInst][iMGlevel][TRANS_SOL];
      }
    }
    if (heat_fvm) {
      delete solver[val_iInst][iMGlevel][HEAT_SOL];
    }
    if (fem) {
      delete solver[val_iInst][iMGlevel][FEA_SOL];
    }
    if (disc_adj_fem) {
      delete solver[val_iInst][iMGlevel][ADJFEA_SOL];
    }
    if (radiation) {
      delete solver[val_iInst][iMGlevel][RAD_SOL];
    }
    if (disc_adj && radiation) {
      delete solver[val_iInst][iMGlevel][ADJRAD_SOL];
    }
    
    delete [] solver[val_iInst][iMGlevel];
  }
  
  delete [] solver[val_iInst];

}

void CDriver::Integration_Preprocessing(CConfig *config, CIntegration **&integration) {

  unsigned short iSol;
  
  if (rank == MASTER_NODE)
    cout << endl <<"----------------- Integration Preprocessing ( Zone " << config->GetiZone() <<" ) ------------------" << endl;
  
  integration = new CIntegration* [MAX_SOLS];
  for (iSol = 0; iSol < MAX_SOLS; iSol++)
    integration[iSol] = NULL;
  
  bool euler, adj_euler, ns, adj_ns, turbulent, adj_turb, fem,
      fem_euler, fem_ns, fem_turbulent,
      heat_fvm, radiation, template_solver, transition, disc_adj, disc_adj_fem, disc_adj_heat;

  /*--- Initialize some useful booleans ---*/
  euler            = false; adj_euler        = false;
  ns               = false; adj_ns           = false;
  turbulent        = false; adj_turb         = false;
  disc_adj         = false;
  fem_euler        = false;
  fem_ns           = false;
  fem_turbulent    = false;
  heat_fvm         = false; disc_adj_heat    = false;
  fem 			       = false; disc_adj_fem     = false;
  radiation        = false;
  transition       = false;
  template_solver  = false;

  /*--- Assign booleans ---*/
  switch (config->GetKind_Solver()) {
    case TEMPLATE_SOLVER: template_solver = true; break;
    case EULER : case INC_EULER: euler = true; break;
    case NAVIER_STOKES: case INC_NAVIER_STOKES: ns = true;  heat_fvm = config->GetWeakly_Coupled_Heat(); break;
    case RANS : case INC_RANS: ns = true; turbulent = true; if (config->GetKind_Trans_Model() == LM) transition = true; heat_fvm = config->GetWeakly_Coupled_Heat(); break;
    case FEM_EULER : fem_euler = true; break;
    case FEM_NAVIER_STOKES: fem_ns = true; break;
    case FEM_RANS : fem_ns = true; fem_turbulent = true; break;
    case FEM_LES :  fem_ns = true; break;
    case HEAT_EQUATION_FVM: heat_fvm = true; break;
    case FEM_ELASTICITY: fem = true; break;
    case ADJ_EULER : euler = true; adj_euler = true; break;
    case ADJ_NAVIER_STOKES : ns = true; turbulent = (config->GetKind_Turb_Model() != NONE); adj_ns = true; break;
    case ADJ_RANS : ns = true; turbulent = true; adj_ns = true; adj_turb = (!config->GetFrozen_Visc_Cont()); break;
    case DISC_ADJ_EULER : case DISC_ADJ_INC_EULER: euler = true; disc_adj = true; break;
    case DISC_ADJ_FEM_EULER: fem_euler = true; disc_adj = true; break;
    case DISC_ADJ_FEM_NS: fem_ns = true; disc_adj = true; break;
    case DISC_ADJ_FEM_RANS: fem_ns = true; fem_turbulent = true; disc_adj = true; break;
    case DISC_ADJ_NAVIER_STOKES: case DISC_ADJ_INC_NAVIER_STOKES: ns = true; disc_adj = true; heat_fvm = config->GetWeakly_Coupled_Heat(); break;
    case DISC_ADJ_RANS : case DISC_ADJ_INC_RANS: ns = true; turbulent = true; disc_adj = true; heat_fvm = config->GetWeakly_Coupled_Heat(); break;
    case DISC_ADJ_FEM: fem = true; disc_adj_fem = true; break;
    case DISC_ADJ_HEAT: heat_fvm = true; disc_adj_heat = true; break;
  }

  /*--- Test for radiation models ---*/
  switch (config->GetKind_RadiationModel()){
    case NO_RADIATION: radiation = false; break;
    case P1_MODEL: radiation = true; break;
    default: SU2_MPI::Error("Specified radiation model unavailable or none selected", CURRENT_FUNCTION); break;
  }

  /*--- Allocate solution for a template problem ---*/
  if (template_solver) integration[TEMPLATE_SOL] = new CSingleGridIntegration(config);

  /*--- Allocate solution for direct problem ---*/
  if (euler) integration[FLOW_SOL] = new CMultiGridIntegration(config);
  if (ns) integration[FLOW_SOL] = new CMultiGridIntegration(config);
  if (turbulent) integration[TURB_SOL] = new CSingleGridIntegration(config);
  if (transition) integration[TRANS_SOL] = new CSingleGridIntegration(config);
  if (heat_fvm) integration[HEAT_SOL] = new CSingleGridIntegration(config);
  if (fem) integration[FEA_SOL] = new CStructuralIntegration(config);
  if (radiation) integration[RAD_SOL] = new CSingleGridIntegration(config);

  /*--- Allocate integration container for finite element flow solver. ---*/

  if (fem_euler) integration[FLOW_SOL] = new CFEM_DG_Integration(config);
  if (fem_ns)    integration[FLOW_SOL] = new CFEM_DG_Integration(config);
  //if (fem_turbulent) integration[FEM_TURB_SOL] = new CSingleGridIntegration(config);

  if (fem_turbulent)
    SU2_MPI::Error("No turbulent FEM solver yet", CURRENT_FUNCTION);

  /*--- Allocate solution for adjoint problem ---*/
  if (adj_euler) integration[ADJFLOW_SOL] = new CMultiGridIntegration(config);
  if (adj_ns) integration[ADJFLOW_SOL] = new CMultiGridIntegration(config);
  if (adj_turb) integration[ADJTURB_SOL] = new CSingleGridIntegration(config);

  if (disc_adj) integration[ADJFLOW_SOL] = new CIntegration(config);
  if (disc_adj_fem) integration[ADJFEA_SOL] = new CIntegration(config);
  if (disc_adj_heat) integration[ADJHEAT_SOL] = new CIntegration(config);

}

void CDriver::Integration_Postprocessing(CIntegration ***integration, CGeometry **geometry, CConfig *config, unsigned short val_iInst) {
  bool euler, adj_euler, ns, adj_ns, turbulent, adj_turb, fem,
      fem_euler, fem_ns, fem_turbulent,
      heat_fvm, radiation, template_solver, transition, disc_adj, disc_adj_fem, disc_adj_heat;

  /*--- Initialize some useful booleans ---*/
  euler            = false; adj_euler        = false;
  ns               = false; adj_ns           = false;
  turbulent        = false; adj_turb         = false;
  disc_adj         = false;
  fem_euler        = false;
  fem_ns           = false;
  fem_turbulent    = false;
  heat_fvm         = false; disc_adj_heat    = false;
  fem              = false; disc_adj_fem     = false;
  radiation        = false;
  transition       = false;
  template_solver  = false;

  /*--- Assign booleans ---*/
  switch (config->GetKind_Solver()) {
    case TEMPLATE_SOLVER: template_solver = true; break;
    case EULER : case INC_EULER: euler = true; break;
    case NAVIER_STOKES: case INC_NAVIER_STOKES: ns = true; heat_fvm = config->GetWeakly_Coupled_Heat(); break;
    case RANS : case INC_RANS: ns = true; turbulent = true; if (config->GetKind_Trans_Model() == LM) transition = true; heat_fvm = config->GetWeakly_Coupled_Heat(); break;
    case FEM_EULER : fem_euler = true; break;
    case FEM_NAVIER_STOKES: fem_ns = true; break;
    case FEM_RANS : fem_ns = true; fem_turbulent = true; break;
    case FEM_LES :  fem_ns = true; break;
    case HEAT_EQUATION_FVM: heat_fvm = true; break;
    case FEM_ELASTICITY: fem = true; break;
    case ADJ_EULER : euler = true; adj_euler = true; break;
    case ADJ_NAVIER_STOKES : ns = true; turbulent = (config->GetKind_Turb_Model() != NONE); adj_ns = true; break;
    case ADJ_RANS : ns = true; turbulent = true; adj_ns = true; adj_turb = (!config->GetFrozen_Visc_Cont()); break;
    case DISC_ADJ_EULER : case DISC_ADJ_INC_EULER: euler = true; disc_adj = true; break;
    case DISC_ADJ_NAVIER_STOKES: case DISC_ADJ_INC_NAVIER_STOKES: ns = true; disc_adj = true; heat_fvm = config->GetWeakly_Coupled_Heat(); break;
    case DISC_ADJ_RANS : case DISC_ADJ_INC_RANS: ns = true; turbulent = true; disc_adj = true; heat_fvm = config->GetWeakly_Coupled_Heat(); break;
    case DISC_ADJ_FEM_EULER: fem_euler = true; disc_adj = true; break;
    case DISC_ADJ_FEM_NS: fem_ns = true; disc_adj = true; break;
    case DISC_ADJ_FEM_RANS: fem_ns = true; fem_turbulent = true; disc_adj = true; break;
    case DISC_ADJ_FEM: fem = true; disc_adj_fem = true; break;
    case DISC_ADJ_HEAT: heat_fvm = true; disc_adj_heat = true; break;
  }

  /*--- Test for radiation models ---*/
  switch (config->GetKind_RadiationModel()){
    case NO_RADIATION: radiation = false; break;
    case P1_MODEL: radiation = true; break;
    default: SU2_MPI::Error("Specified radiation model unavailable or none selected", CURRENT_FUNCTION); break;
  }

  /*--- DeAllocate solution for a template problem ---*/
  if (template_solver) integration[val_iInst][TEMPLATE_SOL] = new CSingleGridIntegration(config);

  /*--- DeAllocate solution for direct problem ---*/
  if (euler || ns) delete integration[val_iInst][FLOW_SOL];
  if (turbulent) delete integration[val_iInst][TURB_SOL];
  if (transition) delete integration[val_iInst][TRANS_SOL];
  if (heat_fvm) delete integration[val_iInst][HEAT_SOL];
  if (fem) delete integration[val_iInst][FEA_SOL];
  if (disc_adj_fem) delete integration[val_iInst][ADJFEA_SOL];
  if (disc_adj_heat) delete integration[val_iInst][ADJHEAT_SOL];
  if (radiation) delete integration[val_iInst][RAD_SOL];

  /*--- DeAllocate solution for adjoint problem ---*/
  if (adj_euler || adj_ns || disc_adj) delete integration[val_iInst][ADJFLOW_SOL];
  if (adj_turb) delete integration[val_iInst][ADJTURB_SOL];

  /*--- DeAllocate integration container for finite element flow solver. ---*/
  if (fem_euler || fem_ns) delete integration[val_iInst][FLOW_SOL];
  //if (fem_turbulent)     delete integration_container[val_iInst][FEM_TURB_SOL];

  if (fem_turbulent)
    SU2_MPI::Error("No turbulent FEM solver yet", CURRENT_FUNCTION);

  delete [] integration[val_iInst];
}

void CDriver::Numerics_Preprocessing(CConfig *config, CGeometry **geometry, CSolver ***solver, CNumerics ****&numerics) {
  
  if (rank == MASTER_NODE)
    cout << endl <<"------------------- Numerics Preprocessing ( Zone " << config->GetiZone() <<" ) -------------------" << endl;

  unsigned short iMGlevel, iSol,
      
  nVar_Template         = 0,
  nVar_Flow             = 0,
  nVar_Trans            = 0,
  nVar_Turb             = 0,
  nVar_Adj_Flow         = 0,
  nVar_Adj_Turb         = 0,
  nVar_FEM              = 0,
  nVar_Rad              = 0,
  nVar_Heat             = 0;
  
  numerics = new CNumerics***[config->GetnMGLevels()+1];
  
  su2double *constants = NULL;
  
  bool
  euler, adj_euler,
  ns, adj_ns,
  turbulent, adj_turb,
  fem_euler, fem_ns, fem_turbulent,
  spalart_allmaras, neg_spalart_allmaras, menter_sst,
  fem,
  heat_fvm,
  radiation, p1_rad,
  transition,
  template_solver;
  bool e_spalart_allmaras, comp_spalart_allmaras, e_comp_spalart_allmaras;
  
  bool compressible = false;
  bool incompressible = false;
  bool ideal_gas = (config->GetKind_FluidModel() == STANDARD_AIR || config->GetKind_FluidModel() == IDEAL_GAS );
  bool roe_low_dissipation = config->GetKind_RoeLowDiss() != NO_ROELOWDISS;
  
  /*--- Initialize some useful booleans ---*/
  euler            = false; ns     = false; turbulent     = false;
  fem_euler        = false; fem_ns = false; fem_turbulent = false;
  adj_euler        = false;   adj_ns           = false;   adj_turb         = false;
  heat_fvm         = false;
  fem              = false;
  radiation        = false; p1_rad           = false;
  spalart_allmaras = false; neg_spalart_allmaras = false;	menter_sst       = false;
  transition       = false;
  template_solver  = false;
  e_spalart_allmaras = false; comp_spalart_allmaras = false; e_comp_spalart_allmaras = false;
  
  /*--- Assign booleans ---*/
  switch (config->GetKind_Solver()) {
    case TEMPLATE_SOLVER: template_solver = true; break;
    case EULER : case DISC_ADJ_EULER: compressible = true; euler = true; break;
    case NAVIER_STOKES: case DISC_ADJ_NAVIER_STOKES:compressible = true; ns = true;  break;
    case RANS : case DISC_ADJ_RANS:  ns = true; compressible = true; turbulent = true; if (config->GetKind_Trans_Model() == LM) transition = true; break;
    case INC_EULER : case DISC_ADJ_INC_EULER: incompressible =true; euler = true; break;
    case INC_NAVIER_STOKES: case DISC_ADJ_INC_NAVIER_STOKES:incompressible =true; ns = true;  heat_fvm = config->GetWeakly_Coupled_Heat(); break;
    case INC_RANS : case DISC_ADJ_INC_RANS: incompressible =true; ns = true; turbulent = true; heat_fvm = config->GetWeakly_Coupled_Heat(); if (config->GetKind_Trans_Model() == LM) transition = true; break;
    case FEM_EULER : case DISC_ADJ_FEM_EULER : compressible =true; fem_euler = true; break;
    case FEM_NAVIER_STOKES: case DISC_ADJ_FEM_NS : compressible =true; fem_ns = true; break;
    case FEM_RANS : case DISC_ADJ_FEM_RANS : compressible =true; fem_ns = true; fem_turbulent = true; break;
    case FEM_LES :  compressible =true; fem_ns = true; break;
    case HEAT_EQUATION_FVM: heat_fvm = true; break;
    case FEM_ELASTICITY: case DISC_ADJ_FEM: fem = true; break;
    case ADJ_EULER : compressible =true; euler = true; adj_euler = true; break;
    case ADJ_NAVIER_STOKES : compressible =true; ns = true; turbulent = (config->GetKind_Turb_Model() != NONE); adj_ns = true; break;
    case ADJ_RANS : compressible =true; ns = true; turbulent = true; adj_ns = true; adj_turb = (!config->GetFrozen_Visc_Cont()); break;
  }
  
  /*--- Assign turbulence model booleans ---*/

  if (turbulent || fem_turbulent)
    switch (config->GetKind_Turb_Model()) {
      case SA:     spalart_allmaras = true;     break;
      case SA_NEG: neg_spalart_allmaras = true; break;
      case SA_E:   e_spalart_allmaras = true; break;
      case SA_COMP:   comp_spalart_allmaras = true; break;
      case SA_E_COMP:   e_comp_spalart_allmaras = true; break;
      case SST:    menter_sst = true; constants = solver[MESH_0][TURB_SOL]->GetConstants(); break;
      default: SU2_MPI::Error("Specified turbulence model unavailable or none selected", CURRENT_FUNCTION); break;
    }
  
  /*--- Test for radiation models ---*/
  switch (config->GetKind_RadiationModel()){
    case NO_RADIATION: radiation = false; break;
    case P1_MODEL: radiation = true; p1_rad = true; break;
    default: SU2_MPI::Error("Specified radiation model unavailable or none selected", CURRENT_FUNCTION); break;
  }

  /*--- Number of variables for the template ---*/
  
  if (template_solver) nVar_Flow = solver[MESH_0][FLOW_SOL]->GetnVar();
  
  /*--- Number of variables for direct problem ---*/

  if (euler)        nVar_Flow = solver[MESH_0][FLOW_SOL]->GetnVar();
  if (ns)           nVar_Flow = solver[MESH_0][FLOW_SOL]->GetnVar();
  if (turbulent)    nVar_Turb = solver[MESH_0][TURB_SOL]->GetnVar();
  if (transition)   nVar_Trans = solver[MESH_0][TRANS_SOL]->GetnVar();

  if (fem_euler)        nVar_Flow = solver[MESH_0][FLOW_SOL]->GetnVar();
  if (fem_ns)           nVar_Flow = solver[MESH_0][FLOW_SOL]->GetnVar();
  //if (fem_turbulent)    nVar_Turb = solver_container[MESH_0][FEM_TURB_SOL]->GetnVar();
  
  if (fem)          nVar_FEM = solver[MESH_0][FEA_SOL]->GetnVar();
  if (heat_fvm)     nVar_Heat = solver[MESH_0][HEAT_SOL]->GetnVar();
  if (radiation)    nVar_Rad = solver[MESH_0][RAD_SOL]->GetnVar();

  /*--- Number of variables for adjoint problem ---*/
  
  if (adj_euler)        nVar_Adj_Flow = solver[MESH_0][ADJFLOW_SOL]->GetnVar();
  if (adj_ns)           nVar_Adj_Flow = solver[MESH_0][ADJFLOW_SOL]->GetnVar();
  if (adj_turb)         nVar_Adj_Turb = solver[MESH_0][ADJTURB_SOL]->GetnVar();
  
  /*--- Definition of the Class for the numerical method: numerics_container[INSTANCE_LEVEL][MESH_LEVEL][EQUATION][EQ_TERM] ---*/
  if (fem){
    for (iMGlevel = 0; iMGlevel <= config->GetnMGLevels(); iMGlevel++) {
      numerics[iMGlevel] = new CNumerics** [MAX_SOLS];
      for (iSol = 0; iSol < MAX_SOLS; iSol++)
        numerics[iMGlevel][iSol] = new CNumerics* [MAX_TERMS_FEA];
    }
  }
  else{
    for (iMGlevel = 0; iMGlevel <= config->GetnMGLevels(); iMGlevel++) {
      numerics[iMGlevel] = new CNumerics** [MAX_SOLS];
      for (iSol = 0; iSol < MAX_SOLS; iSol++)
        numerics[iMGlevel][iSol] = new CNumerics* [MAX_TERMS];
    }
  }
  
  /*--- Solver definition for the template problem ---*/
  if (template_solver) {
    
    /*--- Definition of the convective scheme for each equation and mesh level ---*/
    switch (config->GetKind_ConvNumScheme_Template()) {
      case SPACE_CENTERED : case SPACE_UPWIND :
        for (iMGlevel = 0; iMGlevel <= config->GetnMGLevels(); iMGlevel++)
          numerics[iMGlevel][TEMPLATE_SOL][CONV_TERM] = new CConvective_Template(nDim, nVar_Template, config);
        break;
      default : SU2_MPI::Error("Convective scheme not implemented (template_solver).", CURRENT_FUNCTION); break;
    }
    
    /*--- Definition of the viscous scheme for each equation and mesh level ---*/
    for (iMGlevel = 0; iMGlevel <= config->GetnMGLevels(); iMGlevel++)
      numerics[iMGlevel][TEMPLATE_SOL][VISC_TERM] = new CViscous_Template(nDim, nVar_Template, config);
    
    /*--- Definition of the source term integration scheme for each equation and mesh level ---*/
    for (iMGlevel = 0; iMGlevel <= config->GetnMGLevels(); iMGlevel++)
      numerics[iMGlevel][TEMPLATE_SOL][SOURCE_FIRST_TERM] = new CSource_Template(nDim, nVar_Template, config);
    
    /*--- Definition of the boundary condition method ---*/
    for (iMGlevel = 0; iMGlevel <= config->GetnMGLevels(); iMGlevel++) {
      numerics[iMGlevel][TEMPLATE_SOL][CONV_BOUND_TERM] = new CConvective_Template(nDim, nVar_Template, config);
    }
    
  }
  
  /*--- Solver definition for the Potential, Euler, Navier-Stokes problems ---*/
  if ((euler) || (ns)) {
    
    /*--- Definition of the convective scheme for each equation and mesh level ---*/
    switch (config->GetKind_ConvNumScheme_Flow()) {
      case NO_CONVECTIVE :
        SU2_MPI::Error("No convective scheme.", CURRENT_FUNCTION);
        break;
        
      case SPACE_CENTERED :
        if (compressible) {
          /*--- Compressible flow ---*/
          switch (config->GetKind_Centered_Flow()) {
            case NO_CENTERED : cout << "No centered scheme." << endl; break;
            case LAX : numerics[MESH_0][FLOW_SOL][CONV_TERM] = new CCentLax_Flow(nDim, nVar_Flow, config); break;
            case JST : numerics[MESH_0][FLOW_SOL][CONV_TERM] = new CCentJST_Flow(nDim, nVar_Flow, config); break;
            case JST_KE : numerics[MESH_0][FLOW_SOL][CONV_TERM] = new CCentJST_KE_Flow(nDim, nVar_Flow, config); break;
            default : SU2_MPI::Error("Centered scheme not implemented.", CURRENT_FUNCTION); break;
          }
          
          for (iMGlevel = 1; iMGlevel <= config->GetnMGLevels(); iMGlevel++)
            numerics[iMGlevel][FLOW_SOL][CONV_TERM] = new CCentLax_Flow(nDim, nVar_Flow, config);
          
          /*--- Definition of the boundary condition method ---*/
          for (iMGlevel = 0; iMGlevel <= config->GetnMGLevels(); iMGlevel++)
            numerics[iMGlevel][FLOW_SOL][CONV_BOUND_TERM] = new CUpwRoe_Flow(nDim, nVar_Flow, config, false);
          
        }
        if (incompressible) {
          /*--- Incompressible flow, use preconditioning method ---*/
          switch (config->GetKind_Centered_Flow()) {
            case NO_CENTERED : cout << "No centered scheme." << endl; break;
            case LAX : numerics[MESH_0][FLOW_SOL][CONV_TERM] = new CCentLaxInc_Flow(nDim, nVar_Flow, config); break;
            case JST : numerics[MESH_0][FLOW_SOL][CONV_TERM] = new CCentJSTInc_Flow(nDim, nVar_Flow, config); break;
            default : SU2_MPI::Error("Centered scheme not implemented.\n Currently, only JST and LAX-FRIEDRICH are available for incompressible flows.", CURRENT_FUNCTION); break;
          }
          for (iMGlevel = 1; iMGlevel <= config->GetnMGLevels(); iMGlevel++)
            numerics[iMGlevel][FLOW_SOL][CONV_TERM] = new CCentLaxInc_Flow(nDim, nVar_Flow, config);
          
          /*--- Definition of the boundary condition method ---*/
          for (iMGlevel = 0; iMGlevel <= config->GetnMGLevels(); iMGlevel++)
            numerics[iMGlevel][FLOW_SOL][CONV_BOUND_TERM] = new CUpwFDSInc_Flow(nDim, nVar_Flow, config);
          
        }
        break;
      case SPACE_UPWIND :
        if (compressible) {
          /*--- Compressible flow ---*/
          switch (config->GetKind_Upwind_Flow()) {
            case NO_UPWIND : cout << "No upwind scheme." << endl; break;
            case ROE:
              if (ideal_gas) {
                
                for (iMGlevel = 0; iMGlevel <= config->GetnMGLevels(); iMGlevel++) {
                  numerics[iMGlevel][FLOW_SOL][CONV_TERM] = new CUpwRoe_Flow(nDim, nVar_Flow, config, roe_low_dissipation);
                  numerics[iMGlevel][FLOW_SOL][CONV_BOUND_TERM] = new CUpwRoe_Flow(nDim, nVar_Flow, config, false);
                }
              } else {
                
                for (iMGlevel = 0; iMGlevel <= config->GetnMGLevels(); iMGlevel++) {
                  numerics[iMGlevel][FLOW_SOL][CONV_TERM] = new CUpwGeneralRoe_Flow(nDim, nVar_Flow, config);
                  numerics[iMGlevel][FLOW_SOL][CONV_BOUND_TERM] = new CUpwGeneralRoe_Flow(nDim, nVar_Flow, config);
                }
              }
              break;
              
            case AUSM:
              for (iMGlevel = 0; iMGlevel <= config->GetnMGLevels(); iMGlevel++) {
                numerics[iMGlevel][FLOW_SOL][CONV_TERM] = new CUpwAUSM_Flow(nDim, nVar_Flow, config);
                numerics[iMGlevel][FLOW_SOL][CONV_BOUND_TERM] = new CUpwAUSM_Flow(nDim, nVar_Flow, config);
              }
              break;

	          case AUSMPLUSUP:
              for (iMGlevel = 0; iMGlevel <= config->GetnMGLevels(); iMGlevel++) {
                numerics[iMGlevel][FLOW_SOL][CONV_TERM] = new CUpwAUSMPLUSUP_Flow(nDim, nVar_Flow, config);
                numerics[iMGlevel][FLOW_SOL][CONV_BOUND_TERM] = new CUpwAUSMPLUSUP_Flow(nDim, nVar_Flow, config);
              }
              break;

            case AUSMPLUSUP2:
              for (iMGlevel = 0; iMGlevel <= config->GetnMGLevels(); iMGlevel++) {
                numerics[iMGlevel][FLOW_SOL][CONV_TERM] = new CUpwAUSMPLUSUP2_Flow(nDim, nVar_Flow, config);
                numerics[iMGlevel][FLOW_SOL][CONV_BOUND_TERM] = new CUpwAUSMPLUSUP2_Flow(nDim, nVar_Flow, config);
              }
              break;
              
            case TURKEL:
              for (iMGlevel = 0; iMGlevel <= config->GetnMGLevels(); iMGlevel++) {
                numerics[iMGlevel][FLOW_SOL][CONV_TERM] = new CUpwTurkel_Flow(nDim, nVar_Flow, config);
                numerics[iMGlevel][FLOW_SOL][CONV_BOUND_TERM] = new CUpwTurkel_Flow(nDim, nVar_Flow, config);
              }
              break;
                  
            case L2ROE:
              for (iMGlevel = 0; iMGlevel <= config->GetnMGLevels(); iMGlevel++) {
                numerics[iMGlevel][FLOW_SOL][CONV_TERM] = new CUpwL2Roe_Flow(nDim, nVar_Flow, config);
                numerics[iMGlevel][FLOW_SOL][CONV_BOUND_TERM] = new CUpwL2Roe_Flow(nDim, nVar_Flow, config);
              }
              break;
            case LMROE:
              for (iMGlevel = 0; iMGlevel <= config->GetnMGLevels(); iMGlevel++) {
                numerics[iMGlevel][FLOW_SOL][CONV_TERM] = new CUpwLMRoe_Flow(nDim, nVar_Flow, config);
                numerics[iMGlevel][FLOW_SOL][CONV_BOUND_TERM] = new CUpwLMRoe_Flow(nDim, nVar_Flow, config);
              }
              break;

            case SLAU:
              for (iMGlevel = 0; iMGlevel <= config->GetnMGLevels(); iMGlevel++) {
                numerics[iMGlevel][FLOW_SOL][CONV_TERM] = new CUpwSLAU_Flow(nDim, nVar_Flow, config, roe_low_dissipation);
                numerics[iMGlevel][FLOW_SOL][CONV_BOUND_TERM] = new CUpwSLAU_Flow(nDim, nVar_Flow, config, false);
              }
              break;
              
            case SLAU2:
              for (iMGlevel = 0; iMGlevel <= config->GetnMGLevels(); iMGlevel++) {
                numerics[iMGlevel][FLOW_SOL][CONV_TERM] = new CUpwSLAU2_Flow(nDim, nVar_Flow, config, roe_low_dissipation);
                numerics[iMGlevel][FLOW_SOL][CONV_BOUND_TERM] = new CUpwSLAU2_Flow(nDim, nVar_Flow, config, false);
              }
              break;
              
            case HLLC:
              if (ideal_gas) {
                for (iMGlevel = 0; iMGlevel <= config->GetnMGLevels(); iMGlevel++) {
                  numerics[iMGlevel][FLOW_SOL][CONV_TERM] = new CUpwHLLC_Flow(nDim, nVar_Flow, config);
                  numerics[iMGlevel][FLOW_SOL][CONV_BOUND_TERM] = new CUpwHLLC_Flow(nDim, nVar_Flow, config);
                }
              }
              else {
                for (iMGlevel = 0; iMGlevel <= config->GetnMGLevels(); iMGlevel++) {
                  numerics[iMGlevel][FLOW_SOL][CONV_TERM] = new CUpwGeneralHLLC_Flow(nDim, nVar_Flow, config);
                  numerics[iMGlevel][FLOW_SOL][CONV_BOUND_TERM] = new CUpwGeneralHLLC_Flow(nDim, nVar_Flow, config);
                }
              }
              break;
              
            case MSW:
              for (iMGlevel = 0; iMGlevel <= config->GetnMGLevels(); iMGlevel++) {
                numerics[iMGlevel][FLOW_SOL][CONV_TERM] = new CUpwMSW_Flow(nDim, nVar_Flow, config);
                numerics[iMGlevel][FLOW_SOL][CONV_BOUND_TERM] = new CUpwMSW_Flow(nDim, nVar_Flow, config);
              }
              break;
              
            case CUSP:
              for (iMGlevel = 0; iMGlevel <= config->GetnMGLevels(); iMGlevel++) {
                numerics[iMGlevel][FLOW_SOL][CONV_TERM] = new CUpwCUSP_Flow(nDim, nVar_Flow, config);
                numerics[iMGlevel][FLOW_SOL][CONV_BOUND_TERM] = new CUpwCUSP_Flow(nDim, nVar_Flow, config);
              }
              break;
              
            default : SU2_MPI::Error("Upwind scheme not implemented.", CURRENT_FUNCTION); break;
          }
          
        }
        if (incompressible) {
          /*--- Incompressible flow, use artificial compressibility method ---*/
          switch (config->GetKind_Upwind_Flow()) {
            case NO_UPWIND : cout << "No upwind scheme." << endl; break;
            case FDS:
              for (iMGlevel = 0; iMGlevel <= config->GetnMGLevels(); iMGlevel++) {
                numerics[iMGlevel][FLOW_SOL][CONV_TERM] = new CUpwFDSInc_Flow(nDim, nVar_Flow, config);
                numerics[iMGlevel][FLOW_SOL][CONV_BOUND_TERM] = new CUpwFDSInc_Flow(nDim, nVar_Flow, config);
              }
              break;
            default : SU2_MPI::Error("Upwind scheme not implemented.\n Currently, only FDS is available for incompressible flows.", CURRENT_FUNCTION); break;
          }
        }
        break;
        
      default :
        SU2_MPI::Error("Convective scheme not implemented (Euler and Navier-Stokes).", CURRENT_FUNCTION);
        break;
    }
    
    /*--- Definition of the viscous scheme for each equation and mesh level ---*/
    if (compressible) {
      if (ideal_gas) {
        
        /*--- Compressible flow Ideal gas ---*/
        numerics[MESH_0][FLOW_SOL][VISC_TERM] = new CAvgGrad_Flow(nDim, nVar_Flow, true, config);
        for (iMGlevel = 1; iMGlevel <= config->GetnMGLevels(); iMGlevel++)
          numerics[iMGlevel][FLOW_SOL][VISC_TERM] = new CAvgGrad_Flow(nDim, nVar_Flow, false, config);
        
        /*--- Definition of the boundary condition method ---*/
        for (iMGlevel = 0; iMGlevel <= config->GetnMGLevels(); iMGlevel++)
          numerics[iMGlevel][FLOW_SOL][VISC_BOUND_TERM] = new CAvgGrad_Flow(nDim, nVar_Flow, false, config);
        
      } else {
        
        /*--- Compressible flow Realgas ---*/
        numerics[MESH_0][FLOW_SOL][VISC_TERM] = new CGeneralAvgGrad_Flow(nDim, nVar_Flow, true, config);
        for (iMGlevel = 1; iMGlevel <= config->GetnMGLevels(); iMGlevel++)
          numerics[iMGlevel][FLOW_SOL][VISC_TERM] = new CGeneralAvgGrad_Flow(nDim, nVar_Flow, false, config);
        
        /*--- Definition of the boundary condition method ---*/
        for (iMGlevel = 0; iMGlevel <= config->GetnMGLevels(); iMGlevel++)
          numerics[iMGlevel][FLOW_SOL][VISC_BOUND_TERM] = new CGeneralAvgGrad_Flow(nDim, nVar_Flow, false, config);
        
      }
    }
    if (incompressible) {
      /*--- Incompressible flow, use preconditioning method ---*/
      numerics[MESH_0][FLOW_SOL][VISC_TERM] = new CAvgGradInc_Flow(nDim, nVar_Flow, true, config);
      for (iMGlevel = 1; iMGlevel <= config->GetnMGLevels(); iMGlevel++)
        numerics[iMGlevel][FLOW_SOL][VISC_TERM] = new CAvgGradInc_Flow(nDim, nVar_Flow, false, config);
      
      /*--- Definition of the boundary condition method ---*/
      for (iMGlevel = 0; iMGlevel <= config->GetnMGLevels(); iMGlevel++)
        numerics[iMGlevel][FLOW_SOL][VISC_BOUND_TERM] = new CAvgGradInc_Flow(nDim, nVar_Flow, false, config);
    }
    
    /*--- Definition of the source term integration scheme for each equation and mesh level ---*/
    for (iMGlevel = 0; iMGlevel <= config->GetnMGLevels(); iMGlevel++) {
      
      if (config->GetBody_Force() == YES)
        if (incompressible) numerics[iMGlevel][FLOW_SOL][SOURCE_FIRST_TERM] = new CSourceIncBodyForce(nDim, nVar_Flow, config);
        else numerics[iMGlevel][FLOW_SOL][SOURCE_FIRST_TERM] = new CSourceBodyForce(nDim, nVar_Flow, config);
      else if (incompressible && (config->GetKind_DensityModel() == BOUSSINESQ))
        numerics[iMGlevel][FLOW_SOL][SOURCE_FIRST_TERM] = new CSourceBoussinesq(nDim, nVar_Flow, config);
      else if (config->GetRotating_Frame() == YES)
        numerics[iMGlevel][FLOW_SOL][SOURCE_FIRST_TERM] = new CSourceRotatingFrame_Flow(nDim, nVar_Flow, config);
      else if (config->GetAxisymmetric() == YES)
        if (incompressible) numerics[iMGlevel][FLOW_SOL][SOURCE_FIRST_TERM] = new CSourceIncAxisymmetric_Flow(nDim, nVar_Flow, config);
      else numerics[iMGlevel][FLOW_SOL][SOURCE_FIRST_TERM] = new CSourceAxisymmetric_Flow(nDim, nVar_Flow, config);
      else if (config->GetGravityForce() == YES)
        numerics[iMGlevel][FLOW_SOL][SOURCE_FIRST_TERM] = new CSourceGravity(nDim, nVar_Flow, config);
      else if (config->GetWind_Gust() == YES)
        numerics[iMGlevel][FLOW_SOL][SOURCE_FIRST_TERM] = new CSourceWindGust(nDim, nVar_Flow, config);
      else
        numerics[iMGlevel][FLOW_SOL][SOURCE_FIRST_TERM] = new CSourceNothing(nDim, nVar_Flow, config);
      
      // At this moment it is incompatible to have a volumetric heat source and the RTE equation simultaneously
      if (radiation)
        numerics[iMGlevel][FLOW_SOL][SOURCE_SECOND_TERM] = new CSourceRadiation(nDim, nVar_Flow, config);
      else if (incompressible && config->GetHeatSource())
        numerics[iMGlevel][FLOW_SOL][SOURCE_SECOND_TERM] = new CSourceVolumetricHeat(nDim, nVar_Flow, config);
      else
        numerics[iMGlevel][FLOW_SOL][SOURCE_SECOND_TERM] = new CSourceNothing(nDim, nVar_Flow, config);
    }
    
  }

  /*--- Riemann solver definition for the Euler, Navier-Stokes problems for the FEM discretization. ---*/
  if ((fem_euler) || (fem_ns)) {

    switch (config->GetRiemann_Solver_FEM()) {
      case NO_UPWIND : cout << "Riemann solver disabled." << endl; break;
      case ROE:
      case LAX_FRIEDRICH:
        /* Hard coded optimized implementation is used in the DG solver. No need to allocate the
           corresponding entry in numerics. */
        break;

      case AUSM:
        for (iMGlevel = 0; iMGlevel <= config->GetnMGLevels(); iMGlevel++) {
          numerics[iMGlevel][FLOW_SOL][CONV_TERM] = new CUpwAUSM_Flow(nDim, nVar_Flow, config);
          numerics[iMGlevel][FLOW_SOL][CONV_BOUND_TERM] = new CUpwAUSM_Flow(nDim, nVar_Flow, config);
        }
        break;

      case TURKEL:
        for (iMGlevel = 0; iMGlevel <= config->GetnMGLevels(); iMGlevel++) {
          numerics[iMGlevel][FLOW_SOL][CONV_TERM] = new CUpwTurkel_Flow(nDim, nVar_Flow, config);
          numerics[iMGlevel][FLOW_SOL][CONV_BOUND_TERM] = new CUpwTurkel_Flow(nDim, nVar_Flow, config);
        }
        break;

      case HLLC:
          for (iMGlevel = 0; iMGlevel <= config->GetnMGLevels(); iMGlevel++) {
            numerics[iMGlevel][FLOW_SOL][CONV_TERM] = new CUpwHLLC_Flow(nDim, nVar_Flow, config);
            numerics[iMGlevel][FLOW_SOL][CONV_BOUND_TERM] = new CUpwHLLC_Flow(nDim, nVar_Flow, config);
          }
        break;

      case MSW:
        for (iMGlevel = 0; iMGlevel <= config->GetnMGLevels(); iMGlevel++) {
          numerics[iMGlevel][FLOW_SOL][CONV_TERM] = new CUpwMSW_Flow(nDim, nVar_Flow, config);
          numerics[iMGlevel][FLOW_SOL][CONV_BOUND_TERM] = new CUpwMSW_Flow(nDim, nVar_Flow, config);
        }
        break;

      case CUSP:
        for (iMGlevel = 0; iMGlevel <= config->GetnMGLevels(); iMGlevel++) {
          numerics[iMGlevel][FLOW_SOL][CONV_TERM] = new CUpwCUSP_Flow(nDim, nVar_Flow, config);
          numerics[iMGlevel][FLOW_SOL][CONV_BOUND_TERM] = new CUpwCUSP_Flow(nDim, nVar_Flow, config);
        }
        break;

      default :
        SU2_MPI::Error("Riemann solver not implemented.", CURRENT_FUNCTION);
    }

  }

  /*--- Solver definition for the turbulent model problem ---*/
  
  if (turbulent) {
    
    /*--- Definition of the convective scheme for each equation and mesh level ---*/
    
    switch (config->GetKind_ConvNumScheme_Turb()) {
      case NONE :
        break;
      case SPACE_UPWIND :
        for (iMGlevel = 0; iMGlevel <= config->GetnMGLevels(); iMGlevel++) {
          if (spalart_allmaras || neg_spalart_allmaras || e_spalart_allmaras || comp_spalart_allmaras || e_comp_spalart_allmaras ) {
            numerics[iMGlevel][TURB_SOL][CONV_TERM] = new CUpwSca_TurbSA(nDim, nVar_Turb, config);
          }
          else if (menter_sst) numerics[iMGlevel][TURB_SOL][CONV_TERM] = new CUpwSca_TurbSST(nDim, nVar_Turb, config);
        }
        break;
      default :
        SU2_MPI::Error("Convective scheme not implemented (turbulent).", CURRENT_FUNCTION);
        break;
    }
    
    /*--- Definition of the viscous scheme for each equation and mesh level ---*/
    
    for (iMGlevel = 0; iMGlevel <= config->GetnMGLevels(); iMGlevel++) {
      if (spalart_allmaras || e_spalart_allmaras || comp_spalart_allmaras || e_comp_spalart_allmaras){
        numerics[iMGlevel][TURB_SOL][VISC_TERM] = new CAvgGrad_TurbSA(nDim, nVar_Turb, true, config);
      }
      else if (neg_spalart_allmaras) numerics[iMGlevel][TURB_SOL][VISC_TERM] = new CAvgGrad_TurbSA_Neg(nDim, nVar_Turb, true, config);
      else if (menter_sst) numerics[iMGlevel][TURB_SOL][VISC_TERM] = new CAvgGrad_TurbSST(nDim, nVar_Turb, constants, true, config);
    }
    
    /*--- Definition of the source term integration scheme for each equation and mesh level ---*/
    
    for (iMGlevel = 0; iMGlevel <= config->GetnMGLevels(); iMGlevel++) {
      if (spalart_allmaras) numerics[iMGlevel][TURB_SOL][SOURCE_FIRST_TERM] = new CSourcePieceWise_TurbSA(nDim, nVar_Turb, config);
      else if (e_spalart_allmaras) numerics[iMGlevel][TURB_SOL][SOURCE_FIRST_TERM] = new CSourcePieceWise_TurbSA_E(nDim, nVar_Turb, config);
      else if (comp_spalart_allmaras) numerics[iMGlevel][TURB_SOL][SOURCE_FIRST_TERM] = new CSourcePieceWise_TurbSA_COMP(nDim, nVar_Turb, config);
      else if (e_comp_spalart_allmaras) numerics[iMGlevel][TURB_SOL][SOURCE_FIRST_TERM] = new CSourcePieceWise_TurbSA_E_COMP(nDim, nVar_Turb, config);
      else if (neg_spalart_allmaras) numerics[iMGlevel][TURB_SOL][SOURCE_FIRST_TERM] = new CSourcePieceWise_TurbSA_Neg(nDim, nVar_Turb, config);
      else if (menter_sst) numerics[iMGlevel][TURB_SOL][SOURCE_FIRST_TERM] = new CSourcePieceWise_TurbSST(nDim, nVar_Turb, constants, config);
      numerics[iMGlevel][TURB_SOL][SOURCE_SECOND_TERM] = new CSourceNothing(nDim, nVar_Turb, config);
    }
    
    /*--- Definition of the boundary condition method ---*/
    
    for (iMGlevel = 0; iMGlevel <= config->GetnMGLevels(); iMGlevel++) {
      if (spalart_allmaras || e_spalart_allmaras || comp_spalart_allmaras || e_comp_spalart_allmaras) {
        numerics[iMGlevel][TURB_SOL][CONV_BOUND_TERM] = new CUpwSca_TurbSA(nDim, nVar_Turb, config);
        numerics[iMGlevel][TURB_SOL][VISC_BOUND_TERM] = new CAvgGrad_TurbSA(nDim, nVar_Turb, false, config);
      }
      else if (neg_spalart_allmaras) {
        numerics[iMGlevel][TURB_SOL][CONV_BOUND_TERM] = new CUpwSca_TurbSA(nDim, nVar_Turb, config);
        numerics[iMGlevel][TURB_SOL][VISC_BOUND_TERM] = new CAvgGrad_TurbSA_Neg(nDim, nVar_Turb, false, config);
      }
      else if (menter_sst) {
        numerics[iMGlevel][TURB_SOL][CONV_BOUND_TERM] = new CUpwSca_TurbSST(nDim, nVar_Turb, config);
        numerics[iMGlevel][TURB_SOL][VISC_BOUND_TERM] = new CAvgGrad_TurbSST(nDim, nVar_Turb, constants, false, config);
      }
    }
  }
  
  /*--- Solver definition for the transition model problem ---*/
  if (transition) {
    
    /*--- Definition of the convective scheme for each equation and mesh level ---*/
    switch (config->GetKind_ConvNumScheme_Turb()) {
      case NONE :
        break;
      case SPACE_UPWIND :
        for (iMGlevel = 0; iMGlevel <= config->GetnMGLevels(); iMGlevel++) {
          numerics[iMGlevel][TRANS_SOL][CONV_TERM] = new CUpwSca_TransLM(nDim, nVar_Trans, config);
        }
        break;
      default :
        SU2_MPI::Error("Convective scheme not implemented (transition).", CURRENT_FUNCTION);
        break;
    }
    
    /*--- Definition of the viscous scheme for each equation and mesh level ---*/
    for (iMGlevel = 0; iMGlevel <= config->GetnMGLevels(); iMGlevel++) {
      numerics[iMGlevel][TRANS_SOL][VISC_TERM] = new CAvgGradCorrected_TransLM(nDim, nVar_Trans, config);
    }
    
    /*--- Definition of the source term integration scheme for each equation and mesh level ---*/
    for (iMGlevel = 0; iMGlevel <= config->GetnMGLevels(); iMGlevel++) {
      numerics[iMGlevel][TRANS_SOL][SOURCE_FIRST_TERM] = new CSourcePieceWise_TransLM(nDim, nVar_Trans, config);
      numerics[iMGlevel][TRANS_SOL][SOURCE_SECOND_TERM] = new CSourceNothing(nDim, nVar_Trans, config);
    }
    
    /*--- Definition of the boundary condition method ---*/
    for (iMGlevel = 0; iMGlevel <= config->GetnMGLevels(); iMGlevel++) {
      numerics[iMGlevel][TRANS_SOL][CONV_BOUND_TERM] = new CUpwLin_TransLM(nDim, nVar_Trans, config);
    }
  }
  
  /*--- Solver definition of the finite volume heat solver  ---*/
  if (heat_fvm) {

    /*--- Definition of the viscous scheme for each equation and mesh level ---*/
    for (iMGlevel = 0; iMGlevel <= config->GetnMGLevels(); iMGlevel++) {

      numerics[iMGlevel][HEAT_SOL][VISC_TERM] = new CAvgGradCorrected_Heat(nDim, nVar_Heat, config);
      numerics[iMGlevel][HEAT_SOL][VISC_BOUND_TERM] = new CAvgGrad_Heat(nDim, nVar_Heat, config);

      switch (config->GetKind_ConvNumScheme_Heat()) {

        case SPACE_UPWIND :
          numerics[iMGlevel][HEAT_SOL][CONV_TERM] = new CUpwSca_Heat(nDim, nVar_Heat, config);
          numerics[iMGlevel][HEAT_SOL][CONV_BOUND_TERM] = new CUpwSca_Heat(nDim, nVar_Heat, config);
          break;

        case SPACE_CENTERED :
          numerics[iMGlevel][HEAT_SOL][CONV_TERM] = new CCentSca_Heat(nDim, nVar_Heat, config);
          numerics[iMGlevel][HEAT_SOL][CONV_BOUND_TERM] = new CUpwSca_Heat(nDim, nVar_Heat, config);
        break;

        default :
          cout << "Convective scheme not implemented (heat)." << endl; exit(EXIT_FAILURE);
        break;
      }
    }
  }
  
  /*--- Solver definition for the radiation model problem ---*/

  if (radiation) {
    if (p1_rad){
      /*--- Definition of the viscous scheme for each equation and mesh level ---*/
      numerics[MESH_0][RAD_SOL][VISC_TERM] = new CAvgGradCorrected_P1(nDim, nVar_Rad, config);

      /*--- Definition of the source term integration scheme for each equation and mesh level ---*/
      numerics[MESH_0][RAD_SOL][SOURCE_FIRST_TERM] = new CSourceP1(nDim, nVar_Rad, config);

      /*--- Definition of the boundary condition method ---*/
      numerics[MESH_0][RAD_SOL][VISC_BOUND_TERM] = new CAvgGradCorrected_P1(nDim, nVar_Rad, config);
    }
  }

  /*--- Solver definition for the flow adjoint problem ---*/
  
  if (adj_euler || adj_ns) {
    
    /*--- Definition of the convective scheme for each equation and mesh level ---*/
    
    switch (config->GetKind_ConvNumScheme_AdjFlow()) {
      case NO_CONVECTIVE :
        SU2_MPI::Error("No convective scheme.", CURRENT_FUNCTION);
        break;
        
      case SPACE_CENTERED :
        
        if (compressible) {
          
          /*--- Compressible flow ---*/
          
          switch (config->GetKind_Centered_AdjFlow()) {
            case NO_CENTERED : cout << "No centered scheme." << endl; break;
            case LAX : numerics[MESH_0][ADJFLOW_SOL][CONV_TERM] = new CCentLax_AdjFlow(nDim, nVar_Adj_Flow, config); break;
            case JST : numerics[MESH_0][ADJFLOW_SOL][CONV_TERM] = new CCentJST_AdjFlow(nDim, nVar_Adj_Flow, config); break;
            default : SU2_MPI::Error("Centered scheme not implemented.", CURRENT_FUNCTION); break;
          }
          
          for (iMGlevel = 1; iMGlevel <= config->GetnMGLevels(); iMGlevel++)
            numerics[iMGlevel][ADJFLOW_SOL][CONV_TERM] = new CCentLax_AdjFlow(nDim, nVar_Adj_Flow, config);
          
          for (iMGlevel = 0; iMGlevel <= config->GetnMGLevels(); iMGlevel++)
            numerics[iMGlevel][ADJFLOW_SOL][CONV_BOUND_TERM] = new CUpwRoe_AdjFlow(nDim, nVar_Adj_Flow, config);
          
        }
        
        if (incompressible) {

          SU2_MPI::Error("Schemes not implemented for incompressible continuous adjoint.", CURRENT_FUNCTION);

        }
        
        break;
        
      case SPACE_UPWIND :
        
        if (compressible) {
          
          /*--- Compressible flow ---*/
          
          switch (config->GetKind_Upwind_AdjFlow()) {
            case NO_UPWIND : cout << "No upwind scheme." << endl; break;
            case ROE:
              for (iMGlevel = 0; iMGlevel <= config->GetnMGLevels(); iMGlevel++) {
                numerics[iMGlevel][ADJFLOW_SOL][CONV_TERM] = new CUpwRoe_AdjFlow(nDim, nVar_Adj_Flow, config);
                numerics[iMGlevel][ADJFLOW_SOL][CONV_BOUND_TERM] = new CUpwRoe_AdjFlow(nDim, nVar_Adj_Flow, config);
              }
              break;
            default : SU2_MPI::Error("Upwind scheme not implemented.", CURRENT_FUNCTION); break;
          }
        }
        
        if (incompressible) {
          
          SU2_MPI::Error("Schemes not implemented for incompressible continuous adjoint.", CURRENT_FUNCTION);

        }
        
        break;
        
      default :
        SU2_MPI::Error("Convective scheme not implemented (adj_euler and adj_ns).", CURRENT_FUNCTION);
        break;
    }
    
    /*--- Definition of the viscous scheme for each equation and mesh level ---*/
    
    if (compressible) {
      
      /*--- Compressible flow ---*/
      
      numerics[MESH_0][ADJFLOW_SOL][VISC_TERM] = new CAvgGradCorrected_AdjFlow(nDim, nVar_Adj_Flow, config);
      numerics[MESH_0][ADJFLOW_SOL][VISC_BOUND_TERM] = new CAvgGrad_AdjFlow(nDim, nVar_Adj_Flow, config);
      
      for (iMGlevel = 1; iMGlevel <= config->GetnMGLevels(); iMGlevel++) {
        numerics[iMGlevel][ADJFLOW_SOL][VISC_TERM] = new CAvgGrad_AdjFlow(nDim, nVar_Adj_Flow, config);
        numerics[iMGlevel][ADJFLOW_SOL][VISC_BOUND_TERM] = new CAvgGrad_AdjFlow(nDim, nVar_Adj_Flow, config);
      }
      
    }
    
    if (incompressible) {
      
      SU2_MPI::Error("Schemes not implemented for incompressible continuous adjoint.", CURRENT_FUNCTION);

    }
    
    /*--- Definition of the source term integration scheme for each equation and mesh level ---*/
    
    for (iMGlevel = 0; iMGlevel <= config->GetnMGLevels(); iMGlevel++) {
      
      /*--- Note that RANS is incompatible with Axisymmetric or Rotational (Fix it!) ---*/
      
      if (compressible) {
        
        if (adj_ns) {
          
          numerics[iMGlevel][ADJFLOW_SOL][SOURCE_FIRST_TERM] = new CSourceViscous_AdjFlow(nDim, nVar_Adj_Flow, config);
          
          if (config->GetRotating_Frame() == YES)
            numerics[iMGlevel][ADJFLOW_SOL][SOURCE_SECOND_TERM] = new CSourceRotatingFrame_AdjFlow(nDim, nVar_Adj_Flow, config);
          else
            numerics[iMGlevel][ADJFLOW_SOL][SOURCE_SECOND_TERM] = new CSourceConservative_AdjFlow(nDim, nVar_Adj_Flow, config);
          
        }
        
        else {
          
          if (config->GetRotating_Frame() == YES)
            numerics[iMGlevel][ADJFLOW_SOL][SOURCE_FIRST_TERM] = new CSourceRotatingFrame_AdjFlow(nDim, nVar_Adj_Flow, config);
          else if (config->GetAxisymmetric() == YES)
            numerics[iMGlevel][ADJFLOW_SOL][SOURCE_FIRST_TERM] = new CSourceAxisymmetric_AdjFlow(nDim, nVar_Adj_Flow, config);
          else
            numerics[iMGlevel][ADJFLOW_SOL][SOURCE_FIRST_TERM] = new CSourceNothing(nDim, nVar_Adj_Flow, config);
          
          numerics[iMGlevel][ADJFLOW_SOL][SOURCE_SECOND_TERM] = new CSourceNothing(nDim, nVar_Adj_Flow, config);
          
        }
        
      }
      
      if (incompressible) {
        
        SU2_MPI::Error("Schemes not implemented for incompressible continuous adjoint.", CURRENT_FUNCTION);

      }
      
    }
    
  }
  
  /*--- Solver definition for the turbulent adjoint problem ---*/
  if (adj_turb) {
    /*--- Definition of the convective scheme for each equation and mesh level ---*/
    switch (config->GetKind_ConvNumScheme_AdjTurb()) {
      case NONE :
        break;
      case SPACE_UPWIND :
        for (iMGlevel = 0; iMGlevel <= config->GetnMGLevels(); iMGlevel++)
          if (spalart_allmaras) {
            numerics[iMGlevel][ADJTURB_SOL][CONV_TERM] = new CUpwSca_AdjTurb(nDim, nVar_Adj_Turb, config);
          }
          else if (neg_spalart_allmaras) {SU2_MPI::Error("Adjoint Neg SA turbulence model not implemented.", CURRENT_FUNCTION);}
          else if (menter_sst) {SU2_MPI::Error("Adjoint SST turbulence model not implemented.", CURRENT_FUNCTION);}
          else if (e_spalart_allmaras) {SU2_MPI::Error("Adjoint Edward's SA turbulence model not implemented.", CURRENT_FUNCTION);}
          else if (comp_spalart_allmaras) {SU2_MPI::Error("Adjoint CC SA turbulence model not implemented.", CURRENT_FUNCTION);}
          else if (e_comp_spalart_allmaras) {SU2_MPI::Error("Adjoint CC Edward's SA turbulence model not implemented.", CURRENT_FUNCTION);}
        break;
      default :
        SU2_MPI::Error("Convective scheme not implemented (adj_turb).", CURRENT_FUNCTION);
        break;
    }
    
    /*--- Definition of the viscous scheme for each equation and mesh level ---*/
    for (iMGlevel = 0; iMGlevel <= config->GetnMGLevels(); iMGlevel++) {
      if (spalart_allmaras) {
        numerics[iMGlevel][ADJTURB_SOL][VISC_TERM] = new CAvgGradCorrected_AdjTurb(nDim, nVar_Adj_Turb, config);
      }

      else if (neg_spalart_allmaras) {SU2_MPI::Error("Adjoint Neg SA turbulence model not implemented.", CURRENT_FUNCTION);}
      else if (menter_sst) {SU2_MPI::Error("Adjoint SST turbulence model not implemented.", CURRENT_FUNCTION);}
      else if (e_spalart_allmaras) {SU2_MPI::Error("Adjoint Edward's SA turbulence model not implemented.", CURRENT_FUNCTION);}
      else if (comp_spalart_allmaras) {SU2_MPI::Error("Adjoint CC SA turbulence model not implemented.", CURRENT_FUNCTION);}
      else if (e_comp_spalart_allmaras) {SU2_MPI::Error("Adjoint CC Edward's SA turbulence model not implemented.", CURRENT_FUNCTION);}
    }
    
    /*--- Definition of the source term integration scheme for each equation and mesh level ---*/
    for (iMGlevel = 0; iMGlevel <= config->GetnMGLevels(); iMGlevel++) {
      if (spalart_allmaras) {
        numerics[iMGlevel][ADJTURB_SOL][SOURCE_FIRST_TERM] = new CSourcePieceWise_AdjTurb(nDim, nVar_Adj_Turb, config);
        numerics[iMGlevel][ADJTURB_SOL][SOURCE_SECOND_TERM] = new CSourceConservative_AdjTurb(nDim, nVar_Adj_Turb, config);
      }
      else if (neg_spalart_allmaras) {SU2_MPI::Error("Adjoint Neg SA turbulence model not implemented.", CURRENT_FUNCTION);}
      else if (menter_sst) {SU2_MPI::Error("Adjoint SST turbulence model not implemented.", CURRENT_FUNCTION);}
      else if (e_spalart_allmaras) {SU2_MPI::Error("Adjoint Edward's SA turbulence model not implemented.", CURRENT_FUNCTION);}
      else if (comp_spalart_allmaras) {SU2_MPI::Error("Adjoint CC SA turbulence model not implemented.", CURRENT_FUNCTION);}
      else if (e_comp_spalart_allmaras) {SU2_MPI::Error("Adjoint CC Edward's SA turbulence model not implemented.", CURRENT_FUNCTION);}
    }
    
    /*--- Definition of the boundary condition method ---*/
    for (iMGlevel = 0; iMGlevel <= config->GetnMGLevels(); iMGlevel++) {
      if (spalart_allmaras) numerics[iMGlevel][ADJTURB_SOL][CONV_BOUND_TERM] = new CUpwLin_AdjTurb(nDim, nVar_Adj_Turb, config);
      else if (neg_spalart_allmaras) {SU2_MPI::Error("Adjoint Neg SA turbulence model not implemented.", CURRENT_FUNCTION);}
      else if (menter_sst) {SU2_MPI::Error("Adjoint SST turbulence model not implemented.", CURRENT_FUNCTION);}
      else if (e_spalart_allmaras) {SU2_MPI::Error("Adjoint Edward's SA turbulence model not implemented.", CURRENT_FUNCTION);}
      else if (comp_spalart_allmaras) {SU2_MPI::Error("Adjoint CC SA turbulence model not implemented.", CURRENT_FUNCTION);}
      else if (e_comp_spalart_allmaras) {SU2_MPI::Error("Adjoint CC Edward's SA turbulence model not implemented.", CURRENT_FUNCTION);}
    }
    
  }

  /*--- Solver definition for the FEM problem ---*/
  if (fem) {

  /*--- Initialize the container for FEA_TERM. This will be the only one for most of the cases ---*/
  switch (config->GetGeometricConditions()) {
      case SMALL_DEFORMATIONS :
        switch (config->GetMaterialModel()) {
          case LINEAR_ELASTIC: numerics[MESH_0][FEA_SOL][FEA_TERM] = new CFEALinearElasticity(nDim, nVar_FEM, config); break;
          case NEO_HOOKEAN : SU2_MPI::Error("Material model does not correspond to geometric conditions.", CURRENT_FUNCTION); break;
          default: SU2_MPI::Error("Material model not implemented.", CURRENT_FUNCTION); break;
        }
        break;
      case LARGE_DEFORMATIONS :
        switch (config->GetMaterialModel()) {
          case LINEAR_ELASTIC: SU2_MPI::Error("Material model does not correspond to geometric conditions.", CURRENT_FUNCTION); break;
          case NEO_HOOKEAN :
            switch (config->GetMaterialCompressibility()) {
              case COMPRESSIBLE_MAT : numerics[MESH_0][FEA_SOL][FEA_TERM] = new CFEM_NeoHookean_Comp(nDim, nVar_FEM, config); break;
              default: SU2_MPI::Error("Material model not implemented.", CURRENT_FUNCTION); break;
            }
            break;
          case KNOWLES:
            switch (config->GetMaterialCompressibility()) {
              case NEARLY_INCOMPRESSIBLE_MAT : numerics[MESH_0][FEA_SOL][FEA_TERM] = new CFEM_Knowles_NearInc(nDim, nVar_FEM, config); break;
              default:  SU2_MPI::Error("Material model not implemented.", CURRENT_FUNCTION); break;
            }
            break;
          case IDEAL_DE:
            switch (config->GetMaterialCompressibility()) {
              case NEARLY_INCOMPRESSIBLE_MAT : numerics[MESH_0][FEA_SOL][FEA_TERM] = new CFEM_IdealDE(nDim, nVar_FEM, config); break;
              default:  SU2_MPI::Error("Material model not implemented.", CURRENT_FUNCTION); break;
            }
            break;
          default:  SU2_MPI::Error("Material model not implemented.", CURRENT_FUNCTION); break;
        }
        break;
      default:  SU2_MPI::Error("Solver not implemented.", CURRENT_FUNCTION);  break;
    }

  /*--- The following definitions only make sense if we have a non-linear solution ---*/
  if (config->GetGeometricConditions() == LARGE_DEFORMATIONS){

      /*--- This allocates a container for electromechanical effects ---*/

      bool de_effects = config->GetDE_Effects();
      if (de_effects) numerics[MESH_0][FEA_SOL][DE_TERM] = new CFEM_DielectricElastomer(nDim, nVar_FEM, config);

      string filename;
      ifstream properties_file;

      filename = config->GetFEA_FileName();
      if (nZone > 1)
        filename = config->GetMultizone_FileName(filename, iZone, ".dat");

      properties_file.open(filename.data(), ios::in);

      /*--- In case there is a properties file, containers are allocated for a number of material models ---*/

      if (!(properties_file.fail())) {

          numerics[MESH_0][FEA_SOL][MAT_NHCOMP]  = new CFEM_NeoHookean_Comp(nDim, nVar_FEM, config);
          numerics[MESH_0][FEA_SOL][MAT_IDEALDE] = new CFEM_IdealDE(nDim, nVar_FEM, config);
          numerics[MESH_0][FEA_SOL][MAT_KNOWLES] = new CFEM_Knowles_NearInc(nDim, nVar_FEM, config);

          properties_file.close();
      }
  }

  }


  /*--- We initialize the numerics for the mesh solver ---*/
  if (config->GetDeform_Mesh())
    numerics[MESH_0][MESH_SOL][FEA_TERM] = new CFEAMeshElasticity(nDim, nDim, geometry[MESH_0]->GetnElem(), config);

}

void CDriver::Numerics_Postprocessing(CNumerics *****numerics,
                                      CSolver ***solver, CGeometry **geometry,
                                      CConfig *config, unsigned short val_iInst) {
  
  unsigned short iMGlevel, iSol;
  
  
  bool
  euler, adj_euler,
  ns, adj_ns,
  fem_euler, fem_ns, fem_turbulent,
  turbulent, adj_turb,
  spalart_allmaras, neg_spalart_allmaras, menter_sst,
  fem,
  heat_fvm,
  radiation, p1_rad,
  transition,
  template_solver;

  bool e_spalart_allmaras, comp_spalart_allmaras, e_comp_spalart_allmaras;

  bool compressible = false;
  bool incompressible = false;
  
  /*--- Initialize some useful booleans ---*/
  euler            = false; ns     = false; turbulent     = false;
  fem_euler        = false; fem_ns = false; fem_turbulent = false;
  adj_euler        = false;   adj_ns           = false;   adj_turb         = false;
  fem        = false;
  radiation        = false;   p1_rad           = false;
  spalart_allmaras = false;   neg_spalart_allmaras = false; menter_sst       = false;
  transition       = false;   heat_fvm         = false;
  template_solver  = false;
    
  e_spalart_allmaras = false; comp_spalart_allmaras = false; e_comp_spalart_allmaras = false;

  /*--- Assign booleans ---*/
  switch (config->GetKind_Solver()) {
    case TEMPLATE_SOLVER: template_solver = true; break;
    case EULER : case DISC_ADJ_EULER: compressible = true; euler = true;  heat_fvm = config->GetWeakly_Coupled_Heat(); break;
    case NAVIER_STOKES: case DISC_ADJ_NAVIER_STOKES:compressible = true; ns = true;  heat_fvm = config->GetWeakly_Coupled_Heat(); break;
    case RANS : case DISC_ADJ_RANS:  ns = true; compressible = true; turbulent = true; if (config->GetKind_Trans_Model() == LM) transition = true; break;
    case INC_EULER : case DISC_ADJ_INC_EULER: incompressible =true; euler = true;  heat_fvm = config->GetWeakly_Coupled_Heat(); break;
    case INC_NAVIER_STOKES: case DISC_ADJ_INC_NAVIER_STOKES:incompressible =true; ns = true;  heat_fvm = config->GetWeakly_Coupled_Heat(); break;
    case INC_RANS : case DISC_ADJ_INC_RANS: incompressible =true; ns = true; turbulent = true; if (config->GetKind_Trans_Model() == LM) transition = true; break;
    case FEM_EULER : case DISC_ADJ_FEM_EULER : fem_euler = true; break;
    case FEM_NAVIER_STOKES: case DISC_ADJ_FEM_NS : fem_ns = true; break;
    case FEM_RANS : case DISC_ADJ_FEM_RANS : fem_ns = true; fem_turbulent = true; break;
    case FEM_LES :  fem_ns = true; break;
    case HEAT_EQUATION_FVM: heat_fvm = true; break;
    case FEM_ELASTICITY: case DISC_ADJ_FEM: fem = true; break;
    case ADJ_EULER : euler = true; adj_euler = true; break;
    case ADJ_NAVIER_STOKES : ns = true; turbulent = (config->GetKind_Turb_Model() != NONE); adj_ns = true; break;
    case ADJ_RANS : ns = true; turbulent = true; adj_ns = true; adj_turb = (!config->GetFrozen_Visc_Cont()); break;
  }
  
  /*--- Assign turbulence model booleans ---*/

  if (turbulent || fem_turbulent)
    switch (config->GetKind_Turb_Model()) {
      case SA:     spalart_allmaras = true;     break;
      case SA_NEG: neg_spalart_allmaras = true; break;
      case SST:    menter_sst = true;  break;
      case SA_COMP: comp_spalart_allmaras = true; break;
      case SA_E: e_spalart_allmaras = true; break;
      case SA_E_COMP: e_comp_spalart_allmaras = true; break;

    }
  
  /*--- Test for radiation models ---*/
  switch (config->GetKind_RadiationModel()){
    case NO_RADIATION: radiation = false; break;
    case P1_MODEL: radiation = true; p1_rad = true; break;
    default: SU2_MPI::Error("Specified radiation model unavailable or none selected", CURRENT_FUNCTION); break;
  }

  /*--- Solver definition for the template problem ---*/
  if (template_solver) {
    
    /*--- Definition of the convective scheme for each equation and mesh level ---*/
    switch (config->GetKind_ConvNumScheme_Template()) {
      case SPACE_CENTERED : case SPACE_UPWIND :
        for (iMGlevel = 0; iMGlevel <= config->GetnMGLevels(); iMGlevel++)
          delete numerics[val_iInst][iMGlevel][TEMPLATE_SOL][CONV_TERM];
        break;
    }
    
    for (iMGlevel = 0; iMGlevel <= config->GetnMGLevels(); iMGlevel++) {
      /*--- Definition of the viscous scheme for each equation and mesh level ---*/
      delete numerics[val_iInst][iMGlevel][TEMPLATE_SOL][VISC_TERM];
      /*--- Definition of the source term integration scheme for each equation and mesh level ---*/
      delete numerics[val_iInst][iMGlevel][TEMPLATE_SOL][SOURCE_FIRST_TERM];
      /*--- Definition of the boundary condition method ---*/
      delete numerics[val_iInst][iMGlevel][TEMPLATE_SOL][CONV_BOUND_TERM];
    }
    
  }
  
  /*--- Solver definition for the Potential, Euler, Navier-Stokes problems ---*/
  if ((euler) || (ns)) {
    
    /*--- Definition of the convective scheme for each equation and mesh level ---*/
    switch (config->GetKind_ConvNumScheme_Flow()) {
        
      case SPACE_CENTERED :
        if (compressible) {
          
          /*--- Compressible flow ---*/
          switch (config->GetKind_Centered_Flow()) {
            case LAX : case JST :  case JST_KE : delete numerics[val_iInst][MESH_0][FLOW_SOL][CONV_TERM]; break;
          }
          for (iMGlevel = 1; iMGlevel <= config->GetnMGLevels(); iMGlevel++)
            delete numerics[val_iInst][iMGlevel][FLOW_SOL][CONV_TERM];
          
          /*--- Definition of the boundary condition method ---*/
          for (iMGlevel = 0; iMGlevel <= config->GetnMGLevels(); iMGlevel++)
            delete numerics[val_iInst][iMGlevel][FLOW_SOL][CONV_BOUND_TERM];
          
        }
        if (incompressible) {
          /*--- Incompressible flow, use preconditioning method ---*/
          switch (config->GetKind_Centered_Flow()) {
            case LAX : case JST : delete numerics[val_iInst][MESH_0][FLOW_SOL][CONV_TERM]; break;
          }
          for (iMGlevel = 1; iMGlevel <= config->GetnMGLevels(); iMGlevel++)
            delete numerics[val_iInst][iMGlevel][FLOW_SOL][CONV_TERM];
          
          /*--- Definition of the boundary condition method ---*/
          for (iMGlevel = 0; iMGlevel <= config->GetnMGLevels(); iMGlevel++)
            delete numerics[val_iInst][iMGlevel][FLOW_SOL][CONV_BOUND_TERM];
          
        }
        break;
      case SPACE_UPWIND :
        
        if (compressible) {
          /*--- Compressible flow ---*/
          switch (config->GetKind_Upwind_Flow()) {
            case ROE: case AUSM : case TURKEL: case HLLC: case MSW:  case CUSP: case L2ROE: case LMROE: case SLAU: case SLAU2: case AUSMPLUSUP:
              for (iMGlevel = 0; iMGlevel <= config->GetnMGLevels(); iMGlevel++) {
                delete numerics[val_iInst][iMGlevel][FLOW_SOL][CONV_TERM];
                delete numerics[val_iInst][iMGlevel][FLOW_SOL][CONV_BOUND_TERM];
              }
              
              break;
          }
          
        }
        if (incompressible) {
          /*--- Incompressible flow, use preconditioning method ---*/
          switch (config->GetKind_Upwind_Flow()) {
            case FDS:
              for (iMGlevel = 0; iMGlevel <= config->GetnMGLevels(); iMGlevel++) {
                delete numerics[val_iInst][iMGlevel][FLOW_SOL][CONV_TERM];
                delete numerics[val_iInst][iMGlevel][FLOW_SOL][CONV_BOUND_TERM];
              }
              break;
          }
        }
        
        break;
    }
    
    /*--- Definition of the viscous scheme for each equation and mesh level ---*/
    if (compressible||incompressible) {
      /*--- Compressible flow Ideal gas ---*/
      delete numerics[val_iInst][MESH_0][FLOW_SOL][VISC_TERM];
      for (iMGlevel = 1; iMGlevel <= config->GetnMGLevels(); iMGlevel++)
        delete numerics[val_iInst][iMGlevel][FLOW_SOL][VISC_TERM];
      
      /*--- Definition of the boundary condition method ---*/
      for (iMGlevel = 0; iMGlevel <= config->GetnMGLevels(); iMGlevel++)
        delete numerics[val_iInst][iMGlevel][FLOW_SOL][VISC_BOUND_TERM];
      
    }
    
    /*--- Definition of the source term integration scheme for each equation and mesh level ---*/
    for (iMGlevel = 0; iMGlevel <= config->GetnMGLevels(); iMGlevel++) {
      delete numerics[val_iInst][iMGlevel][FLOW_SOL][SOURCE_FIRST_TERM];
      delete numerics[val_iInst][iMGlevel][FLOW_SOL][SOURCE_SECOND_TERM];
    }
    
  }

  /*--- DG-FEM solver definition for Euler, Navier-Stokes problems ---*/

  if ((fem_euler) || (fem_ns)) {

    /*--- Definition of the convective scheme for each equation and mesh level ---*/
    switch (config->GetRiemann_Solver_FEM()) {
      case AUSM: case TURKEL: case HLLC: case MSW: /* Note that not all need to be deleted. */

        for (iMGlevel = 0; iMGlevel <= config->GetnMGLevels(); iMGlevel++) {
          delete numerics[val_iInst][iMGlevel][FLOW_SOL][CONV_TERM];
          delete numerics[val_iInst][iMGlevel][FLOW_SOL][CONV_BOUND_TERM];
        }
        break;
    }
  }

  /*--- Solver definition for the turbulent model problem ---*/
  
  if (turbulent) {
    
    /*--- Definition of the convective scheme for each equation and mesh level ---*/
    
    switch (config->GetKind_ConvNumScheme_Turb()) {
      case SPACE_UPWIND :
        for (iMGlevel = 0; iMGlevel <= config->GetnMGLevels(); iMGlevel++) {
          if (spalart_allmaras || neg_spalart_allmaras ||menter_sst|| comp_spalart_allmaras || e_spalart_allmaras || e_comp_spalart_allmaras)
            delete numerics[val_iInst][iMGlevel][TURB_SOL][CONV_TERM];
        }
        break;
    }
    
    /*--- Definition of the viscous scheme for each equation and mesh level ---*/
    
      if (spalart_allmaras || neg_spalart_allmaras ||menter_sst|| comp_spalart_allmaras || e_spalart_allmaras || e_comp_spalart_allmaras){
        for (iMGlevel = 0; iMGlevel <= config->GetnMGLevels(); iMGlevel++) {
          delete numerics[val_iInst][iMGlevel][TURB_SOL][VISC_TERM];
          delete numerics[val_iInst][iMGlevel][TURB_SOL][SOURCE_FIRST_TERM];
          delete numerics[val_iInst][iMGlevel][TURB_SOL][SOURCE_SECOND_TERM];
          /*--- Definition of the boundary condition method ---*/
          delete numerics[val_iInst][iMGlevel][TURB_SOL][CONV_BOUND_TERM];
          delete numerics[val_iInst][iMGlevel][TURB_SOL][VISC_BOUND_TERM];

      }
    }
    
  }
  
  /*--- Solver definition for the transition model problem ---*/
  if (transition) {
    
    /*--- Definition of the convective scheme for each equation and mesh level ---*/
    switch (config->GetKind_ConvNumScheme_Turb()) {
      case SPACE_UPWIND :
        for (iMGlevel = 0; iMGlevel <= config->GetnMGLevels(); iMGlevel++) {
          delete numerics[val_iInst][iMGlevel][TRANS_SOL][CONV_TERM];
        }
        break;
    }
    
    for (iMGlevel = 0; iMGlevel <= config->GetnMGLevels(); iMGlevel++) {
      /*--- Definition of the viscous scheme for each equation and mesh level ---*/
      delete numerics[val_iInst][iMGlevel][TRANS_SOL][VISC_TERM];
      /*--- Definition of the source term integration scheme for each equation and mesh level ---*/
      delete numerics[val_iInst][iMGlevel][TRANS_SOL][SOURCE_FIRST_TERM];
      delete numerics[val_iInst][iMGlevel][TRANS_SOL][SOURCE_SECOND_TERM];
      /*--- Definition of the boundary condition method ---*/
      delete numerics[val_iInst][iMGlevel][TRANS_SOL][CONV_BOUND_TERM];
    }
  }

  if (heat_fvm) {

    /*--- Definition of the viscous scheme for each equation and mesh level ---*/
    for (iMGlevel = 0; iMGlevel <= config->GetnMGLevels(); iMGlevel++) {

      delete numerics[val_iInst][iMGlevel][HEAT_SOL][VISC_TERM];
      delete numerics[val_iInst][iMGlevel][HEAT_SOL][VISC_BOUND_TERM];

      switch (config->GetKind_ConvNumScheme_Heat()) {
        case SPACE_UPWIND :

          delete numerics[val_iInst][iMGlevel][HEAT_SOL][CONV_TERM];
          delete numerics[val_iInst][iMGlevel][HEAT_SOL][CONV_BOUND_TERM];
          break;

        case SPACE_CENTERED :

          delete numerics[val_iInst][iMGlevel][HEAT_SOL][CONV_TERM];
          delete numerics[val_iInst][iMGlevel][HEAT_SOL][CONV_BOUND_TERM];
        break;
      }
    }
  }
  
  if (radiation){

    if (p1_rad){
      delete numerics[val_iInst][MESH_0][RAD_SOL][VISC_TERM];
      delete numerics[val_iInst][MESH_0][RAD_SOL][SOURCE_FIRST_TERM];
      delete numerics[val_iInst][MESH_0][RAD_SOL][VISC_BOUND_TERM];
    }

  }

  /*--- Solver definition for the flow adjoint problem ---*/
  
  if (adj_euler || adj_ns ) {
    
    /*--- Definition of the convective scheme for each equation and mesh level ---*/
    
    switch (config->GetKind_ConvNumScheme_AdjFlow()) {
      case SPACE_CENTERED :
        
        if (compressible) {
          
          /*--- Compressible flow ---*/
          
          switch (config->GetKind_Centered_AdjFlow()) {
            case LAX : case JST:
              delete numerics[val_iInst][MESH_0][ADJFLOW_SOL][CONV_TERM];
              break;
          }
          
          for (iMGlevel = 1; iMGlevel <= config->GetnMGLevels(); iMGlevel++)
            delete numerics[val_iInst][iMGlevel][ADJFLOW_SOL][CONV_TERM];
          
          for (iMGlevel = 0; iMGlevel <= config->GetnMGLevels(); iMGlevel++)
            delete numerics[val_iInst][iMGlevel][ADJFLOW_SOL][CONV_BOUND_TERM];
          
        }
        
        if (incompressible) {
          
          /*--- Incompressible flow, use artificial compressibility method ---*/
          
          switch (config->GetKind_Centered_AdjFlow()) {
            case LAX : case JST:
              delete numerics[val_iInst][MESH_0][ADJFLOW_SOL][CONV_TERM]; break;
          }
          
          for (iMGlevel = 1; iMGlevel <= config->GetnMGLevels(); iMGlevel++)
            delete numerics[val_iInst][iMGlevel][ADJFLOW_SOL][CONV_TERM];
          
          for (iMGlevel = 0; iMGlevel <= config->GetnMGLevels(); iMGlevel++)
            delete numerics[val_iInst][iMGlevel][ADJFLOW_SOL][CONV_BOUND_TERM];
          
        }
        
        break;
        
      case SPACE_UPWIND :
        
        if (compressible || incompressible) {
          
          /*--- Compressible flow ---*/
          
          switch (config->GetKind_Upwind_AdjFlow()) {
            case ROE:
              for (iMGlevel = 0; iMGlevel <= config->GetnMGLevels(); iMGlevel++) {
                delete numerics[val_iInst][iMGlevel][ADJFLOW_SOL][CONV_TERM];
                delete numerics[val_iInst][iMGlevel][ADJFLOW_SOL][CONV_BOUND_TERM];
              }
              break;
          }
        }
        
        break;
    }
    
    /*--- Definition of the viscous scheme for each equation and mesh level ---*/
    
    if (compressible || incompressible) {
      
      /*--- Compressible flow ---*/
      for (iMGlevel = 0; iMGlevel <= config->GetnMGLevels(); iMGlevel++) {
        delete numerics[val_iInst][iMGlevel][ADJFLOW_SOL][VISC_TERM];
        delete numerics[val_iInst][iMGlevel][ADJFLOW_SOL][VISC_BOUND_TERM];
      }
    }
    
    /*--- Definition of the source term integration scheme for each equation and mesh level ---*/
    
    for (iMGlevel = 0; iMGlevel <= config->GetnMGLevels(); iMGlevel++) {
      
      
      if (compressible || incompressible) {
        
        delete numerics[val_iInst][iMGlevel][ADJFLOW_SOL][SOURCE_FIRST_TERM];
        delete numerics[val_iInst][iMGlevel][ADJFLOW_SOL][SOURCE_SECOND_TERM];
        
      }
    }
    
  }
  
  
  /*--- Solver definition for the turbulent adjoint problem ---*/
  if (adj_turb) {
    /*--- Definition of the convective scheme for each equation and mesh level ---*/
    switch (config->GetKind_ConvNumScheme_AdjTurb()) {
        
      case SPACE_UPWIND :
        for (iMGlevel = 0; iMGlevel <= config->GetnMGLevels(); iMGlevel++)
          if (spalart_allmaras) {
            delete numerics[val_iInst][iMGlevel][ADJTURB_SOL][CONV_TERM];
          }
        break;
    }
    
    
    for (iMGlevel = 0; iMGlevel <= config->GetnMGLevels(); iMGlevel++) {
      if (spalart_allmaras) {
        /*--- Definition of the viscous scheme for each equation and mesh level ---*/
        delete numerics[val_iInst][iMGlevel][ADJTURB_SOL][VISC_TERM];
        /*--- Definition of the source term integration scheme for each equation and mesh level ---*/
        delete numerics[val_iInst][iMGlevel][ADJTURB_SOL][SOURCE_FIRST_TERM];
        delete numerics[val_iInst][iMGlevel][ADJTURB_SOL][SOURCE_SECOND_TERM];
        /*--- Definition of the boundary condition method ---*/
        delete numerics[val_iInst][iMGlevel][ADJTURB_SOL][CONV_BOUND_TERM];
      }
    }
  }
  
  /*--- Solver definition for the FEA problem ---*/
  if (fem) {
    
    /*--- Definition of the viscous scheme for each equation and mesh level ---*/
    delete numerics[val_iInst][MESH_0][FEA_SOL][FEA_TERM];
    
  }
  
  /*--- Definition of the Class for the numerical method: numerics_container[INST_LEVEL][MESH_LEVEL][EQUATION][EQ_TERM] ---*/
  for (iMGlevel = 0; iMGlevel <= config->GetnMGLevels(); iMGlevel++) {
    for (iSol = 0; iSol < MAX_SOLS; iSol++) {
      delete [] numerics[val_iInst][iMGlevel][iSol];
    }
    delete[] numerics[val_iInst][iMGlevel];
  }
  
  delete[] numerics[val_iInst];

}

void CDriver::Iteration_Preprocessing(CConfig* config, CIteration *&iteration) {
  
  if (rank == MASTER_NODE)
    cout << endl <<"------------------- Iteration Preprocessing ( Zone " << config->GetiZone() <<" ) ------------------" << endl;
  
  /*--- Loop over all zones and instantiate the physics iteration. ---*/
  
  switch (config->GetKind_Solver()) {
    
    case EULER: case NAVIER_STOKES: case RANS:
    case INC_EULER: case INC_NAVIER_STOKES: case INC_RANS:
      if(config->GetBoolTurbomachinery()){
        if (rank == MASTER_NODE)
          cout << "Euler/Navier-Stokes/RANS turbomachinery fluid iteration." << endl;
        iteration = new CTurboIteration(config);
        
      }
      else{
        if (rank == MASTER_NODE)
          cout << "Euler/Navier-Stokes/RANS fluid iteration." << endl;
        iteration = new CFluidIteration(config);
      }
      break;
      
    case FEM_EULER: case FEM_NAVIER_STOKES: case FEM_RANS: case FEM_LES:
      if (rank == MASTER_NODE)
        cout << "Finite element Euler/Navier-Stokes/RANS/LES flow iteration." << endl;
      iteration = new CFEMFluidIteration(config);
      break;
      
    case HEAT_EQUATION_FVM:
      if (rank == MASTER_NODE)
        cout << "Heat iteration (finite volume method)." << endl;
      iteration = new CHeatIteration(config);
      break;
      
    case FEM_ELASTICITY:
      if (rank == MASTER_NODE)
        cout << "FEM iteration." << endl;
      iteration = new CFEAIteration(config);
      break;
      
    case ADJ_EULER: case ADJ_NAVIER_STOKES: case ADJ_RANS:
      if (rank == MASTER_NODE)
        cout << "Adjoint Euler/Navier-Stokes/RANS fluid iteration." << endl;
      iteration = new CAdjFluidIteration(config);
      break;
      
    case DISC_ADJ_EULER: case DISC_ADJ_NAVIER_STOKES: case DISC_ADJ_RANS:
    case DISC_ADJ_INC_EULER: case DISC_ADJ_INC_NAVIER_STOKES: case DISC_ADJ_INC_RANS:      
      if (rank == MASTER_NODE)
        cout << "Discrete adjoint Euler/Navier-Stokes/RANS fluid iteration." << endl;
      iteration = new CDiscAdjFluidIteration(config);
      break;
      
    case DISC_ADJ_FEM_EULER : case DISC_ADJ_FEM_NS : case DISC_ADJ_FEM_RANS :
      if (rank == MASTER_NODE)
        cout << "Discrete adjoint finite element Euler/Navier-Stokes/RANS fluid iteration." << endl;
      iteration = new CDiscAdjFluidIteration(config);
      break;
      
    case DISC_ADJ_FEM:
      if (rank == MASTER_NODE)
        cout << "Discrete adjoint FEM structural iteration." << endl;
      iteration = new CDiscAdjFEAIteration(config);
      break;
      
    case DISC_ADJ_HEAT:
      if (rank == MASTER_NODE)
        cout << "Discrete adjoint heat iteration." << endl;
      iteration = new CDiscAdjHeatIteration(config);
      break;
  }
}

void CDriver::DynamicMesh_Preprocessing(CConfig *config, CGeometry **geometry, CSolver ***solver, CIteration* iteration,
                                        CVolumetricMovement *&grid_movement, CSurfaceMovement *&surface_movement){
  
  /*--- Instantiate the geometry movement classes for the solution of unsteady
   flows on dynamic meshes, including rigid mesh transformations, dynamically
   deforming meshes, and preprocessing of harmonic balance. ---*/

  if (!fem_solver && (config->GetGrid_Movement() ||
                      (config->GetDirectDiff() == D_DESIGN)) && !config->GetSurface_Movement(FLUID_STRUCTURE_STATIC)) {
    if (rank == MASTER_NODE)
      cout << "Setting dynamic mesh structure for zone "<< iZone + 1<<"." << endl;
    grid_movement = new CVolumetricMovement(geometry[MESH_0], config);
    
    surface_movement = new CSurfaceMovement();
    surface_movement->CopyBoundary(geometry[MESH_0], config);
    if (config->GetUnsteady_Simulation() == HARMONIC_BALANCE){
      if (rank == MASTER_NODE) cout << endl <<  "Instance "<< iInst + 1 <<":" << endl;
      iteration->SetGrid_Movement(geometry, surface_movement, grid_movement,  solver, config, 0, iInst);
    }
  }
  
  if (config->GetDirectDiff() == D_DESIGN) {
    if (rank == MASTER_NODE)
      cout << "Setting surface/volume derivatives." << endl;
    
    /*--- Set the surface derivatives, i.e. the derivative of the surface mesh nodes with respect to the design variables ---*/
    
    surface_movement->SetSurface_Derivative(geometry[MESH_0],config);
    
    /*--- Call the volume deformation routine with derivative mode enabled.
       This computes the derivative of the volume mesh with respect to the surface nodes ---*/
    
    
    grid_movement->SetVolume_Deformation(geometry[MESH_0],config, true, true);
    
    /*--- Update the multi-grid structure to propagate the derivative information to the coarser levels ---*/
    
    geometry[MESH_0]->UpdateGeometry(geometry,config);
    
    /*--- Set the derivative of the wall-distance with respect to the surface nodes ---*/
    
    if ( (config->GetKind_Solver() == RANS) ||
         (config->GetKind_Solver() == ADJ_RANS) ||
         (config->GetKind_Solver() == DISC_ADJ_RANS) ||
         (config->GetKind_Solver() == INC_RANS) ||
         (config->GetKind_Solver() == DISC_ADJ_INC_RANS))
      geometry[MESH_0]->ComputeWall_Distance(config);
  }
  
  
  if (config->GetSurface_Movement(FLUID_STRUCTURE_STATIC)){
    if (rank == MASTER_NODE)
      cout << "Setting moving mesh structure for FSI problems." << endl;
    /*--- Instantiate the container for the grid movement structure ---*/
    grid_movement = new CElasticityMovement(geometry[MESH_0], config);
  }
  
}

void CDriver::Interface_Preprocessing(CConfig **config, CSolver***** solver, CGeometry**** geometry,
                                      unsigned short** transfer_types, CTransfer ***&transfer, CInterpolator ***&interpolation) {

  unsigned short donorZone, targetZone;
  unsigned short nVar, nVarTransfer;

  unsigned short nMarkerTarget, iMarkerTarget, nMarkerDonor, iMarkerDonor;

  /*--- Initialize some useful booleans ---*/
  bool fluid_donor, structural_donor, heat_donor;
  bool fluid_target, structural_target, heat_target;

  bool discrete_adjoint = config[ZONE_0]->GetDiscrete_Adjoint();

  int markDonor, markTarget, Donor_check, Target_check, iMarkerInt, nMarkerInt;

#ifdef HAVE_MPI
  int *Buffer_Recv_mark = NULL, iRank, nProcessor = size;

  if (rank == MASTER_NODE)
    Buffer_Recv_mark = new int[nProcessor];
#endif

  /*--- Coupling between zones ---*/
  // There's a limit here, the interface boundary must connect only 2 zones

  /*--- Loops over all target and donor zones to find which ones are connected through an interface boundary (fsi or sliding mesh) ---*/
  for (targetZone = 0; targetZone < nZone; targetZone++) {

    for (donorZone = 0; donorZone < nZone; donorZone++) {

      transfer_types[donorZone][targetZone] = NO_TRANSFER;

      if ( donorZone == targetZone ) {
        transfer_types[donorZone][targetZone] = ZONES_ARE_EQUAL;
        // We're processing the same zone, so skip the following
        continue;
      }

      nMarkerInt = (int) ( config[donorZone]->GetMarker_n_ZoneInterface() / 2 );

      /*--- Loops on Interface markers to find if the 2 zones are sharing the boundary and to determine donor and target marker tag ---*/
      for (iMarkerInt = 1; iMarkerInt <= nMarkerInt; iMarkerInt++) {

        markDonor  = -1;
        markTarget = -1;

        /*--- On the donor side ---*/
        nMarkerDonor = config[donorZone]->GetnMarker_All();

        for (iMarkerDonor = 0; iMarkerDonor < nMarkerDonor; iMarkerDonor++) {

          /*--- If the tag GetMarker_All_ZoneInterface(iMarker) equals the index we are looping at ---*/
          if ( config[donorZone]->GetMarker_All_ZoneInterface(iMarkerDonor) == iMarkerInt ) {
            /*--- We have identified the identifier for the interface marker ---*/
            markDonor = iMarkerDonor;

            break;
          }
        }

        /*--- On the target side ---*/
        nMarkerTarget = config[targetZone]->GetnMarker_All();

      for (iMarkerTarget = 0; iMarkerTarget < nMarkerTarget; iMarkerTarget++) {

          /*--- If the tag GetMarker_All_ZoneInterface(iMarker) equals the index we are looping at ---*/
        if ( config[targetZone]->GetMarker_All_ZoneInterface(iMarkerTarget) == iMarkerInt ) {
            /*--- We have identified the identifier for the interface marker ---*/
            markTarget = iMarkerTarget;

            break;
        } 
        }

#ifdef HAVE_MPI

      Donor_check  = -1;
      Target_check = -1;

        /*--- We gather a vector in MASTER_NODE that determines if the boundary is not on the processor because of the partition or because the zone does not include it ---*/

        SU2_MPI::Gather(&markDonor , 1, MPI_INT, Buffer_Recv_mark, 1, MPI_INT, MASTER_NODE, MPI_COMM_WORLD);

      if (rank == MASTER_NODE) {
        for (iRank = 0; iRank < nProcessor; iRank++) {
          if( Buffer_Recv_mark[iRank] != -1 ) {
              Donor_check = Buffer_Recv_mark[iRank];

              break;
            }
          }
        }

        SU2_MPI::Bcast(&Donor_check , 1, MPI_INT, MASTER_NODE, MPI_COMM_WORLD);

        SU2_MPI::Gather(&markTarget, 1, MPI_INT, Buffer_Recv_mark, 1, MPI_INT, MASTER_NODE, MPI_COMM_WORLD);

      if (rank == MASTER_NODE){
        for (iRank = 0; iRank < nProcessor; iRank++){
          if( Buffer_Recv_mark[iRank] != -1 ){
              Target_check = Buffer_Recv_mark[iRank];

              break;
            }
          }
        }

        SU2_MPI::Bcast(&Target_check, 1, MPI_INT, MASTER_NODE, MPI_COMM_WORLD);

#else
      Donor_check  = markDonor;
      Target_check = markTarget;  
#endif

      /* --- Check ifzones are actually sharing the interface boundary, if not skip ---*/        
      if(Target_check == -1 || Donor_check == -1) {
        transfer_types[donorZone][targetZone] = NO_COMMON_INTERFACE;
        continue;
      }

        /*--- Set some boolean to properly allocate data structure later ---*/
      fluid_target      = false; 
      structural_target = false;

      fluid_donor       = false; 
      structural_donor  = false;

      heat_donor        = false;
      heat_target       = false;

      switch ( config[targetZone]->GetKind_Solver() ) {

        case EULER : case NAVIER_STOKES: case RANS: 
        case INC_EULER : case INC_NAVIER_STOKES: case INC_RANS: 
        case DISC_ADJ_INC_EULER: case DISC_ADJ_INC_NAVIER_STOKES: case DISC_ADJ_INC_RANS:          
        case DISC_ADJ_EULER: case DISC_ADJ_NAVIER_STOKES: case DISC_ADJ_RANS:
          fluid_target  = true;   
          break;

        case FEM_ELASTICITY: case DISC_ADJ_FEM:
          structural_target = true;   
          break;

        case HEAT_EQUATION_FVM: case DISC_ADJ_HEAT:
          heat_target = true;
          break;
      }

      switch ( config[donorZone]->GetKind_Solver() ) {

        case EULER : case NAVIER_STOKES: case RANS: 
        case INC_EULER : case INC_NAVIER_STOKES: case INC_RANS: 
        case DISC_ADJ_INC_EULER: case DISC_ADJ_INC_NAVIER_STOKES: case DISC_ADJ_INC_RANS:          
        case DISC_ADJ_EULER: case DISC_ADJ_NAVIER_STOKES: case DISC_ADJ_RANS:
          fluid_donor  = true;
          break;

        case FEM_ELASTICITY: case DISC_ADJ_FEM:
          structural_donor = true;
          break;

        case HEAT_EQUATION_FVM : case DISC_ADJ_HEAT:
          heat_donor = true;
          break;
      }

      /*--- Begin the creation of the communication pattern among zones ---*/

      /*--- Retrieve the number of conservative variables (for problems not involving structural analysis ---*/
      if (fluid_donor && fluid_target)
        nVar = solver[donorZone][INST_0][MESH_0][FLOW_SOL]->GetnVar();
      else
        /*--- If at least one of the components is structural ---*/
        nVar = nDim;

      if (rank == MASTER_NODE) cout << "From zone " << donorZone << " to zone " << targetZone << ": ";

        /*--- Match Zones ---*/
      if (rank == MASTER_NODE) cout << "Setting coupling ";

          bool conservative_interp = config[donorZone]->GetConservativeInterpolation();
          
          /*--- Conditions for conservative interpolation are not met, we cannot fallback on the consistent approach
                because CTransfer_FlowTraction relies on the information in config to be correct. ---*/
          if ( conservative_interp && targetZone == 0 && structural_target )
            SU2_MPI::Error("Conservative interpolation assumes the structural model mesh is evaluated second, somehow this has not happened.",CURRENT_FUNCTION);
        
        switch (config[donorZone]->GetKindInterpolation()) {

          case NEAREST_NEIGHBOR:
            if ( conservative_interp && targetZone > 0 && structural_target ) {
              interpolation[donorZone][targetZone] = new CMirror(geometry, config, donorZone, targetZone);
              if (rank == MASTER_NODE) cout << "using a mirror approach: matching coefficients from opposite mesh." << endl;
            }
            else {
            interpolation[donorZone][targetZone] = new CNearestNeighbor(geometry, config, donorZone, targetZone);
            if (rank == MASTER_NODE) cout << "using a nearest-neighbor approach." << endl;
            }
            break;

          case ISOPARAMETRIC:
            if ( conservative_interp && targetZone > 0 && structural_target ) {
              interpolation[donorZone][targetZone] = new CMirror(geometry, config, donorZone, targetZone);
              if (rank == MASTER_NODE) cout << "using a mirror approach: matching coefficients from opposite mesh." << endl;
            }
            else {
            interpolation[donorZone][targetZone] = new CIsoparametric(geometry, config, donorZone, targetZone);
            if (rank == MASTER_NODE) cout << "using an isoparametric approach." << endl;
            }
            break;

        case WEIGHTED_AVERAGE:
          interpolation[donorZone][targetZone] = new CSlidingMesh(geometry, config, donorZone, targetZone);
          if (rank == MASTER_NODE) cout << "using an sliding mesh approach." << endl;

          break;
            
          case RADIAL_BASIS_FUNCTION:
            if ( conservative_interp && targetZone > 0 && structural_target ) {
                interpolation[donorZone][targetZone] = new CMirror(geometry, config, donorZone, targetZone);
                if (rank == MASTER_NODE) cout << "using a mirror approach: matching coefficients from opposite mesh." << endl;
              }
              else {
                interpolation[donorZone][targetZone] = new CRadialBasisFunction(geometry, config, donorZone, targetZone);
                if (rank == MASTER_NODE) cout << "using a radial basis function approach." << endl;
              }
            break;
            }

        /*--- Initialize the appropriate transfer strategy ---*/
      if (rank == MASTER_NODE) cout << "Transferring ";

      if (fluid_donor && structural_target && (!discrete_adjoint)) {
        transfer_types[donorZone][targetZone] = FLOW_TRACTION;
        nVarTransfer = 2;
        transfer[donorZone][targetZone] = new CTransfer_FlowTraction(nVar, nVarTransfer, config[donorZone]);
        if (rank == MASTER_NODE) cout << "flow tractions. "<< endl;
      }
      else if (structural_donor && fluid_target && (!discrete_adjoint)) {
        /*--- If we are using the new mesh solver, we transfer the total boundary displacements (not incremental) --*/
        if (solver_container[targetZone][INST_0][MESH_0][MESH_SOL] != NULL){
          transfer_types[donorZone][targetZone] = BOUNDARY_DISPLACEMENTS;
          nVarTransfer = 0;
          transfer[donorZone][targetZone] = new CTransfer_BoundaryDisplacements(nVar, nVarTransfer, config_container[donorZone]);
          if (rank == MASTER_NODE) cout << "boundary displacements from the structural solver. "<< endl;
        }
        /*--- We keep the legacy method temporarily until FSI-adjoint has been adapted ---*/
        else{
          transfer_types[donorZone][targetZone] = STRUCTURAL_DISPLACEMENTS_LEGACY;
        nVarTransfer = 0;
        transfer[donorZone][targetZone] = new CTransfer_StructuralDisplacements(nVar, nVarTransfer, config_container[donorZone]);
        if (rank == MASTER_NODE) cout << "structural displacements. "<< endl;
        }
      }
      else if (fluid_donor && structural_target && discrete_adjoint) {
        transfer_types[donorZone][targetZone] = FLOW_TRACTION;
        nVarTransfer = 2;
        transfer[donorZone][targetZone] = new CTransfer_FlowTraction_DiscAdj(nVar, nVarTransfer, config[donorZone]);

        if (rank == MASTER_NODE) cout << "flow tractions. "<< endl;
      }
      else if (structural_donor && fluid_target && discrete_adjoint){
        transfer_types[donorZone][targetZone] = STRUCTURAL_DISPLACEMENTS_DISC_ADJ;
        nVarTransfer = 0;
        transfer[donorZone][targetZone] = new CTransfer_StructuralDisplacements_DiscAdj(nVar, nVarTransfer, config[donorZone]);
        if (rank == MASTER_NODE) cout << "structural displacements. "<< endl;
      }
      else if (fluid_donor && fluid_target) {
        transfer_types[donorZone][targetZone] = SLIDING_INTERFACE;
        nVarTransfer = 0;
        nVar = solver[donorZone][INST_0][MESH_0][FLOW_SOL]->GetnPrimVar();
        transfer[donorZone][targetZone] = new CTransfer_SlidingInterface(nVar, nVarTransfer, config[donorZone]);
        if (rank == MASTER_NODE) cout << "sliding interface. " << endl;
      }
      else if (fluid_donor && heat_target) {
        nVarTransfer = 0;
        nVar = 4;
        if(config[donorZone]->GetEnergy_Equation())
          transfer_types[donorZone][targetZone] = CONJUGATE_HEAT_FS;
        else if (config[donorZone]->GetWeakly_Coupled_Heat())
          transfer_types[donorZone][targetZone] = CONJUGATE_HEAT_WEAKLY_FS;
        else { }
        transfer[donorZone][targetZone] = new CTransfer_ConjugateHeatVars(nVar, nVarTransfer, config[donorZone]);
        if (rank == MASTER_NODE) cout << "conjugate heat variables. " << endl;
      }
      else if (heat_donor && fluid_target) {
        nVarTransfer = 0;
        nVar = 4;
        if(config[targetZone]->GetEnergy_Equation())
          transfer_types[donorZone][targetZone] = CONJUGATE_HEAT_SF;
        else if (config[targetZone]->GetWeakly_Coupled_Heat())
          transfer_types[donorZone][targetZone] = CONJUGATE_HEAT_WEAKLY_SF;
        else { }
        transfer[donorZone][targetZone] = new CTransfer_ConjugateHeatVars(nVar, nVarTransfer, config[donorZone]);
        if (rank == MASTER_NODE) cout << "conjugate heat variables. " << endl;
      }
      else if (heat_donor && heat_target) {
        SU2_MPI::Error("Conjugate heat transfer between solids not implemented yet.", CURRENT_FUNCTION);
      }
      else {
        transfer_types[donorZone][targetZone] = CONSERVATIVE_VARIABLES;
        nVarTransfer = 0;
        transfer[donorZone][targetZone] = new CTransfer_ConservativeVars(nVar, nVarTransfer, config[donorZone]);
        if (rank == MASTER_NODE) cout << "generic conservative variables. " << endl;  
      }

      break;

      }

      if (config[donorZone]->GetBoolMixingPlaneInterface()){
        transfer_types[donorZone][targetZone] = MIXING_PLANE;
      	nVarTransfer = 0;
      	nVar = solver[donorZone][INST_0][MESH_0][FLOW_SOL]->GetnVar();
      	transfer[donorZone][targetZone] = new CTransfer_MixingPlaneInterface(nVar, nVarTransfer, config[donorZone], config[targetZone]);
        if (rank == MASTER_NODE) cout << "Set mixing-plane interface from donor zone "<< donorZone << " to target zone " << targetZone <<"."<<endl;
      }

    }

  }

#ifdef HAVE_MPI
  if (rank == MASTER_NODE) 
  delete [] Buffer_Recv_mark;
#endif
}

void CDriver::StaticMesh_Preprocessing(CConfig *config, CGeometry** geometry, CSurfaceMovement* surface_movement){
  
  unsigned short iMGlevel, iMGfine;
  unsigned short Kind_Grid_Movement;
  
  unsigned short iZone = config->GetiZone();
  
  Kind_Grid_Movement = config->GetKind_GridMovement();
  
  if (!fem_solver) {
    
    switch (Kind_Grid_Movement) {
      
      case ROTATING_FRAME:
        
        /*--- Steadily rotating frame: set the grid velocities just once
         before the first iteration flow solver. ---*/
        
        if (rank == MASTER_NODE) {
          cout << endl << " Setting rotating frame grid velocities";
          cout << " for zone " << iZone << "." << endl;
        }
        
        /*--- Set the grid velocities on all multigrid levels for a steadily
           rotating reference frame. ---*/
        
        for (iMGlevel = 0; iMGlevel <= config_container[ZONE_0]->GetnMGLevels(); iMGlevel++){
          geometry[iMGlevel]->SetRotationalVelocity(config, iZone, true);
          geometry[iMGlevel]->SetShroudVelocity(config);
        }
        
        break;
        
      case STEADY_TRANSLATION:
        
        /*--- Set the translational velocity and hold the grid fixed during
         the calculation (similar to rotating frame, but there is no extra
         source term for translation). ---*/
        
        if (rank == MASTER_NODE)
          cout << endl << " Setting translational grid velocities." << endl;
        
        /*--- Set the translational velocity on all grid levels. ---*/
        
        for (iMGlevel = 0; iMGlevel <= config_container[ZONE_0]->GetnMGLevels(); iMGlevel++)
          geometry_container[iZone][INST_0][iMGlevel]->SetTranslationalVelocity(config, iZone, true);
        
        break;
        
      default:
        break;
    }
    
    if ((config->GetnMarker_Moving() > 0) && !config->GetSurface_Movement(FLUID_STRUCTURE_STATIC)) {
      
      /*--- Fixed wall velocities: set the grid velocities only one time
       before the first iteration flow solver. ---*/
      if (rank == MASTER_NODE)
        cout << endl << " Setting the moving wall velocities." << endl;
      
      assert(surface_movement != NULL && "A surface_movement was not instantiated.");
      surface_movement->Moving_Walls(geometry[MESH_0], config, iZone, 0);
      
      /*--- Update the grid velocities on the coarser multigrid levels after
        setting the moving wall velocities for the finest mesh. ---*/
      for (iMGlevel = 1; iMGlevel <= config->GetnMGLevels(); iMGlevel++){
        iMGfine = iMGlevel-1;        
        geometry[iMGlevel]->SetRestricted_GridVelocity(geometry[iMGfine], config);
      }
    }
  } else {
    
    /*--- Carry out a dynamic cast to CMeshFEM_DG, such that it is not needed to
         define all virtual functions in the base class CGeometry. ---*/
    CMeshFEM_DG *DGMesh = dynamic_cast<CMeshFEM_DG *>(geometry[MESH_0]);
    
    /*--- Initialize the static mesh movement, if necessary. ---*/
    const unsigned short Kind_Grid_Movement = config->GetKind_GridMovement();
    const bool initStaticMovement = (config->GetGrid_Movement() &&
                                     (Kind_Grid_Movement == MOVING_WALL    ||
                                      Kind_Grid_Movement == ROTATING_FRAME ||
                                      Kind_Grid_Movement == STEADY_TRANSLATION));
    
    if(initStaticMovement){
      if (rank == MASTER_NODE) cout << "Initialize Static Mesh Movement" << endl;
      DGMesh->InitStaticMeshMovement(config, Kind_Grid_Movement, iZone);
    }
  }
  
}

void CDriver::Output_Preprocessing(CConfig **config, CConfig *driver_config, COutput **&output, COutput *&driver_output){

  /*--- Definition of the output class (one for each zone). The output class
   manages the writing of all restart, volume solution, surface solution,
   surface comma-separated value, and convergence history files (both in serial
   and in parallel). ---*/
  
  for (iZone = 0; iZone < nZone; iZone++){

    if (rank == MASTER_NODE)
      cout << endl <<"-------------------- Output Preprocessing ( Zone " << iZone <<" ) --------------------" << endl;
   
    /*--- Loop over all zones and instantiate the physics iteration. ---*/

    switch (config[iZone]->GetKind_Solver()) {

    case EULER: case NAVIER_STOKES: case RANS:
      if (rank == MASTER_NODE)
        cout << ": Euler/Navier-Stokes/RANS output structure." << endl;
      output[iZone] = new CFlowCompOutput(config[iZone], nDim);
      break;
    case INC_EULER: case INC_NAVIER_STOKES: case INC_RANS:  
      if (rank == MASTER_NODE)        
        cout << ": Euler/Navier-Stokes/RANS output structure." << endl;        
      output[iZone] = new CFlowIncOutput(config[iZone], nDim);       
      break;
    case HEAT_EQUATION_FVM:
      if (rank == MASTER_NODE)
        cout << ": heat output structure." << endl;
      output[iZone] = new CHeatOutput(config[iZone], nDim);
      break;
    case FEM_ELASTICITY:
      if (rank == MASTER_NODE)
        cout << ": FEM output structure." << endl;
      output[iZone] = new CElasticityOutput(config[iZone], nDim);
      break;
    case DISC_ADJ_EULER: case DISC_ADJ_NAVIER_STOKES: case DISC_ADJ_RANS:
    case ADJ_EULER: case ADJ_NAVIER_STOKES: case ADJ_RANS:
      if (rank == MASTER_NODE)
        cout << ": adjoint Euler/Navier-Stokes/RANS output structure." << endl;
      output[iZone] = new CAdjFlowCompOutput(config[iZone], nDim);
      break;
    case DISC_ADJ_INC_EULER: case DISC_ADJ_INC_NAVIER_STOKES: case DISC_ADJ_INC_RANS:
      if (rank == MASTER_NODE)
        cout << ": adjoint Euler/Navier-Stokes/RANS output structure." << endl;
      output[iZone] = new CAdjFlowIncOutput(config[iZone], nDim);
      break;
    case DISC_ADJ_FEM:
      if (rank == MASTER_NODE)
        cout << ": discrete adjoint FEA output structure." << endl;
      output[iZone] = new CAdjElasticityOutput(config[iZone], nDim);
      break;
      
    case DISC_ADJ_HEAT:
      if (rank == MASTER_NODE)
        cout << ": discrete adjoint heat output structure." << endl;
      output[iZone] = new CAdjHeatOutput(config[iZone], nDim);
      break;
      
    case FEM_EULER: case FEM_LES: case FEM_RANS: case FEM_NAVIER_STOKES:
      if (rank == MASTER_NODE)
        cout << ": FEM output structure." << endl;
      output[iZone] = new CFlowCompFEMOutput(config[iZone], nDim);
      break;
      
    default:
      if (rank == MASTER_NODE)
        cout << ": default output structure." << endl;
      output[iZone] = new COutput(config[iZone], nDim);
      break;
    }
    
    output[iZone]->PreprocessHistoryOutput(config[iZone]);
    
    output[iZone]->PreprocessVolumeOutput(config[iZone]);

  }

  if (driver_config->GetMultizone_Problem()){
    driver_output = new CDriverOutput(driver_config, config, nDim);
    driver_output->PreprocessMultizoneHistoryOutput(output, config);
  }
  

  /*--- Check for an unsteady restart. Update ExtIter if necessary. ---*/
  if (config_container[ZONE_0]->GetTime_Domain() && config_container[ZONE_0]->GetRestart())
    TimeIter = config_container[ZONE_0]->GetRestart_Iter();

  /*--- Check for a dynamic restart (structural analysis). Update ExtIter if necessary. ---*/
  if (config_container[ZONE_0]->GetKind_Solver() == FEM_ELASTICITY
      && config_container[ZONE_0]->GetWrt_Dynamic() && config_container[ZONE_0]->GetRestart())
    TimeIter = config_container[ZONE_0]->GetRestart_Iter();
  
  
}


void CDriver::Turbomachinery_Preprocessing(CConfig** config, CGeometry**** geometry, CSolver***** solver, CTransfer*** transfer){

  unsigned short donorZone,targetZone, nMarkerInt, iMarkerInt;
  unsigned short nSpanMax = 0;
  bool restart   = (config[ZONE_0]->GetRestart() || config[ZONE_0]->GetRestart_Flow());
  mixingplane = config[ZONE_0]->GetBoolMixingPlaneInterface();
  bool discrete_adjoint = config[ZONE_0]->GetDiscrete_Adjoint();
  su2double areaIn, areaOut, nBlades, flowAngleIn, flowAngleOut;

  /*--- Create turbovertex structure ---*/
  if (rank == MASTER_NODE) cout<<endl<<"Initialize Turbo Vertex Structure." << endl;
  for (iZone = 0; iZone < nZone; iZone++) {
    if (config[iZone]->GetBoolTurbomachinery()){
      geometry[iZone][INST_0][MESH_0]->ComputeNSpan(config[iZone], iZone, INFLOW, true);
      geometry[iZone][INST_0][MESH_0]->ComputeNSpan(config[iZone], iZone, OUTFLOW, true);
      if (rank == MASTER_NODE) cout <<"Number of span-wise sections in Zone "<< iZone<<": "<< config[iZone]->GetnSpanWiseSections() <<"."<< endl;
      if (config[iZone]->GetnSpanWiseSections() > nSpanMax){
        nSpanMax = config[iZone]->GetnSpanWiseSections();
      }

      config[ZONE_0]->SetnSpan_iZones(config[iZone]->GetnSpanWiseSections(), iZone);

      geometry[iZone][INST_0][MESH_0]->SetTurboVertex(config[iZone], iZone, INFLOW, true);
      geometry[iZone][INST_0][MESH_0]->SetTurboVertex(config[iZone], iZone, OUTFLOW, true);
    }
  }

  /*--- Set maximum number of Span among all zones ---*/
  for (iZone = 0; iZone < nZone; iZone++) {
    if (config[iZone]->GetBoolTurbomachinery()){
      config[iZone]->SetnSpanMaxAllZones(nSpanMax);
    }
  }
  if (rank == MASTER_NODE) cout<<"Max number of span-wise sections among all zones: "<< nSpanMax<<"."<< endl;


  if (rank == MASTER_NODE) cout<<"Initialize solver containers for average and performance quantities." << endl;
  for (iZone = 0; iZone < nZone; iZone++) {
    solver[iZone][INST_0][MESH_0][FLOW_SOL]->InitTurboContainers(geometry[iZone][INST_0][MESH_0],config[iZone]);
  }

//TODO(turbo) make it general for turbo HB
  if (rank == MASTER_NODE) cout<<"Compute inflow and outflow average geometric quantities." << endl;
  for (iZone = 0; iZone < nZone; iZone++) {
    geometry[iZone][INST_0][MESH_0]->SetAvgTurboValue(config[iZone], iZone, INFLOW, true);
    geometry[iZone][INST_0][MESH_0]->SetAvgTurboValue(config[iZone],iZone, OUTFLOW, true);
    geometry[iZone][INST_0][MESH_0]->GatherInOutAverageValues(config[iZone], true);
  }


  if(mixingplane){
    if (rank == MASTER_NODE) cout << "Set span-wise sections between zones on Mixing-Plane interface." << endl;
    for (donorZone = 0; donorZone < nZone; donorZone++) {
      for (targetZone = 0; targetZone < nZone; targetZone++) {
        if (targetZone != donorZone){
          transfer[donorZone][targetZone]->SetSpanWiseLevels(config[donorZone], config[targetZone]);
        }
      }
    }
  }

  if (rank == MASTER_NODE) cout << "Transfer average geometric quantities to zone 0." << endl;
  for (iZone = 1; iZone < nZone; iZone++) {
    transfer[iZone][ZONE_0]->GatherAverageTurboGeoValues(geometry[iZone][INST_0][MESH_0],geometry[ZONE_0][INST_0][MESH_0], iZone);
  }

  /*--- Transfer number of blade to ZONE_0 to correctly compute turbo performance---*/
  for (iZone = 1; iZone < nZone; iZone++) {
    nBlades = config[iZone]->GetnBlades(iZone);
    config[ZONE_0]->SetnBlades(iZone, nBlades);
  }

  if (rank == MASTER_NODE){
    for (iZone = 0; iZone < nZone; iZone++) {
    areaIn  = geometry[iZone][INST_0][MESH_0]->GetSpanAreaIn(iZone, config[iZone]->GetnSpanWiseSections());
    areaOut = geometry[iZone][INST_0][MESH_0]->GetSpanAreaOut(iZone, config[iZone]->GetnSpanWiseSections());
    nBlades = config[iZone]->GetnBlades(iZone);
    cout << "Inlet area for Row "<< iZone + 1<< ": " << areaIn*10000.0 <<" cm^2."  <<endl;
    cout << "Oulet area for Row "<< iZone + 1<< ": " << areaOut*10000.0 <<" cm^2."  <<endl;
    cout << "Recomputed number of blades for Row "<< iZone + 1 << ": " << nBlades<<"."  <<endl;
    }
  }


  if(mixingplane){
    if (rank == MASTER_NODE) cout<<"Preprocessing of the Mixing-Plane Interface." << endl;
    for (donorZone = 0; donorZone < nZone; donorZone++) {
      nMarkerInt     = config_container[donorZone]->GetnMarker_MixingPlaneInterface()/2;
      for (iMarkerInt = 1; iMarkerInt <= nMarkerInt; iMarkerInt++){
        for (targetZone = 0; targetZone < nZone; targetZone++) {
          if (targetZone != donorZone){
            transfer[donorZone][targetZone]->Preprocessing_InterfaceAverage(geometry[donorZone][INST_0][MESH_0], geometry[targetZone][INST_0][MESH_0],
                config[donorZone], config[targetZone],
                iMarkerInt);
          }
        }
      }
    }
  }

  if(!restart && !discrete_adjoint){
    if (rank == MASTER_NODE) cout<<"Initialize turbomachinery solution quantities." << endl;
    for(iZone = 0; iZone < nZone; iZone++) {
      solver[iZone][INST_0][MESH_0][FLOW_SOL]->SetFreeStream_TurboSolution(config[iZone]);
    }
  }

  if (rank == MASTER_NODE) cout<<"Initialize inflow and outflow average solution quantities." << endl;
  for(iZone = 0; iZone < nZone; iZone++) {
    solver[iZone][INST_0][MESH_0][FLOW_SOL]->PreprocessAverage(solver[iZone][INST_0][MESH_0], geometry[iZone][INST_0][MESH_0],config[iZone],INFLOW);
    solver[iZone][INST_0][MESH_0][FLOW_SOL]->PreprocessAverage(solver[iZone][INST_0][MESH_0], geometry[iZone][INST_0][MESH_0],config[iZone],OUTFLOW);
    solver[iZone][INST_0][MESH_0][FLOW_SOL]->TurboAverageProcess(solver[iZone][INST_0][MESH_0], geometry[iZone][INST_0][MESH_0],config[iZone],INFLOW);
    solver[iZone][INST_0][MESH_0][FLOW_SOL]->TurboAverageProcess(solver[iZone][INST_0][MESH_0], geometry[iZone][INST_0][MESH_0],config[iZone],OUTFLOW);
    solver[iZone][INST_0][MESH_0][FLOW_SOL]->GatherInOutAverageValues(config[iZone], geometry[iZone][INST_0][MESH_0]);
    if (rank == MASTER_NODE){
      flowAngleIn = solver[iZone][INST_0][MESH_0][FLOW_SOL]->GetTurboVelocityIn(iZone, config[iZone]->GetnSpanWiseSections())[1];
      flowAngleIn /= solver[iZone][INST_0][MESH_0][FLOW_SOL]->GetTurboVelocityIn(iZone, config[iZone]->GetnSpanWiseSections())[0];
      flowAngleIn = atan(flowAngleIn)*180.0/PI_NUMBER;
      cout << "Inlet flow angle for Row "<< iZone + 1<< ": "<< flowAngleIn <<"°."  <<endl;
      flowAngleOut = solver[iZone][INST_0][MESH_0][FLOW_SOL]->GetTurboVelocityOut(iZone, config[iZone]->GetnSpanWiseSections())[1];
      flowAngleOut /= solver[iZone][INST_0][MESH_0][FLOW_SOL]->GetTurboVelocityOut(iZone, config[iZone]->GetnSpanWiseSections())[0];
      flowAngleOut = atan(flowAngleOut)*180.0/PI_NUMBER;
      cout << "Outlet flow angle for Row "<< iZone + 1<< ": "<< flowAngleOut <<"°."  <<endl;

    }
  }

}




CDriver::~CDriver(void) {}

CFluidDriver::CFluidDriver(char* confFile, unsigned short val_nZone, SU2_Comm MPICommunicator) : CDriver(confFile, val_nZone, MPICommunicator, false) {
  Max_Iter = config_container[ZONE_0]->GetnInner_Iter();
}

CFluidDriver::~CFluidDriver(void) { }

void CFluidDriver::StartSolver(){

#ifdef VTUNEPROF
  __itt_resume();
#endif

  /*--- Main external loop of the solver. Within this loop, each iteration ---*/

  if (rank == MASTER_NODE)
    cout << endl <<"------------------------------ Begin Solver -----------------------------" << endl;

  unsigned long Iter = 0;
  while ( Iter < Max_Iter ) {

    /*--- Perform some external iteration preprocessing. ---*/

    Preprocess(Iter);

     /*--- Perform a dynamic mesh update if required. ---*/

      if (!fem_solver) {
        DynamicMeshUpdate(Iter);
      }

    /*--- Run a single iteration of the problem (fluid, elasticity, heat, ...). ---*/

    Run();

    /*--- Update the solution for dual time stepping strategy ---*/

    Update();

    /*--- Terminate the simulation if only the Jacobian must be computed. ---*/
    if (config_container[ZONE_0]->GetJacobian_Spatial_Discretization_Only()) break;

    /*--- Monitor the computations after each iteration. ---*/

    Monitor(Iter);

    /*--- Output the solution in files. ---*/

    Output(Iter);

    /*--- If the convergence criteria has been met, terminate the simulation. ---*/

    if (StopCalc) break;

    Iter++;

  }
#ifdef VTUNEPROF
  __itt_pause();
#endif
}


void CFluidDriver::Preprocess(unsigned long Iter) {

  /*--- Set the value of the external iteration and physical time. ---*/

  for (iZone = 0; iZone < nZone; iZone++) {  
    config_container[iZone]->SetInnerIter(Iter);
    if (config_container[iZone]->GetUnsteady_Simulation())
      config_container[iZone]->SetPhysicalTime(static_cast<su2double>(Iter)*config_container[iZone]->GetDelta_UnstTimeND());
    else
      config_container[iZone]->SetPhysicalTime(0.0);
  
  }
  

//  /*--- Read the target pressure ---*/

//  if (config_container[ZONE_0]->GetInvDesign_Cp() == YES)
//    output[ZONE_0]->SetCp_InverseDesign(solver_container[ZONE_0][INST_0][MESH_0][FLOW_SOL],
//        geometry_container[ZONE_0][INST_0][MESH_0], config_container[ZONE_0], ExtIter);

//  /*--- Read the target heat flux ---*/

//  if (config_container[ZONE_0]->GetInvDesign_HeatFlux() == YES)
//    output[ZONE_0]->SetHeatFlux_InverseDesign(solver_container[ZONE_0][INST_0][MESH_0][FLOW_SOL],
//        geometry_container[ZONE_0][INST_0][MESH_0], config_container[ZONE_0], ExtIter);

  /*--- Set the initial condition for EULER/N-S/RANS and for a non FSI simulation ---*/

  if(!fsi) {
    for (iZone = 0; iZone < nZone; iZone++) {
      if ((config_container[iZone]->GetKind_Solver() ==  EULER) ||
          (config_container[iZone]->GetKind_Solver() ==  NAVIER_STOKES) ||
          (config_container[iZone]->GetKind_Solver() ==  RANS) ||
          (config_container[iZone]->GetKind_Solver() ==  INC_EULER) ||
          (config_container[iZone]->GetKind_Solver() ==  INC_NAVIER_STOKES) ||
          (config_container[iZone]->GetKind_Solver() ==  INC_RANS)) {
        for (iInst = 0; iInst < nInst[iZone]; iInst++)
          solver_container[iZone][iInst][MESH_0][FLOW_SOL]->SetInitialCondition(geometry_container[iZone][INST_0], solver_container[iZone][iInst], config_container[iZone], Iter);
      }
    }
  }

}
void CFluidDriver::Run() {

  unsigned short iZone, jZone, checkConvergence;
  unsigned long IntIter, nIntIter;
  bool unsteady;

  /*--- Run a single iteration of a multi-zone problem by looping over all
   zones and executing the iterations. Note that data transers between zones
   and other intermediate procedures may be required. ---*/

  unsteady = (config_container[MESH_0]->GetUnsteady_Simulation() == DT_STEPPING_1ST) || (config_container[MESH_0]->GetUnsteady_Simulation() == DT_STEPPING_2ND);

  /*--- Zone preprocessing ---*/

  for (iZone = 0; iZone < nZone; iZone++)
    iteration_container[iZone][INST_0]->Preprocess(output_container[iZone], integration_container, geometry_container, solver_container, numerics_container, config_container, surface_movement, grid_movement, FFDBox, iZone, INST_0);

  /*--- Updating zone interface communication patterns,
   needed only for unsteady simulation since for steady problems
   this is done once in the interpolator_container constructor 
   at the beginning of the computation ---*/

  if ( unsteady ) {
    for (iZone = 0; iZone < nZone; iZone++) {   
      for (jZone = 0; jZone < nZone; jZone++)
        if(jZone != iZone && interpolator_container[iZone][jZone] != NULL)
        interpolator_container[iZone][jZone]->Set_TransferCoeff(config_container);
    }
  }

  /*--- Begin Unsteady pseudo-time stepping internal loop, if not unsteady it does only one step --*/

  if (unsteady) 
    nIntIter = config_container[MESH_0]->GetUnst_nIntIter();
  else
    nIntIter = 1;

  for (IntIter = 0; IntIter < nIntIter; IntIter++) {

    /*--- At each pseudo time-step updates transfer data ---*/
    for (iZone = 0; iZone < nZone; iZone++)   
      for (jZone = 0; jZone < nZone; jZone++)
        if(jZone != iZone && transfer_container[iZone][jZone] != NULL)
          Transfer_Data(iZone, jZone);

    /*--- For each zone runs one single iteration ---*/

    for (iZone = 0; iZone < nZone; iZone++) {
      config_container[iZone]->SetInnerIter(IntIter);
      iteration_container[iZone][INST_0]->Iterate(output_container[iZone], integration_container, geometry_container, solver_container, numerics_container, config_container, surface_movement, grid_movement, FFDBox, iZone, INST_0);
    }

    /*--- Check convergence in each zone --*/

    checkConvergence = 0;
    for (iZone = 0; iZone < nZone; iZone++)
    checkConvergence += (int) integration_container[iZone][INST_0][FLOW_SOL]->GetConvergence();

    /*--- If convergence was reached in every zone --*/

  if (checkConvergence == nZone) break;
  }

}

void CFluidDriver::Transfer_Data(unsigned short donorZone, unsigned short targetZone) {

  transfer_container[donorZone][targetZone]->Broadcast_InterfaceData(solver_container[donorZone][INST_0][MESH_0][FLOW_SOL],solver_container[targetZone][INST_0][MESH_0][FLOW_SOL],
      geometry_container[donorZone][INST_0][MESH_0],geometry_container[targetZone][INST_0][MESH_0],
      config_container[donorZone], config_container[targetZone]);
  if (config_container[targetZone]->GetKind_Solver() == RANS)
    transfer_container[donorZone][targetZone]->Broadcast_InterfaceData(solver_container[donorZone][INST_0][MESH_0][TURB_SOL],solver_container[targetZone][INST_0][MESH_0][TURB_SOL],
        geometry_container[donorZone][INST_0][MESH_0],geometry_container[targetZone][INST_0][MESH_0],
        config_container[donorZone], config_container[targetZone]);

}

void CFluidDriver::Update() {

  for(iZone = 0; iZone < nZone; iZone++)
    iteration_container[iZone][INST_0]->Update(output_container[iZone], integration_container, geometry_container,
         solver_container, numerics_container, config_container,
         surface_movement, grid_movement, FFDBox, iZone, INST_0);
}

void CFluidDriver::DynamicMeshUpdate(unsigned long TimeIter) {

  bool harmonic_balance;

  for (iZone = 0; iZone < nZone; iZone++) {
   harmonic_balance = (config_container[iZone]->GetUnsteady_Simulation() == HARMONIC_BALANCE);
    /*--- Dynamic mesh update ---*/
    if ((config_container[iZone]->GetGrid_Movement()) && (!harmonic_balance)) {
      iteration_container[iZone][INST_0]->SetGrid_Movement(geometry_container[iZone][INST_0], surface_movement[iZone], grid_movement[iZone][INST_0], solver_container[iZone][INST_0], config_container[iZone], 0, TimeIter );
    }
  }

}
bool CFluidDriver::Monitor(unsigned long ExtIter) {

  /*--- Synchronization point after a single solver iteration. Compute the
   wall clock time required. ---*/

#ifndef HAVE_MPI
  StopTime = su2double(clock())/su2double(CLOCKS_PER_SEC);
#else
  StopTime = MPI_Wtime();
#endif
  IterCount++;
  UsedTime = (StopTime - StartTime) + UsedTimeCompute;
  
  
  /*--- Check if there is any change in the runtime parameters ---*/
  
  CConfig *runtime = NULL;
  strcpy(runtime_file_name, "runtime.dat");
  runtime = new CConfig(runtime_file_name, config_container[ZONE_0]);
  runtime->SetTimeIter(ExtIter);
  delete runtime;

  /*--- Evaluate the new CFL number (adaptive). ---*/
  if (config_container[ZONE_0]->GetCFL_Adapt() == YES) {
    for (iZone = 0; iZone < nZone; iZone++){
      if (!(config_container[iZone]->GetMultizone_Problem())) // This needs to be changed everywhere in the code, in a future PR
        output_container[iZone]->SetCFL_Number(solver_container, config_container, iZone);
    }
  }

  /*--- Check whether the current simulation has reached the specified
   convergence criteria, and set StopCalc to true, if so. ---*/
  
  switch (config_container[ZONE_0]->GetKind_Solver()) {
    case EULER: case NAVIER_STOKES: case RANS:
      StopCalc = integration_container[ZONE_0][INST_0][FLOW_SOL]->GetConvergence(); break;
    case HEAT_EQUATION_FVM:
      StopCalc = integration_container[ZONE_0][INST_0][HEAT_SOL]->GetConvergence(); break;
    case FEM_ELASTICITY:
      StopCalc = integration_container[ZONE_0][INST_0][FEA_SOL]->GetConvergence(); break;
    case ADJ_EULER: case ADJ_NAVIER_STOKES: case ADJ_RANS:
    case DISC_ADJ_EULER: case DISC_ADJ_NAVIER_STOKES: case DISC_ADJ_RANS:
    case DISC_ADJ_INC_EULER: case DISC_ADJ_INC_NAVIER_STOKES: case DISC_ADJ_INC_RANS:      
    case DISC_ADJ_FEM_EULER: case DISC_ADJ_FEM_NS: case DISC_ADJ_FEM_RANS:
      StopCalc = integration_container[ZONE_0][INST_0][ADJFLOW_SOL]->GetConvergence(); break;
  }
  
  return StopCalc;
  
}


void CFluidDriver::Output(unsigned long InnerIter) {
 
}


CTurbomachineryDriver::CTurbomachineryDriver(char* confFile, unsigned short val_nZone,
                                             SU2_Comm MPICommunicator):
                                             CFluidDriver(confFile, val_nZone, MPICommunicator) {
  
  output_legacy = new COutputLegacy(config_container[ZONE_0]);
  
  /*--- LEGACY OUTPUT (going to be removed soon) --- */
  
  /*--- Open the convergence history file ---*/
  ConvHist_file = NULL;
  ConvHist_file = new ofstream*[nZone];
  for (iZone = 0; iZone < nZone; iZone++) {
    ConvHist_file[iZone] = NULL;
    if (rank == MASTER_NODE){
      ConvHist_file[iZone] = new ofstream[nInst[iZone]];
      for (iInst = 0; iInst < nInst[iZone]; iInst++) {
        output_legacy->SetConvHistory_Header(&ConvHist_file[iZone][iInst], config_container[iZone], iZone, iInst);
        config_container[iZone]->SetHistFile(&ConvHist_file[iZone][INST_0]);
      }
    }
  }
  
  if (nZone > 1){
    Max_Iter = config_container[ZONE_0]->GetnOuter_Iter();
  }
}

CTurbomachineryDriver::~CTurbomachineryDriver(void) {
  if (rank == MASTER_NODE){
    /*--- Close the convergence history file. ---*/
    for (iZone = 0; iZone < nZone; iZone++) {
      for (iInst = 0; iInst < 1; iInst++) {
        ConvHist_file[iZone][iInst].close();
      }
      delete [] ConvHist_file[iZone];
    }
    delete [] ConvHist_file;  
  }
}

void CTurbomachineryDriver::Run() {

  /*--- Run a single iteration of a multi-zone problem by looping over all
   zones and executing the iterations. Note that data transers between zones
   and other intermediate procedures may be required. ---*/

  for (iZone = 0; iZone < nZone; iZone++) {
    iteration_container[iZone][INST_0]->Preprocess(output_container[iZone], integration_container, geometry_container,
                                           solver_container, numerics_container, config_container,
                                           surface_movement, grid_movement, FFDBox, iZone, INST_0);
  }

  /* --- Update the mixing-plane interface ---*/
  for (iZone = 0; iZone < nZone; iZone++) {
    if(mixingplane)SetMixingPlane(iZone);
  }

  for (iZone = 0; iZone < nZone; iZone++) {
    iteration_container[iZone][INST_0]->Iterate(output_container[iZone], integration_container, geometry_container,
                                        solver_container, numerics_container, config_container,
                                        surface_movement, grid_movement, FFDBox, iZone, INST_0);
  }

  for (iZone = 0; iZone < nZone; iZone++) {
    iteration_container[iZone][INST_0]->Postprocess(output_container[iZone], integration_container, geometry_container,
                                      solver_container, numerics_container, config_container,
                                      surface_movement, grid_movement, FFDBox, iZone, INST_0);
  }

  if (rank == MASTER_NODE){
    SetTurboPerformance(ZONE_0);
  }

  
}

void CTurbomachineryDriver::SetMixingPlane(unsigned short donorZone){

  unsigned short targetZone, nMarkerInt, iMarkerInt ;
  nMarkerInt     = config_container[donorZone]->GetnMarker_MixingPlaneInterface()/2;

  /* --- transfer the average value from the donorZone to the targetZone*/
  for (iMarkerInt = 1; iMarkerInt <= nMarkerInt; iMarkerInt++){
    for (targetZone = 0; targetZone < nZone; targetZone++) {
      if (targetZone != donorZone){
        transfer_container[donorZone][targetZone]->Allgather_InterfaceAverage(solver_container[donorZone][INST_0][MESH_0][FLOW_SOL],solver_container[targetZone][INST_0][MESH_0][FLOW_SOL],
            geometry_container[donorZone][INST_0][MESH_0],geometry_container[targetZone][INST_0][MESH_0],
            config_container[donorZone], config_container[targetZone], iMarkerInt );
      }
    }
  }
}

void CTurbomachineryDriver::SetTurboPerformance(unsigned short targetZone){

  unsigned short donorZone;
  //IMPORTANT this approach of multi-zone performances rely upon the fact that turbomachinery markers follow the natural (stator-rotor) development of the real machine.
  /* --- transfer the local turboperfomance quantities (for each blade)  from all the donorZones to the targetZone (ZONE_0) ---*/
  for (donorZone = 1; donorZone < nZone; donorZone++) {
    transfer_container[donorZone][targetZone]->GatherAverageValues(solver_container[donorZone][INST_0][MESH_0][FLOW_SOL],solver_container[targetZone][INST_0][MESH_0][FLOW_SOL], donorZone);
  }

  /* --- compute turboperformance for each stage and the global machine ---*/

 output_legacy->ComputeTurboPerformance(solver_container[targetZone][INST_0][MESH_0][FLOW_SOL], geometry_container[targetZone][INST_0][MESH_0], config_container[targetZone]);

}


bool CTurbomachineryDriver::Monitor(unsigned long ExtIter) {

  su2double CFL;
  su2double rot_z_ini, rot_z_final ,rot_z;
  su2double outPres_ini, outPres_final, outPres;
  unsigned long rampFreq, finalRamp_Iter;
  unsigned short iMarker, KindBC, KindBCOption;
  string Marker_Tag;

  bool print;

  /*--- Synchronization point after a single solver iteration. Compute the
   wall clock time required. ---*/

#ifndef HAVE_MPI
  StopTime = su2double(clock())/su2double(CLOCKS_PER_SEC);
#else
  StopTime = MPI_Wtime();
#endif
  IterCount++;
  UsedTime = (StopTime - StartTime);


  /*--- Check if there is any change in the runtime parameters ---*/
  CConfig *runtime = NULL;
  strcpy(runtime_file_name, "runtime.dat");
  runtime = new CConfig(runtime_file_name, config_container[ZONE_0]);
  runtime->SetInnerIter(ExtIter);
  delete runtime;

  /*--- Update the convergence history file (serial and parallel computations). ---*/

  for (iZone = 0; iZone < nZone; iZone++) {
    for (iInst = 0; iInst < nInst[iZone]; iInst++)    
      output_legacy->SetConvHistory_Body(&ConvHist_file[iZone][iInst], geometry_container, solver_container,
          config_container, integration_container, false, UsedTime, iZone, iInst);
  }


  /*--- Evaluate the new CFL number (adaptive). ---*/
  if (config_container[ZONE_0]->GetCFL_Adapt() == YES) {
    if(mixingplane){
      CFL = 0;
      for (iZone = 0; iZone < nZone; iZone++){
        output_container[iZone]->SetCFL_Number(solver_container, config_container, iZone);
        CFL += config_container[iZone]->GetCFL(MESH_0);
      }
      /*--- For fluid-multizone the new CFL number is the same for all the zones and it is equal to the zones' minimum value. ---*/
      for (iZone = 0; iZone < nZone; iZone++){
        config_container[iZone]->SetCFL(MESH_0, CFL/nZone);
      }
    }
    else{
      output_container[ZONE_0]->SetCFL_Number(solver_container, config_container, ZONE_0);
    }
  }


  /*--- ROTATING FRAME Ramp: Compute the updated rotational velocity. ---*/
  if (config_container[ZONE_0]->GetGrid_Movement() && config_container[ZONE_0]->GetRampRotatingFrame()) {
    rampFreq       = SU2_TYPE::Int(config_container[ZONE_0]->GetRampRotatingFrame_Coeff(1));
    finalRamp_Iter = SU2_TYPE::Int(config_container[ZONE_0]->GetRampRotatingFrame_Coeff(2));
    rot_z_ini = config_container[ZONE_0]->GetRampRotatingFrame_Coeff(0);
    print = false;
    if(ExtIter % rampFreq == 0 &&  ExtIter <= finalRamp_Iter){

      for (iZone = 0; iZone < nZone; iZone++) {
        rot_z_final = config_container[iZone]->GetFinalRotation_Rate_Z();
        if(abs(rot_z_final) > 0.0){
          rot_z = rot_z_ini + ExtIter*( rot_z_final - rot_z_ini)/finalRamp_Iter;
          config_container[iZone]->SetRotation_Rate(2, rot_z);
          if(rank == MASTER_NODE && print && ExtIter > 0) {
            cout << endl << " Updated rotating frame grid velocities";
            cout << " for zone " << iZone << "." << endl;
          }
          geometry_container[iZone][INST_0][MESH_0]->SetRotationalVelocity(config_container[iZone], iZone, print);
          geometry_container[iZone][INST_0][MESH_0]->SetShroudVelocity(config_container[iZone]);
        }
      }

      for (iZone = 0; iZone < nZone; iZone++) {
        geometry_container[iZone][INST_0][MESH_0]->SetAvgTurboValue(config_container[iZone], iZone, INFLOW, false);
        geometry_container[iZone][INST_0][MESH_0]->SetAvgTurboValue(config_container[iZone],iZone, OUTFLOW, false);
        geometry_container[iZone][INST_0][MESH_0]->GatherInOutAverageValues(config_container[iZone], false);

      }

      for (iZone = 1; iZone < nZone; iZone++) {
        transfer_container[iZone][ZONE_0]->GatherAverageTurboGeoValues(geometry_container[iZone][INST_0][MESH_0],geometry_container[ZONE_0][INST_0][MESH_0], iZone);
      }

    }
  }


  /*--- Outlet Pressure Ramp: Compute the updated rotational velocity. ---*/
  if (config_container[ZONE_0]->GetRampOutletPressure()) {
    rampFreq       = SU2_TYPE::Int(config_container[ZONE_0]->GetRampOutletPressure_Coeff(1));
    finalRamp_Iter = SU2_TYPE::Int(config_container[ZONE_0]->GetRampOutletPressure_Coeff(2));
    outPres_ini    = config_container[ZONE_0]->GetRampOutletPressure_Coeff(0);
    outPres_final  = config_container[ZONE_0]->GetFinalOutletPressure();

    if(ExtIter % rampFreq == 0 &&  ExtIter <= finalRamp_Iter){
      outPres = outPres_ini + ExtIter*(outPres_final - outPres_ini)/finalRamp_Iter;
      if(rank == MASTER_NODE) config_container[ZONE_0]->SetMonitotOutletPressure(outPres);

      for (iZone = 0; iZone < nZone; iZone++) {
        for (iMarker = 0; iMarker < config_container[iZone]->GetnMarker_All(); iMarker++) {
          KindBC = config_container[iZone]->GetMarker_All_KindBC(iMarker);
          switch (KindBC) {
          case RIEMANN_BOUNDARY:
            Marker_Tag         = config_container[iZone]->GetMarker_All_TagBound(iMarker);
            KindBCOption       = config_container[iZone]->GetKind_Data_Riemann(Marker_Tag);
            if(KindBCOption == STATIC_PRESSURE || KindBCOption == RADIAL_EQUILIBRIUM ){
              SU2_MPI::Error("Outlet pressure ramp only implemented for NRBC", CURRENT_FUNCTION);
            }
            break;
          case GILES_BOUNDARY:
            Marker_Tag         = config_container[iZone]->GetMarker_All_TagBound(iMarker);
            KindBCOption       = config_container[iZone]->GetKind_Data_Giles(Marker_Tag);
            if(KindBCOption == STATIC_PRESSURE || KindBCOption == STATIC_PRESSURE_1D || KindBCOption == RADIAL_EQUILIBRIUM ){
              config_container[iZone]->SetGiles_Var1(outPres, Marker_Tag);
            }
            break;
          }
        }
      }
    }
  }


  /*--- Check whether the current simulation has reached the specified
   convergence criteria, and set StopCalc to true, if so. ---*/

  switch (config_container[ZONE_0]->GetKind_Solver()) {
  case EULER: case NAVIER_STOKES: case RANS:
  case INC_EULER: case INC_NAVIER_STOKES: case INC_RANS:
    StopCalc = integration_container[ZONE_0][INST_0][FLOW_SOL]->GetConvergence(); break;
  case DISC_ADJ_EULER: case DISC_ADJ_NAVIER_STOKES: case DISC_ADJ_RANS:
  case DISC_ADJ_INC_EULER: case DISC_ADJ_INC_NAVIER_STOKES: case DISC_ADJ_INC_RANS:
  case DISC_ADJ_FEM_EULER: case DISC_ADJ_FEM_NS: case DISC_ADJ_FEM_RANS:
    StopCalc = integration_container[ZONE_0][INST_0][ADJFLOW_SOL]->GetConvergence(); break;
  }

  return StopCalc;

}

CHBDriver::CHBDriver(char* confFile,
    unsigned short val_nZone,
    SU2_Comm MPICommunicator) : CFluidDriver(confFile,
        val_nZone,
        MPICommunicator) {
  unsigned short kInst;

  nInstHB = nInst[ZONE_0];

  D = NULL;
  /*--- allocate dynamic memory for the Harmonic Balance operator ---*/
  D = new su2double*[nInstHB]; for (kInst = 0; kInst < nInstHB; kInst++) D[kInst] = new su2double[nInstHB];
  
  output_legacy = new COutputLegacy(config_container[ZONE_0]);
  
  /*--- Open the convergence history file ---*/
  ConvHist_file = NULL;
  ConvHist_file = new ofstream*[nZone];
  for (iZone = 0; iZone < nZone; iZone++) {
    ConvHist_file[iZone] = NULL;
    if (rank == MASTER_NODE){
      ConvHist_file[iZone] = new ofstream[nInst[iZone]];
      for (iInst = 0; iInst < nInst[iZone]; iInst++) {
        output_legacy->SetConvHistory_Header(&ConvHist_file[iZone][iInst], config_container[iZone], iZone, iInst);
        config_container[iZone]->SetHistFile(&ConvHist_file[iZone][iInst]);
      }
    }
  }
  
  
}

CHBDriver::~CHBDriver(void) {

  unsigned short kInst;

  /*--- delete dynamic memory for the Harmonic Balance operator ---*/
  for (kInst = 0; kInst < nInstHB; kInst++) if (D[kInst] != NULL) delete [] D[kInst];
  if (D[kInst] != NULL) delete [] D;
  
  if (rank == MASTER_NODE){
  /*--- Close the convergence history file. ---*/
  for (iZone = 0; iZone < nZone; iZone++) {
    for (iInst = 0; iInst < nInstHB; iInst++) {
      ConvHist_file[iZone][iInst].close();
    }
    delete [] ConvHist_file[iZone];
  }
  delete [] ConvHist_file;
  }
}
  

void CHBDriver::Run() {

  /*--- Run a single iteration of a Harmonic Balance problem. Preprocess all
   all zones before beginning the iteration. ---*/

  for (iInst = 0; iInst < nInstHB; iInst++)
    iteration_container[ZONE_0][iInst]->Preprocess(output_container[ZONE_0], integration_container, geometry_container,
        solver_container, numerics_container, config_container,
        surface_movement, grid_movement, FFDBox, ZONE_0, iInst);

  for (iInst = 0; iInst < nInstHB; iInst++)
    iteration_container[ZONE_0][iInst]->Iterate(output_container[ZONE_0], integration_container, geometry_container,
        solver_container, numerics_container, config_container,
        surface_movement, grid_movement, FFDBox, ZONE_0, iInst);
  
  /*--- Update the convergence history file (serial and parallel computations). ---*/

  for (iZone = 0; iZone < nZone; iZone++) {
    for (iInst = 0; iInst < nInst[iZone]; iInst++)    
      output_legacy->SetConvHistory_Body(&ConvHist_file[iZone][iInst], geometry_container, solver_container,
          config_container, integration_container, false, UsedTime, iZone, iInst);
  }
  
}

void CHBDriver::Update() {

  for (iInst = 0; iInst < nInstHB; iInst++) {
    /*--- Compute the harmonic balance terms across all zones ---*/
    SetHarmonicBalance(iInst);

  }

  /*--- Precondition the harmonic balance source terms ---*/
  if (config_container[ZONE_0]->GetHB_Precondition() == YES) {
    StabilizeHarmonicBalance();

  }

  for (iInst = 0; iInst < nInstHB; iInst++) {

    /*--- Update the harmonic balance terms across all zones ---*/
    iteration_container[ZONE_0][iInst]->Update(output_container[ZONE_0], integration_container, geometry_container,
        solver_container, numerics_container, config_container,
        surface_movement, grid_movement, FFDBox, ZONE_0, iInst);

  }

}

void CHBDriver::ResetConvergence() {

  for(iInst = 0; iInst < nZone; iInst++) {
    switch (config_container[ZONE_0]->GetKind_Solver()) {

    case EULER: case NAVIER_STOKES: case RANS:
      integration_container[ZONE_0][iInst][FLOW_SOL]->SetConvergence(false);
      if (config_container[ZONE_0]->GetKind_Solver() == RANS) integration_container[ZONE_0][iInst][TURB_SOL]->SetConvergence(false);
      if(config_container[ZONE_0]->GetKind_Trans_Model() == LM) integration_container[ZONE_0][iInst][TRANS_SOL]->SetConvergence(false);
      break;

    case FEM_ELASTICITY:
      integration_container[ZONE_0][iInst][FEA_SOL]->SetConvergence(false);
      break;

    case ADJ_EULER: case ADJ_NAVIER_STOKES: case ADJ_RANS: case DISC_ADJ_EULER: case DISC_ADJ_NAVIER_STOKES: case DISC_ADJ_RANS:
      integration_container[ZONE_0][iInst][ADJFLOW_SOL]->SetConvergence(false);
      if( (config_container[ZONE_0]->GetKind_Solver() == ADJ_RANS) || (config_container[ZONE_0]->GetKind_Solver() == DISC_ADJ_RANS) )
        integration_container[ZONE_0][iInst][ADJTURB_SOL]->SetConvergence(false);
      break;
    }
  }

}

void CHBDriver::SetHarmonicBalance(unsigned short iInst) {

  unsigned short iVar, jInst, iMGlevel;
  unsigned short nVar = solver_container[ZONE_0][INST_0][MESH_0][FLOW_SOL]->GetnVar();
  unsigned long iPoint;
  bool implicit = (config_container[ZONE_0]->GetKind_TimeIntScheme_Flow() == EULER_IMPLICIT);
  bool adjoint = (config_container[ZONE_0]->GetContinuous_Adjoint());
  if (adjoint) {
    implicit = (config_container[ZONE_0]->GetKind_TimeIntScheme_AdjFlow() == EULER_IMPLICIT);
  }

  unsigned long InnerIter = config_container[ZONE_0]->GetInnerIter();

  /*--- Retrieve values from the config file ---*/
  su2double *U = new su2double[nVar];
  su2double *U_old = new su2double[nVar];
  su2double *Psi = new su2double[nVar];
  su2double *Psi_old = new su2double[nVar];
  su2double *Source = new su2double[nVar];
  su2double deltaU, deltaPsi;

  /*--- Compute period of oscillation ---*/
  su2double period = config_container[ZONE_0]->GetHarmonicBalance_Period();

  /*--- Non-dimensionalize the input period, if necessary.  */
  period /= config_container[ZONE_0]->GetTime_Ref();

  if (InnerIter == 0)
    ComputeHB_Operator();

  /*--- Compute various source terms for explicit direct, implicit direct, and adjoint problems ---*/
  /*--- Loop over all grid levels ---*/
  for (iMGlevel = 0; iMGlevel <= config_container[ZONE_0]->GetnMGLevels(); iMGlevel++) {

    /*--- Loop over each node in the volume mesh ---*/
    for (iPoint = 0; iPoint < geometry_container[ZONE_0][iInst][iMGlevel]->GetnPoint(); iPoint++) {

      for (iVar = 0; iVar < nVar; iVar++) {
        Source[iVar] = 0.0;
      }

      /*--- Step across the columns ---*/
      for (jInst = 0; jInst < nInstHB; jInst++) {

        /*--- Retrieve solution at this node in current zone ---*/
        for (iVar = 0; iVar < nVar; iVar++) {

          if (!adjoint) {
            U[iVar] = solver_container[ZONE_0][jInst][iMGlevel][FLOW_SOL]->node[iPoint]->GetSolution(iVar);
            Source[iVar] += U[iVar]*D[iInst][jInst];

            if (implicit) {
              U_old[iVar] = solver_container[ZONE_0][jInst][iMGlevel][FLOW_SOL]->node[iPoint]->GetSolution_Old(iVar);
              deltaU = U[iVar] - U_old[iVar];
              Source[iVar] += deltaU*D[iInst][jInst];
            }

          }

          else {
            Psi[iVar] = solver_container[ZONE_0][jInst][iMGlevel][ADJFLOW_SOL]->node[iPoint]->GetSolution(iVar);
            Source[iVar] += Psi[iVar]*D[jInst][iInst];

            if (implicit) {
              Psi_old[iVar] = solver_container[ZONE_0][jInst][iMGlevel][ADJFLOW_SOL]->node[iPoint]->GetSolution_Old(iVar);
              deltaPsi = Psi[iVar] - Psi_old[iVar];
              Source[iVar] += deltaPsi*D[jInst][iInst];
            }
          }
        }

        /*--- Store sources for current row ---*/
        for (iVar = 0; iVar < nVar; iVar++) {
          if (!adjoint) {
            solver_container[ZONE_0][iInst][iMGlevel][FLOW_SOL]->node[iPoint]->SetHarmonicBalance_Source(iVar, Source[iVar]);
          }
          else {
            solver_container[ZONE_0][iInst][iMGlevel][ADJFLOW_SOL]->node[iPoint]->SetHarmonicBalance_Source(iVar, Source[iVar]);
          }
        }

      }
    }
  }

  /*--- Source term for a turbulence model ---*/
  if (config_container[ZONE_0]->GetKind_Solver() == RANS) {

    /*--- Extra variables needed if we have a turbulence model. ---*/
    unsigned short nVar_Turb = solver_container[ZONE_0][INST_0][MESH_0][TURB_SOL]->GetnVar();
    su2double *U_Turb = new su2double[nVar_Turb];
    su2double *Source_Turb = new su2double[nVar_Turb];

    /*--- Loop over only the finest mesh level (turbulence is always solved
     on the original grid only). ---*/
    for (iPoint = 0; iPoint < geometry_container[ZONE_0][INST_0][MESH_0]->GetnPoint(); iPoint++) {
      for (iVar = 0; iVar < nVar_Turb; iVar++) Source_Turb[iVar] = 0.0;
      for (jInst = 0; jInst < nInstHB; jInst++) {

        /*--- Retrieve solution at this node in current zone ---*/
        for (iVar = 0; iVar < nVar_Turb; iVar++) {
          U_Turb[iVar] = solver_container[ZONE_0][jInst][MESH_0][TURB_SOL]->node[iPoint]->GetSolution(iVar);
          Source_Turb[iVar] += U_Turb[iVar]*D[iInst][jInst];
        }
      }

      /*--- Store sources for current iZone ---*/
      for (iVar = 0; iVar < nVar_Turb; iVar++)
        solver_container[ZONE_0][iInst][MESH_0][TURB_SOL]->node[iPoint]->SetHarmonicBalance_Source(iVar, Source_Turb[iVar]);
    }

    delete [] U_Turb;
    delete [] Source_Turb;
  }

  delete [] Source;
  delete [] U;
  delete [] U_old;
  delete [] Psi;
  delete [] Psi_old;

}

void CHBDriver::StabilizeHarmonicBalance() {

  unsigned short i, j, k, iVar, iInst, jInst, iMGlevel;
  unsigned short nVar = solver_container[ZONE_0][INST_0][MESH_0][FLOW_SOL]->GetnVar();
  unsigned long iPoint;
  bool adjoint = (config_container[ZONE_0]->GetContinuous_Adjoint());

  /*--- Retrieve values from the config file ---*/
  su2double *Source     = new su2double[nInstHB];
  su2double *Source_old = new su2double[nInstHB];
  su2double Delta;

  su2double **Pinv     = new su2double*[nInstHB];
  su2double **P        = new su2double*[nInstHB];
  for (iInst = 0; iInst < nInstHB; iInst++) {
    Pinv[iInst]       = new su2double[nInstHB];
    P[iInst]          = new su2double[nInstHB];
  }

  /*--- Loop over all grid levels ---*/
  for (iMGlevel = 0; iMGlevel <= config_container[ZONE_0]->GetnMGLevels(); iMGlevel++) {

    /*--- Loop over each node in the volume mesh ---*/
    for (iPoint = 0; iPoint < geometry_container[ZONE_0][INST_0][iMGlevel]->GetnPoint(); iPoint++) {

      /*--- Get time step for current node ---*/
      Delta = solver_container[ZONE_0][INST_0][iMGlevel][FLOW_SOL]->node[iPoint]->GetDelta_Time();

      /*--- Setup stabilization matrix for this node ---*/
      for (iInst = 0; iInst < nInstHB; iInst++) {
        for (jInst = 0; jInst < nInstHB; jInst++) {
          if (jInst == iInst ) {
            Pinv[iInst][jInst] = 1.0 + Delta*D[iInst][jInst];
          }
          else {
            Pinv[iInst][jInst] = Delta*D[iInst][jInst];
          }
        }
      }

      /*--- Invert stabilization matrix Pinv with Gauss elimination---*/

      /*--  A temporary matrix to hold the inverse, dynamically allocated ---*/
      su2double **temp = new su2double*[nInstHB];
      for (i = 0; i < nInstHB; i++) {
        temp[i] = new su2double[2 * nInstHB];
      }

      /*---  Copy the desired matrix into the temporary matrix ---*/
      for (i = 0; i < nInstHB; i++) {
        for (j = 0; j < nInstHB; j++) {
          temp[i][j] = Pinv[i][j];
          temp[i][nInstHB + j] = 0;
        }
        temp[i][nInstHB + i] = 1;
      }

      su2double max_val;
      unsigned short max_idx;

      /*---  Pivot each column such that the largest number possible divides the other rows  ---*/
      for (k = 0; k < nInstHB - 1; k++) {
        max_idx = k;
        max_val = abs(temp[k][k]);
        /*---  Find the largest value (pivot) in the column  ---*/
        for (j = k; j < nInstHB; j++) {
          if (abs(temp[j][k]) > max_val) {
            max_idx = j;
            max_val = abs(temp[j][k]);
          }
        }

        /*---  Move the row with the highest value up  ---*/
        for (j = 0; j < (nInstHB * 2); j++) {
          su2double d = temp[k][j];
          temp[k][j] = temp[max_idx][j];
          temp[max_idx][j] = d;
        }
        /*---  Subtract the moved row from all other rows ---*/
        for (i = k + 1; i < nInstHB; i++) {
          su2double c = temp[i][k] / temp[k][k];
          for (j = 0; j < (nInstHB * 2); j++) {
            temp[i][j] = temp[i][j] - temp[k][j] * c;
          }
        }
      }

      /*---  Back-substitution  ---*/
      for (k = nInstHB - 1; k > 0; k--) {
        if (temp[k][k] != su2double(0.0)) {
          for (int i = k - 1; i > -1; i--) {
            su2double c = temp[i][k] / temp[k][k];
            for (j = 0; j < (nInstHB * 2); j++) {
              temp[i][j] = temp[i][j] - temp[k][j] * c;
            }
          }
        }
      }

      /*---  Normalize the inverse  ---*/
      for (i = 0; i < nInstHB; i++) {
        su2double c = temp[i][i];
        for (j = 0; j < nInstHB; j++) {
          temp[i][j + nInstHB] = temp[i][j + nInstHB] / c;
        }
      }

      /*---  Copy the inverse back to the main program flow ---*/
      for (i = 0; i < nInstHB; i++) {
        for (j = 0; j < nInstHB; j++) {
          P[i][j] = temp[i][j + nInstHB];
        }
      }

      /*---  Delete dynamic template  ---*/
      for (iInst = 0; iInst < nInstHB; iInst++) {
        delete[] temp[iInst];
      }
      delete[] temp;

      /*--- Loop through variables to precondition ---*/
      for (iVar = 0; iVar < nVar; iVar++) {

        /*--- Get current source terms (not yet preconditioned) and zero source array to prepare preconditioning ---*/
        for (iInst = 0; iInst < nInstHB; iInst++) {
          Source_old[iInst] = solver_container[ZONE_0][iInst][iMGlevel][FLOW_SOL]->node[iPoint]->GetHarmonicBalance_Source(iVar);
          Source[iInst] = 0;
        }

        /*--- Step through columns ---*/
        for (iInst = 0; iInst < nInstHB; iInst++) {
          for (jInst = 0; jInst < nInstHB; jInst++) {
            Source[iInst] += P[iInst][jInst]*Source_old[jInst];
          }

          /*--- Store updated source terms for current node ---*/
          if (!adjoint) {
            solver_container[ZONE_0][iInst][iMGlevel][FLOW_SOL]->node[iPoint]->SetHarmonicBalance_Source(iVar, Source[iInst]);
          }
          else {
            solver_container[ZONE_0][iInst][iMGlevel][ADJFLOW_SOL]->node[iPoint]->SetHarmonicBalance_Source(iVar, Source[iInst]);
          }
        }

      }
    }
  }

  /*--- Deallocate dynamic memory ---*/
  for (iInst = 0; iInst < nInstHB; iInst++){
    delete [] P[iInst];
    delete [] Pinv[iInst];
  }
  delete [] P;
  delete [] Pinv;
  delete [] Source;
  delete [] Source_old;

}

void CHBDriver::ComputeHB_Operator() {

  const   complex<su2double> J(0.0,1.0);
  unsigned short i, j, k, iInst;

  su2double *Omega_HB       = new su2double[nInstHB];
  complex<su2double> **E    = new complex<su2double>*[nInstHB];
  complex<su2double> **Einv = new complex<su2double>*[nInstHB];
  complex<su2double> **DD   = new complex<su2double>*[nInstHB];
  for (iInst = 0; iInst < nInstHB; iInst++) {
    E[iInst]    = new complex<su2double>[nInstHB];
    Einv[iInst] = new complex<su2double>[nInstHB];
    DD[iInst]   = new complex<su2double>[nInstHB];
  }

  /*--- Get simualation period from config file ---*/
  su2double Period = config_container[ZONE_0]->GetHarmonicBalance_Period();

  /*--- Non-dimensionalize the input period, if necessary.      */
  Period /= config_container[ZONE_0]->GetTime_Ref();

  /*--- Build the array containing the selected frequencies to solve ---*/
  for (iInst = 0; iInst < nInstHB; iInst++) {
    Omega_HB[iInst]  = config_container[ZONE_0]->GetOmega_HB()[iInst];
    Omega_HB[iInst] /= config_container[ZONE_0]->GetOmega_Ref(); //TODO: check
  }

  /*--- Build the diagonal matrix of the frequencies DD ---*/
  for (i = 0; i < nInstHB; i++) {
    for (k = 0; k < nInstHB; k++) {
      if (k == i ) {
        DD[i][k] = J*Omega_HB[k];
      }
    }
  }


  /*--- Build the harmonic balance inverse matrix ---*/
  for (i = 0; i < nInstHB; i++) {
    for (k = 0; k < nInstHB; k++) {
      Einv[i][k] = complex<su2double>(cos(Omega_HB[k]*(i*Period/nInstHB))) + J*complex<su2double>(sin(Omega_HB[k]*(i*Period/nInstHB)));
    }
  }

  /*---  Invert inverse harmonic balance Einv with Gauss elimination ---*/

  /*--  A temporary matrix to hold the inverse, dynamically allocated ---*/
  complex<su2double> **temp = new complex<su2double>*[nInstHB];
  for (i = 0; i < nInstHB; i++) {
    temp[i] = new complex<su2double>[2 * nInstHB];
  }

  /*---  Copy the desired matrix into the temporary matrix ---*/
  for (i = 0; i < nInstHB; i++) {
    for (j = 0; j < nInstHB; j++) {
      temp[i][j] = Einv[i][j];
      temp[i][nInstHB + j] = 0;
    }
    temp[i][nInstHB + i] = 1;
  }

  su2double max_val;
  unsigned short max_idx;

  /*---  Pivot each column such that the largest number possible divides the other rows  ---*/
  for (k = 0; k < nInstHB - 1; k++) {
    max_idx = k;
    max_val = abs(temp[k][k]);
    /*---  Find the largest value (pivot) in the column  ---*/
    for (j = k; j < nInstHB; j++) {
      if (abs(temp[j][k]) > max_val) {
        max_idx = j;
        max_val = abs(temp[j][k]);
      }
    }
    /*---  Move the row with the highest value up  ---*/
    for (j = 0; j < (nInstHB * 2); j++) {
      complex<su2double> d = temp[k][j];
      temp[k][j] = temp[max_idx][j];
      temp[max_idx][j] = d;
    }
    /*---  Subtract the moved row from all other rows ---*/
    for (i = k + 1; i < nInstHB; i++) {
      complex<su2double> c = temp[i][k] / temp[k][k];
      for (j = 0; j < (nInstHB * 2); j++) {
        temp[i][j] = temp[i][j] - temp[k][j] * c;
      }
    }
  }
  /*---  Back-substitution  ---*/
  for (k = nInstHB - 1; k > 0; k--) {
    if (temp[k][k] != complex<su2double>(0.0)) {
      for (int i = k - 1; i > -1; i--) {
        complex<su2double> c = temp[i][k] / temp[k][k];
        for (j = 0; j < (nInstHB * 2); j++) {
          temp[i][j] = temp[i][j] - temp[k][j] * c;
        }
      }
    }
  }
  /*---  Normalize the inverse  ---*/
  for (i = 0; i < nInstHB; i++) {
    complex<su2double> c = temp[i][i];
    for (j = 0; j < nInstHB; j++) {
      temp[i][j + nInstHB] = temp[i][j + nInstHB] / c;
    }
  }
  /*---  Copy the inverse back to the main program flow ---*/
  for (i = 0; i < nInstHB; i++) {
    for (j = 0; j < nInstHB; j++) {
      E[i][j] = temp[i][j + nInstHB];
    }
  }
  /*---  Delete dynamic template  ---*/
  for (i = 0; i < nInstHB; i++) {
    delete[] temp[i];
  }
  delete[] temp;


  /*---  Temporary matrix for performing product  ---*/
  complex<su2double> **Temp    = new complex<su2double>*[nInstHB];

  /*---  Temporary complex HB operator  ---*/
  complex<su2double> **Dcpx    = new complex<su2double>*[nInstHB];

  for (iInst = 0; iInst < nInstHB; iInst++){
    Temp[iInst]    = new complex<su2double>[nInstHB];
    Dcpx[iInst]   = new complex<su2double>[nInstHB];
  }


  /*---  Calculation of the HB operator matrix ---*/
  for (int row = 0; row < nInstHB; row++) {
    for (int col = 0; col < nInstHB; col++) {
      for (int inner = 0; inner < nInstHB; inner++) {
        Temp[row][col] += Einv[row][inner] * DD[inner][col];
      }
    }
  }

  unsigned short row, col, inner;

  for (row = 0; row < nInstHB; row++) {
    for (col = 0; col < nInstHB; col++) {
      for (inner = 0; inner < nInstHB; inner++) {
        Dcpx[row][col] += Temp[row][inner] * E[inner][col];
      }
    }
  }

  /*---  Take just the real part of the HB operator matrix ---*/
  for (i = 0; i < nInstHB; i++) {
    for (k = 0; k < nInstHB; k++) {
      D[i][k] = real(Dcpx[i][k]);
    }
  }

  /*--- Deallocate dynamic memory ---*/
  for (iInst = 0; iInst < nInstHB; iInst++){
    delete [] E[iInst];
    delete [] Einv[iInst];
    delete [] DD[iInst];
    delete [] Temp[iInst];
    delete [] Dcpx[iInst];
  }
  delete [] E;
  delete [] Einv;
  delete [] DD;
  delete [] Temp;
  delete [] Dcpx;
  delete [] Omega_HB;

}

CFSIDriver::CFSIDriver(char* confFile,
                       unsigned short val_nZone,
                       SU2_Comm MPICommunicator) : CDriver(confFile,
                                                           val_nZone,
                                                           MPICommunicator,
                                                           false) {
  unsigned short iVar;
  unsigned short nVar_Flow = 0, nVar_Struct = 0;

  unsigned short iZone;
  for (iZone = 0; iZone < nZone; iZone++){
    switch (config_container[iZone]->GetKind_Solver()) {
       case RANS: case EULER: case NAVIER_STOKES:
      case INC_RANS: case INC_EULER: case INC_NAVIER_STOKES:   
         nVar_Flow = solver_container[iZone][INST_0][MESH_0][FLOW_SOL]->GetnVar();
         flow_criteria = config_container[iZone]->GetMinLogResidual_BGS_F();
         flow_criteria_rel = config_container[iZone]->GetOrderMagResidual_BGS_F();
         break;
       case FEM_ELASTICITY:
         nVar_Struct = solver_container[iZone][INST_0][MESH_0][FEA_SOL]->GetnVar();
         structure_criteria    = config_container[iZone]->GetMinLogResidual_BGS_S();
         structure_criteria_rel = config_container[iZone]->GetOrderMagResidual_BGS_S();
         break;
    }
  }

  init_res_flow   = new su2double[nVar_Flow];
  init_res_struct = new su2double[nVar_Struct];

  residual_flow   = new su2double[nVar_Flow];
  residual_struct = new su2double[nVar_Struct];

  residual_flow_rel   = new su2double[nVar_Flow];
  residual_struct_rel = new su2double[nVar_Struct];

  for (iVar = 0; iVar < nVar_Flow; iVar++){
    init_res_flow[iVar] = 0.0;
    residual_flow[iVar] = 0.0;
    residual_flow_rel[iVar] = 0.0;
  }
  for (iVar = 0; iVar < nVar_Struct; iVar++){
    init_res_struct[iVar] = 0.0;
    residual_struct[iVar] = 0.0;
    residual_struct_rel[iVar] = 0.0;
  }

}

CFSIDriver::~CFSIDriver(void) {

  delete [] init_res_flow;
  delete [] init_res_struct;
  delete [] residual_flow;
  delete [] residual_struct;
  delete [] residual_flow_rel;
  delete [] residual_struct_rel;

}

void CFSIDriver::Run() {

  /*--- As of now, we are coding it for just 2 zones. ---*/
  /*--- This will become more general, but we need to modify the configuration for that ---*/
  unsigned short ZONE_FLOW = 0, ZONE_STRUCT = 1;
  unsigned short iZone;

  /*--- Boolean to determine if we are running a static or dynamic case ---*/
  bool stat_fsi = ((config_container[ZONE_FLOW]->GetUnsteady_Simulation() == STEADY) && (config_container[ZONE_STRUCT]->GetDynamic_Analysis() == STATIC));
  bool dyn_fsi = (((config_container[ZONE_FLOW]->GetUnsteady_Simulation() == DT_STEPPING_1ST) || (config_container[ZONE_FLOW]->GetUnsteady_Simulation() == DT_STEPPING_2ND))
                   && (config_container[ZONE_STRUCT]->GetDynamic_Analysis() == DYNAMIC));

  unsigned long IntIter = 0; for (iZone = 0; iZone < nZone; iZone++) config_container[iZone]->SetInnerIter(IntIter);
  unsigned long OuterIter = 0; for (iZone = 0; iZone < nZone; iZone++) config_container[iZone]->SetOuterIter(OuterIter);
  unsigned long nOuterIter = config_container[ZONE_FLOW]->GetnIterFSI();
  unsigned long nIntIter;

  bool Convergence = false;

  bool StopCalc_Flow = false;

  /*--- Be careful with whether or not we load the coords and grid velocity
   from the restart files... this needs to be standardized for the different
   solvers, in particular with FSI. ---*/

  /*-----------------------------------------------------------------*/
  /*---------------- Predict structural displacements ---------------*/
  /*-----------------------------------------------------------------*/

  Predict_Displacements(ZONE_STRUCT, ZONE_FLOW);

  while (OuterIter < nOuterIter) {

    /*-----------------------------------------------------------------*/
    /*------------------- Transfer Displacements ----------------------*/
    /*-----------------------------------------------------------------*/
  if(transfer_container[ZONE_STRUCT][ZONE_FLOW] != NULL)
      Transfer_Displacements(ZONE_STRUCT, ZONE_FLOW);

    /*-----------------------------------------------------------------*/
    /*--------------------- Mesh deformation --------------------------*/
    /*-----------------------------------------------------------------*/

  iteration_container[ZONE_FLOW][INST_0]->SetGrid_Movement(geometry_container[ZONE_FLOW][INST_0], 
                                                           surface_movement[ZONE_FLOW], grid_movement[ZONE_FLOW][INST_0],
                                                           solver_container[ZONE_FLOW][INST_0], config_container[ZONE_FLOW], 0, TimeIter );

    /*-----------------------------------------------------------------*/
    /*-------------------- Fluid subiteration -------------------------*/
    /*-----------------------------------------------------------------*/

  iteration_container[ZONE_FLOW][INST_0]->Preprocess(output_container[ZONE_FLOW], integration_container, geometry_container,
      solver_container, numerics_container, config_container,
      surface_movement, grid_movement, FFDBox, ZONE_FLOW, INST_0);

  if ( stat_fsi ) {

    /*--- For steady-state flow simulations, we need to loop over ExtIter for the number of time steps ---*/
    /*--- However, ExtIter is the number of FSI iterations, so nIntIter is used in this case ---*/

    nIntIter = config_container[ZONE_FLOW]->GetUnst_nIntIter();

    for (IntIter = 0; IntIter < nIntIter; IntIter++){

      iteration_container[ZONE_FLOW][INST_0]->Iterate(output_container[ZONE_FLOW], integration_container, geometry_container,
          solver_container, numerics_container, config_container,
          surface_movement, grid_movement, FFDBox, ZONE_FLOW, INST_0);

      /*--- Write the convergence history for the fluid (only screen output) ---*/
      if ((!config_container[iZone]->GetMultizone_Problem() && !config_container[iZone]->GetSinglezone_Driver()))
        output_container[iZone]->GetLegacyOutput()->SetConvHistory_Body(&ConvHist_file[iZone][iInst],geometry_container, solver_container, config_container, integration_container, false, 0.0, ZONE_FLOW, INST_0);

      /*--- If the convergence criteria is met for the flow, break the loop ---*/
      StopCalc_Flow = integration_container[ZONE_FLOW][INST_0][FLOW_SOL]->GetConvergence();
      if (StopCalc_Flow) break;

    }

  }
  else if ( dyn_fsi ) {

    /*--- For unsteady flow simulations, we need to loop over nIntIter for the number of time steps ---*/

    nIntIter = config_container[ZONE_FLOW]->GetUnst_nIntIter();

    for (IntIter = 0; IntIter < nIntIter; IntIter++){

      iteration_container[ZONE_FLOW][INST_0]->Iterate(output_container[ZONE_FLOW], integration_container, geometry_container, solver_container, numerics_container, config_container, surface_movement, grid_movement, FFDBox, ZONE_FLOW, INST_0);

      /*--- If convergence was reached in every zone --*/

      if (integration_container[ZONE_FLOW][INST_0][FLOW_SOL]->GetConvergence() == 1) break;
    }

    /*--- Write the convergence history for the fluid (only screen output) ---*/
    if ((!config_container[iZone]->GetMultizone_Problem() && !config_container[iZone]->GetSinglezone_Driver()))
      output_container[iZone]->GetLegacyOutput()->SetConvHistory_Body(&ConvHist_file[iZone][iInst], geometry_container, solver_container, config_container, integration_container, true, 0.0, ZONE_FLOW, INST_0);

  } else {

    SU2_MPI::Error( "The definition of Fluid and Structural solvers is inconsistent for FSI applications ", CURRENT_FUNCTION);
    
  }

  /*--- Set the fluid convergence to false (to make sure FSI subiterations converge) ---*/

  integration_container[ZONE_FLOW][INST_0][FLOW_SOL]->SetConvergence(false);

  /*-----------------------------------------------------------------*/
  /*------------------- Set FEA loads from fluid --------------------*/
  /*-----------------------------------------------------------------*/
  if(transfer_container[ZONE_FLOW][ZONE_STRUCT] != NULL)
      Transfer_Tractions(ZONE_FLOW, ZONE_STRUCT);

    /*-----------------------------------------------------------------*/
    /*------------------ Structural subiteration ----------------------*/
    /*-----------------------------------------------------------------*/

  iteration_container[ZONE_STRUCT][INST_0]->Iterate(output_container[ZONE_STRUCT], integration_container, geometry_container,
                                  solver_container, numerics_container, config_container,
                                  surface_movement, grid_movement, FFDBox, ZONE_STRUCT, INST_0);

    /*--- Write the convergence history for the structure (only screen output) ---*/
   if ((!config_container[iZone]->GetMultizone_Problem() && !config_container[iZone]->GetSinglezone_Driver()))
     output_container[ZONE_STRUCT]->GetLegacyOutput()->SetConvHistory_Body(&ConvHist_file[iZone][iInst], geometry_container, solver_container, config_container, integration_container, false, 0.0, ZONE_STRUCT, INST_0);

    /*--- Set the fluid convergence to false (to make sure FSI subiterations converge) ---*/

    integration_container[ZONE_STRUCT][INST_0][FEA_SOL]->SetConvergence(false);

    /*-----------------------------------------------------------------*/
    /*----------------- Displacements relaxation ----------------------*/
    /*-----------------------------------------------------------------*/

    Relaxation_Displacements(ZONE_STRUCT, ZONE_FLOW, OuterIter);

    /*-----------------------------------------------------------------*/
    /*-------------------- Check convergence --------------------------*/
    /*-----------------------------------------------------------------*/

    Convergence = BGSConvergence(OuterIter, ZONE_FLOW, ZONE_STRUCT);

    /*-----------------------------------------------------------------*/
    /*-------------------- Output FSI history -------------------------*/
    /*-----------------------------------------------------------------*/

//    output[ZONE_0]->SpecialOutput_FSI(&FSIHist_file, geometry_container, solver_container,
//                              config_container, integration_container, 0,
//                              ZONE_FLOW, ZONE_STRUCT, false);

    if (Convergence) break;

    /*-----------------------------------------------------------------*/
    /*--------------------- Update OuterIter ---------------------------*/
    /*-----------------------------------------------------------------*/

    OuterIter++; for (iZone = 0; iZone < nZone; iZone++) config_container[iZone]->SetOuterIter(OuterIter);

  }

}

void CFSIDriver::Predict_Displacements(unsigned short donorZone, unsigned short targetZone) {

  solver_container[donorZone][INST_0][MESH_0][FEA_SOL]->PredictStruct_Displacement(geometry_container[donorZone][INST_0], config_container[donorZone],
      solver_container[donorZone][INST_0]);

  /*--- For parallel simulations we need to communicate the predicted solution before updating the fluid mesh ---*/
  
  solver_container[donorZone][INST_0][MESH_0][FEA_SOL]->InitiateComms(geometry_container[donorZone][INST_0][MESH_0], config_container[donorZone], SOLUTION_PRED);
  solver_container[donorZone][INST_0][MESH_0][FEA_SOL]->CompleteComms(geometry_container[donorZone][INST_0][MESH_0], config_container[donorZone], SOLUTION_PRED);

}

void CFSIDriver::Predict_Tractions(unsigned short donorZone, unsigned short targetZone) {

}

void CFSIDriver::Transfer_Displacements(unsigned short donorZone, unsigned short targetZone) {

  transfer_container[donorZone][targetZone]->Broadcast_InterfaceData(solver_container[donorZone][INST_0][MESH_0][FEA_SOL],solver_container[targetZone][INST_0][MESH_0][FLOW_SOL],
                                                                     geometry_container[donorZone][INST_0][MESH_0],geometry_container[targetZone][INST_0][MESH_0],
                                                                     config_container[donorZone], config_container[targetZone]);

}

void CFSIDriver::Transfer_Tractions(unsigned short donorZone, unsigned short targetZone) {


  transfer_container[donorZone][targetZone]->Broadcast_InterfaceData(solver_container[donorZone][INST_0][MESH_0][FLOW_SOL],solver_container[targetZone][INST_0][MESH_0][FEA_SOL],
                                                                     geometry_container[donorZone][INST_0][MESH_0],geometry_container[targetZone][INST_0][MESH_0],
                                                                     config_container[donorZone], config_container[targetZone]);

}

void CFSIDriver::Relaxation_Displacements(unsigned short donorZone, unsigned short targetZone, unsigned long OuterIter) {

  /*-------------------- Aitken's relaxation ------------------------*/

  /*------------------- Compute the coefficient ---------------------*/

  solver_container[donorZone][INST_0][MESH_0][FEA_SOL]->ComputeAitken_Coefficient(geometry_container[donorZone][INST_0], config_container[donorZone],
      solver_container[donorZone][INST_0], OuterIter);

  /*----------------- Set the relaxation parameter ------------------*/

  solver_container[donorZone][INST_0][MESH_0][FEA_SOL]->SetAitken_Relaxation(geometry_container[donorZone][INST_0], config_container[donorZone],
      solver_container[donorZone][INST_0]);

  /*----------------- Communicate the predicted solution and the old one ------------------*/
  
  solver_container[donorZone][INST_0][MESH_0][FEA_SOL]->InitiateComms(geometry_container[donorZone][INST_0][MESH_0], config_container[donorZone], SOLUTION_PRED_OLD);
  solver_container[donorZone][INST_0][MESH_0][FEA_SOL]->CompleteComms(geometry_container[donorZone][INST_0][MESH_0], config_container[donorZone], SOLUTION_PRED_OLD);


}

void CFSIDriver::Relaxation_Tractions(unsigned short donorZone, unsigned short targetZone, unsigned long OuterIter) {

}

bool CFSIDriver::BGSConvergence(unsigned long IntIter, unsigned short ZONE_FLOW, unsigned short ZONE_STRUCT) {


  int rank = MASTER_NODE;
#ifdef HAVE_MPI
  int size;
  MPI_Comm_rank(MPI_COMM_WORLD, &rank);
  MPI_Comm_size(MPI_COMM_WORLD, &size);
#endif

  unsigned short iMarker;
  unsigned short nVar_Flow = solver_container[ZONE_FLOW][INST_0][MESH_0][FLOW_SOL]->GetnVar(),
                 nVar_Struct = solver_container[ZONE_STRUCT][INST_0][MESH_0][FEA_SOL]->GetnVar();
  unsigned short iRes;

//  bool flow_converged_absolute = false,
//        flow_converged_relative = false,
//        struct_converged_absolute = false,
//        struct_converged_relative = false;

  bool Convergence = false;

  /*--- Apply BC's to the structural adjoint - otherwise, clamped nodes have too values that make no sense... ---*/
  for (iMarker = 0; iMarker < config_container[ZONE_STRUCT]->GetnMarker_All(); iMarker++){
  switch (config_container[ZONE_STRUCT]->GetMarker_All_KindBC(iMarker)) {
    case CLAMPED_BOUNDARY:
    solver_container[ZONE_STRUCT][INST_0][MESH_0][FEA_SOL]->BC_Clamped_Post(geometry_container[ZONE_STRUCT][INST_0][MESH_0],
        numerics_container[ZONE_STRUCT][INST_0][MESH_0][FEA_SOL][FEA_TERM],config_container[ZONE_STRUCT], iMarker);
    break;
  }
  }

  /*--- Compute the residual for the flow and structural zones ---*/

  /*--- Flow ---*/

  solver_container[ZONE_FLOW][INST_0][MESH_0][FLOW_SOL]->ComputeResidual_Multizone(geometry_container[ZONE_FLOW][INST_0][MESH_0],
                                                                        config_container[ZONE_FLOW]);

  /*--- Structure ---*/

  solver_container[ZONE_STRUCT][INST_0][MESH_0][FEA_SOL]->ComputeResidual_Multizone(geometry_container[ZONE_STRUCT][INST_0][MESH_0],
                                                                         config_container[ZONE_STRUCT]);


  /*--- Retrieve residuals ---*/

  /*--- Flow residuals ---*/

  for (iRes = 0; iRes < nVar_Flow; iRes++){
    residual_flow[iRes] = log10(solver_container[ZONE_FLOW][INST_0][MESH_0][FLOW_SOL]->GetRes_BGS(iRes));
    if (IntIter == 0) init_res_flow[iRes] = residual_flow[iRes];
    residual_flow_rel[iRes] = fabs(residual_flow[iRes] - init_res_flow[iRes]);
  }

  /*--- Structure residuals ---*/

  for (iRes = 0; iRes < nVar_Struct; iRes++){
    residual_struct[iRes] = log10(solver_container[ZONE_STRUCT][INST_0][MESH_0][FEA_SOL]->GetRes_BGS(iRes));
    if (IntIter == 0) init_res_struct[iRes] = residual_struct[iRes];
    residual_struct_rel[iRes] = fabs(residual_struct[iRes] - init_res_struct[iRes]);
  }

  /*--- Check convergence ---*/
//  flow_converged_absolute = ((residual_flow[0] < flow_criteria) && (residual_flow[nVar_Flow-1] < flow_criteria));
//  flow_converged_relative = ((residual_flow_rel[0] > flow_criteria_rel) && (residual_flow_rel[nVar_Flow-1] > flow_criteria_rel));
//
//  struct_converged_absolute = ((residual_struct[0] < structure_criteria) && (residual_struct[nVar_Flow-1] < structure_criteria));
//  struct_converged_relative = ((residual_struct_rel[0] > structure_criteria_rel) && (residual_struct_rel[nVar_Flow-1] > structure_criteria_rel));

//  Convergence = ((flow_converged_absolute && struct_converged_absolute) ||
//                 (flow_converged_absolute && struct_converged_relative) ||
//                 (flow_converged_relative && struct_converged_relative) ||
//                 (flow_converged_relative && struct_converged_absolute));

  if (rank == MASTER_NODE){

    cout << endl << "-------------------------------------------------------------------------" << endl;
    cout << endl;
    cout << "Convergence summary for BGS iteration ";
    cout << IntIter << endl;
    cout << endl;
    /*--- TODO: This is a workaround until the TestCases.py script incorporates new classes for nested loops. ---*/
    cout << "Iter[ID]" << "    BGSRes[Rho]" << "   BGSRes[RhoE]" << "     BGSRes[Ux]" << "     BGSRes[Uy]" << endl;
    cout.precision(6); cout.setf(ios::fixed, ios::floatfield);
    cout.width(8); cout << IntIter*1000;
    cout.width(15); cout << residual_flow[0];
    cout.width(15); cout << residual_flow[nVar_Flow-1];
    cout.width(15); cout << residual_struct[0];
    cout.width(15); cout << residual_struct[1];
    cout << endl;

  }

//  integration_container[ZONE_STRUCT][INST_0][FEA_SOL]->Convergence_Monitoring_FSI(geometry_container[ZONE_STRUCT][INST_0][MESH_0], config_container[ZONE_STRUCT], solver_container[ZONE_STRUCT][INST_0][MESH_0][FEA_SOL]);

  Convergence = integration_container[ZONE_STRUCT][INST_0][FEA_SOL]->GetConvergence_FSI();


  /*--- Flow ---*/

  solver_container[ZONE_FLOW][INST_0][MESH_0][FLOW_SOL]->UpdateSolution_BGS(geometry_container[ZONE_FLOW][INST_0][MESH_0],
                                                                       config_container[ZONE_FLOW]);

  /*--- Structure ---*/

  solver_container[ZONE_STRUCT][INST_0][MESH_0][FEA_SOL]->UpdateSolution_BGS(geometry_container[ZONE_STRUCT][INST_0][MESH_0],
                                                                       config_container[ZONE_STRUCT]);

  if (rank == MASTER_NODE) cout.setf(ios::scientific, ios::floatfield);

  return Convergence;

}

void CFSIDriver::Update() {

  /*--- As of now, we are coding it for just 2 zones. ---*/
  /*--- This will become more general, but we need to modify the configuration for that ---*/
  unsigned short ZONE_FLOW = 0, ZONE_STRUCT = 1;

  TimeIter = config_container[ZONE_FLOW]->GetTimeIter();

  /*-----------------------------------------------------------------*/
  /*--------------------- Enforce continuity ------------------------*/
  /*-----------------------------------------------------------------*/

  /*--- Enforces that the geometry of the flow corresponds to the converged, relaxed solution ---*/

  /*-------------------- Transfer the displacements --------------------*/

  Transfer_Displacements(ZONE_STRUCT, ZONE_FLOW);

  /*-------------------- Set the grid movement -------------------------*/

  
  iteration_container[ZONE_FLOW][INST_0]->SetGrid_Movement(geometry_container[ZONE_FLOW][INST_0], 
                                                           surface_movement[ZONE_FLOW], grid_movement[ZONE_FLOW][INST_0],
                                                           solver_container[ZONE_FLOW][INST_0], config_container[ZONE_FLOW], 0, TimeIter );

  /*--- TODO: Temporary output of objective function for Flow OFs. Needs to be integrated into the refurbished output ---*/


  if (rank == MASTER_NODE){

  /*--- Choose the filename of the objective function ---*/

    ofstream myfile_res;
    bool of_output = false;
    su2double objective_function = 0.0;

    switch (config_container[ZONE_FLOW]->GetKind_ObjFunc()) {
      case DRAG_COEFFICIENT:
        myfile_res.open("of_drag.opt");
        objective_function = solver_container[ZONE_FLOW][INST_0][MESH_0][FLOW_SOL]->GetTotal_CD();
        of_output = true;
        break;
      case LIFT_COEFFICIENT:
        myfile_res.open("of_lift.opt");
        objective_function = solver_container[ZONE_FLOW][INST_0][MESH_0][FLOW_SOL]->GetTotal_CL();
        of_output = true;
      break;
      case EFFICIENCY:
        myfile_res.open("of_efficiency.opt");
        objective_function = solver_container[ZONE_FLOW][INST_0][MESH_0][FLOW_SOL]->GetTotal_CEff();
        of_output = true;
        break;
      default:
        of_output = false;
        break;
    }

    if (of_output){

        myfile_res.precision(15);
        myfile_res << scientific << objective_function << endl;
        myfile_res.close();

    }

  }

  /*-----------------------------------------------------------------*/
  /*-------------------- Update fluid solver ------------------------*/
  /*-----------------------------------------------------------------*/

  iteration_container[ZONE_FLOW][INST_0]->Update(output_container[ZONE_FLOW], integration_container, geometry_container,
                       solver_container, numerics_container, config_container,
                       surface_movement, grid_movement, FFDBox, ZONE_FLOW, INST_0);

  /*-----------------------------------------------------------------*/
  /*----------------- Update structural solver ----------------------*/
  /*-----------------------------------------------------------------*/

  iteration_container[ZONE_STRUCT][INST_0]->Update(output_container[ZONE_STRUCT], integration_container, geometry_container,
                         solver_container, numerics_container, config_container,
                         surface_movement, grid_movement, FFDBox, ZONE_STRUCT, INST_0);


  /*-----------------------------------------------------------------*/
  /*--------------- Update convergence parameter --------------------*/
  /*-----------------------------------------------------------------*/
  integration_container[ZONE_STRUCT][INST_0][FEA_SOL]->SetConvergence_FSI(false);


}

void CFSIDriver::DynamicMeshUpdate(unsigned long ExtIter){

}

CDiscAdjFSIDriver::CDiscAdjFSIDriver(char* confFile,
                                     unsigned short val_nZone,
                                     SU2_Comm MPICommunicator) : CDriver(confFile,
                                                                         val_nZone,
                                                                         MPICommunicator,
                                                                         false) {

  unsigned short iVar;
  unsigned short nVar_Flow = 0, nVar_Struct = 0;
  RecordingState = 0;
  CurrentRecording = 0;

  switch (config_container[ZONE_0]->GetKind_ObjFunc()){
  case DRAG_COEFFICIENT:
  case LIFT_COEFFICIENT:
  case SIDEFORCE_COEFFICIENT:
  case EFFICIENCY:
  case MOMENT_X_COEFFICIENT:
  case MOMENT_Y_COEFFICIENT:
  case MOMENT_Z_COEFFICIENT:
  case EQUIVALENT_AREA:
    Kind_Objective_Function = FLOW_OBJECTIVE_FUNCTION;
    break;
  case REFERENCE_GEOMETRY:
  case REFERENCE_NODE:
  case VOLUME_FRACTION:
    Kind_Objective_Function = FEM_OBJECTIVE_FUNCTION;
    break;
  default:
    Kind_Objective_Function = NO_OBJECTIVE_FUNCTION;
    break;
  }

  direct_iteration = new CIteration*[nZone];

  unsigned short iZone;
  for (iZone = 0; iZone < nZone; iZone++){
    switch (config_container[iZone]->GetKind_Solver()) {
      case DISC_ADJ_INC_RANS: case DISC_ADJ_INC_EULER: case DISC_ADJ_INC_NAVIER_STOKES:      
       case DISC_ADJ_RANS: case DISC_ADJ_EULER: case DISC_ADJ_NAVIER_STOKES:
         direct_iteration[iZone] = new CFluidIteration(config_container[iZone]);
         nVar_Flow = solver_container[iZone][INST_0][MESH_0][ADJFLOW_SOL]->GetnVar();
         flow_criteria = config_container[iZone]->GetMinLogResidual_BGS_F();
         flow_criteria_rel = config_container[iZone]->GetOrderMagResidual_BGS_F();
         break;
       case DISC_ADJ_FEM:
         direct_iteration[iZone] = new CFEAIteration(config_container[iZone]);
         nVar_Struct = solver_container[iZone][INST_0][MESH_0][ADJFEA_SOL]->GetnVar();
         structure_criteria    = config_container[iZone]->GetMinLogResidual_BGS_S();
         structure_criteria_rel = config_container[iZone]->GetOrderMagResidual_BGS_S();
         break;
    }
  }

  init_res_flow   = new su2double[nVar_Flow];
  init_res_struct = new su2double[nVar_Struct];

  residual_flow   = new su2double[nVar_Flow];
  residual_struct = new su2double[nVar_Struct];

  residual_flow_rel   = new su2double[nVar_Flow];
  residual_struct_rel = new su2double[nVar_Struct];

  for (iVar = 0; iVar < nVar_Flow; iVar++){
    init_res_flow[iVar] = 0.0;
    residual_flow[iVar] = 0.0;
    residual_flow_rel[iVar] = 0.0;
  }
  for (iVar = 0; iVar < nVar_Struct; iVar++){
    init_res_struct[iVar] = 0.0;
    residual_struct[iVar] = 0.0;
    residual_struct_rel[iVar] = 0.0;
  }


  bool write_history = true;

  /*--- Header of the temporary output file ---*/
  if ((write_history) && (rank == MASTER_NODE)){
    ofstream myfile_res;
    myfile_res.open ("history_adjoint_FSI.csv");

    myfile_res << "BGS_Iter\t";

    for (iVar = 0; iVar < nVar_Flow; iVar++){
      myfile_res << "ResFlow[" << iVar << "]\t";
    }

    for (iVar = 0; iVar < nVar_Struct; iVar++){
      myfile_res << "ResFEA[" << iVar << "]\t";
    }


    bool de_effects = config_container[ZONE_0]->GetDE_Effects();
    for (iVar = 0; iVar < config_container[ZONE_0]->GetnElasticityMod(); iVar++)
        myfile_res << "Sens_E_" << iVar << "\t";

    for (iVar = 0; iVar < config_container[ZONE_0]->GetnPoissonRatio(); iVar++)
      myfile_res << "Sens_Nu_" << iVar << "\t";

    if (de_effects){
        for (iVar = 0; iVar < config_container[ZONE_0]->GetnElectric_Field(); iVar++)
          myfile_res << "Sens_EField_" << iVar << "\t";
    }

    myfile_res << endl;

    myfile_res.close();
  }

  // TEST: for implementation of python framework in standalone structural problems
  if ((config_container[ZONE_1]->GetDV_FEA() != NODV_FEA) && (rank == MASTER_NODE)){

    /*--- Header of the temporary output file ---*/
    ofstream myfile_res;

    switch (config_container[ZONE_1]->GetDV_FEA()) {
      case YOUNG_MODULUS:
        myfile_res.open("grad_young.opt");
        break;
      case POISSON_RATIO:
        myfile_res.open("grad_poisson.opt");
        break;
      case DENSITY_VAL:
      case DEAD_WEIGHT:
        myfile_res.open("grad_density.opt");
        break;
      case ELECTRIC_FIELD:
        myfile_res.open("grad_efield.opt");
        break;
      default:
        myfile_res.open("grad.opt");
        break;
    }

    unsigned short iDV;
    unsigned short nDV = solver_container[ZONE_1][INST_0][MESH_0][ADJFEA_SOL]->GetnDVFEA();

    myfile_res << "INDEX" << "\t" << "GRAD" << endl;

    myfile_res.precision(15);

    for (iDV = 0; iDV < nDV; iDV++){
      myfile_res << iDV;
      myfile_res << "\t";
      myfile_res << scientific << solver_container[ZONE_1][INST_0][MESH_0][ADJFEA_SOL]->GetGlobal_Sens_DVFEA(iDV);
      myfile_res << endl;
    }

    myfile_res.close();
  }

//  /*--- TODO: This is a workaround until the TestCases.py script incorporates new classes for nested loops. ---*/
//  config_container[ZONE_0]->SetnExtIter(1);
//  config_container[ZONE_1]->SetnExtIter(1);

}

CDiscAdjFSIDriver::~CDiscAdjFSIDriver(void) {

  delete [] direct_iteration;
  delete [] init_res_flow;
  delete [] init_res_struct;
  delete [] residual_flow;
  delete [] residual_struct;
  delete [] residual_flow_rel;
  delete [] residual_struct_rel;

}

void CDiscAdjFSIDriver::Update(){

}

void CDiscAdjFSIDriver::DynamicMeshUpdate(unsigned long ExtIter){

}

void CDiscAdjFSIDriver::Run( ) {

  /*--- As of now, we are coding it for just 2 zones. ---*/
  /*--- This will become more general, but we need to modify the configuration for that ---*/
  unsigned short ZONE_FLOW = 0, ZONE_STRUCT = 1;
  unsigned short iZone;
  bool BGS_Converged = false;

  unsigned long IntIter = 0; for (iZone = 0; iZone < nZone; iZone++) config_container[iZone]->SetInnerIter(IntIter);
  unsigned long iOuterIter = 0; for (iZone = 0; iZone < nZone; iZone++) config_container[iZone]->SetOuterIter(iOuterIter);
  unsigned long nOuterIter = config_container[ZONE_FLOW]->GetnIterFSI();

  ofstream myfile_struc, myfile_flow, myfile_geo;

  Preprocess(ZONE_FLOW, ZONE_STRUCT, ALL_VARIABLES);


  for (iOuterIter = 0; iOuterIter < nOuterIter && !BGS_Converged; iOuterIter++){

    if (rank == MASTER_NODE){
      cout << endl << "                    ****** BGS ITERATION ";
      cout << iOuterIter;
      cout << " ******" << endl;
    }

    for (iZone = 0; iZone < nZone; iZone++) config_container[iZone]->SetOuterIter(iOuterIter);
    
    /*--- Start with structural terms if OF is based on displacements ---*/

    if (Kind_Objective_Function == FEM_OBJECTIVE_FUNCTION)
      Iterate_Block(ZONE_FLOW, ZONE_STRUCT, FEA_DISP_VARS);

    /*--- Iterate fluid (including cross term) ---*/

    Iterate_Block(ZONE_FLOW, ZONE_STRUCT, FLOW_CONS_VARS);

    /*--- Compute mesh (it is a cross term dF / dMv ) ---*/

    Iterate_Block(ZONE_FLOW, ZONE_STRUCT, MESH_COORDS);

    /*--- Compute mesh cross term (dM / dSv) ---*/

    Iterate_Block(ZONE_FLOW, ZONE_STRUCT, FEM_CROSS_TERM_GEOMETRY);
    
    /*--- End with structural terms if OF is based on fluid variables ---*/
    
    if (Kind_Objective_Function == FLOW_OBJECTIVE_FUNCTION)
      Iterate_Block(ZONE_FLOW, ZONE_STRUCT, FEA_DISP_VARS);

    /*--- Check convergence of the BGS method ---*/
    BGS_Converged = BGSConvergence(iOuterIter, ZONE_FLOW, ZONE_STRUCT);
  }


  Postprocess(ZONE_FLOW, ZONE_STRUCT);

}


void CDiscAdjFSIDriver::Preprocess(unsigned short ZONE_FLOW,
                  unsigned short ZONE_STRUCT,
                  unsigned short kind_recording){

  unsigned long IntIter = 0, iPoint;
  config_container[ZONE_0]->SetInnerIter(IntIter);
  unsigned short ExtIter = config_container[ZONE_FLOW]->GetTimeIter();

  bool dual_time_1st = (config_container[ZONE_FLOW]->GetUnsteady_Simulation() == DT_STEPPING_1ST);
  bool dual_time_2nd = (config_container[ZONE_FLOW]->GetUnsteady_Simulation() == DT_STEPPING_2ND);
  bool turbulent = (config_container[ZONE_FLOW]->GetKind_Solver() == DISC_ADJ_RANS) ||
                   (config_container[ZONE_FLOW]->GetKind_Solver() == DISC_ADJ_INC_RANS);
  bool dual_time = (dual_time_1st || dual_time_2nd);
  unsigned short iMesh;
  int Direct_Iter_Flow;
  bool update_geo = false;

  /*----------------------------------------------------------------------------*/
  /*------------------------------ FLOW SOLUTION -------------------------------*/
  /*----------------------------------------------------------------------------*/

  /*--- For the unsteady adjoint, load direct solutions from restart files. ---*/

  if (config_container[ZONE_FLOW]->GetUnsteady_Simulation()) {

    Direct_Iter_Flow = SU2_TYPE::Int(config_container[ZONE_FLOW]->GetUnst_AdjointIter()) - SU2_TYPE::Int(ExtIter) - 2;

    /*--- For dual-time stepping we want to load the already converged solution at timestep n ---*/

    if (dual_time) {
      Direct_Iter_Flow += 1;
    }

    if (ExtIter == 0){

      if (dual_time_2nd) {

        /*--- Load solution at timestep n-2 ---*/

        iteration_container[ZONE_FLOW][INST_0]->LoadUnsteady_Solution(geometry_container, solver_container,config_container, ZONE_FLOW, INST_0, Direct_Iter_Flow-2);

        /*--- Push solution back to correct array ---*/

        for (iMesh=0; iMesh<=config_container[ZONE_FLOW]->GetnMGLevels();iMesh++) {
          for(iPoint=0; iPoint<geometry_container[ZONE_FLOW][INST_0][iMesh]->GetnPoint();iPoint++) {
            solver_container[ZONE_FLOW][INST_0][iMesh][FLOW_SOL]->node[iPoint]->Set_Solution_time_n();
            solver_container[ZONE_FLOW][INST_0][iMesh][FLOW_SOL]->node[iPoint]->Set_Solution_time_n1();
            if (turbulent) {
              solver_container[ZONE_FLOW][INST_0][iMesh][TURB_SOL]->node[iPoint]->Set_Solution_time_n();
              solver_container[ZONE_FLOW][INST_0][iMesh][TURB_SOL]->node[iPoint]->Set_Solution_time_n1();
            }
          }
        }
      }
      if (dual_time) {

        /*--- Load solution at timestep n-1 ---*/

        iteration_container[ZONE_FLOW][INST_0]->LoadUnsteady_Solution(geometry_container, solver_container,config_container, ZONE_FLOW, INST_0, Direct_Iter_Flow-1);

        /*--- Push solution back to correct array ---*/

        for (iMesh=0; iMesh<=config_container[ZONE_FLOW]->GetnMGLevels();iMesh++) {
          for(iPoint=0; iPoint<geometry_container[ZONE_FLOW][INST_0][iMesh]->GetnPoint();iPoint++) {
            solver_container[ZONE_FLOW][INST_0][iMesh][FLOW_SOL]->node[iPoint]->Set_Solution_time_n();
            if (turbulent) {
              solver_container[ZONE_FLOW][INST_0][iMesh][TURB_SOL]->node[iPoint]->Set_Solution_time_n();
            }
          }
        }
      }

      /*--- Load solution timestep n ---*/

      iteration_container[ZONE_FLOW][INST_0]->LoadUnsteady_Solution(geometry_container, solver_container,config_container, ZONE_FLOW, INST_0, Direct_Iter_Flow);

    }


    if ((ExtIter > 0) && dual_time){

      /*--- Load solution timestep n - 2 ---*/

      iteration_container[ZONE_FLOW][INST_0]->LoadUnsteady_Solution(geometry_container, solver_container,config_container, ZONE_FLOW, INST_0, Direct_Iter_Flow - 2);

      /*--- Temporarily store the loaded solution in the Solution_Old array ---*/

      for (iMesh=0; iMesh<=config_container[ZONE_FLOW]->GetnMGLevels();iMesh++) {
        for(iPoint=0; iPoint<geometry_container[ZONE_FLOW][INST_0][iMesh]->GetnPoint();iPoint++) {
           solver_container[ZONE_FLOW][INST_0][iMesh][FLOW_SOL]->node[iPoint]->Set_OldSolution();
           if (turbulent){
             solver_container[ZONE_FLOW][INST_0][iMesh][TURB_SOL]->node[iPoint]->Set_OldSolution();
           }
        }
      }

      /*--- Set Solution at timestep n to solution at n-1 ---*/

      for (iMesh=0; iMesh<=config_container[ZONE_FLOW]->GetnMGLevels();iMesh++) {
        for(iPoint=0; iPoint<geometry_container[ZONE_FLOW][INST_0][iMesh]->GetnPoint();iPoint++) {
          solver_container[ZONE_FLOW][INST_0][iMesh][FLOW_SOL]->node[iPoint]->SetSolution(solver_container[ZONE_FLOW][INST_0][iMesh][FLOW_SOL]->node[iPoint]->GetSolution_time_n());
          if (turbulent) {
            solver_container[ZONE_FLOW][INST_0][iMesh][TURB_SOL]->node[iPoint]->SetSolution(solver_container[ZONE_FLOW][INST_0][iMesh][TURB_SOL]->node[iPoint]->GetSolution_time_n());
          }
        }
      }
      if (dual_time_1st){
      /*--- Set Solution at timestep n-1 to the previously loaded solution ---*/
        for (iMesh=0; iMesh<=config_container[ZONE_FLOW]->GetnMGLevels();iMesh++) {
          for(iPoint=0; iPoint<geometry_container[ZONE_FLOW][INST_0][iMesh]->GetnPoint();iPoint++) {
            solver_container[ZONE_FLOW][INST_0][iMesh][FLOW_SOL]->node[iPoint]->Set_Solution_time_n(solver_container[ZONE_FLOW][INST_0][iMesh][FLOW_SOL]->node[iPoint]->GetSolution_time_n1());
            if (turbulent) {
              solver_container[ZONE_FLOW][INST_0][iMesh][TURB_SOL]->node[iPoint]->Set_Solution_time_n(solver_container[ZONE_FLOW][INST_0][iMesh][TURB_SOL]->node[iPoint]->GetSolution_time_n1());
            }
          }
        }
      }
      if (dual_time_2nd){
        /*--- Set Solution at timestep n-1 to solution at n-2 ---*/
        for (iMesh=0; iMesh<=config_container[ZONE_FLOW]->GetnMGLevels();iMesh++) {
          for(iPoint=0; iPoint<geometry_container[ZONE_FLOW][INST_0][iMesh]->GetnPoint();iPoint++) {
            solver_container[ZONE_FLOW][INST_0][iMesh][FLOW_SOL]->node[iPoint]->Set_Solution_time_n(solver_container[ZONE_FLOW][INST_0][iMesh][FLOW_SOL]->node[iPoint]->GetSolution_time_n1());
            if (turbulent) {
              solver_container[ZONE_FLOW][INST_0][iMesh][TURB_SOL]->node[iPoint]->Set_Solution_time_n(solver_container[ZONE_FLOW][INST_0][iMesh][TURB_SOL]->node[iPoint]->GetSolution_time_n1());
            }
          }
        }
        /*--- Set Solution at timestep n-2 to the previously loaded solution ---*/
        for (iMesh=0; iMesh<=config_container[ZONE_FLOW]->GetnMGLevels();iMesh++) {
          for(iPoint=0; iPoint<geometry_container[ZONE_FLOW][INST_0][iMesh]->GetnPoint();iPoint++) {
            solver_container[ZONE_FLOW][INST_0][iMesh][FLOW_SOL]->node[iPoint]->Set_Solution_time_n1(solver_container[ZONE_FLOW][INST_0][iMesh][FLOW_SOL]->node[iPoint]->GetSolution_Old());
            if (turbulent) {
              solver_container[ZONE_FLOW][INST_0][iMesh][TURB_SOL]->node[iPoint]->Set_Solution_time_n1(solver_container[ZONE_FLOW][INST_0][iMesh][TURB_SOL]->node[iPoint]->GetSolution_Old());
            }
          }
        }
      }
    }
  }
  else{

    /*--- Load the restart (we need to use the routine in order to get the GEOMETRY, otherwise it's restarted from the base mesh ---*/

    solver_container[ZONE_FLOW][INST_0][MESH_0][FLOW_SOL]->LoadRestart(geometry_container[ZONE_FLOW][INST_0], solver_container[ZONE_FLOW][INST_0], config_container[ZONE_FLOW], 0, true);

  if (ExtIter == 0 || dual_time) {

    for (iMesh=0; iMesh<=config_container[ZONE_FLOW]->GetnMGLevels();iMesh++) {
      for (iPoint = 0; iPoint < geometry_container[ZONE_FLOW][INST_0][iMesh]->GetnPoint(); iPoint++) {
        solver_container[ZONE_FLOW][INST_0][iMesh][ADJFLOW_SOL]->node[iPoint]->SetSolution_Direct(solver_container[ZONE_FLOW][INST_0][iMesh][FLOW_SOL]->node[iPoint]->GetSolution());
      }
    }
    if (turbulent && !config_container[ZONE_FLOW]->GetFrozen_Visc_Disc()) {
      for (iPoint = 0; iPoint < geometry_container[ZONE_FLOW][INST_0][MESH_0]->GetnPoint(); iPoint++) {
        solver_container[ZONE_FLOW][INST_0][MESH_0][ADJTURB_SOL]->node[iPoint]->SetSolution_Direct(solver_container[ZONE_FLOW][INST_0][MESH_0][TURB_SOL]->node[iPoint]->GetSolution());
      }
    }
  }

    /*--- Store geometry of the converged solution also in the adjoint solver in order to be able to reset it later ---*/

    for (iPoint = 0; iPoint < geometry_container[ZONE_FLOW][INST_0][MESH_0]->GetnPoint(); iPoint++){
      solver_container[ZONE_FLOW][INST_0][MESH_0][ADJFLOW_SOL]->node[iPoint]->SetGeometry_Direct(geometry_container[ZONE_FLOW][INST_0][MESH_0]->node[iPoint]->GetCoord());
    }

  }

  /*----------------------------------------------------------------------------*/
  /*-------------------------- STRUCTURAL SOLUTION -----------------------------*/
  /*----------------------------------------------------------------------------*/

  IntIter = 0;
  config_container[ZONE_STRUCT]->SetInnerIter(IntIter);
  ExtIter = config_container[ZONE_STRUCT]->GetTimeIter();
  bool dynamic = (config_container[ZONE_STRUCT]->GetDynamic_Analysis() == DYNAMIC);

  int Direct_Iter_FEA;

  /*--- For the dynamic adjoint, load direct solutions from restart files. ---*/

  if (dynamic) {

    Direct_Iter_FEA = SU2_TYPE::Int(config_container[ZONE_STRUCT]->GetUnst_AdjointIter()) - SU2_TYPE::Int(ExtIter) - 1;

    /*--- We want to load the already converged solution at timesteps n and n-1 ---*/

    /*--- Load solution at timestep n-1 ---*/

    iteration_container[ZONE_STRUCT][INST_0]->LoadDynamic_Solution(geometry_container, solver_container,config_container, ZONE_STRUCT, INST_0, Direct_Iter_FEA-1);

    /*--- Push solution back to correct array ---*/

    for(iPoint=0; iPoint<geometry_container[ZONE_STRUCT][INST_0][MESH_0]->GetnPoint();iPoint++){
      solver_container[ZONE_STRUCT][INST_0][MESH_0][FEA_SOL]->node[iPoint]->SetSolution_time_n();
    }

    /*--- Push solution back to correct array ---*/

    for(iPoint=0; iPoint<geometry_container[ZONE_STRUCT][INST_0][MESH_0]->GetnPoint();iPoint++){
      solver_container[ZONE_STRUCT][INST_0][MESH_0][FEA_SOL]->node[iPoint]->SetSolution_Accel_time_n();
    }

    /*--- Push solution back to correct array ---*/

    for(iPoint=0; iPoint<geometry_container[ZONE_STRUCT][INST_0][MESH_0]->GetnPoint();iPoint++){
      solver_container[ZONE_STRUCT][INST_0][MESH_0][FEA_SOL]->node[iPoint]->SetSolution_Vel_time_n();
    }

    /*--- Load solution timestep n ---*/

    iteration_container[ZONE_STRUCT][INST_0]->LoadDynamic_Solution(geometry_container, solver_container,config_container, ZONE_STRUCT, INST_0, Direct_Iter_FEA);

    /*--- Store FEA solution also in the adjoint solver in order to be able to reset it later ---*/

    for (iPoint = 0; iPoint < geometry_container[ZONE_STRUCT][INST_0][MESH_0]->GetnPoint(); iPoint++){
      solver_container[ZONE_STRUCT][INST_0][MESH_0][ADJFEA_SOL]->node[iPoint]->SetSolution_Direct(solver_container[ZONE_STRUCT][INST_0][MESH_0][FEA_SOL]->node[iPoint]->GetSolution());
    }

    for (iPoint = 0; iPoint < geometry_container[ZONE_STRUCT][INST_0][MESH_0]->GetnPoint(); iPoint++){
      solver_container[ZONE_STRUCT][INST_0][MESH_0][ADJFEA_SOL]->node[iPoint]->SetSolution_Accel_Direct(solver_container[ZONE_STRUCT][INST_0][MESH_0][FEA_SOL]->node[iPoint]->GetSolution_Accel());
    }

    for (iPoint = 0; iPoint < geometry_container[ZONE_STRUCT][INST_0][MESH_0]->GetnPoint(); iPoint++){
      solver_container[ZONE_STRUCT][INST_0][MESH_0][ADJFEA_SOL]->node[iPoint]->SetSolution_Vel_Direct(solver_container[ZONE_STRUCT][INST_0][MESH_0][FEA_SOL]->node[iPoint]->GetSolution_Vel());
    }

  }
  else {

    solver_container[ZONE_STRUCT][INST_0][MESH_0][FEA_SOL]->LoadRestart(geometry_container[ZONE_STRUCT][INST_0], solver_container[ZONE_STRUCT][INST_0], config_container[ZONE_STRUCT], 0, update_geo);

    /*--- Store FEA solution also in the adjoint solver in order to be able to reset it later ---*/

    for (iPoint = 0; iPoint < geometry_container[ZONE_STRUCT][INST_0][MESH_0]->GetnPoint(); iPoint++){
      solver_container[ZONE_STRUCT][INST_0][MESH_0][ADJFEA_SOL]->node[iPoint]->SetSolution_Direct(solver_container[ZONE_STRUCT][INST_0][MESH_0][FEA_SOL]->node[iPoint]->GetSolution());
    }

  }

  /*----------------------------------------------------------------------------*/
  /*--------------------- ADJOINT SOLVER PREPROCESSING -------------------------*/
  /*----------------------------------------------------------------------------*/

  solver_container[ZONE_FLOW][INST_0][MESH_0][ADJFLOW_SOL]->Preprocessing(geometry_container[ZONE_FLOW][INST_0][MESH_0], solver_container[ZONE_FLOW][INST_0][MESH_0],  config_container[ZONE_FLOW] , MESH_0, 0, RUNTIME_ADJFLOW_SYS, false);

  if (turbulent){
    solver_container[ZONE_FLOW][INST_0][MESH_0][ADJTURB_SOL]->Preprocessing(geometry_container[ZONE_FLOW][INST_0][MESH_0], solver_container[ZONE_FLOW][INST_0][MESH_0],  config_container[ZONE_FLOW] , MESH_0, 0, RUNTIME_ADJTURB_SYS, false);
  }

  solver_container[ZONE_STRUCT][INST_0][MESH_0][ADJFEA_SOL]->Preprocessing(geometry_container[ZONE_STRUCT][INST_0][MESH_0], solver_container[ZONE_STRUCT][INST_0][MESH_0],  config_container[ZONE_STRUCT] , MESH_0, 0, RUNTIME_ADJFEA_SYS, false);



}

void CDiscAdjFSIDriver::PrintDirect_Residuals(unsigned short ZONE_FLOW,
                                                          unsigned short ZONE_STRUCT,
                                                          unsigned short kind_recording){

  unsigned short ExtIter = config_container[ZONE_FLOW]->GetTimeIter();
  bool turbulent = (config_container[ZONE_FLOW]->GetKind_Solver() == DISC_ADJ_RANS) ||
                   (config_container[ZONE_FLOW]->GetKind_Solver() == DISC_ADJ_INC_RANS);
  bool nonlinear_analysis = (config_container[ZONE_STRUCT]->GetGeometricConditions() == LARGE_DEFORMATIONS);   // Nonlinear analysis.
  bool unsteady = config_container[ZONE_FLOW]->GetUnsteady_Simulation() != NONE;
  bool dynamic = (config_container[ZONE_STRUCT]->GetDynamic_Analysis() == DYNAMIC);

  su2double val_OFunction = 0.0;
  string kind_OFunction;

  cout.precision(6);
  cout.setf(ios::scientific, ios::floatfield);

  if ((kind_recording == FLOW_CONS_VARS) || (kind_recording == MESH_COORDS)) {

    /*--- Print residuals in the first iteration ---*/

    if (rank == MASTER_NODE && ((ExtIter == 0) || unsteady )){
      cout << "log10[RMS Density]: "<< log10(solver_container[ZONE_FLOW][INST_0][MESH_0][FLOW_SOL]->GetRes_RMS(0))
                     <<", Drag: " <<solver_container[ZONE_FLOW][INST_0][MESH_0][FLOW_SOL]->GetTotal_CD()
                     <<", Lift: " << solver_container[ZONE_FLOW][INST_0][MESH_0][FLOW_SOL]->GetTotal_CL() << "." << endl;

      if (turbulent){
        cout << "log10[RMS k]: " << log10(solver_container[ZONE_FLOW][INST_0][MESH_0][TURB_SOL]->GetRes_RMS(0)) << endl;
      }
      if (Kind_Objective_Function == FLOW_OBJECTIVE_FUNCTION){
        switch (config_container[ZONE_FLOW]->GetKind_ObjFunc()){
        case DRAG_COEFFICIENT:
          kind_OFunction = "(Drag coefficient): ";
          val_OFunction = solver_container[ZONE_FLOW][INST_0][MESH_0][FLOW_SOL]->GetTotal_CD();
          break;
        case LIFT_COEFFICIENT:
          kind_OFunction = "(Lift coefficient): ";
          val_OFunction = solver_container[ZONE_FLOW][INST_0][MESH_0][FLOW_SOL]->GetTotal_CL();
          break;
        case SIDEFORCE_COEFFICIENT:
          kind_OFunction = "(Sideforce coefficient): ";
          val_OFunction = solver_container[ZONE_FLOW][INST_0][MESH_0][FLOW_SOL]->GetTotal_CSF();
          break;
        case EFFICIENCY:
          kind_OFunction = "(Efficiency): ";
          val_OFunction = solver_container[ZONE_FLOW][INST_0][MESH_0][FLOW_SOL]->GetTotal_CEff();
          break;
        case MOMENT_X_COEFFICIENT:
          kind_OFunction = "(Moment X coefficient): ";
          val_OFunction = solver_container[ZONE_FLOW][INST_0][MESH_0][FLOW_SOL]->GetTotal_CMx();
          break;
        case MOMENT_Y_COEFFICIENT:
          kind_OFunction = "(Moment Y coefficient): ";
          val_OFunction = solver_container[ZONE_FLOW][INST_0][MESH_0][FLOW_SOL]->GetTotal_CMy();
          break;
        case MOMENT_Z_COEFFICIENT:
          kind_OFunction = "(Moment Z coefficient): ";
          val_OFunction = solver_container[ZONE_FLOW][INST_0][MESH_0][FLOW_SOL]->GetTotal_CMz();
          break;
        case EQUIVALENT_AREA:
          kind_OFunction = "(Equivalent area): ";
          val_OFunction = solver_container[ZONE_FLOW][INST_0][MESH_0][FLOW_SOL]->GetTotal_CEquivArea();
          break;
        default:
          val_OFunction = 0.0;  // If the objective function is computed in a different physical problem
          break;
        }
        cout << "Objective function " << kind_OFunction << val_OFunction << endl;
      }
    }

  }

  if ((kind_recording == FEA_DISP_VARS) || (kind_recording == FLOW_CROSS_TERM) || (kind_recording == GEOMETRY_CROSS_TERM)) {

    if (rank == MASTER_NODE && ((ExtIter == 0) || dynamic )){
      if (nonlinear_analysis){
        cout << "UTOL-A: "   << log10(solver_container[ZONE_STRUCT][INST_0][MESH_0][FEA_SOL]->GetRes_FEM(0))
             << ", RTOL-A: " << log10(solver_container[ZONE_STRUCT][INST_0][MESH_0][FEA_SOL]->GetRes_FEM(1))
             << ", ETOL-A: " << log10(solver_container[ZONE_STRUCT][INST_0][MESH_0][FEA_SOL]->GetRes_FEM(2)) << "." << endl;
      }
      else{
        if (solver_container[ZONE_STRUCT][INST_0][MESH_0][FEA_SOL]->GetnVar() == 2){
          cout << "log10[RMS Ux]: "   << log10(solver_container[ZONE_STRUCT][INST_0][MESH_0][FEA_SOL]->GetRes_RMS(0))
               << ", log10[RMS Uy]: " << log10(solver_container[ZONE_STRUCT][INST_0][MESH_0][FEA_SOL]->GetRes_RMS(1)) << "." << endl;

        }
        else{
          cout << "log10[RMS Ux]: "   << log10(solver_container[ZONE_STRUCT][INST_0][MESH_0][FEA_SOL]->GetRes_RMS(0))
               << ", log10[RMS Uy]: " << log10(solver_container[ZONE_STRUCT][INST_0][MESH_0][FEA_SOL]->GetRes_RMS(1))
               << ", log10[RMS Uz]: " << log10(solver_container[ZONE_STRUCT][INST_0][MESH_0][FEA_SOL]->GetRes_RMS(2))<< "." << endl;
        }

      }
      if (Kind_Objective_Function == FEM_OBJECTIVE_FUNCTION){
        switch (config_container[ZONE_STRUCT]->GetKind_ObjFunc()){
        case REFERENCE_GEOMETRY:
          kind_OFunction = "(Reference Geometry): ";
          val_OFunction = solver_container[ZONE_STRUCT][INST_0][MESH_0][FEA_SOL]->GetTotal_OFRefGeom();
          break;
        case REFERENCE_NODE:
          kind_OFunction = "(Reference Node): ";
          val_OFunction = solver_container[ZONE_STRUCT][INST_0][MESH_0][FEA_SOL]->GetTotal_OFRefNode();
          break;
        case VOLUME_FRACTION:
          kind_OFunction = "(Volume Fraction): ";
          val_OFunction = solver_container[ZONE_STRUCT][INST_0][MESH_0][FEA_SOL]->GetTotal_OFVolFrac();
          break;
        default:
          val_OFunction = 0.0;  // If the objective function is computed in a different physical problem
          break;
        }
        cout << "Objective function " << kind_OFunction << val_OFunction << endl;
      }
    }

  }

}

void CDiscAdjFSIDriver::Iterate_Direct(unsigned short ZONE_FLOW, unsigned short ZONE_STRUCT, unsigned short kind_recording){

  if ((kind_recording == FLOW_CONS_VARS) ||
      (kind_recording == MESH_COORDS)) {

    Fluid_Iteration_Direct(ZONE_FLOW, ZONE_STRUCT);


  }

  if ((kind_recording == FEA_DISP_VARS) ||
      (kind_recording == FLOW_CROSS_TERM) ||
      (kind_recording == GEOMETRY_CROSS_TERM)) {

    Structural_Iteration_Direct(ZONE_FLOW, ZONE_STRUCT);

  }


  if (kind_recording == FEM_CROSS_TERM_GEOMETRY) {

    Mesh_Deformation_Direct(ZONE_FLOW, ZONE_STRUCT);

  }


}

void CDiscAdjFSIDriver::Fluid_Iteration_Direct(unsigned short ZONE_FLOW, unsigned short ZONE_STRUCT) {

  bool turbulent = (config_container[ZONE_FLOW]->GetKind_Solver() == DISC_ADJ_RANS) ||
                   (config_container[ZONE_FLOW]->GetKind_Solver() == DISC_ADJ_INC_RANS);
  bool frozen_visc = config_container[ZONE_FLOW]->GetFrozen_Visc_Disc();

  /*-----------------------------------------------------------------*/
  /*------------------- Set Dependency on Geometry ------------------*/
  /*-----------------------------------------------------------------*/

  geometry_container[ZONE_FLOW][INST_0][MESH_0]->UpdateGeometry(geometry_container[ZONE_FLOW][INST_0], config_container[ZONE_FLOW]);

  solver_container[ZONE_FLOW][INST_0][MESH_0][FLOW_SOL]->InitiateComms(geometry_container[ZONE_FLOW][INST_0][MESH_0], config_container[ZONE_FLOW], SOLUTION);
  solver_container[ZONE_FLOW][INST_0][MESH_0][FLOW_SOL]->CompleteComms(geometry_container[ZONE_FLOW][INST_0][MESH_0], config_container[ZONE_FLOW], SOLUTION);
  
  solver_container[ZONE_FLOW][INST_0][MESH_0][FLOW_SOL]->Preprocessing(geometry_container[ZONE_FLOW][INST_0][MESH_0],solver_container[ZONE_FLOW][INST_0][MESH_0], config_container[ZONE_FLOW], MESH_0, NO_RK_ITER, RUNTIME_FLOW_SYS, true);

  if (turbulent && !frozen_visc) {
    solver_container[ZONE_FLOW][INST_0][MESH_0][TURB_SOL]->Postprocessing(geometry_container[ZONE_FLOW][INST_0][MESH_0], solver_container[ZONE_FLOW][INST_0][MESH_0], config_container[ZONE_FLOW], MESH_0);
    
    solver_container[ZONE_FLOW][INST_0][MESH_0][TURB_SOL]->InitiateComms(geometry_container[ZONE_FLOW][INST_0][MESH_0], config_container[ZONE_FLOW], SOLUTION_EDDY);
    solver_container[ZONE_FLOW][INST_0][MESH_0][TURB_SOL]->CompleteComms(geometry_container[ZONE_FLOW][INST_0][MESH_0], config_container[ZONE_FLOW], SOLUTION_EDDY);

  }

  /*-----------------------------------------------------------------*/
  /*----------------- Iterate the flow solver -----------------------*/
  /*---- Sets all the cross dependencies for the flow variables -----*/
  /*-----------------------------------------------------------------*/

  config_container[ZONE_FLOW]->SetInnerIter(0);

  direct_iteration[ZONE_FLOW]->Iterate(output_container[ZONE_FLOW], integration_container, geometry_container,
      solver_container, numerics_container, config_container,
      surface_movement, grid_movement, FFDBox, ZONE_FLOW, INST_0);

  /*-----------------------------------------------------------------*/
  /*--------------------- Set MPI Solution --------------------------*/
  /*-----------------------------------------------------------------*/

  solver_container[ZONE_FLOW][INST_0][MESH_0][FLOW_SOL]->InitiateComms(geometry_container[ZONE_FLOW][INST_0][MESH_0], config_container[ZONE_FLOW], SOLUTION);
  solver_container[ZONE_FLOW][INST_0][MESH_0][FLOW_SOL]->CompleteComms(geometry_container[ZONE_FLOW][INST_0][MESH_0], config_container[ZONE_FLOW], SOLUTION);

}

void CDiscAdjFSIDriver::Structural_Iteration_Direct(unsigned short ZONE_FLOW, unsigned short ZONE_STRUCT) {

  bool turbulent = (config_container[ZONE_FLOW]->GetKind_Solver() == DISC_ADJ_RANS) ||
                   (config_container[ZONE_FLOW]->GetKind_Solver() == DISC_ADJ_INC_RANS);
  bool frozen_visc = config_container[ZONE_FLOW]->GetFrozen_Visc_Disc();

  /*-----------------------------------------------------------------*/
  /*---------- Set Dependencies on Geometry and Flow ----------------*/
  /*-----------------------------------------------------------------*/

  solver_container[ZONE_STRUCT][INST_0][MESH_0][FEA_SOL]->InitiateComms(geometry_container[ZONE_STRUCT][INST_0][MESH_0], config_container[ZONE_STRUCT], SOLUTION_FEA);
  solver_container[ZONE_STRUCT][INST_0][MESH_0][FEA_SOL]->CompleteComms(geometry_container[ZONE_STRUCT][INST_0][MESH_0], config_container[ZONE_STRUCT], SOLUTION_FEA);

  geometry_container[ZONE_FLOW][INST_0][MESH_0]->UpdateGeometry(geometry_container[ZONE_FLOW][INST_0], config_container[ZONE_FLOW]);

  solver_container[ZONE_FLOW][INST_0][MESH_0][FLOW_SOL]->InitiateComms(geometry_container[ZONE_FLOW][INST_0][MESH_0], config_container[ZONE_FLOW], SOLUTION);
  solver_container[ZONE_FLOW][INST_0][MESH_0][FLOW_SOL]->CompleteComms(geometry_container[ZONE_FLOW][INST_0][MESH_0], config_container[ZONE_FLOW], SOLUTION);

  solver_container[ZONE_FLOW][INST_0][MESH_0][FLOW_SOL]->Preprocessing(geometry_container[ZONE_FLOW][INST_0][MESH_0],solver_container[ZONE_FLOW][INST_0][MESH_0], config_container[ZONE_FLOW], MESH_0, NO_RK_ITER, RUNTIME_FLOW_SYS, true);

  if (turbulent && !frozen_visc) {
    solver_container[ZONE_FLOW][INST_0][MESH_0][TURB_SOL]->Postprocessing(geometry_container[ZONE_FLOW][INST_0][MESH_0], solver_container[ZONE_FLOW][INST_0][MESH_0], config_container[ZONE_FLOW], MESH_0);
    
    solver_container[ZONE_FLOW][INST_0][MESH_0][TURB_SOL]->InitiateComms(geometry_container[ZONE_FLOW][INST_0][MESH_0], config_container[ZONE_FLOW], SOLUTION_EDDY);
    solver_container[ZONE_FLOW][INST_0][MESH_0][TURB_SOL]->CompleteComms(geometry_container[ZONE_FLOW][INST_0][MESH_0], config_container[ZONE_FLOW], SOLUTION_EDDY);

  }
  
  /*-----------------------------------------------------------------*/
  /*-------------------- Transfer Tractions -------------------------*/
  /*-----------------------------------------------------------------*/

  Transfer_Tractions(ZONE_FLOW, ZONE_STRUCT);

  /*-----------------------------------------------------------------*/
  /*--------------- Iterate the structural solver -------------------*/
  /*-----------------------------------------------------------------*/

  direct_iteration[ZONE_STRUCT]->Iterate(output_container[ZONE_STRUCT], integration_container, geometry_container,
                                        solver_container, numerics_container, config_container,
                                        surface_movement, grid_movement, FFDBox, ZONE_STRUCT, INST_0);

  /*-----------------------------------------------------------------*/
  /*--------------------- Set MPI Solution --------------------------*/
  /*-----------------------------------------------------------------*/

  solver_container[ZONE_STRUCT][INST_0][MESH_0][FEA_SOL]->InitiateComms(geometry_container[ZONE_STRUCT][INST_0][MESH_0], config_container[ZONE_STRUCT], SOLUTION_FEA);
  solver_container[ZONE_STRUCT][INST_0][MESH_0][FEA_SOL]->CompleteComms(geometry_container[ZONE_STRUCT][INST_0][MESH_0], config_container[ZONE_STRUCT], SOLUTION_FEA);

}

void CDiscAdjFSIDriver::Mesh_Deformation_Direct(unsigned short ZONE_FLOW, unsigned short ZONE_STRUCT) {

  unsigned long ExtIter = config_container[ZONE_STRUCT]->GetTimeIter();

  /*-----------------------------------------------------------------*/
  /*--------------------- Set MPI Solution --------------------------*/
  /*-----------------------------------------------------------------*/

  geometry_container[ZONE_FLOW][INST_0][MESH_0]->UpdateGeometry(geometry_container[ZONE_FLOW][INST_0], config_container[ZONE_FLOW]);

  solver_container[ZONE_FLOW][INST_0][MESH_0][FLOW_SOL]->InitiateComms(geometry_container[ZONE_FLOW][INST_0][MESH_0], config_container[ZONE_FLOW], SOLUTION);
  solver_container[ZONE_FLOW][INST_0][MESH_0][FLOW_SOL]->CompleteComms(geometry_container[ZONE_FLOW][INST_0][MESH_0], config_container[ZONE_FLOW], SOLUTION);

  solver_container[ZONE_FLOW][INST_0][MESH_0][FLOW_SOL]->Preprocessing(geometry_container[ZONE_FLOW][INST_0][MESH_0],solver_container[ZONE_FLOW][INST_0][MESH_0], config_container[ZONE_FLOW], MESH_0, NO_RK_ITER, RUNTIME_FLOW_SYS, true);

  solver_container[ZONE_STRUCT][INST_0][MESH_0][FEA_SOL]->InitiateComms(geometry_container[ZONE_STRUCT][INST_0][MESH_0], config_container[ZONE_STRUCT], SOLUTION_FEA);
  solver_container[ZONE_STRUCT][INST_0][MESH_0][FEA_SOL]->CompleteComms(geometry_container[ZONE_STRUCT][INST_0][MESH_0], config_container[ZONE_STRUCT], SOLUTION_FEA);

  /*-----------------------------------------------------------------*/
  /*------------------- Transfer Displacements ----------------------*/
  /*-----------------------------------------------------------------*/

  Transfer_Displacements(ZONE_STRUCT, ZONE_FLOW);

  /*-----------------------------------------------------------------*/
  /*------------------- Set the Grid movement -----------------------*/
  /*---- No longer done in the preprocess of the flow iteration -----*/
  /*---- as the flag Grid_Movement is set to false in this case -----*/
  /*-----------------------------------------------------------------*/

  direct_iteration[ZONE_FLOW]->SetGrid_Movement(geometry_container[ZONE_FLOW][INST_0], 
                                                               surface_movement[ZONE_FLOW], grid_movement[ZONE_FLOW][INST_0],
                                                               solver_container[ZONE_FLOW][INST_0], config_container[ZONE_FLOW], 0, ExtIter );

  geometry_container[ZONE_FLOW][INST_0][MESH_0]->UpdateGeometry(geometry_container[ZONE_FLOW][INST_0], config_container[ZONE_FLOW]);

  solver_container[ZONE_STRUCT][INST_0][MESH_0][FEA_SOL]->InitiateComms(geometry_container[ZONE_STRUCT][INST_0][MESH_0], config_container[ZONE_STRUCT], SOLUTION_FEA);
  solver_container[ZONE_STRUCT][INST_0][MESH_0][FEA_SOL]->CompleteComms(geometry_container[ZONE_STRUCT][INST_0][MESH_0], config_container[ZONE_STRUCT], SOLUTION_FEA);

}

void CDiscAdjFSIDriver::SetRecording(unsigned short ZONE_FLOW,
                                              unsigned short ZONE_STRUCT,
                                              unsigned short kind_recording){

  unsigned long IntIter = config_container[ZONE_0]->GetInnerIter();
  bool unsteady = (config_container[ZONE_FLOW]->GetUnsteady_Simulation() != NONE);
  bool dynamic = (config_container[ZONE_STRUCT]->GetDynamic_Analysis() == DYNAMIC);

  string kind_DirectIteration = " ";
  string kind_AdjointIteration = " ";

  if (unsteady || dynamic){
    SU2_MPI::Error("DYNAMIC ADJOINT SOLVER NOT IMPLEMENTED FOR FSI APPLICATIONS", CURRENT_FUNCTION);
  }


  if (rank == MASTER_NODE){
    cout << endl;
    switch (kind_recording){
    case FLOW_CONS_VARS:
      kind_AdjointIteration = "Flow iteration: flow input -> flow output";
      kind_DirectIteration = "flow ";
      break;
    case MESH_COORDS:
      kind_AdjointIteration = "Geometry cross term from flow: geometry input -> flow output";
      kind_DirectIteration = "flow ";
      break;
    case FEA_DISP_VARS:
      kind_AdjointIteration = "Structural iteration: structural input -> structural output";
      kind_DirectIteration = "structural ";
      break;
    case FLOW_CROSS_TERM:
      kind_AdjointIteration = "Flow cross term: flow input -> structural output";
      kind_DirectIteration = "structural ";
      break;
    case GEOMETRY_CROSS_TERM:
      kind_AdjointIteration = "Geometry cross term from structure: geometry input -> structural output";
      kind_DirectIteration = "structural ";
      break;
    case FEM_CROSS_TERM_GEOMETRY:
      kind_AdjointIteration = "Structural cross term from geometry: structural input -> geometry output";
      kind_DirectIteration = "mesh deformation ";
      break;
    }
    cout << kind_AdjointIteration << endl;
    cout << "Direct " << kind_DirectIteration << "iteration to store computational graph." << endl;
    switch (kind_recording){
    case FLOW_CONS_VARS: case MESH_COORDS:
    case FEA_DISP_VARS: case FLOW_CROSS_TERM: case GEOMETRY_CROSS_TERM:
      cout << "Compute residuals to check the convergence of the direct problem." << endl; break;
    case FEM_CROSS_TERM_GEOMETRY:
      cout << "Deform the grid using the converged solution of the direct problem." << endl; break;
    }
  }


  AD::Reset();

  if (CurrentRecording != kind_recording && (CurrentRecording != NONE) ){

    /*--- Clear indices ---*/

    PrepareRecording(ZONE_FLOW, ZONE_STRUCT, ALL_VARIABLES);

    /*--- Clear indices of coupling variables ---*/

    SetDependencies(ZONE_FLOW, ZONE_STRUCT, ALL_VARIABLES);

    /*--- Run one iteration while tape is passive - this clears all indices ---*/
    Iterate_Direct(ZONE_FLOW, ZONE_STRUCT, kind_recording);

  }

  /*--- Prepare for recording ---*/

  PrepareRecording(ZONE_FLOW, ZONE_STRUCT, kind_recording);

  /*--- Start the recording of all operations ---*/

  AD::StartRecording();

  /*--- Register input variables ---*/

  RegisterInput(ZONE_FLOW, ZONE_STRUCT, kind_recording);

  /*--- Set dependencies for flow, geometry and structural solvers ---*/

  SetDependencies(ZONE_FLOW, ZONE_STRUCT, kind_recording);

  /*--- Run a direct iteration ---*/
  Iterate_Direct(ZONE_FLOW, ZONE_STRUCT, kind_recording);

  /*--- Register objective function and output variables ---*/

  RegisterOutput(ZONE_FLOW, ZONE_STRUCT, kind_recording);

  /*--- Stop the recording ---*/
  AD::StopRecording();

  /*--- Set the recording status ---*/

  CurrentRecording = kind_recording;

  /* --- Reset the number of the internal iterations---*/

  config_container[ZONE_0]->SetInnerIter(IntIter);


}

void CDiscAdjFSIDriver::PrepareRecording(unsigned short ZONE_FLOW,
                                                   unsigned short ZONE_STRUCT,
                                                   unsigned short kind_recording){

  unsigned short iMesh;
  bool turbulent = (config_container[ZONE_FLOW]->GetKind_Solver() == DISC_ADJ_RANS) ||
                   (config_container[ZONE_FLOW]->GetKind_Solver() == DISC_ADJ_INC_RANS);

  /*--- Set fluid variables to direct solver values ---*/
  for (iMesh = 0; iMesh <= config_container[ZONE_FLOW]->GetnMGLevels(); iMesh++){
    solver_container[ZONE_FLOW][INST_0][iMesh][ADJFLOW_SOL]->SetRecording(geometry_container[ZONE_FLOW][INST_0][MESH_0], config_container[ZONE_FLOW]);
  }
  if (turbulent){
    solver_container[ZONE_FLOW][INST_0][MESH_0][ADJTURB_SOL]->SetRecording(geometry_container[ZONE_FLOW][INST_0][MESH_0], config_container[ZONE_FLOW]);
  }

  /*--- Set geometry to the converged values ---*/

  solver_container[ZONE_FLOW][INST_0][MESH_0][ADJFLOW_SOL]->SetMesh_Recording(geometry_container[ZONE_FLOW][INST_0], grid_movement[ZONE_FLOW][INST_0], config_container[ZONE_FLOW]);

  /*--- Set structural variables to direct solver values ---*/

  solver_container[ZONE_STRUCT][INST_0][MESH_0][ADJFEA_SOL]->SetRecording(geometry_container[ZONE_STRUCT][INST_0][MESH_0], config_container[ZONE_STRUCT]);

}

void CDiscAdjFSIDriver::RegisterInput(unsigned short ZONE_FLOW,
                                               unsigned short ZONE_STRUCT,
                                               unsigned short kind_recording){
  
  /*--- Register flow variables ---*/
  if (kind_recording == FLOW_CONS_VARS) {
    iteration_container[ZONE_FLOW][INST_0]->RegisterInput(solver_container, geometry_container, config_container, ZONE_FLOW, INST_0, kind_recording);
  }

  /*--- Register geometry variables ---*/
  if (kind_recording == MESH_COORDS) {
    iteration_container[ZONE_FLOW][INST_0]->RegisterInput(solver_container, geometry_container, config_container, ZONE_FLOW, INST_0, kind_recording);
  }
  
  /*--- Register structural variables ---*/
  if (kind_recording == FEM_CROSS_TERM_GEOMETRY) {
    iteration_container[ZONE_STRUCT][INST_0]->RegisterInput(solver_container, geometry_container, config_container, ZONE_STRUCT, INST_0, kind_recording);
  }

  /*--- Register all variables ---*/
  if (kind_recording == FEA_DISP_VARS) {
    iteration_container[ZONE_STRUCT][INST_0]->RegisterInput(solver_container, geometry_container, config_container, ZONE_STRUCT, INST_0, FEA_DISP_VARS);
    iteration_container[ZONE_FLOW][INST_0]->RegisterInput(solver_container, geometry_container, config_container, ZONE_FLOW, INST_0, FLOW_CROSS_TERM);
    iteration_container[ZONE_FLOW][INST_0]->RegisterInput(solver_container, geometry_container, config_container, ZONE_FLOW, INST_0, GEOMETRY_CROSS_TERM);
  }

}

void CDiscAdjFSIDriver::SetDependencies(unsigned short ZONE_FLOW,
                                                  unsigned short ZONE_STRUCT,
                                                  unsigned short kind_recording){

  /*--- Add dependencies for geometrical and turbulent variables ---*/

  iteration_container[ZONE_FLOW][INST_0]->SetDependencies(solver_container, geometry_container, numerics_container, config_container, ZONE_FLOW, INST_0, kind_recording);

  /*--- Add dependencies for E, Nu, Rho, and Rho_DL variables ---*/

  iteration_container[ZONE_STRUCT][INST_0]->SetDependencies(solver_container, geometry_container, numerics_container, config_container, ZONE_STRUCT, INST_0, kind_recording);


}

void CDiscAdjFSIDriver::RegisterOutput(unsigned short ZONE_FLOW,
                                                 unsigned short ZONE_STRUCT,
                                                 unsigned short kind_recording){

  bool turbulent = (config_container[ZONE_FLOW]->GetKind_Solver() == DISC_ADJ_RANS) ||
                   (config_container[ZONE_FLOW]->GetKind_Solver() == DISC_ADJ_INC_RANS);
  bool frozen_visc = config_container[ZONE_FLOW]->GetFrozen_Visc_Disc();


  /*--- Register a flow-type objective function and the conservative variables of the flow as output of the iteration. ---*/
  if ((kind_recording == FLOW_CONS_VARS) ||
      (kind_recording == MESH_COORDS)) {
    solver_container[ZONE_FLOW][INST_0][MESH_0][ADJFLOW_SOL]->RegisterObj_Func(config_container[ZONE_FLOW]);

    solver_container[ZONE_FLOW][INST_0][MESH_0][ADJFLOW_SOL]->RegisterOutput(geometry_container[ZONE_FLOW][INST_0][MESH_0],config_container[ZONE_FLOW]);

    if (turbulent && !frozen_visc) {
      solver_container[ZONE_FLOW][INST_0][MESH_0][ADJTURB_SOL]->RegisterOutput(geometry_container[ZONE_FLOW][INST_0][MESH_0],config_container[ZONE_FLOW]);
    }
  }


  /*--- Register a structural-type objective function and the displacements of the structure as output of the iteration. ---*/
  if (kind_recording == FEA_DISP_VARS) {
    solver_container[ZONE_STRUCT][INST_0][MESH_0][ADJFEA_SOL]->RegisterObj_Func(config_container[ZONE_STRUCT]);

    solver_container[ZONE_STRUCT][INST_0][MESH_0][ADJFEA_SOL]->RegisterOutput(geometry_container[ZONE_STRUCT][INST_0][MESH_0],config_container[ZONE_STRUCT]);
  }


  /*--- The FEM_CROSS_TERM_GEOMETRY evaluates the mesh routines, they do not throw any dependency on the objective function. ---*/
  /*--- Register the displacements of the fluid nodes as output of the iteration. ---*/
  if (kind_recording == FEM_CROSS_TERM_GEOMETRY) {
    geometry_container[ZONE_FLOW][INST_0][MESH_0]->RegisterOutput_Coordinates(config_container[ZONE_FLOW]);
  }

}


void CDiscAdjFSIDriver::Iterate_Block(unsigned short ZONE_FLOW,
                                                unsigned short ZONE_STRUCT,
                                                unsigned short kind_recording){

  unsigned long IntIter=0, nIntIter = 1;
  bool dual_time_1st = (config_container[ZONE_0]->GetUnsteady_Simulation() == DT_STEPPING_1ST);
  bool dual_time_2nd = (config_container[ZONE_0]->GetUnsteady_Simulation() == DT_STEPPING_2ND);
  bool dual_time = (dual_time_1st || dual_time_2nd);
  bool dynamic = (config_container[ZONE_STRUCT]->GetDynamic_Analysis() == DYNAMIC);

  bool adjoint_convergence = false;

  /*--- Record one direct iteration with kind_recording as input ---*/

  SetRecording(ZONE_FLOW, ZONE_STRUCT, kind_recording);

  /*--- Print the residuals of the direct subiteration ---*/

  PrintDirect_Residuals(ZONE_FLOW, ZONE_STRUCT, kind_recording);

  /*--- Run the iteration ---*/

  switch (kind_recording){
  case FLOW_CONS_VARS:
    nIntIter = config_container[ZONE_FLOW]->GetUnst_nIntIter();
    break;
  case FEA_DISP_VARS:
    nIntIter = config_container[ZONE_STRUCT]->GetDyn_nIntIter();
    break;
  case MESH_COORDS:
  case FEM_CROSS_TERM_GEOMETRY:
  case FLOW_CROSS_TERM:
  case GEOMETRY_CROSS_TERM:
    nIntIter = 1;
    break;
  }

  for (unsigned short iZone = 0; iZone < config_container[ZONE_FLOW]->GetnZone(); iZone++)
    config_container[iZone]->SetInnerIter(IntIter);

  for(IntIter = 0; IntIter < nIntIter; IntIter++){

    /*--- Set the internal iteration ---*/

    for (unsigned short iZone = 0; iZone < config_container[ZONE_FLOW]->GetnZone(); iZone++)
      config_container[iZone]->SetInnerIter(IntIter);

    /*--- Set the adjoint values of the flow and objective function ---*/

    InitializeAdjoint(ZONE_FLOW, ZONE_STRUCT, kind_recording);

    /*--- Run the adjoint computation ---*/

    AD::ComputeAdjoint();

    /*--- Extract the adjoints of the input variables and store them for the next iteration ---*/

    ExtractAdjoint(ZONE_FLOW, ZONE_STRUCT, kind_recording);

    /*--- Clear all adjoints to re-use the stored computational graph in the next iteration ---*/
    AD::ClearAdjoints();

    /*--- Check the convergence of the adjoint block ---*/

    adjoint_convergence = CheckConvergence(IntIter, ZONE_FLOW, ZONE_STRUCT, kind_recording);

    /*--- Write the convergence history (only screen output) ---*/

    ConvergenceHistory(IntIter, nIntIter, ZONE_FLOW, ZONE_STRUCT, kind_recording);

    /*--- Break the loop if converged ---*/

    if (adjoint_convergence) break;


  }

  if (dual_time){
    integration_container[ZONE_FLOW][INST_0][ADJFLOW_SOL]->SetConvergence(false);
  }
  if (dynamic){
    integration_container[ZONE_FLOW][INST_0][ADJFLOW_SOL]->SetConvergence(false);
  }

}


void CDiscAdjFSIDriver::InitializeAdjoint(unsigned short ZONE_FLOW,
                                                     unsigned short ZONE_STRUCT,
                                                     unsigned short kind_recording){

  bool turbulent = (config_container[ZONE_FLOW]->GetKind_Solver() == DISC_ADJ_RANS) ||
                   (config_container[ZONE_FLOW]->GetKind_Solver() == DISC_ADJ_INC_RANS);
  bool frozen_visc = config_container[ZONE_FLOW]->GetFrozen_Visc_Disc();

  /*--- Seed a fluid-type objective function and initialize the adjoints of fluid conservative variables. ---*/
  if ((kind_recording == FLOW_CONS_VARS) ||
      (kind_recording == MESH_COORDS)) {
    solver_container[ZONE_FLOW][INST_0][MESH_0][ADJFLOW_SOL]->SetAdj_ObjFunc(geometry_container[ZONE_FLOW][INST_0][MESH_0],
                                                                             config_container[ZONE_FLOW]);

    solver_container[ZONE_FLOW][INST_0][MESH_0][ADJFLOW_SOL]->SetAdjoint_Output(geometry_container[ZONE_FLOW][INST_0][MESH_0],
                                                                                config_container[ZONE_FLOW]);
    if (turbulent && !frozen_visc) {
      solver_container[ZONE_FLOW][INST_0][MESH_0][ADJTURB_SOL]->SetAdjoint_Output(geometry_container[ZONE_FLOW][INST_0][MESH_0],
                                                                                  config_container[ZONE_FLOW]);
    }
  }

  /*--- Seed a structural-type objective function and initialize the adjoints of structural displacements. ---*/
  if (kind_recording == FEA_DISP_VARS) {
    solver_container[ZONE_STRUCT][INST_0][MESH_0][ADJFEA_SOL]->SetAdj_ObjFunc(geometry_container[ZONE_STRUCT][INST_0][MESH_0],
                                                                              config_container[ZONE_STRUCT]);
    
    solver_container[ZONE_STRUCT][INST_0][MESH_0][ADJFEA_SOL]->SetAdjoint_Output(geometry_container[ZONE_STRUCT][INST_0][MESH_0],
                                                                                 config_container[ZONE_STRUCT]);
  }

  /*--- Initialize the adjoints of fluid grid nodes. ---*/
  if (kind_recording == FEM_CROSS_TERM_GEOMETRY) {
    solver_container[ZONE_FLOW][INST_0][MESH_0][ADJFLOW_SOL]->SetAdjoint_OutputMesh(geometry_container[ZONE_FLOW][INST_0][MESH_0],
                                                                                    config_container[ZONE_FLOW]);
  }
}

void CDiscAdjFSIDriver::ExtractAdjoint(unsigned short ZONE_FLOW,
                                                  unsigned short ZONE_STRUCT,
                                                  unsigned short kind_recording){

  bool turbulent = (config_container[ZONE_FLOW]->GetKind_Solver() == DISC_ADJ_RANS) ||
                   (config_container[ZONE_FLOW]->GetKind_Solver() == DISC_ADJ_INC_RANS);
  bool frozen_visc = config_container[ZONE_FLOW]->GetFrozen_Visc_Disc();

  /*--- Extract the adjoint of the fluid conservative variables ---*/

  if (kind_recording == FLOW_CONS_VARS) {

    /*--- Extract the adjoints of the conservative input variables and store them for the next iteration ---*/

    solver_container[ZONE_FLOW][INST_0][MESH_0][ADJFLOW_SOL]->ExtractAdjoint_Solution(geometry_container[ZONE_FLOW][INST_0][MESH_0],
                                                      config_container[ZONE_FLOW]);

    solver_container[ZONE_FLOW][INST_0][MESH_0][ADJFLOW_SOL]->ExtractAdjoint_Variables(geometry_container[ZONE_FLOW][INST_0][MESH_0],
                                                      config_container[ZONE_FLOW]);

    if (turbulent && !frozen_visc) {
      solver_container[ZONE_FLOW][INST_0][MESH_0][ADJTURB_SOL]->ExtractAdjoint_Solution(geometry_container[ZONE_FLOW][INST_0][MESH_0],
                                                        config_container[ZONE_FLOW]);
    }

  }

  /*--- Extract the adjoint of the mesh coordinates ---*/

  if (kind_recording == MESH_COORDS) {

    /*--- Extract the adjoints of the flow geometry and store them for the next iteration ---*/

    solver_container[ZONE_FLOW][INST_0][MESH_0][ADJFLOW_SOL]->ExtractAdjoint_CrossTerm_Geometry_Flow(geometry_container[ZONE_FLOW][INST_0][MESH_0],
                                                      config_container[ZONE_FLOW]);

  }

  /*--- Extract the adjoint of the structural displacements ---*/

  if (kind_recording == FEA_DISP_VARS) {

    /*--- Extract the adjoints of the conservative input variables and store them for the next iteration ---*/

    solver_container[ZONE_STRUCT][INST_0][MESH_0][ADJFEA_SOL]->ExtractAdjoint_Solution(geometry_container[ZONE_STRUCT][INST_0][MESH_0],
                                                                               config_container[ZONE_STRUCT]);

    solver_container[ZONE_STRUCT][INST_0][MESH_0][ADJFEA_SOL]->ExtractAdjoint_Variables(geometry_container[ZONE_STRUCT][INST_0][MESH_0],
                                                                                config_container[ZONE_STRUCT]);

    solver_container[ZONE_FLOW][INST_0][MESH_0][ADJFLOW_SOL]->ExtractAdjoint_CrossTerm(geometry_container[ZONE_FLOW][INST_0][MESH_0],
                                                      config_container[ZONE_FLOW]);

    if (turbulent && !frozen_visc)
      solver_container[ZONE_FLOW][INST_0][MESH_0][ADJTURB_SOL]->ExtractAdjoint_CrossTerm(geometry_container[ZONE_FLOW][INST_0][MESH_0],
                                                                                         config_container[ZONE_FLOW]);

    solver_container[ZONE_FLOW][INST_0][MESH_0][ADJFLOW_SOL]->ExtractAdjoint_CrossTerm_Geometry(geometry_container[ZONE_FLOW][INST_0][MESH_0],
                                                                                                config_container[ZONE_FLOW]);
  }


  if (kind_recording == FEM_CROSS_TERM_GEOMETRY) {

    /*--- Extract the adjoints of the displacements (input variables) and store them for the next iteration ---*/

    solver_container[ZONE_STRUCT][INST_0][MESH_0][ADJFEA_SOL]->ExtractAdjoint_CrossTerm_Geometry(geometry_container[ZONE_STRUCT][INST_0][MESH_0],
                                                                                config_container[ZONE_STRUCT]);
  }

}


bool CDiscAdjFSIDriver::CheckConvergence(unsigned long IntIter,
                                                   unsigned short ZONE_FLOW,
                                                   unsigned short ZONE_STRUCT,
                                                   unsigned short kind_recording){

  bool flow_convergence    = false,
        struct_convergence  = false;

  bool adjoint_convergence = false;

  su2double residual_1, residual_2;

  if (kind_recording == FLOW_CONS_VARS) {

      /*--- Set the convergence criteria (only residual possible as of now) ---*/

      residual_1 = log10(solver_container[ZONE_FLOW][INST_0][MESH_0][ADJFLOW_SOL]->GetRes_RMS(0));
      residual_2 = log10(solver_container[ZONE_FLOW][INST_0][MESH_0][ADJFLOW_SOL]->GetRes_RMS(1));

      flow_convergence = ((residual_1 < config_container[ZONE_FLOW]->GetMinLogResidual()) &&
                          (residual_2 < config_container[ZONE_FLOW]->GetMinLogResidual()));

  }

  if (kind_recording == FEA_DISP_VARS) {

    /*--- Set the convergence criteria (only residual possible as of now) ---*/

    residual_1 = log10(solver_container[ZONE_STRUCT][INST_0][MESH_0][ADJFEA_SOL]->GetRes_RMS(0));
    residual_2 = log10(solver_container[ZONE_STRUCT][INST_0][MESH_0][ADJFEA_SOL]->GetRes_RMS(1));

    // Temporary, until function is added
    struct_convergence = ((residual_1 < config_container[ZONE_STRUCT]->GetResidual_FEM_UTOL()) &&
                          (residual_2 < config_container[ZONE_STRUCT]->GetResidual_FEM_UTOL()));

  }

  switch (kind_recording){
  case FLOW_CONS_VARS:      adjoint_convergence = flow_convergence; break;
  case MESH_COORDS:  adjoint_convergence = true; break;
  case FEA_DISP_VARS:       adjoint_convergence = struct_convergence; break;
  case FLOW_CROSS_TERM:     adjoint_convergence = true; break;
  case FEM_CROSS_TERM_GEOMETRY:      adjoint_convergence = true; break;
  case GEOMETRY_CROSS_TERM: adjoint_convergence = true; break;
  default:                  adjoint_convergence = false; break;
  }

  /*--- Apply the same convergence criteria to all the processors ---*/

#ifdef HAVE_MPI

  unsigned short *sbuf_conv = NULL, *rbuf_conv = NULL;
  sbuf_conv = new unsigned short[1]; sbuf_conv[0] = 0;
  rbuf_conv = new unsigned short[1]; rbuf_conv[0] = 0;

  /*--- Convergence criteria ---*/

  sbuf_conv[0] = adjoint_convergence;
  SU2_MPI::Reduce(sbuf_conv, rbuf_conv, 1, MPI_UNSIGNED_SHORT, MPI_SUM, MASTER_NODE, MPI_COMM_WORLD);

  /*-- Compute global convergence criteria in the master node --*/

  sbuf_conv[0] = 0;
  if (rank == MASTER_NODE) {
    if (rbuf_conv[0] == size) sbuf_conv[0] = 1;
    else sbuf_conv[0] = 0;
  }

  SU2_MPI::Bcast(sbuf_conv, 1, MPI_UNSIGNED_SHORT, MASTER_NODE, MPI_COMM_WORLD);

  if (sbuf_conv[0] == 1) { adjoint_convergence = true;}
  else { adjoint_convergence = false;}

  delete [] sbuf_conv;
  delete [] rbuf_conv;

#endif

  return adjoint_convergence;

}

void CDiscAdjFSIDriver::ConvergenceHistory(unsigned long IntIter,
                                                      unsigned long nIntIter,
                                                      unsigned short ZONE_FLOW,
                                                      unsigned short ZONE_STRUCT,
                                                      unsigned short kind_recording){

  unsigned long BGS_Iter = config_container[ZONE_FLOW]->GetOuterIter();


  if (rank == MASTER_NODE)  
    if ((!config_container[ZONE_0]->GetMultizone_Problem() && !config_container[ZONE_0]->GetSinglezone_Driver()))
     output_container[ZONE_0]->GetLegacyOutput()->SetConvHistory_Header(&ConvHist_file[ZONE_0][INST_0], config_container[ZONE_0], ZONE_0, INST_0);

  if (kind_recording == FLOW_CONS_VARS) {

    if (rank == MASTER_NODE){
      if (IntIter == 0){
        cout << endl;
        cout << " IntIter" << "    BGSIter" << "   Res[Psi_Rho]" << "     Res[Psi_E]" << endl;
      }

      if (IntIter % config_container[ZONE_FLOW]->GetWrt_Con_Freq() == 0){
        /*--- Output the flow convergence ---*/
        /*--- This is temporary as it requires several changes in the output structure ---*/
        cout.width(8);     cout << IntIter;
        cout.width(11);    cout << BGS_Iter + 1;
        cout.precision(6); cout.setf(ios::fixed, ios::floatfield);
        cout.width(15);    cout << log10(solver_container[ZONE_FLOW][INST_0][MESH_0][ADJFLOW_SOL]->GetRes_RMS(0));
        cout.width(15);    cout << log10(solver_container[ZONE_FLOW][INST_0][MESH_0][ADJFLOW_SOL]->GetRes_RMS(1));
        cout << endl;
      }

    }
  }

  if (kind_recording == FEA_DISP_VARS) {
    if ((!config_container[ZONE_0]->GetMultizone_Problem() && !config_container[ZONE_0]->GetSinglezone_Driver()))
    /*--- Set the convergence criteria (only residual possible) ---*/
       output_container[ZONE_0]->GetLegacyOutput()->SetConvHistory_Body(NULL, geometry_container, solver_container, config_container, integration_container, true, 0.0, ZONE_STRUCT, INST_0);

  }


}


bool CDiscAdjFSIDriver::BGSConvergence(unsigned long IntIter,
                                                 unsigned short ZONE_FLOW,
                                                 unsigned short ZONE_STRUCT){

  unsigned short iMarker;
  unsigned short nVar_Flow = solver_container[ZONE_FLOW][INST_0][MESH_0][ADJFLOW_SOL]->GetnVar(),
                   nVar_Struct = solver_container[ZONE_STRUCT][INST_0][MESH_0][ADJFEA_SOL]->GetnVar();
  unsigned short iRes;

  bool flow_converged_absolute = false,
        flow_converged_relative = false,
        struct_converged_absolute = false,
        struct_converged_relative = false;

  bool Convergence = false;

  /*--- Apply BC's to the structural adjoint - otherwise, clamped nodes have too values that make no sense... ---*/
  for (iMarker = 0; iMarker < config_container[ZONE_STRUCT]->GetnMarker_All(); iMarker++)
  switch (config_container[ZONE_STRUCT]->GetMarker_All_KindBC(iMarker)) {
    case CLAMPED_BOUNDARY:
    solver_container[ZONE_STRUCT][INST_0][MESH_0][ADJFEA_SOL]->BC_Clamped_Post(geometry_container[ZONE_STRUCT][INST_0][MESH_0],
        numerics_container[ZONE_STRUCT][INST_0][MESH_0][FEA_SOL][FEA_TERM], config_container[ZONE_STRUCT], iMarker);
    break;
  }

  /*--- Compute the residual for the flow and structural zones ---*/

  /*--- Flow ---*/

  solver_container[ZONE_FLOW][INST_0][MESH_0][ADJFLOW_SOL]->ComputeResidual_Multizone(geometry_container[ZONE_FLOW][INST_0][MESH_0],
                                                                        config_container[ZONE_FLOW]);

  /*--- Structure ---*/

  solver_container[ZONE_STRUCT][INST_0][MESH_0][ADJFEA_SOL]->ComputeResidual_Multizone(geometry_container[ZONE_STRUCT][INST_0][MESH_0],
                                                                         config_container[ZONE_STRUCT]);


  /*--- Retrieve residuals ---*/

  /*--- Flow residuals ---*/

  for (iRes = 0; iRes < nVar_Flow; iRes++){
    residual_flow[iRes] = log10(solver_container[ZONE_FLOW][INST_0][MESH_0][ADJFLOW_SOL]->GetRes_BGS(iRes));
    if (IntIter == 0) init_res_flow[iRes] = residual_flow[iRes];
    residual_flow_rel[iRes] = fabs(residual_flow[iRes] - init_res_flow[iRes]);
  }

  /*--- Structure residuals ---*/

  for (iRes = 0; iRes < nVar_Struct; iRes++){
    residual_struct[iRes] = log10(solver_container[ZONE_STRUCT][INST_0][MESH_0][ADJFEA_SOL]->GetRes_BGS(iRes));
    if (IntIter == 0) init_res_struct[iRes] = residual_struct[iRes];
    residual_struct_rel[iRes] = fabs(residual_struct[iRes] - init_res_struct[iRes]);
  }

  /*--- Check convergence ---*/
  flow_converged_absolute = ((residual_flow[0] < flow_criteria) && (residual_flow[nVar_Flow-1] < flow_criteria));
  flow_converged_relative = ((residual_flow_rel[0] > flow_criteria_rel) && (residual_flow_rel[nVar_Flow-1] > flow_criteria_rel));

  struct_converged_absolute = ((residual_struct[0] < structure_criteria) && (residual_struct[nVar_Flow-1] < structure_criteria));
  struct_converged_relative = ((residual_struct_rel[0] > structure_criteria_rel) && (residual_struct_rel[nVar_Flow-1] > structure_criteria_rel));

  Convergence = ((flow_converged_absolute && struct_converged_absolute) ||
                 (flow_converged_absolute && struct_converged_relative) ||
                 (flow_converged_relative && struct_converged_relative) ||
                 (flow_converged_relative && struct_converged_absolute));

  if (rank == MASTER_NODE){

    cout << endl << "-------------------------------------------------------------------------" << endl;
    cout << endl;
    cout << "Convergence summary for BGS iteration ";
    cout << IntIter << endl;
    cout << endl;
    /*--- TODO: This is a workaround until the TestCases.py script incorporates new classes for nested loops. ---*/
    cout << "Iter[ID]" << "  BGSRes[Psi_Rho]" << "  BGSRes[Psi_E]" << "  BGSRes[Psi_Ux]" << "  BGSRes[Psi_Uy]" << endl;
    cout.precision(6); cout.setf(ios::fixed, ios::floatfield);
    cout.width(8); cout << IntIter*1000;
    cout.width(17); cout << residual_flow[0];
    cout.width(15); cout << residual_flow[nVar_Flow-1];
    cout.width(16); cout << residual_struct[0];
    cout.width(16); cout << residual_struct[1];
    cout << endl;
    cout << endl;
    cout << "-------------------------------------------------------------------------" << endl;


    bool write_history = true;
    unsigned short iVar;

    /*--- Header of the temporary output file ---*/
    if ((write_history) && (rank == MASTER_NODE)){
      ofstream myfile_res;
      bool de_effects = config_container[ZONE_STRUCT]->GetDE_Effects();

      myfile_res.open ("history_adjoint_FSI.csv", ios::app);

      myfile_res << IntIter << "\t";

      myfile_res.precision(15);

      for (iVar = 0; iVar < nVar_Flow; iVar++){
        myfile_res << fixed << residual_flow[iVar] << "\t";
      }

      for (iVar = 0; iVar < nVar_Struct; iVar++){
        myfile_res << fixed << residual_struct[iVar] << "\t";
      }

      for (iVar = 0; iVar < config_container[ZONE_STRUCT]->GetnElasticityMod(); iVar++)
         myfile_res << scientific << solver_container[ZONE_STRUCT][INST_0][MESH_0][ADJFEA_SOL]->GetGlobal_Sens_E(iVar) << "\t";
      for (iVar = 0; iVar < config_container[ZONE_STRUCT]->GetnPoissonRatio(); iVar++)
         myfile_res << scientific << solver_container[ZONE_STRUCT][INST_0][MESH_0][ADJFEA_SOL]->GetGlobal_Sens_Nu(iVar) << "\t";
      if (de_effects){
        for (iVar = 0; iVar < config_container[ZONE_STRUCT]->GetnElectric_Field(); iVar++)
          myfile_res << scientific << solver_container[ZONE_STRUCT][INST_0][MESH_0][ADJFEA_SOL]->GetGlobal_Sens_EField(0) << "\t";
      }

      myfile_res << endl;

      myfile_res.close();
    }

    // TEST: for implementation of python framework in coupled FSI problems
    if ((config_container[ZONE_1]->GetDV_FEA() != NODV_FEA) && (rank == MASTER_NODE)){

      /*--- Header of the temporary output file ---*/
      ofstream myfile_res;

      switch (config_container[ZONE_1]->GetDV_FEA()) {
        case YOUNG_MODULUS:
          myfile_res.open("grad_young.opt");
          break;
        case POISSON_RATIO:
          myfile_res.open("grad_poisson.opt");
          break;
        case DENSITY_VAL:
        case DEAD_WEIGHT:
          myfile_res.open("grad_density.opt");
          break;
        case ELECTRIC_FIELD:
          myfile_res.open("grad_efield.opt");
          break;
        default:
          myfile_res.open("grad.opt");
          break;
      }

      unsigned short iDV;
      unsigned short nDV = solver_container[ZONE_1][INST_0][MESH_0][ADJFEA_SOL]->GetnDVFEA();

      myfile_res << "INDEX" << "\t" << "GRAD" << endl;

      myfile_res.precision(15);

      for (iDV = 0; iDV < nDV; iDV++){
        myfile_res << iDV;
        myfile_res << "\t";
        myfile_res << scientific << solver_container[ZONE_1][INST_0][MESH_0][ADJFEA_SOL]->GetGlobal_Sens_DVFEA(iDV);
        myfile_res << endl;
      }

      myfile_res.close();
    }


  }

  /*--- Apply the same convergence criteria to all the processors ---*/

#ifdef HAVE_MPI

  unsigned short *sbuf_conv = NULL, *rbuf_conv = NULL;
  sbuf_conv = new unsigned short[1]; sbuf_conv[0] = 0;
  rbuf_conv = new unsigned short[1]; rbuf_conv[0] = 0;

  /*--- Convergence criteria ---*/

  sbuf_conv[0] = Convergence;
  SU2_MPI::Reduce(sbuf_conv, rbuf_conv, 1, MPI_UNSIGNED_SHORT, MPI_SUM, MASTER_NODE, MPI_COMM_WORLD);

  /*-- Compute global convergence criteria in the master node --*/

  sbuf_conv[0] = 0;
  if (rank == MASTER_NODE) {
    if (rbuf_conv[0] == size) sbuf_conv[0] = 1;
    else sbuf_conv[0] = 0;
  }

  SU2_MPI::Bcast(sbuf_conv, 1, MPI_UNSIGNED_SHORT, MASTER_NODE, MPI_COMM_WORLD);

  if (sbuf_conv[0] == 1) { Convergence = true;}
  else { Convergence = false;}

  delete [] sbuf_conv;
  delete [] rbuf_conv;

#endif

  /*--- Update the solution for the flow and structural zones ---*/

  /*--- Flow ---*/

  solver_container[ZONE_FLOW][INST_0][MESH_0][ADJFLOW_SOL]->UpdateSolution_BGS(geometry_container[ZONE_FLOW][INST_0][MESH_0],
                                                                       config_container[ZONE_FLOW]);

  /*--- Structure ---*/

  solver_container[ZONE_STRUCT][INST_0][MESH_0][ADJFEA_SOL]->UpdateSolution_BGS(geometry_container[ZONE_STRUCT][INST_0][MESH_0],
                                                                       config_container[ZONE_STRUCT]);

  return Convergence;
}

void CDiscAdjFSIDriver::Postprocess(unsigned short ZONE_FLOW,
                                             unsigned short ZONE_STRUCT) {

  unsigned short iMarker;

  /*--- Apply BC's to the structural adjoint after the solution has converged (to avoid unphysical values in clamped nodes) ---*/
  for (iMarker = 0; iMarker < config_container[ZONE_STRUCT]->GetnMarker_All(); iMarker++)
  switch (config_container[ZONE_STRUCT]->GetMarker_All_KindBC(iMarker)) {
    case CLAMPED_BOUNDARY:
    solver_container[ZONE_STRUCT][INST_0][MESH_0][ADJFEA_SOL]->BC_Clamped_Post(geometry_container[ZONE_STRUCT][INST_0][MESH_0],
        numerics_container[ZONE_STRUCT][INST_0][MESH_0][FEA_SOL][FEA_TERM], config_container[ZONE_STRUCT], iMarker);
    break;
  }


}

void CDiscAdjFSIDriver::Transfer_Displacements(unsigned short donorZone, unsigned short targetZone) {


  transfer_container[donorZone][targetZone]->Broadcast_InterfaceData(solver_container[donorZone][INST_0][MESH_0][FEA_SOL],solver_container[targetZone][INST_0][MESH_0][FLOW_SOL],
                                                                     geometry_container[donorZone][INST_0][MESH_0],geometry_container[targetZone][INST_0][MESH_0],
                                                                     config_container[donorZone], config_container[targetZone]);

}

void CDiscAdjFSIDriver::Transfer_Tractions(unsigned short donorZone, unsigned short targetZone) {

  transfer_container[donorZone][targetZone]->Broadcast_InterfaceData(solver_container[donorZone][INST_0][MESH_0][FEA_SOL],solver_container[targetZone][INST_0][MESH_0][FLOW_SOL],
                                                                     geometry_container[donorZone][INST_0][MESH_0],geometry_container[targetZone][INST_0][MESH_0],
                                                                     config_container[donorZone], config_container[targetZone]);
}


CMultiphysicsZonalDriver::CMultiphysicsZonalDriver(char* confFile,
                                                   unsigned short val_nZone,
                                                   SU2_Comm MPICommunicator) : CDriver(confFile,
                                                                                       val_nZone,
                                                                                       MPICommunicator,
                                                                                       false) { }

CMultiphysicsZonalDriver::~CMultiphysicsZonalDriver(void) { }

void CMultiphysicsZonalDriver::Run() {

  unsigned short iZone, jZone, checkConvergence;
  unsigned long IntIter, nIntIter;
  bool unsteady;

  /*--- Check whether the driver is capable of solving the problem ---*/

  for (iZone = 0; iZone < nZone; iZone++) {
    for (jZone = 0; jZone < nZone; jZone++) {

      if (iZone != jZone) {
        bool not_capable_fsi        = (   (transfer_types[iZone][jZone] == FLOW_TRACTION)
                                      ||  (transfer_types[iZone][jZone] == STRUCTURAL_DISPLACEMENTS_LEGACY)
                                      ||  (transfer_types[iZone][jZone] == STRUCTURAL_DISPLACEMENTS_DISC_ADJ));
        bool not_capable_turbo      = transfer_types[iZone][jZone] == MIXING_PLANE;
        bool not_capable_ConsVar    = transfer_types[iZone][jZone] == CONSERVATIVE_VARIABLES;

        if (not_capable_fsi)
          SU2_MPI::Error("Coupling between fluids and elastic solids not provided. Please use designated FSI driver instead.", CURRENT_FUNCTION);

        if (not_capable_turbo)
          SU2_MPI::Error("Turbo machinery environment not provided. Please use designated turbo machinery driver instead.", CURRENT_FUNCTION);

        if (not_capable_ConsVar)
          SU2_MPI::Error("Exchange of conservative variables not necessarily well defined. Exiting.", CURRENT_FUNCTION);
      }
    }
  }

  /*--- Run a single iteration of a multi-zone problem by looping over all
   zones and executing the iterations. Note that data transers between zones
   and other intermediate procedures may be required. ---*/

  unsteady = (config_container[ZONE_0]->GetUnsteady_Simulation() == DT_STEPPING_1ST) || (config_container[MESH_0]->GetUnsteady_Simulation() == DT_STEPPING_2ND);

  /*--- Zone preprocessing ---*/

  for (iZone = 0; iZone < nZone; iZone++) {
    iteration_container[iZone][INST_0]->Preprocess(output_container[iZone], integration_container, geometry_container, solver_container, numerics_container, config_container, surface_movement, grid_movement, FFDBox, iZone, INST_0);
    config_container[iZone]->SetDelta_UnstTimeND(config_container[ZONE_0]->GetDelta_UnstTimeND());
  }

  /*--- Updating zone interface communication patterns,
   needed only for unsteady simulation since for steady problems
   this is done once in the interpolator_container constructor
   at the beginning of the computation ---*/

  if ( unsteady ) {
    for (iZone = 0; iZone < nZone; iZone++) {
      for (jZone = 0; jZone < nZone; jZone++)
        if(jZone != iZone && interpolator_container[iZone][jZone] != NULL)
        interpolator_container[iZone][jZone]->Set_TransferCoeff(config_container);
    }
  }

  /*--- Begin Unsteady pseudo-time stepping internal loop, if not unsteady it does only one step --*/

  if (unsteady)
    nIntIter = config_container[MESH_0]->GetUnst_nIntIter();
  else
    nIntIter = 1;

  for (IntIter = 0; IntIter < nIntIter; IntIter++) {

    /*--- For each zone runs one single iteration including the data transfers to it ---*/

    for (iZone = 0; iZone < nZone; iZone++) {

      // When running a unsteady simulation, we have to adapt CFL values here.
      if (unsteady && (config_container[ZONE_0]->GetCFL_Adapt() == YES)) {
          output_container[iZone]->SetCFL_Number(solver_container, config_container, iZone);
      }

      config_container[iZone]->SetInnerIter(IntIter);

      for (jZone = 0; jZone < nZone; jZone++)
        if(jZone != iZone && transfer_container[jZone][iZone] != NULL)
          Transfer_Data(jZone, iZone);

      iteration_container[iZone][INST_0]->Iterate(output_container[iZone], integration_container, geometry_container, solver_container, numerics_container, config_container, surface_movement, grid_movement, FFDBox, iZone, INST_0);
    }

    /*--- Check convergence in each zone --*/

    checkConvergence = 0;
    for (iZone = 0; iZone < nZone; iZone++) {

      if ((config_container[iZone]->GetKind_Solver() == EULER)
          || (config_container[iZone]->GetKind_Solver() == NAVIER_STOKES)
          || (config_container[iZone]->GetKind_Solver() == RANS) 
          || (config_container[iZone]->GetKind_Solver() == INC_EULER)
          || (config_container[iZone]->GetKind_Solver() == INC_NAVIER_STOKES)
          || (config_container[iZone]->GetKind_Solver() == INC_RANS))
        checkConvergence += (int) integration_container[iZone][INST_0][FLOW_SOL]->GetConvergence();
      else if ((config_container[iZone]->GetKind_Solver() == DISC_ADJ_EULER)
               || (config_container[iZone]->GetKind_Solver() == DISC_ADJ_NAVIER_STOKES)
               || (config_container[iZone]->GetKind_Solver() == DISC_ADJ_RANS)
               ||(config_container[iZone]->GetKind_Solver() == DISC_ADJ_INC_EULER)
               || (config_container[iZone]->GetKind_Solver() == DISC_ADJ_INC_NAVIER_STOKES)
               || (config_container[iZone]->GetKind_Solver() == DISC_ADJ_INC_RANS))
        checkConvergence += (int) integration_container[iZone][INST_0][ADJFLOW_SOL]->GetConvergence();
      else if ((config_container[iZone]->GetKind_Solver() == HEAT_EQUATION_FVM))
        checkConvergence += (int) integration_container[iZone][INST_0][HEAT_SOL]->GetConvergence();
    }

    /*--- If convergence was reached in every zone --*/

    if (checkConvergence == nZone) break;
  }

}

void CMultiphysicsZonalDriver::Update() {

  for(iZone = 0; iZone < nZone; iZone++)
    iteration_container[iZone][INST_0]->Update(output_container[iZone], integration_container, geometry_container,
         solver_container, numerics_container, config_container,
         surface_movement, grid_movement, FFDBox, iZone, INST_0);
}

void CMultiphysicsZonalDriver::DynamicMeshUpdate(unsigned long ExtIter) {

  bool harmonic_balance;

  for (iZone = 0; iZone < nZone; iZone++) {
   harmonic_balance = (config_container[iZone]->GetUnsteady_Simulation() == HARMONIC_BALANCE);
    /*--- Dynamic mesh update ---*/
    if ((config_container[iZone]->GetGrid_Movement()) && (!harmonic_balance)) {
      
      iteration_container[iZone][INST_0]->SetGrid_Movement(geometry_container[iZone][INST_0], 
                                                           surface_movement[iZone], grid_movement[iZone][INST_0],
                                                           solver_container[iZone][INST_0], config_container[iZone], 0, ExtIter );  
    }
  }

}

void CMultiphysicsZonalDriver::Transfer_Data(unsigned short donorZone, unsigned short targetZone) {

  if (transfer_types[donorZone][targetZone] == SLIDING_INTERFACE) {
    transfer_container[donorZone][targetZone]->Broadcast_InterfaceData(solver_container[donorZone][INST_0][MESH_0][FLOW_SOL],solver_container[targetZone][INST_0][MESH_0][FLOW_SOL],
                                                                       geometry_container[donorZone][INST_0][MESH_0],geometry_container[targetZone][INST_0][MESH_0],
                                                                       config_container[donorZone], config_container[targetZone]);
    if (config_container[targetZone]->GetKind_Solver() == RANS || config_container[targetZone]->GetKind_Solver() == INC_RANS)
      transfer_container[donorZone][targetZone]->Broadcast_InterfaceData(solver_container[donorZone][INST_0][MESH_0][TURB_SOL],solver_container[targetZone][INST_0][MESH_0][TURB_SOL],
                                                                         geometry_container[donorZone][INST_0][MESH_0],geometry_container[targetZone][INST_0][MESH_0],
                                                                         config_container[donorZone], config_container[targetZone]);
  }
  else if (transfer_types[donorZone][targetZone] == CONJUGATE_HEAT_FS) {
    transfer_container[donorZone][targetZone]->Broadcast_InterfaceData(solver_container[donorZone][INST_0][MESH_0][FLOW_SOL],solver_container[targetZone][INST_0][MESH_0][HEAT_SOL],
                                                                       geometry_container[donorZone][INST_0][MESH_0],geometry_container[targetZone][INST_0][MESH_0],
                                                                       config_container[donorZone], config_container[targetZone]);
  }
  else if (transfer_types[donorZone][targetZone] == CONJUGATE_HEAT_WEAKLY_FS) {
    transfer_container[donorZone][targetZone]->Broadcast_InterfaceData(solver_container[donorZone][INST_0][MESH_0][HEAT_SOL],solver_container[targetZone][INST_0][MESH_0][HEAT_SOL],
                                                                       geometry_container[donorZone][INST_0][MESH_0],geometry_container[targetZone][INST_0][MESH_0],
                                                                       config_container[donorZone], config_container[targetZone]);
  }
  else if (transfer_types[donorZone][targetZone] == CONJUGATE_HEAT_SF) {
    transfer_container[donorZone][targetZone]->Broadcast_InterfaceData(solver_container[donorZone][INST_0][MESH_0][HEAT_SOL],solver_container[targetZone][INST_0][MESH_0][FLOW_SOL],
                                                                       geometry_container[donorZone][INST_0][MESH_0],geometry_container[targetZone][INST_0][MESH_0],
                                                                       config_container[donorZone], config_container[targetZone]);
  }
  else if (transfer_types[donorZone][targetZone] == CONJUGATE_HEAT_WEAKLY_SF) {
    transfer_container[donorZone][targetZone]->Broadcast_InterfaceData(solver_container[donorZone][INST_0][MESH_0][HEAT_SOL],solver_container[targetZone][INST_0][MESH_0][HEAT_SOL],
                                                                       geometry_container[donorZone][INST_0][MESH_0],geometry_container[targetZone][INST_0][MESH_0],
                                                                       config_container[donorZone], config_container[targetZone]);
  }
  else if ((transfer_types[donorZone][targetZone] == NO_TRANSFER)
           || (transfer_types[donorZone][targetZone] == ZONES_ARE_EQUAL)
           || (transfer_types[donorZone][targetZone] == NO_COMMON_INTERFACE)) { }
  else {
    cout << "WARNING: One of the intended interface transfer routines is not known to the chosen driver and has not been executed." << endl;
  }

}<|MERGE_RESOLUTION|>--- conflicted
+++ resolved
@@ -46,10 +46,7 @@
 
 CDriver::CDriver(char* confFile,
                  unsigned short val_nZone,
-<<<<<<< HEAD
-                 SU2_Comm MPICommunicator, bool dummy_geo):config_file_name(confFile), StartTime(0.0), StopTime(0.0), UsedTime(0.0), nZone(val_nZone), StopCalc(false), fsi(false), fem_solver(false), dummy_geometry(dummy_geo) {
-=======
-                 SU2_Comm MPICommunicator):config_file_name(confFile), StartTime(0.0), StopTime(0.0), UsedTime(0.0), ExtIter(0), nZone(val_nZone), StopCalc(false), fsi(false), fem_solver(false) {
+                 SU2_Comm MPICommunicator, bool dummy_geo):config_file_name(confFile), StartTime(0.0), StopTime(0.0), UsedTime(0.0), TimeIter(0), nZone(val_nZone), StopCalc(false), fsi(false), fem_solver(false), dummy_geometry(dummy_geo) {
 
   /*--- Initialize Medipack (must also be here so it is initialized from python) ---*/
 #ifdef HAVE_MPI
@@ -57,7 +54,6 @@
     SU2_MPI::Init_AMPI();
   #endif
 #endif
->>>>>>> fc5109c0
 
   unsigned short jZone;
 
@@ -1586,7 +1582,7 @@
 
   if ((restart || restart_flow) && config->GetDeform_Mesh() && update_geo){
     /*--- Always restart with the last state ---*/
-    val_iter = SU2_TYPE::Int(config->GetUnst_RestartIter())-1;
+    val_iter = SU2_TYPE::Int(config->GetRestart_Iter())-1;
     solver[MESH_0][MESH_SOL]->LoadRestart(geometry, solver, config, val_iter, update_geo);
   }
 
