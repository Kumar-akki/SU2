--- conflicted
+++ resolved
@@ -1359,7 +1359,7 @@
   /*--- Definition of the convective scheme for each equation and mesh level ---*/
 
   switch (config->GetKind_ConvNumScheme_Turb()) {
-    case NO_UPWIND:
+    case NONE:
       SU2_MPI::Error("Config file is missing the CONV_NUM_METHOD_TURB option.", CURRENT_FUNCTION);
       break;
     case SPACE_UPWIND :
@@ -2109,40 +2109,6 @@
 
   /*--- Solver definition for the transition model problem ---*/
   if (transition) {
-<<<<<<< HEAD
-
-    /*--- Definition of the convective scheme for each equation and mesh level ---*/
-    switch (config->GetKind_ConvNumScheme_Turb()) {
-      case NO_CONVECTIVE:
-        SU2_MPI::Error("Config file is missing the CONV_NUM_METHOD_TURB option.", CURRENT_FUNCTION);
-        break;
-      case SPACE_UPWIND:
-        for (iMGlevel = 0; iMGlevel <= config->GetnMGLevels(); iMGlevel++) {
-          numerics[iMGlevel][TRANS_SOL][conv_term] = new CUpwSca_TransLM(nDim, nVar_Trans, config);
-        }
-        break;
-      default:
-        SU2_MPI::Error("Invalid convective scheme for the transition equations.", CURRENT_FUNCTION);
-        break;
-    }
-
-    /*--- Definition of the viscous scheme for each equation and mesh level ---*/
-    for (iMGlevel = 0; iMGlevel <= config->GetnMGLevels(); iMGlevel++) {
-      numerics[iMGlevel][TRANS_SOL][visc_term] = new CAvgGradCorrected_TransLM(nDim, nVar_Trans, config);
-    }
-
-    /*--- Definition of the source term integration scheme for each equation and mesh level ---*/
-    for (iMGlevel = 0; iMGlevel <= config->GetnMGLevels(); iMGlevel++) {
-      numerics[iMGlevel][TRANS_SOL][source_first_term] = new CSourcePieceWise_TransLM(nDim, nVar_Trans, config);
-      numerics[iMGlevel][TRANS_SOL][source_second_term] = new CSourceNothing(nDim, nVar_Trans, config);
-    }
-
-    /*--- Definition of the boundary condition method ---*/
-    for (iMGlevel = 0; iMGlevel <= config->GetnMGLevels(); iMGlevel++) {
-      numerics[iMGlevel][TRANS_SOL][conv_bound_term] = new CUpwLin_TransLM(nDim, nVar_Trans, config);
-    }
-  }
-=======
     if (incompressible)
       InstantiateTransitionNumerics<CIncEulerVariable::CIndices<unsigned short> >(nVar_Trans, offset, config,
                                                                                  solver[MESH_0][TRANS_SOL], numerics);
@@ -2153,7 +2119,6 @@
       InstantiateTransitionNumerics<CEulerVariable::CIndices<unsigned short> >(nVar_Trans, offset, config,
                                                                               solver[MESH_0][TRANS_SOL], numerics);
   }  
->>>>>>> f0dcb86e
 
   /*--- Solver definition for the species transport problem ---*/
 
