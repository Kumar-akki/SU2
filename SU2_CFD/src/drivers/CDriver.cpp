/*!
 * \file driver_structure.cpp
 * \brief The main subroutines for driving single or multi-zone problems.
 * \author T. Economon, H. Kline, R. Sanchez, F. Palacios
 * \version 6.2.0 "Falcon"
 *
 * The current SU2 release has been coordinated by the
 * SU2 International Developers Society <www.su2devsociety.org>
 * with selected contributions from the open-source community.
 *
 * The main research teams contributing to the current release are:
 *  - Prof. Juan J. Alonso's group at Stanford University.
 *  - Prof. Piero Colonna's group at Delft University of Technology.
 *  - Prof. Nicolas R. Gauger's group at Kaiserslautern University of Technology.
 *  - Prof. Alberto Guardone's group at Polytechnic University of Milan.
 *  - Prof. Rafael Palacios' group at Imperial College London.
 *  - Prof. Vincent Terrapon's group at the University of Liege.
 *  - Prof. Edwin van der Weide's group at the University of Twente.
 *  - Lab. of New Concepts in Aeronautics at Tech. Institute of Aeronautics.
 *
 * Copyright 2012-2019, Francisco D. Palacios, Thomas D. Economon,
 *                      Tim Albring, and the SU2 contributors.
 *
 * SU2 is free software; you can redistribute it and/or
 * modify it under the terms of the GNU Lesser General Public
 * License as published by the Free Software Foundation; either
 * version 2.1 of the License, or (at your option) any later version.
 *
 * SU2 is distributed in the hope that it will be useful,
 * but WITHOUT ANY WARRANTY; without even the implied warranty of
 * MERCHANTABILITY or FITNESS FOR A PARTICULAR PURPOSE. See the GNU
 * Lesser General Public License for more details.
 *
 * You should have received a copy of the GNU Lesser General Public
 * License along with SU2. If not, see <http://www.gnu.org/licenses/>.
 */

#include "../include/drivers/CDriver.hpp"
#include "../include/definition_structure.hpp"

#ifdef VTUNEPROF
#include <ittnotify.h>
#endif

CDriver::CDriver(char* confFile,
                 unsigned short val_nZone,
                 SU2_Comm MPICommunicator):config_file_name(confFile), StartTime(0.0), StopTime(0.0), UsedTime(0.0), ExtIter(0), nZone(val_nZone), StopCalc(false), fsi(false), fem_solver(false) {


  unsigned short jZone;

  SU2_MPI::SetComm(MPICommunicator);

  rank = SU2_MPI::GetRank();
  size = SU2_MPI::GetSize();

  /*--- Start timer to track preprocessing for benchmarking. ---*/
  
#ifndef HAVE_MPI
  StartTime = su2double(clock())/su2double(CLOCKS_PER_SEC);
#else
  StartTime = MPI_Wtime();
#endif
  
  /*--- Initialize containers with null --- */
  
  SetContainers_Null();
  
  /*--- Preprocessing of the config files. In this routine, the config file is read
   and it is determined whether a problem is single physics or multiphysics. . ---*/
<<<<<<< HEAD

  for (iZone = 0; iZone < nZone; iZone++) {
    
    if (rank == MASTER_NODE){
      cout  << endl << "Parsing config file for zone " << iZone << endl;
    }

    Input_Preprocessing(config_container[iZone], driver_config);
    
  }

  /*--- Set the multizone part of the problem. ---*/
  if (driver_config->GetMultizone_Problem()){
  for (iZone = 0; iZone < nZone; iZone++) {
      /*--- Set the interface markers for multizone ---*/
      config_container[iZone]->SetMultizone(driver_config, config_container);
      }
      }
      
  /*--- Determine whether or not the FEM solver is used, which decides the
 type of geometry classes that are instantiated. Only adapted for single-zone problems ---*/
      
  fem_solver = ((config_container[ZONE_0]->GetKind_Solver() == FEM_EULER)          ||
                (config_container[ZONE_0]->GetKind_Solver() == FEM_NAVIER_STOKES)  ||
                (config_container[ZONE_0]->GetKind_Solver() == FEM_RANS)           ||
                (config_container[ZONE_0]->GetKind_Solver() == FEM_LES)            ||
                (config_container[ZONE_0]->GetKind_Solver() == DISC_ADJ_FEM_EULER) ||
                (config_container[ZONE_0]->GetKind_Solver() == DISC_ADJ_FEM_NS)    ||
                (config_container[ZONE_0]->GetKind_Solver() == DISC_ADJ_FEM_RANS));
          
          
          
=======
  
  Input_Preprocessing(config_container, driver_config);
  
>>>>>>> 4c56171f
  for (iZone = 0; iZone < nZone; iZone++) {
    
    /*--- Read the number of instances for each zone ---*/
    
    nInst[iZone] = config_container[iZone]->GetnTimeInstances();
    
    geometry_container[iZone]    = new CGeometry**    [nInst[iZone]];
    iteration_container[iZone]   = new CIteration*    [nInst[iZone]];
    solver_container[iZone]      = new CSolver***     [nInst[iZone]];
    integration_container[iZone] = new CIntegration** [nInst[iZone]];
    numerics_container[iZone]    = new CNumerics****  [nInst[iZone]]; 
    grid_movement[iZone]         = new CVolumetricMovement* [nInst[iZone]];
    
    /*--- Allocate transfer and interpolation container --- */
    
    transfer_container[iZone]     = new CTransfer*[nZone];
    interpolator_container[iZone] = new CInterpolator*[nZone];
    
    for (jZone = 0; jZone < nZone; jZone++){
      transfer_container[iZone][jZone]             = NULL;
      interpolator_container[iZone][jZone]         = NULL;
    }
    
    for (iInst = 0; iInst < nInst[iZone]; iInst++){
      
      config_container[iZone]->SetiInst(iInst);
      
      geometry_container[iZone][iInst]    = NULL;
      iteration_container[iZone][iInst]   = NULL;
      solver_container[iZone][iInst]      = NULL;
      integration_container[iZone][iInst] = NULL;
      grid_movement[iZone][iInst]         = NULL;
      
      /*--- Preprocessing of the geometry for all zones. In this routine, the edge-
       based data structure is constructed, i.e. node and cell neighbors are
       identified and linked, face areas and volumes of the dual mesh cells are
       computed, and the multigrid levels are created using an agglomeration procedure. ---*/
      
      Geometrical_Preprocessing(config_container[iZone], geometry_container[iZone][iInst]);  
      
      /*--- Instantiate the type of physics iteration to be executed within each zone. For
       example, one can execute the same physics across multiple zones (mixing plane),
       different physics in different zones (fluid-structure interaction), or couple multiple
       systems tightly within a single zone by creating a new iteration class (e.g., RANS). ---*/
      
      Iteration_Preprocessing(config_container[iZone], iteration_container[iZone][iInst]);
      
      /*--- Definition of the solver class: solver_container[#ZONES][#INSTANCES][#MG_GRIDS][#EQ_SYSTEMS].
       The solver classes are specific to a particular set of governing equations,
       and they contain the subroutines with instructions for computing each spatial
       term of the PDE, i.e. loops over the edges to compute convective and viscous
       fluxes, loops over the nodes to compute source terms, and routines for
       imposing various boundary condition type for the PDE. ---*/
      
      Solver_Preprocessing(config_container[iZone], geometry_container[iZone][iInst], solver_container[iZone][iInst]);
      
      /*--- Definition of the integration class: integration_container[#ZONES][#INSTANCES][#EQ_SYSTEMS].
       The integration class orchestrates the execution of the spatial integration
       subroutines contained in the solver class (including multigrid) for computing
       the residual at each node, R(U) and then integrates the equations to a
       steady state or time-accurately. ---*/
      
      Integration_Preprocessing(config_container[iZone], integration_container[iZone][iInst]);
      
      /*--- Definition of the numerical method class:
       numerics_container[#ZONES][#INSTANCES][#MG_GRIDS][#EQ_SYSTEMS][#EQ_TERMS].
       The numerics class contains the implementation of the numerical methods for
       evaluating convective or viscous fluxes between any two nodes in the edge-based
       data structure (centered, upwind, galerkin), as well as any source terms
       (piecewise constant reconstruction) evaluated in each dual mesh volume. ---*/
      
      Numerics_Preprocessing(config_container[iZone], solver_container[iZone][iInst], numerics_container[iZone][iInst]);
      
      /*--- Dynamic mesh processing.  ---*/
      
      DynamicMesh_Preprocessing(config_container[iZone], geometry_container[iZone][iInst], solver_container[iZone][iInst], 
                                 iteration_container[iZone][iInst], grid_movement[iZone][iInst], surface_movement[iZone]);
      /*--- Static mesh processing.  ---*/
      
      StaticMesh_Preprocessing(config_container[iZone], geometry_container[iZone][iInst], surface_movement[iZone]);
      
    }

  }


  /*--- Definition of the interface and transfer conditions between different zones.
   *--- The transfer container is defined for zones paired one to one.
   *--- This only works for a multizone FSI problem (nZone > 1).
   *--- Also, at the moment this capability is limited to two zones (nZone < 3).
   *--- This will change in the future. ---*/

  if ( nZone > 1 ) {
    if (rank == MASTER_NODE)
      cout << endl <<"------------------- Multizone Interface Preprocessing -------------------" << endl;
    
    Interface_Preprocessing(config_container, solver_container, geometry_container,
                            transfer_types, transfer_container, interpolator_container);
  }
  
  
  if (config_container[ZONE_0]->GetBoolTurbomachinery()){
    if (rank == MASTER_NODE)cout << endl <<"---------------------- Turbomachinery Preprocessing ---------------------" << endl;
    Turbomachinery_Preprocessing(config_container, geometry_container, solver_container, transfer_container);
  }
  
  
  if (rank == MASTER_NODE) cout << endl << "---------------------- Python Interface Preprocessing ---------------------" << endl;
  PythonInterface_Preprocessing(config_container, geometry_container, solver_container);

  /*--- Output preprocessing --- */
  
  Output_Preprocessing(config_container, output);

  /*--- Open the FSI convergence history file ---*/

  if (fsi){
      if (rank == MASTER_NODE) cout << endl <<"Opening FSI history file." << endl;
      unsigned short ZONE_FLOW = 0, ZONE_STRUCT = 1;
      output->SpecialOutput_FSI(&FSIHist_file, geometry_container, solver_container,
                                config_container, integration_container, 0,
                                ZONE_FLOW, ZONE_STRUCT, true);
  }

  /*--- Preprocessing time is reported now, but not included in the next compute portion. ---*/
  
#ifndef HAVE_MPI
  StopTime = su2double(clock())/su2double(CLOCKS_PER_SEC);
#else
  StopTime = MPI_Wtime();
#endif
  
  /*--- Compute/print the total time for performance benchmarking. ---*/
  
  UsedTime = StopTime-StartTime;
  UsedTimePreproc    = UsedTime;
  UsedTimeCompute    = 0.0;
  UsedTimeOutput     = 0.0;
  IterCount          = 0;
  OutputCount        = 0;
  MDOFs              = 0.0;
  MDOFsDomain        = 0.0;
  for (iZone = 0; iZone < nZone; iZone++) {
    MDOFs       += (su2double)DOFsPerPoint*(su2double)geometry_container[iZone][INST_0][MESH_0]->GetGlobal_nPoint()/(1.0e6);
    MDOFsDomain += (su2double)DOFsPerPoint*(su2double)geometry_container[iZone][INST_0][MESH_0]->GetGlobal_nPointDomain()/(1.0e6);
  }

  /*--- Reset timer for compute/output performance benchmarking. ---*/
#ifndef HAVE_MPI
  StopTime = su2double(clock())/su2double(CLOCKS_PER_SEC);
#else
  StopTime = MPI_Wtime();
#endif

  /*--- Compute/print the total time for performance benchmarking. ---*/

  UsedTime = StopTime-StartTime;
  UsedTimePreproc = UsedTime;

  /*--- Reset timer for compute performance benchmarking. ---*/
#ifndef HAVE_MPI
  StartTime = su2double(clock())/su2double(CLOCKS_PER_SEC);
#else
  StartTime = MPI_Wtime();
#endif

}

void CDriver::SetContainers_Null(){
  
  /*--- Create pointers to all of the classes that may be used throughout
   the SU2_CFD code. In general, the pointers are instantiated down a
   hierarchy over all zones, multigrid levels, equation sets, and equation
   terms as described in the comments below. ---*/

  ConvHist_file                  = NULL;
  iteration_container            = NULL;
  output                         = NULL;
  integration_container          = NULL;
  geometry_container             = NULL;
  solver_container               = NULL;
  numerics_container             = NULL;
  config_container               = NULL;
  surface_movement               = NULL;
  grid_movement                  = NULL;
  FFDBox                         = NULL;
  interpolator_container         = NULL;
  transfer_container             = NULL;
  transfer_types                 = NULL;
  nInst                          = NULL;


  /*--- Definition and of the containers for all possible zones. ---*/

  iteration_container            = new CIteration**[nZone];
  solver_container               = new CSolver****[nZone];
  integration_container          = new CIntegration***[nZone];
  numerics_container             = new CNumerics*****[nZone];
  config_container               = new CConfig*[nZone];
  geometry_container             = new CGeometry***[nZone];
  surface_movement               = new CSurfaceMovement*[nZone];
  grid_movement                  = new CVolumetricMovement**[nZone];
  FFDBox                         = new CFreeFormDefBox**[nZone];
  interpolator_container         = new CInterpolator**[nZone];
  transfer_container             = new CTransfer**[nZone];
  transfer_types                 = new unsigned short*[nZone];
  nInst                          = new unsigned short[nZone];
  driver_config                  = NULL;


  for (iZone = 0; iZone < nZone; iZone++) {
    solver_container[iZone]               = NULL;
    integration_container[iZone]          = NULL;
    numerics_container[iZone]             = NULL;
    config_container[iZone]               = NULL;
    geometry_container[iZone]             = NULL;
    surface_movement[iZone]               = NULL;
    grid_movement[iZone]                  = NULL;
    FFDBox[iZone]                         = NULL;
    interpolator_container[iZone]         = NULL;
    transfer_container[iZone]             = NULL;
    transfer_types[iZone]                 = new unsigned short[nZone];
    nInst[iZone]                          = 1;
  }

}


void CDriver::Postprocessing() {

  bool isBinary = config_container[ZONE_0]->GetWrt_Binary_Restart();
  bool wrt_perf = config_container[ZONE_0]->GetWrt_Performance();
  
    /*--- Output some information to the console. ---*/

  if (rank == MASTER_NODE) {

    /*--- Print out the number of non-physical points and reconstructions ---*/

    if (config_container[ZONE_0]->GetNonphysical_Points() > 0)
      cout << "Warning: there are " << config_container[ZONE_0]->GetNonphysical_Points() << " non-physical points in the solution." << endl;
    if (config_container[ZONE_0]->GetNonphysical_Reconstr() > 0)
      cout << "Warning: " << config_container[ZONE_0]->GetNonphysical_Reconstr() << " reconstructed states for upwinding are non-physical." << endl;

    /*--- Close the convergence history file. ---*/
    for (iZone = 0; iZone < nZone; iZone++) {
      for (iInst = 0; iInst < nInst[iZone]; iInst++) {
        ConvHist_file[iZone][iInst].close();
      }
      delete [] ConvHist_file[iZone];
    }

  }
  delete [] ConvHist_file;

  if (rank == MASTER_NODE)
    cout << endl <<"------------------------- Solver Postprocessing -------------------------" << endl;

  for (iZone = 0; iZone < nZone; iZone++) {
    for (iInst = 0; iInst < nInst[iZone]; iInst++){
      Numerics_Postprocessing(numerics_container[iZone], solver_container[iZone][iInst],
          geometry_container[iZone][iInst], config_container[iZone], iInst);
    }
    delete [] numerics_container[iZone];
  }
  delete [] numerics_container;
  if (rank == MASTER_NODE) cout << "Deleted CNumerics container." << endl;
  
  for (iZone = 0; iZone < nZone; iZone++) {
    for (iInst = 0; iInst < nInst[iZone]; iInst++){
      Integration_Postprocessing(integration_container[iZone],
          geometry_container[iZone][iInst],
          config_container[iZone],
          iInst);
    }
    delete [] integration_container[iZone];
  }
  delete [] integration_container;
  if (rank == MASTER_NODE) cout << "Deleted CIntegration container." << endl;
  
  for (iZone = 0; iZone < nZone; iZone++) {
    for (iInst = 0; iInst < nInst[iZone]; iInst++){
      Solver_Postprocessing(solver_container[iZone],
          geometry_container[iZone][iInst],
          config_container[iZone],
          iInst);
    }
    delete [] solver_container[iZone];
  }
  delete [] solver_container;
  if (rank == MASTER_NODE) cout << "Deleted CSolver container." << endl;
  
  for (iZone = 0; iZone < nZone; iZone++) {
	for (iInst = 0; iInst < nInst[iZone]; iInst++)
    delete iteration_container[iZone][iInst];
    delete [] iteration_container[iZone];
  }
  delete [] iteration_container;
  if (rank == MASTER_NODE) cout << "Deleted CIteration container." << endl;

  if (interpolator_container != NULL) {
    for (iZone = 0; iZone < nZone; iZone++) {
      if (interpolator_container[iZone] != NULL) {
        for (unsigned short jZone = 0; jZone < nZone; jZone++)
        if (interpolator_container[iZone][jZone] != NULL)
        delete interpolator_container[iZone][jZone];
        delete [] interpolator_container[iZone];
      }
    }
    delete [] interpolator_container;
    if (rank == MASTER_NODE) cout << "Deleted CInterpolator container." << endl;
  }
  
  if (transfer_container != NULL) {
    for (iZone = 0; iZone < nZone; iZone++) {
      if (transfer_container[iZone] != NULL) {
        for (unsigned short jZone = 0; jZone < nZone; jZone++)
          if (transfer_container[iZone][jZone] != NULL)
            delete transfer_container[iZone][jZone];
        delete [] transfer_container[iZone];
      }
    }
    delete [] transfer_container;
    if (rank == MASTER_NODE) cout << "Deleted CTransfer container." << endl;
  }
  
  if (transfer_types != NULL) {
    for (iZone = 0; iZone < nZone; iZone++) {
      if (transfer_types[iZone] != NULL)
      delete [] transfer_types[iZone];
    }
    delete [] transfer_types;
  }
  
  for (iZone = 0; iZone < nZone; iZone++) {
    if (geometry_container[iZone] != NULL) {
      for (iInst = 0; iInst < nInst[iZone]; iInst++){
        for (unsigned short iMGlevel = 0; iMGlevel < config_container[iZone]->GetnMGLevels()+1; iMGlevel++) {
          if (geometry_container[iZone][iInst][iMGlevel] != NULL) delete geometry_container[iZone][iInst][iMGlevel];
        }
        if (geometry_container[iZone][iInst] != NULL) delete [] geometry_container[iZone][iInst];
      }
      delete [] geometry_container[iZone];
    }
  }
  delete [] geometry_container;
  if (rank == MASTER_NODE) cout << "Deleted CGeometry container." << endl;

  for (iZone = 0; iZone < nZone; iZone++) {
    delete [] FFDBox[iZone];
  }
  delete [] FFDBox;
  if (rank == MASTER_NODE) cout << "Deleted CFreeFormDefBox class." << endl;

  for (iZone = 0; iZone < nZone; iZone++) {
    delete surface_movement[iZone];
  }
  delete [] surface_movement;
  if (rank == MASTER_NODE) cout << "Deleted CSurfaceMovement class." << endl;

  for (iZone = 0; iZone < nZone; iZone++) {
    for (iInst = 0; iInst < nInst[iZone]; iInst++){
      if (grid_movement[iZone][iInst] != NULL) delete grid_movement[iZone][iInst];
    }
    if (grid_movement[iZone] != NULL) delete [] grid_movement[iZone];
  }
  delete [] grid_movement;
  if (rank == MASTER_NODE) cout << "Deleted CVolumetricMovement class." << endl;

  /*--- Output profiling information ---*/
  // Note that for now this is called only by a single thread, but all
  // necessary variables have been made thread private for safety (tick/tock)!!

  config_container[ZONE_0]->SetProfilingCSV();
  config_container[ZONE_0]->GEMMProfilingCSV();

  /*--- Deallocate config container ---*/
  if (config_container!= NULL) {
    for (iZone = 0; iZone < nZone; iZone++) {
      if (config_container[iZone] != NULL) {
        delete config_container[iZone];
      }
    }
    delete [] config_container;
  }
  if (driver_config != NULL) delete driver_config;
  if (rank == MASTER_NODE) cout << "Deleted CConfig container." << endl;

  if (nInst != NULL) delete [] nInst;
  if (rank == MASTER_NODE) cout << "Deleted nInst container." << endl;
  
  /*--- Deallocate output container ---*/
  if (output!= NULL) delete output;
  if (rank == MASTER_NODE) cout << "Deleted COutput class." << endl;

  if (rank == MASTER_NODE) cout << "-------------------------------------------------------------------------" << endl;


  /*--- Stop the timer and output the final performance summary. ---*/
  
#ifndef HAVE_MPI
  StopTime = su2double(clock())/su2double(CLOCKS_PER_SEC);
#else
  StopTime = MPI_Wtime();
#endif
  UsedTime = StopTime-StartTime;
  UsedTimeCompute += UsedTime;
  
  if ((rank == MASTER_NODE) && (wrt_perf)) {
    su2double TotalTime = UsedTimePreproc + UsedTimeCompute + UsedTimeOutput;
    cout.precision(6);
    cout << endl << endl <<"-------------------------- Performance Summary --------------------------" << endl;
    cout << "Simulation totals:" << endl;
    cout << setw(25) << "Cores:" << setw(12) << size << " | ";
    cout << setw(20) << "DOFs/point:" << setw(12) << (su2double)DOFsPerPoint << endl;
    cout << setw(25) << "DOFs/core:" << setw(12) << 1.0e6*MDOFsDomain/(su2double)size << " | ";
    cout << setw(20) << "Ghost DOFs/core:" << setw(12) << 1.0e6*(MDOFs-MDOFsDomain)/(su2double)size << endl;
    cout << setw(25) << "Wall-clock time (hrs):" << setw(12) << (TotalTime)/(60.0*60.0) << " | ";
    cout << setw(20) << "Core-hrs:" << setw(12) << (su2double)size*(TotalTime)/(60.0*60.0) << endl;
    cout << endl;
    cout << "Preprocessing phase:" << endl;
    cout << setw(25) << "Preproc. Time (s):"  << setw(12)<< UsedTimePreproc << " | ";
    cout << setw(20) << "Preproc. Time (%):" << setw(12)<< ((UsedTimePreproc * 100.0) / (TotalTime)) << endl;
    cout << endl;
    cout << "Compute phase:" << endl;
    cout << setw(25) << "Compute Time (s):"  << setw(12)<< UsedTimeCompute << " | ";
    cout << setw(20) << "Compute Time (%):" << setw(12)<< ((UsedTimeCompute * 100.0) / (TotalTime)) << endl;
    cout << setw(25) << "Iteration count:"  << setw(12)<< IterCount << " | ";
    if (IterCount != 0) {
      cout << setw(20) << "Avg. s/iter:" << setw(12)<< UsedTimeCompute/(su2double)IterCount << endl;
      cout << setw(25) << "Core-s/iter/MDOFs:" << setw(12)<< (su2double)size*UsedTimeCompute/(su2double)IterCount/MDOFsDomain << " | ";
      cout << setw(20) << "MDOFs/s:" << setw(12)<< MDOFsDomain*(su2double)IterCount/UsedTimeCompute << endl;
    } else cout << endl;
    cout << endl;
    cout << "Output phase:" << endl;
    cout << setw(25) << "Output Time (s):"  << setw(12)<< UsedTimeOutput << " | ";
    cout << setw(20) << "Output Time (%):" << setw(12)<< ((UsedTimeOutput * 100.0) / (TotalTime)) << endl;
    cout << setw(25) << "Output count:" << setw(12)<< OutputCount << " | ";
    if (OutputCount != 0) {
      cout << setw(20)<< "Avg. s/output:" << setw(12)<< UsedTimeOutput/(su2double)OutputCount << endl;
      if (isBinary) {
        cout << setw(25)<< "Restart Aggr. BW (MB/s):" << setw(12)<< BandwidthSum/(su2double)OutputCount << " | ";
        cout << setw(20)<< "MB/s/core:" << setw(12)<< BandwidthSum/(su2double)OutputCount/(su2double)size << endl;
      }
    } else cout << endl;
    cout << "-------------------------------------------------------------------------" << endl;
    cout << endl;
  }

  /*--- Exit the solver cleanly ---*/

  if (rank == MASTER_NODE)
    cout << endl <<"------------------------- Exit Success (SU2_CFD) ------------------------" << endl << endl;

}


void CDriver::Input_Preprocessing(CConfig **&config, CConfig *&driver_config) {

  char zone_file_name[MAX_STRING_SIZE];
  
  /*--- Initialize the configuration of the driver ---*/

  driver_config = new CConfig(config_file_name, SU2_CFD, nZone, false);  
  
  for (iZone = 0; iZone < nZone; iZone++) {
    
    if (rank == MASTER_NODE){
      cout  << endl << "Parsing config file for zone " << iZone << endl;
    }
    /*--- Definition of the configuration option class for all zones. In this
     constructor, the input configuration file is parsed and all options are
     read and stored. ---*/
    
    if (driver_config->GetnConfigFiles() > 0){
      
      strcpy(zone_file_name, driver_config->GetConfigFilename(iZone).c_str());
      config[iZone] = new CConfig(driver_config, zone_file_name, SU2_CFD, iZone, nZone, true);
    }
    else{
      config[iZone] = new CConfig(driver_config, config_file_name, SU2_CFD, iZone, nZone, true);
    }
    
    /*--- Set the MPI communicator ---*/
    
    config[iZone]->SetMPICommunicator(SU2_MPI::GetComm());
  }
  
  
  /*--- Set the multizone part of the problem. ---*/
  if (driver_config->GetMultizone_Problem()){
    for (iZone = 0; iZone < nZone; iZone++) {
      /*--- Set the interface markers for multizone ---*/
      config_container[iZone]->SetMultizone(driver_config, config_container);
    }
  }
  
  /*--- Determine whether or not the FEM solver is used, which decides the
 type of geometry classes that are instantiated. Only adapted for single-zone problems ---*/

  fem_solver = ((config_container[ZONE_0]->GetKind_Solver() == FEM_EULER)          ||
                (config_container[ZONE_0]->GetKind_Solver() == FEM_NAVIER_STOKES)  ||
                (config_container[ZONE_0]->GetKind_Solver() == FEM_RANS)           ||
                (config_container[ZONE_0]->GetKind_Solver() == FEM_LES)            ||
                (config_container[ZONE_0]->GetKind_Solver() == DISC_ADJ_FEM_EULER) ||
                (config_container[ZONE_0]->GetKind_Solver() == DISC_ADJ_FEM_NS)    ||
                (config_container[ZONE_0]->GetKind_Solver() == DISC_ADJ_FEM_RANS));

  
}

void CDriver::Geometrical_Preprocessing(CConfig* config, CGeometry **&geometry){

  if (rank == MASTER_NODE)
    cout << endl <<"------------------------- Geometry Preprocessing ------------------------" << endl;
  
  if( fem_solver ) {
    switch( config->GetKind_FEM_Flow() ) {
      case DG: {
          Geometrical_Preprocessing_DGFEM(config, geometry);
          break;
        }
    }
  }
  else {
    Geometrical_Preprocessing_FVM(config, geometry);
  }

  /*--- Computation of wall distances for turbulence modeling ---*/
  
  if ((config->GetKind_Solver() == RANS) ||
      (config->GetKind_Solver() == ADJ_RANS) ||
      (config->GetKind_Solver() == DISC_ADJ_RANS) ||
      (config->GetKind_Solver() == FEM_RANS) ||
      (config->GetKind_Solver() == FEM_LES) ) {
    
    if (rank == MASTER_NODE)
      cout << "Computing wall distances." << endl;
    
    geometry[MESH_0]->ComputeWall_Distance(config);
  }
  
  /*--- Computation of positive surface area in the z-plane which is used for
     the calculation of force coefficient (non-dimensionalization). ---*/
  
  geometry[MESH_0]->SetPositive_ZArea(config);
  
  /*--- Set the near-field, interface and actuator disk boundary conditions, if necessary. ---*/
  
  for (iMesh = 0; iMesh <= config->GetnMGLevels(); iMesh++) {
    geometry[iMesh]->MatchNearField(config);
    geometry[iMesh]->MatchActuator_Disk(config);
  }
  
  /*--- If we have any periodic markers in this calculation, we must
       match the periodic points found on both sides of the periodic BC.
       Note that the current implementation requires a 1-to-1 matching of
       periodic points on the pair of periodic faces after the translation
       or rotation is taken into account. ---*/
  
  if ((config->GetnMarker_Periodic() != 0) && !fem_solver) {
    for (iMesh = 0; iMesh <= config->GetnMGLevels(); iMesh++) {
      
      /*--- Note that we loop over pairs of periodic markers individually
           so that repeated nodes on adjacent periodic faces are properly
           accounted for in multiple places. ---*/
      
      for (unsigned short iPeriodic = 1; iPeriodic <= config->GetnMarker_Periodic()/2; iPeriodic++) {
        geometry[iMesh]->MatchPeriodic(config, iPeriodic);
      }
      
      /*--- Initialize the communication framework for the periodic BCs. ---*/
      geometry[iMesh]->PreprocessPeriodicComms(geometry[iMesh], config);
      
    }
  }
  
  /*--- If activated by the compile directive, perform a partition analysis. ---*/
#if PARTITION
  if( fem_solver ) Partition_Analysis_FEM(geometry[MESH_0], config);
  else Partition_Analysis(geometry[MESH_0], config);
#endif
  
}

void CDriver::Geometrical_Preprocessing_FVM(CConfig *config, CGeometry **&geometry) {
  
  unsigned short iZone = config->GetiZone(), iMGlevel;
  unsigned short requestedMGlevels = config->GetnMGLevels();
  unsigned long iPoint;
  bool fea = false;
  
  /*--- Definition of the geometry class to store the primal grid in the
     partitioning process. ---*/
  
  CGeometry *geometry_aux = NULL;
  
  /*--- All ranks process the grid and call ParMETIS for partitioning ---*/
  
  geometry_aux = new CPhysicalGeometry(config, iZone, nZone);
  
  /*--- Set the dimension --- */
  
  nDim = geometry_aux->GetnDim();
  
  /*--- Color the initial grid and set the send-receive domains (ParMETIS) ---*/
  
  geometry_aux->SetColorGrid_Parallel(config);
  
  /*--- Allocate the memory of the current domain, and divide the grid
     between the ranks. ---*/
  
  geometry = NULL;
  geometry = new CGeometry *[config->GetnMGLevels()+1];
  
  /*--- Build the grid data structures using the ParMETIS coloring. ---*/
  
  geometry[MESH_0] = new CPhysicalGeometry(geometry_aux, config);
  
  /*--- Deallocate the memory of geometry_aux and solver_aux ---*/
  
  delete geometry_aux;
  
  /*--- Add the Send/Receive boundaries ---*/
  geometry[MESH_0]->SetSendReceive(config);
  
  /*--- Add the Send/Receive boundaries ---*/
  geometry[MESH_0]->SetBoundaries(config);
  
  
  
  fea = ((config->GetKind_Solver() == FEM_ELASTICITY) ||
         (config->GetKind_Solver() == DISC_ADJ_FEM));
  
  /*--- Compute elements surrounding points, points surrounding points ---*/
  
  if (rank == MASTER_NODE) cout << "Setting point connectivity." << endl;
  geometry[MESH_0]->SetPoint_Connectivity();
  
  /*--- Renumbering points using Reverse Cuthill McKee ordering ---*/
  
  if (rank == MASTER_NODE) cout << "Renumbering points (Reverse Cuthill McKee Ordering)." << endl;
  geometry[MESH_0]->SetRCM_Ordering(config);
  
  /*--- recompute elements surrounding points, points surrounding points ---*/
  
  if (rank == MASTER_NODE) cout << "Recomputing point connectivity." << endl;
  geometry[MESH_0]->SetPoint_Connectivity();
  
  /*--- Compute elements surrounding elements ---*/
  
  if (rank == MASTER_NODE) cout << "Setting element connectivity." << endl;
  geometry[MESH_0]->SetElement_Connectivity();
  
  /*--- Check the orientation before computing geometrical quantities ---*/
  
  geometry[MESH_0]->SetBoundVolume();
  if (config->GetReorientElements()) {
    if (rank == MASTER_NODE) cout << "Checking the numerical grid orientation." << endl;
    geometry[MESH_0]->Check_IntElem_Orientation(config);
    geometry[MESH_0]->Check_BoundElem_Orientation(config);
  }
  
  /*--- Create the edge structure ---*/
  
  if (rank == MASTER_NODE) cout << "Identifying edges and vertices." << endl;
  geometry[MESH_0]->SetEdges();
  geometry[MESH_0]->SetVertex(config);
  
  /*--- Compute cell center of gravity ---*/
  
  if ((rank == MASTER_NODE) && (!fea)) cout << "Computing centers of gravity." << endl;
  geometry[MESH_0]->SetCoord_CG();
  
  /*--- Create the control volume structures ---*/
  
  if ((rank == MASTER_NODE) && (!fea)) cout << "Setting the control volume structure." << endl;
  geometry[MESH_0]->SetControlVolume(config, ALLOCATE);
  geometry[MESH_0]->SetBoundControlVolume(config, ALLOCATE);
  
  /*--- Visualize a dual control volume if requested ---*/
  
  if ((config->GetVisualize_CV() >= 0) &&
      (config->GetVisualize_CV() < (long)geometry[MESH_0]->GetnPointDomain()))
    geometry[MESH_0]->VisualizeControlVolume(config, UPDATE);
  
  /*--- Identify closest normal neighbor ---*/
  
  if (rank == MASTER_NODE) cout << "Searching for the closest normal neighbors to the surfaces." << endl;
  geometry[MESH_0]->FindNormal_Neighbor(config);
  
  /*--- Store the global to local mapping. ---*/
  
  if (rank == MASTER_NODE) cout << "Storing a mapping from global to local point index." << endl;
  geometry[MESH_0]->SetGlobal_to_Local_Point();
  
  /*--- Compute the surface curvature ---*/
  
  if ((rank == MASTER_NODE) && (!fea)) cout << "Compute the surface curvature." << endl;
  geometry[MESH_0]->ComputeSurf_Curvature(config);
  
  /*--- Check for periodicity and disable MG if necessary. ---*/
  
  if (rank == MASTER_NODE) cout << "Checking for periodicity." << endl;
  geometry[MESH_0]->Check_Periodicity(config);
  
  geometry[MESH_0]->SetMGLevel(MESH_0);
  if ((config->GetnMGLevels() != 0) && (rank == MASTER_NODE))
    cout << "Setting the multigrid structure." << endl;
  
  /*--- Loop over all the new grid ---*/
  
  for (iMGlevel = 1; iMGlevel <= config->GetnMGLevels(); iMGlevel++) {
    
    /*--- Create main agglomeration structure ---*/
    
    geometry[iMGlevel] = new CMultiGridGeometry(geometry, config, iMGlevel);
    
    /*--- Compute points surrounding points. ---*/
    
    geometry[iMGlevel]->SetPoint_Connectivity(geometry[iMGlevel-1]);
    
    /*--- Create the edge structure ---*/
    
    geometry[iMGlevel]->SetEdges();
    geometry[iMGlevel]->SetVertex(geometry[iMGlevel-1], config);
    
    /*--- Create the control volume structures ---*/
    
    geometry[iMGlevel]->SetControlVolume(config, geometry[iMGlevel-1], ALLOCATE);
    geometry[iMGlevel]->SetBoundControlVolume(config, geometry[iMGlevel-1], ALLOCATE);
    geometry[iMGlevel]->SetCoord(geometry[iMGlevel-1]);
    
    /*--- Find closest neighbor to a surface point ---*/
    
    geometry[iMGlevel]->FindNormal_Neighbor(config);
    
    /*--- Store our multigrid index. ---*/
    
    geometry[iMGlevel]->SetMGLevel(iMGlevel);
    
    /*--- Protect against the situation that we were not able to complete
       the agglomeration for this level, i.e., there weren't enough points.
       We need to check if we changed the total number of levels and delete
       the incomplete CMultiGridGeometry object. ---*/
    
    if (config->GetnMGLevels() != requestedMGlevels) {
      delete geometry[iMGlevel];
      break;
    }
    
  }
  
  
  
  /*--- For unsteady simulations, initialize the grid volumes
   and coordinates for previous solutions. Loop over all zones/grids ---*/
  
  if (config->GetUnsteady_Simulation() && config->GetGrid_Movement()) {
    for (iMGlevel = 0; iMGlevel <= config->GetnMGLevels(); iMGlevel++) {
      for (iPoint = 0; iPoint < geometry[iMGlevel]->GetnPoint(); iPoint++) {
        
        /*--- Update cell volume ---*/
        
        geometry[iMGlevel]->node[iPoint]->SetVolume_n();
        geometry[iMGlevel]->node[iPoint]->SetVolume_nM1();
        
        /*--- Update point coordinates ---*/
        geometry[iMGlevel]->node[iPoint]->SetCoord_n();
        geometry[iMGlevel]->node[iPoint]->SetCoord_n1();
        
      }
    }
  }
  
  
  /*--- Create the data structure for MPI point-to-point communications. ---*/
  
  for (iMGlevel = 0; iMGlevel <= config->GetnMGLevels(); iMGlevel++)
    geometry[iMGlevel]->PreprocessP2PComms(geometry[iMGlevel], config);
  
  
  /*--- Perform a few preprocessing routines and communications. ---*/
  
  for (iMGlevel = 0; iMGlevel <= config->GetnMGLevels(); iMGlevel++) {
    
    /*--- Compute the max length. ---*/
    
    if ((rank == MASTER_NODE) && (!fea) && (iMGlevel == MESH_0)) cout << "Finding max control volume width." << endl;
    geometry[iMGlevel]->SetMaxLength(config);
    
    /*--- Communicate the number of neighbors. This is needed for
         some centered schemes and for multigrid in parallel. ---*/
    
    if ((rank == MASTER_NODE) && (size > SINGLE_NODE) && (!fea) && (iMGlevel == MESH_0)) cout << "Communicating number of neighbors." << endl;
    geometry[iMGlevel]->InitiateComms(geometry[iMGlevel], config, NEIGHBORS);
    geometry[iMGlevel]->CompleteComms(geometry[iMGlevel], config, NEIGHBORS);
  }
  
}

void CDriver::Geometrical_Preprocessing_DGFEM(CConfig* config, CGeometry **&geometry) {

  /*--- Definition of the geometry class to store the primal grid in the
     partitioning process. ---*/
  
  CGeometry *geometry_aux = NULL;
  
  /*--- All ranks process the grid and call ParMETIS for partitioning ---*/
  
  geometry_aux = new CPhysicalGeometry(config, iZone, nZone);
  
  /*--- Set the dimension --- */
  
  nDim = geometry_aux->GetnDim();  
  
  /*--- For the FEM solver with time-accurate local time-stepping, use
       a dummy solver class to retrieve the initial flow state. ---*/
  
  CSolver *solver_aux = NULL;
  solver_aux = new CFEM_DG_EulerSolver(config, nDim, MESH_0);
  
  /*--- Color the initial grid and set the send-receive domains (ParMETIS) ---*/
  
  geometry_aux->SetColorFEMGrid_Parallel(config);
  
  /*--- Allocate the memory of the current domain, and divide the grid
     between the ranks. ---*/
  
  geometry = NULL;
  geometry = new CGeometry *[config->GetnMGLevels()+1];
  
  geometry[MESH_0] = new CMeshFEM_DG(geometry_aux, config);
  
  /*--- Deallocate the memory of geometry_aux and solver_aux ---*/
  
  delete geometry_aux;
  if (solver_aux != NULL) delete solver_aux;
  
  /*--- Add the Send/Receive boundaries ---*/
  geometry[MESH_0]->SetSendReceive(config);
  
  /*--- Add the Send/Receive boundaries ---*/
  geometry[MESH_0]->SetBoundaries(config);
  
  /*--- Carry out a dynamic cast to CMeshFEM_DG, such that it is not needed to
       define all virtual functions in the base class CGeometry. ---*/
  CMeshFEM_DG *DGMesh = dynamic_cast<CMeshFEM_DG *>(geometry[MESH_0]);
  
  /*--- Determine the standard elements for the volume elements. ---*/
  if (rank == MASTER_NODE) cout << "Creating standard volume elements." << endl;
  DGMesh->CreateStandardVolumeElements(config);
  
  /*--- Create the face information needed to compute the contour integral
       for the elements in the Discontinuous Galerkin formulation. ---*/
  if (rank == MASTER_NODE) cout << "Creating face information." << endl;
  DGMesh->CreateFaces(config);
  
  /*--- Compute the metric terms of the volume elements. ---*/
  if (rank == MASTER_NODE) cout << "Computing metric terms volume elements." << endl;
  DGMesh->MetricTermsVolumeElements(config);
  
  /*--- Compute the metric terms of the surface elements. ---*/
  if (rank == MASTER_NODE) cout << "Computing metric terms surface elements." << endl;
  DGMesh->MetricTermsSurfaceElements(config);
  
  /*--- Compute a length scale of the volume elements. ---*/
  if (rank == MASTER_NODE) cout << "Computing length scale volume elements." << endl;
  DGMesh->LengthScaleVolumeElements();
  
  /*--- Compute the coordinates of the integration points. ---*/
  if (rank == MASTER_NODE) cout << "Computing coordinates of the integration points." << endl;
  DGMesh->CoordinatesIntegrationPoints();
  
  /*--- Compute the coordinates of the location of the solution DOFs. This is different
            from the grid points when a different polynomial degree is used to represent the
            geometry and solution. ---*/
  if (rank == MASTER_NODE) cout << "Computing coordinates of the solution DOFs." << endl;
  DGMesh->CoordinatesSolDOFs();
  
  /*--- Perform the preprocessing tasks when wall functions are used. ---*/
  if (rank == MASTER_NODE) cout << "Preprocessing for the wall functions. " << endl;
  DGMesh->WallFunctionPreprocessing(config);
  
  /*--- Store the global to local mapping. ---*/
  if (rank == MASTER_NODE) cout << "Storing a mapping from global to local DOF index." << endl;
  geometry[MESH_0]->SetGlobal_to_Local_Point();
  
  
  /*--- Loop to create the coarser grid levels. ---*/
  
  for(unsigned short iMGlevel=1; iMGlevel<=config->GetnMGLevels(); iMGlevel++) {
    
    SU2_MPI::Error("Geometrical_Preprocessing_DGFEM: Coarse grid levels not implemented yet.",
                   CURRENT_FUNCTION);
  }
    
}

void CDriver::Solver_Preprocessing(CConfig* config, CGeometry** geometry, CSolver ***&solver) {
  
  unsigned short iSol;
  
  
  if (rank == MASTER_NODE)
    cout << endl <<"------------------------- Solver Preprocessing --------------------------" << endl;
  
  solver = new CSolver**[config->GetnMGLevels()+1];
  
  for (iMesh = 0; iMesh <= config->GetnMGLevels(); iMesh++)
    solver[iMesh] = NULL;
  
  for (iMesh = 0; iMesh <= config->GetnMGLevels(); iMesh++) {
    solver[iMesh] = new CSolver* [MAX_SOLS];
    for (iSol = 0; iSol < MAX_SOLS; iSol++)
      solver[iMesh][iSol] = NULL;
  }
  
  unsigned short iMGlevel;
  bool euler, ns, turbulent,
      fem_euler, fem_ns, fem_turbulent, fem_transition,
      adj_euler, adj_ns, adj_turb,
      heat_fvm,
      fem, disc_adj_fem,
      spalart_allmaras, neg_spalart_allmaras, menter_sst, transition,
      template_solver, disc_adj, disc_adj_turb, disc_adj_heat,
      fem_dg_flow, fem_dg_shock_persson,
      e_spalart_allmaras, comp_spalart_allmaras, e_comp_spalart_allmaras;
  
  /*--- Count the number of DOFs per solution point. ---*/
  
  DOFsPerPoint = 0;
  
  /*--- Initialize some useful booleans ---*/
  
  euler            = false;  ns              = false;  turbulent     = false;
  fem_euler        = false;  fem_ns          = false;  fem_turbulent = false;
  adj_euler        = false;  adj_ns          = false;  adj_turb      = false;
  spalart_allmaras = false;  menter_sst      = false;  disc_adj_turb = false;
  neg_spalart_allmaras = false;
  disc_adj         = false;
  fem              = false;  disc_adj_fem     = false;
  heat_fvm         = false;  disc_adj_heat    = false;
  transition       = false;  fem_transition   = false;
  template_solver  = false;
  fem_dg_flow      = false;  fem_dg_shock_persson = false;
  e_spalart_allmaras = false; comp_spalart_allmaras = false; e_comp_spalart_allmaras = false;
  
  bool compressible   = (config->GetKind_Regime() == COMPRESSIBLE);
  bool incompressible = (config->GetKind_Regime() == INCOMPRESSIBLE);
  
  /*--- Assign booleans ---*/
  
  switch (config->GetKind_Solver()) {
    case TEMPLATE_SOLVER: template_solver = true; break;
    case EULER : euler = true; break;
    case NAVIER_STOKES: ns = true; heat_fvm = config->GetWeakly_Coupled_Heat(); break;
    case RANS : ns = true; turbulent = true; if (config->GetKind_Trans_Model() == LM) transition = true; heat_fvm = config->GetWeakly_Coupled_Heat(); break;
    case FEM_EULER : fem_euler = true; break;
    case FEM_NAVIER_STOKES: fem_ns = true; break;
    case FEM_RANS : fem_ns = true; fem_turbulent = true; if(config->GetKind_Trans_Model() == LM) fem_transition = true; break;
    case FEM_LES : fem_ns = true; break;
    case HEAT_EQUATION_FVM: heat_fvm = true; break;
    case FEM_ELASTICITY: fem = true; break;
    case ADJ_EULER : euler = true; adj_euler = true; break;
    case ADJ_NAVIER_STOKES : ns = true; turbulent = (config->GetKind_Turb_Model() != NONE); adj_ns = true; break;
    case ADJ_RANS : ns = true; turbulent = true; adj_ns = true; adj_turb = (!config->GetFrozen_Visc_Cont()); break;
    case DISC_ADJ_EULER: euler = true; disc_adj = true; break;
    case DISC_ADJ_NAVIER_STOKES: ns = true; disc_adj = true; heat_fvm = config->GetWeakly_Coupled_Heat(); break;
    case DISC_ADJ_RANS: ns = true; turbulent = true; disc_adj = true; disc_adj_turb = (!config->GetFrozen_Visc_Disc()); heat_fvm = config->GetWeakly_Coupled_Heat(); break;
    case DISC_ADJ_FEM_EULER: fem_euler = true; disc_adj = true; break;
    case DISC_ADJ_FEM_NS: fem_ns = true; disc_adj = true; break;
    case DISC_ADJ_FEM_RANS: fem_ns = true; fem_turbulent = true; disc_adj = true; if(config->GetKind_Trans_Model() == LM) fem_transition = true; break;
    case DISC_ADJ_FEM: fem = true; disc_adj_fem = true; break;
    case DISC_ADJ_HEAT: heat_fvm = true; disc_adj_heat = true; break;
  }
  
  /*--- Determine the kind of FEM solver used for the flow. ---*/
  
  switch( config->GetKind_FEM_Flow() ) {
    case DG: fem_dg_flow = true; break;
  }
  
  /*--- Determine the kind of shock capturing method for FEM DG solver. ---*/
  
  switch( config->GetKind_FEM_DG_Shock() ) {
    case PERSSON: fem_dg_shock_persson = true; break;
  }
  
  /*--- Assign turbulence model booleans ---*/
  
  if (turbulent || fem_turbulent)
    switch (config->GetKind_Turb_Model()) {
      case SA:     spalart_allmaras = true;     break;
      case SA_NEG: neg_spalart_allmaras = true; break;
      case SST:    menter_sst = true;           break;
      case SA_E:   e_spalart_allmaras = true;   break;
      case SA_COMP: comp_spalart_allmaras = true; break;
      case SA_E_COMP: e_comp_spalart_allmaras = true; break;
      default: SU2_MPI::Error("Specified turbulence model unavailable or none selected", CURRENT_FUNCTION); break;
    }
  
  /*--- Definition of the Class for the solution: solver[DOMAIN][INSTANCE][MESH_LEVEL][EQUATION]. Note that euler, ns
   and potential are incompatible, they use the same position in sol container ---*/
  
  for (iMGlevel = 0; iMGlevel <= config->GetnMGLevels(); iMGlevel++) {
    
    /*--- Allocate solution for a template problem ---*/
    
    if (template_solver) {
      solver[iMGlevel][TEMPLATE_SOL] = new CTemplateSolver(geometry[iMGlevel], config);
      if (iMGlevel == MESH_0) DOFsPerPoint += solver[iMGlevel][TEMPLATE_SOL]->GetnVar();
    }
    
    /*--- Allocate solution for direct problem, and run the preprocessing and postprocessing ---*/
    
    if (euler) {
      if (compressible) {
        solver[iMGlevel][FLOW_SOL] = new CEulerSolver(geometry[iMGlevel], config, iMGlevel);
        solver[iMGlevel][FLOW_SOL]->Preprocessing(geometry[iMGlevel], solver[iMGlevel], config, iMGlevel, NO_RK_ITER, RUNTIME_FLOW_SYS, false);
      }
      if (incompressible) {
        solver[iMGlevel][FLOW_SOL] = new CIncEulerSolver(geometry[iMGlevel], config, iMGlevel);
        solver[iMGlevel][FLOW_SOL]->Preprocessing(geometry[iMGlevel], solver[iMGlevel], config, iMGlevel, NO_RK_ITER, RUNTIME_FLOW_SYS, false);
      }
      if (iMGlevel == MESH_0) DOFsPerPoint += solver[iMGlevel][FLOW_SOL]->GetnVar();
    }
    if (ns) {
      if (compressible) {
        solver[iMGlevel][FLOW_SOL] = new CNSSolver(geometry[iMGlevel], config, iMGlevel);
      }
      if (incompressible) {
        solver[iMGlevel][FLOW_SOL] = new CIncNSSolver(geometry[iMGlevel], config, iMGlevel);
      }
      if (iMGlevel == MESH_0) DOFsPerPoint += solver[iMGlevel][FLOW_SOL]->GetnVar();
    }
    if (turbulent) {
      if (spalart_allmaras || e_spalart_allmaras || comp_spalart_allmaras || e_comp_spalart_allmaras || neg_spalart_allmaras) {
        solver[iMGlevel][TURB_SOL] = new CTurbSASolver(geometry[iMGlevel], config, iMGlevel, solver[iMGlevel][FLOW_SOL]->GetFluidModel() );
        solver[iMGlevel][FLOW_SOL]->Preprocessing(geometry[iMGlevel], solver[iMGlevel], config, iMGlevel, NO_RK_ITER, RUNTIME_FLOW_SYS, false);
        solver[iMGlevel][TURB_SOL]->Postprocessing(geometry[iMGlevel], solver[iMGlevel], config, iMGlevel);
      }
      else if (menter_sst) {
        solver[iMGlevel][TURB_SOL] = new CTurbSSTSolver(geometry[iMGlevel], config, iMGlevel);
        solver[iMGlevel][FLOW_SOL]->Preprocessing(geometry[iMGlevel], solver[iMGlevel], config, iMGlevel, NO_RK_ITER, RUNTIME_FLOW_SYS, false);
        solver[iMGlevel][TURB_SOL]->Postprocessing(geometry[iMGlevel], solver[iMGlevel], config, iMGlevel);
        solver[iMGlevel][FLOW_SOL]->Preprocessing(geometry[iMGlevel], solver[iMGlevel], config, iMGlevel, NO_RK_ITER, RUNTIME_FLOW_SYS, false);
      }
      if (iMGlevel == MESH_0) DOFsPerPoint += solver[iMGlevel][TURB_SOL]->GetnVar();
      if (transition) {
        solver[iMGlevel][TRANS_SOL] = new CTransLMSolver(geometry[iMGlevel], config, iMGlevel);
        if (iMGlevel == MESH_0) DOFsPerPoint += solver[iMGlevel][TRANS_SOL]->GetnVar();
      }
    }
    if (fem_euler) {
      if( fem_dg_flow ) {
        if( fem_dg_shock_persson ) {
          solver[iMGlevel][FLOW_SOL] = new CFEM_DG_NSSolver(geometry[iMGlevel], config, iMGlevel);
        }
        else {
          solver[iMGlevel][FLOW_SOL] = new CFEM_DG_EulerSolver(geometry[iMGlevel], config, iMGlevel);
        }
      }
    }
    if (fem_ns) {
      if( fem_dg_flow )
        solver[iMGlevel][FLOW_SOL] = new CFEM_DG_NSSolver(geometry[iMGlevel], config, iMGlevel);
    }
    if (fem_turbulent) {
      SU2_MPI::Error("Finite element turbulence model not yet implemented.", CURRENT_FUNCTION);
      
      if(fem_transition)
        SU2_MPI::Error("Finite element transition model not yet implemented.", CURRENT_FUNCTION);
    }
    if (heat_fvm) {
      solver[iMGlevel][HEAT_SOL] = new CHeatSolverFVM(geometry[iMGlevel], config, iMGlevel);
      if (iMGlevel == MESH_0) DOFsPerPoint += solver[iMGlevel][HEAT_SOL]->GetnVar();
    }
    if (fem) {
      solver[iMGlevel][FEA_SOL] = new CFEASolver(geometry[iMGlevel], config);
      if (iMGlevel == MESH_0) DOFsPerPoint += solver[iMGlevel][FEA_SOL]->GetnVar();
    }
    
    /*--- Allocate solution for adjoint problem ---*/
    
    if (adj_euler) {
      if (compressible) {
        solver[iMGlevel][ADJFLOW_SOL] = new CAdjEulerSolver(geometry[iMGlevel], config, iMGlevel);
      }
      if (incompressible) {
        SU2_MPI::Error("Continuous adjoint for the incompressible solver is not currently available.", CURRENT_FUNCTION);
      }
      if (iMGlevel == MESH_0) DOFsPerPoint += solver[iMGlevel][ADJFLOW_SOL]->GetnVar();
    }
    if (adj_ns) {
      if (compressible) {
        solver[iMGlevel][ADJFLOW_SOL] = new CAdjNSSolver(geometry[iMGlevel], config, iMGlevel);
      }
      if (incompressible) {
        SU2_MPI::Error("Continuous adjoint for the incompressible solver is not currently available.", CURRENT_FUNCTION);
      }
      if (iMGlevel == MESH_0) DOFsPerPoint += solver[iMGlevel][ADJFLOW_SOL]->GetnVar();
    }
    if (adj_turb) {
      solver[iMGlevel][ADJTURB_SOL] = new CAdjTurbSolver(geometry[iMGlevel], config, iMGlevel);
      if (iMGlevel == MESH_0) DOFsPerPoint += solver[iMGlevel][ADJTURB_SOL]->GetnVar();
    }
    
    if (disc_adj) {
      solver[iMGlevel][ADJFLOW_SOL] = new CDiscAdjSolver(geometry[iMGlevel], config, solver[iMGlevel][FLOW_SOL], RUNTIME_FLOW_SYS, iMGlevel);
      if (iMGlevel == MESH_0) DOFsPerPoint += solver[iMGlevel][ADJFLOW_SOL]->GetnVar();
      if (disc_adj_turb) {
        solver[iMGlevel][ADJTURB_SOL] = new CDiscAdjSolver(geometry[iMGlevel], config, solver[iMGlevel][TURB_SOL], RUNTIME_TURB_SYS, iMGlevel);
        if (iMGlevel == MESH_0) DOFsPerPoint += solver[iMGlevel][ADJTURB_SOL]->GetnVar();
      }
      if (heat_fvm) {
        solver[iMGlevel][ADJHEAT_SOL] = new CDiscAdjSolver(geometry[iMGlevel], config, solver[iMGlevel][HEAT_SOL], RUNTIME_HEAT_SYS, iMGlevel);
        if (iMGlevel == MESH_0) DOFsPerPoint += solver[iMGlevel][ADJHEAT_SOL]->GetnVar();
      }
    }
    
    if (disc_adj_fem) {
      solver[iMGlevel][ADJFEA_SOL] = new CDiscAdjFEASolver(geometry[iMGlevel], config, solver[iMGlevel][FEA_SOL], RUNTIME_FEA_SYS, iMGlevel);
      if (iMGlevel == MESH_0) DOFsPerPoint += solver[iMGlevel][ADJFEA_SOL]->GetnVar();
    }
    
    if (disc_adj_heat) {
      solver[iMGlevel][ADJHEAT_SOL] = new CDiscAdjSolver(geometry[iMGlevel], config, solver[iMGlevel][HEAT_SOL], RUNTIME_HEAT_SYS, iMGlevel);
      if (iMGlevel == MESH_0) DOFsPerPoint += solver[iMGlevel][ADJHEAT_SOL]->GetnVar();
    }
  }
  
  
  /*--- Check for restarts and use the LoadRestart() routines. ---*/
  
  bool update_geo = true;
  if (config->GetFSI_Simulation()) update_geo = false;
  
  Solver_Restart(solver, geometry, config, update_geo);
  
  /*--- Set up any necessary inlet profiles ---*/
  
  Inlet_Preprocessing(solver, geometry, config);
  
}


void CDriver::Inlet_Preprocessing(CSolver ***solver_container, CGeometry **geometry,
                                  CConfig *config) {

  bool euler, ns, turbulent,
  adj_euler, adj_ns, adj_turb,
  heat,
  fem,
  template_solver, disc_adj, disc_adj_fem, disc_adj_turb;
  int val_iter = 0;
  unsigned short iMesh;

  /*--- Initialize some useful booleans ---*/

  euler            = false;  ns              = false;  turbulent = false;
  adj_euler        = false;  adj_ns          = false;  adj_turb  = false;
  disc_adj         = false;
  fem              = false;  disc_adj_fem     = false;
  heat             = false;  disc_adj_turb    = false;
  template_solver  = false;

  /*--- Adjust iteration number for unsteady restarts. ---*/

  bool dual_time = ((config->GetUnsteady_Simulation() == DT_STEPPING_1ST) ||
                    (config->GetUnsteady_Simulation() == DT_STEPPING_2ND));
  bool time_stepping = config->GetUnsteady_Simulation() == TIME_STEPPING;
  bool adjoint = (config->GetDiscrete_Adjoint() || config->GetContinuous_Adjoint());

  if (dual_time) {
    if (adjoint) val_iter = SU2_TYPE::Int(config->GetUnst_AdjointIter())-1;
    else if (config->GetUnsteady_Simulation() == DT_STEPPING_1ST)
      val_iter = SU2_TYPE::Int(config->GetUnst_RestartIter())-1;
    else val_iter = SU2_TYPE::Int(config->GetUnst_RestartIter())-2;
  }

  if (time_stepping) {
    if (adjoint) val_iter = SU2_TYPE::Int(config->GetUnst_AdjointIter())-1;
    else val_iter = SU2_TYPE::Int(config->GetUnst_RestartIter())-1;
  }

  /*--- Assign booleans ---*/

  switch (config->GetKind_Solver()) {
    case TEMPLATE_SOLVER: template_solver = true; break;
    case EULER : euler = true; break;
    case NAVIER_STOKES: ns = true; break;
    case RANS : ns = true; turbulent = true; break;
    case HEAT_EQUATION_FVM: heat = true; break;
    case FEM_ELASTICITY: fem = true; break;
    case ADJ_EULER : euler = true; adj_euler = true; break;
    case ADJ_NAVIER_STOKES : ns = true; turbulent = (config->GetKind_Turb_Model() != NONE); adj_ns = true; break;
    case ADJ_RANS : ns = true; turbulent = true; adj_ns = true; adj_turb = (!config->GetFrozen_Visc_Cont()); break;
    case DISC_ADJ_EULER: euler = true; disc_adj = true; break;
    case DISC_ADJ_NAVIER_STOKES: ns = true; disc_adj = true; break;
    case DISC_ADJ_RANS: ns = true; turbulent = true; disc_adj = true; disc_adj_turb = (!config->GetFrozen_Visc_Disc()); break;
    case DISC_ADJ_FEM: fem = true; disc_adj_fem = true; break;
  }


  /*--- Load inlet profile files for any of the active solver containers. 
   Note that these routines fill the fine grid data structures for the markers
   and restrict values down to all coarser MG levels. ---*/

  if (config->GetInlet_Profile_From_File()) {

    /*--- Use LoadInletProfile() routines for the particular solver. ---*/

    if (rank == MASTER_NODE) {
      cout << endl;
      cout << "Reading inlet profile from file: ";
      cout << config->GetInlet_FileName() << endl;
    }

    bool no_profile = false;

    if (euler || ns || adj_euler || adj_ns || disc_adj) {
      solver_container[MESH_0][FLOW_SOL]->LoadInletProfile(geometry, solver_container, config, val_iter, FLOW_SOL, INLET_FLOW);
    }
    if (turbulent || adj_turb || disc_adj_turb) {
      solver_container[MESH_0][TURB_SOL]->LoadInletProfile(geometry, solver_container, config, val_iter, TURB_SOL, INLET_FLOW);
    }

    if (template_solver) {
      no_profile = true;
    }
    if (heat) {
      no_profile = true;
    }
    if (fem) {
      no_profile = true;
    }
    if (disc_adj_fem) {
      no_profile = true;
    }

    /*--- Exit if profiles were requested for a solver that is not available. ---*/

    if (no_profile) {
      SU2_MPI::Error(string("Inlet profile specification via file (C++) has not been \n") +
                     string("implemented yet for this solver.\n") +
                     string("Please set SPECIFIED_INLET_PROFILE= NO and try again."), CURRENT_FUNCTION);
    }

  } else {

    /*--- Uniform inlets or python-customized inlets ---*/

    /* --- Initialize quantities for inlet boundary
     * This routine does not check if they python wrapper is being used to
     * set custom boundary conditions.  This is intentional; the
     * default values for python custom BCs are initialized with the default
     * values specified in the config (avoiding non physical values) --- */

    for (iMesh = 0; iMesh <= config->GetnMGLevels(); iMesh++) {
      for(unsigned short iMarker=0; iMarker < config->GetnMarker_All(); iMarker++) {
        if (euler || ns || adj_euler || adj_ns || disc_adj)
          solver_container[iMesh][FLOW_SOL]->SetUniformInlet(config, iMarker);
        if (turbulent)
          solver_container[iMesh][TURB_SOL]->SetUniformInlet(config, iMarker);
      }
    }
    
  }
  
}

void CDriver::Solver_Restart(CSolver ***solver, CGeometry **geometry,
                             CConfig *config, bool update_geo) {

  bool euler, ns, turbulent,
  adj_euler, adj_ns, adj_turb,
  heat_fvm, fem, fem_euler, fem_ns, fem_dg_flow,
  template_solver, disc_adj, disc_adj_fem, disc_adj_turb, disc_adj_heat;
  int val_iter = 0;

  /*--- Initialize some useful booleans ---*/

  euler            = false;  ns           = false;  turbulent   = false;
  adj_euler        = false;  adj_ns       = false;  adj_turb    = false;
  fem_euler        = false;  fem_ns       = false;  fem_dg_flow = false;
  disc_adj         = false;
  fem              = false;  disc_adj_fem     = false;
  disc_adj_turb    = false;
  heat_fvm         = false;  disc_adj_heat    = false;
  template_solver  = false;

  /*--- Check for restarts and use the LoadRestart() routines. ---*/

  bool restart      = config->GetRestart();
  bool restart_flow = config->GetRestart_Flow();
  bool no_restart   = false;

  /*--- Adjust iteration number for unsteady restarts. ---*/

  bool dual_time = ((config->GetUnsteady_Simulation() == DT_STEPPING_1ST) ||
                    (config->GetUnsteady_Simulation() == DT_STEPPING_2ND));
  bool time_stepping = config->GetUnsteady_Simulation() == TIME_STEPPING;
  bool adjoint = (config->GetDiscrete_Adjoint() || config->GetContinuous_Adjoint());
  bool dynamic = (config->GetDynamic_Analysis() == DYNAMIC); // Dynamic simulation (FSI).

  if (dual_time) {
    if (adjoint) val_iter = SU2_TYPE::Int(config->GetUnst_AdjointIter())-1;
    else if (config->GetUnsteady_Simulation() == DT_STEPPING_1ST)
      val_iter = SU2_TYPE::Int(config->GetUnst_RestartIter())-1;
    else val_iter = SU2_TYPE::Int(config->GetUnst_RestartIter())-2;
  }

  if (time_stepping) {
    if (adjoint) val_iter = SU2_TYPE::Int(config->GetUnst_AdjointIter())-1;
    else val_iter = SU2_TYPE::Int(config->GetUnst_RestartIter())-1;
  }

  /*--- Assign booleans ---*/

  switch (config->GetKind_Solver()) {
    case TEMPLATE_SOLVER: template_solver = true; break;
    case EULER : euler = true; break;
    case NAVIER_STOKES: ns = true; heat_fvm = config->GetWeakly_Coupled_Heat(); break;
    case RANS : ns = true; turbulent = true; heat_fvm = config->GetWeakly_Coupled_Heat(); break;
    case FEM_EULER : fem_euler = true; break;
    case FEM_NAVIER_STOKES: fem_ns = true; break;
    case FEM_RANS : fem_ns = true; break;
    case FEM_LES : fem_ns = true; break;
    case HEAT_EQUATION_FVM: heat_fvm = true; break;
    case FEM_ELASTICITY: fem = true; break;
    case ADJ_EULER : euler = true; adj_euler = true; break;
    case ADJ_NAVIER_STOKES : ns = true; turbulent = (config->GetKind_Turb_Model() != NONE); adj_ns = true; break;
    case ADJ_RANS : ns = true; turbulent = true; adj_ns = true; adj_turb = (!config->GetFrozen_Visc_Cont()); break;
    case DISC_ADJ_EULER: euler = true; disc_adj = true; break;
    case DISC_ADJ_NAVIER_STOKES: ns = true; disc_adj = true; heat_fvm = config->GetWeakly_Coupled_Heat(); break;
    case DISC_ADJ_RANS: ns = true; turbulent = true; disc_adj = true; disc_adj_turb = (!config->GetFrozen_Visc_Disc()); heat_fvm = config->GetWeakly_Coupled_Heat(); break;
    case DISC_ADJ_FEM_EULER: fem_euler = true; disc_adj = true; break;
    case DISC_ADJ_FEM_NS: fem_ns = true; disc_adj = true; break;
    case DISC_ADJ_FEM_RANS: fem_ns = true; turbulent = true; disc_adj = true; disc_adj_turb = (!config->GetFrozen_Visc_Disc()); break;
    case DISC_ADJ_FEM: fem = true; disc_adj_fem = true; break;
    case DISC_ADJ_HEAT: heat_fvm = true; disc_adj_heat = true; break;

  }

  /*--- Determine the kind of FEM solver used for the flow. ---*/

  switch( config->GetKind_FEM_Flow() ) {
    case DG: fem_dg_flow = true; break;
  }

  /*--- Load restarts for any of the active solver containers. Note that
   these restart routines fill the fine grid and interpolate to all MG levels. ---*/

  if (restart || restart_flow) {
    if (euler || ns) {
      solver[MESH_0][FLOW_SOL]->LoadRestart(geometry, solver, config, val_iter, update_geo);
    }
    if (turbulent) {
      solver[MESH_0][TURB_SOL]->LoadRestart(geometry, solver, config, val_iter, update_geo);
    }
    if (fem) {
      if (dynamic) val_iter = SU2_TYPE::Int(config->GetDyn_RestartIter())-1;
      solver[MESH_0][FEA_SOL]->LoadRestart(geometry, solver, config, val_iter, update_geo);
    }
    if (fem_euler || fem_ns) {
      if (fem_dg_flow)
        solver[MESH_0][FLOW_SOL]->LoadRestart(geometry, solver, config, val_iter, update_geo);
    }
    if (heat_fvm) {
      solver[MESH_0][HEAT_SOL]->LoadRestart(geometry, solver, config, val_iter, update_geo);
    }
  }

  if (restart) {
    if (template_solver) {
      no_restart = true;
    }
    if (heat_fvm) {
      solver[MESH_0][HEAT_SOL]->LoadRestart(geometry, solver, config, val_iter, update_geo);
    }
    if (adj_euler || adj_ns) {
      solver[MESH_0][ADJFLOW_SOL]->LoadRestart(geometry, solver, config, val_iter, update_geo);
    }
    if (adj_turb) {
      no_restart = true;
    }
    if (disc_adj) {
      solver[MESH_0][ADJFLOW_SOL]->LoadRestart(geometry, solver, config, val_iter, update_geo);
      if (disc_adj_turb)
        solver[MESH_0][ADJTURB_SOL]->LoadRestart(geometry, solver, config, val_iter, update_geo);
      if (disc_adj_heat)
        solver[MESH_0][ADJHEAT_SOL]->LoadRestart(geometry, solver, config, val_iter, update_geo);
    }
    if (disc_adj_fem) {
        if (dynamic) val_iter = SU2_TYPE::Int(config->GetDyn_RestartIter())-1;
        solver[MESH_0][ADJFEA_SOL]->LoadRestart(geometry, solver, config, val_iter, update_geo);
    }
    if (disc_adj_heat) {
      solver[MESH_0][ADJHEAT_SOL]->LoadRestart(geometry, solver, config, val_iter, update_geo);
    }
  }

  /*--- Exit if a restart was requested for a solver that is not available. ---*/

  if (no_restart) {
    SU2_MPI::Error(string("A restart capability has not been implemented yet for this solver.\n") +
                   string("Please set RESTART_SOL= NO and try again."), CURRENT_FUNCTION);
  }

  /*--- Think about calls to pre / post-processing here, plus realizability checks. ---*/
  

}

void CDriver::Solver_Postprocessing(CSolver ****solver_container, CGeometry **geometry,
                                    CConfig *config, unsigned short val_iInst) {
  unsigned short iMGlevel;
  bool euler, ns, turbulent,
  adj_euler, adj_ns, adj_turb,
  heat_fvm, fem,
  spalart_allmaras, neg_spalart_allmaras, menter_sst, transition,
  template_solver, disc_adj, disc_adj_turb, disc_adj_fem, disc_adj_heat,
  e_spalart_allmaras, comp_spalart_allmaras, e_comp_spalart_allmaras;

  /*--- Initialize some useful booleans ---*/
  
  euler            = false;  ns              = false;  turbulent = false;
  adj_euler        = false;  adj_ns          = false;  adj_turb  = false;
  spalart_allmaras = false;  menter_sst      = false;  disc_adj_turb = false;
  neg_spalart_allmaras = false;
  disc_adj        = false;
  fem              = false;  disc_adj_fem    = false;
  heat_fvm        = false;   disc_adj_heat   = false;
  transition       = false;
  template_solver  = false;
  e_spalart_allmaras = false; comp_spalart_allmaras = false; e_comp_spalart_allmaras = false;

  /*--- Assign booleans ---*/
  
  switch (config->GetKind_Solver()) {
    case TEMPLATE_SOLVER: template_solver = true; break;
    case EULER : euler = true; break;
    case NAVIER_STOKES: ns = true; heat_fvm = config->GetWeakly_Coupled_Heat(); break;
    case RANS : ns = true; turbulent = true; if (config->GetKind_Trans_Model() == LM) transition = true; heat_fvm = config->GetWeakly_Coupled_Heat(); break;
    case FEM_EULER : euler = true; break;
    case FEM_NAVIER_STOKES:
    case FEM_LES: ns = true; break;
    case FEM_RANS: ns = true; turbulent = true; if (config->GetKind_Trans_Model() == LM) transition = true; break;
    case HEAT_EQUATION_FVM: heat_fvm = true; break;
    case FEM_ELASTICITY: fem = true; break;
    case ADJ_EULER : euler = true; adj_euler = true; break;
    case ADJ_NAVIER_STOKES : ns = true; turbulent = (config->GetKind_Turb_Model() != NONE); adj_ns = true; break;
    case ADJ_RANS : ns = true; turbulent = true; adj_ns = true; adj_turb = (!config->GetFrozen_Visc_Cont()); break;
    case DISC_ADJ_EULER: euler = true; disc_adj = true; break;
    case DISC_ADJ_NAVIER_STOKES: ns = true; disc_adj = true; heat_fvm = config->GetWeakly_Coupled_Heat(); break;
    case DISC_ADJ_RANS: ns = true; turbulent = true; disc_adj = true; disc_adj_turb = (!config->GetFrozen_Visc_Disc()); heat_fvm = config->GetWeakly_Coupled_Heat(); break;
    case DISC_ADJ_FEM_EULER: euler = true; disc_adj = true; break;
    case DISC_ADJ_FEM_NS: ns = true; disc_adj = true; break;
    case DISC_ADJ_FEM_RANS: ns = true; turbulent = true; disc_adj = true; disc_adj_turb = (!config->GetFrozen_Visc_Disc()); break;
    case DISC_ADJ_FEM: fem = true; disc_adj_fem = true; break;
    case DISC_ADJ_HEAT: heat_fvm = true; disc_adj_heat = true; break;
  }
  
  /*--- Assign turbulence model booleans ---*/
  
  if (turbulent)
    switch (config->GetKind_Turb_Model()) {
    case SA:     spalart_allmaras = true;     break;
    case SA_NEG: neg_spalart_allmaras = true; break;
    case SST:    menter_sst = true;           break;
    case SA_E: e_spalart_allmaras = true; break;
    case SA_COMP: comp_spalart_allmaras = true; break;
    case SA_E_COMP: e_comp_spalart_allmaras = true; break;
    }
  
  /*--- Definition of the Class for the solution: solver_container[DOMAIN][MESH_LEVEL][EQUATION]. Note that euler, ns
   and potential are incompatible, they use the same position in sol container ---*/
  
  for (iMGlevel = 0; iMGlevel <= config->GetnMGLevels(); iMGlevel++) {
    
    /*--- DeAllocate solution for a template problem ---*/
    
    if (template_solver) {
      delete solver_container[val_iInst][iMGlevel][TEMPLATE_SOL];
    }

    /*--- DeAllocate solution for adjoint problem ---*/
    
    if (adj_euler || adj_ns || disc_adj) {
      delete solver_container[val_iInst][iMGlevel][ADJFLOW_SOL];
      if (disc_adj_turb || adj_turb) {
        delete solver_container[val_iInst][iMGlevel][ADJTURB_SOL];
      }
      if (heat_fvm) {
        delete solver_container[val_iInst][iMGlevel][ADJHEAT_SOL];
      }
    }

    if (disc_adj_heat) {
      delete solver_container[val_iInst][iMGlevel][ADJHEAT_SOL];
    }

    /*--- DeAllocate solution for direct problem ---*/
    
    if (euler || ns) {
      delete solver_container[val_iInst][iMGlevel][FLOW_SOL];
    }

    if (turbulent) {
      if (spalart_allmaras || neg_spalart_allmaras || menter_sst || e_spalart_allmaras || comp_spalart_allmaras || e_comp_spalart_allmaras) {
        delete solver_container[val_iInst][iMGlevel][TURB_SOL];
      }
      if (transition) {
        delete solver_container[val_iInst][iMGlevel][TRANS_SOL];
      }
    }
    if (heat_fvm) {
      delete solver_container[val_iInst][iMGlevel][HEAT_SOL];
    }
    if (fem) {
      delete solver_container[val_iInst][iMGlevel][FEA_SOL];
    }
    if (disc_adj_fem) {
      delete solver_container[val_iInst][iMGlevel][ADJFEA_SOL];
    }
    
    delete [] solver_container[val_iInst][iMGlevel];
  }
  
  delete [] solver_container[val_iInst];

}

void CDriver::Integration_Preprocessing(CConfig *config, CIntegration **&integration) {

  unsigned short iSol;
  
  if (rank == MASTER_NODE)
    cout << endl <<"----------------- Integration and Numerics Preprocessing ----------------" << endl;
  
  integration = new CIntegration* [MAX_SOLS];
  for (iSol = 0; iSol < MAX_SOLS; iSol++)
    integration[iSol] = NULL;
  
  bool euler, adj_euler, ns, adj_ns, turbulent, adj_turb, fem,
      fem_euler, fem_ns, fem_turbulent,
      heat_fvm, template_solver, transition, disc_adj, disc_adj_fem, disc_adj_heat;

  /*--- Initialize some useful booleans ---*/
  euler            = false; adj_euler        = false;
  ns               = false; adj_ns           = false;
  turbulent        = false; adj_turb         = false;
  disc_adj         = false;
  fem_euler        = false;
  fem_ns           = false;
  fem_turbulent    = false;
  heat_fvm         = false; disc_adj_heat    = false;
  fem 			       = false; disc_adj_fem     = false;
  transition       = false;
  template_solver  = false;

  /*--- Assign booleans ---*/
  switch (config->GetKind_Solver()) {
    case TEMPLATE_SOLVER: template_solver = true; break;
    case EULER : euler = true; break;
    case NAVIER_STOKES: ns = true;  heat_fvm = config->GetWeakly_Coupled_Heat(); break;
    case RANS : ns = true; turbulent = true; if (config->GetKind_Trans_Model() == LM) transition = true; heat_fvm = config->GetWeakly_Coupled_Heat(); break;
    case FEM_EULER : fem_euler = true; break;
    case FEM_NAVIER_STOKES: fem_ns = true; break;
    case FEM_RANS : fem_ns = true; fem_turbulent = true; break;
    case FEM_LES :  fem_ns = true; break;
    case HEAT_EQUATION_FVM: heat_fvm = true; break;
    case FEM_ELASTICITY: fem = true; break;
    case ADJ_EULER : euler = true; adj_euler = true; break;
    case ADJ_NAVIER_STOKES : ns = true; turbulent = (config->GetKind_Turb_Model() != NONE); adj_ns = true; break;
    case ADJ_RANS : ns = true; turbulent = true; adj_ns = true; adj_turb = (!config->GetFrozen_Visc_Cont()); break;
    case DISC_ADJ_EULER : euler = true; disc_adj = true; break;
    case DISC_ADJ_FEM_EULER: fem_euler = true; disc_adj = true; break;
    case DISC_ADJ_FEM_NS: fem_ns = true; disc_adj = true; break;
    case DISC_ADJ_FEM_RANS: fem_ns = true; fem_turbulent = true; disc_adj = true; break;
    case DISC_ADJ_NAVIER_STOKES: ns = true; disc_adj = true; heat_fvm = config->GetWeakly_Coupled_Heat(); break;
    case DISC_ADJ_RANS : ns = true; turbulent = true; disc_adj = true; heat_fvm = config->GetWeakly_Coupled_Heat(); break;
    case DISC_ADJ_FEM: fem = true; disc_adj_fem = true; break;
    case DISC_ADJ_HEAT: heat_fvm = true; disc_adj_heat = true; break;
  }

  /*--- Allocate solution for a template problem ---*/
  if (template_solver) integration[TEMPLATE_SOL] = new CSingleGridIntegration(config);

  /*--- Allocate solution for direct problem ---*/
  if (euler) integration[FLOW_SOL] = new CMultiGridIntegration(config);
  if (ns) integration[FLOW_SOL] = new CMultiGridIntegration(config);
  if (turbulent) integration[TURB_SOL] = new CSingleGridIntegration(config);
  if (transition) integration[TRANS_SOL] = new CSingleGridIntegration(config);
  if (heat_fvm) integration[HEAT_SOL] = new CSingleGridIntegration(config);
  if (fem) integration[FEA_SOL] = new CStructuralIntegration(config);

  /*--- Allocate integration container for finite element flow solver. ---*/

  if (fem_euler) integration[FLOW_SOL] = new CFEM_DG_Integration(config);
  if (fem_ns)    integration[FLOW_SOL] = new CFEM_DG_Integration(config);
  //if (fem_turbulent) integration[FEM_TURB_SOL] = new CSingleGridIntegration(config);

  if (fem_turbulent)
    SU2_MPI::Error("No turbulent FEM solver yet", CURRENT_FUNCTION);

  /*--- Allocate solution for adjoint problem ---*/
  if (adj_euler) integration[ADJFLOW_SOL] = new CMultiGridIntegration(config);
  if (adj_ns) integration[ADJFLOW_SOL] = new CMultiGridIntegration(config);
  if (adj_turb) integration[ADJTURB_SOL] = new CSingleGridIntegration(config);

  if (disc_adj) integration[ADJFLOW_SOL] = new CIntegration(config);
  if (disc_adj_fem) integration[ADJFEA_SOL] = new CIntegration(config);
  if (disc_adj_heat) integration[ADJHEAT_SOL] = new CIntegration(config);

}

void CDriver::Integration_Postprocessing(CIntegration ***integration_container, CGeometry **geometry, CConfig *config, unsigned short val_iInst) {
  bool euler, adj_euler, ns, adj_ns, turbulent, adj_turb, fem,
      fem_euler, fem_ns, fem_turbulent,
      heat_fvm, template_solver, transition, disc_adj, disc_adj_fem, disc_adj_heat;

  /*--- Initialize some useful booleans ---*/
  euler            = false; adj_euler        = false;
  ns               = false; adj_ns           = false;
  turbulent        = false; adj_turb         = false;
  disc_adj         = false;
  fem_euler        = false;
  fem_ns           = false;
  fem_turbulent    = false;
  heat_fvm         = false; disc_adj_heat    = false;
  fem              = false; disc_adj_fem     = false;
  transition       = false;
  template_solver  = false;

  /*--- Assign booleans ---*/
  switch (config->GetKind_Solver()) {
    case TEMPLATE_SOLVER: template_solver = true; break;
    case EULER : euler = true; break;
    case NAVIER_STOKES: ns = true; heat_fvm = config->GetWeakly_Coupled_Heat(); break;
    case RANS : ns = true; turbulent = true; if (config->GetKind_Trans_Model() == LM) transition = true; heat_fvm = config->GetWeakly_Coupled_Heat(); break;
    case FEM_EULER : fem_euler = true; break;
    case FEM_NAVIER_STOKES: fem_ns = true; break;
    case FEM_RANS : fem_ns = true; fem_turbulent = true; break;
    case FEM_LES :  fem_ns = true; break;
    case HEAT_EQUATION_FVM: heat_fvm = true; break;
    case FEM_ELASTICITY: fem = true; break;
    case ADJ_EULER : euler = true; adj_euler = true; break;
    case ADJ_NAVIER_STOKES : ns = true; turbulent = (config->GetKind_Turb_Model() != NONE); adj_ns = true; break;
    case ADJ_RANS : ns = true; turbulent = true; adj_ns = true; adj_turb = (!config->GetFrozen_Visc_Cont()); break;
    case DISC_ADJ_EULER : euler = true; disc_adj = true; break;
    case DISC_ADJ_NAVIER_STOKES: ns = true; disc_adj = true; heat_fvm = config->GetWeakly_Coupled_Heat(); break;
    case DISC_ADJ_RANS : ns = true; turbulent = true; disc_adj = true; heat_fvm = config->GetWeakly_Coupled_Heat(); break;
    case DISC_ADJ_FEM_EULER: fem_euler = true; disc_adj = true; break;
    case DISC_ADJ_FEM_NS: fem_ns = true; disc_adj = true; break;
    case DISC_ADJ_FEM_RANS: fem_ns = true; fem_turbulent = true; disc_adj = true; break;
    case DISC_ADJ_FEM: fem = true; disc_adj_fem = true; break;
    case DISC_ADJ_HEAT: heat_fvm = true; disc_adj_heat = true; break;
  }

  /*--- DeAllocate solution for a template problem ---*/
  if (template_solver) integration_container[val_iInst][TEMPLATE_SOL] = new CSingleGridIntegration(config);

  /*--- DeAllocate solution for direct problem ---*/
  if (euler || ns) delete integration_container[val_iInst][FLOW_SOL];
  if (turbulent) delete integration_container[val_iInst][TURB_SOL];
  if (transition) delete integration_container[val_iInst][TRANS_SOL];
  if (heat_fvm) delete integration_container[val_iInst][HEAT_SOL];
  if (fem) delete integration_container[val_iInst][FEA_SOL];
  if (disc_adj_fem) delete integration_container[val_iInst][ADJFEA_SOL];
  if (disc_adj_heat) delete integration_container[val_iInst][ADJHEAT_SOL];

  /*--- DeAllocate solution for adjoint problem ---*/
  if (adj_euler || adj_ns || disc_adj) delete integration_container[val_iInst][ADJFLOW_SOL];
  if (adj_turb) delete integration_container[val_iInst][ADJTURB_SOL];

  /*--- DeAllocate integration container for finite element flow solver. ---*/
  if (fem_euler || fem_ns) delete integration_container[val_iInst][FLOW_SOL];
  //if (fem_turbulent)     delete integration_container[val_iInst][FEM_TURB_SOL];

  if (fem_turbulent)
    SU2_MPI::Error("No turbulent FEM solver yet", CURRENT_FUNCTION);

  delete [] integration_container[val_iInst];
}

void CDriver::Numerics_Preprocessing(CConfig *config, CSolver ***solver, CNumerics ****&numerics) {

  unsigned short iMGlevel, iSol,
      
  nVar_Template         = 0,
  nVar_Flow             = 0,
  nVar_Trans            = 0,
  nVar_Turb             = 0,
  nVar_Adj_Flow         = 0,
  nVar_Adj_Turb         = 0,
  nVar_FEM              = 0,
  nVar_Heat             = 0;
  
  numerics = new CNumerics***[config->GetnMGLevels()+1];
  
  su2double *constants = NULL;
  
  bool
  euler, adj_euler,
  ns, adj_ns,
  turbulent, adj_turb,
  fem_euler, fem_ns, fem_turbulent,
  spalart_allmaras, neg_spalart_allmaras, menter_sst,
  fem,
  heat_fvm,
  transition,
  template_solver;
  bool e_spalart_allmaras, comp_spalart_allmaras, e_comp_spalart_allmaras;
  
  bool compressible = (config->GetKind_Regime() == COMPRESSIBLE);
  bool incompressible = (config->GetKind_Regime() == INCOMPRESSIBLE);
  bool ideal_gas = (config->GetKind_FluidModel() == STANDARD_AIR || config->GetKind_FluidModel() == IDEAL_GAS );
  bool roe_low_dissipation = config->GetKind_RoeLowDiss() != NO_ROELOWDISS;
  
  /*--- Initialize some useful booleans ---*/
  euler            = false; ns     = false; turbulent     = false;
  fem_euler        = false; fem_ns = false; fem_turbulent = false;
  adj_euler        = false;   adj_ns           = false;   adj_turb         = false;
  heat_fvm         = false;
  fem              = false;
  spalart_allmaras = false; neg_spalart_allmaras = false;	menter_sst       = false;
  transition       = false;
  template_solver  = false;
  e_spalart_allmaras = false; comp_spalart_allmaras = false; e_comp_spalart_allmaras = false;
  
  /*--- Assign booleans ---*/
  switch (config->GetKind_Solver()) {
    case TEMPLATE_SOLVER: template_solver = true; break;
    case EULER : case DISC_ADJ_EULER: euler = true; break;
    case NAVIER_STOKES: case DISC_ADJ_NAVIER_STOKES: ns = true; heat_fvm = config->GetWeakly_Coupled_Heat(); break;
    case RANS : case DISC_ADJ_RANS:  ns = true; turbulent = true; if (config->GetKind_Trans_Model() == LM) transition = true; heat_fvm = config->GetWeakly_Coupled_Heat(); break;
    case FEM_EULER : case DISC_ADJ_FEM_EULER : fem_euler = true; break;
    case FEM_NAVIER_STOKES: case DISC_ADJ_FEM_NS : fem_ns = true; break;
    case FEM_RANS : case DISC_ADJ_FEM_RANS : fem_ns = true; fem_turbulent = true; break;
    case FEM_LES :  fem_ns = true; break;
    case HEAT_EQUATION_FVM: heat_fvm = true; break;
    case FEM_ELASTICITY: case DISC_ADJ_FEM: fem = true; break;
    case ADJ_EULER : euler = true; adj_euler = true; break;
    case ADJ_NAVIER_STOKES : ns = true; turbulent = (config->GetKind_Turb_Model() != NONE); adj_ns = true; break;
    case ADJ_RANS : ns = true; turbulent = true; adj_ns = true; adj_turb = (!config->GetFrozen_Visc_Cont()); break;
  }
  
  /*--- Assign turbulence model booleans ---*/

  if (turbulent || fem_turbulent)
    switch (config->GetKind_Turb_Model()) {
      case SA:     spalart_allmaras = true;     break;
      case SA_NEG: neg_spalart_allmaras = true; break;
      case SA_E:   e_spalart_allmaras = true; break;
      case SA_COMP:   comp_spalart_allmaras = true; break;
      case SA_E_COMP:   e_comp_spalart_allmaras = true; break;
      case SST:    menter_sst = true; constants = solver[MESH_0][TURB_SOL]->GetConstants(); break;
      default: SU2_MPI::Error("Specified turbulence model unavailable or none selected", CURRENT_FUNCTION); break;
    }
  
  /*--- Number of variables for the template ---*/
  
  if (template_solver) nVar_Flow = solver[MESH_0][FLOW_SOL]->GetnVar();
  
  /*--- Number of variables for direct problem ---*/

  if (euler)        nVar_Flow = solver[MESH_0][FLOW_SOL]->GetnVar();
  if (ns)           nVar_Flow = solver[MESH_0][FLOW_SOL]->GetnVar();
  if (turbulent)    nVar_Turb = solver[MESH_0][TURB_SOL]->GetnVar();
  if (transition)   nVar_Trans = solver[MESH_0][TRANS_SOL]->GetnVar();

  if (fem_euler)        nVar_Flow = solver[MESH_0][FLOW_SOL]->GetnVar();
  if (fem_ns)           nVar_Flow = solver[MESH_0][FLOW_SOL]->GetnVar();
  //if (fem_turbulent)    nVar_Turb = solver_container[MESH_0][FEM_TURB_SOL]->GetnVar();
  
  if (fem)          nVar_FEM = solver[MESH_0][FEA_SOL]->GetnVar();
  if (heat_fvm)     nVar_Heat = solver[MESH_0][HEAT_SOL]->GetnVar();

  /*--- Number of variables for adjoint problem ---*/
  
  if (adj_euler)        nVar_Adj_Flow = solver[MESH_0][ADJFLOW_SOL]->GetnVar();
  if (adj_ns)           nVar_Adj_Flow = solver[MESH_0][ADJFLOW_SOL]->GetnVar();
  if (adj_turb)         nVar_Adj_Turb = solver[MESH_0][ADJTURB_SOL]->GetnVar();
  
  /*--- Definition of the Class for the numerical method: numerics_container[INSTANCE_LEVEL][MESH_LEVEL][EQUATION][EQ_TERM] ---*/
  if (fem){
    for (iMGlevel = 0; iMGlevel <= config->GetnMGLevels(); iMGlevel++) {
      numerics[iMGlevel] = new CNumerics** [MAX_SOLS];
      for (iSol = 0; iSol < MAX_SOLS; iSol++)
        numerics[iMGlevel][iSol] = new CNumerics* [MAX_TERMS_FEA];
    }
  }
  else{
    for (iMGlevel = 0; iMGlevel <= config->GetnMGLevels(); iMGlevel++) {
      numerics[iMGlevel] = new CNumerics** [MAX_SOLS];
      for (iSol = 0; iSol < MAX_SOLS; iSol++)
        numerics[iMGlevel][iSol] = new CNumerics* [MAX_TERMS];
    }
  }
  
  /*--- Solver definition for the template problem ---*/
  if (template_solver) {
    
    /*--- Definition of the convective scheme for each equation and mesh level ---*/
    switch (config->GetKind_ConvNumScheme_Template()) {
      case SPACE_CENTERED : case SPACE_UPWIND :
        for (iMGlevel = 0; iMGlevel <= config->GetnMGLevels(); iMGlevel++)
          numerics[iMGlevel][TEMPLATE_SOL][CONV_TERM] = new CConvective_Template(nDim, nVar_Template, config);
        break;
      default : SU2_MPI::Error("Convective scheme not implemented (template_solver).", CURRENT_FUNCTION); break;
    }
    
    /*--- Definition of the viscous scheme for each equation and mesh level ---*/
    for (iMGlevel = 0; iMGlevel <= config->GetnMGLevels(); iMGlevel++)
      numerics[iMGlevel][TEMPLATE_SOL][VISC_TERM] = new CViscous_Template(nDim, nVar_Template, config);
    
    /*--- Definition of the source term integration scheme for each equation and mesh level ---*/
    for (iMGlevel = 0; iMGlevel <= config->GetnMGLevels(); iMGlevel++)
      numerics[iMGlevel][TEMPLATE_SOL][SOURCE_FIRST_TERM] = new CSource_Template(nDim, nVar_Template, config);
    
    /*--- Definition of the boundary condition method ---*/
    for (iMGlevel = 0; iMGlevel <= config->GetnMGLevels(); iMGlevel++) {
      numerics[iMGlevel][TEMPLATE_SOL][CONV_BOUND_TERM] = new CConvective_Template(nDim, nVar_Template, config);
    }
    
  }
  
  /*--- Solver definition for the Potential, Euler, Navier-Stokes problems ---*/
  if ((euler) || (ns)) {
    
    /*--- Definition of the convective scheme for each equation and mesh level ---*/
    switch (config->GetKind_ConvNumScheme_Flow()) {
      case NO_CONVECTIVE :
        SU2_MPI::Error("No convective scheme.", CURRENT_FUNCTION);
        break;
        
      case SPACE_CENTERED :
        if (compressible) {
          /*--- Compressible flow ---*/
          switch (config->GetKind_Centered_Flow()) {
            case NO_CENTERED : cout << "No centered scheme." << endl; break;
            case LAX : numerics[MESH_0][FLOW_SOL][CONV_TERM] = new CCentLax_Flow(nDim, nVar_Flow, config); break;
            case JST : numerics[MESH_0][FLOW_SOL][CONV_TERM] = new CCentJST_Flow(nDim, nVar_Flow, config); break;
            case JST_KE : numerics[MESH_0][FLOW_SOL][CONV_TERM] = new CCentJST_KE_Flow(nDim, nVar_Flow, config); break;
            default : SU2_MPI::Error("Centered scheme not implemented.", CURRENT_FUNCTION); break;
          }
          
          for (iMGlevel = 1; iMGlevel <= config->GetnMGLevels(); iMGlevel++)
            numerics[iMGlevel][FLOW_SOL][CONV_TERM] = new CCentLax_Flow(nDim, nVar_Flow, config);
          
          /*--- Definition of the boundary condition method ---*/
          for (iMGlevel = 0; iMGlevel <= config->GetnMGLevels(); iMGlevel++)
            numerics[iMGlevel][FLOW_SOL][CONV_BOUND_TERM] = new CUpwRoe_Flow(nDim, nVar_Flow, config, false);
          
        }
        if (incompressible) {
          /*--- Incompressible flow, use preconditioning method ---*/
          switch (config->GetKind_Centered_Flow()) {
            case NO_CENTERED : cout << "No centered scheme." << endl; break;
            case LAX : numerics[MESH_0][FLOW_SOL][CONV_TERM] = new CCentLaxInc_Flow(nDim, nVar_Flow, config); break;
            case JST : numerics[MESH_0][FLOW_SOL][CONV_TERM] = new CCentJSTInc_Flow(nDim, nVar_Flow, config); break;
            default : SU2_MPI::Error("Centered scheme not implemented.\n Currently, only JST and LAX-FRIEDRICH are available for incompressible flows.", CURRENT_FUNCTION); break;
          }
          for (iMGlevel = 1; iMGlevel <= config->GetnMGLevels(); iMGlevel++)
            numerics[iMGlevel][FLOW_SOL][CONV_TERM] = new CCentLaxInc_Flow(nDim, nVar_Flow, config);
          
          /*--- Definition of the boundary condition method ---*/
          for (iMGlevel = 0; iMGlevel <= config->GetnMGLevels(); iMGlevel++)
            numerics[iMGlevel][FLOW_SOL][CONV_BOUND_TERM] = new CUpwFDSInc_Flow(nDim, nVar_Flow, config);
          
        }
        break;
      case SPACE_UPWIND :
        if (compressible) {
          /*--- Compressible flow ---*/
          switch (config->GetKind_Upwind_Flow()) {
            case NO_UPWIND : cout << "No upwind scheme." << endl; break;
            case ROE:
              if (ideal_gas) {
                
                for (iMGlevel = 0; iMGlevel <= config->GetnMGLevels(); iMGlevel++) {
                  numerics[iMGlevel][FLOW_SOL][CONV_TERM] = new CUpwRoe_Flow(nDim, nVar_Flow, config, roe_low_dissipation);
                  numerics[iMGlevel][FLOW_SOL][CONV_BOUND_TERM] = new CUpwRoe_Flow(nDim, nVar_Flow, config, false);
                }
              } else {
                
                for (iMGlevel = 0; iMGlevel <= config->GetnMGLevels(); iMGlevel++) {
                  numerics[iMGlevel][FLOW_SOL][CONV_TERM] = new CUpwGeneralRoe_Flow(nDim, nVar_Flow, config);
                  numerics[iMGlevel][FLOW_SOL][CONV_BOUND_TERM] = new CUpwGeneralRoe_Flow(nDim, nVar_Flow, config);
                }
              }
              break;
              
            case AUSM:
              for (iMGlevel = 0; iMGlevel <= config->GetnMGLevels(); iMGlevel++) {
                numerics[iMGlevel][FLOW_SOL][CONV_TERM] = new CUpwAUSM_Flow(nDim, nVar_Flow, config);
                numerics[iMGlevel][FLOW_SOL][CONV_BOUND_TERM] = new CUpwAUSM_Flow(nDim, nVar_Flow, config);
              }
              break;

	          case AUSMPLUSUP:
              for (iMGlevel = 0; iMGlevel <= config->GetnMGLevels(); iMGlevel++) {
                numerics[iMGlevel][FLOW_SOL][CONV_TERM] = new CUpwAUSMPLUSUP_Flow(nDim, nVar_Flow, config);
                numerics[iMGlevel][FLOW_SOL][CONV_BOUND_TERM] = new CUpwAUSMPLUSUP_Flow(nDim, nVar_Flow, config);
              }
              break;

            case AUSMPLUSUP2:
              for (iMGlevel = 0; iMGlevel <= config->GetnMGLevels(); iMGlevel++) {
                numerics[iMGlevel][FLOW_SOL][CONV_TERM] = new CUpwAUSMPLUSUP2_Flow(nDim, nVar_Flow, config);
                numerics[iMGlevel][FLOW_SOL][CONV_BOUND_TERM] = new CUpwAUSMPLUSUP2_Flow(nDim, nVar_Flow, config);
              }
              break;
              
            case TURKEL:
              for (iMGlevel = 0; iMGlevel <= config->GetnMGLevels(); iMGlevel++) {
                numerics[iMGlevel][FLOW_SOL][CONV_TERM] = new CUpwTurkel_Flow(nDim, nVar_Flow, config);
                numerics[iMGlevel][FLOW_SOL][CONV_BOUND_TERM] = new CUpwTurkel_Flow(nDim, nVar_Flow, config);
              }
              break;
                  
            case L2ROE:
              for (iMGlevel = 0; iMGlevel <= config->GetnMGLevels(); iMGlevel++) {
                numerics[iMGlevel][FLOW_SOL][CONV_TERM] = new CUpwL2Roe_Flow(nDim, nVar_Flow, config);
                numerics[iMGlevel][FLOW_SOL][CONV_BOUND_TERM] = new CUpwL2Roe_Flow(nDim, nVar_Flow, config);
              }
              break;
            case LMROE:
              for (iMGlevel = 0; iMGlevel <= config->GetnMGLevels(); iMGlevel++) {
                numerics[iMGlevel][FLOW_SOL][CONV_TERM] = new CUpwLMRoe_Flow(nDim, nVar_Flow, config);
                numerics[iMGlevel][FLOW_SOL][CONV_BOUND_TERM] = new CUpwLMRoe_Flow(nDim, nVar_Flow, config);
              }
              break;

            case SLAU:
              for (iMGlevel = 0; iMGlevel <= config->GetnMGLevels(); iMGlevel++) {
                numerics[iMGlevel][FLOW_SOL][CONV_TERM] = new CUpwSLAU_Flow(nDim, nVar_Flow, config, roe_low_dissipation);
                numerics[iMGlevel][FLOW_SOL][CONV_BOUND_TERM] = new CUpwSLAU_Flow(nDim, nVar_Flow, config, false);
              }
              break;
              
            case SLAU2:
              for (iMGlevel = 0; iMGlevel <= config->GetnMGLevels(); iMGlevel++) {
                numerics[iMGlevel][FLOW_SOL][CONV_TERM] = new CUpwSLAU2_Flow(nDim, nVar_Flow, config, roe_low_dissipation);
                numerics[iMGlevel][FLOW_SOL][CONV_BOUND_TERM] = new CUpwSLAU2_Flow(nDim, nVar_Flow, config, false);
              }
              break;
              
            case HLLC:
              if (ideal_gas) {
                for (iMGlevel = 0; iMGlevel <= config->GetnMGLevels(); iMGlevel++) {
                  numerics[iMGlevel][FLOW_SOL][CONV_TERM] = new CUpwHLLC_Flow(nDim, nVar_Flow, config);
                  numerics[iMGlevel][FLOW_SOL][CONV_BOUND_TERM] = new CUpwHLLC_Flow(nDim, nVar_Flow, config);
                }
              }
              else {
                for (iMGlevel = 0; iMGlevel <= config->GetnMGLevels(); iMGlevel++) {
                  numerics[iMGlevel][FLOW_SOL][CONV_TERM] = new CUpwGeneralHLLC_Flow(nDim, nVar_Flow, config);
                  numerics[iMGlevel][FLOW_SOL][CONV_BOUND_TERM] = new CUpwGeneralHLLC_Flow(nDim, nVar_Flow, config);
                }
              }
              break;
              
            case MSW:
              for (iMGlevel = 0; iMGlevel <= config->GetnMGLevels(); iMGlevel++) {
                numerics[iMGlevel][FLOW_SOL][CONV_TERM] = new CUpwMSW_Flow(nDim, nVar_Flow, config);
                numerics[iMGlevel][FLOW_SOL][CONV_BOUND_TERM] = new CUpwMSW_Flow(nDim, nVar_Flow, config);
              }
              break;
              
            case CUSP:
              for (iMGlevel = 0; iMGlevel <= config->GetnMGLevels(); iMGlevel++) {
                numerics[iMGlevel][FLOW_SOL][CONV_TERM] = new CUpwCUSP_Flow(nDim, nVar_Flow, config);
                numerics[iMGlevel][FLOW_SOL][CONV_BOUND_TERM] = new CUpwCUSP_Flow(nDim, nVar_Flow, config);
              }
              break;
              
            default : SU2_MPI::Error("Upwind scheme not implemented.", CURRENT_FUNCTION); break;
          }
          
        }
        if (incompressible) {
          /*--- Incompressible flow, use artificial compressibility method ---*/
          switch (config->GetKind_Upwind_Flow()) {
            case NO_UPWIND : cout << "No upwind scheme." << endl; break;
            case FDS:
              for (iMGlevel = 0; iMGlevel <= config->GetnMGLevels(); iMGlevel++) {
                numerics[iMGlevel][FLOW_SOL][CONV_TERM] = new CUpwFDSInc_Flow(nDim, nVar_Flow, config);
                numerics[iMGlevel][FLOW_SOL][CONV_BOUND_TERM] = new CUpwFDSInc_Flow(nDim, nVar_Flow, config);
              }
              break;
            default : SU2_MPI::Error("Upwind scheme not implemented.\n Currently, only FDS is available for incompressible flows.", CURRENT_FUNCTION); break;
          }
        }
        break;
        
      default :
        SU2_MPI::Error("Convective scheme not implemented (Euler and Navier-Stokes).", CURRENT_FUNCTION);
        break;
    }
    
    /*--- Definition of the viscous scheme for each equation and mesh level ---*/
    if (compressible) {
      if (ideal_gas) {
        
        /*--- Compressible flow Ideal gas ---*/
        numerics[MESH_0][FLOW_SOL][VISC_TERM] = new CAvgGrad_Flow(nDim, nVar_Flow, true, config);
        for (iMGlevel = 1; iMGlevel <= config->GetnMGLevels(); iMGlevel++)
          numerics[iMGlevel][FLOW_SOL][VISC_TERM] = new CAvgGrad_Flow(nDim, nVar_Flow, false, config);
        
        /*--- Definition of the boundary condition method ---*/
        for (iMGlevel = 0; iMGlevel <= config->GetnMGLevels(); iMGlevel++)
          numerics[iMGlevel][FLOW_SOL][VISC_BOUND_TERM] = new CAvgGrad_Flow(nDim, nVar_Flow, false, config);
        
      } else {
        
        /*--- Compressible flow Realgas ---*/
        numerics[MESH_0][FLOW_SOL][VISC_TERM] = new CGeneralAvgGrad_Flow(nDim, nVar_Flow, true, config);
        for (iMGlevel = 1; iMGlevel <= config->GetnMGLevels(); iMGlevel++)
          numerics[iMGlevel][FLOW_SOL][VISC_TERM] = new CGeneralAvgGrad_Flow(nDim, nVar_Flow, false, config);
        
        /*--- Definition of the boundary condition method ---*/
        for (iMGlevel = 0; iMGlevel <= config->GetnMGLevels(); iMGlevel++)
          numerics[iMGlevel][FLOW_SOL][VISC_BOUND_TERM] = new CGeneralAvgGrad_Flow(nDim, nVar_Flow, false, config);
        
      }
    }
    if (incompressible) {
      /*--- Incompressible flow, use preconditioning method ---*/
      numerics[MESH_0][FLOW_SOL][VISC_TERM] = new CAvgGradInc_Flow(nDim, nVar_Flow, true, config);
      for (iMGlevel = 1; iMGlevel <= config->GetnMGLevels(); iMGlevel++)
        numerics[iMGlevel][FLOW_SOL][VISC_TERM] = new CAvgGradInc_Flow(nDim, nVar_Flow, false, config);
      
      /*--- Definition of the boundary condition method ---*/
      for (iMGlevel = 0; iMGlevel <= config->GetnMGLevels(); iMGlevel++)
        numerics[iMGlevel][FLOW_SOL][VISC_BOUND_TERM] = new CAvgGradInc_Flow(nDim, nVar_Flow, false, config);
    }
    
    /*--- Definition of the source term integration scheme for each equation and mesh level ---*/
    for (iMGlevel = 0; iMGlevel <= config->GetnMGLevels(); iMGlevel++) {
      
      if (config->GetBody_Force() == YES)
        if (incompressible) numerics[iMGlevel][FLOW_SOL][SOURCE_FIRST_TERM] = new CSourceIncBodyForce(nDim, nVar_Flow, config);
        else numerics[iMGlevel][FLOW_SOL][SOURCE_FIRST_TERM] = new CSourceBodyForce(nDim, nVar_Flow, config);
      else if (incompressible && (config->GetKind_DensityModel() == BOUSSINESQ))
        numerics[iMGlevel][FLOW_SOL][SOURCE_FIRST_TERM] = new CSourceBoussinesq(nDim, nVar_Flow, config);
      else if (config->GetRotating_Frame() == YES)
        numerics[iMGlevel][FLOW_SOL][SOURCE_FIRST_TERM] = new CSourceRotatingFrame_Flow(nDim, nVar_Flow, config);
      else if (config->GetAxisymmetric() == YES)
        if (incompressible) numerics[iMGlevel][FLOW_SOL][SOURCE_FIRST_TERM] = new CSourceIncAxisymmetric_Flow(nDim, nVar_Flow, config);
      else numerics[iMGlevel][FLOW_SOL][SOURCE_FIRST_TERM] = new CSourceAxisymmetric_Flow(nDim, nVar_Flow, config);
      else if (config->GetGravityForce() == YES)
        numerics[iMGlevel][FLOW_SOL][SOURCE_FIRST_TERM] = new CSourceGravity(nDim, nVar_Flow, config);
      else if (config->GetWind_Gust() == YES)
        numerics[iMGlevel][FLOW_SOL][SOURCE_FIRST_TERM] = new CSourceWindGust(nDim, nVar_Flow, config);
      else
        numerics[iMGlevel][FLOW_SOL][SOURCE_FIRST_TERM] = new CSourceNothing(nDim, nVar_Flow, config);
      
      numerics[iMGlevel][FLOW_SOL][SOURCE_SECOND_TERM] = new CSourceNothing(nDim, nVar_Flow, config);
    }
    
  }

  /*--- Riemann solver definition for the Euler, Navier-Stokes problems for the FEM discretization. ---*/
  if ((fem_euler) || (fem_ns)) {

    switch (config->GetRiemann_Solver_FEM()) {
      case NO_UPWIND : cout << "Riemann solver disabled." << endl; break;
      case ROE:
      case LAX_FRIEDRICH:
        /* Hard coded optimized implementation is used in the DG solver. No need to allocate the
           corresponding entry in numerics. */
        break;

      case AUSM:
        for (iMGlevel = 0; iMGlevel <= config->GetnMGLevels(); iMGlevel++) {
          numerics[iMGlevel][FLOW_SOL][CONV_TERM] = new CUpwAUSM_Flow(nDim, nVar_Flow, config);
          numerics[iMGlevel][FLOW_SOL][CONV_BOUND_TERM] = new CUpwAUSM_Flow(nDim, nVar_Flow, config);
        }
        break;

      case TURKEL:
        for (iMGlevel = 0; iMGlevel <= config->GetnMGLevels(); iMGlevel++) {
          numerics[iMGlevel][FLOW_SOL][CONV_TERM] = new CUpwTurkel_Flow(nDim, nVar_Flow, config);
          numerics[iMGlevel][FLOW_SOL][CONV_BOUND_TERM] = new CUpwTurkel_Flow(nDim, nVar_Flow, config);
        }
        break;

      case HLLC:
          for (iMGlevel = 0; iMGlevel <= config->GetnMGLevels(); iMGlevel++) {
            numerics[iMGlevel][FLOW_SOL][CONV_TERM] = new CUpwHLLC_Flow(nDim, nVar_Flow, config);
            numerics[iMGlevel][FLOW_SOL][CONV_BOUND_TERM] = new CUpwHLLC_Flow(nDim, nVar_Flow, config);
          }
        break;

      case MSW:
        for (iMGlevel = 0; iMGlevel <= config->GetnMGLevels(); iMGlevel++) {
          numerics[iMGlevel][FLOW_SOL][CONV_TERM] = new CUpwMSW_Flow(nDim, nVar_Flow, config);
          numerics[iMGlevel][FLOW_SOL][CONV_BOUND_TERM] = new CUpwMSW_Flow(nDim, nVar_Flow, config);
        }
        break;

      case CUSP:
        for (iMGlevel = 0; iMGlevel <= config->GetnMGLevels(); iMGlevel++) {
          numerics[iMGlevel][FLOW_SOL][CONV_TERM] = new CUpwCUSP_Flow(nDim, nVar_Flow, config);
          numerics[iMGlevel][FLOW_SOL][CONV_BOUND_TERM] = new CUpwCUSP_Flow(nDim, nVar_Flow, config);
        }
        break;

      default :
        SU2_MPI::Error("Riemann solver not implemented.", CURRENT_FUNCTION);
    }

  }

  /*--- Solver definition for the turbulent model problem ---*/
  
  if (turbulent) {
    
    /*--- Definition of the convective scheme for each equation and mesh level ---*/
    
    switch (config->GetKind_ConvNumScheme_Turb()) {
      case NONE :
        break;
      case SPACE_UPWIND :
        for (iMGlevel = 0; iMGlevel <= config->GetnMGLevels(); iMGlevel++) {
          if (spalart_allmaras || neg_spalart_allmaras || e_spalart_allmaras || comp_spalart_allmaras || e_comp_spalart_allmaras ) {
            numerics[iMGlevel][TURB_SOL][CONV_TERM] = new CUpwSca_TurbSA(nDim, nVar_Turb, config);
          }
          else if (menter_sst) numerics[iMGlevel][TURB_SOL][CONV_TERM] = new CUpwSca_TurbSST(nDim, nVar_Turb, config);
        }
        break;
      default :
        SU2_MPI::Error("Convective scheme not implemented (turbulent).", CURRENT_FUNCTION);
        break;
    }
    
    /*--- Definition of the viscous scheme for each equation and mesh level ---*/
    
    for (iMGlevel = 0; iMGlevel <= config->GetnMGLevels(); iMGlevel++) {
      if (spalart_allmaras || e_spalart_allmaras || comp_spalart_allmaras || e_comp_spalart_allmaras){
        numerics[iMGlevel][TURB_SOL][VISC_TERM] = new CAvgGrad_TurbSA(nDim, nVar_Turb, true, config);
      }
      else if (neg_spalart_allmaras) numerics[iMGlevel][TURB_SOL][VISC_TERM] = new CAvgGrad_TurbSA_Neg(nDim, nVar_Turb, true, config);
      else if (menter_sst) numerics[iMGlevel][TURB_SOL][VISC_TERM] = new CAvgGrad_TurbSST(nDim, nVar_Turb, constants, true, config);
    }
    
    /*--- Definition of the source term integration scheme for each equation and mesh level ---*/
    
    for (iMGlevel = 0; iMGlevel <= config->GetnMGLevels(); iMGlevel++) {
      if (spalart_allmaras) numerics[iMGlevel][TURB_SOL][SOURCE_FIRST_TERM] = new CSourcePieceWise_TurbSA(nDim, nVar_Turb, config);
      else if (e_spalart_allmaras) numerics[iMGlevel][TURB_SOL][SOURCE_FIRST_TERM] = new CSourcePieceWise_TurbSA_E(nDim, nVar_Turb, config);
      else if (comp_spalart_allmaras) numerics[iMGlevel][TURB_SOL][SOURCE_FIRST_TERM] = new CSourcePieceWise_TurbSA_COMP(nDim, nVar_Turb, config);
      else if (e_comp_spalart_allmaras) numerics[iMGlevel][TURB_SOL][SOURCE_FIRST_TERM] = new CSourcePieceWise_TurbSA_E_COMP(nDim, nVar_Turb, config);
      else if (neg_spalart_allmaras) numerics[iMGlevel][TURB_SOL][SOURCE_FIRST_TERM] = new CSourcePieceWise_TurbSA_Neg(nDim, nVar_Turb, config);
      else if (menter_sst) numerics[iMGlevel][TURB_SOL][SOURCE_FIRST_TERM] = new CSourcePieceWise_TurbSST(nDim, nVar_Turb, constants, config);
      numerics[iMGlevel][TURB_SOL][SOURCE_SECOND_TERM] = new CSourceNothing(nDim, nVar_Turb, config);
    }
    
    /*--- Definition of the boundary condition method ---*/
    
    for (iMGlevel = 0; iMGlevel <= config->GetnMGLevels(); iMGlevel++) {
      if (spalart_allmaras || e_spalart_allmaras || comp_spalart_allmaras || e_comp_spalart_allmaras) {
        numerics[iMGlevel][TURB_SOL][CONV_BOUND_TERM] = new CUpwSca_TurbSA(nDim, nVar_Turb, config);
        numerics[iMGlevel][TURB_SOL][VISC_BOUND_TERM] = new CAvgGrad_TurbSA(nDim, nVar_Turb, false, config);
      }
      else if (neg_spalart_allmaras) {
        numerics[iMGlevel][TURB_SOL][CONV_BOUND_TERM] = new CUpwSca_TurbSA(nDim, nVar_Turb, config);
        numerics[iMGlevel][TURB_SOL][VISC_BOUND_TERM] = new CAvgGrad_TurbSA_Neg(nDim, nVar_Turb, false, config);
      }
      else if (menter_sst) {
        numerics[iMGlevel][TURB_SOL][CONV_BOUND_TERM] = new CUpwSca_TurbSST(nDim, nVar_Turb, config);
        numerics[iMGlevel][TURB_SOL][VISC_BOUND_TERM] = new CAvgGrad_TurbSST(nDim, nVar_Turb, constants, false, config);
      }
    }
  }
  
  /*--- Solver definition for the transition model problem ---*/
  if (transition) {
    
    /*--- Definition of the convective scheme for each equation and mesh level ---*/
    switch (config->GetKind_ConvNumScheme_Turb()) {
      case NONE :
        break;
      case SPACE_UPWIND :
        for (iMGlevel = 0; iMGlevel <= config->GetnMGLevels(); iMGlevel++) {
          numerics[iMGlevel][TRANS_SOL][CONV_TERM] = new CUpwSca_TransLM(nDim, nVar_Trans, config);
        }
        break;
      default :
        SU2_MPI::Error("Convective scheme not implemented (transition).", CURRENT_FUNCTION);
        break;
    }
    
    /*--- Definition of the viscous scheme for each equation and mesh level ---*/
    for (iMGlevel = 0; iMGlevel <= config->GetnMGLevels(); iMGlevel++) {
      numerics[iMGlevel][TRANS_SOL][VISC_TERM] = new CAvgGradCorrected_TransLM(nDim, nVar_Trans, config);
    }
    
    /*--- Definition of the source term integration scheme for each equation and mesh level ---*/
    for (iMGlevel = 0; iMGlevel <= config->GetnMGLevels(); iMGlevel++) {
      numerics[iMGlevel][TRANS_SOL][SOURCE_FIRST_TERM] = new CSourcePieceWise_TransLM(nDim, nVar_Trans, config);
      numerics[iMGlevel][TRANS_SOL][SOURCE_SECOND_TERM] = new CSourceNothing(nDim, nVar_Trans, config);
    }
    
    /*--- Definition of the boundary condition method ---*/
    for (iMGlevel = 0; iMGlevel <= config->GetnMGLevels(); iMGlevel++) {
      numerics[iMGlevel][TRANS_SOL][CONV_BOUND_TERM] = new CUpwLin_TransLM(nDim, nVar_Trans, config);
    }
  }
  
  /*--- Solver definition of the finite volume heat solver  ---*/
  if (heat_fvm) {

    /*--- Definition of the viscous scheme for each equation and mesh level ---*/
    for (iMGlevel = 0; iMGlevel <= config->GetnMGLevels(); iMGlevel++) {

      numerics[iMGlevel][HEAT_SOL][VISC_TERM] = new CAvgGradCorrected_Heat(nDim, nVar_Heat, config);
      numerics[iMGlevel][HEAT_SOL][VISC_BOUND_TERM] = new CAvgGrad_Heat(nDim, nVar_Heat, config);

      switch (config->GetKind_ConvNumScheme_Heat()) {

        case SPACE_UPWIND :
          numerics[iMGlevel][HEAT_SOL][CONV_TERM] = new CUpwSca_Heat(nDim, nVar_Heat, config);
          numerics[iMGlevel][HEAT_SOL][CONV_BOUND_TERM] = new CUpwSca_Heat(nDim, nVar_Heat, config);
          break;

        case SPACE_CENTERED :
          numerics[iMGlevel][HEAT_SOL][CONV_TERM] = new CCentSca_Heat(nDim, nVar_Heat, config);
          numerics[iMGlevel][HEAT_SOL][CONV_BOUND_TERM] = new CUpwSca_Heat(nDim, nVar_Heat, config);
        break;

        default :
          cout << "Convective scheme not implemented (heat)." << endl; exit(EXIT_FAILURE);
        break;
      }
    }
  }
  
  /*--- Solver definition for the flow adjoint problem ---*/
  
  if (adj_euler || adj_ns) {
    
    /*--- Definition of the convective scheme for each equation and mesh level ---*/
    
    switch (config->GetKind_ConvNumScheme_AdjFlow()) {
      case NO_CONVECTIVE :
        SU2_MPI::Error("No convective scheme.", CURRENT_FUNCTION);
        break;
        
      case SPACE_CENTERED :
        
        if (compressible) {
          
          /*--- Compressible flow ---*/
          
          switch (config->GetKind_Centered_AdjFlow()) {
            case NO_CENTERED : cout << "No centered scheme." << endl; break;
            case LAX : numerics[MESH_0][ADJFLOW_SOL][CONV_TERM] = new CCentLax_AdjFlow(nDim, nVar_Adj_Flow, config); break;
            case JST : numerics[MESH_0][ADJFLOW_SOL][CONV_TERM] = new CCentJST_AdjFlow(nDim, nVar_Adj_Flow, config); break;
            default : SU2_MPI::Error("Centered scheme not implemented.", CURRENT_FUNCTION); break;
          }
          
          for (iMGlevel = 1; iMGlevel <= config->GetnMGLevels(); iMGlevel++)
            numerics[iMGlevel][ADJFLOW_SOL][CONV_TERM] = new CCentLax_AdjFlow(nDim, nVar_Adj_Flow, config);
          
          for (iMGlevel = 0; iMGlevel <= config->GetnMGLevels(); iMGlevel++)
            numerics[iMGlevel][ADJFLOW_SOL][CONV_BOUND_TERM] = new CUpwRoe_AdjFlow(nDim, nVar_Adj_Flow, config);
          
        }
        
        if (incompressible) {

          SU2_MPI::Error("Schemes not implemented for incompressible continuous adjoint.", CURRENT_FUNCTION);

        }
        
        break;
        
      case SPACE_UPWIND :
        
        if (compressible) {
          
          /*--- Compressible flow ---*/
          
          switch (config->GetKind_Upwind_AdjFlow()) {
            case NO_UPWIND : cout << "No upwind scheme." << endl; break;
            case ROE:
              for (iMGlevel = 0; iMGlevel <= config->GetnMGLevels(); iMGlevel++) {
                numerics[iMGlevel][ADJFLOW_SOL][CONV_TERM] = new CUpwRoe_AdjFlow(nDim, nVar_Adj_Flow, config);
                numerics[iMGlevel][ADJFLOW_SOL][CONV_BOUND_TERM] = new CUpwRoe_AdjFlow(nDim, nVar_Adj_Flow, config);
              }
              break;
            default : SU2_MPI::Error("Upwind scheme not implemented.", CURRENT_FUNCTION); break;
          }
        }
        
        if (incompressible) {
          
          SU2_MPI::Error("Schemes not implemented for incompressible continuous adjoint.", CURRENT_FUNCTION);

        }
        
        break;
        
      default :
        SU2_MPI::Error("Convective scheme not implemented (adj_euler and adj_ns).", CURRENT_FUNCTION);
        break;
    }
    
    /*--- Definition of the viscous scheme for each equation and mesh level ---*/
    
    if (compressible) {
      
      /*--- Compressible flow ---*/
      
      numerics[MESH_0][ADJFLOW_SOL][VISC_TERM] = new CAvgGradCorrected_AdjFlow(nDim, nVar_Adj_Flow, config);
      numerics[MESH_0][ADJFLOW_SOL][VISC_BOUND_TERM] = new CAvgGrad_AdjFlow(nDim, nVar_Adj_Flow, config);
      
      for (iMGlevel = 1; iMGlevel <= config->GetnMGLevels(); iMGlevel++) {
        numerics[iMGlevel][ADJFLOW_SOL][VISC_TERM] = new CAvgGrad_AdjFlow(nDim, nVar_Adj_Flow, config);
        numerics[iMGlevel][ADJFLOW_SOL][VISC_BOUND_TERM] = new CAvgGrad_AdjFlow(nDim, nVar_Adj_Flow, config);
      }
      
    }
    
    if (incompressible) {
      
      SU2_MPI::Error("Schemes not implemented for incompressible continuous adjoint.", CURRENT_FUNCTION);

    }
    
    /*--- Definition of the source term integration scheme for each equation and mesh level ---*/
    
    for (iMGlevel = 0; iMGlevel <= config->GetnMGLevels(); iMGlevel++) {
      
      /*--- Note that RANS is incompatible with Axisymmetric or Rotational (Fix it!) ---*/
      
      if (compressible) {
        
        if (adj_ns) {
          
          numerics[iMGlevel][ADJFLOW_SOL][SOURCE_FIRST_TERM] = new CSourceViscous_AdjFlow(nDim, nVar_Adj_Flow, config);
          
          if (config->GetRotating_Frame() == YES)
            numerics[iMGlevel][ADJFLOW_SOL][SOURCE_SECOND_TERM] = new CSourceRotatingFrame_AdjFlow(nDim, nVar_Adj_Flow, config);
          else
            numerics[iMGlevel][ADJFLOW_SOL][SOURCE_SECOND_TERM] = new CSourceConservative_AdjFlow(nDim, nVar_Adj_Flow, config);
          
        }
        
        else {
          
          if (config->GetRotating_Frame() == YES)
            numerics[iMGlevel][ADJFLOW_SOL][SOURCE_FIRST_TERM] = new CSourceRotatingFrame_AdjFlow(nDim, nVar_Adj_Flow, config);
          else if (config->GetAxisymmetric() == YES)
            numerics[iMGlevel][ADJFLOW_SOL][SOURCE_FIRST_TERM] = new CSourceAxisymmetric_AdjFlow(nDim, nVar_Adj_Flow, config);
          else
            numerics[iMGlevel][ADJFLOW_SOL][SOURCE_FIRST_TERM] = new CSourceNothing(nDim, nVar_Adj_Flow, config);
          
          numerics[iMGlevel][ADJFLOW_SOL][SOURCE_SECOND_TERM] = new CSourceNothing(nDim, nVar_Adj_Flow, config);
          
        }
        
      }
      
      if (incompressible) {
        
        SU2_MPI::Error("Schemes not implemented for incompressible continuous adjoint.", CURRENT_FUNCTION);

      }
      
    }
    
  }
  
  /*--- Solver definition for the turbulent adjoint problem ---*/
  if (adj_turb) {
    /*--- Definition of the convective scheme for each equation and mesh level ---*/
    switch (config->GetKind_ConvNumScheme_AdjTurb()) {
      case NONE :
        break;
      case SPACE_UPWIND :
        for (iMGlevel = 0; iMGlevel <= config->GetnMGLevels(); iMGlevel++)
          if (spalart_allmaras) {
            numerics[iMGlevel][ADJTURB_SOL][CONV_TERM] = new CUpwSca_AdjTurb(nDim, nVar_Adj_Turb, config);
          }
          else if (neg_spalart_allmaras) {SU2_MPI::Error("Adjoint Neg SA turbulence model not implemented.", CURRENT_FUNCTION);}
          else if (menter_sst) {SU2_MPI::Error("Adjoint SST turbulence model not implemented.", CURRENT_FUNCTION);}
          else if (e_spalart_allmaras) {SU2_MPI::Error("Adjoint Edward's SA turbulence model not implemented.", CURRENT_FUNCTION);}
          else if (comp_spalart_allmaras) {SU2_MPI::Error("Adjoint CC SA turbulence model not implemented.", CURRENT_FUNCTION);}
          else if (e_comp_spalart_allmaras) {SU2_MPI::Error("Adjoint CC Edward's SA turbulence model not implemented.", CURRENT_FUNCTION);}
        break;
      default :
        SU2_MPI::Error("Convective scheme not implemented (adj_turb).", CURRENT_FUNCTION);
        break;
    }
    
    /*--- Definition of the viscous scheme for each equation and mesh level ---*/
    for (iMGlevel = 0; iMGlevel <= config->GetnMGLevels(); iMGlevel++) {
      if (spalart_allmaras) {
        numerics[iMGlevel][ADJTURB_SOL][VISC_TERM] = new CAvgGradCorrected_AdjTurb(nDim, nVar_Adj_Turb, config);
      }

      else if (neg_spalart_allmaras) {SU2_MPI::Error("Adjoint Neg SA turbulence model not implemented.", CURRENT_FUNCTION);}
      else if (menter_sst) {SU2_MPI::Error("Adjoint SST turbulence model not implemented.", CURRENT_FUNCTION);}
      else if (e_spalart_allmaras) {SU2_MPI::Error("Adjoint Edward's SA turbulence model not implemented.", CURRENT_FUNCTION);}
      else if (comp_spalart_allmaras) {SU2_MPI::Error("Adjoint CC SA turbulence model not implemented.", CURRENT_FUNCTION);}
      else if (e_comp_spalart_allmaras) {SU2_MPI::Error("Adjoint CC Edward's SA turbulence model not implemented.", CURRENT_FUNCTION);}
    }
    
    /*--- Definition of the source term integration scheme for each equation and mesh level ---*/
    for (iMGlevel = 0; iMGlevel <= config->GetnMGLevels(); iMGlevel++) {
      if (spalart_allmaras) {
        numerics[iMGlevel][ADJTURB_SOL][SOURCE_FIRST_TERM] = new CSourcePieceWise_AdjTurb(nDim, nVar_Adj_Turb, config);
        numerics[iMGlevel][ADJTURB_SOL][SOURCE_SECOND_TERM] = new CSourceConservative_AdjTurb(nDim, nVar_Adj_Turb, config);
      }
      else if (neg_spalart_allmaras) {SU2_MPI::Error("Adjoint Neg SA turbulence model not implemented.", CURRENT_FUNCTION);}
      else if (menter_sst) {SU2_MPI::Error("Adjoint SST turbulence model not implemented.", CURRENT_FUNCTION);}
      else if (e_spalart_allmaras) {SU2_MPI::Error("Adjoint Edward's SA turbulence model not implemented.", CURRENT_FUNCTION);}
      else if (comp_spalart_allmaras) {SU2_MPI::Error("Adjoint CC SA turbulence model not implemented.", CURRENT_FUNCTION);}
      else if (e_comp_spalart_allmaras) {SU2_MPI::Error("Adjoint CC Edward's SA turbulence model not implemented.", CURRENT_FUNCTION);}
    }
    
    /*--- Definition of the boundary condition method ---*/
    for (iMGlevel = 0; iMGlevel <= config->GetnMGLevels(); iMGlevel++) {
      if (spalart_allmaras) numerics[iMGlevel][ADJTURB_SOL][CONV_BOUND_TERM] = new CUpwLin_AdjTurb(nDim, nVar_Adj_Turb, config);
      else if (neg_spalart_allmaras) {SU2_MPI::Error("Adjoint Neg SA turbulence model not implemented.", CURRENT_FUNCTION);}
      else if (menter_sst) {SU2_MPI::Error("Adjoint SST turbulence model not implemented.", CURRENT_FUNCTION);}
      else if (e_spalart_allmaras) {SU2_MPI::Error("Adjoint Edward's SA turbulence model not implemented.", CURRENT_FUNCTION);}
      else if (comp_spalart_allmaras) {SU2_MPI::Error("Adjoint CC SA turbulence model not implemented.", CURRENT_FUNCTION);}
      else if (e_comp_spalart_allmaras) {SU2_MPI::Error("Adjoint CC Edward's SA turbulence model not implemented.", CURRENT_FUNCTION);}
    }
    
  }

  /*--- Solver definition for the FEM problem ---*/
  if (fem) {

  /*--- Initialize the container for FEA_TERM. This will be the only one for most of the cases ---*/
  switch (config->GetGeometricConditions()) {
      case SMALL_DEFORMATIONS :
        switch (config->GetMaterialModel()) {
          case LINEAR_ELASTIC: numerics[MESH_0][FEA_SOL][FEA_TERM] = new CFEALinearElasticity(nDim, nVar_FEM, config); break;
          case NEO_HOOKEAN : SU2_MPI::Error("Material model does not correspond to geometric conditions.", CURRENT_FUNCTION); break;
          default: SU2_MPI::Error("Material model not implemented.", CURRENT_FUNCTION); break;
        }
        break;
      case LARGE_DEFORMATIONS :
        switch (config->GetMaterialModel()) {
          case LINEAR_ELASTIC: SU2_MPI::Error("Material model does not correspond to geometric conditions.", CURRENT_FUNCTION); break;
          case NEO_HOOKEAN :
            switch (config->GetMaterialCompressibility()) {
              case COMPRESSIBLE_MAT : numerics[MESH_0][FEA_SOL][FEA_TERM] = new CFEM_NeoHookean_Comp(nDim, nVar_FEM, config); break;
              default: SU2_MPI::Error("Material model not implemented.", CURRENT_FUNCTION); break;
            }
            break;
          case KNOWLES:
            switch (config->GetMaterialCompressibility()) {
              case NEARLY_INCOMPRESSIBLE_MAT : numerics[MESH_0][FEA_SOL][FEA_TERM] = new CFEM_Knowles_NearInc(nDim, nVar_FEM, config); break;
              default:  SU2_MPI::Error("Material model not implemented.", CURRENT_FUNCTION); break;
            }
            break;
          case IDEAL_DE:
            switch (config->GetMaterialCompressibility()) {
              case NEARLY_INCOMPRESSIBLE_MAT : numerics[MESH_0][FEA_SOL][FEA_TERM] = new CFEM_IdealDE(nDim, nVar_FEM, config); break;
              default:  SU2_MPI::Error("Material model not implemented.", CURRENT_FUNCTION); break;
            }
            break;
          default:  SU2_MPI::Error("Material model not implemented.", CURRENT_FUNCTION); break;
        }
        break;
      default:  SU2_MPI::Error("Solver not implemented.", CURRENT_FUNCTION);  break;
    }

  /*--- The following definitions only make sense if we have a non-linear solution ---*/
  if (config->GetGeometricConditions() == LARGE_DEFORMATIONS){

      /*--- This allocates a container for electromechanical effects ---*/

      bool de_effects = config->GetDE_Effects();
      if (de_effects) numerics[MESH_0][FEA_SOL][DE_TERM] = new CFEM_DielectricElastomer(nDim, nVar_FEM, config);

      string filename;
      ifstream properties_file;

      filename = config->GetFEA_FileName();
      if (nZone > 1)
        filename = config->GetMultizone_FileName(filename, iZone);

      properties_file.open(filename.data(), ios::in);

      /*--- In case there is a properties file, containers are allocated for a number of material models ---*/

      if (!(properties_file.fail())) {

          numerics[MESH_0][FEA_SOL][MAT_NHCOMP]  = new CFEM_NeoHookean_Comp(nDim, nVar_FEM, config);
          numerics[MESH_0][FEA_SOL][MAT_IDEALDE] = new CFEM_IdealDE(nDim, nVar_FEM, config);
          numerics[MESH_0][FEA_SOL][MAT_KNOWLES] = new CFEM_Knowles_NearInc(nDim, nVar_FEM, config);

          properties_file.close();
      }
  }

  }

}

void CDriver::Numerics_Postprocessing(CNumerics *****numerics_container,
                                      CSolver ***solver_container, CGeometry **geometry,
                                      CConfig *config, unsigned short val_iInst) {
  
  unsigned short iMGlevel, iSol;
  
  
  bool
  euler, adj_euler,
  ns, adj_ns,
  fem_euler, fem_ns, fem_turbulent,
  turbulent, adj_turb,
  spalart_allmaras, neg_spalart_allmaras, menter_sst,
  fem,
  heat_fvm,
  transition,
  template_solver;

  bool e_spalart_allmaras, comp_spalart_allmaras, e_comp_spalart_allmaras;

  bool compressible = (config->GetKind_Regime() == COMPRESSIBLE);
  bool incompressible = (config->GetKind_Regime() == INCOMPRESSIBLE);
  
  /*--- Initialize some useful booleans ---*/
  euler            = false; ns     = false; turbulent     = false;
  fem_euler        = false; fem_ns = false; fem_turbulent = false;
  adj_euler        = false;   adj_ns           = false;   adj_turb         = false;
  fem        = false;
  spalart_allmaras = false;   neg_spalart_allmaras = false; menter_sst       = false;
  transition       = false;   heat_fvm         = false;
  template_solver  = false;
    
  e_spalart_allmaras = false; comp_spalart_allmaras = false; e_comp_spalart_allmaras = false;

  /*--- Assign booleans ---*/
  switch (config->GetKind_Solver()) {
    case TEMPLATE_SOLVER: template_solver = true; break;
    case EULER : case DISC_ADJ_EULER: euler = true;  heat_fvm = config->GetWeakly_Coupled_Heat(); break;
    case NAVIER_STOKES: case DISC_ADJ_NAVIER_STOKES: ns = true;  heat_fvm = config->GetWeakly_Coupled_Heat(); break;
    case RANS : case DISC_ADJ_RANS:  ns = true; turbulent = true; if (config->GetKind_Trans_Model() == LM) transition = true; break;
    case FEM_EULER : case DISC_ADJ_FEM_EULER : fem_euler = true; break;
    case FEM_NAVIER_STOKES: case DISC_ADJ_FEM_NS : fem_ns = true; break;
    case FEM_RANS : case DISC_ADJ_FEM_RANS : fem_ns = true; fem_turbulent = true; break;
    case FEM_LES :  fem_ns = true; break;
    case HEAT_EQUATION_FVM: heat_fvm = true; break;
    case FEM_ELASTICITY: case DISC_ADJ_FEM: fem = true; break;
    case ADJ_EULER : euler = true; adj_euler = true; break;
    case ADJ_NAVIER_STOKES : ns = true; turbulent = (config->GetKind_Turb_Model() != NONE); adj_ns = true; break;
    case ADJ_RANS : ns = true; turbulent = true; adj_ns = true; adj_turb = (!config->GetFrozen_Visc_Cont()); break;
  }
  
  /*--- Assign turbulence model booleans ---*/

  if (turbulent || fem_turbulent)
    switch (config->GetKind_Turb_Model()) {
      case SA:     spalart_allmaras = true;     break;
      case SA_NEG: neg_spalart_allmaras = true; break;
      case SST:    menter_sst = true;  break;
      case SA_COMP: comp_spalart_allmaras = true; break;
      case SA_E: e_spalart_allmaras = true; break;
      case SA_E_COMP: e_comp_spalart_allmaras = true; break;

    }
  
  /*--- Solver definition for the template problem ---*/
  if (template_solver) {
    
    /*--- Definition of the convective scheme for each equation and mesh level ---*/
    switch (config->GetKind_ConvNumScheme_Template()) {
      case SPACE_CENTERED : case SPACE_UPWIND :
        for (iMGlevel = 0; iMGlevel <= config->GetnMGLevels(); iMGlevel++)
          delete numerics_container[val_iInst][iMGlevel][TEMPLATE_SOL][CONV_TERM];
        break;
    }
    
    for (iMGlevel = 0; iMGlevel <= config->GetnMGLevels(); iMGlevel++) {
      /*--- Definition of the viscous scheme for each equation and mesh level ---*/
      delete numerics_container[val_iInst][iMGlevel][TEMPLATE_SOL][VISC_TERM];
      /*--- Definition of the source term integration scheme for each equation and mesh level ---*/
      delete numerics_container[val_iInst][iMGlevel][TEMPLATE_SOL][SOURCE_FIRST_TERM];
      /*--- Definition of the boundary condition method ---*/
      delete numerics_container[val_iInst][iMGlevel][TEMPLATE_SOL][CONV_BOUND_TERM];
    }
    
  }
  
  /*--- Solver definition for the Potential, Euler, Navier-Stokes problems ---*/
  if ((euler) || (ns)) {
    
    /*--- Definition of the convective scheme for each equation and mesh level ---*/
    switch (config->GetKind_ConvNumScheme_Flow()) {
        
      case SPACE_CENTERED :
        if (compressible) {
          
          /*--- Compressible flow ---*/
          switch (config->GetKind_Centered_Flow()) {
            case LAX : case JST :  case JST_KE : delete numerics_container[val_iInst][MESH_0][FLOW_SOL][CONV_TERM]; break;
          }
          for (iMGlevel = 1; iMGlevel <= config->GetnMGLevels(); iMGlevel++)
            delete numerics_container[val_iInst][iMGlevel][FLOW_SOL][CONV_TERM];
          
          /*--- Definition of the boundary condition method ---*/
          for (iMGlevel = 0; iMGlevel <= config->GetnMGLevels(); iMGlevel++)
            delete numerics_container[val_iInst][iMGlevel][FLOW_SOL][CONV_BOUND_TERM];
          
        }
        if (incompressible) {
          /*--- Incompressible flow, use preconditioning method ---*/
          switch (config->GetKind_Centered_Flow()) {
            case LAX : case JST : delete numerics_container[val_iInst][MESH_0][FLOW_SOL][CONV_TERM]; break;
          }
          for (iMGlevel = 1; iMGlevel <= config->GetnMGLevels(); iMGlevel++)
            delete numerics_container[val_iInst][iMGlevel][FLOW_SOL][CONV_TERM];
          
          /*--- Definition of the boundary condition method ---*/
          for (iMGlevel = 0; iMGlevel <= config->GetnMGLevels(); iMGlevel++)
            delete numerics_container[val_iInst][iMGlevel][FLOW_SOL][CONV_BOUND_TERM];
          
        }
        break;
      case SPACE_UPWIND :
        
        if (compressible) {
          /*--- Compressible flow ---*/
          switch (config->GetKind_Upwind_Flow()) {
            case ROE: case AUSM : case TURKEL: case HLLC: case MSW:  case CUSP: case L2ROE: case LMROE: case SLAU: case SLAU2: case AUSMPLUSUP:
              for (iMGlevel = 0; iMGlevel <= config->GetnMGLevels(); iMGlevel++) {
                delete numerics_container[val_iInst][iMGlevel][FLOW_SOL][CONV_TERM];
                delete numerics_container[val_iInst][iMGlevel][FLOW_SOL][CONV_BOUND_TERM];
              }
              
              break;
          }
          
        }
        if (incompressible) {
          /*--- Incompressible flow, use preconditioning method ---*/
          switch (config->GetKind_Upwind_Flow()) {
            case FDS:
              for (iMGlevel = 0; iMGlevel <= config->GetnMGLevels(); iMGlevel++) {
                delete numerics_container[val_iInst][iMGlevel][FLOW_SOL][CONV_TERM];
                delete numerics_container[val_iInst][iMGlevel][FLOW_SOL][CONV_BOUND_TERM];
              }
              break;
          }
        }
        
        break;
    }
    
    /*--- Definition of the viscous scheme for each equation and mesh level ---*/
    if (compressible||incompressible) {
      /*--- Compressible flow Ideal gas ---*/
      delete numerics_container[val_iInst][MESH_0][FLOW_SOL][VISC_TERM];
      for (iMGlevel = 1; iMGlevel <= config->GetnMGLevels(); iMGlevel++)
        delete numerics_container[val_iInst][iMGlevel][FLOW_SOL][VISC_TERM];
      
      /*--- Definition of the boundary condition method ---*/
      for (iMGlevel = 0; iMGlevel <= config->GetnMGLevels(); iMGlevel++)
        delete numerics_container[val_iInst][iMGlevel][FLOW_SOL][VISC_BOUND_TERM];
      
    }
    
    /*--- Definition of the source term integration scheme for each equation and mesh level ---*/
    for (iMGlevel = 0; iMGlevel <= config->GetnMGLevels(); iMGlevel++) {
      delete numerics_container[val_iInst][iMGlevel][FLOW_SOL][SOURCE_FIRST_TERM];
      delete numerics_container[val_iInst][iMGlevel][FLOW_SOL][SOURCE_SECOND_TERM];
    }
    
  }

  /*--- DG-FEM solver definition for Euler, Navier-Stokes problems ---*/

  if ((fem_euler) || (fem_ns)) {

    /*--- Definition of the convective scheme for each equation and mesh level ---*/
    switch (config->GetRiemann_Solver_FEM()) {
      case AUSM: case TURKEL: case HLLC: case MSW: /* Note that not all need to be deleted. */

        for (iMGlevel = 0; iMGlevel <= config->GetnMGLevels(); iMGlevel++) {
          delete numerics_container[val_iInst][iMGlevel][FLOW_SOL][CONV_TERM];
          delete numerics_container[val_iInst][iMGlevel][FLOW_SOL][CONV_BOUND_TERM];
        }
        break;
    }
  }

  /*--- Solver definition for the turbulent model problem ---*/
  
  if (turbulent) {
    
    /*--- Definition of the convective scheme for each equation and mesh level ---*/
    
    switch (config->GetKind_ConvNumScheme_Turb()) {
      case SPACE_UPWIND :
        for (iMGlevel = 0; iMGlevel <= config->GetnMGLevels(); iMGlevel++) {
          if (spalart_allmaras || neg_spalart_allmaras ||menter_sst|| comp_spalart_allmaras || e_spalart_allmaras || e_comp_spalart_allmaras)
            delete numerics_container[val_iInst][iMGlevel][TURB_SOL][CONV_TERM];
        }
        break;
    }
    
    /*--- Definition of the viscous scheme for each equation and mesh level ---*/
    
      if (spalart_allmaras || neg_spalart_allmaras ||menter_sst|| comp_spalart_allmaras || e_spalart_allmaras || e_comp_spalart_allmaras){
        for (iMGlevel = 0; iMGlevel <= config->GetnMGLevels(); iMGlevel++) {
          delete numerics_container[val_iInst][iMGlevel][TURB_SOL][VISC_TERM];
          delete numerics_container[val_iInst][iMGlevel][TURB_SOL][SOURCE_FIRST_TERM];
          delete numerics_container[val_iInst][iMGlevel][TURB_SOL][SOURCE_SECOND_TERM];
          /*--- Definition of the boundary condition method ---*/
          delete numerics_container[val_iInst][iMGlevel][TURB_SOL][CONV_BOUND_TERM];
          delete numerics_container[val_iInst][iMGlevel][TURB_SOL][VISC_BOUND_TERM];

      }
    }
    
  }
  
  /*--- Solver definition for the transition model problem ---*/
  if (transition) {
    
    /*--- Definition of the convective scheme for each equation and mesh level ---*/
    switch (config->GetKind_ConvNumScheme_Turb()) {
      case SPACE_UPWIND :
        for (iMGlevel = 0; iMGlevel <= config->GetnMGLevels(); iMGlevel++) {
          delete numerics_container[val_iInst][iMGlevel][TRANS_SOL][CONV_TERM];
        }
        break;
    }
    
    for (iMGlevel = 0; iMGlevel <= config->GetnMGLevels(); iMGlevel++) {
      /*--- Definition of the viscous scheme for each equation and mesh level ---*/
      delete numerics_container[val_iInst][iMGlevel][TRANS_SOL][VISC_TERM];
      /*--- Definition of the source term integration scheme for each equation and mesh level ---*/
      delete numerics_container[val_iInst][iMGlevel][TRANS_SOL][SOURCE_FIRST_TERM];
      delete numerics_container[val_iInst][iMGlevel][TRANS_SOL][SOURCE_SECOND_TERM];
      /*--- Definition of the boundary condition method ---*/
      delete numerics_container[val_iInst][iMGlevel][TRANS_SOL][CONV_BOUND_TERM];
    }
  }

  if (heat_fvm) {

    /*--- Definition of the viscous scheme for each equation and mesh level ---*/
    for (iMGlevel = 0; iMGlevel <= config->GetnMGLevels(); iMGlevel++) {

      delete numerics_container[val_iInst][iMGlevel][HEAT_SOL][VISC_TERM];
      delete numerics_container[val_iInst][iMGlevel][HEAT_SOL][VISC_BOUND_TERM];

      switch (config->GetKind_ConvNumScheme_Heat()) {
        case SPACE_UPWIND :

          delete numerics_container[val_iInst][iMGlevel][HEAT_SOL][CONV_TERM];
          delete numerics_container[val_iInst][iMGlevel][HEAT_SOL][CONV_BOUND_TERM];
          break;

        case SPACE_CENTERED :

          delete numerics_container[val_iInst][iMGlevel][HEAT_SOL][CONV_TERM];
          delete numerics_container[val_iInst][iMGlevel][HEAT_SOL][CONV_BOUND_TERM];
        break;
      }
    }
  }
  
  /*--- Solver definition for the flow adjoint problem ---*/
  
  if (adj_euler || adj_ns ) {
    
    /*--- Definition of the convective scheme for each equation and mesh level ---*/
    
    switch (config->GetKind_ConvNumScheme_AdjFlow()) {
      case SPACE_CENTERED :
        
        if (compressible) {
          
          /*--- Compressible flow ---*/
          
          switch (config->GetKind_Centered_AdjFlow()) {
            case LAX : case JST:
              delete numerics_container[val_iInst][MESH_0][ADJFLOW_SOL][CONV_TERM];
              break;
          }
          
          for (iMGlevel = 1; iMGlevel <= config->GetnMGLevels(); iMGlevel++)
            delete numerics_container[val_iInst][iMGlevel][ADJFLOW_SOL][CONV_TERM];
          
          for (iMGlevel = 0; iMGlevel <= config->GetnMGLevels(); iMGlevel++)
            delete numerics_container[val_iInst][iMGlevel][ADJFLOW_SOL][CONV_BOUND_TERM];
          
        }
        
        if (incompressible) {
          
          /*--- Incompressible flow, use artificial compressibility method ---*/
          
          switch (config->GetKind_Centered_AdjFlow()) {
            case LAX : case JST:
              delete numerics_container[val_iInst][MESH_0][ADJFLOW_SOL][CONV_TERM]; break;
          }
          
          for (iMGlevel = 1; iMGlevel <= config->GetnMGLevels(); iMGlevel++)
            delete numerics_container[val_iInst][iMGlevel][ADJFLOW_SOL][CONV_TERM];
          
          for (iMGlevel = 0; iMGlevel <= config->GetnMGLevels(); iMGlevel++)
            delete numerics_container[val_iInst][iMGlevel][ADJFLOW_SOL][CONV_BOUND_TERM];
          
        }
        
        break;
        
      case SPACE_UPWIND :
        
        if (compressible || incompressible) {
          
          /*--- Compressible flow ---*/
          
          switch (config->GetKind_Upwind_AdjFlow()) {
            case ROE:
              for (iMGlevel = 0; iMGlevel <= config->GetnMGLevels(); iMGlevel++) {
                delete numerics_container[val_iInst][iMGlevel][ADJFLOW_SOL][CONV_TERM];
                delete numerics_container[val_iInst][iMGlevel][ADJFLOW_SOL][CONV_BOUND_TERM];
              }
              break;
          }
        }
        
        break;
    }
    
    /*--- Definition of the viscous scheme for each equation and mesh level ---*/
    
    if (compressible || incompressible) {
      
      /*--- Compressible flow ---*/
      for (iMGlevel = 0; iMGlevel <= config->GetnMGLevels(); iMGlevel++) {
        delete numerics_container[val_iInst][iMGlevel][ADJFLOW_SOL][VISC_TERM];
        delete numerics_container[val_iInst][iMGlevel][ADJFLOW_SOL][VISC_BOUND_TERM];
      }
    }
    
    /*--- Definition of the source term integration scheme for each equation and mesh level ---*/
    
    for (iMGlevel = 0; iMGlevel <= config->GetnMGLevels(); iMGlevel++) {
      
      
      if (compressible || incompressible) {
        
        delete numerics_container[val_iInst][iMGlevel][ADJFLOW_SOL][SOURCE_FIRST_TERM];
        delete numerics_container[val_iInst][iMGlevel][ADJFLOW_SOL][SOURCE_SECOND_TERM];
        
      }
    }
    
  }
  
  
  /*--- Solver definition for the turbulent adjoint problem ---*/
  if (adj_turb) {
    /*--- Definition of the convective scheme for each equation and mesh level ---*/
    switch (config->GetKind_ConvNumScheme_AdjTurb()) {
        
      case SPACE_UPWIND :
        for (iMGlevel = 0; iMGlevel <= config->GetnMGLevels(); iMGlevel++)
          if (spalart_allmaras) {
            delete numerics_container[val_iInst][iMGlevel][ADJTURB_SOL][CONV_TERM];
          }
        break;
    }
    
    
    for (iMGlevel = 0; iMGlevel <= config->GetnMGLevels(); iMGlevel++) {
      if (spalart_allmaras) {
        /*--- Definition of the viscous scheme for each equation and mesh level ---*/
        delete numerics_container[val_iInst][iMGlevel][ADJTURB_SOL][VISC_TERM];
        /*--- Definition of the source term integration scheme for each equation and mesh level ---*/
        delete numerics_container[val_iInst][iMGlevel][ADJTURB_SOL][SOURCE_FIRST_TERM];
        delete numerics_container[val_iInst][iMGlevel][ADJTURB_SOL][SOURCE_SECOND_TERM];
        /*--- Definition of the boundary condition method ---*/
        delete numerics_container[val_iInst][iMGlevel][ADJTURB_SOL][CONV_BOUND_TERM];
      }
    }
  }
  
  /*--- Solver definition for the FEA problem ---*/
  if (fem) {
    
    /*--- Definition of the viscous scheme for each equation and mesh level ---*/
    delete numerics_container[val_iInst][MESH_0][FEA_SOL][FEA_TERM];
    
  }
  
  /*--- Definition of the Class for the numerical method: numerics_container[INST_LEVEL][MESH_LEVEL][EQUATION][EQ_TERM] ---*/
  for (iMGlevel = 0; iMGlevel <= config->GetnMGLevels(); iMGlevel++) {
    for (iSol = 0; iSol < MAX_SOLS; iSol++) {
      delete [] numerics_container[val_iInst][iMGlevel][iSol];
    }
    delete[] numerics_container[val_iInst][iMGlevel];
  }
  
  delete[] numerics_container[val_iInst];

}

void CDriver::Iteration_Preprocessing(CConfig* config, CIteration *&iteration) {
  
  if (rank == MASTER_NODE) {
    cout << endl <<"------------------------ Iteration Preprocessing ------------------------" << endl;
  }
  
  /*--- Loop over all zones and instantiate the physics iteration. ---*/
  
  switch (config->GetKind_Solver()) {
    
    case EULER: case NAVIER_STOKES: case RANS:
      
      if(config->GetBoolTurbomachinery()){
        if (rank == MASTER_NODE)
          cout << ": Euler/Navier-Stokes/RANS turbomachinery fluid iteration." << endl;
        iteration = new CTurboIteration(config);
        
      }
      else{
        if (rank == MASTER_NODE)
          cout << ": Euler/Navier-Stokes/RANS fluid iteration." << endl;
        iteration = new CFluidIteration(config);
      }
      break;
      
    case FEM_EULER: case FEM_NAVIER_STOKES: case FEM_RANS: case FEM_LES:
      if (rank == MASTER_NODE)
        cout << ": finite element Euler/Navier-Stokes/RANS/LES flow iteration." << endl;
      iteration = new CFEMFluidIteration(config);
      break;
      
    case HEAT_EQUATION_FVM:
      if (rank == MASTER_NODE)
        cout << ": heat iteration (finite volume method)." << endl;
      iteration = new CHeatIteration(config);
      break;
      
    case FEM_ELASTICITY:
      if (rank == MASTER_NODE)
        cout << ": FEM iteration." << endl;
      iteration = new CFEAIteration(config);
      break;
      
    case ADJ_EULER: case ADJ_NAVIER_STOKES: case ADJ_RANS:
      if (rank == MASTER_NODE)
        cout << ": adjoint Euler/Navier-Stokes/RANS fluid iteration." << endl;
      iteration = new CAdjFluidIteration(config);
      break;
      
    case DISC_ADJ_EULER: case DISC_ADJ_NAVIER_STOKES: case DISC_ADJ_RANS:
      if (rank == MASTER_NODE)
        cout << ": discrete adjoint Euler/Navier-Stokes/RANS fluid iteration." << endl;
      iteration = new CDiscAdjFluidIteration(config);
      break;
      
    case DISC_ADJ_FEM_EULER : case DISC_ADJ_FEM_NS : case DISC_ADJ_FEM_RANS :
      if (rank == MASTER_NODE)
        cout << ": discrete adjoint finite element Euler/Navier-Stokes/RANS fluid iteration." << endl;
      iteration = new CDiscAdjFluidIteration(config);
      break;
      
    case DISC_ADJ_FEM:
      if (rank == MASTER_NODE)
        cout << ": discrete adjoint FEM structural iteration." << endl;
      iteration = new CDiscAdjFEAIteration(config);
      break;
      
    case DISC_ADJ_HEAT:
      if (rank == MASTER_NODE)
        cout << ": discrete adjoint heat iteration." << endl;
      iteration = new CDiscAdjHeatIteration(config);
      break;
  }
}

void CDriver::DynamicMesh_Preprocessing(CConfig *config, CGeometry **geometry, CSolver ***solver, CIteration* iteration,
                                        CVolumetricMovement *&grid_movement, CSurfaceMovement *&surface_movement){
  
  /*--- Instantiate the geometry movement classes for the solution of unsteady
   flows on dynamic meshes, including rigid mesh transformations, dynamically
   deforming meshes, and preprocessing of harmonic balance. ---*/

  if (!fem_solver && (config->GetGrid_Movement() ||
                      (config->GetDirectDiff() == D_DESIGN)) && !config->GetSurface_Movement(FLUID_STRUCTURE_STATIC)) {
    if (rank == MASTER_NODE)
      cout << "Setting dynamic mesh structure for zone "<< iZone + 1<<"." << endl;
    grid_movement = new CVolumetricMovement(geometry[MESH_0], config);
    
    surface_movement = new CSurfaceMovement();
    surface_movement->CopyBoundary(geometry[MESH_0], config);
    if (config->GetUnsteady_Simulation() == HARMONIC_BALANCE){
      if (rank == MASTER_NODE) cout << endl <<  "Instance "<< iInst + 1 <<":" << endl;
      iteration->SetGrid_Movement(geometry, surface_movement, grid_movement,  solver, config, 0, 0);
    }
  }
  
  if (config->GetDirectDiff() == D_DESIGN) {
    if (rank == MASTER_NODE)
      cout << "Setting surface/volume derivatives." << endl;
    
    /*--- Set the surface derivatives, i.e. the derivative of the surface mesh nodes with respect to the design variables ---*/
    
    surface_movement->SetSurface_Derivative(geometry[MESH_0],config);
    
    /*--- Call the volume deformation routine with derivative mode enabled.
       This computes the derivative of the volume mesh with respect to the surface nodes ---*/
    
    
    grid_movement->SetVolume_Deformation(geometry[MESH_0],config, true, true);
    
    /*--- Update the multi-grid structure to propagate the derivative information to the coarser levels ---*/
    
    geometry[MESH_0]->UpdateGeometry(geometry,config);
    
    /*--- Set the derivative of the wall-distance with respect to the surface nodes ---*/
    
    if ( (config->GetKind_Solver() == RANS) ||
         (config->GetKind_Solver() == ADJ_RANS) ||
         (config->GetKind_Solver() == DISC_ADJ_RANS))
      geometry[MESH_0]->ComputeWall_Distance(config);
  }
  
  
  if (config->GetSurface_Movement(FLUID_STRUCTURE_STATIC)){
    if (rank == MASTER_NODE)
      cout << "Setting moving mesh structure for FSI problems." << endl;
    /*--- Instantiate the container for the grid movement structure ---*/
    grid_movement = new CElasticityMovement(geometry[MESH_0], config);
  }
  
}

void CDriver::Interface_Preprocessing(CConfig **config, CSolver***** solver, CGeometry**** geometry,
                                      unsigned short** transfer_types, CTransfer ***&transfer, CInterpolator ***&interpolation) {

  unsigned short donorZone, targetZone;
  unsigned short nVar, nVarTransfer;

  unsigned short nMarkerTarget, iMarkerTarget, nMarkerDonor, iMarkerDonor;

  /*--- Initialize some useful booleans ---*/
  bool fluid_donor, structural_donor, heat_donor;
  bool fluid_target, structural_target, heat_target;

  bool discrete_adjoint = config[ZONE_0]->GetDiscrete_Adjoint();

  int markDonor, markTarget, Donor_check, Target_check, iMarkerInt, nMarkerInt;

#ifdef HAVE_MPI
  int *Buffer_Recv_mark = NULL, iRank, nProcessor = size;

  if (rank == MASTER_NODE)
    Buffer_Recv_mark = new int[nProcessor];
#endif

  /*--- Coupling between zones ---*/
  // There's a limit here, the interface boundary must connect only 2 zones

  /*--- Loops over all target and donor zones to find which ones are connected through an interface boundary (fsi or sliding mesh) ---*/
  for (targetZone = 0; targetZone < nZone; targetZone++) {

    for (donorZone = 0; donorZone < nZone; donorZone++) {

      transfer_types[donorZone][targetZone] = NO_TRANSFER;

      if ( donorZone == targetZone ) {
        transfer_types[donorZone][targetZone] = ZONES_ARE_EQUAL;
        // We're processing the same zone, so skip the following
        continue;
      }

      nMarkerInt = (int) ( config[donorZone]->GetMarker_n_ZoneInterface() / 2 );

      /*--- Loops on Interface markers to find if the 2 zones are sharing the boundary and to determine donor and target marker tag ---*/
      for (iMarkerInt = 1; iMarkerInt <= nMarkerInt; iMarkerInt++) {

        markDonor  = -1;
        markTarget = -1;

        /*--- On the donor side ---*/
        nMarkerDonor = config[donorZone]->GetnMarker_All();

        for (iMarkerDonor = 0; iMarkerDonor < nMarkerDonor; iMarkerDonor++) {

          /*--- If the tag GetMarker_All_ZoneInterface(iMarker) equals the index we are looping at ---*/
          if ( config[donorZone]->GetMarker_All_ZoneInterface(iMarkerDonor) == iMarkerInt ) {
            /*--- We have identified the identifier for the interface marker ---*/
            markDonor = iMarkerDonor;

            break;
          }
        }

        /*--- On the target side ---*/
        nMarkerTarget = config[targetZone]->GetnMarker_All();

      for (iMarkerTarget = 0; iMarkerTarget < nMarkerTarget; iMarkerTarget++) {

          /*--- If the tag GetMarker_All_ZoneInterface(iMarker) equals the index we are looping at ---*/
        if ( config[targetZone]->GetMarker_All_ZoneInterface(iMarkerTarget) == iMarkerInt ) {
            /*--- We have identified the identifier for the interface marker ---*/
            markTarget = iMarkerTarget;

            break;
        } 
        }

#ifdef HAVE_MPI

      Donor_check  = -1;
      Target_check = -1;

        /*--- We gather a vector in MASTER_NODE that determines if the boundary is not on the processor because of the partition or because the zone does not include it ---*/

        SU2_MPI::Gather(&markDonor , 1, MPI_INT, Buffer_Recv_mark, 1, MPI_INT, MASTER_NODE, MPI_COMM_WORLD);

      if (rank == MASTER_NODE) {
        for (iRank = 0; iRank < nProcessor; iRank++) {
          if( Buffer_Recv_mark[iRank] != -1 ) {
              Donor_check = Buffer_Recv_mark[iRank];

              break;
            }
          }
        }

        SU2_MPI::Bcast(&Donor_check , 1, MPI_INT, MASTER_NODE, MPI_COMM_WORLD);

        SU2_MPI::Gather(&markTarget, 1, MPI_INT, Buffer_Recv_mark, 1, MPI_INT, MASTER_NODE, MPI_COMM_WORLD);

      if (rank == MASTER_NODE){
        for (iRank = 0; iRank < nProcessor; iRank++){
          if( Buffer_Recv_mark[iRank] != -1 ){
              Target_check = Buffer_Recv_mark[iRank];

              break;
            }
          }
        }

        SU2_MPI::Bcast(&Target_check, 1, MPI_INT, MASTER_NODE, MPI_COMM_WORLD);

#else
      Donor_check  = markDonor;
      Target_check = markTarget;  
#endif

      /* --- Check ifzones are actually sharing the interface boundary, if not skip ---*/        
      if(Target_check == -1 || Donor_check == -1) {
        transfer_types[donorZone][targetZone] = NO_COMMON_INTERFACE;
        continue;
      }

        /*--- Set some boolean to properly allocate data structure later ---*/
      fluid_target      = false; 
      structural_target = false;

      fluid_donor       = false; 
      structural_donor  = false;

      heat_donor        = false;
      heat_target       = false;

      switch ( config[targetZone]->GetKind_Solver() ) {

        case EULER : case NAVIER_STOKES: case RANS: 
        case DISC_ADJ_EULER: case DISC_ADJ_NAVIER_STOKES: case DISC_ADJ_RANS:
          fluid_target  = true;   
          break;

        case FEM_ELASTICITY: case DISC_ADJ_FEM:
          structural_target = true;   
          break;

        case HEAT_EQUATION_FVM: case DISC_ADJ_HEAT:
          heat_target = true;
          break;
      }

      switch ( config[donorZone]->GetKind_Solver() ) {

        case EULER : case NAVIER_STOKES: case RANS:
        case DISC_ADJ_EULER: case DISC_ADJ_NAVIER_STOKES: case DISC_ADJ_RANS:
          fluid_donor  = true;
          break;

        case FEM_ELASTICITY: case DISC_ADJ_FEM:
          structural_donor = true;
          break;

        case HEAT_EQUATION_FVM : case DISC_ADJ_HEAT:
          heat_donor = true;
          break;
      }

      /*--- Begin the creation of the communication pattern among zones ---*/

      /*--- Retrieve the number of conservative variables (for problems not involving structural analysis ---*/
      if (fluid_donor && fluid_target)
        nVar = solver[donorZone][INST_0][MESH_0][FLOW_SOL]->GetnVar();
      else
        /*--- If at least one of the components is structural ---*/
        nVar = nDim;

      if (rank == MASTER_NODE) cout << "From zone " << donorZone << " to zone " << targetZone << ": ";

        /*--- Match Zones ---*/
      if (rank == MASTER_NODE) cout << "Setting coupling ";

          bool conservative_interp = config[donorZone]->GetConservativeInterpolation();
          
          /*--- Conditions for conservative interpolation are not met, we cannot fallback on the consistent approach
                because CTransfer_FlowTraction relies on the information in config to be correct. ---*/
          if ( conservative_interp && targetZone == 0 && structural_target )
            SU2_MPI::Error("Conservative interpolation assumes the structural model mesh is evaluated second, somehow this has not happened.",CURRENT_FUNCTION);
        
        switch (config[donorZone]->GetKindInterpolation()) {

          case NEAREST_NEIGHBOR:
            if ( conservative_interp && targetZone > 0 && structural_target ) {
              interpolation[donorZone][targetZone] = new CMirror(geometry, config, donorZone, targetZone);
              if (rank == MASTER_NODE) cout << "using a mirror approach: matching coefficients from opposite mesh." << endl;
            }
            else {
            interpolation[donorZone][targetZone] = new CNearestNeighbor(geometry, config, donorZone, targetZone);
            if (rank == MASTER_NODE) cout << "using a nearest-neighbor approach." << endl;
            }
            break;

          case ISOPARAMETRIC:
            if ( conservative_interp && targetZone > 0 && structural_target ) {
              interpolation[donorZone][targetZone] = new CMirror(geometry, config, donorZone, targetZone);
              if (rank == MASTER_NODE) cout << "using a mirror approach: matching coefficients from opposite mesh." << endl;
            }
            else {
            interpolation[donorZone][targetZone] = new CIsoparametric(geometry, config, donorZone, targetZone);
            if (rank == MASTER_NODE) cout << "using an isoparametric approach." << endl;
            }
            break;

        case WEIGHTED_AVERAGE:
          interpolation[donorZone][targetZone] = new CSlidingMesh(geometry, config, donorZone, targetZone);
          if (rank == MASTER_NODE) cout << "using an sliding mesh approach." << endl;

          break;
            
          case RADIAL_BASIS_FUNCTION:
            if ( conservative_interp && targetZone > 0 && structural_target ) {
                interpolation[donorZone][targetZone] = new CMirror(geometry, config, donorZone, targetZone);
                if (rank == MASTER_NODE) cout << "using a mirror approach: matching coefficients from opposite mesh." << endl;
              }
              else {
                interpolation[donorZone][targetZone] = new CRadialBasisFunction(geometry, config, donorZone, targetZone);
                if (rank == MASTER_NODE) cout << "using a radial basis function approach." << endl;
              }
            break;
            }

        /*--- Initialize the appropriate transfer strategy ---*/
      if (rank == MASTER_NODE) cout << "Transferring ";

      if (fluid_donor && structural_target && (!discrete_adjoint)) {
        transfer_types[donorZone][targetZone] = FLOW_TRACTION;
        nVarTransfer = 2;
        transfer[donorZone][targetZone] = new CTransfer_FlowTraction(nVar, nVarTransfer, config[donorZone]);
        if (rank == MASTER_NODE) cout << "flow tractions. "<< endl;
      }
      else if (structural_donor && fluid_target && (!discrete_adjoint)) {
        transfer_types[donorZone][targetZone] = STRUCTURAL_DISPLACEMENTS;
        nVarTransfer = 0;
        transfer[donorZone][targetZone] = new CTransfer_StructuralDisplacements(nVar, nVarTransfer, config[donorZone]);
        if (rank == MASTER_NODE) cout << "structural displacements. "<< endl;
      }
      else if (fluid_donor && structural_target && discrete_adjoint) {
        transfer_types[donorZone][targetZone] = FLOW_TRACTION;
        nVarTransfer = 2;
        transfer[donorZone][targetZone] = new CTransfer_FlowTraction_DiscAdj(nVar, nVarTransfer, config[donorZone]);

        if (rank == MASTER_NODE) cout << "flow tractions. "<< endl;
      }
      else if (structural_donor && fluid_target && discrete_adjoint){
        transfer_types[donorZone][targetZone] = STRUCTURAL_DISPLACEMENTS_DISC_ADJ;
        nVarTransfer = 0;
        transfer[donorZone][targetZone] = new CTransfer_StructuralDisplacements_DiscAdj(nVar, nVarTransfer, config[donorZone]);
        if (rank == MASTER_NODE) cout << "structural displacements. "<< endl;
      }
      else if (fluid_donor && fluid_target) {
        transfer_types[donorZone][targetZone] = SLIDING_INTERFACE;
        nVarTransfer = 0;
        nVar = solver[donorZone][INST_0][MESH_0][FLOW_SOL]->GetnPrimVar();
        transfer[donorZone][targetZone] = new CTransfer_SlidingInterface(nVar, nVarTransfer, config[donorZone]);
        if (rank == MASTER_NODE) cout << "sliding interface. " << endl;
      }
      else if (fluid_donor && heat_target) {
        nVarTransfer = 0;
        nVar = 4;
        if(config[donorZone]->GetEnergy_Equation())
          transfer_types[donorZone][targetZone] = CONJUGATE_HEAT_FS;
        else if (config[donorZone]->GetWeakly_Coupled_Heat())
          transfer_types[donorZone][targetZone] = CONJUGATE_HEAT_WEAKLY_FS;
        else { }
        transfer[donorZone][targetZone] = new CTransfer_ConjugateHeatVars(nVar, nVarTransfer, config[donorZone]);
        if (rank == MASTER_NODE) cout << "conjugate heat variables. " << endl;
      }
      else if (heat_donor && fluid_target) {
        nVarTransfer = 0;
        nVar = 4;
        if(config[targetZone]->GetEnergy_Equation())
          transfer_types[donorZone][targetZone] = CONJUGATE_HEAT_SF;
        else if (config[targetZone]->GetWeakly_Coupled_Heat())
          transfer_types[donorZone][targetZone] = CONJUGATE_HEAT_WEAKLY_SF;
        else { }
        transfer[donorZone][targetZone] = new CTransfer_ConjugateHeatVars(nVar, nVarTransfer, config[donorZone]);
        if (rank == MASTER_NODE) cout << "conjugate heat variables. " << endl;
      }
      else if (heat_donor && heat_target) {
        SU2_MPI::Error("Conjugate heat transfer between solids not implemented yet.", CURRENT_FUNCTION);
      }
      else {
        transfer_types[donorZone][targetZone] = CONSERVATIVE_VARIABLES;
        nVarTransfer = 0;
        transfer[donorZone][targetZone] = new CTransfer_ConservativeVars(nVar, nVarTransfer, config[donorZone]);
        if (rank == MASTER_NODE) cout << "generic conservative variables. " << endl;  
      }

      break;

      }

      if (config[donorZone]->GetBoolMixingPlaneInterface()){
        transfer_types[donorZone][targetZone] = MIXING_PLANE;
      	nVarTransfer = 0;
      	nVar = solver[donorZone][INST_0][MESH_0][FLOW_SOL]->GetnVar();
      	transfer[donorZone][targetZone] = new CTransfer_MixingPlaneInterface(nVar, nVarTransfer, config[donorZone], config[targetZone]);
        if (rank == MASTER_NODE) cout << "Set mixing-plane interface from donor zone "<< donorZone << " to target zone " << targetZone <<"."<<endl;
      }

    }

  }

#ifdef HAVE_MPI
  if (rank == MASTER_NODE) 
  delete [] Buffer_Recv_mark;
#endif

}

void CDriver::StaticMesh_Preprocessing(CConfig *config, CGeometry** geometry, CSurfaceMovement* surface_movement){
  
  unsigned short iMGlevel, iMGfine;
  unsigned short Kind_Grid_Movement;
  
  unsigned short iZone = config->GetiZone();
  
  Kind_Grid_Movement = config->GetKind_GridMovement();
  
  if (!fem_solver) {
    
    switch (Kind_Grid_Movement) {
      
      case ROTATING_FRAME:
        
        /*--- Steadily rotating frame: set the grid velocities just once
         before the first iteration flow solver. ---*/
        
        if (rank == MASTER_NODE) {
          cout << endl << " Setting rotating frame grid velocities";
          cout << " for zone " << iZone << "." << endl;
        }
        
        /*--- Set the grid velocities on all multigrid levels for a steadily
           rotating reference frame. ---*/
        
        for (iMGlevel = 0; iMGlevel <= config_container[ZONE_0]->GetnMGLevels(); iMGlevel++){
          geometry[iMGlevel]->SetRotationalVelocity(config, iZone, true);
          geometry[iMGlevel]->SetShroudVelocity(config);
        }
        
        break;
        
      case STEADY_TRANSLATION:
        
        /*--- Set the translational velocity and hold the grid fixed during
         the calculation (similar to rotating frame, but there is no extra
         source term for translation). ---*/
        
        if (rank == MASTER_NODE)
          cout << endl << " Setting translational grid velocities." << endl;
        
        /*--- Set the translational velocity on all grid levels. ---*/
        
        for (iMGlevel = 0; iMGlevel <= config_container[ZONE_0]->GetnMGLevels(); iMGlevel++)
          geometry_container[iZone][INST_0][iMGlevel]->SetTranslationalVelocity(config, iZone, true);
        
        
        
        break;
        
      default:
        break;
    }
    
    if (config->GetnMarker_Moving() > 0){
      
      /*--- Fixed wall velocities: set the grid velocities only one time
       before the first iteration flow solver. ---*/
      if (rank == MASTER_NODE)
        cout << endl << " Setting the moving wall velocities." << endl;
      
      surface_movement->Moving_Walls(geometry[MESH_0], config, iZone, 0);
      
      /*--- Update the grid velocities on the coarser multigrid levels after
        setting the moving wall velocities for the finest mesh. ---*/
      for (iMGlevel = 1; iMGlevel <= config->GetnMGLevels(); iMGlevel++){
        iMGfine = iMGlevel-1;        
        geometry[iMGlevel]->SetRestricted_GridVelocity(geometry[iMGfine], config);
      }
    }
  } else {
    
    /*--- Carry out a dynamic cast to CMeshFEM_DG, such that it is not needed to
         define all virtual functions in the base class CGeometry. ---*/
    CMeshFEM_DG *DGMesh = dynamic_cast<CMeshFEM_DG *>(geometry[MESH_0]);
    
    /*--- Initialize the static mesh movement, if necessary. ---*/
    const unsigned short Kind_Grid_Movement = config->GetKind_GridMovement();
    const bool initStaticMovement = (config->GetGrid_Movement() &&
                                     (Kind_Grid_Movement == MOVING_WALL    ||
                                      Kind_Grid_Movement == ROTATING_FRAME ||
                                      Kind_Grid_Movement == STEADY_TRANSLATION));
    
    if(initStaticMovement){
      if (rank == MASTER_NODE) cout << "Initialize Static Mesh Movement" << endl;
      DGMesh->InitStaticMeshMovement(config, Kind_Grid_Movement, iZone);
    }
  }
  
}


void CDriver::Turbomachinery_Preprocessing(CConfig** config, CGeometry**** geometry, CSolver***** solver, CTransfer*** transfer){

  unsigned short donorZone,targetZone, nMarkerInt, iMarkerInt;
  unsigned short nSpanMax = 0;
  bool restart   = (config[ZONE_0]->GetRestart() || config[ZONE_0]->GetRestart_Flow());
  mixingplane = config[ZONE_0]->GetBoolMixingPlaneInterface();
  bool discrete_adjoint = config[ZONE_0]->GetDiscrete_Adjoint();
  su2double areaIn, areaOut, nBlades, flowAngleIn, flowAngleOut;

  /*--- Create turbovertex structure ---*/
  if (rank == MASTER_NODE) cout<<endl<<"Initialize Turbo Vertex Structure." << endl;
  for (iZone = 0; iZone < nZone; iZone++) {
    if (config[iZone]->GetBoolTurbomachinery()){
      geometry[iZone][INST_0][MESH_0]->ComputeNSpan(config[iZone], iZone, INFLOW, true);
      geometry[iZone][INST_0][MESH_0]->ComputeNSpan(config[iZone], iZone, OUTFLOW, true);
      if (rank == MASTER_NODE) cout <<"Number of span-wise sections in Zone "<< iZone<<": "<< config[iZone]->GetnSpanWiseSections() <<"."<< endl;
      if (config[iZone]->GetnSpanWiseSections() > nSpanMax){
        nSpanMax = config[iZone]->GetnSpanWiseSections();
      }

      config[ZONE_0]->SetnSpan_iZones(config[iZone]->GetnSpanWiseSections(), iZone);

      geometry[iZone][INST_0][MESH_0]->SetTurboVertex(config[iZone], iZone, INFLOW, true);
      geometry[iZone][INST_0][MESH_0]->SetTurboVertex(config[iZone], iZone, OUTFLOW, true);
    }
  }

  /*--- Set maximum number of Span among all zones ---*/
  for (iZone = 0; iZone < nZone; iZone++) {
    if (config[iZone]->GetBoolTurbomachinery()){
      config[iZone]->SetnSpanMaxAllZones(nSpanMax);
    }
  }
  if (rank == MASTER_NODE) cout<<"Max number of span-wise sections among all zones: "<< nSpanMax<<"."<< endl;


  if (rank == MASTER_NODE) cout<<"Initialize solver containers for average and performance quantities." << endl;
  for (iZone = 0; iZone < nZone; iZone++) {
    solver[iZone][INST_0][MESH_0][FLOW_SOL]->InitTurboContainers(geometry[iZone][INST_0][MESH_0],config[iZone]);
  }

//TODO(turbo) make it general for turbo HB
  if (rank == MASTER_NODE) cout<<"Compute inflow and outflow average geometric quantities." << endl;
  for (iZone = 0; iZone < nZone; iZone++) {
    geometry[iZone][INST_0][MESH_0]->SetAvgTurboValue(config[iZone], iZone, INFLOW, true);
    geometry[iZone][INST_0][MESH_0]->SetAvgTurboValue(config[iZone],iZone, OUTFLOW, true);
    geometry[iZone][INST_0][MESH_0]->GatherInOutAverageValues(config[iZone], true);
  }


  if(mixingplane){
    if (rank == MASTER_NODE) cout << "Set span-wise sections between zones on Mixing-Plane interface." << endl;
    for (donorZone = 0; donorZone < nZone; donorZone++) {
      for (targetZone = 0; targetZone < nZone; targetZone++) {
        if (targetZone != donorZone){
          transfer[donorZone][targetZone]->SetSpanWiseLevels(config[donorZone], config[targetZone]);
        }
      }
    }
  }

  if (rank == MASTER_NODE) cout << "Transfer average geometric quantities to zone 0." << endl;
  for (iZone = 1; iZone < nZone; iZone++) {
    transfer[iZone][ZONE_0]->GatherAverageTurboGeoValues(geometry[iZone][INST_0][MESH_0],geometry[ZONE_0][INST_0][MESH_0], iZone);
  }

  /*--- Transfer number of blade to ZONE_0 to correctly compute turbo performance---*/
  for (iZone = 1; iZone < nZone; iZone++) {
    nBlades = config[iZone]->GetnBlades(iZone);
    config[ZONE_0]->SetnBlades(iZone, nBlades);
  }

  if (rank == MASTER_NODE){
    for (iZone = 0; iZone < nZone; iZone++) {
    areaIn  = geometry[iZone][INST_0][MESH_0]->GetSpanAreaIn(iZone, config[iZone]->GetnSpanWiseSections());
    areaOut = geometry[iZone][INST_0][MESH_0]->GetSpanAreaOut(iZone, config[iZone]->GetnSpanWiseSections());
    nBlades = config[iZone]->GetnBlades(iZone);
    cout << "Inlet area for Row "<< iZone + 1<< ": " << areaIn*10000.0 <<" cm^2."  <<endl;
    cout << "Oulet area for Row "<< iZone + 1<< ": " << areaOut*10000.0 <<" cm^2."  <<endl;
    cout << "Recomputed number of blades for Row "<< iZone + 1 << ": " << nBlades<<"."  <<endl;
    }
  }


  if(mixingplane){
    if (rank == MASTER_NODE) cout<<"Preprocessing of the Mixing-Plane Interface." << endl;
    for (donorZone = 0; donorZone < nZone; donorZone++) {
      nMarkerInt     = config_container[donorZone]->GetnMarker_MixingPlaneInterface()/2;
      for (iMarkerInt = 1; iMarkerInt <= nMarkerInt; iMarkerInt++){
        for (targetZone = 0; targetZone < nZone; targetZone++) {
          if (targetZone != donorZone){
            transfer[donorZone][targetZone]->Preprocessing_InterfaceAverage(geometry[donorZone][INST_0][MESH_0], geometry[targetZone][INST_0][MESH_0],
                config[donorZone], config[targetZone],
                iMarkerInt);
          }
        }
      }
    }
  }

  if(!restart && !discrete_adjoint){
    if (rank == MASTER_NODE) cout<<"Initialize turbomachinery solution quantities." << endl;
    for(iZone = 0; iZone < nZone; iZone++) {
      solver[iZone][INST_0][MESH_0][FLOW_SOL]->SetFreeStream_TurboSolution(config[iZone]);
    }
  }

  if (rank == MASTER_NODE) cout<<"Initialize inflow and outflow average solution quantities." << endl;
  for(iZone = 0; iZone < nZone; iZone++) {
    solver[iZone][INST_0][MESH_0][FLOW_SOL]->PreprocessAverage(solver[iZone][INST_0][MESH_0], geometry[iZone][INST_0][MESH_0],config[iZone],INFLOW);
    solver[iZone][INST_0][MESH_0][FLOW_SOL]->PreprocessAverage(solver[iZone][INST_0][MESH_0], geometry[iZone][INST_0][MESH_0],config[iZone],OUTFLOW);
    solver[iZone][INST_0][MESH_0][FLOW_SOL]->TurboAverageProcess(solver[iZone][INST_0][MESH_0], geometry[iZone][INST_0][MESH_0],config[iZone],INFLOW);
    solver[iZone][INST_0][MESH_0][FLOW_SOL]->TurboAverageProcess(solver[iZone][INST_0][MESH_0], geometry[iZone][INST_0][MESH_0],config[iZone],OUTFLOW);
    solver[iZone][INST_0][MESH_0][FLOW_SOL]->GatherInOutAverageValues(config[iZone], geometry[iZone][INST_0][MESH_0]);
    if (rank == MASTER_NODE){
      flowAngleIn = solver[iZone][INST_0][MESH_0][FLOW_SOL]->GetTurboVelocityIn(iZone, config[iZone]->GetnSpanWiseSections())[1];
      flowAngleIn /= solver[iZone][INST_0][MESH_0][FLOW_SOL]->GetTurboVelocityIn(iZone, config[iZone]->GetnSpanWiseSections())[0];
      flowAngleIn = atan(flowAngleIn)*180.0/PI_NUMBER;
      cout << "Inlet flow angle for Row "<< iZone + 1<< ": "<< flowAngleIn <<"°."  <<endl;
      flowAngleOut = solver[iZone][INST_0][MESH_0][FLOW_SOL]->GetTurboVelocityOut(iZone, config[iZone]->GetnSpanWiseSections())[1];
      flowAngleOut /= solver[iZone][INST_0][MESH_0][FLOW_SOL]->GetTurboVelocityOut(iZone, config[iZone]->GetnSpanWiseSections())[0];
      flowAngleOut = atan(flowAngleOut)*180.0/PI_NUMBER;
      cout << "Outlet flow angle for Row "<< iZone + 1<< ": "<< flowAngleOut <<"°."  <<endl;

    }
  }

}


void CDriver::Output_Preprocessing(CConfig **config, COutput *&output){
  
  /*--- Definition of the output class (one for all zones). The output class
   manages the writing of all restart, volume solution, surface solution,
   surface comma-separated value, and convergence history files (both in serial
   and in parallel). ---*/

  output = new COutput(config[ZONE_0]);

  /*--- Open the convergence history file ---*/
  ConvHist_file = NULL;
  ConvHist_file = new ofstream*[nZone];
  for (iZone = 0; iZone < nZone; iZone++) {
    ConvHist_file[iZone] = NULL;
    if (rank == MASTER_NODE){
      ConvHist_file[iZone] = new ofstream[nInst[iZone]];
      for (iInst = 0; iInst < nInst[iZone]; iInst++) {
        output->SetConvHistory_Header(&ConvHist_file[iZone][iInst], config[iZone], iZone, iInst);
        config[iZone]->SetHistFile(&ConvHist_file[iZone][INST_0]);
      }
    }
  }
  /*--- Check for an unsteady restart. Update ExtIter if necessary. ---*/
  if (config[ZONE_0]->GetWrt_Unsteady() && config[ZONE_0]->GetRestart())
    ExtIter = config[ZONE_0]->GetUnst_RestartIter();

  /*--- Check for a dynamic restart (structural analysis). Update ExtIter if necessary. ---*/
  if (config[ZONE_0]->GetKind_Solver() == FEM_ELASTICITY
      && config[ZONE_0]->GetWrt_Dynamic() && config[ZONE_0]->GetRestart())
    ExtIter = config[ZONE_0]->GetDyn_RestartIter();
  
  
}
void CDriver::StartSolver(){

#ifdef VTUNEPROF
  __itt_resume();
#endif

  /*--- Main external loop of the solver. Within this loop, each iteration ---*/

  if (rank == MASTER_NODE)
    cout << endl <<"------------------------------ Begin Solver -----------------------------" << endl;

  while ( ExtIter < config_container[ZONE_0]->GetnExtIter() ) {

    /*--- Perform some external iteration preprocessing. ---*/

    PreprocessExtIter(ExtIter);

    /*--- Perform a dynamic mesh update if required. ---*/

      if (!fem_solver) {
        DynamicMeshUpdate(ExtIter);
      }

    /*--- Run a single iteration of the problem (fluid, elasticity, heat, ...). ---*/

    Run();

    /*--- Update the solution for dual time stepping strategy ---*/

    Update();

    /*--- Terminate the simulation if only the Jacobian must be computed. ---*/
    if (config_container[ZONE_0]->GetJacobian_Spatial_Discretization_Only()) break;

    /*--- Monitor the computations after each iteration. ---*/

    Monitor(ExtIter);

    /*--- Output the solution in files. ---*/

    Output(ExtIter);

    /*--- If the convergence criteria has been met, terminate the simulation. ---*/

    if (StopCalc) break;

    ExtIter++;

  }
#ifdef VTUNEPROF
  __itt_pause();
#endif
}

void CDriver::PreprocessExtIter(unsigned long ExtIter) {

  /*--- Set the value of the external iteration and physical time. ---*/

  for (iZone = 0; iZone < nZone; iZone++) {
    config_container[iZone]->SetExtIter(ExtIter);
  
    if (config_container[iZone]->GetUnsteady_Simulation())
      config_container[iZone]->SetPhysicalTime(static_cast<su2double>(ExtIter)*config_container[iZone]->GetDelta_UnstTimeND());
    else
      config_container[iZone]->SetPhysicalTime(0.0);
  
  }
  

  /*--- Read the target pressure ---*/

  if (config_container[ZONE_0]->GetInvDesign_Cp() == YES)
    output->SetCp_InverseDesign(solver_container[ZONE_0][INST_0][MESH_0][FLOW_SOL],
        geometry_container[ZONE_0][INST_0][MESH_0], config_container[ZONE_0], ExtIter);

  /*--- Read the target heat flux ---*/

  if (config_container[ZONE_0]->GetInvDesign_HeatFlux() == YES)
    output->SetHeatFlux_InverseDesign(solver_container[ZONE_0][INST_0][MESH_0][FLOW_SOL],
        geometry_container[ZONE_0][INST_0][MESH_0], config_container[ZONE_0], ExtIter);

  /*--- Set the initial condition for EULER/N-S/RANS and for a non FSI simulation ---*/

  if(!fsi) {
    for (iZone = 0; iZone < nZone; iZone++) {
      if ((config_container[iZone]->GetKind_Solver() ==  EULER) ||
          (config_container[iZone]->GetKind_Solver() ==  NAVIER_STOKES) ||
          (config_container[iZone]->GetKind_Solver() ==  RANS) ) {
        for (iInst = 0; iInst < nInst[iZone]; iInst++)
          solver_container[iZone][iInst][MESH_0][FLOW_SOL]->SetInitialCondition(geometry_container[iZone][INST_0], solver_container[iZone][iInst], config_container[iZone], ExtIter);
      }
    }
  }

}

bool CDriver::Monitor(unsigned long ExtIter) {

  /*--- Synchronization point after a single solver iteration. Compute the
   wall clock time required. ---*/

#ifndef HAVE_MPI
  StopTime = su2double(clock())/su2double(CLOCKS_PER_SEC);
#else
  StopTime = MPI_Wtime();
#endif
  IterCount++;
  UsedTime = (StopTime - StartTime) + UsedTimeCompute;
  
  
  /*--- Check if there is any change in the runtime parameters ---*/
  
  CConfig *runtime = NULL;
  strcpy(runtime_file_name, "runtime.dat");
  runtime = new CConfig(runtime_file_name, config_container[ZONE_0]);
  runtime->SetExtIter(ExtIter);
  delete runtime;
  
  /*--- Update the convergence history file (serial and parallel computations). ---*/
  
  if (!fsi) {
    for (iZone = 0; iZone < nZone; iZone++) {
      for (iInst = 0; iInst < nInst[iZone]; iInst++)
        output->SetConvHistory_Body(&ConvHist_file[iZone][iInst], geometry_container, solver_container,
            config_container, integration_container, false, UsedTime, iZone, iInst);
    }
  }

  /*--- Evaluate the new CFL number (adaptive). ---*/
  if (config_container[ZONE_0]->GetCFL_Adapt() == YES) {
    for (iZone = 0; iZone < nZone; iZone++){
      if (!(config_container[iZone]->GetMultizone_Problem())) // This needs to be changed everywhere in the code, in a future PR
        output->SetCFL_Number(solver_container, config_container, iZone);
    }
  }

  /*--- Check whether the current simulation has reached the specified
   convergence criteria, and set StopCalc to true, if so. ---*/
  
  switch (config_container[ZONE_0]->GetKind_Solver()) {
    case EULER: case NAVIER_STOKES: case RANS:
      StopCalc = integration_container[ZONE_0][INST_0][FLOW_SOL]->GetConvergence(); break;
    case HEAT_EQUATION_FVM:
      StopCalc = integration_container[ZONE_0][INST_0][HEAT_SOL]->GetConvergence(); break;
    case FEM_ELASTICITY:
      StopCalc = integration_container[ZONE_0][INST_0][FEA_SOL]->GetConvergence(); break;
    case ADJ_EULER: case ADJ_NAVIER_STOKES: case ADJ_RANS:
    case DISC_ADJ_EULER: case DISC_ADJ_NAVIER_STOKES: case DISC_ADJ_RANS:
    case DISC_ADJ_FEM_EULER: case DISC_ADJ_FEM_NS: case DISC_ADJ_FEM_RANS:
      StopCalc = integration_container[ZONE_0][INST_0][ADJFLOW_SOL]->GetConvergence(); break;
  }
  
  return StopCalc;
  
}

void CDriver::Output(unsigned long ExtIter) {
  
  unsigned long nExtIter = config_container[ZONE_0]->GetnExtIter();
  bool output_files = false;
  
  /*--- Determine whether a solution needs to be written
   after the current iteration ---*/
  
  if (
      
      /*--- General if statements to print output statements ---*/
      
      (ExtIter+1 >= nExtIter) || (StopCalc) ||
      
      /*--- Fixed CL problem ---*/
      
      ((config_container[ZONE_0]->GetFixed_CL_Mode()) &&
       (config_container[ZONE_0]->GetnExtIter()-config_container[ZONE_0]->GetIter_dCL_dAlpha() - 1 == ExtIter)) ||
      
      /*--- Steady problems ---*/
      
      ((ExtIter % config_container[ZONE_0]->GetWrt_Sol_Freq() == 0) && (ExtIter != 0) &&
       ((config_container[ZONE_0]->GetUnsteady_Simulation() == STEADY) ||
        (config_container[ZONE_0]->GetUnsteady_Simulation() == HARMONIC_BALANCE) ||
        (config_container[ZONE_0]->GetUnsteady_Simulation() == ROTATIONAL_FRAME))) ||
      
      /*--- Unsteady problems ---*/
      
      (((config_container[ZONE_0]->GetUnsteady_Simulation() == DT_STEPPING_1ST) ||
        (config_container[ZONE_0]->GetUnsteady_Simulation() == TIME_STEPPING)) &&
       ((ExtIter == 0) || (ExtIter % config_container[ZONE_0]->GetWrt_Sol_Freq_DualTime() == 0))) ||
      
      ((config_container[ZONE_0]->GetUnsteady_Simulation() == DT_STEPPING_2ND) && (!fsi) &&
       ((ExtIter == 0) || ((ExtIter % config_container[ZONE_0]->GetWrt_Sol_Freq_DualTime() == 0) ||
                           ((ExtIter-1) % config_container[ZONE_0]->GetWrt_Sol_Freq_DualTime() == 0)))) ||
      
      ((config_container[ZONE_0]->GetUnsteady_Simulation() == DT_STEPPING_2ND) && (fsi) &&
       ((ExtIter == 0) || ((ExtIter % config_container[ZONE_0]->GetWrt_Sol_Freq_DualTime() == 0)))) ||
      
      ((config_container[ZONE_0]->GetDynamic_Analysis() == DYNAMIC) &&
       ((ExtIter == 0) || (ExtIter % config_container[ZONE_0]->GetWrt_Sol_Freq_DualTime() == 0))) ||
      
      /*--- No inlet profile file found. Print template. ---*/
      
      (config_container[ZONE_0]->GetWrt_InletFile())
      
      ) {
    
    output_files = true;
    
  }
  
  /*--- Determine whether a solution doesn't need to be written
   after the current iteration ---*/
  
  if (config_container[ZONE_0]->GetFixed_CL_Mode()) {
    if (config_container[ZONE_0]->GetnExtIter()-config_container[ZONE_0]->GetIter_dCL_dAlpha() - 1 < ExtIter) output_files = false;
    if (config_container[ZONE_0]->GetnExtIter() - 1 == ExtIter) output_files = true;
  }
  
  /*--- write the solution ---*/
  
  if (output_files) {
    
    /*--- Time the output for performance benchmarking. ---*/
#ifndef HAVE_MPI
    StopTime = su2double(clock())/su2double(CLOCKS_PER_SEC);
#else
    StopTime = MPI_Wtime();
#endif
    UsedTimeCompute += StopTime-StartTime;
#ifndef HAVE_MPI
    StartTime = su2double(clock())/su2double(CLOCKS_PER_SEC);
#else
    StartTime = MPI_Wtime();
#endif
    
    /*--- Add a statement about the type of solver exit. ---*/
    
    if (((ExtIter+1 >= nExtIter) || StopCalc) && (rank == MASTER_NODE)) {
      cout << endl << "----------------------------- Solver Exit -------------------------------";
      if (StopCalc) cout << endl << "Convergence criteria satisfied." << endl;
      else cout << endl << "Maximum number of external iterations reached (EXT_ITER)." << endl;
      cout << "-------------------------------------------------------------------------" << endl;
    }

    if (rank == MASTER_NODE) cout << endl << "-------------------------- File Output Summary --------------------------";
    
    /*--- Execute the routine for writing restart, volume solution,
     surface solution, and surface comma-separated value files. ---*/
    
    output->SetResult_Files_Parallel(solver_container, geometry_container, config_container, ExtIter, nZone);
    
    
    if (rank == MASTER_NODE) cout << "-------------------------------------------------------------------------" << endl << endl;
    
    /*--- Store output time and restart the timer for the compute phase. ---*/
#ifndef HAVE_MPI
    StopTime = su2double(clock())/su2double(CLOCKS_PER_SEC);
#else
    StopTime = MPI_Wtime();
#endif
    UsedTimeOutput += StopTime-StartTime;
    OutputCount++;
    BandwidthSum = config_container[ZONE_0]->GetRestart_Bandwidth_Agg();
#ifndef HAVE_MPI
    StartTime = su2double(clock())/su2double(CLOCKS_PER_SEC);
#else
    StartTime = MPI_Wtime();
#endif
    
  }

  /*--- Export Surface Solution File for Unsteady Simulations ---*/
  /*--- When calculate mean/fluctuation option will be available, delete the following part ---*/
  if ((config_container[ZONE_0]->GetUnsteady_Simulation() == DT_STEPPING_2ND) && (ExtIter % config_container[ZONE_0]->GetWrt_Surf_Freq_DualTime() == 0) && config_container[ZONE_0]->GetWrt_Csv_Sol()) {
      output->SetSurfaceCSV_Flow(config_container[ZONE_0], geometry_container[ZONE_0][INST_0][MESH_0], solver_container[ZONE_0][INST_0][MESH_0][FLOW_SOL], ExtIter, ZONE_0, INST_0);}

}

CDriver::~CDriver(void) {}

CFluidDriver::CFluidDriver(char* confFile, unsigned short val_nZone, SU2_Comm MPICommunicator) : CDriver(confFile, val_nZone, MPICommunicator) { }

CFluidDriver::~CFluidDriver(void) { }

void CFluidDriver::Run() {

  unsigned short iZone, jZone, checkConvergence;
  unsigned long IntIter, nIntIter;
  bool unsteady;

  /*--- Run a single iteration of a multi-zone problem by looping over all
   zones and executing the iterations. Note that data transers between zones
   and other intermediate procedures may be required. ---*/

  unsteady = (config_container[MESH_0]->GetUnsteady_Simulation() == DT_STEPPING_1ST) || (config_container[MESH_0]->GetUnsteady_Simulation() == DT_STEPPING_2ND);

  /*--- Zone preprocessing ---*/

  for (iZone = 0; iZone < nZone; iZone++)
    iteration_container[iZone][INST_0]->Preprocess(output, integration_container, geometry_container, solver_container, numerics_container, config_container, surface_movement, grid_movement, FFDBox, iZone, INST_0);

  /*--- Updating zone interface communication patterns,
   needed only for unsteady simulation since for steady problems
   this is done once in the interpolator_container constructor 
   at the beginning of the computation ---*/

  if ( unsteady ) {
    for (iZone = 0; iZone < nZone; iZone++) {   
      for (jZone = 0; jZone < nZone; jZone++)
        if(jZone != iZone && interpolator_container[iZone][jZone] != NULL)
        interpolator_container[iZone][jZone]->Set_TransferCoeff(config_container);
    }
  }

  /*--- Begin Unsteady pseudo-time stepping internal loop, if not unsteady it does only one step --*/

  if (unsteady) 
    nIntIter = config_container[MESH_0]->GetUnst_nIntIter();
  else
    nIntIter = 1;

  for (IntIter = 0; IntIter < nIntIter; IntIter++) {

    /*--- At each pseudo time-step updates transfer data ---*/
    for (iZone = 0; iZone < nZone; iZone++)   
      for (jZone = 0; jZone < nZone; jZone++)
        if(jZone != iZone && transfer_container[iZone][jZone] != NULL)
          Transfer_Data(iZone, jZone);

    /*--- For each zone runs one single iteration ---*/

    for (iZone = 0; iZone < nZone; iZone++) {
      config_container[iZone]->SetIntIter(IntIter);
      iteration_container[iZone][INST_0]->Iterate(output, integration_container, geometry_container, solver_container, numerics_container, config_container, surface_movement, grid_movement, FFDBox, iZone, INST_0);
    }

    /*--- Check convergence in each zone --*/

    checkConvergence = 0;
    for (iZone = 0; iZone < nZone; iZone++)
    checkConvergence += (int) integration_container[iZone][INST_0][FLOW_SOL]->GetConvergence();

    /*--- If convergence was reached in every zone --*/

  if (checkConvergence == nZone) break;
  }

}

void CFluidDriver::Transfer_Data(unsigned short donorZone, unsigned short targetZone) {

  transfer_container[donorZone][targetZone]->Broadcast_InterfaceData(solver_container[donorZone][INST_0][MESH_0][FLOW_SOL],solver_container[targetZone][INST_0][MESH_0][FLOW_SOL],
      geometry_container[donorZone][INST_0][MESH_0],geometry_container[targetZone][INST_0][MESH_0],
      config_container[donorZone], config_container[targetZone]);
  if (config_container[targetZone]->GetKind_Solver() == RANS)
    transfer_container[donorZone][targetZone]->Broadcast_InterfaceData(solver_container[donorZone][INST_0][MESH_0][TURB_SOL],solver_container[targetZone][INST_0][MESH_0][TURB_SOL],
        geometry_container[donorZone][INST_0][MESH_0],geometry_container[targetZone][INST_0][MESH_0],
        config_container[donorZone], config_container[targetZone]);

}

void CFluidDriver::Update() {

  for(iZone = 0; iZone < nZone; iZone++)
    iteration_container[iZone][INST_0]->Update(output, integration_container, geometry_container,
         solver_container, numerics_container, config_container,
         surface_movement, grid_movement, FFDBox, iZone, INST_0);
}

void CFluidDriver::DynamicMeshUpdate(unsigned long ExtIter) {

  bool harmonic_balance;

  for (iZone = 0; iZone < nZone; iZone++) {
   harmonic_balance = (config_container[iZone]->GetUnsteady_Simulation() == HARMONIC_BALANCE);
    /*--- Dynamic mesh update ---*/
    if ((config_container[iZone]->GetGrid_Movement()) && (!harmonic_balance)) {
      iteration_container[iZone][INST_0]->SetGrid_Movement(geometry_container[iZone][INST_0], surface_movement[iZone], grid_movement[iZone][INST_0], solver_container[iZone][INST_0], config_container[iZone], 0, ExtIter );
    }
  }

}

CTurbomachineryDriver::CTurbomachineryDriver(char* confFile, unsigned short val_nZone,
                                             SU2_Comm MPICommunicator):
                                             CFluidDriver(confFile, val_nZone, MPICommunicator) { }

CTurbomachineryDriver::~CTurbomachineryDriver(void) { }

void CTurbomachineryDriver::Run() {

  /*--- Run a single iteration of a multi-zone problem by looping over all
   zones and executing the iterations. Note that data transers between zones
   and other intermediate procedures may be required. ---*/

  for (iZone = 0; iZone < nZone; iZone++) {
    iteration_container[iZone][INST_0]->Preprocess(output, integration_container, geometry_container,
                                           solver_container, numerics_container, config_container,
                                           surface_movement, grid_movement, FFDBox, iZone, INST_0);
  }

  /* --- Update the mixing-plane interface ---*/
  for (iZone = 0; iZone < nZone; iZone++) {
    if(mixingplane)SetMixingPlane(iZone);
  }

  for (iZone = 0; iZone < nZone; iZone++) {
    iteration_container[iZone][INST_0]->Iterate(output, integration_container, geometry_container,
                                        solver_container, numerics_container, config_container,
                                        surface_movement, grid_movement, FFDBox, iZone, INST_0);
  }

  for (iZone = 0; iZone < nZone; iZone++) {
    iteration_container[iZone][INST_0]->Postprocess(output, integration_container, geometry_container,
                                      solver_container, numerics_container, config_container,
                                      surface_movement, grid_movement, FFDBox, iZone, INST_0);
  }

  if (rank == MASTER_NODE){
    SetTurboPerformance(ZONE_0);
  }


}

void CTurbomachineryDriver::SetMixingPlane(unsigned short donorZone){

  unsigned short targetZone, nMarkerInt, iMarkerInt ;
  nMarkerInt     = config_container[donorZone]->GetnMarker_MixingPlaneInterface()/2;

  /* --- transfer the average value from the donorZone to the targetZone*/
  for (iMarkerInt = 1; iMarkerInt <= nMarkerInt; iMarkerInt++){
    for (targetZone = 0; targetZone < nZone; targetZone++) {
      if (targetZone != donorZone){
        transfer_container[donorZone][targetZone]->Allgather_InterfaceAverage(solver_container[donorZone][INST_0][MESH_0][FLOW_SOL],solver_container[targetZone][INST_0][MESH_0][FLOW_SOL],
            geometry_container[donorZone][INST_0][MESH_0],geometry_container[targetZone][INST_0][MESH_0],
            config_container[donorZone], config_container[targetZone], iMarkerInt );
      }
    }
  }
}

void CTurbomachineryDriver::SetTurboPerformance(unsigned short targetZone){

  unsigned short donorZone;
  //IMPORTANT this approach of multi-zone performances rely upon the fact that turbomachinery markers follow the natural (stator-rotor) development of the real machine.
  /* --- transfer the local turboperfomance quantities (for each blade)  from all the donorZones to the targetZone (ZONE_0) ---*/
  for (donorZone = 1; donorZone < nZone; donorZone++) {
    transfer_container[donorZone][targetZone]->GatherAverageValues(solver_container[donorZone][INST_0][MESH_0][FLOW_SOL],solver_container[targetZone][INST_0][MESH_0][FLOW_SOL], donorZone);
  }

  /* --- compute turboperformance for each stage and the global machine ---*/

  output->ComputeTurboPerformance(solver_container[targetZone][INST_0][MESH_0][FLOW_SOL], geometry_container[targetZone][INST_0][MESH_0], config_container[targetZone]);

}


bool CTurbomachineryDriver::Monitor(unsigned long ExtIter) {

  su2double CFL;
  su2double rot_z_ini, rot_z_final ,rot_z;
  su2double outPres_ini, outPres_final, outPres;
  unsigned long rampFreq, finalRamp_Iter;
  unsigned short iMarker, KindBC, KindBCOption;
  string Marker_Tag;

  bool print;

  /*--- Synchronization point after a single solver iteration. Compute the
   wall clock time required. ---*/

#ifndef HAVE_MPI
  StopTime = su2double(clock())/su2double(CLOCKS_PER_SEC);
#else
  StopTime = MPI_Wtime();
#endif
  IterCount++;
  UsedTime = (StopTime - StartTime);


  /*--- Check if there is any change in the runtime parameters ---*/
  CConfig *runtime = NULL;
  strcpy(runtime_file_name, "runtime.dat");
  runtime = new CConfig(runtime_file_name, config_container[ZONE_0]);
  runtime->SetExtIter(ExtIter);
  delete runtime;

  /*--- Update the convergence history file (serial and parallel computations). ---*/

  for (iZone = 0; iZone < nZone; iZone++) {
    for (iInst = 0; iInst < nInst[iZone]; iInst++)
      output->SetConvHistory_Body(&ConvHist_file[iZone][iInst], geometry_container, solver_container,
          config_container, integration_container, false, UsedTime, iZone, iInst);
  }


  /*--- Evaluate the new CFL number (adaptive). ---*/
  if (config_container[ZONE_0]->GetCFL_Adapt() == YES) {
    if(mixingplane){
      CFL = 0;
      for (iZone = 0; iZone < nZone; iZone++){
        output->SetCFL_Number(solver_container, config_container, iZone);
        CFL += config_container[iZone]->GetCFL(MESH_0);
      }
      /*--- For fluid-multizone the new CFL number is the same for all the zones and it is equal to the zones' minimum value. ---*/
      for (iZone = 0; iZone < nZone; iZone++){
        config_container[iZone]->SetCFL(MESH_0, CFL/nZone);
      }
    }
    else{
      output->SetCFL_Number(solver_container, config_container, ZONE_0);
    }
  }


  /*--- ROTATING FRAME Ramp: Compute the updated rotational velocity. ---*/
  if (config_container[ZONE_0]->GetGrid_Movement() && config_container[ZONE_0]->GetRampRotatingFrame()) {
    rampFreq       = SU2_TYPE::Int(config_container[ZONE_0]->GetRampRotatingFrame_Coeff(1));
    finalRamp_Iter = SU2_TYPE::Int(config_container[ZONE_0]->GetRampRotatingFrame_Coeff(2));
    rot_z_ini = config_container[ZONE_0]->GetRampRotatingFrame_Coeff(0);
    print = false;
    if(ExtIter % rampFreq == 0 &&  ExtIter <= finalRamp_Iter){

      for (iZone = 0; iZone < nZone; iZone++) {
        rot_z_final = config_container[iZone]->GetFinalRotation_Rate_Z();
        if(abs(rot_z_final) > 0.0){
          rot_z = rot_z_ini + ExtIter*( rot_z_final - rot_z_ini)/finalRamp_Iter;
          config_container[iZone]->SetRotation_Rate(2, rot_z);
          if(rank == MASTER_NODE && print && ExtIter > 0) {
            cout << endl << " Updated rotating frame grid velocities";
            cout << " for zone " << iZone << "." << endl;
          }
          geometry_container[iZone][INST_0][MESH_0]->SetRotationalVelocity(config_container[iZone], iZone, print);
          geometry_container[iZone][INST_0][MESH_0]->SetShroudVelocity(config_container[iZone]);
        }
      }

      for (iZone = 0; iZone < nZone; iZone++) {
        geometry_container[iZone][INST_0][MESH_0]->SetAvgTurboValue(config_container[iZone], iZone, INFLOW, false);
        geometry_container[iZone][INST_0][MESH_0]->SetAvgTurboValue(config_container[iZone],iZone, OUTFLOW, false);
        geometry_container[iZone][INST_0][MESH_0]->GatherInOutAverageValues(config_container[iZone], false);

      }

      for (iZone = 1; iZone < nZone; iZone++) {
        transfer_container[iZone][ZONE_0]->GatherAverageTurboGeoValues(geometry_container[iZone][INST_0][MESH_0],geometry_container[ZONE_0][INST_0][MESH_0], iZone);
      }

    }
  }


  /*--- Outlet Pressure Ramp: Compute the updated rotational velocity. ---*/
  if (config_container[ZONE_0]->GetRampOutletPressure()) {
    rampFreq       = SU2_TYPE::Int(config_container[ZONE_0]->GetRampOutletPressure_Coeff(1));
    finalRamp_Iter = SU2_TYPE::Int(config_container[ZONE_0]->GetRampOutletPressure_Coeff(2));
    outPres_ini    = config_container[ZONE_0]->GetRampOutletPressure_Coeff(0);
    outPres_final  = config_container[ZONE_0]->GetFinalOutletPressure();

    if(ExtIter % rampFreq == 0 &&  ExtIter <= finalRamp_Iter){
      outPres = outPres_ini + ExtIter*(outPres_final - outPres_ini)/finalRamp_Iter;
      if(rank == MASTER_NODE) config_container[ZONE_0]->SetMonitotOutletPressure(outPres);

      for (iZone = 0; iZone < nZone; iZone++) {
        for (iMarker = 0; iMarker < config_container[iZone]->GetnMarker_All(); iMarker++) {
          KindBC = config_container[iZone]->GetMarker_All_KindBC(iMarker);
          switch (KindBC) {
          case RIEMANN_BOUNDARY:
            Marker_Tag         = config_container[iZone]->GetMarker_All_TagBound(iMarker);
            KindBCOption       = config_container[iZone]->GetKind_Data_Riemann(Marker_Tag);
            if(KindBCOption == STATIC_PRESSURE || KindBCOption == RADIAL_EQUILIBRIUM ){
              SU2_MPI::Error("Outlet pressure ramp only implemented for NRBC", CURRENT_FUNCTION);
            }
            break;
          case GILES_BOUNDARY:
            Marker_Tag         = config_container[iZone]->GetMarker_All_TagBound(iMarker);
            KindBCOption       = config_container[iZone]->GetKind_Data_Giles(Marker_Tag);
            if(KindBCOption == STATIC_PRESSURE || KindBCOption == STATIC_PRESSURE_1D || KindBCOption == RADIAL_EQUILIBRIUM ){
              config_container[iZone]->SetGiles_Var1(outPres, Marker_Tag);
            }
            break;
          }
        }
      }
    }
  }


  /*--- Check whether the current simulation has reached the specified
   convergence criteria, and set StopCalc to true, if so. ---*/

  switch (config_container[ZONE_0]->GetKind_Solver()) {
  case EULER: case NAVIER_STOKES: case RANS:
    StopCalc = integration_container[ZONE_0][INST_0][FLOW_SOL]->GetConvergence(); break;
  case DISC_ADJ_EULER: case DISC_ADJ_NAVIER_STOKES: case DISC_ADJ_RANS:
  case DISC_ADJ_FEM_EULER: case DISC_ADJ_FEM_NS: case DISC_ADJ_FEM_RANS:
    StopCalc = integration_container[ZONE_0][INST_0][ADJFLOW_SOL]->GetConvergence(); break;
  }

  return StopCalc;

}

CHBDriver::CHBDriver(char* confFile,
    unsigned short val_nZone,
    SU2_Comm MPICommunicator) : CDriver(confFile,
        val_nZone,
        MPICommunicator) {
  unsigned short kInst;

  nInstHB = nInst[ZONE_0];

  D = NULL;
  /*--- allocate dynamic memory for the Harmonic Balance operator ---*/
  D = new su2double*[nInstHB]; for (kInst = 0; kInst < nInstHB; kInst++) D[kInst] = new su2double[nInstHB];

}

CHBDriver::~CHBDriver(void) {

  unsigned short kInst;

  /*--- delete dynamic memory for the Harmonic Balance operator ---*/
  for (kInst = 0; kInst < nInstHB; kInst++) if (D[kInst] != NULL) delete [] D[kInst];
  if (D[kInst] != NULL) delete [] D;

}

void CHBDriver::Run() {

  /*--- Run a single iteration of a Harmonic Balance problem. Preprocess all
   all zones before beginning the iteration. ---*/

  for (iInst = 0; iInst < nInstHB; iInst++)
    iteration_container[ZONE_0][iInst]->Preprocess(output, integration_container, geometry_container,
        solver_container, numerics_container, config_container,
        surface_movement, grid_movement, FFDBox, ZONE_0, iInst);

  for (iInst = 0; iInst < nInstHB; iInst++)
    iteration_container[ZONE_0][iInst]->Iterate(output, integration_container, geometry_container,
        solver_container, numerics_container, config_container,
        surface_movement, grid_movement, FFDBox, ZONE_0, iInst);

}

void CHBDriver::Update() {

  for (iInst = 0; iInst < nInstHB; iInst++) {
    /*--- Compute the harmonic balance terms across all zones ---*/
    SetHarmonicBalance(iInst);

  }

  /*--- Precondition the harmonic balance source terms ---*/
  if (config_container[ZONE_0]->GetHB_Precondition() == YES) {
    StabilizeHarmonicBalance();

  }

  for (iInst = 0; iInst < nInstHB; iInst++) {

    /*--- Update the harmonic balance terms across all zones ---*/
    iteration_container[ZONE_0][iInst]->Update(output, integration_container, geometry_container,
        solver_container, numerics_container, config_container,
        surface_movement, grid_movement, FFDBox, ZONE_0, iInst);

  }

}

void CHBDriver::ResetConvergence() {

  for(iInst = 0; iInst < nZone; iInst++) {
    switch (config_container[ZONE_0]->GetKind_Solver()) {

    case EULER: case NAVIER_STOKES: case RANS:
      integration_container[ZONE_0][iInst][FLOW_SOL]->SetConvergence(false);
      if (config_container[ZONE_0]->GetKind_Solver() == RANS) integration_container[ZONE_0][iInst][TURB_SOL]->SetConvergence(false);
      if(config_container[ZONE_0]->GetKind_Trans_Model() == LM) integration_container[ZONE_0][iInst][TRANS_SOL]->SetConvergence(false);
      break;

    case FEM_ELASTICITY:
      integration_container[ZONE_0][iInst][FEA_SOL]->SetConvergence(false);
      break;

    case ADJ_EULER: case ADJ_NAVIER_STOKES: case ADJ_RANS: case DISC_ADJ_EULER: case DISC_ADJ_NAVIER_STOKES: case DISC_ADJ_RANS:
      integration_container[ZONE_0][iInst][ADJFLOW_SOL]->SetConvergence(false);
      if( (config_container[ZONE_0]->GetKind_Solver() == ADJ_RANS) || (config_container[ZONE_0]->GetKind_Solver() == DISC_ADJ_RANS) )
        integration_container[ZONE_0][iInst][ADJTURB_SOL]->SetConvergence(false);
      break;
    }
  }

}

void CHBDriver::SetHarmonicBalance(unsigned short iInst) {

  unsigned short iVar, jInst, iMGlevel;
  unsigned short nVar = solver_container[ZONE_0][INST_0][MESH_0][FLOW_SOL]->GetnVar();
  unsigned long iPoint;
  bool implicit = (config_container[ZONE_0]->GetKind_TimeIntScheme_Flow() == EULER_IMPLICIT);
  bool adjoint = (config_container[ZONE_0]->GetContinuous_Adjoint());
  if (adjoint) {
    implicit = (config_container[ZONE_0]->GetKind_TimeIntScheme_AdjFlow() == EULER_IMPLICIT);
  }

  unsigned long ExtIter = config_container[ZONE_0]->GetExtIter();

  /*--- Retrieve values from the config file ---*/
  su2double *U = new su2double[nVar];
  su2double *U_old = new su2double[nVar];
  su2double *Psi = new su2double[nVar];
  su2double *Psi_old = new su2double[nVar];
  su2double *Source = new su2double[nVar];
  su2double deltaU, deltaPsi;

  /*--- Compute period of oscillation ---*/
  su2double period = config_container[ZONE_0]->GetHarmonicBalance_Period();

  /*--- Non-dimensionalize the input period, if necessary.  */
  period /= config_container[ZONE_0]->GetTime_Ref();

  if (ExtIter == 0)
    ComputeHB_Operator();

  /*--- Compute various source terms for explicit direct, implicit direct, and adjoint problems ---*/
  /*--- Loop over all grid levels ---*/
  for (iMGlevel = 0; iMGlevel <= config_container[ZONE_0]->GetnMGLevels(); iMGlevel++) {

    /*--- Loop over each node in the volume mesh ---*/
    for (iPoint = 0; iPoint < geometry_container[ZONE_0][iInst][iMGlevel]->GetnPoint(); iPoint++) {

      for (iVar = 0; iVar < nVar; iVar++) {
        Source[iVar] = 0.0;
      }

      /*--- Step across the columns ---*/
      for (jInst = 0; jInst < nInstHB; jInst++) {

        /*--- Retrieve solution at this node in current zone ---*/
        for (iVar = 0; iVar < nVar; iVar++) {

          if (!adjoint) {
            U[iVar] = solver_container[ZONE_0][jInst][iMGlevel][FLOW_SOL]->node[iPoint]->GetSolution(iVar);
            Source[iVar] += U[iVar]*D[iInst][jInst];

            if (implicit) {
              U_old[iVar] = solver_container[ZONE_0][jInst][iMGlevel][FLOW_SOL]->node[iPoint]->GetSolution_Old(iVar);
              deltaU = U[iVar] - U_old[iVar];
              Source[iVar] += deltaU*D[iInst][jInst];
            }

          }

          else {
            Psi[iVar] = solver_container[ZONE_0][jInst][iMGlevel][ADJFLOW_SOL]->node[iPoint]->GetSolution(iVar);
            Source[iVar] += Psi[iVar]*D[jInst][iInst];

            if (implicit) {
              Psi_old[iVar] = solver_container[ZONE_0][jInst][iMGlevel][ADJFLOW_SOL]->node[iPoint]->GetSolution_Old(iVar);
              deltaPsi = Psi[iVar] - Psi_old[iVar];
              Source[iVar] += deltaPsi*D[jInst][iInst];
            }
          }
        }

        /*--- Store sources for current row ---*/
        for (iVar = 0; iVar < nVar; iVar++) {
          if (!adjoint) {
            solver_container[ZONE_0][iInst][iMGlevel][FLOW_SOL]->node[iPoint]->SetHarmonicBalance_Source(iVar, Source[iVar]);
          }
          else {
            solver_container[ZONE_0][iInst][iMGlevel][ADJFLOW_SOL]->node[iPoint]->SetHarmonicBalance_Source(iVar, Source[iVar]);
          }
        }

      }
    }
  }

  /*--- Source term for a turbulence model ---*/
  if (config_container[ZONE_0]->GetKind_Solver() == RANS) {

    /*--- Extra variables needed if we have a turbulence model. ---*/
    unsigned short nVar_Turb = solver_container[ZONE_0][INST_0][MESH_0][TURB_SOL]->GetnVar();
    su2double *U_Turb = new su2double[nVar_Turb];
    su2double *Source_Turb = new su2double[nVar_Turb];

    /*--- Loop over only the finest mesh level (turbulence is always solved
     on the original grid only). ---*/
    for (iPoint = 0; iPoint < geometry_container[ZONE_0][INST_0][MESH_0]->GetnPoint(); iPoint++) {
      for (iVar = 0; iVar < nVar_Turb; iVar++) Source_Turb[iVar] = 0.0;
      for (jInst = 0; jInst < nInstHB; jInst++) {

        /*--- Retrieve solution at this node in current zone ---*/
        for (iVar = 0; iVar < nVar_Turb; iVar++) {
          U_Turb[iVar] = solver_container[ZONE_0][jInst][MESH_0][TURB_SOL]->node[iPoint]->GetSolution(iVar);
          Source_Turb[iVar] += U_Turb[iVar]*D[iInst][jInst];
        }
      }

      /*--- Store sources for current iZone ---*/
      for (iVar = 0; iVar < nVar_Turb; iVar++)
        solver_container[ZONE_0][iInst][MESH_0][TURB_SOL]->node[iPoint]->SetHarmonicBalance_Source(iVar, Source_Turb[iVar]);
    }

    delete [] U_Turb;
    delete [] Source_Turb;
  }

  delete [] Source;
  delete [] U;
  delete [] U_old;
  delete [] Psi;
  delete [] Psi_old;

}

void CHBDriver::StabilizeHarmonicBalance() {

  unsigned short i, j, k, iVar, iInst, jInst, iMGlevel;
  unsigned short nVar = solver_container[ZONE_0][INST_0][MESH_0][FLOW_SOL]->GetnVar();
  unsigned long iPoint;
  bool adjoint = (config_container[ZONE_0]->GetContinuous_Adjoint());

  /*--- Retrieve values from the config file ---*/
  su2double *Source     = new su2double[nInstHB];
  su2double *Source_old = new su2double[nInstHB];
  su2double Delta;

  su2double **Pinv     = new su2double*[nInstHB];
  su2double **P        = new su2double*[nInstHB];
  for (iInst = 0; iInst < nInstHB; iInst++) {
    Pinv[iInst]       = new su2double[nInstHB];
    P[iInst]          = new su2double[nInstHB];
  }

  /*--- Loop over all grid levels ---*/
  for (iMGlevel = 0; iMGlevel <= config_container[ZONE_0]->GetnMGLevels(); iMGlevel++) {

    /*--- Loop over each node in the volume mesh ---*/
    for (iPoint = 0; iPoint < geometry_container[ZONE_0][INST_0][iMGlevel]->GetnPoint(); iPoint++) {

      /*--- Get time step for current node ---*/
      Delta = solver_container[ZONE_0][INST_0][iMGlevel][FLOW_SOL]->node[iPoint]->GetDelta_Time();

      /*--- Setup stabilization matrix for this node ---*/
      for (iInst = 0; iInst < nInstHB; iInst++) {
        for (jInst = 0; jInst < nInstHB; jInst++) {
          if (jInst == iInst ) {
            Pinv[iInst][jInst] = 1.0 + Delta*D[iInst][jInst];
          }
          else {
            Pinv[iInst][jInst] = Delta*D[iInst][jInst];
          }
        }
      }

      /*--- Invert stabilization matrix Pinv with Gauss elimination---*/

      /*--  A temporary matrix to hold the inverse, dynamically allocated ---*/
      su2double **temp = new su2double*[nInstHB];
      for (i = 0; i < nInstHB; i++) {
        temp[i] = new su2double[2 * nInstHB];
      }

      /*---  Copy the desired matrix into the temporary matrix ---*/
      for (i = 0; i < nInstHB; i++) {
        for (j = 0; j < nInstHB; j++) {
          temp[i][j] = Pinv[i][j];
          temp[i][nInstHB + j] = 0;
        }
        temp[i][nInstHB + i] = 1;
      }

      su2double max_val;
      unsigned short max_idx;

      /*---  Pivot each column such that the largest number possible divides the other rows  ---*/
      for (k = 0; k < nInstHB - 1; k++) {
        max_idx = k;
        max_val = abs(temp[k][k]);
        /*---  Find the largest value (pivot) in the column  ---*/
        for (j = k; j < nInstHB; j++) {
          if (abs(temp[j][k]) > max_val) {
            max_idx = j;
            max_val = abs(temp[j][k]);
          }
        }

        /*---  Move the row with the highest value up  ---*/
        for (j = 0; j < (nInstHB * 2); j++) {
          su2double d = temp[k][j];
          temp[k][j] = temp[max_idx][j];
          temp[max_idx][j] = d;
        }
        /*---  Subtract the moved row from all other rows ---*/
        for (i = k + 1; i < nInstHB; i++) {
          su2double c = temp[i][k] / temp[k][k];
          for (j = 0; j < (nInstHB * 2); j++) {
            temp[i][j] = temp[i][j] - temp[k][j] * c;
          }
        }
      }

      /*---  Back-substitution  ---*/
      for (k = nInstHB - 1; k > 0; k--) {
        if (temp[k][k] != su2double(0.0)) {
          for (int i = k - 1; i > -1; i--) {
            su2double c = temp[i][k] / temp[k][k];
            for (j = 0; j < (nInstHB * 2); j++) {
              temp[i][j] = temp[i][j] - temp[k][j] * c;
            }
          }
        }
      }

      /*---  Normalize the inverse  ---*/
      for (i = 0; i < nInstHB; i++) {
        su2double c = temp[i][i];
        for (j = 0; j < nInstHB; j++) {
          temp[i][j + nInstHB] = temp[i][j + nInstHB] / c;
        }
      }

      /*---  Copy the inverse back to the main program flow ---*/
      for (i = 0; i < nInstHB; i++) {
        for (j = 0; j < nInstHB; j++) {
          P[i][j] = temp[i][j + nInstHB];
        }
      }

      /*---  Delete dynamic template  ---*/
      for (iInst = 0; iInst < nInstHB; iInst++) {
        delete[] temp[iInst];
      }
      delete[] temp;

      /*--- Loop through variables to precondition ---*/
      for (iVar = 0; iVar < nVar; iVar++) {

        /*--- Get current source terms (not yet preconditioned) and zero source array to prepare preconditioning ---*/
        for (iInst = 0; iInst < nInstHB; iInst++) {
          Source_old[iInst] = solver_container[ZONE_0][iInst][iMGlevel][FLOW_SOL]->node[iPoint]->GetHarmonicBalance_Source(iVar);
          Source[iInst] = 0;
        }

        /*--- Step through columns ---*/
        for (iInst = 0; iInst < nInstHB; iInst++) {
          for (jInst = 0; jInst < nInstHB; jInst++) {
            Source[iInst] += P[iInst][jInst]*Source_old[jInst];
          }

          /*--- Store updated source terms for current node ---*/
          if (!adjoint) {
            solver_container[ZONE_0][iInst][iMGlevel][FLOW_SOL]->node[iPoint]->SetHarmonicBalance_Source(iVar, Source[iInst]);
          }
          else {
            solver_container[ZONE_0][iInst][iMGlevel][ADJFLOW_SOL]->node[iPoint]->SetHarmonicBalance_Source(iVar, Source[iInst]);
          }
        }

      }
    }
  }

  /*--- Deallocate dynamic memory ---*/
  for (iInst = 0; iInst < nInstHB; iInst++){
    delete [] P[iInst];
    delete [] Pinv[iInst];
  }
  delete [] P;
  delete [] Pinv;
  delete [] Source;
  delete [] Source_old;

}

void CHBDriver::ComputeHB_Operator() {

  const   complex<su2double> J(0.0,1.0);
  unsigned short i, j, k, iInst;

  su2double *Omega_HB       = new su2double[nInstHB];
  complex<su2double> **E    = new complex<su2double>*[nInstHB];
  complex<su2double> **Einv = new complex<su2double>*[nInstHB];
  complex<su2double> **DD   = new complex<su2double>*[nInstHB];
  for (iInst = 0; iInst < nInstHB; iInst++) {
    E[iInst]    = new complex<su2double>[nInstHB];
    Einv[iInst] = new complex<su2double>[nInstHB];
    DD[iInst]   = new complex<su2double>[nInstHB];
  }

  /*--- Get simualation period from config file ---*/
  su2double Period = config_container[ZONE_0]->GetHarmonicBalance_Period();

  /*--- Non-dimensionalize the input period, if necessary.      */
  Period /= config_container[ZONE_0]->GetTime_Ref();

  /*--- Build the array containing the selected frequencies to solve ---*/
  for (iInst = 0; iInst < nInstHB; iInst++) {
    Omega_HB[iInst]  = config_container[ZONE_0]->GetOmega_HB()[iInst];
    Omega_HB[iInst] /= config_container[ZONE_0]->GetOmega_Ref(); //TODO: check
  }

  /*--- Build the diagonal matrix of the frequencies DD ---*/
  for (i = 0; i < nInstHB; i++) {
    for (k = 0; k < nInstHB; k++) {
      if (k == i ) {
        DD[i][k] = J*Omega_HB[k];
      }
    }
  }


  /*--- Build the harmonic balance inverse matrix ---*/
  for (i = 0; i < nInstHB; i++) {
    for (k = 0; k < nInstHB; k++) {
      Einv[i][k] = complex<su2double>(cos(Omega_HB[k]*(i*Period/nInstHB))) + J*complex<su2double>(sin(Omega_HB[k]*(i*Period/nInstHB)));
    }
  }

  /*---  Invert inverse harmonic balance Einv with Gauss elimination ---*/

  /*--  A temporary matrix to hold the inverse, dynamically allocated ---*/
  complex<su2double> **temp = new complex<su2double>*[nInstHB];
  for (i = 0; i < nInstHB; i++) {
    temp[i] = new complex<su2double>[2 * nInstHB];
  }

  /*---  Copy the desired matrix into the temporary matrix ---*/
  for (i = 0; i < nInstHB; i++) {
    for (j = 0; j < nInstHB; j++) {
      temp[i][j] = Einv[i][j];
      temp[i][nInstHB + j] = 0;
    }
    temp[i][nInstHB + i] = 1;
  }

  su2double max_val;
  unsigned short max_idx;

  /*---  Pivot each column such that the largest number possible divides the other rows  ---*/
  for (k = 0; k < nInstHB - 1; k++) {
    max_idx = k;
    max_val = abs(temp[k][k]);
    /*---  Find the largest value (pivot) in the column  ---*/
    for (j = k; j < nInstHB; j++) {
      if (abs(temp[j][k]) > max_val) {
        max_idx = j;
        max_val = abs(temp[j][k]);
      }
    }
    /*---  Move the row with the highest value up  ---*/
    for (j = 0; j < (nInstHB * 2); j++) {
      complex<su2double> d = temp[k][j];
      temp[k][j] = temp[max_idx][j];
      temp[max_idx][j] = d;
    }
    /*---  Subtract the moved row from all other rows ---*/
    for (i = k + 1; i < nInstHB; i++) {
      complex<su2double> c = temp[i][k] / temp[k][k];
      for (j = 0; j < (nInstHB * 2); j++) {
        temp[i][j] = temp[i][j] - temp[k][j] * c;
      }
    }
  }
  /*---  Back-substitution  ---*/
  for (k = nInstHB - 1; k > 0; k--) {
    if (temp[k][k] != complex<su2double>(0.0)) {
      for (int i = k - 1; i > -1; i--) {
        complex<su2double> c = temp[i][k] / temp[k][k];
        for (j = 0; j < (nInstHB * 2); j++) {
          temp[i][j] = temp[i][j] - temp[k][j] * c;
        }
      }
    }
  }
  /*---  Normalize the inverse  ---*/
  for (i = 0; i < nInstHB; i++) {
    complex<su2double> c = temp[i][i];
    for (j = 0; j < nInstHB; j++) {
      temp[i][j + nInstHB] = temp[i][j + nInstHB] / c;
    }
  }
  /*---  Copy the inverse back to the main program flow ---*/
  for (i = 0; i < nInstHB; i++) {
    for (j = 0; j < nInstHB; j++) {
      E[i][j] = temp[i][j + nInstHB];
    }
  }
  /*---  Delete dynamic template  ---*/
  for (i = 0; i < nInstHB; i++) {
    delete[] temp[i];
  }
  delete[] temp;


  /*---  Temporary matrix for performing product  ---*/
  complex<su2double> **Temp    = new complex<su2double>*[nInstHB];

  /*---  Temporary complex HB operator  ---*/
  complex<su2double> **Dcpx    = new complex<su2double>*[nInstHB];

  for (iInst = 0; iInst < nInstHB; iInst++){
    Temp[iInst]    = new complex<su2double>[nInstHB];
    Dcpx[iInst]   = new complex<su2double>[nInstHB];
  }


  /*---  Calculation of the HB operator matrix ---*/
  for (int row = 0; row < nInstHB; row++) {
    for (int col = 0; col < nInstHB; col++) {
      for (int inner = 0; inner < nInstHB; inner++) {
        Temp[row][col] += Einv[row][inner] * DD[inner][col];
      }
    }
  }

  unsigned short row, col, inner;

  for (row = 0; row < nInstHB; row++) {
    for (col = 0; col < nInstHB; col++) {
      for (inner = 0; inner < nInstHB; inner++) {
        Dcpx[row][col] += Temp[row][inner] * E[inner][col];
      }
    }
  }

  /*---  Take just the real part of the HB operator matrix ---*/
  for (i = 0; i < nInstHB; i++) {
    for (k = 0; k < nInstHB; k++) {
      D[i][k] = real(Dcpx[i][k]);
    }
  }

  /*--- Deallocate dynamic memory ---*/
  for (iInst = 0; iInst < nInstHB; iInst++){
    delete [] E[iInst];
    delete [] Einv[iInst];
    delete [] DD[iInst];
    delete [] Temp[iInst];
    delete [] Dcpx[iInst];
  }
  delete [] E;
  delete [] Einv;
  delete [] DD;
  delete [] Temp;
  delete [] Dcpx;
  delete [] Omega_HB;

}

CFSIDriver::CFSIDriver(char* confFile,
                       unsigned short val_nZone,
                       SU2_Comm MPICommunicator) : CDriver(confFile,
                                                           val_nZone,
                                                           MPICommunicator) {
  unsigned short iVar;
  unsigned short nVar_Flow = 0, nVar_Struct = 0;

  unsigned short iZone;
  for (iZone = 0; iZone < nZone; iZone++){
    switch (config_container[iZone]->GetKind_Solver()) {
       case RANS: case EULER: case NAVIER_STOKES:
         nVar_Flow = solver_container[iZone][INST_0][MESH_0][FLOW_SOL]->GetnVar();
         flow_criteria = config_container[iZone]->GetMinLogResidual_BGS_F();
         flow_criteria_rel = config_container[iZone]->GetOrderMagResidual_BGS_F();
         break;
       case FEM_ELASTICITY:
         nVar_Struct = solver_container[iZone][INST_0][MESH_0][FEA_SOL]->GetnVar();
         structure_criteria    = config_container[iZone]->GetMinLogResidual_BGS_S();
         structure_criteria_rel = config_container[iZone]->GetOrderMagResidual_BGS_S();
         break;
    }
  }

  init_res_flow   = new su2double[nVar_Flow];
  init_res_struct = new su2double[nVar_Struct];

  residual_flow   = new su2double[nVar_Flow];
  residual_struct = new su2double[nVar_Struct];

  residual_flow_rel   = new su2double[nVar_Flow];
  residual_struct_rel = new su2double[nVar_Struct];

  for (iVar = 0; iVar < nVar_Flow; iVar++){
    init_res_flow[iVar] = 0.0;
    residual_flow[iVar] = 0.0;
    residual_flow_rel[iVar] = 0.0;
  }
  for (iVar = 0; iVar < nVar_Struct; iVar++){
    init_res_struct[iVar] = 0.0;
    residual_struct[iVar] = 0.0;
    residual_struct_rel[iVar] = 0.0;
  }

}

CFSIDriver::~CFSIDriver(void) {

  delete [] init_res_flow;
  delete [] init_res_struct;
  delete [] residual_flow;
  delete [] residual_struct;
  delete [] residual_flow_rel;
  delete [] residual_struct_rel;

}

void CFSIDriver::Run() {

  /*--- As of now, we are coding it for just 2 zones. ---*/
  /*--- This will become more general, but we need to modify the configuration for that ---*/
  unsigned short ZONE_FLOW = 0, ZONE_STRUCT = 1;
  unsigned short iZone;

  /*--- Boolean to determine if we are running a static or dynamic case ---*/
  bool stat_fsi = ((config_container[ZONE_FLOW]->GetUnsteady_Simulation() == STEADY) && (config_container[ZONE_STRUCT]->GetDynamic_Analysis() == STATIC));
  bool dyn_fsi = (((config_container[ZONE_FLOW]->GetUnsteady_Simulation() == DT_STEPPING_1ST) || (config_container[ZONE_FLOW]->GetUnsteady_Simulation() == DT_STEPPING_2ND))
                   && (config_container[ZONE_STRUCT]->GetDynamic_Analysis() == DYNAMIC));

  unsigned long IntIter = 0; for (iZone = 0; iZone < nZone; iZone++) config_container[iZone]->SetIntIter(IntIter);
  unsigned long OuterIter = 0; for (iZone = 0; iZone < nZone; iZone++) config_container[iZone]->SetOuterIter(OuterIter);
  unsigned long nOuterIter = config_container[ZONE_FLOW]->GetnIterFSI();
  unsigned long nIntIter;

  bool Convergence = false;

  bool StopCalc_Flow = false;

  /*--- Be careful with whether or not we load the coords and grid velocity
   from the restart files... this needs to be standardized for the different
   solvers, in particular with FSI. ---*/

  /*-----------------------------------------------------------------*/
  /*---------------- Predict structural displacements ---------------*/
  /*-----------------------------------------------------------------*/

  Predict_Displacements(ZONE_STRUCT, ZONE_FLOW);

  while (OuterIter < nOuterIter) {

    /*-----------------------------------------------------------------*/
    /*------------------- Transfer Displacements ----------------------*/
    /*-----------------------------------------------------------------*/
  if(transfer_container[ZONE_STRUCT][ZONE_FLOW] != NULL)
      Transfer_Displacements(ZONE_STRUCT, ZONE_FLOW);

    /*-----------------------------------------------------------------*/
    /*--------------------- Mesh deformation --------------------------*/
    /*-----------------------------------------------------------------*/

  iteration_container[ZONE_FLOW][INST_0]->SetGrid_Movement(geometry_container[ZONE_FLOW][INST_0], 
                                                           surface_movement[ZONE_FLOW], grid_movement[ZONE_FLOW][INST_0],
                                                           solver_container[ZONE_FLOW][INST_0], config_container[ZONE_FLOW], 0, ExtIter );

    /*-----------------------------------------------------------------*/
    /*-------------------- Fluid subiteration -------------------------*/
    /*-----------------------------------------------------------------*/

  iteration_container[ZONE_FLOW][INST_0]->Preprocess(output, integration_container, geometry_container,
      solver_container, numerics_container, config_container,
      surface_movement, grid_movement, FFDBox, ZONE_FLOW, INST_0);

  if ( stat_fsi ) {

    /*--- For steady-state flow simulations, we need to loop over ExtIter for the number of time steps ---*/
    /*--- However, ExtIter is the number of FSI iterations, so nIntIter is used in this case ---*/

    nIntIter = config_container[ZONE_FLOW]->GetUnst_nIntIter();

    for (IntIter = 0; IntIter < nIntIter; IntIter++){

      /*--- Set ExtIter to iExtIter_FLOW; this is a trick to loop on the steady-state flow solver ---*/
      config_container[ZONE_FLOW]->SetExtIter(IntIter);

      iteration_container[ZONE_FLOW][INST_0]->Iterate(output, integration_container, geometry_container,
          solver_container, numerics_container, config_container,
          surface_movement, grid_movement, FFDBox, ZONE_FLOW, INST_0);

      /*--- Write the convergence history for the fluid (only screen output) ---*/

      output->SetConvHistory_Body(&ConvHist_file[ZONE_0][INST_0], geometry_container, solver_container, config_container, integration_container, false, 0.0, ZONE_FLOW, INST_0);

      /*--- If the convergence criteria is met for the flow, break the loop ---*/
      StopCalc_Flow = integration_container[ZONE_FLOW][INST_0][FLOW_SOL]->GetConvergence();
      if (StopCalc_Flow) break;

    }

  }
  else if ( dyn_fsi ) {

    /*--- For unsteady flow simulations, we need to loop over nIntIter for the number of time steps ---*/

    nIntIter = config_container[ZONE_FLOW]->GetUnst_nIntIter();

    for (IntIter = 0; IntIter < nIntIter; IntIter++){

      config_container[ZONE_FLOW]->SetIntIter(IntIter);

      iteration_container[ZONE_FLOW][INST_0]->Iterate(output, integration_container, geometry_container, solver_container, numerics_container, config_container, surface_movement, grid_movement, FFDBox, ZONE_FLOW, INST_0);

      /*--- If convergence was reached in every zone --*/

      if (integration_container[ZONE_FLOW][INST_0][FLOW_SOL]->GetConvergence() == 1) break;
    }

    /*--- Write the convergence history for the fluid (only screen output) ---*/

     output->SetConvHistory_Body(NULL, geometry_container, solver_container, config_container, integration_container, true, 0.0, ZONE_FLOW, INST_0);

  } else {

    SU2_MPI::Error( "The definition of Fluid and Structural solvers is inconsistent for FSI applications ", CURRENT_FUNCTION);
    
  }

  /*--- Set the fluid convergence to false (to make sure FSI subiterations converge) ---*/

  integration_container[ZONE_FLOW][INST_0][FLOW_SOL]->SetConvergence(false);

  /*-----------------------------------------------------------------*/
  /*------------------- Set FEA loads from fluid --------------------*/
  /*-----------------------------------------------------------------*/
  if(transfer_container[ZONE_FLOW][ZONE_STRUCT] != NULL)
      Transfer_Tractions(ZONE_FLOW, ZONE_STRUCT);

    /*-----------------------------------------------------------------*/
    /*------------------ Structural subiteration ----------------------*/
    /*-----------------------------------------------------------------*/

  iteration_container[ZONE_STRUCT][INST_0]->Iterate(output, integration_container, geometry_container,
                                  solver_container, numerics_container, config_container,
                                  surface_movement, grid_movement, FFDBox, ZONE_STRUCT, INST_0);

    /*--- Write the convergence history for the structure (only screen output) ---*/

    output->SetConvHistory_Body(NULL, geometry_container, solver_container, config_container, integration_container, false, 0.0, ZONE_STRUCT, INST_0);

    /*--- Set the fluid convergence to false (to make sure FSI subiterations converge) ---*/

    integration_container[ZONE_STRUCT][INST_0][FEA_SOL]->SetConvergence(false);

    /*-----------------------------------------------------------------*/
    /*----------------- Displacements relaxation ----------------------*/
    /*-----------------------------------------------------------------*/

    Relaxation_Displacements(ZONE_STRUCT, ZONE_FLOW, OuterIter);

    /*-----------------------------------------------------------------*/
    /*-------------------- Check convergence --------------------------*/
    /*-----------------------------------------------------------------*/

    Convergence = BGSConvergence(OuterIter, ZONE_FLOW, ZONE_STRUCT);

    /*-----------------------------------------------------------------*/
    /*-------------------- Output FSI history -------------------------*/
    /*-----------------------------------------------------------------*/

    output->SpecialOutput_FSI(&FSIHist_file, geometry_container, solver_container,
                              config_container, integration_container, 0,
                              ZONE_FLOW, ZONE_STRUCT, false);

    if (Convergence) break;

    /*-----------------------------------------------------------------*/
    /*--------------------- Update OuterIter ---------------------------*/
    /*-----------------------------------------------------------------*/

    OuterIter++; for (iZone = 0; iZone < nZone; iZone++) config_container[iZone]->SetOuterIter(OuterIter);

  }

}

void CFSIDriver::Predict_Displacements(unsigned short donorZone, unsigned short targetZone) {

  solver_container[donorZone][INST_0][MESH_0][FEA_SOL]->PredictStruct_Displacement(geometry_container[donorZone][INST_0], config_container[donorZone],
      solver_container[donorZone][INST_0]);

  /*--- For parallel simulations we need to communicate the predicted solution before updating the fluid mesh ---*/
  
  solver_container[donorZone][INST_0][MESH_0][FEA_SOL]->InitiateComms(geometry_container[donorZone][INST_0][MESH_0], config_container[donorZone], SOLUTION_PRED);
  solver_container[donorZone][INST_0][MESH_0][FEA_SOL]->CompleteComms(geometry_container[donorZone][INST_0][MESH_0], config_container[donorZone], SOLUTION_PRED);

}

void CFSIDriver::Predict_Tractions(unsigned short donorZone, unsigned short targetZone) {

}

void CFSIDriver::Transfer_Displacements(unsigned short donorZone, unsigned short targetZone) {

  transfer_container[donorZone][targetZone]->Broadcast_InterfaceData(solver_container[donorZone][INST_0][MESH_0][FEA_SOL],solver_container[targetZone][INST_0][MESH_0][FLOW_SOL],
                                                                     geometry_container[donorZone][INST_0][MESH_0],geometry_container[targetZone][INST_0][MESH_0],
                                                                     config_container[donorZone], config_container[targetZone]);

}

void CFSIDriver::Transfer_Tractions(unsigned short donorZone, unsigned short targetZone) {


  transfer_container[donorZone][targetZone]->Broadcast_InterfaceData(solver_container[donorZone][INST_0][MESH_0][FLOW_SOL],solver_container[targetZone][INST_0][MESH_0][FEA_SOL],
                                                                     geometry_container[donorZone][INST_0][MESH_0],geometry_container[targetZone][INST_0][MESH_0],
                                                                     config_container[donorZone], config_container[targetZone]);

}

void CFSIDriver::Relaxation_Displacements(unsigned short donorZone, unsigned short targetZone, unsigned long OuterIter) {

  /*-------------------- Aitken's relaxation ------------------------*/

  /*------------------- Compute the coefficient ---------------------*/

  solver_container[donorZone][INST_0][MESH_0][FEA_SOL]->ComputeAitken_Coefficient(geometry_container[donorZone][INST_0], config_container[donorZone],
      solver_container[donorZone][INST_0], OuterIter);

  /*----------------- Set the relaxation parameter ------------------*/

  solver_container[donorZone][INST_0][MESH_0][FEA_SOL]->SetAitken_Relaxation(geometry_container[donorZone][INST_0], config_container[donorZone],
      solver_container[donorZone][INST_0]);

  /*----------------- Communicate the predicted solution and the old one ------------------*/
  
  solver_container[donorZone][INST_0][MESH_0][FEA_SOL]->InitiateComms(geometry_container[donorZone][INST_0][MESH_0], config_container[donorZone], SOLUTION_PRED_OLD);
  solver_container[donorZone][INST_0][MESH_0][FEA_SOL]->CompleteComms(geometry_container[donorZone][INST_0][MESH_0], config_container[donorZone], SOLUTION_PRED_OLD);


}

void CFSIDriver::Relaxation_Tractions(unsigned short donorZone, unsigned short targetZone, unsigned long OuterIter) {

}

bool CFSIDriver::BGSConvergence(unsigned long IntIter, unsigned short ZONE_FLOW, unsigned short ZONE_STRUCT) {


  int rank = MASTER_NODE;
#ifdef HAVE_MPI
  int size;
  MPI_Comm_rank(MPI_COMM_WORLD, &rank);
  MPI_Comm_size(MPI_COMM_WORLD, &size);
#endif

  unsigned short iMarker;
  unsigned short nVar_Flow = solver_container[ZONE_FLOW][INST_0][MESH_0][FLOW_SOL]->GetnVar(),
                 nVar_Struct = solver_container[ZONE_STRUCT][INST_0][MESH_0][FEA_SOL]->GetnVar();
  unsigned short iRes;

//  bool flow_converged_absolute = false,
//        flow_converged_relative = false,
//        struct_converged_absolute = false,
//        struct_converged_relative = false;

  bool Convergence = false;

  /*--- Apply BC's to the structural adjoint - otherwise, clamped nodes have too values that make no sense... ---*/
  for (iMarker = 0; iMarker < config_container[ZONE_STRUCT]->GetnMarker_All(); iMarker++){
  switch (config_container[ZONE_STRUCT]->GetMarker_All_KindBC(iMarker)) {
    case CLAMPED_BOUNDARY:
    solver_container[ZONE_STRUCT][INST_0][MESH_0][FEA_SOL]->BC_Clamped_Post(geometry_container[ZONE_STRUCT][INST_0][MESH_0],
        solver_container[ZONE_STRUCT][INST_0][MESH_0], numerics_container[ZONE_STRUCT][INST_0][MESH_0][FEA_SOL][FEA_TERM],
        config_container[ZONE_STRUCT], iMarker);
    break;
  }
  }

  /*--- Compute the residual for the flow and structural zones ---*/

  /*--- Flow ---*/

  solver_container[ZONE_FLOW][INST_0][MESH_0][FLOW_SOL]->ComputeResidual_Multizone(geometry_container[ZONE_FLOW][INST_0][MESH_0],
                                                                        config_container[ZONE_FLOW]);

  /*--- Structure ---*/

  solver_container[ZONE_STRUCT][INST_0][MESH_0][FEA_SOL]->ComputeResidual_Multizone(geometry_container[ZONE_STRUCT][INST_0][MESH_0],
                                                                         config_container[ZONE_STRUCT]);


  /*--- Retrieve residuals ---*/

  /*--- Flow residuals ---*/

  for (iRes = 0; iRes < nVar_Flow; iRes++){
    residual_flow[iRes] = log10(solver_container[ZONE_FLOW][INST_0][MESH_0][FLOW_SOL]->GetRes_BGS(iRes));
    if (IntIter == 0) init_res_flow[iRes] = residual_flow[iRes];
    residual_flow_rel[iRes] = fabs(residual_flow[iRes] - init_res_flow[iRes]);
  }

  /*--- Structure residuals ---*/

  for (iRes = 0; iRes < nVar_Struct; iRes++){
    residual_struct[iRes] = log10(solver_container[ZONE_STRUCT][INST_0][MESH_0][FEA_SOL]->GetRes_BGS(iRes));
    if (IntIter == 0) init_res_struct[iRes] = residual_struct[iRes];
    residual_struct_rel[iRes] = fabs(residual_struct[iRes] - init_res_struct[iRes]);
  }

  /*--- Check convergence ---*/
//  flow_converged_absolute = ((residual_flow[0] < flow_criteria) && (residual_flow[nVar_Flow-1] < flow_criteria));
//  flow_converged_relative = ((residual_flow_rel[0] > flow_criteria_rel) && (residual_flow_rel[nVar_Flow-1] > flow_criteria_rel));
//
//  struct_converged_absolute = ((residual_struct[0] < structure_criteria) && (residual_struct[nVar_Flow-1] < structure_criteria));
//  struct_converged_relative = ((residual_struct_rel[0] > structure_criteria_rel) && (residual_struct_rel[nVar_Flow-1] > structure_criteria_rel));

//  Convergence = ((flow_converged_absolute && struct_converged_absolute) ||
//                 (flow_converged_absolute && struct_converged_relative) ||
//                 (flow_converged_relative && struct_converged_relative) ||
//                 (flow_converged_relative && struct_converged_absolute));

  if (rank == MASTER_NODE){

    cout << endl << "-------------------------------------------------------------------------" << endl;
    cout << endl;
    cout << "Convergence summary for BGS iteration ";
    cout << IntIter << endl;
    cout << endl;
    /*--- TODO: This is a workaround until the TestCases.py script incorporates new classes for nested loops. ---*/
    cout << "Iter[ID]" << "    BGSRes[Rho]" << "   BGSRes[RhoE]" << "     BGSRes[Ux]" << "     BGSRes[Uy]" << endl;
    cout.precision(6); cout.setf(ios::fixed, ios::floatfield);
    cout.width(8); cout << IntIter*1000;
    cout.width(15); cout << residual_flow[0];
    cout.width(15); cout << residual_flow[nVar_Flow-1];
    cout.width(15); cout << residual_struct[0];
    cout.width(15); cout << residual_struct[1];
    cout << endl;

  }

  integration_container[ZONE_STRUCT][INST_0][FEA_SOL]->Convergence_Monitoring_FSI(geometry_container[ZONE_STRUCT][INST_0][MESH_0], config_container[ZONE_STRUCT], solver_container[ZONE_STRUCT][INST_0][MESH_0][FEA_SOL], IntIter);

  Convergence = integration_container[ZONE_STRUCT][INST_0][FEA_SOL]->GetConvergence_FSI();


  /*--- Flow ---*/

  solver_container[ZONE_FLOW][INST_0][MESH_0][FLOW_SOL]->UpdateSolution_BGS(geometry_container[ZONE_FLOW][INST_0][MESH_0],
                                                                       config_container[ZONE_FLOW]);

  /*--- Structure ---*/

  solver_container[ZONE_STRUCT][INST_0][MESH_0][FEA_SOL]->UpdateSolution_BGS(geometry_container[ZONE_STRUCT][INST_0][MESH_0],
                                                                       config_container[ZONE_STRUCT]);

  if (rank == MASTER_NODE) cout.setf(ios::scientific, ios::floatfield);

  return Convergence;

}

void CFSIDriver::Update() {

  /*--- As of now, we are coding it for just 2 zones. ---*/
  /*--- This will become more general, but we need to modify the configuration for that ---*/
  unsigned short ZONE_FLOW = 0, ZONE_STRUCT = 1;

  ExtIter = config_container[ZONE_FLOW]->GetExtIter();

  /*-----------------------------------------------------------------*/
  /*--------------------- Enforce continuity ------------------------*/
  /*-----------------------------------------------------------------*/

  /*--- Enforces that the geometry of the flow corresponds to the converged, relaxed solution ---*/

  /*-------------------- Transfer the displacements --------------------*/

  Transfer_Displacements(ZONE_STRUCT, ZONE_FLOW);

  /*-------------------- Set the grid movement -------------------------*/

  
  iteration_container[ZONE_FLOW][INST_0]->SetGrid_Movement(geometry_container[ZONE_FLOW][INST_0], 
                                                           surface_movement[ZONE_FLOW], grid_movement[ZONE_FLOW][INST_0],
                                                           solver_container[ZONE_FLOW][INST_0], config_container[ZONE_FLOW], 0, ExtIter );

  /*--- TODO: Temporary output of objective function for Flow OFs. Needs to be integrated into the refurbished output ---*/


  if (rank == MASTER_NODE){

  /*--- Choose the filename of the objective function ---*/

    ofstream myfile_res;
    bool of_output = false;
    su2double objective_function = 0.0;

    switch (config_container[ZONE_FLOW]->GetKind_ObjFunc()) {
      case DRAG_COEFFICIENT:
        myfile_res.open("of_drag.opt");
        objective_function = solver_container[ZONE_FLOW][INST_0][MESH_0][FLOW_SOL]->GetTotal_CD();
        of_output = true;
        break;
      case LIFT_COEFFICIENT:
        myfile_res.open("of_lift.opt");
        objective_function = solver_container[ZONE_FLOW][INST_0][MESH_0][FLOW_SOL]->GetTotal_CL();
        of_output = true;
      break;
      case EFFICIENCY:
        myfile_res.open("of_efficiency.opt");
        objective_function = solver_container[ZONE_FLOW][INST_0][MESH_0][FLOW_SOL]->GetTotal_CEff();
        of_output = true;
        break;
      default:
        of_output = false;
        break;
    }

    if (of_output){

        myfile_res.precision(15);
        myfile_res << scientific << objective_function << endl;
        myfile_res.close();

    }

  }

  /*-----------------------------------------------------------------*/
  /*-------------------- Update fluid solver ------------------------*/
  /*-----------------------------------------------------------------*/

  iteration_container[ZONE_FLOW][INST_0]->Update(output, integration_container, geometry_container,
                       solver_container, numerics_container, config_container,
                       surface_movement, grid_movement, FFDBox, ZONE_FLOW, INST_0);

  /*-----------------------------------------------------------------*/
  /*----------------- Update structural solver ----------------------*/
  /*-----------------------------------------------------------------*/

  iteration_container[ZONE_STRUCT][INST_0]->Update(output, integration_container, geometry_container,
                         solver_container, numerics_container, config_container,
                         surface_movement, grid_movement, FFDBox, ZONE_STRUCT, INST_0);


  /*-----------------------------------------------------------------*/
  /*--------------- Update convergence parameter --------------------*/
  /*-----------------------------------------------------------------*/
  integration_container[ZONE_STRUCT][INST_0][FEA_SOL]->SetConvergence_FSI(false);


}

void CFSIDriver::DynamicMeshUpdate(unsigned long ExtIter){

}

CDiscAdjFSIDriver::CDiscAdjFSIDriver(char* confFile,
                                     unsigned short val_nZone,
                                     SU2_Comm MPICommunicator) : CDriver(confFile,
                                                                            val_nZone,
                                                                            MPICommunicator) {

  unsigned short iVar;
  unsigned short nVar_Flow = 0, nVar_Struct = 0;
  RecordingState = 0;
  CurrentRecording = 0;

  switch (config_container[ZONE_0]->GetKind_ObjFunc()){
  case DRAG_COEFFICIENT:
  case LIFT_COEFFICIENT:
  case SIDEFORCE_COEFFICIENT:
  case EFFICIENCY:
  case MOMENT_X_COEFFICIENT:
  case MOMENT_Y_COEFFICIENT:
  case MOMENT_Z_COEFFICIENT:
  case EQUIVALENT_AREA:
    Kind_Objective_Function = FLOW_OBJECTIVE_FUNCTION;
    break;
  case REFERENCE_GEOMETRY:
  case REFERENCE_NODE:
  case VOLUME_FRACTION:
    Kind_Objective_Function = FEM_OBJECTIVE_FUNCTION;
    break;
  default:
    Kind_Objective_Function = NO_OBJECTIVE_FUNCTION;
    break;
  }

  direct_iteration = new CIteration*[nZone];

  unsigned short iZone;
  for (iZone = 0; iZone < nZone; iZone++){
    switch (config_container[iZone]->GetKind_Solver()) {
       case DISC_ADJ_RANS: case DISC_ADJ_EULER: case DISC_ADJ_NAVIER_STOKES:
         direct_iteration[iZone] = new CFluidIteration(config_container[iZone]);
         nVar_Flow = solver_container[iZone][INST_0][MESH_0][ADJFLOW_SOL]->GetnVar();
         flow_criteria = config_container[iZone]->GetMinLogResidual_BGS_F();
         flow_criteria_rel = config_container[iZone]->GetOrderMagResidual_BGS_F();
         break;
       case DISC_ADJ_FEM:
         direct_iteration[iZone] = new CFEAIteration(config_container[iZone]);
         nVar_Struct = solver_container[iZone][INST_0][MESH_0][ADJFEA_SOL]->GetnVar();
         structure_criteria    = config_container[iZone]->GetMinLogResidual_BGS_S();
         structure_criteria_rel = config_container[iZone]->GetOrderMagResidual_BGS_S();
         break;
    }
  }

  init_res_flow   = new su2double[nVar_Flow];
  init_res_struct = new su2double[nVar_Struct];

  residual_flow   = new su2double[nVar_Flow];
  residual_struct = new su2double[nVar_Struct];

  residual_flow_rel   = new su2double[nVar_Flow];
  residual_struct_rel = new su2double[nVar_Struct];

  for (iVar = 0; iVar < nVar_Flow; iVar++){
    init_res_flow[iVar] = 0.0;
    residual_flow[iVar] = 0.0;
    residual_flow_rel[iVar] = 0.0;
  }
  for (iVar = 0; iVar < nVar_Struct; iVar++){
    init_res_struct[iVar] = 0.0;
    residual_struct[iVar] = 0.0;
    residual_struct_rel[iVar] = 0.0;
  }


  bool write_history = true;

  /*--- Header of the temporary output file ---*/
  if ((write_history) && (rank == MASTER_NODE)){
    ofstream myfile_res;
    myfile_res.open ("history_adjoint_FSI.csv");

    myfile_res << "BGS_Iter\t";

    for (iVar = 0; iVar < nVar_Flow; iVar++){
      myfile_res << "ResFlow[" << iVar << "]\t";
    }

    for (iVar = 0; iVar < nVar_Struct; iVar++){
      myfile_res << "ResFEA[" << iVar << "]\t";
    }


    bool de_effects = config_container[ZONE_0]->GetDE_Effects();
    for (iVar = 0; iVar < config_container[ZONE_0]->GetnElasticityMod(); iVar++)
        myfile_res << "Sens_E_" << iVar << "\t";

    for (iVar = 0; iVar < config_container[ZONE_0]->GetnPoissonRatio(); iVar++)
      myfile_res << "Sens_Nu_" << iVar << "\t";

    if (de_effects){
        for (iVar = 0; iVar < config_container[ZONE_0]->GetnElectric_Field(); iVar++)
          myfile_res << "Sens_EField_" << iVar << "\t";
    }

    myfile_res << endl;

    myfile_res.close();
  }

  // TEST: for implementation of python framework in standalone structural problems
  if ((config_container[ZONE_1]->GetDV_FEA() != NODV_FEA) && (rank == MASTER_NODE)){

    /*--- Header of the temporary output file ---*/
    ofstream myfile_res;

    switch (config_container[ZONE_1]->GetDV_FEA()) {
      case YOUNG_MODULUS:
        myfile_res.open("grad_young.opt");
        break;
      case POISSON_RATIO:
        myfile_res.open("grad_poisson.opt");
        break;
      case DENSITY_VAL:
      case DEAD_WEIGHT:
        myfile_res.open("grad_density.opt");
        break;
      case ELECTRIC_FIELD:
        myfile_res.open("grad_efield.opt");
        break;
      default:
        myfile_res.open("grad.opt");
        break;
    }

    unsigned short iDV;
    unsigned short nDV = solver_container[ZONE_1][INST_0][MESH_0][ADJFEA_SOL]->GetnDVFEA();

    myfile_res << "INDEX" << "\t" << "GRAD" << endl;

    myfile_res.precision(15);

    for (iDV = 0; iDV < nDV; iDV++){
      myfile_res << iDV;
      myfile_res << "\t";
      myfile_res << scientific << solver_container[ZONE_1][INST_0][MESH_0][ADJFEA_SOL]->GetGlobal_Sens_DVFEA(iDV);
      myfile_res << endl;
    }

    myfile_res.close();
  }

  /*--- TODO: This is a workaround until the TestCases.py script incorporates new classes for nested loops. ---*/
  config_container[ZONE_0]->SetnExtIter(1);
  config_container[ZONE_1]->SetnExtIter(1);

}

CDiscAdjFSIDriver::~CDiscAdjFSIDriver(void) {

  delete [] direct_iteration;
  delete [] init_res_flow;
  delete [] init_res_struct;
  delete [] residual_flow;
  delete [] residual_struct;
  delete [] residual_flow_rel;
  delete [] residual_struct_rel;

}

void CDiscAdjFSIDriver::Update(){

}

void CDiscAdjFSIDriver::DynamicMeshUpdate(unsigned long ExtIter){

}

void CDiscAdjFSIDriver::Run( ) {

  /*--- As of now, we are coding it for just 2 zones. ---*/
  /*--- This will become more general, but we need to modify the configuration for that ---*/
  unsigned short ZONE_FLOW = 0, ZONE_STRUCT = 1;
  unsigned short iZone;
  bool BGS_Converged = false;

  unsigned long IntIter = 0; for (iZone = 0; iZone < nZone; iZone++) config_container[iZone]->SetIntIter(IntIter);
  unsigned long iOuterIter = 0; for (iZone = 0; iZone < nZone; iZone++) config_container[iZone]->SetOuterIter(iOuterIter);
  unsigned long nOuterIter = config_container[ZONE_FLOW]->GetnIterFSI();

  ofstream myfile_struc, myfile_flow, myfile_geo;

  Preprocess(ZONE_FLOW, ZONE_STRUCT, ALL_VARIABLES);


  for (iOuterIter = 0; iOuterIter < nOuterIter && !BGS_Converged; iOuterIter++){

    if (rank == MASTER_NODE){
      cout << endl << "                    ****** BGS ITERATION ";
      cout << iOuterIter;
      cout << " ******" << endl;
    }

    for (iZone = 0; iZone < nZone; iZone++) config_container[iZone]->SetOuterIter(iOuterIter);
    
    /*--- Start with structural terms if OF is based on displacements ---*/

    if (Kind_Objective_Function == FEM_OBJECTIVE_FUNCTION)
      Iterate_Block(ZONE_FLOW, ZONE_STRUCT, FEA_DISP_VARS);

    /*--- Iterate fluid (including cross term) ---*/

    Iterate_Block(ZONE_FLOW, ZONE_STRUCT, FLOW_CONS_VARS);

    /*--- Compute mesh (it is a cross term dF / dMv ) ---*/

    Iterate_Block(ZONE_FLOW, ZONE_STRUCT, MESH_COORDS);

    /*--- Compute mesh cross term (dM / dSv) ---*/

    Iterate_Block(ZONE_FLOW, ZONE_STRUCT, FEM_CROSS_TERM_GEOMETRY);
    
    /*--- End with structural terms if OF is based on fluid variables ---*/
    
    if (Kind_Objective_Function == FLOW_OBJECTIVE_FUNCTION)
      Iterate_Block(ZONE_FLOW, ZONE_STRUCT, FEA_DISP_VARS);

    /*--- Check convergence of the BGS method ---*/
    BGS_Converged = BGSConvergence(iOuterIter, ZONE_FLOW, ZONE_STRUCT);
  }


  Postprocess(ZONE_FLOW, ZONE_STRUCT);

}


void CDiscAdjFSIDriver::Preprocess(unsigned short ZONE_FLOW,
                  unsigned short ZONE_STRUCT,
                  unsigned short kind_recording){

  unsigned long IntIter = 0, iPoint;
  config_container[ZONE_0]->SetIntIter(IntIter);
  unsigned short ExtIter = config_container[ZONE_FLOW]->GetExtIter();

  bool dual_time_1st = (config_container[ZONE_FLOW]->GetUnsteady_Simulation() == DT_STEPPING_1ST);
  bool dual_time_2nd = (config_container[ZONE_FLOW]->GetUnsteady_Simulation() == DT_STEPPING_2ND);
  bool turbulent = (config_container[ZONE_FLOW]->GetKind_Solver() == DISC_ADJ_RANS);
  bool dual_time = (dual_time_1st || dual_time_2nd);
  unsigned short iMesh;
  int Direct_Iter_Flow;
  bool update_geo = false;

  /*----------------------------------------------------------------------------*/
  /*------------------------------ FLOW SOLUTION -------------------------------*/
  /*----------------------------------------------------------------------------*/

  /*--- For the unsteady adjoint, load direct solutions from restart files. ---*/

  if (config_container[ZONE_FLOW]->GetUnsteady_Simulation()) {

    Direct_Iter_Flow = SU2_TYPE::Int(config_container[ZONE_FLOW]->GetUnst_AdjointIter()) - SU2_TYPE::Int(ExtIter) - 2;

    /*--- For dual-time stepping we want to load the already converged solution at timestep n ---*/

    if (dual_time) {
      Direct_Iter_Flow += 1;
    }

    if (ExtIter == 0){

      if (dual_time_2nd) {

        /*--- Load solution at timestep n-2 ---*/

        iteration_container[ZONE_FLOW][INST_0]->LoadUnsteady_Solution(geometry_container, solver_container,config_container, ZONE_FLOW, INST_0, Direct_Iter_Flow-2);

        /*--- Push solution back to correct array ---*/

        for (iMesh=0; iMesh<=config_container[ZONE_FLOW]->GetnMGLevels();iMesh++) {
          for(iPoint=0; iPoint<geometry_container[ZONE_FLOW][INST_0][iMesh]->GetnPoint();iPoint++) {
            solver_container[ZONE_FLOW][INST_0][iMesh][FLOW_SOL]->node[iPoint]->Set_Solution_time_n();
            solver_container[ZONE_FLOW][INST_0][iMesh][FLOW_SOL]->node[iPoint]->Set_Solution_time_n1();
            if (turbulent) {
              solver_container[ZONE_FLOW][INST_0][iMesh][TURB_SOL]->node[iPoint]->Set_Solution_time_n();
              solver_container[ZONE_FLOW][INST_0][iMesh][TURB_SOL]->node[iPoint]->Set_Solution_time_n1();
            }
          }
        }
      }
      if (dual_time) {

        /*--- Load solution at timestep n-1 ---*/

        iteration_container[ZONE_FLOW][INST_0]->LoadUnsteady_Solution(geometry_container, solver_container,config_container, ZONE_FLOW, INST_0, Direct_Iter_Flow-1);

        /*--- Push solution back to correct array ---*/

        for (iMesh=0; iMesh<=config_container[ZONE_FLOW]->GetnMGLevels();iMesh++) {
          for(iPoint=0; iPoint<geometry_container[ZONE_FLOW][INST_0][iMesh]->GetnPoint();iPoint++) {
            solver_container[ZONE_FLOW][INST_0][iMesh][FLOW_SOL]->node[iPoint]->Set_Solution_time_n();
            if (turbulent) {
              solver_container[ZONE_FLOW][INST_0][iMesh][TURB_SOL]->node[iPoint]->Set_Solution_time_n();
            }
          }
        }
      }

      /*--- Load solution timestep n ---*/

      iteration_container[ZONE_FLOW][INST_0]->LoadUnsteady_Solution(geometry_container, solver_container,config_container, ZONE_FLOW, INST_0, Direct_Iter_Flow);

    }


    if ((ExtIter > 0) && dual_time){

      /*--- Load solution timestep n - 2 ---*/

      iteration_container[ZONE_FLOW][INST_0]->LoadUnsteady_Solution(geometry_container, solver_container,config_container, ZONE_FLOW, INST_0, Direct_Iter_Flow - 2);

      /*--- Temporarily store the loaded solution in the Solution_Old array ---*/

      for (iMesh=0; iMesh<=config_container[ZONE_FLOW]->GetnMGLevels();iMesh++) {
        for(iPoint=0; iPoint<geometry_container[ZONE_FLOW][INST_0][iMesh]->GetnPoint();iPoint++) {
           solver_container[ZONE_FLOW][INST_0][iMesh][FLOW_SOL]->node[iPoint]->Set_OldSolution();
           if (turbulent){
             solver_container[ZONE_FLOW][INST_0][iMesh][TURB_SOL]->node[iPoint]->Set_OldSolution();
           }
        }
      }

      /*--- Set Solution at timestep n to solution at n-1 ---*/

      for (iMesh=0; iMesh<=config_container[ZONE_FLOW]->GetnMGLevels();iMesh++) {
        for(iPoint=0; iPoint<geometry_container[ZONE_FLOW][INST_0][iMesh]->GetnPoint();iPoint++) {
          solver_container[ZONE_FLOW][INST_0][iMesh][FLOW_SOL]->node[iPoint]->SetSolution(solver_container[ZONE_FLOW][INST_0][iMesh][FLOW_SOL]->node[iPoint]->GetSolution_time_n());
          if (turbulent) {
            solver_container[ZONE_FLOW][INST_0][iMesh][TURB_SOL]->node[iPoint]->SetSolution(solver_container[ZONE_FLOW][INST_0][iMesh][TURB_SOL]->node[iPoint]->GetSolution_time_n());
          }
        }
      }
      if (dual_time_1st){
      /*--- Set Solution at timestep n-1 to the previously loaded solution ---*/
        for (iMesh=0; iMesh<=config_container[ZONE_FLOW]->GetnMGLevels();iMesh++) {
          for(iPoint=0; iPoint<geometry_container[ZONE_FLOW][INST_0][iMesh]->GetnPoint();iPoint++) {
            solver_container[ZONE_FLOW][INST_0][iMesh][FLOW_SOL]->node[iPoint]->Set_Solution_time_n(solver_container[ZONE_FLOW][INST_0][iMesh][FLOW_SOL]->node[iPoint]->GetSolution_time_n1());
            if (turbulent) {
              solver_container[ZONE_FLOW][INST_0][iMesh][TURB_SOL]->node[iPoint]->Set_Solution_time_n(solver_container[ZONE_FLOW][INST_0][iMesh][TURB_SOL]->node[iPoint]->GetSolution_time_n1());
            }
          }
        }
      }
      if (dual_time_2nd){
        /*--- Set Solution at timestep n-1 to solution at n-2 ---*/
        for (iMesh=0; iMesh<=config_container[ZONE_FLOW]->GetnMGLevels();iMesh++) {
          for(iPoint=0; iPoint<geometry_container[ZONE_FLOW][INST_0][iMesh]->GetnPoint();iPoint++) {
            solver_container[ZONE_FLOW][INST_0][iMesh][FLOW_SOL]->node[iPoint]->Set_Solution_time_n(solver_container[ZONE_FLOW][INST_0][iMesh][FLOW_SOL]->node[iPoint]->GetSolution_time_n1());
            if (turbulent) {
              solver_container[ZONE_FLOW][INST_0][iMesh][TURB_SOL]->node[iPoint]->Set_Solution_time_n(solver_container[ZONE_FLOW][INST_0][iMesh][TURB_SOL]->node[iPoint]->GetSolution_time_n1());
            }
          }
        }
        /*--- Set Solution at timestep n-2 to the previously loaded solution ---*/
        for (iMesh=0; iMesh<=config_container[ZONE_FLOW]->GetnMGLevels();iMesh++) {
          for(iPoint=0; iPoint<geometry_container[ZONE_FLOW][INST_0][iMesh]->GetnPoint();iPoint++) {
            solver_container[ZONE_FLOW][INST_0][iMesh][FLOW_SOL]->node[iPoint]->Set_Solution_time_n1(solver_container[ZONE_FLOW][INST_0][iMesh][FLOW_SOL]->node[iPoint]->GetSolution_Old());
            if (turbulent) {
              solver_container[ZONE_FLOW][INST_0][iMesh][TURB_SOL]->node[iPoint]->Set_Solution_time_n1(solver_container[ZONE_FLOW][INST_0][iMesh][TURB_SOL]->node[iPoint]->GetSolution_Old());
            }
          }
        }
      }
    }
  }
  else{

    /*--- Load the restart (we need to use the routine in order to get the GEOMETRY, otherwise it's restarted from the base mesh ---*/

    solver_container[ZONE_FLOW][INST_0][MESH_0][FLOW_SOL]->LoadRestart(geometry_container[ZONE_FLOW][INST_0], solver_container[ZONE_FLOW][INST_0], config_container[ZONE_FLOW], 0, true);

  if (ExtIter == 0 || dual_time) {

    for (iMesh=0; iMesh<=config_container[ZONE_FLOW]->GetnMGLevels();iMesh++) {
      for (iPoint = 0; iPoint < geometry_container[ZONE_FLOW][INST_0][iMesh]->GetnPoint(); iPoint++) {
        solver_container[ZONE_FLOW][INST_0][iMesh][ADJFLOW_SOL]->node[iPoint]->SetSolution_Direct(solver_container[ZONE_FLOW][INST_0][iMesh][FLOW_SOL]->node[iPoint]->GetSolution());
      }
    }
    if (turbulent && !config_container[ZONE_FLOW]->GetFrozen_Visc_Disc()) {
      for (iPoint = 0; iPoint < geometry_container[ZONE_FLOW][INST_0][MESH_0]->GetnPoint(); iPoint++) {
        solver_container[ZONE_FLOW][INST_0][MESH_0][ADJTURB_SOL]->node[iPoint]->SetSolution_Direct(solver_container[ZONE_FLOW][INST_0][MESH_0][TURB_SOL]->node[iPoint]->GetSolution());
      }
    }
  }

    /*--- Store geometry of the converged solution also in the adjoint solver in order to be able to reset it later ---*/

    for (iPoint = 0; iPoint < geometry_container[ZONE_FLOW][INST_0][MESH_0]->GetnPoint(); iPoint++){
      solver_container[ZONE_FLOW][INST_0][MESH_0][ADJFLOW_SOL]->node[iPoint]->SetGeometry_Direct(geometry_container[ZONE_FLOW][INST_0][MESH_0]->node[iPoint]->GetCoord());
    }

  }

  /*----------------------------------------------------------------------------*/
  /*-------------------------- STRUCTURAL SOLUTION -----------------------------*/
  /*----------------------------------------------------------------------------*/

  IntIter = 0;
  config_container[ZONE_STRUCT]->SetIntIter(IntIter);
  ExtIter = config_container[ZONE_STRUCT]->GetExtIter();
  bool dynamic = (config_container[ZONE_STRUCT]->GetDynamic_Analysis() == DYNAMIC);

  int Direct_Iter_FEA;

  /*--- For the dynamic adjoint, load direct solutions from restart files. ---*/

  if (dynamic) {

    Direct_Iter_FEA = SU2_TYPE::Int(config_container[ZONE_STRUCT]->GetUnst_AdjointIter()) - SU2_TYPE::Int(ExtIter) - 1;

    /*--- We want to load the already converged solution at timesteps n and n-1 ---*/

    /*--- Load solution at timestep n-1 ---*/

    iteration_container[ZONE_STRUCT][INST_0]->LoadDynamic_Solution(geometry_container, solver_container,config_container, ZONE_STRUCT, INST_0, Direct_Iter_FEA-1);

    /*--- Push solution back to correct array ---*/

    for(iPoint=0; iPoint<geometry_container[ZONE_STRUCT][INST_0][MESH_0]->GetnPoint();iPoint++){
      solver_container[ZONE_STRUCT][INST_0][MESH_0][FEA_SOL]->node[iPoint]->SetSolution_time_n();
    }

    /*--- Push solution back to correct array ---*/

    for(iPoint=0; iPoint<geometry_container[ZONE_STRUCT][INST_0][MESH_0]->GetnPoint();iPoint++){
      solver_container[ZONE_STRUCT][INST_0][MESH_0][FEA_SOL]->node[iPoint]->SetSolution_Accel_time_n();
    }

    /*--- Push solution back to correct array ---*/

    for(iPoint=0; iPoint<geometry_container[ZONE_STRUCT][INST_0][MESH_0]->GetnPoint();iPoint++){
      solver_container[ZONE_STRUCT][INST_0][MESH_0][FEA_SOL]->node[iPoint]->SetSolution_Vel_time_n();
    }

    /*--- Load solution timestep n ---*/

    iteration_container[ZONE_STRUCT][INST_0]->LoadDynamic_Solution(geometry_container, solver_container,config_container, ZONE_STRUCT, INST_0, Direct_Iter_FEA);

    /*--- Store FEA solution also in the adjoint solver in order to be able to reset it later ---*/

    for (iPoint = 0; iPoint < geometry_container[ZONE_STRUCT][INST_0][MESH_0]->GetnPoint(); iPoint++){
      solver_container[ZONE_STRUCT][INST_0][MESH_0][ADJFEA_SOL]->node[iPoint]->SetSolution_Direct(solver_container[ZONE_STRUCT][INST_0][MESH_0][FEA_SOL]->node[iPoint]->GetSolution());
    }

    for (iPoint = 0; iPoint < geometry_container[ZONE_STRUCT][INST_0][MESH_0]->GetnPoint(); iPoint++){
      solver_container[ZONE_STRUCT][INST_0][MESH_0][ADJFEA_SOL]->node[iPoint]->SetSolution_Accel_Direct(solver_container[ZONE_STRUCT][INST_0][MESH_0][FEA_SOL]->node[iPoint]->GetSolution_Accel());
    }

    for (iPoint = 0; iPoint < geometry_container[ZONE_STRUCT][INST_0][MESH_0]->GetnPoint(); iPoint++){
      solver_container[ZONE_STRUCT][INST_0][MESH_0][ADJFEA_SOL]->node[iPoint]->SetSolution_Vel_Direct(solver_container[ZONE_STRUCT][INST_0][MESH_0][FEA_SOL]->node[iPoint]->GetSolution_Vel());
    }

  }
  else {

    solver_container[ZONE_STRUCT][INST_0][MESH_0][FEA_SOL]->LoadRestart(geometry_container[ZONE_STRUCT][INST_0], solver_container[ZONE_STRUCT][INST_0], config_container[ZONE_STRUCT], 0, update_geo);

    /*--- Store FEA solution also in the adjoint solver in order to be able to reset it later ---*/

    for (iPoint = 0; iPoint < geometry_container[ZONE_STRUCT][INST_0][MESH_0]->GetnPoint(); iPoint++){
      solver_container[ZONE_STRUCT][INST_0][MESH_0][ADJFEA_SOL]->node[iPoint]->SetSolution_Direct(solver_container[ZONE_STRUCT][INST_0][MESH_0][FEA_SOL]->node[iPoint]->GetSolution());
    }

  }

  /*----------------------------------------------------------------------------*/
  /*--------------------- ADJOINT SOLVER PREPROCESSING -------------------------*/
  /*----------------------------------------------------------------------------*/

  solver_container[ZONE_FLOW][INST_0][MESH_0][ADJFLOW_SOL]->Preprocessing(geometry_container[ZONE_FLOW][INST_0][MESH_0], solver_container[ZONE_FLOW][INST_0][MESH_0],  config_container[ZONE_FLOW] , MESH_0, 0, RUNTIME_ADJFLOW_SYS, false);

  if (turbulent){
    solver_container[ZONE_FLOW][INST_0][MESH_0][ADJTURB_SOL]->Preprocessing(geometry_container[ZONE_FLOW][INST_0][MESH_0], solver_container[ZONE_FLOW][INST_0][MESH_0],  config_container[ZONE_FLOW] , MESH_0, 0, RUNTIME_ADJTURB_SYS, false);
  }

  solver_container[ZONE_STRUCT][INST_0][MESH_0][ADJFEA_SOL]->Preprocessing(geometry_container[ZONE_STRUCT][INST_0][MESH_0], solver_container[ZONE_STRUCT][INST_0][MESH_0],  config_container[ZONE_STRUCT] , MESH_0, 0, RUNTIME_ADJFEA_SYS, false);



}

void CDiscAdjFSIDriver::PrintDirect_Residuals(unsigned short ZONE_FLOW,
                                                          unsigned short ZONE_STRUCT,
                                                          unsigned short kind_recording){

  unsigned short ExtIter = config_container[ZONE_FLOW]->GetExtIter();
  bool turbulent = (config_container[ZONE_FLOW]->GetKind_Solver() == DISC_ADJ_RANS);
  bool nonlinear_analysis = (config_container[ZONE_STRUCT]->GetGeometricConditions() == LARGE_DEFORMATIONS);   // Nonlinear analysis.
  bool unsteady = config_container[ZONE_FLOW]->GetUnsteady_Simulation() != NONE;
  bool dynamic = (config_container[ZONE_STRUCT]->GetDynamic_Analysis() == DYNAMIC);

  su2double val_OFunction = 0.0;
  string kind_OFunction;

  cout.precision(6);
  cout.setf(ios::scientific, ios::floatfield);

  if ((kind_recording == FLOW_CONS_VARS) || (kind_recording == MESH_COORDS)) {

    /*--- Print residuals in the first iteration ---*/

    if (rank == MASTER_NODE && ((ExtIter == 0) || unsteady )){
      cout << "log10[RMS Density]: "<< log10(solver_container[ZONE_FLOW][INST_0][MESH_0][FLOW_SOL]->GetRes_RMS(0))
                     <<", Drag: " <<solver_container[ZONE_FLOW][INST_0][MESH_0][FLOW_SOL]->GetTotal_CD()
                     <<", Lift: " << solver_container[ZONE_FLOW][INST_0][MESH_0][FLOW_SOL]->GetTotal_CL() << "." << endl;

      if (turbulent){
        cout << "log10[RMS k]: " << log10(solver_container[ZONE_FLOW][INST_0][MESH_0][TURB_SOL]->GetRes_RMS(0)) << endl;
      }
      if (Kind_Objective_Function == FLOW_OBJECTIVE_FUNCTION){
        switch (config_container[ZONE_FLOW]->GetKind_ObjFunc()){
        case DRAG_COEFFICIENT:
          kind_OFunction = "(Drag coefficient): ";
          val_OFunction = solver_container[ZONE_FLOW][INST_0][MESH_0][FLOW_SOL]->GetTotal_CD();
          break;
        case LIFT_COEFFICIENT:
          kind_OFunction = "(Lift coefficient): ";
          val_OFunction = solver_container[ZONE_FLOW][INST_0][MESH_0][FLOW_SOL]->GetTotal_CL();
          break;
        case SIDEFORCE_COEFFICIENT:
          kind_OFunction = "(Sideforce coefficient): ";
          val_OFunction = solver_container[ZONE_FLOW][INST_0][MESH_0][FLOW_SOL]->GetTotal_CSF();
          break;
        case EFFICIENCY:
          kind_OFunction = "(Efficiency): ";
          val_OFunction = solver_container[ZONE_FLOW][INST_0][MESH_0][FLOW_SOL]->GetTotal_CEff();
          break;
        case MOMENT_X_COEFFICIENT:
          kind_OFunction = "(Moment X coefficient): ";
          val_OFunction = solver_container[ZONE_FLOW][INST_0][MESH_0][FLOW_SOL]->GetTotal_CMx();
          break;
        case MOMENT_Y_COEFFICIENT:
          kind_OFunction = "(Moment Y coefficient): ";
          val_OFunction = solver_container[ZONE_FLOW][INST_0][MESH_0][FLOW_SOL]->GetTotal_CMy();
          break;
        case MOMENT_Z_COEFFICIENT:
          kind_OFunction = "(Moment Z coefficient): ";
          val_OFunction = solver_container[ZONE_FLOW][INST_0][MESH_0][FLOW_SOL]->GetTotal_CMz();
          break;
        case EQUIVALENT_AREA:
          kind_OFunction = "(Equivalent area): ";
          val_OFunction = solver_container[ZONE_FLOW][INST_0][MESH_0][FLOW_SOL]->GetTotal_CEquivArea();
          break;
        default:
          val_OFunction = 0.0;  // If the objective function is computed in a different physical problem
          break;
        }
        cout << "Objective function " << kind_OFunction << val_OFunction << endl;
      }
    }

  }

  if ((kind_recording == FEA_DISP_VARS) || (kind_recording == FLOW_CROSS_TERM) || (kind_recording == GEOMETRY_CROSS_TERM)) {

    if (rank == MASTER_NODE && ((ExtIter == 0) || dynamic )){
      if (nonlinear_analysis){
        cout << "UTOL-A: "   << log10(solver_container[ZONE_STRUCT][INST_0][MESH_0][FEA_SOL]->GetRes_FEM(0))
             << ", RTOL-A: " << log10(solver_container[ZONE_STRUCT][INST_0][MESH_0][FEA_SOL]->GetRes_FEM(1))
             << ", ETOL-A: " << log10(solver_container[ZONE_STRUCT][INST_0][MESH_0][FEA_SOL]->GetRes_FEM(2)) << "." << endl;
      }
      else{
        if (solver_container[ZONE_STRUCT][INST_0][MESH_0][FEA_SOL]->GetnVar() == 2){
          cout << "log10[RMS Ux]: "   << log10(solver_container[ZONE_STRUCT][INST_0][MESH_0][FEA_SOL]->GetRes_RMS(0))
               << ", log10[RMS Uy]: " << log10(solver_container[ZONE_STRUCT][INST_0][MESH_0][FEA_SOL]->GetRes_RMS(1)) << "." << endl;

        }
        else{
          cout << "log10[RMS Ux]: "   << log10(solver_container[ZONE_STRUCT][INST_0][MESH_0][FEA_SOL]->GetRes_RMS(0))
               << ", log10[RMS Uy]: " << log10(solver_container[ZONE_STRUCT][INST_0][MESH_0][FEA_SOL]->GetRes_RMS(1))
               << ", log10[RMS Uz]: " << log10(solver_container[ZONE_STRUCT][INST_0][MESH_0][FEA_SOL]->GetRes_RMS(2))<< "." << endl;
        }

      }
      if (Kind_Objective_Function == FEM_OBJECTIVE_FUNCTION){
        switch (config_container[ZONE_STRUCT]->GetKind_ObjFunc()){
        case REFERENCE_GEOMETRY:
          kind_OFunction = "(Reference Geometry): ";
          val_OFunction = solver_container[ZONE_STRUCT][INST_0][MESH_0][FEA_SOL]->GetTotal_OFRefGeom();
          break;
        case REFERENCE_NODE:
          kind_OFunction = "(Reference Node): ";
          val_OFunction = solver_container[ZONE_STRUCT][INST_0][MESH_0][FEA_SOL]->GetTotal_OFRefNode();
          break;
        case VOLUME_FRACTION:
          kind_OFunction = "(Volume Fraction): ";
          val_OFunction = solver_container[ZONE_STRUCT][INST_0][MESH_0][FEA_SOL]->GetTotal_OFVolFrac();
          break;
        default:
          val_OFunction = 0.0;  // If the objective function is computed in a different physical problem
          break;
        }
        cout << "Objective function " << kind_OFunction << val_OFunction << endl;
      }
    }

  }

}

void CDiscAdjFSIDriver::Iterate_Direct(unsigned short ZONE_FLOW, unsigned short ZONE_STRUCT, unsigned short kind_recording){

  if ((kind_recording == FLOW_CONS_VARS) ||
      (kind_recording == MESH_COORDS)) {

    Fluid_Iteration_Direct(ZONE_FLOW, ZONE_STRUCT);


  }

  if ((kind_recording == FEA_DISP_VARS) ||
      (kind_recording == FLOW_CROSS_TERM) ||
      (kind_recording == GEOMETRY_CROSS_TERM)) {

    Structural_Iteration_Direct(ZONE_FLOW, ZONE_STRUCT);

  }


  if (kind_recording == FEM_CROSS_TERM_GEOMETRY) {

    Mesh_Deformation_Direct(ZONE_FLOW, ZONE_STRUCT);

  }


}

void CDiscAdjFSIDriver::Fluid_Iteration_Direct(unsigned short ZONE_FLOW, unsigned short ZONE_STRUCT) {

  bool turbulent = (config_container[ZONE_FLOW]->GetKind_Solver() == DISC_ADJ_RANS);
  bool frozen_visc = config_container[ZONE_FLOW]->GetFrozen_Visc_Disc();

  /*-----------------------------------------------------------------*/
  /*------------------- Set Dependency on Geometry ------------------*/
  /*-----------------------------------------------------------------*/

  geometry_container[ZONE_FLOW][INST_0][MESH_0]->UpdateGeometry(geometry_container[ZONE_FLOW][INST_0], config_container[ZONE_FLOW]);

  solver_container[ZONE_FLOW][INST_0][MESH_0][FLOW_SOL]->InitiateComms(geometry_container[ZONE_FLOW][INST_0][MESH_0], config_container[ZONE_FLOW], SOLUTION);
  solver_container[ZONE_FLOW][INST_0][MESH_0][FLOW_SOL]->CompleteComms(geometry_container[ZONE_FLOW][INST_0][MESH_0], config_container[ZONE_FLOW], SOLUTION);
  
  solver_container[ZONE_FLOW][INST_0][MESH_0][FLOW_SOL]->Preprocessing(geometry_container[ZONE_FLOW][INST_0][MESH_0],solver_container[ZONE_FLOW][INST_0][MESH_0], config_container[ZONE_FLOW], MESH_0, NO_RK_ITER, RUNTIME_FLOW_SYS, true);

  if (turbulent && !frozen_visc) {
    solver_container[ZONE_FLOW][INST_0][MESH_0][TURB_SOL]->Postprocessing(geometry_container[ZONE_FLOW][INST_0][MESH_0], solver_container[ZONE_FLOW][INST_0][MESH_0], config_container[ZONE_FLOW], MESH_0);
    
    solver_container[ZONE_FLOW][INST_0][MESH_0][TURB_SOL]->InitiateComms(geometry_container[ZONE_FLOW][INST_0][MESH_0], config_container[ZONE_FLOW], SOLUTION_EDDY);
    solver_container[ZONE_FLOW][INST_0][MESH_0][TURB_SOL]->CompleteComms(geometry_container[ZONE_FLOW][INST_0][MESH_0], config_container[ZONE_FLOW], SOLUTION_EDDY);

  }

  /*-----------------------------------------------------------------*/
  /*----------------- Iterate the flow solver -----------------------*/
  /*---- Sets all the cross dependencies for the flow variables -----*/
  /*-----------------------------------------------------------------*/

  config_container[ZONE_FLOW]->SetIntIter(0);

  direct_iteration[ZONE_FLOW]->Iterate(output, integration_container, geometry_container,
      solver_container, numerics_container, config_container,
      surface_movement, grid_movement, FFDBox, ZONE_FLOW, INST_0);

  /*-----------------------------------------------------------------*/
  /*--------------------- Set MPI Solution --------------------------*/
  /*-----------------------------------------------------------------*/

  solver_container[ZONE_FLOW][INST_0][MESH_0][FLOW_SOL]->InitiateComms(geometry_container[ZONE_FLOW][INST_0][MESH_0], config_container[ZONE_FLOW], SOLUTION);
  solver_container[ZONE_FLOW][INST_0][MESH_0][FLOW_SOL]->CompleteComms(geometry_container[ZONE_FLOW][INST_0][MESH_0], config_container[ZONE_FLOW], SOLUTION);

}

void CDiscAdjFSIDriver::Structural_Iteration_Direct(unsigned short ZONE_FLOW, unsigned short ZONE_STRUCT) {

  bool turbulent = (config_container[ZONE_FLOW]->GetKind_Solver() == DISC_ADJ_RANS);
  bool frozen_visc = config_container[ZONE_FLOW]->GetFrozen_Visc_Disc();

  /*-----------------------------------------------------------------*/
  /*---------- Set Dependencies on Geometry and Flow ----------------*/
  /*-----------------------------------------------------------------*/

  solver_container[ZONE_STRUCT][INST_0][MESH_0][FEA_SOL]->InitiateComms(geometry_container[ZONE_STRUCT][INST_0][MESH_0], config_container[ZONE_STRUCT], SOLUTION_FEA);
  solver_container[ZONE_STRUCT][INST_0][MESH_0][FEA_SOL]->CompleteComms(geometry_container[ZONE_STRUCT][INST_0][MESH_0], config_container[ZONE_STRUCT], SOLUTION_FEA);

  geometry_container[ZONE_FLOW][INST_0][MESH_0]->UpdateGeometry(geometry_container[ZONE_FLOW][INST_0], config_container[ZONE_FLOW]);

  solver_container[ZONE_FLOW][INST_0][MESH_0][FLOW_SOL]->InitiateComms(geometry_container[ZONE_FLOW][INST_0][MESH_0], config_container[ZONE_FLOW], SOLUTION);
  solver_container[ZONE_FLOW][INST_0][MESH_0][FLOW_SOL]->CompleteComms(geometry_container[ZONE_FLOW][INST_0][MESH_0], config_container[ZONE_FLOW], SOLUTION);

  solver_container[ZONE_FLOW][INST_0][MESH_0][FLOW_SOL]->Preprocessing(geometry_container[ZONE_FLOW][INST_0][MESH_0],solver_container[ZONE_FLOW][INST_0][MESH_0], config_container[ZONE_FLOW], MESH_0, NO_RK_ITER, RUNTIME_FLOW_SYS, true);

  if (turbulent && !frozen_visc) {
    solver_container[ZONE_FLOW][INST_0][MESH_0][TURB_SOL]->Postprocessing(geometry_container[ZONE_FLOW][INST_0][MESH_0], solver_container[ZONE_FLOW][INST_0][MESH_0], config_container[ZONE_FLOW], MESH_0);
    
    solver_container[ZONE_FLOW][INST_0][MESH_0][TURB_SOL]->InitiateComms(geometry_container[ZONE_FLOW][INST_0][MESH_0], config_container[ZONE_FLOW], SOLUTION_EDDY);
    solver_container[ZONE_FLOW][INST_0][MESH_0][TURB_SOL]->CompleteComms(geometry_container[ZONE_FLOW][INST_0][MESH_0], config_container[ZONE_FLOW], SOLUTION_EDDY);

  }
  
  /*-----------------------------------------------------------------*/
  /*-------------------- Transfer Tractions -------------------------*/
  /*-----------------------------------------------------------------*/

  Transfer_Tractions(ZONE_FLOW, ZONE_STRUCT);

  /*-----------------------------------------------------------------*/
  /*--------------- Iterate the structural solver -------------------*/
  /*-----------------------------------------------------------------*/

  direct_iteration[ZONE_STRUCT]->Iterate(output, integration_container, geometry_container,
                                        solver_container, numerics_container, config_container,
                                        surface_movement, grid_movement, FFDBox, ZONE_STRUCT, INST_0);

  /*-----------------------------------------------------------------*/
  /*--------------------- Set MPI Solution --------------------------*/
  /*-----------------------------------------------------------------*/

  solver_container[ZONE_STRUCT][INST_0][MESH_0][FEA_SOL]->InitiateComms(geometry_container[ZONE_STRUCT][INST_0][MESH_0], config_container[ZONE_STRUCT], SOLUTION_FEA);
  solver_container[ZONE_STRUCT][INST_0][MESH_0][FEA_SOL]->CompleteComms(geometry_container[ZONE_STRUCT][INST_0][MESH_0], config_container[ZONE_STRUCT], SOLUTION_FEA);

}

void CDiscAdjFSIDriver::Mesh_Deformation_Direct(unsigned short ZONE_FLOW, unsigned short ZONE_STRUCT) {

  unsigned long ExtIter = config_container[ZONE_STRUCT]->GetExtIter();

  /*-----------------------------------------------------------------*/
  /*--------------------- Set MPI Solution --------------------------*/
  /*-----------------------------------------------------------------*/

  geometry_container[ZONE_FLOW][INST_0][MESH_0]->UpdateGeometry(geometry_container[ZONE_FLOW][INST_0], config_container[ZONE_FLOW]);

  solver_container[ZONE_FLOW][INST_0][MESH_0][FLOW_SOL]->InitiateComms(geometry_container[ZONE_FLOW][INST_0][MESH_0], config_container[ZONE_FLOW], SOLUTION);
  solver_container[ZONE_FLOW][INST_0][MESH_0][FLOW_SOL]->CompleteComms(geometry_container[ZONE_FLOW][INST_0][MESH_0], config_container[ZONE_FLOW], SOLUTION);

  solver_container[ZONE_FLOW][INST_0][MESH_0][FLOW_SOL]->Preprocessing(geometry_container[ZONE_FLOW][INST_0][MESH_0],solver_container[ZONE_FLOW][INST_0][MESH_0], config_container[ZONE_FLOW], MESH_0, NO_RK_ITER, RUNTIME_FLOW_SYS, true);

  solver_container[ZONE_STRUCT][INST_0][MESH_0][FEA_SOL]->InitiateComms(geometry_container[ZONE_STRUCT][INST_0][MESH_0], config_container[ZONE_STRUCT], SOLUTION_FEA);
  solver_container[ZONE_STRUCT][INST_0][MESH_0][FEA_SOL]->CompleteComms(geometry_container[ZONE_STRUCT][INST_0][MESH_0], config_container[ZONE_STRUCT], SOLUTION_FEA);

  /*-----------------------------------------------------------------*/
  /*------------------- Transfer Displacements ----------------------*/
  /*-----------------------------------------------------------------*/

  Transfer_Displacements(ZONE_STRUCT, ZONE_FLOW);

  /*-----------------------------------------------------------------*/
  /*------------------- Set the Grid movement -----------------------*/
  /*---- No longer done in the preprocess of the flow iteration -----*/
  /*---- as the flag Grid_Movement is set to false in this case -----*/
  /*-----------------------------------------------------------------*/

  direct_iteration[ZONE_FLOW]->SetGrid_Movement(geometry_container[ZONE_FLOW][INST_0], 
                                                               surface_movement[ZONE_FLOW], grid_movement[ZONE_FLOW][INST_0],
                                                               solver_container[ZONE_FLOW][INST_0], config_container[ZONE_FLOW], 0, ExtIter );

  geometry_container[ZONE_FLOW][INST_0][MESH_0]->UpdateGeometry(geometry_container[ZONE_FLOW][INST_0], config_container[ZONE_FLOW]);

  solver_container[ZONE_STRUCT][INST_0][MESH_0][FEA_SOL]->InitiateComms(geometry_container[ZONE_STRUCT][INST_0][MESH_0], config_container[ZONE_STRUCT], SOLUTION_FEA);
  solver_container[ZONE_STRUCT][INST_0][MESH_0][FEA_SOL]->CompleteComms(geometry_container[ZONE_STRUCT][INST_0][MESH_0], config_container[ZONE_STRUCT], SOLUTION_FEA);

}

void CDiscAdjFSIDriver::SetRecording(unsigned short ZONE_FLOW,
                                              unsigned short ZONE_STRUCT,
                                              unsigned short kind_recording){

  unsigned long IntIter = config_container[ZONE_0]->GetIntIter();
  bool unsteady = (config_container[ZONE_FLOW]->GetUnsteady_Simulation() != NONE);
  bool dynamic = (config_container[ZONE_STRUCT]->GetDynamic_Analysis() == DYNAMIC);

  string kind_DirectIteration = " ";
  string kind_AdjointIteration = " ";

  if (unsteady || dynamic){
    SU2_MPI::Error("DYNAMIC ADJOINT SOLVER NOT IMPLEMENTED FOR FSI APPLICATIONS", CURRENT_FUNCTION);
  }


  if (rank == MASTER_NODE){
    cout << endl;
    switch (kind_recording){
    case FLOW_CONS_VARS:
      kind_AdjointIteration = "Flow iteration: flow input -> flow output";
      kind_DirectIteration = "flow ";
      break;
    case MESH_COORDS:
      kind_AdjointIteration = "Geometry cross term from flow: geometry input -> flow output";
      kind_DirectIteration = "flow ";
      break;
    case FEA_DISP_VARS:
      kind_AdjointIteration = "Structural iteration: structural input -> structural output";
      kind_DirectIteration = "structural ";
      break;
    case FLOW_CROSS_TERM:
      kind_AdjointIteration = "Flow cross term: flow input -> structural output";
      kind_DirectIteration = "structural ";
      break;
    case GEOMETRY_CROSS_TERM:
      kind_AdjointIteration = "Geometry cross term from structure: geometry input -> structural output";
      kind_DirectIteration = "structural ";
      break;
    case FEM_CROSS_TERM_GEOMETRY:
      kind_AdjointIteration = "Structural cross term from geometry: structural input -> geometry output";
      kind_DirectIteration = "mesh deformation ";
      break;
    }
    cout << kind_AdjointIteration << endl;
    cout << "Direct " << kind_DirectIteration << "iteration to store computational graph." << endl;
    switch (kind_recording){
    case FLOW_CONS_VARS: case MESH_COORDS:
    case FEA_DISP_VARS: case FLOW_CROSS_TERM: case GEOMETRY_CROSS_TERM:
      cout << "Compute residuals to check the convergence of the direct problem." << endl; break;
    case FEM_CROSS_TERM_GEOMETRY:
      cout << "Deform the grid using the converged solution of the direct problem." << endl; break;
    }
  }


  AD::Reset();

  if (CurrentRecording != kind_recording && (CurrentRecording != NONE) ){

    /*--- Clear indices ---*/

    PrepareRecording(ZONE_FLOW, ZONE_STRUCT, ALL_VARIABLES);

    /*--- Clear indices of coupling variables ---*/

    SetDependencies(ZONE_FLOW, ZONE_STRUCT, ALL_VARIABLES);

    /*--- Run one iteration while tape is passive - this clears all indices ---*/
    Iterate_Direct(ZONE_FLOW, ZONE_STRUCT, kind_recording);

  }

  /*--- Prepare for recording ---*/

  PrepareRecording(ZONE_FLOW, ZONE_STRUCT, kind_recording);

  /*--- Start the recording of all operations ---*/

  AD::StartRecording();

  /*--- Register input variables ---*/

  RegisterInput(ZONE_FLOW, ZONE_STRUCT, kind_recording);

  /*--- Set dependencies for flow, geometry and structural solvers ---*/

  SetDependencies(ZONE_FLOW, ZONE_STRUCT, kind_recording);

  /*--- Run a direct iteration ---*/
  Iterate_Direct(ZONE_FLOW, ZONE_STRUCT, kind_recording);

  /*--- Register objective function and output variables ---*/

  RegisterOutput(ZONE_FLOW, ZONE_STRUCT, kind_recording);

  /*--- Stop the recording ---*/
  AD::StopRecording();

  /*--- Set the recording status ---*/

  CurrentRecording = kind_recording;

  /* --- Reset the number of the internal iterations---*/

  config_container[ZONE_0]->SetIntIter(IntIter);


}

void CDiscAdjFSIDriver::PrepareRecording(unsigned short ZONE_FLOW,
                                                   unsigned short ZONE_STRUCT,
                                                   unsigned short kind_recording){

  unsigned short iMesh;
  bool turbulent = (config_container[ZONE_FLOW]->GetKind_Solver() == DISC_ADJ_RANS);

  /*--- Set fluid variables to direct solver values ---*/
  for (iMesh = 0; iMesh <= config_container[ZONE_FLOW]->GetnMGLevels(); iMesh++){
    solver_container[ZONE_FLOW][INST_0][iMesh][ADJFLOW_SOL]->SetRecording(geometry_container[ZONE_FLOW][INST_0][MESH_0], config_container[ZONE_FLOW]);
  }
  if (turbulent){
    solver_container[ZONE_FLOW][INST_0][MESH_0][ADJTURB_SOL]->SetRecording(geometry_container[ZONE_FLOW][INST_0][MESH_0], config_container[ZONE_FLOW]);
  }

  /*--- Set geometry to the converged values ---*/

  solver_container[ZONE_FLOW][INST_0][MESH_0][ADJFLOW_SOL]->SetMesh_Recording(geometry_container[ZONE_FLOW][INST_0], grid_movement[ZONE_FLOW][INST_0], config_container[ZONE_FLOW]);

  /*--- Set structural variables to direct solver values ---*/

  solver_container[ZONE_STRUCT][INST_0][MESH_0][ADJFEA_SOL]->SetRecording(geometry_container[ZONE_STRUCT][INST_0][MESH_0], config_container[ZONE_STRUCT]);

}

void CDiscAdjFSIDriver::RegisterInput(unsigned short ZONE_FLOW,
                                               unsigned short ZONE_STRUCT,
                                               unsigned short kind_recording){
  
  /*--- Register flow variables ---*/
  if (kind_recording == FLOW_CONS_VARS) {
    iteration_container[ZONE_FLOW][INST_0]->RegisterInput(solver_container, geometry_container, config_container, ZONE_FLOW, INST_0, kind_recording);
  }

  /*--- Register geometry variables ---*/
  if (kind_recording == MESH_COORDS) {
    iteration_container[ZONE_FLOW][INST_0]->RegisterInput(solver_container, geometry_container, config_container, ZONE_FLOW, INST_0, kind_recording);
  }
  
  /*--- Register structural variables ---*/
  if (kind_recording == FEM_CROSS_TERM_GEOMETRY) {
    iteration_container[ZONE_STRUCT][INST_0]->RegisterInput(solver_container, geometry_container, config_container, ZONE_STRUCT, INST_0, kind_recording);
  }

  /*--- Register all variables ---*/
  if (kind_recording == FEA_DISP_VARS) {
    iteration_container[ZONE_STRUCT][INST_0]->RegisterInput(solver_container, geometry_container, config_container, ZONE_STRUCT, INST_0, FEA_DISP_VARS);
    iteration_container[ZONE_FLOW][INST_0]->RegisterInput(solver_container, geometry_container, config_container, ZONE_FLOW, INST_0, FLOW_CROSS_TERM);
    iteration_container[ZONE_FLOW][INST_0]->RegisterInput(solver_container, geometry_container, config_container, ZONE_FLOW, INST_0, GEOMETRY_CROSS_TERM);
  }

}

void CDiscAdjFSIDriver::SetDependencies(unsigned short ZONE_FLOW,
                                                  unsigned short ZONE_STRUCT,
                                                  unsigned short kind_recording){

  /*--- Add dependencies for geometrical and turbulent variables ---*/

  iteration_container[ZONE_FLOW][INST_0]->SetDependencies(solver_container, geometry_container, numerics_container, config_container, ZONE_FLOW, INST_0, kind_recording);

  /*--- Add dependencies for E, Nu, Rho, and Rho_DL variables ---*/

  iteration_container[ZONE_STRUCT][INST_0]->SetDependencies(solver_container, geometry_container, numerics_container, config_container, ZONE_STRUCT, INST_0, kind_recording);


}

void CDiscAdjFSIDriver::RegisterOutput(unsigned short ZONE_FLOW,
                                                 unsigned short ZONE_STRUCT,
                                                 unsigned short kind_recording){

  bool turbulent = (config_container[ZONE_FLOW]->GetKind_Solver() == DISC_ADJ_RANS);
  bool frozen_visc = config_container[ZONE_FLOW]->GetFrozen_Visc_Disc();


  /*--- Register a flow-type objective function and the conservative variables of the flow as output of the iteration. ---*/
  if ((kind_recording == FLOW_CONS_VARS) ||
      (kind_recording == MESH_COORDS)) {
    solver_container[ZONE_FLOW][INST_0][MESH_0][ADJFLOW_SOL]->RegisterObj_Func(config_container[ZONE_FLOW]);

    solver_container[ZONE_FLOW][INST_0][MESH_0][ADJFLOW_SOL]->RegisterOutput(geometry_container[ZONE_FLOW][INST_0][MESH_0],config_container[ZONE_FLOW]);

    if (turbulent && !frozen_visc) {
      solver_container[ZONE_FLOW][INST_0][MESH_0][ADJTURB_SOL]->RegisterOutput(geometry_container[ZONE_FLOW][INST_0][MESH_0],config_container[ZONE_FLOW]);
    }
  }


  /*--- Register a structural-type objective function and the displacements of the structure as output of the iteration. ---*/
  if (kind_recording == FEA_DISP_VARS) {
    solver_container[ZONE_STRUCT][INST_0][MESH_0][ADJFEA_SOL]->RegisterObj_Func(config_container[ZONE_STRUCT]);

    solver_container[ZONE_STRUCT][INST_0][MESH_0][ADJFEA_SOL]->RegisterOutput(geometry_container[ZONE_STRUCT][INST_0][MESH_0],config_container[ZONE_STRUCT]);
  }


  /*--- The FEM_CROSS_TERM_GEOMETRY evaluates the mesh routines, they do not throw any dependency on the objective function. ---*/
  /*--- Register the displacements of the fluid nodes as output of the iteration. ---*/
  if (kind_recording == FEM_CROSS_TERM_GEOMETRY) {
    geometry_container[ZONE_FLOW][INST_0][MESH_0]->RegisterOutput_Coordinates(config_container[ZONE_FLOW]);
  }

}


void CDiscAdjFSIDriver::Iterate_Block(unsigned short ZONE_FLOW,
                                                unsigned short ZONE_STRUCT,
                                                unsigned short kind_recording){

  unsigned long IntIter=0, nIntIter = 1;
  bool dual_time_1st = (config_container[ZONE_0]->GetUnsteady_Simulation() == DT_STEPPING_1ST);
  bool dual_time_2nd = (config_container[ZONE_0]->GetUnsteady_Simulation() == DT_STEPPING_2ND);
  bool dual_time = (dual_time_1st || dual_time_2nd);
  bool dynamic = (config_container[ZONE_STRUCT]->GetDynamic_Analysis() == DYNAMIC);

  bool adjoint_convergence = false;

  /*--- Record one direct iteration with kind_recording as input ---*/

  SetRecording(ZONE_FLOW, ZONE_STRUCT, kind_recording);

  /*--- Print the residuals of the direct subiteration ---*/

  PrintDirect_Residuals(ZONE_FLOW, ZONE_STRUCT, kind_recording);

  /*--- Run the iteration ---*/

  switch (kind_recording){
  case FLOW_CONS_VARS:
    nIntIter = config_container[ZONE_FLOW]->GetUnst_nIntIter();
    break;
  case FEA_DISP_VARS:
    nIntIter = config_container[ZONE_STRUCT]->GetDyn_nIntIter();
    break;
  case MESH_COORDS:
  case FEM_CROSS_TERM_GEOMETRY:
  case FLOW_CROSS_TERM:
  case GEOMETRY_CROSS_TERM:
    nIntIter = 1;
    break;
  }

  for (unsigned short iZone = 0; iZone < config_container[ZONE_FLOW]->GetnZone(); iZone++)
    config_container[iZone]->SetIntIter(IntIter);

  for(IntIter = 0; IntIter < nIntIter; IntIter++){

    /*--- Set the internal iteration ---*/

    for (unsigned short iZone = 0; iZone < config_container[ZONE_FLOW]->GetnZone(); iZone++)
      config_container[iZone]->SetIntIter(IntIter);

    /*--- Set the adjoint values of the flow and objective function ---*/

    InitializeAdjoint(ZONE_FLOW, ZONE_STRUCT, kind_recording);

    /*--- Run the adjoint computation ---*/

    AD::ComputeAdjoint();

    /*--- Extract the adjoints of the input variables and store them for the next iteration ---*/

    ExtractAdjoint(ZONE_FLOW, ZONE_STRUCT, kind_recording);

    /*--- Clear all adjoints to re-use the stored computational graph in the next iteration ---*/
    AD::ClearAdjoints();

    /*--- Check the convergence of the adjoint block ---*/

    adjoint_convergence = CheckConvergence(IntIter, ZONE_FLOW, ZONE_STRUCT, kind_recording);

    /*--- Write the convergence history (only screen output) ---*/

    ConvergenceHistory(IntIter, nIntIter, ZONE_FLOW, ZONE_STRUCT, kind_recording);

    /*--- Break the loop if converged ---*/

    if (adjoint_convergence) break;


  }

  if (dual_time){
    integration_container[ZONE_FLOW][INST_0][ADJFLOW_SOL]->SetConvergence(false);
  }
  if (dynamic){
    integration_container[ZONE_FLOW][INST_0][ADJFLOW_SOL]->SetConvergence(false);
  }

}


void CDiscAdjFSIDriver::InitializeAdjoint(unsigned short ZONE_FLOW,
                                                     unsigned short ZONE_STRUCT,
                                                     unsigned short kind_recording){

  bool turbulent = (config_container[ZONE_FLOW]->GetKind_Solver() == DISC_ADJ_RANS);
  bool frozen_visc = config_container[ZONE_FLOW]->GetFrozen_Visc_Disc();

  /*--- Seed a fluid-type objective function and initialize the adjoints of fluid conservative variables. ---*/
  if ((kind_recording == FLOW_CONS_VARS) ||
      (kind_recording == MESH_COORDS)) {
    solver_container[ZONE_FLOW][INST_0][MESH_0][ADJFLOW_SOL]->SetAdj_ObjFunc(geometry_container[ZONE_FLOW][INST_0][MESH_0],
                                                                             config_container[ZONE_FLOW]);

    solver_container[ZONE_FLOW][INST_0][MESH_0][ADJFLOW_SOL]->SetAdjoint_Output(geometry_container[ZONE_FLOW][INST_0][MESH_0],
                                                                                config_container[ZONE_FLOW]);
    if (turbulent && !frozen_visc) {
      solver_container[ZONE_FLOW][INST_0][MESH_0][ADJTURB_SOL]->SetAdjoint_Output(geometry_container[ZONE_FLOW][INST_0][MESH_0],
                                                                                  config_container[ZONE_FLOW]);
    }
  }

  /*--- Seed a structural-type objective function and initialize the adjoints of structural displacements. ---*/
  if (kind_recording == FEA_DISP_VARS) {
    solver_container[ZONE_STRUCT][INST_0][MESH_0][ADJFEA_SOL]->SetAdj_ObjFunc(geometry_container[ZONE_STRUCT][INST_0][MESH_0],
                                                                              config_container[ZONE_STRUCT]);
    
    solver_container[ZONE_STRUCT][INST_0][MESH_0][ADJFEA_SOL]->SetAdjoint_Output(geometry_container[ZONE_STRUCT][INST_0][MESH_0],
                                                                                 config_container[ZONE_STRUCT]);
  }

  /*--- Initialize the adjoints of fluid grid nodes. ---*/
  if (kind_recording == FEM_CROSS_TERM_GEOMETRY) {
    solver_container[ZONE_FLOW][INST_0][MESH_0][ADJFLOW_SOL]->SetAdjoint_OutputMesh(geometry_container[ZONE_FLOW][INST_0][MESH_0],
                                                                                    config_container[ZONE_FLOW]);
  }
}

void CDiscAdjFSIDriver::ExtractAdjoint(unsigned short ZONE_FLOW,
                                                  unsigned short ZONE_STRUCT,
                                                  unsigned short kind_recording){

  bool turbulent = (config_container[ZONE_FLOW]->GetKind_Solver() == DISC_ADJ_RANS);
  bool frozen_visc = config_container[ZONE_FLOW]->GetFrozen_Visc_Disc();

  /*--- Extract the adjoint of the fluid conservative variables ---*/

  if (kind_recording == FLOW_CONS_VARS) {

    /*--- Extract the adjoints of the conservative input variables and store them for the next iteration ---*/

    solver_container[ZONE_FLOW][INST_0][MESH_0][ADJFLOW_SOL]->ExtractAdjoint_Solution(geometry_container[ZONE_FLOW][INST_0][MESH_0],
                                                      config_container[ZONE_FLOW]);

    solver_container[ZONE_FLOW][INST_0][MESH_0][ADJFLOW_SOL]->ExtractAdjoint_Variables(geometry_container[ZONE_FLOW][INST_0][MESH_0],
                                                      config_container[ZONE_FLOW]);

    if (turbulent && !frozen_visc) {
      solver_container[ZONE_FLOW][INST_0][MESH_0][ADJTURB_SOL]->ExtractAdjoint_Solution(geometry_container[ZONE_FLOW][INST_0][MESH_0],
                                                        config_container[ZONE_FLOW]);
    }

  }

  /*--- Extract the adjoint of the mesh coordinates ---*/

  if (kind_recording == MESH_COORDS) {

    /*--- Extract the adjoints of the flow geometry and store them for the next iteration ---*/

    solver_container[ZONE_FLOW][INST_0][MESH_0][ADJFLOW_SOL]->ExtractAdjoint_CrossTerm_Geometry_Flow(geometry_container[ZONE_FLOW][INST_0][MESH_0],
                                                      config_container[ZONE_FLOW]);

  }

  /*--- Extract the adjoint of the structural displacements ---*/

  if (kind_recording == FEA_DISP_VARS) {

    /*--- Extract the adjoints of the conservative input variables and store them for the next iteration ---*/

    solver_container[ZONE_STRUCT][INST_0][MESH_0][ADJFEA_SOL]->ExtractAdjoint_Solution(geometry_container[ZONE_STRUCT][INST_0][MESH_0],
                                                                               config_container[ZONE_STRUCT]);

    solver_container[ZONE_STRUCT][INST_0][MESH_0][ADJFEA_SOL]->ExtractAdjoint_Variables(geometry_container[ZONE_STRUCT][INST_0][MESH_0],
                                                                                config_container[ZONE_STRUCT]);

    solver_container[ZONE_FLOW][INST_0][MESH_0][ADJFLOW_SOL]->ExtractAdjoint_CrossTerm(geometry_container[ZONE_FLOW][INST_0][MESH_0],
                                                      config_container[ZONE_FLOW]);

    if (turbulent && !frozen_visc)
      solver_container[ZONE_FLOW][INST_0][MESH_0][ADJTURB_SOL]->ExtractAdjoint_CrossTerm(geometry_container[ZONE_FLOW][INST_0][MESH_0],
                                                                                         config_container[ZONE_FLOW]);

    solver_container[ZONE_FLOW][INST_0][MESH_0][ADJFLOW_SOL]->ExtractAdjoint_CrossTerm_Geometry(geometry_container[ZONE_FLOW][INST_0][MESH_0],
                                                                                                config_container[ZONE_FLOW]);
  }


  if (kind_recording == FEM_CROSS_TERM_GEOMETRY) {

    /*--- Extract the adjoints of the displacements (input variables) and store them for the next iteration ---*/

    solver_container[ZONE_STRUCT][INST_0][MESH_0][ADJFEA_SOL]->ExtractAdjoint_CrossTerm_Geometry(geometry_container[ZONE_STRUCT][INST_0][MESH_0],
                                                                                config_container[ZONE_STRUCT]);
  }

}


bool CDiscAdjFSIDriver::CheckConvergence(unsigned long IntIter,
                                                   unsigned short ZONE_FLOW,
                                                   unsigned short ZONE_STRUCT,
                                                   unsigned short kind_recording){

  bool flow_convergence    = false,
        struct_convergence  = false;

  bool adjoint_convergence = false;

  su2double residual_1, residual_2;

  if (kind_recording == FLOW_CONS_VARS) {

      /*--- Set the convergence criteria (only residual possible as of now) ---*/

      residual_1 = log10(solver_container[ZONE_FLOW][INST_0][MESH_0][ADJFLOW_SOL]->GetRes_RMS(0));
      residual_2 = log10(solver_container[ZONE_FLOW][INST_0][MESH_0][ADJFLOW_SOL]->GetRes_RMS(1));

      flow_convergence = ((residual_1 < config_container[ZONE_FLOW]->GetMinLogResidual()) &&
                          (residual_2 < config_container[ZONE_FLOW]->GetMinLogResidual()));

  }

  if (kind_recording == FEA_DISP_VARS) {

    /*--- Set the convergence criteria (only residual possible as of now) ---*/

    residual_1 = log10(solver_container[ZONE_STRUCT][INST_0][MESH_0][ADJFEA_SOL]->GetRes_RMS(0));
    residual_2 = log10(solver_container[ZONE_STRUCT][INST_0][MESH_0][ADJFEA_SOL]->GetRes_RMS(1));

    // Temporary, until function is added
    struct_convergence = ((residual_1 < config_container[ZONE_STRUCT]->GetResidual_FEM_UTOL()) &&
                          (residual_2 < config_container[ZONE_STRUCT]->GetResidual_FEM_UTOL()));

  }

  switch (kind_recording){
  case FLOW_CONS_VARS:      adjoint_convergence = flow_convergence; break;
  case MESH_COORDS:  adjoint_convergence = true; break;
  case FEA_DISP_VARS:       adjoint_convergence = struct_convergence; break;
  case FLOW_CROSS_TERM:     adjoint_convergence = true; break;
  case FEM_CROSS_TERM_GEOMETRY:      adjoint_convergence = true; break;
  case GEOMETRY_CROSS_TERM: adjoint_convergence = true; break;
  default:                  adjoint_convergence = false; break;
  }

  /*--- Apply the same convergence criteria to all the processors ---*/

#ifdef HAVE_MPI

  unsigned short *sbuf_conv = NULL, *rbuf_conv = NULL;
  sbuf_conv = new unsigned short[1]; sbuf_conv[0] = 0;
  rbuf_conv = new unsigned short[1]; rbuf_conv[0] = 0;

  /*--- Convergence criteria ---*/

  sbuf_conv[0] = adjoint_convergence;
  SU2_MPI::Reduce(sbuf_conv, rbuf_conv, 1, MPI_UNSIGNED_SHORT, MPI_SUM, MASTER_NODE, MPI_COMM_WORLD);

  /*-- Compute global convergence criteria in the master node --*/

  sbuf_conv[0] = 0;
  if (rank == MASTER_NODE) {
    if (rbuf_conv[0] == size) sbuf_conv[0] = 1;
    else sbuf_conv[0] = 0;
  }

  SU2_MPI::Bcast(sbuf_conv, 1, MPI_UNSIGNED_SHORT, MASTER_NODE, MPI_COMM_WORLD);

  if (sbuf_conv[0] == 1) { adjoint_convergence = true;}
  else { adjoint_convergence = false;}

  delete [] sbuf_conv;
  delete [] rbuf_conv;

#endif

  return adjoint_convergence;

}

void CDiscAdjFSIDriver::ConvergenceHistory(unsigned long IntIter,
                                                      unsigned long nIntIter,
                                                      unsigned short ZONE_FLOW,
                                                      unsigned short ZONE_STRUCT,
                                                      unsigned short kind_recording){

  unsigned long BGS_Iter = config_container[ZONE_FLOW]->GetOuterIter();


  ofstream ConvHist_file;
  if (rank == MASTER_NODE)
    output->SetConvHistory_Header(&ConvHist_file, config_container[ZONE_0], ZONE_0, INST_0);


  if (kind_recording == FLOW_CONS_VARS) {

    if (rank == MASTER_NODE){
      if (IntIter == 0){
        cout << endl;
        cout << " IntIter" << "    BGSIter" << "   Res[Psi_Rho]" << "     Res[Psi_E]" << endl;
      }

      if (IntIter % config_container[ZONE_FLOW]->GetWrt_Con_Freq() == 0){
        /*--- Output the flow convergence ---*/
        /*--- This is temporary as it requires several changes in the output structure ---*/
        cout.width(8);     cout << IntIter;
        cout.width(11);    cout << BGS_Iter + 1;
        cout.precision(6); cout.setf(ios::fixed, ios::floatfield);
        cout.width(15);    cout << log10(solver_container[ZONE_FLOW][INST_0][MESH_0][ADJFLOW_SOL]->GetRes_RMS(0));
        cout.width(15);    cout << log10(solver_container[ZONE_FLOW][INST_0][MESH_0][ADJFLOW_SOL]->GetRes_RMS(1));
        cout << endl;
      }

    }
  }

  if (kind_recording == FEA_DISP_VARS) {

    /*--- Set the convergence criteria (only residual possible) ---*/
    output->SetConvHistory_Body(NULL, geometry_container, solver_container, config_container, integration_container, true, 0.0, ZONE_STRUCT, INST_0);

  }


}


bool CDiscAdjFSIDriver::BGSConvergence(unsigned long IntIter,
                                                 unsigned short ZONE_FLOW,
                                                 unsigned short ZONE_STRUCT){

  unsigned short iMarker;
  unsigned short nVar_Flow = solver_container[ZONE_FLOW][INST_0][MESH_0][ADJFLOW_SOL]->GetnVar(),
                   nVar_Struct = solver_container[ZONE_STRUCT][INST_0][MESH_0][ADJFEA_SOL]->GetnVar();
  unsigned short iRes;

  bool flow_converged_absolute = false,
        flow_converged_relative = false,
        struct_converged_absolute = false,
        struct_converged_relative = false;

  bool Convergence = false;

  /*--- Apply BC's to the structural adjoint - otherwise, clamped nodes have too values that make no sense... ---*/
  for (iMarker = 0; iMarker < config_container[ZONE_STRUCT]->GetnMarker_All(); iMarker++)
  switch (config_container[ZONE_STRUCT]->GetMarker_All_KindBC(iMarker)) {
    case CLAMPED_BOUNDARY:
    solver_container[ZONE_STRUCT][INST_0][MESH_0][ADJFEA_SOL]->BC_Clamped_Post(geometry_container[ZONE_STRUCT][INST_0][MESH_0],
        solver_container[ZONE_STRUCT][INST_0][MESH_0], numerics_container[ZONE_STRUCT][INST_0][MESH_0][FEA_SOL][FEA_TERM],
        config_container[ZONE_STRUCT], iMarker);
    break;
  }

  /*--- Compute the residual for the flow and structural zones ---*/

  /*--- Flow ---*/

  solver_container[ZONE_FLOW][INST_0][MESH_0][ADJFLOW_SOL]->ComputeResidual_Multizone(geometry_container[ZONE_FLOW][INST_0][MESH_0],
                                                                        config_container[ZONE_FLOW]);

  /*--- Structure ---*/

  solver_container[ZONE_STRUCT][INST_0][MESH_0][ADJFEA_SOL]->ComputeResidual_Multizone(geometry_container[ZONE_STRUCT][INST_0][MESH_0],
                                                                         config_container[ZONE_STRUCT]);


  /*--- Retrieve residuals ---*/

  /*--- Flow residuals ---*/

  for (iRes = 0; iRes < nVar_Flow; iRes++){
    residual_flow[iRes] = log10(solver_container[ZONE_FLOW][INST_0][MESH_0][ADJFLOW_SOL]->GetRes_BGS(iRes));
    if (IntIter == 0) init_res_flow[iRes] = residual_flow[iRes];
    residual_flow_rel[iRes] = fabs(residual_flow[iRes] - init_res_flow[iRes]);
  }

  /*--- Structure residuals ---*/

  for (iRes = 0; iRes < nVar_Struct; iRes++){
    residual_struct[iRes] = log10(solver_container[ZONE_STRUCT][INST_0][MESH_0][ADJFEA_SOL]->GetRes_BGS(iRes));
    if (IntIter == 0) init_res_struct[iRes] = residual_struct[iRes];
    residual_struct_rel[iRes] = fabs(residual_struct[iRes] - init_res_struct[iRes]);
  }

  /*--- Check convergence ---*/
  flow_converged_absolute = ((residual_flow[0] < flow_criteria) && (residual_flow[nVar_Flow-1] < flow_criteria));
  flow_converged_relative = ((residual_flow_rel[0] > flow_criteria_rel) && (residual_flow_rel[nVar_Flow-1] > flow_criteria_rel));

  struct_converged_absolute = ((residual_struct[0] < structure_criteria) && (residual_struct[nVar_Flow-1] < structure_criteria));
  struct_converged_relative = ((residual_struct_rel[0] > structure_criteria_rel) && (residual_struct_rel[nVar_Flow-1] > structure_criteria_rel));

  Convergence = ((flow_converged_absolute && struct_converged_absolute) ||
                 (flow_converged_absolute && struct_converged_relative) ||
                 (flow_converged_relative && struct_converged_relative) ||
                 (flow_converged_relative && struct_converged_absolute));

  if (rank == MASTER_NODE){

    cout << endl << "-------------------------------------------------------------------------" << endl;
    cout << endl;
    cout << "Convergence summary for BGS iteration ";
    cout << IntIter << endl;
    cout << endl;
    /*--- TODO: This is a workaround until the TestCases.py script incorporates new classes for nested loops. ---*/
    cout << "Iter[ID]" << "  BGSRes[Psi_Rho]" << "  BGSRes[Psi_E]" << "  BGSRes[Psi_Ux]" << "  BGSRes[Psi_Uy]" << endl;
    cout.precision(6); cout.setf(ios::fixed, ios::floatfield);
    cout.width(8); cout << IntIter*1000;
    cout.width(17); cout << residual_flow[0];
    cout.width(15); cout << residual_flow[nVar_Flow-1];
    cout.width(16); cout << residual_struct[0];
    cout.width(16); cout << residual_struct[1];
    cout << endl;
    cout << endl;
    cout << "-------------------------------------------------------------------------" << endl;


    bool write_history = true;
    unsigned short iVar;

    /*--- Header of the temporary output file ---*/
    if ((write_history) && (rank == MASTER_NODE)){
      ofstream myfile_res;
      bool de_effects = config_container[ZONE_STRUCT]->GetDE_Effects();

      myfile_res.open ("history_adjoint_FSI.csv", ios::app);

      myfile_res << IntIter << "\t";

      myfile_res.precision(15);

      for (iVar = 0; iVar < nVar_Flow; iVar++){
        myfile_res << fixed << residual_flow[iVar] << "\t";
      }

      for (iVar = 0; iVar < nVar_Struct; iVar++){
        myfile_res << fixed << residual_struct[iVar] << "\t";
      }

      for (iVar = 0; iVar < config_container[ZONE_STRUCT]->GetnElasticityMod(); iVar++)
         myfile_res << scientific << solver_container[ZONE_STRUCT][INST_0][MESH_0][ADJFEA_SOL]->GetGlobal_Sens_E(iVar) << "\t";
      for (iVar = 0; iVar < config_container[ZONE_STRUCT]->GetnPoissonRatio(); iVar++)
         myfile_res << scientific << solver_container[ZONE_STRUCT][INST_0][MESH_0][ADJFEA_SOL]->GetGlobal_Sens_Nu(iVar) << "\t";
      if (de_effects){
        for (iVar = 0; iVar < config_container[ZONE_STRUCT]->GetnElectric_Field(); iVar++)
          myfile_res << scientific << solver_container[ZONE_STRUCT][INST_0][MESH_0][ADJFEA_SOL]->GetGlobal_Sens_EField(0) << "\t";
      }

      myfile_res << endl;

      myfile_res.close();
    }

    // TEST: for implementation of python framework in coupled FSI problems
    if ((config_container[ZONE_1]->GetDV_FEA() != NODV_FEA) && (rank == MASTER_NODE)){

      /*--- Header of the temporary output file ---*/
      ofstream myfile_res;

      switch (config_container[ZONE_1]->GetDV_FEA()) {
        case YOUNG_MODULUS:
          myfile_res.open("grad_young.opt");
          break;
        case POISSON_RATIO:
          myfile_res.open("grad_poisson.opt");
          break;
        case DENSITY_VAL:
        case DEAD_WEIGHT:
          myfile_res.open("grad_density.opt");
          break;
        case ELECTRIC_FIELD:
          myfile_res.open("grad_efield.opt");
          break;
        default:
          myfile_res.open("grad.opt");
          break;
      }

      unsigned short iDV;
      unsigned short nDV = solver_container[ZONE_1][INST_0][MESH_0][ADJFEA_SOL]->GetnDVFEA();

      myfile_res << "INDEX" << "\t" << "GRAD" << endl;

      myfile_res.precision(15);

      for (iDV = 0; iDV < nDV; iDV++){
        myfile_res << iDV;
        myfile_res << "\t";
        myfile_res << scientific << solver_container[ZONE_1][INST_0][MESH_0][ADJFEA_SOL]->GetGlobal_Sens_DVFEA(iDV);
        myfile_res << endl;
      }

      myfile_res.close();
    }


  }

  /*--- Apply the same convergence criteria to all the processors ---*/

#ifdef HAVE_MPI

  unsigned short *sbuf_conv = NULL, *rbuf_conv = NULL;
  sbuf_conv = new unsigned short[1]; sbuf_conv[0] = 0;
  rbuf_conv = new unsigned short[1]; rbuf_conv[0] = 0;

  /*--- Convergence criteria ---*/

  sbuf_conv[0] = Convergence;
  SU2_MPI::Reduce(sbuf_conv, rbuf_conv, 1, MPI_UNSIGNED_SHORT, MPI_SUM, MASTER_NODE, MPI_COMM_WORLD);

  /*-- Compute global convergence criteria in the master node --*/

  sbuf_conv[0] = 0;
  if (rank == MASTER_NODE) {
    if (rbuf_conv[0] == size) sbuf_conv[0] = 1;
    else sbuf_conv[0] = 0;
  }

  SU2_MPI::Bcast(sbuf_conv, 1, MPI_UNSIGNED_SHORT, MASTER_NODE, MPI_COMM_WORLD);

  if (sbuf_conv[0] == 1) { Convergence = true;}
  else { Convergence = false;}

  delete [] sbuf_conv;
  delete [] rbuf_conv;

#endif

  /*--- Update the solution for the flow and structural zones ---*/

  /*--- Flow ---*/

  solver_container[ZONE_FLOW][INST_0][MESH_0][ADJFLOW_SOL]->UpdateSolution_BGS(geometry_container[ZONE_FLOW][INST_0][MESH_0],
                                                                       config_container[ZONE_FLOW]);

  /*--- Structure ---*/

  solver_container[ZONE_STRUCT][INST_0][MESH_0][ADJFEA_SOL]->UpdateSolution_BGS(geometry_container[ZONE_STRUCT][INST_0][MESH_0],
                                                                       config_container[ZONE_STRUCT]);

  return Convergence;
}

void CDiscAdjFSIDriver::Postprocess(unsigned short ZONE_FLOW,
                                             unsigned short ZONE_STRUCT) {

  unsigned short iMarker;

  /*--- Apply BC's to the structural adjoint after the solution has converged (to avoid unphysical values in clamped nodes) ---*/
  for (iMarker = 0; iMarker < config_container[ZONE_STRUCT]->GetnMarker_All(); iMarker++)
  switch (config_container[ZONE_STRUCT]->GetMarker_All_KindBC(iMarker)) {
    case CLAMPED_BOUNDARY:
    solver_container[ZONE_STRUCT][INST_0][MESH_0][ADJFEA_SOL]->BC_Clamped_Post(geometry_container[ZONE_STRUCT][INST_0][MESH_0],
        solver_container[ZONE_STRUCT][INST_0][MESH_0], numerics_container[ZONE_STRUCT][INST_0][MESH_0][FEA_SOL][FEA_TERM],
        config_container[ZONE_STRUCT], iMarker);
    break;
  }


}

void CDiscAdjFSIDriver::Transfer_Displacements(unsigned short donorZone, unsigned short targetZone) {


  transfer_container[donorZone][targetZone]->Broadcast_InterfaceData(solver_container[donorZone][INST_0][MESH_0][FEA_SOL],solver_container[targetZone][INST_0][MESH_0][FLOW_SOL],
                                                                     geometry_container[donorZone][INST_0][MESH_0],geometry_container[targetZone][INST_0][MESH_0],
                                                                     config_container[donorZone], config_container[targetZone]);

}

void CDiscAdjFSIDriver::Transfer_Tractions(unsigned short donorZone, unsigned short targetZone) {

  transfer_container[donorZone][targetZone]->Broadcast_InterfaceData(solver_container[donorZone][INST_0][MESH_0][FEA_SOL],solver_container[targetZone][INST_0][MESH_0][FLOW_SOL],
                                                                     geometry_container[donorZone][INST_0][MESH_0],geometry_container[targetZone][INST_0][MESH_0],
                                                                     config_container[donorZone], config_container[targetZone]);
}


CMultiphysicsZonalDriver::CMultiphysicsZonalDriver(char* confFile,
                                                   unsigned short val_nZone,
                                                   SU2_Comm MPICommunicator) : CDriver(confFile,
                                                                                       val_nZone,
                                                                                       MPICommunicator) { }

CMultiphysicsZonalDriver::~CMultiphysicsZonalDriver(void) { }

void CMultiphysicsZonalDriver::Run() {

  unsigned short iZone, jZone, checkConvergence;
  unsigned long IntIter, nIntIter;
  bool unsteady;

  /*--- Check whether the driver is capable of solving the problem ---*/

  for (iZone = 0; iZone < nZone; iZone++) {
    for (jZone = 0; jZone < nZone; jZone++) {

      if (iZone != jZone) {
        bool not_capable_fsi        = (   (transfer_types[iZone][jZone] == FLOW_TRACTION)
                                      ||  (transfer_types[iZone][jZone] == STRUCTURAL_DISPLACEMENTS)
                                      ||  (transfer_types[iZone][jZone] == STRUCTURAL_DISPLACEMENTS_DISC_ADJ));
        bool not_capable_turbo      = transfer_types[iZone][jZone] == MIXING_PLANE;
        bool not_capable_ConsVar    = transfer_types[iZone][jZone] == CONSERVATIVE_VARIABLES;

        if (not_capable_fsi)
          SU2_MPI::Error("Coupling between fluids and elastic solids not provided. Please use designated FSI driver instead.", CURRENT_FUNCTION);

        if (not_capable_turbo)
          SU2_MPI::Error("Turbo machinery environment not provided. Please use designated turbo machinery driver instead.", CURRENT_FUNCTION);

        if (not_capable_ConsVar)
          SU2_MPI::Error("Exchange of conservative variables not necessarily well defined. Exiting.", CURRENT_FUNCTION);
      }
    }
  }

  /*--- Run a single iteration of a multi-zone problem by looping over all
   zones and executing the iterations. Note that data transers between zones
   and other intermediate procedures may be required. ---*/

  unsteady = (config_container[ZONE_0]->GetUnsteady_Simulation() == DT_STEPPING_1ST) || (config_container[MESH_0]->GetUnsteady_Simulation() == DT_STEPPING_2ND);

  /*--- Zone preprocessing ---*/

  for (iZone = 0; iZone < nZone; iZone++) {
    iteration_container[iZone][INST_0]->Preprocess(output, integration_container, geometry_container, solver_container, numerics_container, config_container, surface_movement, grid_movement, FFDBox, iZone, INST_0);
    config_container[iZone]->SetDelta_UnstTimeND(config_container[ZONE_0]->GetDelta_UnstTimeND());
  }

  /*--- Updating zone interface communication patterns,
   needed only for unsteady simulation since for steady problems
   this is done once in the interpolator_container constructor
   at the beginning of the computation ---*/

  if ( unsteady ) {
    for (iZone = 0; iZone < nZone; iZone++) {
      for (jZone = 0; jZone < nZone; jZone++)
        if(jZone != iZone && interpolator_container[iZone][jZone] != NULL)
        interpolator_container[iZone][jZone]->Set_TransferCoeff(config_container);
    }
  }

  /*--- Begin Unsteady pseudo-time stepping internal loop, if not unsteady it does only one step --*/

  if (unsteady)
    nIntIter = config_container[MESH_0]->GetUnst_nIntIter();
  else
    nIntIter = 1;

  for (IntIter = 0; IntIter < nIntIter; IntIter++) {

    /*--- For each zone runs one single iteration including the data transfers to it ---*/

    for (iZone = 0; iZone < nZone; iZone++) {

      // When running a unsteady simulation, we have to adapt CFL values here.
      if (unsteady && (config_container[ZONE_0]->GetCFL_Adapt() == YES)) {
          output->SetCFL_Number(solver_container, config_container, iZone);
      }

      config_container[iZone]->SetIntIter(IntIter);

      for (jZone = 0; jZone < nZone; jZone++)
        if(jZone != iZone && transfer_container[jZone][iZone] != NULL)
          Transfer_Data(jZone, iZone);

      iteration_container[iZone][INST_0]->Iterate(output, integration_container, geometry_container, solver_container, numerics_container, config_container, surface_movement, grid_movement, FFDBox, iZone, INST_0);
    }

    /*--- Check convergence in each zone --*/

    checkConvergence = 0;
    for (iZone = 0; iZone < nZone; iZone++) {

      if ((config_container[iZone]->GetKind_Solver() == EULER)
          || (config_container[iZone]->GetKind_Solver() == NAVIER_STOKES)
          || (config_container[iZone]->GetKind_Solver() == RANS))
        checkConvergence += (int) integration_container[iZone][INST_0][FLOW_SOL]->GetConvergence();
      else if ((config_container[iZone]->GetKind_Solver() == DISC_ADJ_EULER)
               || (config_container[iZone]->GetKind_Solver() == DISC_ADJ_NAVIER_STOKES)
               || (config_container[iZone]->GetKind_Solver() == DISC_ADJ_RANS))
        checkConvergence += (int) integration_container[iZone][INST_0][ADJFLOW_SOL]->GetConvergence();
      else if ((config_container[iZone]->GetKind_Solver() == HEAT_EQUATION_FVM))
        checkConvergence += (int) integration_container[iZone][INST_0][HEAT_SOL]->GetConvergence();
    }

    /*--- If convergence was reached in every zone --*/

    if (checkConvergence == nZone) break;
  }

}

void CMultiphysicsZonalDriver::Update() {

  for(iZone = 0; iZone < nZone; iZone++)
    iteration_container[iZone][INST_0]->Update(output, integration_container, geometry_container,
         solver_container, numerics_container, config_container,
         surface_movement, grid_movement, FFDBox, iZone, INST_0);
}

void CMultiphysicsZonalDriver::DynamicMeshUpdate(unsigned long ExtIter) {

  bool harmonic_balance;

  for (iZone = 0; iZone < nZone; iZone++) {
   harmonic_balance = (config_container[iZone]->GetUnsteady_Simulation() == HARMONIC_BALANCE);
    /*--- Dynamic mesh update ---*/
    if ((config_container[iZone]->GetGrid_Movement()) && (!harmonic_balance)) {
      
      iteration_container[iZone][INST_0]->SetGrid_Movement(geometry_container[iZone][INST_0], 
                                                           surface_movement[iZone], grid_movement[iZone][INST_0],
                                                           solver_container[iZone][INST_0], config_container[iZone], 0, ExtIter );  
    }
  }

}

void CMultiphysicsZonalDriver::Transfer_Data(unsigned short donorZone, unsigned short targetZone) {

  if (transfer_types[donorZone][targetZone] == SLIDING_INTERFACE) {
    transfer_container[donorZone][targetZone]->Broadcast_InterfaceData(solver_container[donorZone][INST_0][MESH_0][FLOW_SOL],solver_container[targetZone][INST_0][MESH_0][FLOW_SOL],
                                                                       geometry_container[donorZone][INST_0][MESH_0],geometry_container[targetZone][INST_0][MESH_0],
                                                                       config_container[donorZone], config_container[targetZone]);
    if (config_container[targetZone]->GetKind_Solver() == RANS)
      transfer_container[donorZone][targetZone]->Broadcast_InterfaceData(solver_container[donorZone][INST_0][MESH_0][TURB_SOL],solver_container[targetZone][INST_0][MESH_0][TURB_SOL],
                                                                         geometry_container[donorZone][INST_0][MESH_0],geometry_container[targetZone][INST_0][MESH_0],
                                                                         config_container[donorZone], config_container[targetZone]);
  }
  else if (transfer_types[donorZone][targetZone] == CONJUGATE_HEAT_FS) {
    transfer_container[donorZone][targetZone]->Broadcast_InterfaceData(solver_container[donorZone][INST_0][MESH_0][FLOW_SOL],solver_container[targetZone][INST_0][MESH_0][HEAT_SOL],
                                                                       geometry_container[donorZone][INST_0][MESH_0],geometry_container[targetZone][INST_0][MESH_0],
                                                                       config_container[donorZone], config_container[targetZone]);
  }
  else if (transfer_types[donorZone][targetZone] == CONJUGATE_HEAT_WEAKLY_FS) {
    transfer_container[donorZone][targetZone]->Broadcast_InterfaceData(solver_container[donorZone][INST_0][MESH_0][HEAT_SOL],solver_container[targetZone][INST_0][MESH_0][HEAT_SOL],
                                                                       geometry_container[donorZone][INST_0][MESH_0],geometry_container[targetZone][INST_0][MESH_0],
                                                                       config_container[donorZone], config_container[targetZone]);
  }
  else if (transfer_types[donorZone][targetZone] == CONJUGATE_HEAT_SF) {
    transfer_container[donorZone][targetZone]->Broadcast_InterfaceData(solver_container[donorZone][INST_0][MESH_0][HEAT_SOL],solver_container[targetZone][INST_0][MESH_0][FLOW_SOL],
                                                                       geometry_container[donorZone][INST_0][MESH_0],geometry_container[targetZone][INST_0][MESH_0],
                                                                       config_container[donorZone], config_container[targetZone]);
  }
  else if (transfer_types[donorZone][targetZone] == CONJUGATE_HEAT_WEAKLY_SF) {
    transfer_container[donorZone][targetZone]->Broadcast_InterfaceData(solver_container[donorZone][INST_0][MESH_0][HEAT_SOL],solver_container[targetZone][INST_0][MESH_0][HEAT_SOL],
                                                                       geometry_container[donorZone][INST_0][MESH_0],geometry_container[targetZone][INST_0][MESH_0],
                                                                       config_container[donorZone], config_container[targetZone]);
  }
  else if ((transfer_types[donorZone][targetZone] == NO_TRANSFER)
           || (transfer_types[donorZone][targetZone] == ZONES_ARE_EQUAL)
           || (transfer_types[donorZone][targetZone] == NO_COMMON_INTERFACE)) { }
  else {
    cout << "WARNING: One of the intended interface transfer routines is not known to the chosen driver and has not been executed." << endl;
  }

}<|MERGE_RESOLUTION|>--- conflicted
+++ resolved
@@ -44,8 +44,8 @@
 
 CDriver::CDriver(char* confFile,
                  unsigned short val_nZone,
-                 SU2_Comm MPICommunicator):config_file_name(confFile), StartTime(0.0), StopTime(0.0), UsedTime(0.0), ExtIter(0), nZone(val_nZone), StopCalc(false), fsi(false), fem_solver(false) {
-
+                 SU2_Comm MPICommunicator, bool dummy_geo):config_file_name(confFile), StartTime(0.0), StopTime(0.0), UsedTime(0.0), 
+  ExtIter(0), nZone(val_nZone), StopCalc(false), fsi(false), fem_solver(false), dummy_geometry(dummy_geo) {
 
   unsigned short jZone;
 
@@ -68,44 +68,9 @@
   
   /*--- Preprocessing of the config files. In this routine, the config file is read
    and it is determined whether a problem is single physics or multiphysics. . ---*/
-<<<<<<< HEAD
-
-  for (iZone = 0; iZone < nZone; iZone++) {
-    
-    if (rank == MASTER_NODE){
-      cout  << endl << "Parsing config file for zone " << iZone << endl;
-    }
-
-    Input_Preprocessing(config_container[iZone], driver_config);
-    
-  }
-
-  /*--- Set the multizone part of the problem. ---*/
-  if (driver_config->GetMultizone_Problem()){
-  for (iZone = 0; iZone < nZone; iZone++) {
-      /*--- Set the interface markers for multizone ---*/
-      config_container[iZone]->SetMultizone(driver_config, config_container);
-      }
-      }
-      
-  /*--- Determine whether or not the FEM solver is used, which decides the
- type of geometry classes that are instantiated. Only adapted for single-zone problems ---*/
-      
-  fem_solver = ((config_container[ZONE_0]->GetKind_Solver() == FEM_EULER)          ||
-                (config_container[ZONE_0]->GetKind_Solver() == FEM_NAVIER_STOKES)  ||
-                (config_container[ZONE_0]->GetKind_Solver() == FEM_RANS)           ||
-                (config_container[ZONE_0]->GetKind_Solver() == FEM_LES)            ||
-                (config_container[ZONE_0]->GetKind_Solver() == DISC_ADJ_FEM_EULER) ||
-                (config_container[ZONE_0]->GetKind_Solver() == DISC_ADJ_FEM_NS)    ||
-                (config_container[ZONE_0]->GetKind_Solver() == DISC_ADJ_FEM_RANS));
-          
-          
-          
-=======
   
   Input_Preprocessing(config_container, driver_config);
   
->>>>>>> 4c56171f
   for (iZone = 0; iZone < nZone; iZone++) {
     
     /*--- Read the number of instances for each zone ---*/
@@ -614,24 +579,43 @@
                 (config_container[ZONE_0]->GetKind_Solver() == DISC_ADJ_FEM_NS)    ||
                 (config_container[ZONE_0]->GetKind_Solver() == DISC_ADJ_FEM_RANS));
 
-  
-}
-
-void CDriver::Geometrical_Preprocessing(CConfig* config, CGeometry **&geometry){
-
-  if (rank == MASTER_NODE)
-    cout << endl <<"------------------------- Geometry Preprocessing ------------------------" << endl;
-  
-  if( fem_solver ) {
-    switch( config->GetKind_FEM_Flow() ) {
-      case DG: {
-          Geometrical_Preprocessing_DGFEM(config, geometry);
-          break;
-        }
-    }
-  }
-  else {
-    Geometrical_Preprocessing_FVM(config, geometry);
+  fsi = config_container[ZONE_0]->GetFSI_Simulation();
+}
+
+void CDriver::Geometrical_Preprocessing(CConfig* config, CGeometry **&geometry, bool dummy){
+
+  if (!dummy){
+    if (rank == MASTER_NODE)
+      cout << endl <<"------------------------- Geometry Preprocessing ------------------------" << endl;
+    
+    if( fem_solver ) {
+      switch( config->GetKind_FEM_Flow() ) {
+        case DG: {
+            Geometrical_Preprocessing_DGFEM(config, geometry);
+            break;
+          }
+      }
+    }
+    else {
+      Geometrical_Preprocessing_FVM(config, geometry);
+    }
+  } else {
+    if (rank == MASTER_NODE)
+      cout << endl <<"-------------------------- Using Dummy Geometry -------------------------" << endl;
+    
+    unsigned short iMGlevel;
+    
+    geometry = new CGeometry*[config->GetnMGLevels()+1];
+    
+    if (!fem_solver){
+      for (iMGlevel = 0; iMGlevel <= config->GetnMGLevels(); iMGlevel++) {
+        geometry[iMGlevel] = new CDummyGeometry(config);
+      }
+    } else {
+      geometry[ZONE_0] = new CDummyMeshFEM_DG(config);
+    }
+    
+    nDim = geometry[ZONE_0]->GetnDim();
   }
 
   /*--- Computation of wall distances for turbulence modeling ---*/
@@ -4003,7 +3987,7 @@
 
 CDriver::~CDriver(void) {}
 
-CFluidDriver::CFluidDriver(char* confFile, unsigned short val_nZone, SU2_Comm MPICommunicator) : CDriver(confFile, val_nZone, MPICommunicator) { }
+CFluidDriver::CFluidDriver(char* confFile, unsigned short val_nZone, SU2_Comm MPICommunicator) : CDriver(confFile, val_nZone, MPICommunicator, false) { }
 
 CFluidDriver::~CFluidDriver(void) { }
 
@@ -4331,7 +4315,8 @@
     unsigned short val_nZone,
     SU2_Comm MPICommunicator) : CDriver(confFile,
         val_nZone,
-        MPICommunicator) {
+        MPICommunicator,
+        false) {
   unsigned short kInst;
 
   nInstHB = nInst[ZONE_0];
@@ -4881,7 +4866,8 @@
                        unsigned short val_nZone,
                        SU2_Comm MPICommunicator) : CDriver(confFile,
                                                            val_nZone,
-                                                           MPICommunicator) {
+                                                           MPICommunicator,
+                                                           false) {
   unsigned short iVar;
   unsigned short nVar_Flow = 0, nVar_Struct = 0;
 
@@ -5375,8 +5361,9 @@
 CDiscAdjFSIDriver::CDiscAdjFSIDriver(char* confFile,
                                      unsigned short val_nZone,
                                      SU2_Comm MPICommunicator) : CDriver(confFile,
-                                                                            val_nZone,
-                                                                            MPICommunicator) {
+                                                                         val_nZone,
+                                                                         MPICommunicator,
+                                                                         false) {
 
   unsigned short iVar;
   unsigned short nVar_Flow = 0, nVar_Struct = 0;
@@ -6939,7 +6926,8 @@
                                                    unsigned short val_nZone,
                                                    SU2_Comm MPICommunicator) : CDriver(confFile,
                                                                                        val_nZone,
-                                                                                       MPICommunicator) { }
+                                                                                       MPICommunicator,
+                                                                                       false) { }
 
 CMultiphysicsZonalDriver::~CMultiphysicsZonalDriver(void) { }
 
