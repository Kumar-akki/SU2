/*!
 * \file CDriver.cpp
 * \brief The main subroutines for driving single or multi-zone problems.
 * \author T. Economon, H. Kline, R. Sanchez, F. Palacios
 * \version 7.4.0 "Blackbird"
 *
 * SU2 Project Website: https://su2code.github.io
 *
 * The SU2 Project is maintained by the SU2 Foundation
 * (http://su2foundation.org)
 *
 * Copyright 2012-2022, SU2 Contributors (cf. AUTHORS.md)
 *
 * SU2 is free software; you can redistribute it and/or
 * modify it under the terms of the GNU Lesser General Public
 * License as published by the Free Software Foundation; either
 * version 2.1 of the License, or (at your option) any later version.
 *
 * SU2 is distributed in the hope that it will be useful,
 * but WITHOUT ANY WARRANTY; without even the implied warranty of
 * MERCHANTABILITY or FITNESS FOR A PARTICULAR PURPOSE. See the GNU
 * Lesser General Public License for more details.
 *
 * You should have received a copy of the GNU Lesser General Public
 * License along with SU2. If not, see <http://www.gnu.org/licenses/>.
 */

#include "../../include/drivers/CDriver.hpp"
#include "../../include/definition_structure.hpp"

#include "../../../Common/include/geometry/CDummyGeometry.hpp"
#include "../../../Common/include/geometry/CPhysicalGeometry.hpp"
#include "../../../Common/include/geometry/CMultiGridGeometry.hpp"

#include "../../include/solvers/CSolverFactory.hpp"
#include "../../include/solvers/CFEM_DG_EulerSolver.hpp"

#include "../../include/output/COutputFactory.hpp"
#include "../../include/output/COutput.hpp"

#include "../../include/output/COutputLegacy.hpp"

#include "../../../Common/include/interface_interpolation/CInterpolator.hpp"
#include "../../../Common/include/interface_interpolation/CInterpolatorFactory.hpp"

#include "../../include/interfaces/cfd/CConservativeVarsInterface.hpp"
#include "../../include/interfaces/cfd/CMixingPlaneInterface.hpp"
#include "../../include/interfaces/cfd/CSlidingInterface.hpp"
#include "../../include/interfaces/cht/CConjugateHeatInterface.hpp"
#include "../../include/interfaces/fsi/CDisplacementsInterface.hpp"
#include "../../include/interfaces/fsi/CFlowTractionInterface.hpp"
#include "../../include/interfaces/fsi/CDiscAdjFlowTractionInterface.hpp"

#include "../../include/variables/CEulerVariable.hpp"
#include "../../include/variables/CIncEulerVariable.hpp"
#include "../../include/variables/CNEMOEulerVariable.hpp"

#include "../../include/numerics/template.hpp"
#include "../../include/numerics/radiation.hpp"
#include "../../include/numerics/heat.hpp"
#include "../../include/numerics/flow/convection/roe.hpp"
#include "../../include/numerics/flow/convection/fds.hpp"
#include "../../include/numerics/flow/convection/fvs.hpp"
#include "../../include/numerics/flow/convection/cusp.hpp"
#include "../../include/numerics/flow/convection/hllc.hpp"
#include "../../include/numerics/flow/convection/ausm_slau.hpp"
#include "../../include/numerics/flow/convection/centered.hpp"
#include "../../include/numerics/flow/flow_diffusion.hpp"
#include "../../include/numerics/flow/flow_sources.hpp"
#include "../../include/numerics/NEMO/convection/roe.hpp"
#include "../../include/numerics/NEMO/convection/lax.hpp"
#include "../../include/numerics/NEMO/convection/ausm.hpp"
#include "../../include/numerics/NEMO/convection/ausmplusup2.hpp"
#include "../../include/numerics/NEMO/convection/ausmpwplus.hpp"
#include "../../include/numerics/NEMO/convection/msw.hpp"
#include "../../include/numerics/NEMO/NEMO_diffusion.hpp"
#include "../../include/numerics/NEMO/NEMO_sources.hpp"
#include "../../include/numerics/continuous_adjoint/adj_convection.hpp"
#include "../../include/numerics/continuous_adjoint/adj_diffusion.hpp"
#include "../../include/numerics/continuous_adjoint/adj_sources.hpp"
#include "../../include/numerics/scalar/scalar_convection.hpp"
#include "../../include/numerics/scalar/scalar_diffusion.hpp"
#include "../../include/numerics/scalar/scalar_sources.hpp"
#include "../../include/numerics/turbulent/turb_convection.hpp"
#include "../../include/numerics/turbulent/turb_diffusion.hpp"
#include "../../include/numerics/turbulent/turb_sources.hpp"
#include "../../include/numerics/turbulent/transition/trans_convection.hpp"
#include "../../include/numerics/turbulent/transition/trans_diffusion.hpp"
#include "../../include/numerics/turbulent/transition/trans_sources.hpp"
#include "../../include/numerics/species/species_convection.hpp"
#include "../../include/numerics/species/species_diffusion.hpp"
#include "../../include/numerics/species/species_sources.hpp"
#include "../../include/numerics/elasticity/CFEAElasticity.hpp"
#include "../../include/numerics/elasticity/CFEALinearElasticity.hpp"
#include "../../include/numerics/elasticity/CFEANonlinearElasticity.hpp"
#include "../../include/numerics/elasticity/nonlinear_models.hpp"

#include "../../include/integration/CIntegrationFactory.hpp"

#include "../../include/iteration/CIterationFactory.hpp"

#include "../../../Common/include/parallelization/omp_structure.hpp"

#include <cassert>

#ifdef VTUNEPROF
#include <ittnotify.h>
#endif
#include <fenv.h>

CDriver::CDriver(char* confFile, unsigned short val_nZone, SU2_Comm MPICommunicator, bool dummy_geo) :
  config_file_name(confFile), StartTime(0.0), StopTime(0.0), UsedTime(0.0),
  TimeIter(0), nZone(val_nZone), StopCalc(false), fsi(false), fem_solver(false), dry_run(dummy_geo) {

  /*--- Initialize Medipack (must also be here so it is initialized from python) ---*/
#ifdef HAVE_MPI
  #if defined(CODI_REVERSE_TYPE) || defined(CODI_FORWARD_TYPE)
    SU2_MPI::Init_AMPI();
  #endif
#endif

  SU2_MPI::SetComm(MPICommunicator);

  rank = SU2_MPI::GetRank();
  size = SU2_MPI::GetSize();

  /*--- Start timer to track preprocessing for benchmarking. ---*/

  StartTime = SU2_MPI::Wtime();

  /*--- Initialize containers with null --- */

  SetContainers_Null();

  /*--- Preprocessing of the config files. ---*/

  Input_Preprocessing(config_container, driver_config);

  /*--- Retrieve dimension from mesh file ---*/

  nDim = CConfig::GetnDim(config_container[ZONE_0]->GetMesh_FileName(),
                          config_container[ZONE_0]->GetMesh_FileFormat());

  /*--- Output preprocessing ---*/

  Output_Preprocessing(config_container, driver_config, output_container, driver_output);


  for (iZone = 0; iZone < nZone; iZone++) {

    /*--- Read the number of instances for each zone ---*/

    nInst[iZone] = config_container[iZone]->GetnTimeInstances();

    geometry_container[iZone]    = new CGeometry**    [nInst[iZone]] ();
    iteration_container[iZone]   = new CIteration*    [nInst[iZone]] ();
    solver_container[iZone]      = new CSolver***     [nInst[iZone]] ();
    integration_container[iZone] = new CIntegration** [nInst[iZone]] ();
    numerics_container[iZone]    = new CNumerics****  [nInst[iZone]] ();
    grid_movement[iZone]         = new CVolumetricMovement* [nInst[iZone]] ();

    /*--- Allocate transfer and interpolation container --- */

    interface_container[iZone]    = new CInterface*[nZone] ();
    interpolator_container[iZone].resize(nZone);

    for (iInst = 0; iInst < nInst[iZone]; iInst++) {

      config_container[iZone]->SetiInst(iInst);

      /*--- Preprocessing of the geometry for all zones. In this routine, the edge-
       based data structure is constructed, i.e. node and cell neighbors are
       identified and linked, face areas and volumes of the dual mesh cells are
       computed, and the multigrid levels are created using an agglomeration procedure. ---*/

      Geometrical_Preprocessing(config_container[iZone], geometry_container[iZone][iInst], dry_run);

    }
  }

  /*--- Before we proceed with the zone loop we have to compute the wall distances.
     * This computation depends on all zones at once. ---*/
  if (rank == MASTER_NODE)
    cout << "Computing wall distances." << endl;

  CGeometry::ComputeWallDistance(config_container, geometry_container);

  for (iZone = 0; iZone < nZone; iZone++) {

    for (iInst = 0; iInst < nInst[iZone]; iInst++){

      /*--- Definition of the solver class: solver_container[#ZONES][#INSTANCES][#MG_GRIDS][#EQ_SYSTEMS].
       The solver classes are specific to a particular set of governing equations,
       and they contain the subroutines with instructions for computing each spatial
       term of the PDE, i.e. loops over the edges to compute convective and viscous
       fluxes, loops over the nodes to compute source terms, and routines for
       imposing various boundary condition type for the PDE. ---*/

      Solver_Preprocessing(config_container[iZone], geometry_container[iZone][iInst], solver_container[iZone][iInst]);

      /*--- Definition of the numerical method class:
       numerics_container[#ZONES][#INSTANCES][#MG_GRIDS][#EQ_SYSTEMS][#EQ_TERMS].
       The numerics class contains the implementation of the numerical methods for
       evaluating convective or viscous fluxes between any two nodes in the edge-based
       data structure (centered, upwind, galerkin), as well as any source terms
       (piecewise constant reconstruction) evaluated in each dual mesh volume. ---*/

      Numerics_Preprocessing(config_container[iZone], geometry_container[iZone][iInst],
                             solver_container[iZone][iInst], numerics_container[iZone][iInst]);

      /*--- Definition of the integration class: integration_container[#ZONES][#INSTANCES][#EQ_SYSTEMS].
       The integration class orchestrates the execution of the spatial integration
       subroutines contained in the solver class (including multigrid) for computing
       the residual at each node, R(U) and then integrates the equations to a
       steady state or time-accurately. ---*/

      Integration_Preprocessing(config_container[iZone], solver_container[iZone][iInst][MESH_0],
                                integration_container[iZone][iInst]);

      /*--- Instantiate the type of physics iteration to be executed within each zone. For
       example, one can execute the same physics across multiple zones (mixing plane),
       different physics in different zones (fluid-structure interaction), or couple multiple
       systems tightly within a single zone by creating a new iteration class (e.g., RANS). ---*/

      Iteration_Preprocessing(config_container[iZone], iteration_container[iZone][iInst]);

      /*--- Dynamic mesh processing.  ---*/

      DynamicMesh_Preprocessing(config_container[iZone], geometry_container[iZone][iInst], solver_container[iZone][iInst],
                                iteration_container[iZone][iInst], grid_movement[iZone][iInst], surface_movement[iZone]);

      /*--- Static mesh processing.  ---*/

      StaticMesh_Preprocessing(config_container[iZone], geometry_container[iZone][iInst]);

    }

  }

  /*! --- Compute the wall distance again to correctly compute the derivatives if we are running direct diff mode --- */
  if (driver_config->GetDirectDiff() == D_DESIGN){
    CGeometry::ComputeWallDistance(config_container, geometry_container);
  }

  /*--- Definition of the interface and transfer conditions between different zones. ---*/

  if (nZone > 1) {
    if (rank == MASTER_NODE)
      cout << endl <<"------------------- Multizone Interface Preprocessing -------------------" << endl;

    Interface_Preprocessing(config_container, solver_container, geometry_container,
                            interface_types, interface_container, interpolator_container);
  }

  if (fsi) {
    for (iZone = 0; iZone < nZone; iZone++) {
      for (iInst = 0; iInst < nInst[iZone]; iInst++){
        Solver_Restart(solver_container[iZone][iInst], geometry_container[iZone][iInst],
                       config_container[iZone], true);
      }
    }
  }

  if (config_container[ZONE_0]->GetBoolTurbomachinery()){
    if (rank == MASTER_NODE)
      cout << endl <<"---------------------- Turbomachinery Preprocessing ---------------------" << endl;

    Turbomachinery_Preprocessing(config_container, geometry_container, solver_container, interface_container);
  }


  PythonInterface_Preprocessing(config_container, geometry_container, solver_container);


  /*--- Preprocessing time is reported now, but not included in the next compute portion. ---*/

  StopTime = SU2_MPI::Wtime();

  /*--- Compute/print the total time for performance benchmarking. ---*/

  UsedTime = StopTime-StartTime;
  UsedTimePreproc    = UsedTime;
  UsedTimeCompute    = 0.0;
  UsedTimeOutput     = 0.0;
  IterCount          = 0;
  OutputCount        = 0;
  MDOFs              = 0.0;
  MDOFsDomain        = 0.0;
  Mpoints            = 0.0;
  MpointsDomain      = 0.0;
  for (iZone = 0; iZone < nZone; iZone++) {
    Mpoints       += geometry_container[iZone][INST_0][MESH_0]->GetGlobal_nPoint()/(1.0e6);
    MpointsDomain += geometry_container[iZone][INST_0][MESH_0]->GetGlobal_nPointDomain()/(1.0e6);
    MDOFs         += DOFsPerPoint*geometry_container[iZone][INST_0][MESH_0]->GetGlobal_nPoint()/(1.0e6);
    MDOFsDomain   += DOFsPerPoint*geometry_container[iZone][INST_0][MESH_0]->GetGlobal_nPointDomain()/(1.0e6);
  }

  /*--- Reset timer for compute/output performance benchmarking. ---*/

  StopTime = SU2_MPI::Wtime();

  /*--- Compute/print the total time for performance benchmarking. ---*/

  UsedTime = StopTime-StartTime;
  UsedTimePreproc = UsedTime;

  /*--- Reset timer for compute performance benchmarking. ---*/

  StartTime = SU2_MPI::Wtime();

}

void CDriver::SetContainers_Null(){

  /*--- Create pointers to all of the classes that may be used throughout
   the SU2_CFD code. In general, the pointers are instantiated down a
   hierarchy over all zones, multigrid levels, equation sets, and equation
   terms as described in the comments below. ---*/

  ConvHist_file                  = nullptr;
  iteration_container            = nullptr;
  output_container               = nullptr;
  integration_container          = nullptr;
  geometry_container             = nullptr;
  solver_container               = nullptr;
  numerics_container             = nullptr;
  config_container               = nullptr;
  surface_movement               = nullptr;
  grid_movement                  = nullptr;
  FFDBox                         = nullptr;
  interface_container            = nullptr;
  interface_types                = nullptr;
  nInst                          = nullptr;

  /*--- Definition and of the containers for all possible zones. ---*/

  iteration_container            = new CIteration**[nZone] ();
  solver_container               = new CSolver****[nZone] ();
  integration_container          = new CIntegration***[nZone] ();
  numerics_container             = new CNumerics*****[nZone] ();
  config_container               = new CConfig*[nZone] ();
  geometry_container             = new CGeometry***[nZone] ();
  surface_movement               = new CSurfaceMovement*[nZone] ();
  grid_movement                  = new CVolumetricMovement**[nZone] ();
  FFDBox                         = new CFreeFormDefBox**[nZone] ();
  interpolator_container.resize(nZone);
  interface_container            = new CInterface**[nZone] ();
  interface_types                = new unsigned short*[nZone] ();
  output_container               = new COutput*[nZone] ();
  nInst                          = new unsigned short[nZone] ();
  driver_config                  = nullptr;
  driver_output                  = nullptr;

  for (iZone = 0; iZone < nZone; iZone++) {
    interface_types[iZone] = new unsigned short[nZone];
    nInst[iZone] = 1;
  }

  strcpy(runtime_file_name, "runtime.dat");

}


void CDriver::Postprocessing() {

  const bool wrt_perf = config_container[ZONE_0]->GetWrt_Performance();

    /*--- Output some information to the console. ---*/

  if (rank == MASTER_NODE) {

    /*--- Print out the number of non-physical points and reconstructions ---*/

    if (config_container[ZONE_0]->GetNonphysical_Points() > 0)
      cout << "Warning: there are " << config_container[ZONE_0]->GetNonphysical_Points() << " non-physical points in the solution." << endl;
    if (config_container[ZONE_0]->GetNonphysical_Reconstr() > 0)
      cout << "Warning: " << config_container[ZONE_0]->GetNonphysical_Reconstr() << " reconstructed states for upwinding are non-physical." << endl;
  }

  if (rank == MASTER_NODE)
    cout << endl <<"------------------------- Solver Postprocessing -------------------------" << endl;

  for (iZone = 0; iZone < nZone; iZone++) {
    for (iInst = 0; iInst < nInst[iZone]; iInst++){
      Numerics_Postprocessing(numerics_container[iZone], solver_container[iZone][iInst],
          geometry_container[iZone][iInst], config_container[iZone], iInst);
    }
    delete [] numerics_container[iZone];
  }
  delete [] numerics_container;
  if (rank == MASTER_NODE) cout << "Deleted CNumerics container." << endl;

  for (iZone = 0; iZone < nZone; iZone++) {
    for (iInst = 0; iInst < nInst[iZone]; iInst++){
      Integration_Postprocessing(integration_container[iZone],
          geometry_container[iZone][iInst],
          config_container[iZone],
          iInst);
    }
    delete [] integration_container[iZone];
  }
  delete [] integration_container;
  if (rank == MASTER_NODE) cout << "Deleted CIntegration container." << endl;

  for (iZone = 0; iZone < nZone; iZone++) {
    for (iInst = 0; iInst < nInst[iZone]; iInst++){
      Solver_Postprocessing(solver_container[iZone],
          geometry_container[iZone][iInst],
          config_container[iZone],
          iInst);
    }
    delete [] solver_container[iZone];
  }
  delete [] solver_container;
  if (rank == MASTER_NODE) cout << "Deleted CSolver container." << endl;

  for (iZone = 0; iZone < nZone; iZone++) {
    for (iInst = 0; iInst < nInst[iZone]; iInst++)
      delete iteration_container[iZone][iInst];
    delete [] iteration_container[iZone];
  }
  delete [] iteration_container;
  if (rank == MASTER_NODE) cout << "Deleted CIteration container." << endl;

  if (interface_container != nullptr) {
    for (iZone = 0; iZone < nZone; iZone++) {
      if (interface_container[iZone] != nullptr) {
        for (unsigned short jZone = 0; jZone < nZone; jZone++)
          delete interface_container[iZone][jZone];
        delete [] interface_container[iZone];
      }
    }
    delete [] interface_container;
    if (rank == MASTER_NODE) cout << "Deleted CInterface container." << endl;
  }

  if (interface_types != nullptr) {
    for (iZone = 0; iZone < nZone; iZone++)
      delete [] interface_types[iZone];
    delete [] interface_types;
  }

  for (iZone = 0; iZone < nZone; iZone++) {
    if (geometry_container[iZone] != nullptr) {
      for (iInst = 0; iInst < nInst[iZone]; iInst++){
        for (unsigned short iMGlevel = 0; iMGlevel < config_container[iZone]->GetnMGLevels()+1; iMGlevel++)
          delete geometry_container[iZone][iInst][iMGlevel];
        delete [] geometry_container[iZone][iInst];
      }
      delete [] geometry_container[iZone];
    }
  }
  delete [] geometry_container;
  if (rank == MASTER_NODE) cout << "Deleted CGeometry container." << endl;

  for (iZone = 0; iZone < nZone; iZone++) {
    delete [] FFDBox[iZone];
  }
  delete [] FFDBox;
  if (rank == MASTER_NODE) cout << "Deleted CFreeFormDefBox class." << endl;

  for (iZone = 0; iZone < nZone; iZone++) {
    delete surface_movement[iZone];
  }
  delete [] surface_movement;
  if (rank == MASTER_NODE) cout << "Deleted CSurfaceMovement class." << endl;

  for (iZone = 0; iZone < nZone; iZone++) {
    for (iInst = 0; iInst < nInst[iZone]; iInst++)
      delete grid_movement[iZone][iInst];
    delete [] grid_movement[iZone];
  }
  delete [] grid_movement;
  if (rank == MASTER_NODE) cout << "Deleted CVolumetricMovement class." << endl;

  /*--- Output profiling information ---*/
  // Note that for now this is called only by a single thread, but all
  // necessary variables have been made thread private for safety (tick/tock)!!

  config_container[ZONE_0]->SetProfilingCSV();
  config_container[ZONE_0]->GEMMProfilingCSV();

  /*--- Deallocate config container ---*/
  if (config_container!= nullptr) {
    for (iZone = 0; iZone < nZone; iZone++)
      delete config_container[iZone];
    delete [] config_container;
  }
  delete driver_config;
  if (rank == MASTER_NODE) cout << "Deleted CConfig container." << endl;

  delete [] nInst;
  if (rank == MASTER_NODE) cout << "Deleted nInst container." << endl;

  /*--- Deallocate output container ---*/

  if (output_container!= nullptr) {
    for (iZone = 0; iZone < nZone; iZone++)
      delete output_container[iZone];
    delete [] output_container;
  }

  delete driver_output;

  if (rank == MASTER_NODE) cout << "Deleted COutput class." << endl;

  if (rank == MASTER_NODE) cout << "-------------------------------------------------------------------------" << endl;


  /*--- Stop the timer and output the final performance summary. ---*/

  StopTime = SU2_MPI::Wtime();

  UsedTime = StopTime-StartTime;
  UsedTimeCompute += UsedTime;

  if ((rank == MASTER_NODE) && (wrt_perf)) {
    su2double TotalTime = UsedTimePreproc + UsedTimeCompute + UsedTimeOutput;
    cout.precision(6);
    cout << endl << endl <<"-------------------------- Performance Summary --------------------------" << endl;
    cout << "Simulation totals:" << endl;
    cout << setw(25) << "Wall-clock time (hrs):" << setw(12) << (TotalTime)/(60.0*60.0) << " | ";
    cout << setw(20) << "Core-hrs:" << setw(12) << size*TotalTime/(60.0*60.0) << endl;
    cout << setw(25) << "Cores:" << setw(12) << size << " | ";
    cout << setw(20) << "DOFs/point:" << setw(12) << DOFsPerPoint << endl;
    cout << setw(25) << "Points/core:" << setw(12) << 1.0e6*MpointsDomain/size << " | ";
    cout << setw(20) << "Ghost points/core:" << setw(12) << 1.0e6*(Mpoints-MpointsDomain)/size << endl;
    cout << setw(25) << "Ghost/Owned Point Ratio:" << setw(12) << (Mpoints-MpointsDomain)/MpointsDomain << " | " << endl;
    cout << endl;
    cout << "Preprocessing phase:" << endl;
    cout << setw(25) << "Preproc. Time (s):"  << setw(12)<< UsedTimePreproc << " | ";
    cout << setw(20) << "Preproc. Time (%):" << setw(12)<< ((UsedTimePreproc * 100.0) / (TotalTime)) << endl;
    cout << endl;
    cout << "Compute phase:" << endl;
    cout << setw(25) << "Compute Time (s):"  << setw(12)<< UsedTimeCompute << " | ";
    cout << setw(20) << "Compute Time (%):" << setw(12)<< ((UsedTimeCompute * 100.0) / (TotalTime)) << endl;
    cout << setw(25) << "Iteration count:"  << setw(12)<< IterCount << " | ";
    if (IterCount != 0) {
      cout << setw(20) << "Avg. s/iter:" << setw(12)<< UsedTimeCompute/IterCount << endl;
      cout << setw(25) << "Core-s/iter/Mpoints:" << setw(12)<< size*UsedTimeCompute/IterCount/Mpoints << " | ";
      cout << setw(20) << "Mpoints/s:" << setw(12)<< Mpoints*IterCount/UsedTimeCompute << endl;
    } else cout << endl;
    cout << endl;
    cout << "Output phase:" << endl;
    cout << setw(25) << "Output Time (s):"  << setw(12)<< UsedTimeOutput << " | ";
    cout << setw(20) << "Output Time (%):" << setw(12)<< ((UsedTimeOutput * 100.0) / (TotalTime)) << endl;
    cout << setw(25) << "Output count:" << setw(12)<< OutputCount << " | ";
    if (OutputCount != 0) {
      cout << setw(20)<< "Avg. s/output:" << setw(12)<< UsedTimeOutput/OutputCount << endl;
      if (BandwidthSum > 0) {
        cout << setw(25)<< "Restart Aggr. BW (MB/s):" << setw(12)<< BandwidthSum/OutputCount << " | ";
        cout << setw(20)<< "MB/s/core:" << setw(12)<< BandwidthSum/OutputCount/size << endl;
      }
    } else cout << endl;
    cout << "-------------------------------------------------------------------------" << endl;
    cout << endl;
  }

  /*--- Exit the solver cleanly ---*/

  if (rank == MASTER_NODE)
    cout << endl <<"------------------------- Exit Success (SU2_CFD) ------------------------" << endl << endl;

}


void CDriver::Input_Preprocessing(CConfig **&config, CConfig *&driver_config) {

  char zone_file_name[MAX_STRING_SIZE];

  /*--- Initialize the configuration of the driver ---*/

  driver_config = new CConfig(config_file_name, SU2_COMPONENT::SU2_CFD, false);

  for (iZone = 0; iZone < nZone; iZone++) {

    if (rank == MASTER_NODE){
      cout  << endl << "Parsing config file for zone " << iZone << endl;
    }
    /*--- Definition of the configuration option class for all zones. In this
     constructor, the input configuration file is parsed and all options are
     read and stored. ---*/

    if (driver_config->GetnConfigFiles() > 0){

      strcpy(zone_file_name, driver_config->GetConfigFilename(iZone).c_str());
      config[iZone] = new CConfig(driver_config, zone_file_name, SU2_COMPONENT::SU2_CFD, iZone, nZone, true);
    }
    else{
      config[iZone] = new CConfig(driver_config, config_file_name, SU2_COMPONENT::SU2_CFD, iZone, nZone, true);
    }

    /*--- Set the MPI communicator ---*/

    config[iZone]->SetMPICommunicator(SU2_MPI::GetComm());
  }


  /*--- Set the multizone part of the problem. ---*/
  if (driver_config->GetMultizone_Problem()){
    for (iZone = 0; iZone < nZone; iZone++) {
      /*--- Set the interface markers for multizone ---*/
      config_container[iZone]->SetMultizone(driver_config, config_container);
    }
  }

  /*--- Determine whether or not the FEM solver is used, which decides the type of
   *    geometry classes that are instantiated. Only adapted for single-zone problems ---*/

  fem_solver = config_container[ZONE_0]->GetFEMSolver();

  fsi = config_container[ZONE_0]->GetFSI_Simulation();
}

void CDriver::Geometrical_Preprocessing(CConfig* config, CGeometry **&geometry, bool dummy){

  if (!dummy){
    if (rank == MASTER_NODE)
      cout << endl <<"------------------- Geometry Preprocessing ( Zone " << config->GetiZone() <<" ) -------------------" << endl;

    if( fem_solver ) {
      switch( config->GetKind_FEM_Flow() ) {
        case DG: {
            Geometrical_Preprocessing_DGFEM(config, geometry);
            break;
          }
      }
    }
    else {
      Geometrical_Preprocessing_FVM(config, geometry);
    }
  } else {
    if (rank == MASTER_NODE)
      cout << endl <<"-------------------------- Using Dummy Geometry -------------------------" << endl;

    unsigned short iMGlevel;

    geometry = new CGeometry*[config->GetnMGLevels()+1] ();

    if (!fem_solver){
      for (iMGlevel = 0; iMGlevel <= config->GetnMGLevels(); iMGlevel++) {
        geometry[iMGlevel] = new CDummyGeometry(config);
      }
    } else {
      geometry[MESH_0] = new CDummyMeshFEM_DG(config);
    }

    nDim = geometry[MESH_0]->GetnDim();
  }

  /*--- Computation of positive surface area in the z-plane which is used for
     the calculation of force coefficient (non-dimensionalization). ---*/

  geometry[MESH_0]->SetPositive_ZArea(config);

  /*--- Set the actuator disk boundary conditions, if necessary. ---*/

  for (iMesh = 0; iMesh <= config->GetnMGLevels(); iMesh++) {
    geometry[iMesh]->MatchActuator_Disk(config);
  }

  /*--- If we have any periodic markers in this calculation, we must
       match the periodic points found on both sides of the periodic BC.
       Note that the current implementation requires a 1-to-1 matching of
       periodic points on the pair of periodic faces after the translation
       or rotation is taken into account. ---*/

  if ((config->GetnMarker_Periodic() != 0) && !fem_solver) {
    for (iMesh = 0; iMesh <= config->GetnMGLevels(); iMesh++) {

      /*--- Note that we loop over pairs of periodic markers individually
           so that repeated nodes on adjacent periodic faces are properly
           accounted for in multiple places. ---*/

      for (unsigned short iPeriodic = 1; iPeriodic <= config->GetnMarker_Periodic()/2; iPeriodic++) {
        geometry[iMesh]->MatchPeriodic(config, iPeriodic);
      }

      /*--- For Streamwise Periodic flow, find a unique reference node on the dedicated inlet marker. ---*/
      if (config->GetKind_Streamwise_Periodic() != ENUM_STREAMWISE_PERIODIC::NONE)
        geometry[iMesh]->FindUniqueNode_PeriodicBound(config);

      /*--- Initialize the communication framework for the periodic BCs. ---*/
      geometry[iMesh]->PreprocessPeriodicComms(geometry[iMesh], config);

    }
  }

  /*--- If activated by the compile directive, perform a partition analysis. ---*/
#if PARTITION
  if (!dummy){
    if( fem_solver ) Partition_Analysis_FEM(geometry[MESH_0], config);
    else Partition_Analysis(geometry[MESH_0], config);
  }
#endif

  /*--- Check if Euler & Symmetry markers are straight/plane. This information
        is used in the Euler & Symmetry boundary routines. ---*/
  if((config_container[iZone]->GetnMarker_Euler() != 0 ||
     config_container[iZone]->GetnMarker_SymWall() != 0) &&
     !fem_solver) {

    if (rank == MASTER_NODE)
      cout << "Checking if Euler & Symmetry markers are straight/plane:" << endl;

    for (iMesh = 0; iMesh <= config_container[iZone]->GetnMGLevels(); iMesh++)
      geometry_container[iZone][iInst][iMesh]->ComputeSurf_Straightness(config_container[iZone], (iMesh==MESH_0) );

  }

}

void CDriver::Geometrical_Preprocessing_FVM(CConfig *config, CGeometry **&geometry) {

  unsigned short iZone = config->GetiZone(), iMGlevel;
  unsigned short requestedMGlevels = config->GetnMGLevels();
  const bool fea = config->GetStructuralProblem();

  /*--- Definition of the geometry class to store the primal grid in the partitioning process.
   *    All ranks process the grid and call ParMETIS for partitioning ---*/

  CGeometry *geometry_aux = new CPhysicalGeometry(config, iZone, nZone);

  /*--- Set the dimension --- */

  nDim = geometry_aux->GetnDim();

  /*--- Color the initial grid and set the send-receive domains (ParMETIS) ---*/

  geometry_aux->SetColorGrid_Parallel(config);

  /*--- Allocate the memory of the current domain, and divide the grid
     between the ranks. ---*/

  geometry = new CGeometry *[config->GetnMGLevels()+1] ();

  /*--- Build the grid data structures using the ParMETIS coloring. ---*/

  geometry[MESH_0] = new CPhysicalGeometry(geometry_aux, config);

  /*--- Deallocate the memory of geometry_aux and solver_aux ---*/

  delete geometry_aux;

  /*--- Add the Send/Receive boundaries ---*/
  geometry[MESH_0]->SetSendReceive(config);

  /*--- Add the Send/Receive boundaries ---*/
  geometry[MESH_0]->SetBoundaries(config);

  /*--- Compute elements surrounding points, points surrounding points ---*/

  if (rank == MASTER_NODE) cout << "Setting point connectivity." << endl;
  geometry[MESH_0]->SetPoint_Connectivity();

  /*--- Renumbering points using Reverse Cuthill McKee ordering ---*/

  if (rank == MASTER_NODE) cout << "Renumbering points (Reverse Cuthill McKee Ordering)." << endl;
  geometry[MESH_0]->SetRCM_Ordering(config);

  /*--- recompute elements surrounding points, points surrounding points ---*/

  if (rank == MASTER_NODE) cout << "Recomputing point connectivity." << endl;
  geometry[MESH_0]->SetPoint_Connectivity();

  /*--- Compute elements surrounding elements ---*/

  if (rank == MASTER_NODE) cout << "Setting element connectivity." << endl;
  geometry[MESH_0]->SetElement_Connectivity();

  /*--- Check the orientation before computing geometrical quantities ---*/

  geometry[MESH_0]->SetBoundVolume();
  if (config->GetReorientElements()) {
    if (rank == MASTER_NODE) cout << "Checking the numerical grid orientation." << endl;
    geometry[MESH_0]->Check_IntElem_Orientation(config);
    geometry[MESH_0]->Check_BoundElem_Orientation(config);
  }

  /*--- Create the edge structure ---*/

  if (rank == MASTER_NODE) cout << "Identifying edges and vertices." << endl;
  geometry[MESH_0]->SetEdges();
  geometry[MESH_0]->SetVertex(config);

  /*--- Create the control volume structures ---*/

  if (rank == MASTER_NODE) cout << "Setting the control volume structure." << endl;
  SU2_OMP_PARALLEL {
    geometry[MESH_0]->SetControlVolume(config, ALLOCATE);
    geometry[MESH_0]->SetBoundControlVolume(config, ALLOCATE);
  }
  END_SU2_OMP_PARALLEL

  /*--- Visualize a dual control volume if requested ---*/

  if ((config->GetVisualize_CV() >= 0) &&
      (config->GetVisualize_CV() < (long)geometry[MESH_0]->GetGlobal_nPointDomain()))
    geometry[MESH_0]->VisualizeControlVolume(config);

  /*--- Identify closest normal neighbor ---*/

  if (rank == MASTER_NODE) cout << "Searching for the closest normal neighbors to the surfaces." << endl;
  geometry[MESH_0]->FindNormal_Neighbor(config);

  /*--- Store the global to local mapping. ---*/

  if (rank == MASTER_NODE) cout << "Storing a mapping from global to local point index." << endl;
  geometry[MESH_0]->SetGlobal_to_Local_Point();

  /*--- Compute the surface curvature ---*/

  if (!fea) {
    if (rank == MASTER_NODE) cout << "Compute the surface curvature." << endl;
    geometry[MESH_0]->ComputeSurf_Curvature(config);
  }

  /*--- Compute the global surface areas for all markers. ---*/

  geometry[MESH_0]->ComputeSurfaceAreaCfgFile(config);

  /*--- Check for periodicity and disable MG if necessary. ---*/

  if (rank == MASTER_NODE) cout << "Checking for periodicity." << endl;
  geometry[MESH_0]->Check_Periodicity(config);

  /*--- Compute mesh quality statistics on the fine grid. ---*/

  if (!fea) {
    if (rank == MASTER_NODE)
      cout << "Computing mesh quality statistics for the dual control volumes." << endl;
    geometry[MESH_0]->ComputeMeshQualityStatistics(config);
  }

  geometry[MESH_0]->SetMGLevel(MESH_0);
  if ((config->GetnMGLevels() != 0) && (rank == MASTER_NODE))
    cout << "Setting the multigrid structure." << endl;

  /*--- Loop over all the new grid ---*/

  for (iMGlevel = 1; iMGlevel <= config->GetnMGLevels(); iMGlevel++) {

    /*--- Create main agglomeration structure ---*/

    geometry[iMGlevel] = new CMultiGridGeometry(geometry[iMGlevel-1], config, iMGlevel);

    /*--- Compute points surrounding points. ---*/

    geometry[iMGlevel]->SetPoint_Connectivity(geometry[iMGlevel-1]);

    /*--- Create the edge structure ---*/

    geometry[iMGlevel]->SetEdges();
    geometry[iMGlevel]->SetVertex(geometry[iMGlevel-1], config);

    /*--- Create the control volume structures ---*/

    geometry[iMGlevel]->SetControlVolume(geometry[iMGlevel-1], ALLOCATE);
    geometry[iMGlevel]->SetBoundControlVolume(geometry[iMGlevel-1], ALLOCATE);
    geometry[iMGlevel]->SetCoord(geometry[iMGlevel-1]);

    /*--- Find closest neighbor to a surface point ---*/

    geometry[iMGlevel]->FindNormal_Neighbor(config);

    /*--- Store our multigrid index. ---*/

    geometry[iMGlevel]->SetMGLevel(iMGlevel);

    /*--- Protect against the situation that we were not able to complete
       the agglomeration for this level, i.e., there weren't enough points.
       We need to check if we changed the total number of levels and delete
       the incomplete CMultiGridGeometry object. ---*/

    if (config->GetnMGLevels() != requestedMGlevels) {
      delete geometry[iMGlevel];
      geometry[iMGlevel] = nullptr;
      break;
    }

  }

  if (config->GetWrt_MultiGrid()) geometry[MESH_0]->ColorMGLevels(config->GetnMGLevels(), geometry);

  /*--- For unsteady simulations, initialize the grid volumes
   and coordinates for previous solutions. Loop over all zones/grids ---*/

  if ((config->GetTime_Marching() != TIME_MARCHING::STEADY) && config->GetDynamic_Grid()) {
    for (iMGlevel = 0; iMGlevel <= config->GetnMGLevels(); iMGlevel++) {

      /*--- Update cell volume ---*/
      geometry[iMGlevel]->nodes->SetVolume_n();
      geometry[iMGlevel]->nodes->SetVolume_nM1();

      if (config->GetGrid_Movement()) {
        /*--- Update point coordinates ---*/
        geometry[iMGlevel]->nodes->SetCoord_n();
        geometry[iMGlevel]->nodes->SetCoord_n1();
      }
    }
  }


  /*--- Create the data structure for MPI point-to-point communications. ---*/

  for (iMGlevel = 0; iMGlevel <= config->GetnMGLevels(); iMGlevel++)
    geometry[iMGlevel]->PreprocessP2PComms(geometry[iMGlevel], config);


  /*--- Perform a few preprocessing routines and communications. ---*/

  for (iMGlevel = 0; iMGlevel <= config->GetnMGLevels(); iMGlevel++) {

    /*--- Compute the max length. ---*/

    if (!fea) {
      if ((rank == MASTER_NODE) && (iMGlevel == MESH_0))
        cout << "Finding max control volume width." << endl;
      geometry[iMGlevel]->SetMaxLength(config);
    }

    /*--- Communicate the number of neighbors. This is needed for
         some centered schemes and for multigrid in parallel. ---*/

    if ((rank == MASTER_NODE) && (size > SINGLE_NODE) && (iMGlevel == MESH_0))
      cout << "Communicating number of neighbors." << endl;
    geometry[iMGlevel]->InitiateComms(geometry[iMGlevel], config, NEIGHBORS);
    geometry[iMGlevel]->CompleteComms(geometry[iMGlevel], config, NEIGHBORS);
  }

}

void CDriver::Geometrical_Preprocessing_DGFEM(CConfig* config, CGeometry **&geometry) {

  /*--- Definition of the geometry class to store the primal grid in the partitioning process. ---*/
  /*--- All ranks process the grid and call ParMETIS for partitioning ---*/

  CGeometry *geometry_aux = new CPhysicalGeometry(config, iZone, nZone);

  /*--- Set the dimension --- */

  nDim = geometry_aux->GetnDim();

  /*--- For the FEM solver with time-accurate local time-stepping, use
       a dummy solver class to retrieve the initial flow state. ---*/

  CSolver *solver_aux = new CFEM_DG_EulerSolver(config, nDim, MESH_0);

  /*--- Color the initial grid and set the send-receive domains (ParMETIS) ---*/

  geometry_aux->SetColorFEMGrid_Parallel(config);

  /*--- Allocate the memory of the current domain, and divide the grid
     between the ranks. ---*/

  geometry = new CGeometry *[config->GetnMGLevels()+1] ();

  geometry[MESH_0] = new CMeshFEM_DG(geometry_aux, config);

  /*--- Deallocate the memory of geometry_aux and solver_aux ---*/

  delete geometry_aux;
  delete solver_aux;

  /*--- Add the Send/Receive boundaries ---*/
  geometry[MESH_0]->SetSendReceive(config);

  /*--- Add the Send/Receive boundaries ---*/
  geometry[MESH_0]->SetBoundaries(config);

  /*--- Carry out a dynamic cast to CMeshFEM_DG, such that it is not needed to
       define all virtual functions in the base class CGeometry. ---*/
  CMeshFEM_DG *DGMesh = dynamic_cast<CMeshFEM_DG *>(geometry[MESH_0]);

  /*--- Determine the standard elements for the volume elements. ---*/
  if (rank == MASTER_NODE) cout << "Creating standard volume elements." << endl;
  DGMesh->CreateStandardVolumeElements(config);

  /*--- Create the face information needed to compute the contour integral
       for the elements in the Discontinuous Galerkin formulation. ---*/
  if (rank == MASTER_NODE) cout << "Creating face information." << endl;
  DGMesh->CreateFaces(config);

  /*--- Compute the metric terms of the volume elements. ---*/
  if (rank == MASTER_NODE) cout << "Computing metric terms volume elements." << endl;
  DGMesh->MetricTermsVolumeElements(config);

  /*--- Compute the metric terms of the surface elements. ---*/
  if (rank == MASTER_NODE) cout << "Computing metric terms surface elements." << endl;
  DGMesh->MetricTermsSurfaceElements(config);

  /*--- Compute a length scale of the volume elements. ---*/
  if (rank == MASTER_NODE) cout << "Computing length scale volume elements." << endl;
  DGMesh->LengthScaleVolumeElements();

  /*--- Compute the coordinates of the integration points. ---*/
  if (rank == MASTER_NODE) cout << "Computing coordinates of the integration points." << endl;
  DGMesh->CoordinatesIntegrationPoints();

  /*--- Compute the coordinates of the location of the solution DOFs. This is different
            from the grid points when a different polynomial degree is used to represent the
            geometry and solution. ---*/
  if (rank == MASTER_NODE) cout << "Computing coordinates of the solution DOFs." << endl;
  DGMesh->CoordinatesSolDOFs();

  /*--- Perform the preprocessing tasks when wall functions are used. ---*/
  if (rank == MASTER_NODE) cout << "Preprocessing for the wall functions. " << endl;
  DGMesh->WallFunctionPreprocessing(config);

  /*--- Store the global to local mapping. ---*/
  if (rank == MASTER_NODE) cout << "Storing a mapping from global to local DOF index." << endl;
  geometry[MESH_0]->SetGlobal_to_Local_Point();


  /*--- Loop to create the coarser grid levels. ---*/

  for(unsigned short iMGlevel=1; iMGlevel<=config->GetnMGLevels(); iMGlevel++) {

    SU2_MPI::Error("Geometrical_Preprocessing_DGFEM: Coarse grid levels not implemented yet.",
                   CURRENT_FUNCTION);
  }

}

void CDriver::Solver_Preprocessing(CConfig* config, CGeometry** geometry, CSolver ***&solver) {

  MAIN_SOLVER kindSolver = config->GetKind_Solver();

  if (rank == MASTER_NODE)
    cout << endl <<"-------------------- Solver Preprocessing ( Zone " << config->GetiZone() <<" ) --------------------" << endl;

  solver = new CSolver**[config->GetnMGLevels()+1] ();

  for (iMesh = 0; iMesh <= config->GetnMGLevels(); iMesh++){
    solver[iMesh] = CSolverFactory::CreateSolverContainer(kindSolver, config, geometry[iMesh], iMesh);
  }

  /*--- Count the number of DOFs per solution point. ---*/

  DOFsPerPoint = 0;

  for (unsigned int iSol = 0; iSol < MAX_SOLS; iSol++)
    if (solver[MESH_0][iSol]) DOFsPerPoint += solver[MESH_0][iSol]->GetnVar();

  /*--- Restart solvers, for FSI the geometry cannot be updated because the interpolation classes
   * should always use the undeformed mesh (otherwise the results would not be repeatable). ---*/

  if (!fsi) Solver_Restart(solver, geometry, config, true);

  /*--- Set up any necessary inlet profiles ---*/

  Inlet_Preprocessing(solver, geometry, config);

}

void CDriver::Inlet_Preprocessing(CSolver ***solver, CGeometry **geometry,
                                  CConfig *config) const {

  /*--- Adjust iteration number for unsteady restarts. ---*/

  const bool adjoint = config->GetDiscrete_Adjoint() || config->GetContinuous_Adjoint();

  int val_iter = 0;

  if (config->GetTime_Domain()) {
    val_iter = adjoint? config->GetUnst_AdjointIter() : config->GetRestart_Iter();
    val_iter -= 1;
    if (!adjoint && config->GetTime_Marching() == TIME_MARCHING::DT_STEPPING_2ND)
      val_iter -= 1;
    if (!adjoint && !config->GetRestart()) val_iter = 0;
  }

  /*--- Load inlet profile files for any of the active solver containers.
   Note that these routines fill the fine grid data structures for the markers
   and restrict values down to all coarser MG levels. ---*/

  if (config->GetInlet_Profile_From_File()) {

    /*--- Use LoadInletProfile() routines for the particular solver. ---*/

    if (rank == MASTER_NODE) {
      cout << endl;
      cout << "Reading inlet profile from file: ";
      cout << config->GetInlet_FileName() << endl;
    }

    if (solver[MESH_0][FLOW_SOL]) {
      solver[MESH_0][FLOW_SOL]->LoadInletProfile(geometry, solver, config, val_iter, FLOW_SOL, INLET_FLOW);
    }
    if (solver[MESH_0][TURB_SOL]) {
      solver[MESH_0][TURB_SOL]->LoadInletProfile(geometry, solver, config, val_iter, TURB_SOL, INLET_FLOW);
    }
    if (solver[MESH_0][SPECIES_SOL]) {
      solver[MESH_0][SPECIES_SOL]->LoadInletProfile(geometry, solver, config, val_iter, SPECIES_SOL, INLET_FLOW);
    }

    /*--- Exit if profiles were requested for a solver that is not available. ---*/

    if (!config->GetFluidProblem()) {
      SU2_MPI::Error(string("Inlet profile specification via file (C++) has not been \n") +
                     string("implemented yet for this solver.\n") +
                     string("Please set SPECIFIED_INLET_PROFILE= NO and try again."), CURRENT_FUNCTION);
    }

  } else {

    /*--- Uniform inlets or python-customized inlets ---*/

    /* --- Initialize quantities for inlet boundary
     * This routine does not check if the python wrapper is being used to
     * set custom boundary conditions.  This is intentional; the
     * default values for python custom BCs are initialized with the default
     * values specified in the config (avoiding non physical values) --- */

    for (unsigned short iMesh = 0; iMesh <= config->GetnMGLevels(); iMesh++) {
      for(unsigned short iMarker=0; iMarker < config->GetnMarker_All(); iMarker++) {
        if (solver[iMesh][FLOW_SOL]) solver[iMesh][FLOW_SOL]->SetUniformInlet(config, iMarker);
        if (solver[iMesh][TURB_SOL]) solver[iMesh][TURB_SOL]->SetUniformInlet(config, iMarker);
        if (solver[iMesh][TRANS_SOL]) solver[iMesh][TRANS_SOL]->SetUniformInlet(config, iMarker);
        if (solver[iMesh][SPECIES_SOL]) solver[iMesh][SPECIES_SOL]->SetUniformInlet(config, iMarker);
      }
    }

  }

}

void CDriver::Solver_Restart(CSolver ***solver, CGeometry **geometry,
                             CConfig *config, bool update_geo) {

  /*--- Check for restarts and use the LoadRestart() routines. ---*/

  const bool restart = config->GetRestart();
  const bool restart_flow = config->GetRestart_Flow();

  /*--- Adjust iteration number for unsteady restarts. ---*/

  int val_iter = 0;

  const bool adjoint = (config->GetDiscrete_Adjoint() || config->GetContinuous_Adjoint());
  const bool time_domain = config->GetTime_Domain();
  const bool dt_step_2nd = (config->GetTime_Marching() == TIME_MARCHING::DT_STEPPING_2ND) &&
                           !config->GetStructuralProblem() && !config->GetFEMSolver() &&
                           !adjoint && time_domain;

  if (time_domain) {
    if (adjoint) val_iter = config->GetUnst_AdjointIter() - 1;
    else val_iter = config->GetRestart_Iter() - 1 - dt_step_2nd;
  }

  /*--- Restart direct solvers. ---*/

  if (restart || restart_flow) {
    for (auto iSol = 0u; iSol < MAX_SOLS; ++iSol) {
      auto sol = solver[MESH_0][iSol];
      if (sol && !sol->GetAdjoint()) {
        /*--- Note that the mesh solver always loads the most recent file (and not -2). ---*/
        SU2_OMP_PARALLEL_(if(sol->GetHasHybridParallel()))
        sol->LoadRestart(geometry, solver, config, val_iter + (iSol==MESH_SOL && dt_step_2nd), update_geo);
        END_SU2_OMP_PARALLEL
      }
    }
  }

  /*--- Restart adjoint solvers. ---*/

  if (restart) {
    if ((config->GetKind_Solver() == MAIN_SOLVER::TEMPLATE_SOLVER) ||
        (config->GetKind_Solver() == MAIN_SOLVER::ADJ_RANS && !config->GetFrozen_Visc_Cont())) {
      SU2_MPI::Error("A restart capability has not been implemented yet for this solver.\n"
                     "Please set RESTART_SOL= NO and try again.", CURRENT_FUNCTION);
    }

    for (auto iSol = 0u; iSol < MAX_SOLS; ++iSol) {
      auto sol = solver[MESH_0][iSol];
      if (sol && sol->GetAdjoint())
        sol->LoadRestart(geometry, solver, config, val_iter, update_geo);
    }
  }

}

void CDriver::Solver_Postprocessing(CSolver ****solver, CGeometry **geometry,
                                    CConfig *config, unsigned short val_iInst) {

  for (int iMGlevel = 0; iMGlevel <= config->GetnMGLevels(); iMGlevel++) {
    for (unsigned int iSol = 0; iSol < MAX_SOLS; iSol++){
      delete solver[val_iInst][iMGlevel][iSol];
    }
    delete [] solver[val_iInst][iMGlevel];
  }
  delete [] solver[val_iInst];

  CSolverFactory::ClearSolverMeta();

}

void CDriver::Integration_Preprocessing(CConfig *config, CSolver **solver, CIntegration **&integration) const {

  if (rank == MASTER_NODE)
    cout << endl <<"----------------- Integration Preprocessing ( Zone " << config->GetiZone() <<" ) ------------------" << endl;

  MAIN_SOLVER kindMainSolver = config->GetKind_Solver();

  integration = CIntegrationFactory::CreateIntegrationContainer(kindMainSolver, solver);

}

void CDriver::Integration_Postprocessing(CIntegration ***integration, CGeometry **geometry, CConfig *config, unsigned short val_iInst) {

  for (unsigned int iSol = 0; iSol < MAX_SOLS; iSol++){
    delete integration[val_iInst][iSol];
  }

  delete [] integration[val_iInst];

}

template <class Indices>
void CDriver::InstantiateTurbulentNumerics(unsigned short nVar_Turb, int offset, const CConfig *config,
                                           const CSolver* turb_solver, CNumerics ****&numerics) const {
  const int conv_term = CONV_TERM + offset;
  const int visc_term = VISC_TERM + offset;

  const int source_first_term = SOURCE_FIRST_TERM + offset;
  const int source_second_term = SOURCE_SECOND_TERM + offset;

  const int conv_bound_term = CONV_BOUND_TERM + offset;
  const int visc_bound_term = VISC_BOUND_TERM + offset;

  /*--- Assign turbulence model booleans ---*/

  bool spalart_allmaras = false, menter_sst = false;

  switch (config->GetKind_Turb_Model()) {
    case TURB_MODEL::NONE:
      SU2_MPI::Error("No turbulence model selected.", CURRENT_FUNCTION);
      break;
    case TURB_MODEL::SA:
      spalart_allmaras = true;
      break;
    case TURB_MODEL::SST:
      menter_sst = true;
      break;
  }

  /*--- If the Menter SST model is used, store the constants of the model and determine the
        free stream values of the turbulent kinetic energy and dissipation rate. ---*/

  const su2double *constants = nullptr;
  su2double kine_Inf = 0.0, omega_Inf = 0.0;

  if (menter_sst) {
    constants = turb_solver->GetConstants();
    kine_Inf  = turb_solver->GetTke_Inf();
    omega_Inf = turb_solver->GetOmega_Inf();
  }

  /*--- Definition of the convective scheme for each equation and mesh level ---*/

  switch (config->GetKind_ConvNumScheme_Turb()) {
    case NO_CONVECTIVE:
      SU2_MPI::Error("Config file is missing the CONV_NUM_METHOD_TURB option.", CURRENT_FUNCTION);
      break;
    case SPACE_UPWIND :
      for (auto iMGlevel = 0u; iMGlevel <= config->GetnMGLevels(); iMGlevel++) {
        if (spalart_allmaras) {
          numerics[iMGlevel][TURB_SOL][conv_term] = new CUpwSca_TurbSA<Indices>(nDim, nVar_Turb, config);
        }
        else if (menter_sst)
          numerics[iMGlevel][TURB_SOL][conv_term] = new CUpwSca_TurbSST<Indices>(nDim, nVar_Turb, config);
        
<<<<<<< HEAD
=======
        /*--- Define bounded turbulent scalar problem ---*/
        numerics[iMGlevel][TURB_SOL][conv_term]->SetBoundedScalar(config->GetKind_Upwind_Turb() == UPWIND::BOUNDED_SCALAR);
>>>>>>> a91de018
      }
      break;
    default:
      SU2_MPI::Error("Invalid convective scheme for the turbulence equations.", CURRENT_FUNCTION);
      break;
  }

  /*--- Definition of the viscous scheme for each equation and mesh level ---*/

  for (auto iMGlevel = 0u; iMGlevel <= config->GetnMGLevels(); iMGlevel++) {
    if (spalart_allmaras) {
      if (config->GetSAParsedOptions().version == SA_OPTIONS::NEG) {
        numerics[iMGlevel][TURB_SOL][visc_term] = new CAvgGrad_TurbSA_Neg<Indices>(nDim, nVar_Turb, true, config);
      } else {
        numerics[iMGlevel][TURB_SOL][visc_term] = new CAvgGrad_TurbSA<Indices>(nDim, nVar_Turb, true, config);
      }
    }
    else if (menter_sst)
      numerics[iMGlevel][TURB_SOL][visc_term] = new CAvgGrad_TurbSST<Indices>(nDim, nVar_Turb, constants, true, config);
  }

  /*--- Definition of the source term integration scheme for each equation and mesh level ---*/

  for (auto iMGlevel = 0u; iMGlevel <= config->GetnMGLevels(); iMGlevel++) {
    auto& turb_source_first_term = numerics[iMGlevel][TURB_SOL][source_first_term];

    if (spalart_allmaras)
      turb_source_first_term = SAFactory<Indices>(nDim, config);
    else if (menter_sst)
      turb_source_first_term = new CSourcePieceWise_TurbSST<Indices>(nDim, nVar_Turb, constants, kine_Inf, omega_Inf,
                                                                     config);

    numerics[iMGlevel][TURB_SOL][source_second_term] = new CSourceNothing(nDim, nVar_Turb, config);
  }

  /*--- Definition of the boundary condition method ---*/

  for (auto iMGlevel = 0u; iMGlevel <= config->GetnMGLevels(); iMGlevel++) {
    if (spalart_allmaras) {
      numerics[iMGlevel][TURB_SOL][conv_bound_term] = new CUpwSca_TurbSA<Indices>(nDim, nVar_Turb, config);

      if (config->GetSAParsedOptions().version == SA_OPTIONS::NEG) {
        numerics[iMGlevel][TURB_SOL][visc_bound_term] = new CAvgGrad_TurbSA_Neg<Indices>(nDim, nVar_Turb, false, config);
      } else {
        numerics[iMGlevel][TURB_SOL][visc_bound_term] = new CAvgGrad_TurbSA<Indices>(nDim, nVar_Turb, false, config);
      }
    }
    else if (menter_sst) {
      numerics[iMGlevel][TURB_SOL][conv_bound_term] = new CUpwSca_TurbSST<Indices>(nDim, nVar_Turb, config);
      numerics[iMGlevel][TURB_SOL][visc_bound_term] = new CAvgGrad_TurbSST<Indices>(nDim, nVar_Turb, constants, false,
                                                                                    config);
    }

<<<<<<< HEAD
    }
=======
    numerics[iMGlevel][TURB_SOL][conv_term]->SetBoundedScalar(config->GetKind_Upwind_Turb() == UPWIND::BOUNDED_SCALAR);
  }
>>>>>>> a91de018
}
/*--- Explicit instantiation of the template above, needed because it is defined in a cpp file, instead of hpp. ---*/
template void CDriver::InstantiateTurbulentNumerics<CEulerVariable::CIndices<unsigned short>>(
    unsigned short, int, const CConfig*, const CSolver*, CNumerics****&) const;

template void CDriver::InstantiateTurbulentNumerics<CIncEulerVariable::CIndices<unsigned short>>(
    unsigned short, int, const CConfig*, const CSolver*, CNumerics****&) const;

template void CDriver::InstantiateTurbulentNumerics<CNEMOEulerVariable::CIndices<unsigned short>>(
    unsigned short, int, const CConfig*, const CSolver*, CNumerics****&) const;

template <class Indices>
void CDriver::InstantiateTransitionNumerics(unsigned short nVar_Trans, int offset, const CConfig *config,
                                           const CSolver* trans_solver, CNumerics ****&numerics) const {
  const int conv_term = CONV_TERM + offset;
  const int visc_term = VISC_TERM + offset;

  const int source_first_term = SOURCE_FIRST_TERM + offset;
  const int source_second_term = SOURCE_SECOND_TERM + offset;

  const int conv_bound_term = CONV_BOUND_TERM + offset;
  const int visc_bound_term = VISC_BOUND_TERM + offset;

  const bool LM = config->GetKind_Trans_Model() == TURB_TRANS_MODEL::LM;

  /*--- Definition of the convective scheme for each equation and mesh level ---*/

  switch (config->GetKind_ConvNumScheme_Turb()) {
    case NONE:
      SU2_MPI::Error("Config file is missing the CONV_NUM_METHOD_TURB option.", CURRENT_FUNCTION);
      break;
    case SPACE_UPWIND :
      for (auto iMGlevel = 0u; iMGlevel <= config->GetnMGLevels(); iMGlevel++) {
        if (LM) numerics[iMGlevel][TRANS_SOL][conv_term] = new CUpwSca_TransLM<Indices>(nDim, nVar_Trans, config);
      }
      break;
    default:
      SU2_MPI::Error("Invalid convective scheme for the transition equations.", CURRENT_FUNCTION);
      break;
  }

  /*--- Definition of the viscous scheme for each equation and mesh level ---*/

  for (auto iMGlevel = 0u; iMGlevel <= config->GetnMGLevels(); iMGlevel++) {
    if (LM) numerics[iMGlevel][TRANS_SOL][visc_term] = new CAvgGrad_TransLM<Indices>(nDim, nVar_Trans, true, config);
  }

  /*--- Definition of the source term integration scheme for each equation and mesh level ---*/

  for (auto iMGlevel = 0u; iMGlevel <= config->GetnMGLevels(); iMGlevel++) {
    auto& trans_source_first_term = numerics[iMGlevel][TRANS_SOL][source_first_term];

    if (LM) trans_source_first_term = new CSourcePieceWise_TransLM<Indices>(nDim, nVar_Trans, config);

    numerics[iMGlevel][TRANS_SOL][source_second_term] = new CSourceNothing(nDim, nVar_Trans, config);
  }

  /*--- Definition of the boundary condition method ---*/

  for (auto iMGlevel = 0u; iMGlevel <= config->GetnMGLevels(); iMGlevel++) {
    if (LM) {
      numerics[iMGlevel][TRANS_SOL][conv_bound_term] = new CUpwSca_TransLM<Indices>(nDim, nVar_Trans, config);
      numerics[iMGlevel][TRANS_SOL][visc_bound_term] = new CAvgGrad_TransLM<Indices>(nDim, nVar_Trans, false, config);
    }
  }
}
/*--- Explicit instantiation of the template above, needed because it is defined in a cpp file, instead of hpp. ---*/
template void CDriver::InstantiateTransitionNumerics<CEulerVariable::CIndices<unsigned short>>(
    unsigned short, int, const CConfig*, const CSolver*, CNumerics****&) const;

template void CDriver::InstantiateTransitionNumerics<CIncEulerVariable::CIndices<unsigned short>>(
    unsigned short, int, const CConfig*, const CSolver*, CNumerics****&) const;

template void CDriver::InstantiateTransitionNumerics<CNEMOEulerVariable::CIndices<unsigned short>>(
    unsigned short, int, const CConfig*, const CSolver*, CNumerics****&) const;

template <class Indices>
void CDriver::InstantiateSpeciesNumerics(unsigned short nVar_Species, int offset, const CConfig *config,
                                         const CSolver* species_solver, CNumerics ****&numerics) const {
  const int conv_term = CONV_TERM + offset;
  const int visc_term = VISC_TERM + offset;

  const int source_first_term = SOURCE_FIRST_TERM + offset;
  const int source_second_term = SOURCE_SECOND_TERM + offset;

  const int conv_bound_term = CONV_BOUND_TERM + offset;
  const int visc_bound_term = VISC_BOUND_TERM + offset;

  /*--- Definition of the convective scheme for each equation and mesh level. Also for boundary conditions. ---*/

  switch (config->GetKind_ConvNumScheme_Species()) {
    case NONE :
      break;
    case SPACE_UPWIND :
      for (auto iMGlevel = 0; iMGlevel <= config->GetnMGLevels(); iMGlevel++) {
        numerics[iMGlevel][SPECIES_SOL][conv_term] = new CUpwSca_Species<Indices>(nDim, nVar_Species, config);
        numerics[iMGlevel][SPECIES_SOL][conv_bound_term] = new CUpwSca_Species<Indices>(nDim, nVar_Species, config);
      }
      break;
    default :
      SU2_MPI::Error("Invalid convective scheme for the species transport equations. Use SCALAR_UPWIND.", CURRENT_FUNCTION);
      break;
  }

  /*--- Definition of the viscous scheme for each equation and mesh level ---*/

  for (auto iMGlevel = 0u; iMGlevel <= config->GetnMGLevels(); iMGlevel++) {
    numerics[iMGlevel][SPECIES_SOL][visc_term] = new CAvgGrad_Species<Indices>(nDim, nVar_Species, true, config);
    numerics[iMGlevel][SPECIES_SOL][visc_bound_term] = new CAvgGrad_Species<Indices>(nDim, nVar_Species, false, config);
  }

  /*--- Definition of the source term integration scheme for each equation and mesh level ---*/

  for (auto iMGlevel = 0u; iMGlevel <= config->GetnMGLevels(); iMGlevel++) {
    if (config->GetAxisymmetric() == YES) {
      numerics[iMGlevel][SPECIES_SOL][source_first_term] = new CSourceAxisymmetric_Species<Indices>(nDim, nVar_Species, config);
    }
    else {
      numerics[iMGlevel][SPECIES_SOL][source_first_term] = new CSourceNothing(nDim, nVar_Species, config);
    }
    numerics[iMGlevel][SPECIES_SOL][source_second_term] = new CSourceNothing(nDim, nVar_Species, config);
  }
}
/*--- Explicit instantiation of the template above, needed because it is defined in a cpp file, instead of hpp. ---*/
template void CDriver::InstantiateSpeciesNumerics<CEulerVariable::CIndices<unsigned short>>(
    unsigned short, int, const CConfig*, const CSolver*, CNumerics****&) const;

template void CDriver::InstantiateSpeciesNumerics<CIncEulerVariable::CIndices<unsigned short>>(
    unsigned short, int, const CConfig*, const CSolver*, CNumerics****&) const;

template void CDriver::InstantiateSpeciesNumerics<CNEMOEulerVariable::CIndices<unsigned short>>(
    unsigned short, int, const CConfig*, const CSolver*, CNumerics****&) const;

void CDriver::Numerics_Preprocessing(CConfig *config, CGeometry **geometry, CSolver ***solver, CNumerics ****&numerics) const {

  if (rank == MASTER_NODE)
    cout << endl <<"------------------- Numerics Preprocessing ( Zone " << config->GetiZone() <<" ) -------------------" << endl;

  unsigned short iMGlevel, iSol,

  nVar_Template         = 0,
  nVar_Flow             = 0,
  nVar_NEMO             = 0,
  nPrimVar_NEMO         = 0,
  nPrimVarGrad_NEMO     = 0,
  nVar_Trans            = 0,
  nVar_Turb             = 0,
  nVar_Species          = 0,
  nVar_Adj_Flow         = 0,
  nVar_Adj_Turb         = 0,
  nVar_FEM              = 0,
  nVar_Rad              = 0,
  nVar_Heat             = 0;

  numerics = new CNumerics***[config->GetnMGLevels()+1] ();

  bool compressible = false;
  bool incompressible = false;
  bool ideal_gas = (config->GetKind_FluidModel() == STANDARD_AIR) || (config->GetKind_FluidModel() == IDEAL_GAS);
  bool roe_low_dissipation = (config->GetKind_RoeLowDiss() != NO_ROELOWDISS);

  /*--- Initialize some useful booleans ---*/
  bool euler, ns, NEMO_euler, NEMO_ns, turbulent, adj_euler, adj_ns, adj_turb, fem_euler, fem_ns;
  bool fem, heat, transition, template_solver;

  euler = ns = NEMO_euler = NEMO_ns = turbulent = adj_euler = adj_ns = adj_turb = fem_euler = fem_ns = false;
  fem = heat = transition = template_solver = false;
  bool species = false;

  /*--- Assign booleans ---*/
  switch (config->GetKind_Solver()) {
    case MAIN_SOLVER::TEMPLATE_SOLVER:
      template_solver = true; break;

    case MAIN_SOLVER::EULER:
    case MAIN_SOLVER::DISC_ADJ_EULER:
      euler = compressible = true; break;

    case MAIN_SOLVER::NAVIER_STOKES:
    case MAIN_SOLVER::DISC_ADJ_NAVIER_STOKES:
      ns = compressible = true;
      species = (config->GetKind_Species_Model() != SPECIES_MODEL::NONE); break;

    case MAIN_SOLVER::NEMO_EULER:
      NEMO_euler = compressible = true; break;

    case MAIN_SOLVER::NEMO_NAVIER_STOKES:
      NEMO_ns = compressible = true; break;

    case MAIN_SOLVER::RANS:
    case MAIN_SOLVER::DISC_ADJ_RANS:
      ns = compressible = turbulent = true;
      transition = (config->GetKind_Trans_Model() == TURB_TRANS_MODEL::LM);
      species = config->GetKind_Species_Model() != SPECIES_MODEL::NONE; break;

    case MAIN_SOLVER::INC_EULER:
    case MAIN_SOLVER::DISC_ADJ_INC_EULER:
      euler = incompressible = true; break;

    case MAIN_SOLVER::INC_NAVIER_STOKES:
    case MAIN_SOLVER::DISC_ADJ_INC_NAVIER_STOKES:
      ns = incompressible = true;
      heat = config->GetWeakly_Coupled_Heat();
      species = (config->GetKind_Species_Model() != SPECIES_MODEL::NONE); break;

    case MAIN_SOLVER::INC_RANS:
    case MAIN_SOLVER::DISC_ADJ_INC_RANS:
      ns = incompressible = turbulent = true;
      heat = config->GetWeakly_Coupled_Heat();
      transition = (config->GetKind_Trans_Model() == TURB_TRANS_MODEL::LM);
      species = (config->GetKind_Species_Model() != SPECIES_MODEL::NONE); break;

    case MAIN_SOLVER::FEM_EULER:
    case MAIN_SOLVER::DISC_ADJ_FEM_EULER:
      fem_euler = compressible = true; break;

    case MAIN_SOLVER::FEM_NAVIER_STOKES:
    case MAIN_SOLVER::DISC_ADJ_FEM_NS:
      fem_ns = compressible = true; break;

    case MAIN_SOLVER::FEM_RANS:
    case MAIN_SOLVER::DISC_ADJ_FEM_RANS:
      fem_ns = compressible = true; break;

    case MAIN_SOLVER::FEM_LES:
      fem_ns = compressible = true; break;

    case MAIN_SOLVER::HEAT_EQUATION:
    case MAIN_SOLVER::DISC_ADJ_HEAT:
      heat = true; break;

    case MAIN_SOLVER::FEM_ELASTICITY:
    case MAIN_SOLVER::DISC_ADJ_FEM:
      fem = true; break;

    case MAIN_SOLVER::ADJ_EULER:
      adj_euler = euler = compressible = true; break;

    case MAIN_SOLVER::ADJ_NAVIER_STOKES:
      adj_ns = ns = compressible = true;
      turbulent = (config->GetKind_Turb_Model() != TURB_MODEL::NONE); break;

    case MAIN_SOLVER::ADJ_RANS:
      adj_ns = ns = compressible = turbulent = true;
      adj_turb = !config->GetFrozen_Visc_Cont(); break;

    default:
      break;

  }

  /*--- Number of variables for the template ---*/

  if (template_solver) nVar_Flow = solver[MESH_0][FLOW_SOL]->GetnVar();

  /*--- Number of variables for direct problem ---*/

  if (euler)        nVar_Flow = solver[MESH_0][FLOW_SOL]->GetnVar();
  if (ns)           nVar_Flow = solver[MESH_0][FLOW_SOL]->GetnVar();
  if (NEMO_euler)   nVar_NEMO = solver[MESH_0][FLOW_SOL]->GetnVar();
  if (NEMO_ns)      nVar_NEMO = solver[MESH_0][FLOW_SOL]->GetnVar();
  if (turbulent)    nVar_Turb = solver[MESH_0][TURB_SOL]->GetnVar();
  if (transition)   nVar_Trans = solver[MESH_0][TRANS_SOL]->GetnVar();
  if (species)      nVar_Species = solver[MESH_0][SPECIES_SOL]->GetnVar();

  if (fem_euler)    nVar_Flow = solver[MESH_0][FLOW_SOL]->GetnVar();
  if (fem_ns)       nVar_Flow = solver[MESH_0][FLOW_SOL]->GetnVar();

  if (fem)          nVar_FEM = solver[MESH_0][FEA_SOL]->GetnVar();
  if (heat)         nVar_Heat = solver[MESH_0][HEAT_SOL]->GetnVar();

  if (config->AddRadiation()) nVar_Rad = solver[MESH_0][RAD_SOL]->GetnVar();

  /*--- Number of variables for adjoint problem ---*/

  if (adj_euler)    nVar_Adj_Flow = solver[MESH_0][ADJFLOW_SOL]->GetnVar();
  if (adj_ns)       nVar_Adj_Flow = solver[MESH_0][ADJFLOW_SOL]->GetnVar();
  if (adj_turb)     nVar_Adj_Turb = solver[MESH_0][ADJTURB_SOL]->GetnVar();

  /*--- Additional Variables required for NEMO solver ---*/

  if (NEMO_euler || NEMO_ns) nPrimVar_NEMO     = solver[MESH_0][FLOW_SOL]->GetnPrimVar();
  if (NEMO_euler || NEMO_ns) nPrimVarGrad_NEMO = solver[MESH_0][FLOW_SOL]->GetnPrimVarGrad();

  /*--- Definition of the Class for the numerical method:
    numerics_container[INSTANCE_LEVEL][MESH_LEVEL][EQUATION][EQ_TERM] ---*/

  for (iMGlevel = 0; iMGlevel <= config->GetnMGLevels(); iMGlevel++) {
    numerics[iMGlevel] = new CNumerics** [MAX_SOLS];
    for (iSol = 0; iSol < MAX_SOLS; iSol++)
      numerics[iMGlevel][iSol] = new CNumerics* [MAX_TERMS*omp_get_max_threads()]();
  }

  /*--- Instantiate one numerics object per thread for each required term. ---*/

  for (int thread = 0; thread < omp_get_max_threads(); ++thread)
  {
  const int offset = thread * MAX_TERMS;

  const int conv_term = CONV_TERM + offset;
  const int visc_term = VISC_TERM + offset;

  const int source_first_term = SOURCE_FIRST_TERM + offset;
  const int source_second_term = SOURCE_SECOND_TERM + offset;

  const int conv_bound_term = CONV_BOUND_TERM + offset;
  const int visc_bound_term = VISC_BOUND_TERM + offset;

  const int fea_term = FEA_TERM + offset;

  /*--- Solver definition for the template problem ---*/
  if (template_solver) {

    /*--- Definition of the convective scheme for each equation and mesh level ---*/
    switch (config->GetKind_ConvNumScheme_Template()) {
      case SPACE_CENTERED : case SPACE_UPWIND :
        for (iMGlevel = 0; iMGlevel <= config->GetnMGLevels(); iMGlevel++)
          numerics[iMGlevel][TEMPLATE_SOL][conv_term] = new CConvective_Template(nDim, nVar_Template, config);
        break;
      default:
        SU2_MPI::Error("Convective scheme not implemented (template_solver).", CURRENT_FUNCTION);
        break;
    }

    /*--- Definition of the viscous scheme for each equation and mesh level ---*/
    for (iMGlevel = 0; iMGlevel <= config->GetnMGLevels(); iMGlevel++)
      numerics[iMGlevel][TEMPLATE_SOL][visc_term] = new CViscous_Template(nDim, nVar_Template, config);

    /*--- Definition of the source term integration scheme for each equation and mesh level ---*/
    for (iMGlevel = 0; iMGlevel <= config->GetnMGLevels(); iMGlevel++)
      numerics[iMGlevel][TEMPLATE_SOL][source_first_term] = new CSource_Template(nDim, nVar_Template, config);

    /*--- Definition of the boundary condition method ---*/
    for (iMGlevel = 0; iMGlevel <= config->GetnMGLevels(); iMGlevel++) {
      numerics[iMGlevel][TEMPLATE_SOL][conv_bound_term] = new CConvective_Template(nDim, nVar_Template, config);
    }

  }

  /*--- Solver definition for the Potential, Euler, Navier-Stokes problems ---*/
  if ((euler) || (ns)) {

    /*--- Definition of the convective scheme for each equation and mesh level ---*/
    switch (config->GetKind_ConvNumScheme_Flow()) {
      case NO_CONVECTIVE :
        SU2_MPI::Error("Config file is missing the CONV_NUM_METHOD_FLOW option.", CURRENT_FUNCTION);
        break;

      case SPACE_CENTERED :
        if (compressible) {
          /*--- "conv_term" is not instantiated as all compressible centered schemes are vectorized. ---*/

          /*--- Definition of the boundary condition method ---*/
          for (iMGlevel = 0; iMGlevel <= config->GetnMGLevels(); iMGlevel++)
            numerics[iMGlevel][FLOW_SOL][conv_bound_term] = new CUpwRoe_Flow(nDim, nVar_Flow, config, false);

        }
        if (incompressible) {
          /*--- Incompressible flow, use preconditioning method ---*/
          switch (config->GetKind_Centered_Flow()) {
            case CENTERED::LAX : numerics[MESH_0][FLOW_SOL][conv_term] = new CCentLaxInc_Flow(nDim, nVar_Flow, config); break;
            case CENTERED::JST : numerics[MESH_0][FLOW_SOL][conv_term] = new CCentJSTInc_Flow(nDim, nVar_Flow, config); break;
            default:
              SU2_MPI::Error("Invalid centered scheme or not implemented.\n Currently, only JST and LAX-FRIEDRICH are available for incompressible flows.", CURRENT_FUNCTION);
              break;
          }
          for (iMGlevel = 1; iMGlevel <= config->GetnMGLevels(); iMGlevel++)
            numerics[iMGlevel][FLOW_SOL][conv_term] = new CCentLaxInc_Flow(nDim, nVar_Flow, config);

          /*--- Definition of the boundary condition method ---*/
          for (iMGlevel = 0; iMGlevel <= config->GetnMGLevels(); iMGlevel++)
            numerics[iMGlevel][FLOW_SOL][conv_bound_term] = new CUpwFDSInc_Flow(nDim, nVar_Flow, config);

        }
        break;
      case SPACE_UPWIND :
        if (compressible) {
          /*--- Compressible flow ---*/
          switch (config->GetKind_Upwind_Flow()) {
            case UPWIND::ROE:
              if (ideal_gas) {

                for (iMGlevel = 0; iMGlevel <= config->GetnMGLevels(); iMGlevel++) {
                  numerics[iMGlevel][FLOW_SOL][conv_term] = new CUpwRoe_Flow(nDim, nVar_Flow, config, roe_low_dissipation);
                  numerics[iMGlevel][FLOW_SOL][conv_bound_term] = new CUpwRoe_Flow(nDim, nVar_Flow, config, false);
                }
              } else {

                for (iMGlevel = 0; iMGlevel <= config->GetnMGLevels(); iMGlevel++) {
                  numerics[iMGlevel][FLOW_SOL][conv_term] = new CUpwGeneralRoe_Flow(nDim, nVar_Flow, config);
                  numerics[iMGlevel][FLOW_SOL][conv_bound_term] = new CUpwGeneralRoe_Flow(nDim, nVar_Flow, config);
                }
              }
              break;

            case UPWIND::AUSM:
              for (iMGlevel = 0; iMGlevel <= config->GetnMGLevels(); iMGlevel++) {
                numerics[iMGlevel][FLOW_SOL][conv_term] = new CUpwAUSM_Flow(nDim, nVar_Flow, config);
                numerics[iMGlevel][FLOW_SOL][conv_bound_term] = new CUpwAUSM_Flow(nDim, nVar_Flow, config);
              }
              break;

            case UPWIND::AUSMPLUSUP:
              for (iMGlevel = 0; iMGlevel <= config->GetnMGLevels(); iMGlevel++) {
                numerics[iMGlevel][FLOW_SOL][conv_term] = new CUpwAUSMPLUSUP_Flow(nDim, nVar_Flow, config);
                numerics[iMGlevel][FLOW_SOL][conv_bound_term] = new CUpwAUSMPLUSUP_Flow(nDim, nVar_Flow, config);
              }
              break;

            case UPWIND::AUSMPLUSUP2:
              for (iMGlevel = 0; iMGlevel <= config->GetnMGLevels(); iMGlevel++) {
                numerics[iMGlevel][FLOW_SOL][conv_term] = new CUpwAUSMPLUSUP2_Flow(nDim, nVar_Flow, config);
                numerics[iMGlevel][FLOW_SOL][conv_bound_term] = new CUpwAUSMPLUSUP2_Flow(nDim, nVar_Flow, config);
              }
              break;

            case UPWIND::TURKEL:
              for (iMGlevel = 0; iMGlevel <= config->GetnMGLevels(); iMGlevel++) {
                numerics[iMGlevel][FLOW_SOL][conv_term] = new CUpwTurkel_Flow(nDim, nVar_Flow, config);
                numerics[iMGlevel][FLOW_SOL][conv_bound_term] = new CUpwTurkel_Flow(nDim, nVar_Flow, config);
              }
              break;

            case UPWIND::L2ROE:
              for (iMGlevel = 0; iMGlevel <= config->GetnMGLevels(); iMGlevel++) {
                numerics[iMGlevel][FLOW_SOL][conv_term] = new CUpwL2Roe_Flow(nDim, nVar_Flow, config);
                numerics[iMGlevel][FLOW_SOL][conv_bound_term] = new CUpwL2Roe_Flow(nDim, nVar_Flow, config);
              }
              break;
            case UPWIND::LMROE:
              for (iMGlevel = 0; iMGlevel <= config->GetnMGLevels(); iMGlevel++) {
                numerics[iMGlevel][FLOW_SOL][conv_term] = new CUpwLMRoe_Flow(nDim, nVar_Flow, config);
                numerics[iMGlevel][FLOW_SOL][conv_bound_term] = new CUpwLMRoe_Flow(nDim, nVar_Flow, config);
              }
              break;

            case UPWIND::SLAU:
              for (iMGlevel = 0; iMGlevel <= config->GetnMGLevels(); iMGlevel++) {
                numerics[iMGlevel][FLOW_SOL][conv_term] = new CUpwSLAU_Flow(nDim, nVar_Flow, config, roe_low_dissipation);
                numerics[iMGlevel][FLOW_SOL][conv_bound_term] = new CUpwSLAU_Flow(nDim, nVar_Flow, config, false);
              }
              break;

            case UPWIND::SLAU2:
              for (iMGlevel = 0; iMGlevel <= config->GetnMGLevels(); iMGlevel++) {
                numerics[iMGlevel][FLOW_SOL][conv_term] = new CUpwSLAU2_Flow(nDim, nVar_Flow, config, roe_low_dissipation);
                numerics[iMGlevel][FLOW_SOL][conv_bound_term] = new CUpwSLAU2_Flow(nDim, nVar_Flow, config, false);
              }
              break;

            case UPWIND::HLLC:
              if (ideal_gas) {
                for (iMGlevel = 0; iMGlevel <= config->GetnMGLevels(); iMGlevel++) {
                  numerics[iMGlevel][FLOW_SOL][conv_term] = new CUpwHLLC_Flow(nDim, nVar_Flow, config);
                  numerics[iMGlevel][FLOW_SOL][conv_bound_term] = new CUpwHLLC_Flow(nDim, nVar_Flow, config);
                }
              }
              else {
                for (iMGlevel = 0; iMGlevel <= config->GetnMGLevels(); iMGlevel++) {
                  numerics[iMGlevel][FLOW_SOL][conv_term] = new CUpwGeneralHLLC_Flow(nDim, nVar_Flow, config);
                  numerics[iMGlevel][FLOW_SOL][conv_bound_term] = new CUpwGeneralHLLC_Flow(nDim, nVar_Flow, config);
                }
              }
              break;

            case UPWIND::MSW:
              for (iMGlevel = 0; iMGlevel <= config->GetnMGLevels(); iMGlevel++) {
                numerics[iMGlevel][FLOW_SOL][conv_term] = new CUpwMSW_Flow(nDim, nVar_Flow, config);
                numerics[iMGlevel][FLOW_SOL][conv_bound_term] = new CUpwMSW_Flow(nDim, nVar_Flow, config);
              }
              break;

            case UPWIND::CUSP:
              for (iMGlevel = 0; iMGlevel <= config->GetnMGLevels(); iMGlevel++) {
                numerics[iMGlevel][FLOW_SOL][conv_term] = new CUpwCUSP_Flow(nDim, nVar_Flow, config);
                numerics[iMGlevel][FLOW_SOL][conv_bound_term] = new CUpwCUSP_Flow(nDim, nVar_Flow, config);
              }
              break;

            default:
              SU2_MPI::Error("Invalid upwind scheme or not implemented.", CURRENT_FUNCTION);
              break;
          }

        }
        if (incompressible) {
          /*--- Incompressible flow, use artificial compressibility method ---*/
          switch (config->GetKind_Upwind_Flow()) {
            case UPWIND::FDS:
              for (iMGlevel = 0; iMGlevel <= config->GetnMGLevels(); iMGlevel++) {
                numerics[iMGlevel][FLOW_SOL][conv_term] = new CUpwFDSInc_Flow(nDim, nVar_Flow, config);
                numerics[iMGlevel][FLOW_SOL][conv_bound_term] = new CUpwFDSInc_Flow(nDim, nVar_Flow, config);
              }
              break;
            default:
              SU2_MPI::Error("Invalid upwind scheme or not implemented.\n Currently, only FDS is available for incompressible flows.", CURRENT_FUNCTION);
              break;
          }
        }
        break;

      default:
        SU2_MPI::Error("Invalid convective scheme for the Euler / Navier-Stokes equations.", CURRENT_FUNCTION);
        break;
    }

    /*--- Definition of the viscous scheme for each equation and mesh level ---*/
    if (compressible) {
      if (ideal_gas) {

        /*--- Compressible flow Ideal gas ---*/
        numerics[MESH_0][FLOW_SOL][visc_term] = new CAvgGrad_Flow(nDim, nVar_Flow, true, config);
        for (iMGlevel = 1; iMGlevel <= config->GetnMGLevels(); iMGlevel++)
          numerics[iMGlevel][FLOW_SOL][visc_term] = new CAvgGrad_Flow(nDim, nVar_Flow, false, config);

        /*--- Definition of the boundary condition method ---*/
        for (iMGlevel = 0; iMGlevel <= config->GetnMGLevels(); iMGlevel++)
          numerics[iMGlevel][FLOW_SOL][visc_bound_term] = new CAvgGrad_Flow(nDim, nVar_Flow, false, config);

      } else {

        /*--- Compressible flow Real gas ---*/
        numerics[MESH_0][FLOW_SOL][visc_term] = new CGeneralAvgGrad_Flow(nDim, nVar_Flow, true, config);
        for (iMGlevel = 1; iMGlevel <= config->GetnMGLevels(); iMGlevel++)
          numerics[iMGlevel][FLOW_SOL][visc_term] = new CGeneralAvgGrad_Flow(nDim, nVar_Flow, false, config);

        /*--- Definition of the boundary condition method ---*/
        for (iMGlevel = 0; iMGlevel <= config->GetnMGLevels(); iMGlevel++)
          numerics[iMGlevel][FLOW_SOL][visc_bound_term] = new CGeneralAvgGrad_Flow(nDim, nVar_Flow, false, config);

      }
    }
    if (incompressible) {
      /*--- Incompressible flow, use preconditioning method ---*/
      numerics[MESH_0][FLOW_SOL][visc_term] = new CAvgGradInc_Flow(nDim, nVar_Flow, true, config);
      for (iMGlevel = 1; iMGlevel <= config->GetnMGLevels(); iMGlevel++)
        numerics[iMGlevel][FLOW_SOL][visc_term] = new CAvgGradInc_Flow(nDim, nVar_Flow, false, config);

      /*--- Definition of the boundary condition method ---*/
      for (iMGlevel = 0; iMGlevel <= config->GetnMGLevels(); iMGlevel++)
        numerics[iMGlevel][FLOW_SOL][visc_bound_term] = new CAvgGradInc_Flow(nDim, nVar_Flow, false, config);
    }

    /*--- Definition of the source term integration scheme for each equation and mesh level ---*/
    for (iMGlevel = 0; iMGlevel <= config->GetnMGLevels(); iMGlevel++) {

      if (config->GetBody_Force() == YES) {
        if (incompressible)
          numerics[iMGlevel][FLOW_SOL][source_first_term] = new CSourceIncBodyForce(nDim, nVar_Flow, config);
        else
          numerics[iMGlevel][FLOW_SOL][source_first_term] = new CSourceBodyForce(nDim, nVar_Flow, config);
      }
      else if (incompressible && (config->GetKind_Streamwise_Periodic() != ENUM_STREAMWISE_PERIODIC::NONE)) {
        numerics[iMGlevel][FLOW_SOL][source_first_term] = new CSourceIncStreamwise_Periodic(nDim, nVar_Flow, config);
      }
      else if (incompressible && (config->GetKind_DensityModel() == INC_DENSITYMODEL::BOUSSINESQ)) {
        numerics[iMGlevel][FLOW_SOL][source_first_term] = new CSourceBoussinesq(nDim, nVar_Flow, config);
      }
      else if (config->GetRotating_Frame() == YES) {
        if (incompressible)
          numerics[iMGlevel][FLOW_SOL][source_first_term] = new CSourceIncRotatingFrame_Flow(nDim, nVar_Flow, config);
        else
        numerics[iMGlevel][FLOW_SOL][source_first_term] = new CSourceRotatingFrame_Flow(nDim, nVar_Flow, config);
      }
      else if (config->GetAxisymmetric() == YES) {
        if (incompressible)
          numerics[iMGlevel][FLOW_SOL][source_first_term] = new CSourceIncAxisymmetric_Flow(nDim, nVar_Flow, config);
        else if (ideal_gas)
          numerics[iMGlevel][FLOW_SOL][source_first_term] = new CSourceAxisymmetric_Flow(nDim, nVar_Flow, config);
        else
          numerics[iMGlevel][FLOW_SOL][source_first_term] = new CSourceGeneralAxisymmetric_Flow(nDim, nVar_Flow, config);
      }
      else if (config->GetGravityForce() == YES) {
        numerics[iMGlevel][FLOW_SOL][source_first_term] = new CSourceGravity(nDim, nVar_Flow, config);
      }
      else if (config->GetWind_Gust() == YES) {
        numerics[iMGlevel][FLOW_SOL][source_first_term] = new CSourceWindGust(nDim, nVar_Flow, config);
      }
      else {
        numerics[iMGlevel][FLOW_SOL][source_first_term] = new CSourceNothing(nDim, nVar_Flow, config);
      }

      /*--- At the moment it is necessary to have the RHT equation in order to have a volumetric heat source. ---*/
      if (config->AddRadiation())
        numerics[iMGlevel][FLOW_SOL][source_second_term] = new CSourceRadiation(nDim, nVar_Flow, config);
      else if ((incompressible && (config->GetKind_Streamwise_Periodic() != ENUM_STREAMWISE_PERIODIC::NONE)) &&
               (config->GetEnergy_Equation() && !config->GetStreamwise_Periodic_Temperature()))
        numerics[iMGlevel][FLOW_SOL][source_second_term] = new CSourceIncStreamwisePeriodic_Outlet(nDim, nVar_Flow, config);
      else
        numerics[iMGlevel][FLOW_SOL][source_second_term] = new CSourceNothing(nDim, nVar_Flow, config);
    }

  }

   /*--- Solver definition for the Potential, Euler, Navier-Stokes NEMO problems ---*/

  if (NEMO_euler || NEMO_ns) {

    /*--- Definition of the convective scheme for each equation and mesh level ---*/
    switch (config->GetKind_ConvNumScheme_Flow()) {
      case NO_CONVECTIVE :
        SU2_MPI::Error("Config file is missing the CONV_NUM_METHOD_FLOW option.", CURRENT_FUNCTION);
        break;

      case SPACE_CENTERED :
        if (compressible) {
          /*--- Compressible flow ---*/
          switch (config->GetKind_Centered_Flow()) {
            case CENTERED::LAX : numerics[MESH_0][FLOW_SOL][conv_term] = new CCentLax_NEMO(nDim, nVar_NEMO, nPrimVar_NEMO, nPrimVarGrad_NEMO, config); break;
            default:
            SU2_MPI::Error("Invalid centered scheme or not implemented.", CURRENT_FUNCTION);
            break;
          }

          for (iMGlevel = 1; iMGlevel <= config->GetnMGLevels(); iMGlevel++)
            numerics[iMGlevel][FLOW_SOL][conv_term] = new CCentLax_NEMO(nDim, nVar_NEMO, nPrimVar_NEMO, nPrimVarGrad_NEMO, config);

          /*--- Definition of the boundary condition method ---*/
          for (iMGlevel = 0; iMGlevel <= config->GetnMGLevels(); iMGlevel++)
            numerics[iMGlevel][FLOW_SOL][conv_bound_term] = new CUpwRoe_NEMO(nDim, nVar_NEMO, nPrimVar_NEMO, nPrimVarGrad_NEMO, config);
        }
        break;
      case SPACE_UPWIND :
        if (compressible) {
          /*--- Compressible flow ---*/
          switch (config->GetKind_Upwind_Flow()) {
            case UPWIND::ROE:
              for (iMGlevel = 0; iMGlevel <= config->GetnMGLevels(); iMGlevel++) {
                numerics[iMGlevel][FLOW_SOL][conv_term] = new CUpwRoe_NEMO(nDim, nVar_NEMO, nPrimVar_NEMO, nPrimVarGrad_NEMO, config);
                numerics[iMGlevel][FLOW_SOL][conv_bound_term] = new CUpwRoe_NEMO(nDim, nVar_NEMO, nPrimVar_NEMO, nPrimVarGrad_NEMO, config);
              }
              break;

            case UPWIND::AUSM:
              for (iMGlevel = 0; iMGlevel <= config->GetnMGLevels(); iMGlevel++) {
                numerics[iMGlevel][FLOW_SOL][conv_term] = new CUpwAUSM_NEMO(nDim, nVar_NEMO, nPrimVar_NEMO, nPrimVarGrad_NEMO, config);
                numerics[iMGlevel][FLOW_SOL][conv_bound_term] = new CUpwAUSM_NEMO(nDim, nVar_NEMO, nPrimVar_NEMO, nPrimVarGrad_NEMO, config);
              }
              break;

            case UPWIND::AUSMPLUSUP2:
              for (iMGlevel = 0; iMGlevel <= config->GetnMGLevels(); iMGlevel++) {
                numerics[iMGlevel][FLOW_SOL][conv_term] = new CUpwAUSMPLUSUP2_NEMO(nDim, nVar_NEMO, nPrimVar_NEMO, nPrimVarGrad_NEMO, config);
                numerics[iMGlevel][FLOW_SOL][conv_bound_term] = new CUpwAUSMPLUSUP2_NEMO(nDim, nVar_NEMO, nPrimVar_NEMO, nPrimVarGrad_NEMO, config);
              }
              break;

            case UPWIND::MSW:
              for (iMGlevel = 0; iMGlevel <= config->GetnMGLevels(); iMGlevel++) {
                numerics[iMGlevel][FLOW_SOL][conv_term] = new CUpwMSW_NEMO(nDim, nVar_NEMO, nPrimVar_NEMO, nPrimVarGrad_NEMO, config);
                numerics[iMGlevel][FLOW_SOL][conv_bound_term] = new CUpwMSW_NEMO(nDim, nVar_NEMO, nPrimVar_NEMO, nPrimVarGrad_NEMO, config);
              }
              break;

            case UPWIND::AUSMPWPLUS:
              for (iMGlevel = 0; iMGlevel <= config->GetnMGLevels(); iMGlevel++) {
                numerics[iMGlevel][FLOW_SOL][conv_term] = new CUpwAUSMPWplus_NEMO(nDim, nVar_NEMO, nPrimVar_NEMO, nPrimVarGrad_NEMO, config);
                numerics[iMGlevel][FLOW_SOL][conv_bound_term] = new CUpwAUSMPWplus_NEMO(nDim, nVar_NEMO, nPrimVar_NEMO, nPrimVarGrad_NEMO, config);
              }
              break;

            default:
              SU2_MPI::Error("Invalid upwind scheme or not implemented.", CURRENT_FUNCTION);
              break;
          }

        }
        break;

      default:
        SU2_MPI::Error("Invalid convective scheme for the NEMO Euler / Navier-Stokes equations.", CURRENT_FUNCTION);
        break;
    }

    /*--- Definition of the viscous scheme for each equation and mesh level ---*/
    if (compressible) {

      numerics[MESH_0][FLOW_SOL][visc_term] = new CAvgGradCorrected_NEMO(nDim, nVar_NEMO, nPrimVar_NEMO, nPrimVarGrad_NEMO, config);
      for (iMGlevel = 1; iMGlevel <= config->GetnMGLevels(); iMGlevel++)
        numerics[iMGlevel][FLOW_SOL][visc_term] = new CAvgGrad_NEMO(nDim, nVar_NEMO, nPrimVar_NEMO, nPrimVarGrad_NEMO, config);

      /*--- Definition of the boundary condition method ---*/
      for (iMGlevel = 0; iMGlevel <= config->GetnMGLevels(); iMGlevel++)
        numerics[iMGlevel][FLOW_SOL][visc_bound_term] = new CAvgGrad_NEMO(nDim, nVar_NEMO, nPrimVar_NEMO, nPrimVarGrad_NEMO, config);
    }

    /*--- Definition of the source term integration scheme for each equation and mesh level ---*/
    for (iMGlevel = 0; iMGlevel <= config->GetnMGLevels(); iMGlevel++) {

      numerics[iMGlevel][FLOW_SOL][source_first_term] = new CSource_NEMO(nDim, nVar_NEMO, nPrimVar_NEMO, nPrimVarGrad_NEMO, config);
      numerics[iMGlevel][FLOW_SOL][source_second_term] = new CSourceNothing(nDim, nVar_NEMO, config);
    }
  }

  /*--- Riemann solver definition for the Euler, Navier-Stokes problems for the FEM discretization. ---*/
  if ((fem_euler) || (fem_ns)) {

    switch (config->GetRiemann_Solver_FEM()) {
      case UPWIND::ROE:
      case UPWIND::LAX_FRIEDRICH:
        /* Hard coded optimized implementation is used in the DG solver. No need to allocate the
           corresponding entry in numerics. */
        break;

      case UPWIND::AUSM:
        for (iMGlevel = 0; iMGlevel <= config->GetnMGLevels(); iMGlevel++) {
          numerics[iMGlevel][FLOW_SOL][conv_term] = new CUpwAUSM_Flow(nDim, nVar_Flow, config);
          numerics[iMGlevel][FLOW_SOL][conv_bound_term] = new CUpwAUSM_Flow(nDim, nVar_Flow, config);
        }
        break;

      case UPWIND::TURKEL:
        for (iMGlevel = 0; iMGlevel <= config->GetnMGLevels(); iMGlevel++) {
          numerics[iMGlevel][FLOW_SOL][conv_term] = new CUpwTurkel_Flow(nDim, nVar_Flow, config);
          numerics[iMGlevel][FLOW_SOL][conv_bound_term] = new CUpwTurkel_Flow(nDim, nVar_Flow, config);
        }
        break;

      case UPWIND::HLLC:
          for (iMGlevel = 0; iMGlevel <= config->GetnMGLevels(); iMGlevel++) {
            numerics[iMGlevel][FLOW_SOL][conv_term] = new CUpwHLLC_Flow(nDim, nVar_Flow, config);
            numerics[iMGlevel][FLOW_SOL][conv_bound_term] = new CUpwHLLC_Flow(nDim, nVar_Flow, config);
          }
        break;

      case UPWIND::MSW:
        for (iMGlevel = 0; iMGlevel <= config->GetnMGLevels(); iMGlevel++) {
          numerics[iMGlevel][FLOW_SOL][conv_term] = new CUpwMSW_Flow(nDim, nVar_Flow, config);
          numerics[iMGlevel][FLOW_SOL][conv_bound_term] = new CUpwMSW_Flow(nDim, nVar_Flow, config);
        }
        break;

      case UPWIND::CUSP:
        for (iMGlevel = 0; iMGlevel <= config->GetnMGLevels(); iMGlevel++) {
          numerics[iMGlevel][FLOW_SOL][conv_term] = new CUpwCUSP_Flow(nDim, nVar_Flow, config);
          numerics[iMGlevel][FLOW_SOL][conv_bound_term] = new CUpwCUSP_Flow(nDim, nVar_Flow, config);
        }
        break;

      default:
        SU2_MPI::Error("Riemann solver not implemented.", CURRENT_FUNCTION);
        break;
    }

  }

  /*--- Solver definition for the turbulent model problem ---*/

  if (turbulent) {
    if (incompressible)
      InstantiateTurbulentNumerics<CIncEulerVariable::CIndices<unsigned short> >(nVar_Turb, offset, config,
                                                                                 solver[MESH_0][TURB_SOL], numerics);
    else if (NEMO_ns)
      InstantiateTurbulentNumerics<CNEMOEulerVariable::CIndices<unsigned short> >(nVar_Turb, offset, config,
                                                                                  solver[MESH_0][TURB_SOL], numerics);
    else
      InstantiateTurbulentNumerics<CEulerVariable::CIndices<unsigned short> >(nVar_Turb, offset, config,
                                                                              solver[MESH_0][TURB_SOL], numerics);
  }

  /*--- Solver definition for the transition model problem ---*/
  if (transition) {
    if (incompressible)
      InstantiateTransitionNumerics<CIncEulerVariable::CIndices<unsigned short> >(nVar_Trans, offset, config,
                                                                                 solver[MESH_0][TRANS_SOL], numerics);
    else if (NEMO_ns)
      InstantiateTransitionNumerics<CNEMOEulerVariable::CIndices<unsigned short> >(nVar_Trans, offset, config,
                                                                                  solver[MESH_0][TRANS_SOL], numerics);
    else
      InstantiateTransitionNumerics<CEulerVariable::CIndices<unsigned short> >(nVar_Trans, offset, config,
                                                                              solver[MESH_0][TRANS_SOL], numerics);
  }

  /*--- Solver definition for the species transport problem ---*/

  if (species) {
    if (incompressible)
      InstantiateSpeciesNumerics<CIncEulerVariable::CIndices<unsigned short> >(nVar_Species, offset, config,
                                                                               solver[MESH_0][SPECIES_SOL], numerics);
    else if (compressible)
      InstantiateSpeciesNumerics<CEulerVariable::CIndices<unsigned short> >(nVar_Species, offset, config,
                                                                            solver[MESH_0][SPECIES_SOL], numerics);
    else
      SU2_MPI::Error("Species transport only available for standard compressible and incompressible flow.", CURRENT_FUNCTION);
  }

  /*--- Solver definition of the finite volume heat solver  ---*/
  if (heat) {

    /*--- Definition of the viscous scheme for each equation and mesh level ---*/
    for (iMGlevel = 0; iMGlevel <= config->GetnMGLevels(); iMGlevel++) {

      numerics[iMGlevel][HEAT_SOL][visc_term] = new CAvgGrad_Heat(nDim, nVar_Heat, config, true);
      numerics[iMGlevel][HEAT_SOL][visc_bound_term] = new CAvgGrad_Heat(nDim, nVar_Heat, config, false);

      switch (config->GetKind_ConvNumScheme_Heat()) {

        case SPACE_UPWIND :
          numerics[iMGlevel][HEAT_SOL][conv_term] = new CUpwSca_Heat(nDim, nVar_Heat, config);
          numerics[iMGlevel][HEAT_SOL][conv_bound_term] = new CUpwSca_Heat(nDim, nVar_Heat, config);
          break;

        case SPACE_CENTERED :
          numerics[iMGlevel][HEAT_SOL][conv_term] = new CCentSca_Heat(nDim, nVar_Heat, config);
          numerics[iMGlevel][HEAT_SOL][conv_bound_term] = new CUpwSca_Heat(nDim, nVar_Heat, config);
          break;

        default:
          SU2_MPI::Error("Invalid convective scheme for the heat transfer equations.", CURRENT_FUNCTION);
          break;
      }
    }
  }

  /*--- Solver definition for the radiation model problem ---*/

  if (config->AddRadiation()) {
    /*--- Definition of the viscous scheme for each equation and mesh level ---*/
    numerics[MESH_0][RAD_SOL][VISC_TERM] = new CAvgGradCorrected_P1(nDim, nVar_Rad, config);

    /*--- Definition of the source term integration scheme for each equation and mesh level ---*/
    numerics[MESH_0][RAD_SOL][SOURCE_FIRST_TERM] = new CSourceP1(nDim, nVar_Rad, config);

    /*--- Definition of the boundary condition method ---*/
    numerics[MESH_0][RAD_SOL][VISC_BOUND_TERM] = new CAvgGradCorrected_P1(nDim, nVar_Rad, config);
  }

  /*--- Solver definition for the flow adjoint problem ---*/

  if (adj_euler || adj_ns) {

    if (incompressible)
      SU2_MPI::Error("Convective schemes not implemented for incompressible continuous adjoint.", CURRENT_FUNCTION);

    /*--- Definition of the convective scheme for each equation and mesh level ---*/

    switch (config->GetKind_ConvNumScheme_AdjFlow()) {
      case NO_CONVECTIVE:
        SU2_MPI::Error("Config file is missing the CONV_NUM_METHOD_ADJFLOW option.", CURRENT_FUNCTION);
        break;

      case SPACE_CENTERED :

        if (compressible) {

          /*--- Compressible flow ---*/

          switch (config->GetKind_Centered_AdjFlow()) {
            case CENTERED::LAX : numerics[MESH_0][ADJFLOW_SOL][conv_term] = new CCentLax_AdjFlow(nDim, nVar_Adj_Flow, config); break;
            case CENTERED::JST : numerics[MESH_0][ADJFLOW_SOL][conv_term] = new CCentJST_AdjFlow(nDim, nVar_Adj_Flow, config); break;
            default:
              SU2_MPI::Error("Centered scheme not implemented.", CURRENT_FUNCTION);
              break;
          }

          for (iMGlevel = 1; iMGlevel <= config->GetnMGLevels(); iMGlevel++)
            numerics[iMGlevel][ADJFLOW_SOL][conv_term] = new CCentLax_AdjFlow(nDim, nVar_Adj_Flow, config);

          for (iMGlevel = 0; iMGlevel <= config->GetnMGLevels(); iMGlevel++)
            numerics[iMGlevel][ADJFLOW_SOL][conv_bound_term] = new CUpwRoe_AdjFlow(nDim, nVar_Adj_Flow, config);

        }
        break;

      case SPACE_UPWIND :

        if (compressible) {

          /*--- Compressible flow ---*/

          switch (config->GetKind_Upwind_AdjFlow()) {
            case UPWIND::ROE:
              for (iMGlevel = 0; iMGlevel <= config->GetnMGLevels(); iMGlevel++) {
                numerics[iMGlevel][ADJFLOW_SOL][conv_term] = new CUpwRoe_AdjFlow(nDim, nVar_Adj_Flow, config);
                numerics[iMGlevel][ADJFLOW_SOL][conv_bound_term] = new CUpwRoe_AdjFlow(nDim, nVar_Adj_Flow, config);
              }
              break;
            default:
              SU2_MPI::Error("Upwind scheme not implemented.", CURRENT_FUNCTION);
              break;
          }
        }
        break;

      default:
        SU2_MPI::Error("Invalid convective scheme for the continuous adjoint Euler / Navier-Stokes equations.", CURRENT_FUNCTION);
        break;
    }

    /*--- Definition of the viscous scheme for each equation and mesh level ---*/

    if (compressible) {

      /*--- Compressible flow ---*/

      numerics[MESH_0][ADJFLOW_SOL][visc_term] = new CAvgGradCorrected_AdjFlow(nDim, nVar_Adj_Flow, config);
      numerics[MESH_0][ADJFLOW_SOL][visc_bound_term] = new CAvgGrad_AdjFlow(nDim, nVar_Adj_Flow, config);

      for (iMGlevel = 1; iMGlevel <= config->GetnMGLevels(); iMGlevel++) {
        numerics[iMGlevel][ADJFLOW_SOL][visc_term] = new CAvgGrad_AdjFlow(nDim, nVar_Adj_Flow, config);
        numerics[iMGlevel][ADJFLOW_SOL][visc_bound_term] = new CAvgGrad_AdjFlow(nDim, nVar_Adj_Flow, config);
      }

    }

    /*--- Definition of the source term integration scheme for each equation and mesh level ---*/

    for (iMGlevel = 0; iMGlevel <= config->GetnMGLevels(); iMGlevel++) {

      /*--- Note that RANS is incompatible with Axisymmetric or Rotational (Fix it!) ---*/

      if (compressible) {

        if (adj_ns) {

          numerics[iMGlevel][ADJFLOW_SOL][source_first_term] = new CSourceViscous_AdjFlow(nDim, nVar_Adj_Flow, config);

          if (config->GetRotating_Frame() == YES)
            numerics[iMGlevel][ADJFLOW_SOL][source_second_term] = new CSourceRotatingFrame_AdjFlow(nDim, nVar_Adj_Flow, config);
          else
            numerics[iMGlevel][ADJFLOW_SOL][source_second_term] = new CSourceConservative_AdjFlow(nDim, nVar_Adj_Flow, config);

        }

        else {

          if (config->GetRotating_Frame() == YES)
            numerics[iMGlevel][ADJFLOW_SOL][source_first_term] = new CSourceRotatingFrame_AdjFlow(nDim, nVar_Adj_Flow, config);
          else if (config->GetAxisymmetric() == YES)
            numerics[iMGlevel][ADJFLOW_SOL][source_first_term] = new CSourceAxisymmetric_AdjFlow(nDim, nVar_Adj_Flow, config);
          else
            numerics[iMGlevel][ADJFLOW_SOL][source_first_term] = new CSourceNothing(nDim, nVar_Adj_Flow, config);

          numerics[iMGlevel][ADJFLOW_SOL][source_second_term] = new CSourceNothing(nDim, nVar_Adj_Flow, config);

        }

      }

    }

  }

  /*--- Solver definition for the turbulent adjoint problem ---*/
  if (adj_turb) {

    if (config->GetKind_Turb_Model() != TURB_MODEL::SA)
      SU2_MPI::Error("Only the SA turbulence model can be used with the continuous adjoint solver.", CURRENT_FUNCTION);

    /*--- Definition of the convective scheme for each equation and mesh level ---*/
    switch (config->GetKind_ConvNumScheme_AdjTurb()) {
      case NO_CONVECTIVE:
        SU2_MPI::Error("Config file is missing the CONV_NUM_METHOD_ADJTURB option.", CURRENT_FUNCTION);
        break;
      case SPACE_UPWIND :
        for (iMGlevel = 0; iMGlevel <= config->GetnMGLevels(); iMGlevel++)
          numerics[iMGlevel][ADJTURB_SOL][conv_term] = new CUpwSca_AdjTurb(nDim, nVar_Adj_Turb, config);
        break;
      default:
        SU2_MPI::Error("Convective scheme not implemented (adjoint turbulence).", CURRENT_FUNCTION);
        break;
    }

    /*--- Definition of the viscous scheme for each equation and mesh level ---*/
    for (iMGlevel = 0; iMGlevel <= config->GetnMGLevels(); iMGlevel++)
      numerics[iMGlevel][ADJTURB_SOL][visc_term] = new CAvgGradCorrected_AdjTurb(nDim, nVar_Adj_Turb, config);

    /*--- Definition of the source term integration scheme for each equation and mesh level ---*/
    for (iMGlevel = 0; iMGlevel <= config->GetnMGLevels(); iMGlevel++) {
      numerics[iMGlevel][ADJTURB_SOL][source_first_term] = new CSourcePieceWise_AdjTurb(nDim, nVar_Adj_Turb, config);
      numerics[iMGlevel][ADJTURB_SOL][source_second_term] = new CSourceConservative_AdjTurb(nDim, nVar_Adj_Turb, config);
    }

    /*--- Definition of the boundary condition method ---*/
    for (iMGlevel = 0; iMGlevel <= config->GetnMGLevels(); iMGlevel++)
      numerics[iMGlevel][ADJTURB_SOL][conv_bound_term] = new CUpwLin_AdjTurb(nDim, nVar_Adj_Turb, config);

  }

  /*--- Numerics definition for FEM-like problems. ---*/

  if (fem) {
    /*--- Initialize the container for FEA_TERM. This will be the only one for most of the cases. ---*/
    switch (config->GetGeometricConditions()) {
      case STRUCT_DEFORMATION::SMALL:
        switch (config->GetMaterialModel()) {
          case STRUCT_MODEL::LINEAR_ELASTIC:
            numerics[MESH_0][FEA_SOL][fea_term] = new CFEALinearElasticity(nDim, nVar_FEM, config);
            break;
          default:
            SU2_MPI::Error("Material model does not correspond to geometric conditions.", CURRENT_FUNCTION);
            break;
        }
        break;
      case STRUCT_DEFORMATION::LARGE:
        switch (config->GetMaterialModel()) {
          case STRUCT_MODEL::LINEAR_ELASTIC:
            SU2_MPI::Error("Material model does not correspond to geometric conditions.", CURRENT_FUNCTION);
            break;
          case STRUCT_MODEL::NEO_HOOKEAN:
            if (config->GetMaterialCompressibility() == STRUCT_COMPRESS::COMPRESSIBLE) {
              numerics[MESH_0][FEA_SOL][fea_term] = new CFEM_NeoHookean_Comp(nDim, nVar_FEM, config);
            } else {
              SU2_MPI::Error("Material model not implemented.", CURRENT_FUNCTION);
            }
            break;
          case STRUCT_MODEL::KNOWLES:
            if (config->GetMaterialCompressibility() == STRUCT_COMPRESS::NEARLY_INCOMP) {
              numerics[MESH_0][FEA_SOL][fea_term] = new CFEM_Knowles_NearInc(nDim, nVar_FEM, config);
            } else {
              SU2_MPI::Error("Material model not implemented.", CURRENT_FUNCTION);
            }
            break;
          case STRUCT_MODEL::IDEAL_DE:
            if (config->GetMaterialCompressibility() == STRUCT_COMPRESS::NEARLY_INCOMP) {
              numerics[MESH_0][FEA_SOL][fea_term] = new CFEM_IdealDE(nDim, nVar_FEM, config);
            } else {
              SU2_MPI::Error("Material model not implemented.", CURRENT_FUNCTION);
            }
            break;
        }
        break;
    }

    /*--- The following definitions only make sense if we have a non-linear solution. ---*/
    if (config->GetGeometricConditions() == STRUCT_DEFORMATION::LARGE) {

      /*--- This allocates a container for electromechanical effects. ---*/

      bool de_effects = config->GetDE_Effects();
      if (de_effects)
        numerics[MESH_0][FEA_SOL][DE_TERM+offset] = new CFEM_DielectricElastomer(nDim, nVar_FEM, config);

      ifstream properties_file;

      string filename = config->GetFEA_FileName();
      if (nZone > 1)
        filename = config->GetMultizone_FileName(filename, iZone, ".dat");

      properties_file.open(filename.data(), ios::in);

      /*--- In case there is a properties file, containers are allocated for a number of material models. ---*/

      if (!(properties_file.fail())) {
        numerics[MESH_0][FEA_SOL][MAT_NHCOMP+offset]  = new CFEM_NeoHookean_Comp(nDim, nVar_FEM, config);
        numerics[MESH_0][FEA_SOL][MAT_IDEALDE+offset] = new CFEM_IdealDE(nDim, nVar_FEM, config);
        numerics[MESH_0][FEA_SOL][MAT_KNOWLES+offset] = new CFEM_Knowles_NearInc(nDim, nVar_FEM, config);
      }
    }
  }

  /*--- Instantiate the numerics for the mesh solver. ---*/
  if (config->GetDeform_Mesh())
    numerics[MESH_0][MESH_SOL][fea_term] = new CFEAMeshElasticity(nDim, nDim, geometry[MESH_0]->GetnElem(), config);

  } // end "per-thread" allocation loop

}

void CDriver::Numerics_Postprocessing(CNumerics *****numerics, CSolver***, CGeometry**,
                                      CConfig *config, unsigned short val_iInst) {

  for (unsigned short iMGlevel = 0; iMGlevel <= config->GetnMGLevels(); iMGlevel++) {

    for (unsigned int iSol = 0; iSol < MAX_SOLS; iSol++) {

      for (unsigned int iTerm = 0; iTerm < MAX_TERMS*omp_get_max_threads(); iTerm++) {

        delete numerics[val_iInst][iMGlevel][iSol][iTerm];
      }
      delete [] numerics[val_iInst][iMGlevel][iSol];
    }
    delete[] numerics[val_iInst][iMGlevel];
  }
  delete[] numerics[val_iInst];

}

void CDriver::Iteration_Preprocessing(CConfig* config, CIteration *&iteration) const {

  if (rank == MASTER_NODE)
    cout << endl <<"------------------- Iteration Preprocessing ( Zone " << config->GetiZone() <<" ) ------------------" << endl;

  iteration = CIterationFactory::CreateIteration(config->GetKind_Solver(), config);

}

void CDriver::DynamicMesh_Preprocessing(CConfig *config, CGeometry **geometry, CSolver ***solver, CIteration* iteration,
                                        CVolumetricMovement *&grid_movement, CSurfaceMovement *&surface_movement) const{

  /*--- Instantiate the geometry movement classes for the solution of unsteady
   flows on dynamic meshes, including rigid mesh transformations, dynamically
   deforming meshes, and preprocessing of harmonic balance. ---*/

  if (!fem_solver && (config->GetGrid_Movement() || (config->GetDirectDiff() == D_DESIGN))) {
    if (rank == MASTER_NODE)
      cout << "Setting dynamic mesh structure for zone "<< iZone + 1<<"." << endl;
    grid_movement = new CVolumetricMovement(geometry[MESH_0], config);

    surface_movement = new CSurfaceMovement();
    surface_movement->CopyBoundary(geometry[MESH_0], config);
    if (config->GetTime_Marching() == TIME_MARCHING::HARMONIC_BALANCE){
      if (rank == MASTER_NODE) cout << endl <<  "Instance "<< iInst + 1 <<":" << endl;
      iteration->SetGrid_Movement(geometry, surface_movement, grid_movement,  solver, config, 0, iInst);
    }
  }

  if (config->GetDirectDiff() == D_DESIGN) {
    if (rank == MASTER_NODE)
      cout << "Setting surface/volume derivatives." << endl;

    /*--- Set the surface derivatives, i.e. the derivative of the surface mesh nodes with respect to the design variables ---*/

    surface_movement->SetSurface_Derivative(geometry[MESH_0],config);

    /*--- Call the volume deformation routine with derivative mode enabled.
       This computes the derivative of the volume mesh with respect to the surface nodes ---*/

    grid_movement->SetVolume_Deformation(geometry[MESH_0],config, true, true);

    /*--- Update the multi-grid structure to propagate the derivative information to the coarser levels ---*/

    CGeometry::UpdateGeometry(geometry,config);

  }

}

void CDriver::Interface_Preprocessing(CConfig **config, CSolver***** solver, CGeometry**** geometry,
                                      unsigned short** interface_types, CInterface ***interface,
                                      vector<vector<unique_ptr<CInterpolator> > >& interpolation) {

  /*--- Setup interpolation and transfer for all possible donor/target pairs. ---*/

  for (auto target = 0u; target < nZone; target++) {

    for (auto donor = 0u; donor < nZone; donor++) {

      /*--- Aliases to make code less verbose. ---*/
      auto& interface_type = interface_types[donor][target];

      if (donor == target) {
        interface_type = ZONES_ARE_EQUAL;
        continue;
      }
      interface_type = NO_TRANSFER;

      /*--- If there is a common interface setup the interpolation and transfer. ---*/

      if (!CInterpolator::CheckZonesInterface(config[donor], config[target])) {
        interface_type = NO_COMMON_INTERFACE;
      }
      else {
        /*--- Begin the creation of the communication pattern among zones. ---*/

        if (rank == MASTER_NODE) cout << "From zone " << donor << " to zone " << target << ":" << endl;

        /*--- Setup the interpolation. ---*/

        interpolation[donor][target] = unique_ptr<CInterpolator>(CInterpolatorFactory::CreateInterpolator(
                                       geometry, config, interpolation[target][donor].get(), donor, target));

        /*--- The type of variables transferred depends on the donor/target physics. ---*/

        const bool heat_target = config[target]->GetHeatProblem();
        const bool fluid_target = config[target]->GetFluidProblem();
        const bool structural_target = config[target]->GetStructuralProblem();

        const bool heat_donor = config[donor]->GetHeatProblem();
        const bool fluid_donor = config[donor]->GetFluidProblem();
        const bool structural_donor = config[donor]->GetStructuralProblem();

        /*--- Initialize the appropriate transfer strategy. ---*/

        if (rank == MASTER_NODE) cout << " Transferring ";

        if (fluid_donor && structural_target) {
          interface_type = FLOW_TRACTION;
          auto nConst = 2;
          bool conservative = config[target]->GetConservativeInterpolation();
          if(!config[ZONE_0]->GetDiscrete_Adjoint()) {
            interface[donor][target] = new CFlowTractionInterface(nDim, nConst, config[donor], conservative);
          } else {
            interface[donor][target] = new CDiscAdjFlowTractionInterface(nDim, nConst, config[donor], conservative);
          }
          if (rank == MASTER_NODE) cout << "fluid " << (conservative? "forces." : "tractions.") << endl;
        }
        else if (structural_donor && (fluid_target || heat_target)) {
          if (solver_container[target][INST_0][MESH_0][MESH_SOL] == nullptr) {
            SU2_MPI::Error("Mesh deformation was not correctly specified for the fluid/heat zone.\n"
                           "Use DEFORM_MESH=YES, and setup MARKER_DEFORM_MESH=(...)", CURRENT_FUNCTION);
          }
          interface_type = BOUNDARY_DISPLACEMENTS;
          if (!config[donor]->GetTime_Domain()) interface[donor][target] = new CDisplacementsInterface(nDim, 0);
          else interface[donor][target] = new CDisplacementsInterface(2*nDim, 0);
          if (rank == MASTER_NODE) cout << "boundary displacements from the structural solver." << endl;
        }
        else if (fluid_donor && fluid_target) {
          interface_type = SLIDING_INTERFACE;
          auto nVar = solver[donor][INST_0][MESH_0][FLOW_SOL]->GetnPrimVar();
          interface[donor][target] = new CSlidingInterface(nVar, 0);
          if (rank == MASTER_NODE) cout << "sliding interface." << endl;
        }
        else if (heat_donor || heat_target) {
          if (heat_donor && heat_target)
            SU2_MPI::Error("Conjugate heat transfer between solids is not implemented.", CURRENT_FUNCTION);

          const auto fluidZone = heat_target? donor : target;

          if (config[fluidZone]->GetEnergy_Equation() || (config[fluidZone]->GetKind_Regime() == ENUM_REGIME::COMPRESSIBLE))
            interface_type = heat_target? CONJUGATE_HEAT_FS : CONJUGATE_HEAT_SF;
          else if (config[fluidZone]->GetWeakly_Coupled_Heat())
            interface_type = heat_target? CONJUGATE_HEAT_WEAKLY_FS : CONJUGATE_HEAT_WEAKLY_SF;
          else
            interface_type = NO_TRANSFER;

          if (interface_type != NO_TRANSFER) {
            auto nVar = 4;
            interface[donor][target] = new CConjugateHeatInterface(nVar, 0);
            if (rank == MASTER_NODE) cout << "conjugate heat variables." << endl;
          }
          else {
            if (rank == MASTER_NODE) cout << "NO heat variables." << endl;
          }
        }
        else {
          if (solver[donor][INST_0][MESH_0][FLOW_SOL] == nullptr)
            SU2_MPI::Error("Could not determine the number of variables for transfer.", CURRENT_FUNCTION);

          auto nVar = solver[donor][INST_0][MESH_0][FLOW_SOL]->GetnVar();
          interface_type = CONSERVATIVE_VARIABLES;
          interface[donor][target] = new CConservativeVarsInterface(nVar, 0);
          if (rank == MASTER_NODE) cout << "generic conservative variables." << endl;
        }
      }

      /*--- Mixing plane for turbo machinery applications. ---*/

      if (config[donor]->GetBoolMixingPlaneInterface()) {
        interface_type = MIXING_PLANE;
        auto nVar = solver[donor][INST_0][MESH_0][FLOW_SOL]->GetnVar();
        interface[donor][target] = new CMixingPlaneInterface(nVar, 0);
        if (rank == MASTER_NODE) {
          cout << "Set mixing-plane interface from donor zone "
               << donor << " to target zone " << target << "." << endl;
        }
      }

    }

  }

}

void CDriver::StaticMesh_Preprocessing(const CConfig *config, CGeometry** geometry){

  unsigned short iMGlevel, iMGfine;
  unsigned short Kind_Grid_Movement;

  unsigned short iZone = config->GetiZone();

  Kind_Grid_Movement = config->GetKind_GridMovement();

  if (!fem_solver) {

    switch (Kind_Grid_Movement) {

      case ROTATING_FRAME:

        /*--- Steadily rotating frame: set the grid velocities just once
         before the first iteration flow solver. ---*/

        if (rank == MASTER_NODE) {
          cout << endl << " Setting rotating frame grid velocities";
          cout << " for zone " << iZone << "." << endl;
        }

        /*--- Set the grid velocities on all multigrid levels for a steadily
           rotating reference frame. ---*/

        for (iMGlevel = 0; iMGlevel <= config_container[ZONE_0]->GetnMGLevels(); iMGlevel++){
          geometry[iMGlevel]->SetRotationalVelocity(config, true);
          geometry[iMGlevel]->SetShroudVelocity(config);
        }

        break;

      case STEADY_TRANSLATION:

        /*--- Set the translational velocity and hold the grid fixed during
         the calculation (similar to rotating frame, but there is no extra
         source term for translation). ---*/

        if (rank == MASTER_NODE)
          cout << endl << " Setting translational grid velocities." << endl;

        /*--- Set the translational velocity on all grid levels. ---*/

        for (iMGlevel = 0; iMGlevel <= config_container[ZONE_0]->GetnMGLevels(); iMGlevel++)
          geometry_container[iZone][INST_0][iMGlevel]->SetTranslationalVelocity(config, true);

        break;

      default:
        break;
    }

    if (config->GetnMarker_Moving() > 0) {

      /*--- Fixed wall velocities: set the grid velocities only one time
       before the first iteration flow solver. ---*/
      if (rank == MASTER_NODE)
        cout << endl << " Setting the moving wall velocities." << endl;

      geometry[MESH_0]->SetWallVelocity(config, true);

      /*--- Update the grid velocities on the coarser multigrid levels after
        setting the moving wall velocities for the finest mesh. ---*/
      for (iMGlevel = 1; iMGlevel <= config->GetnMGLevels(); iMGlevel++){
        iMGfine = iMGlevel-1;
        geometry[iMGlevel]->SetRestricted_GridVelocity(geometry[iMGfine]);
      }
    }
  } else {

    /*--- Carry out a dynamic cast to CMeshFEM_DG, such that it is not needed to
         define all virtual functions in the base class CGeometry. ---*/
    CMeshFEM_DG *DGMesh = dynamic_cast<CMeshFEM_DG *>(geometry[MESH_0]);

    /*--- Initialize the static mesh movement, if necessary. ---*/
    const unsigned short Kind_Grid_Movement = config->GetKind_GridMovement();
    const bool initStaticMovement = (config->GetGrid_Movement() &&
                                     (Kind_Grid_Movement == MOVING_WALL    ||
                                      Kind_Grid_Movement == ROTATING_FRAME ||
                                      Kind_Grid_Movement == STEADY_TRANSLATION));

    if(initStaticMovement){
      if (rank == MASTER_NODE) cout << "Initialize Static Mesh Movement" << endl;
      DGMesh->InitStaticMeshMovement(config, Kind_Grid_Movement, iZone);
    }
  }

}

void CDriver::Output_Preprocessing(CConfig **config, CConfig *driver_config, COutput **&output, COutput *&driver_output){

  /*--- Definition of the output class (one for each zone). The output class
   manages the writing of all restart, volume solution, surface solution,
   surface comma-separated value, and convergence history files (both in serial
   and in parallel). ---*/

  for (iZone = 0; iZone < nZone; iZone++){

    if (rank == MASTER_NODE)
      cout << endl <<"-------------------- Output Preprocessing ( Zone " << iZone <<" ) --------------------" << endl;

    MAIN_SOLVER kindSolver = config[iZone]->GetKind_Solver();

    output[iZone] = COutputFactory::CreateOutput(kindSolver, config[iZone], nDim);

    /*--- If dry-run is used, do not open/overwrite history file. ---*/
    output[iZone]->PreprocessHistoryOutput(config[iZone], !dry_run);

    output[iZone]->PreprocessVolumeOutput(config[iZone]);

  }

  if (driver_config->GetMultizone_Problem()){
    if (rank == MASTER_NODE)
      cout << endl <<"------------------- Output Preprocessing ( Multizone ) ------------------" << endl;

    driver_output = COutputFactory::CreateMultizoneOutput(driver_config, config, nDim);

    driver_output->PreprocessMultizoneHistoryOutput(output, config, driver_config, !dry_run);
  }

  /*--- Check for an unsteady restart. Update ExtIter if necessary. ---*/
  if (config_container[ZONE_0]->GetTime_Domain() && config_container[ZONE_0]->GetRestart())
    TimeIter = config_container[ZONE_0]->GetRestart_Iter();

}


void CDriver::Turbomachinery_Preprocessing(CConfig** config, CGeometry**** geometry, CSolver***** solver,
                                           CInterface*** interface){

  unsigned short donorZone,targetZone, nMarkerInt, iMarkerInt;
  unsigned short nSpanMax = 0;
  bool restart   = (config[ZONE_0]->GetRestart() || config[ZONE_0]->GetRestart_Flow());
  mixingplane = config[ZONE_0]->GetBoolMixingPlaneInterface();
  bool discrete_adjoint = config[ZONE_0]->GetDiscrete_Adjoint();
  su2double areaIn, areaOut, nBlades, flowAngleIn, flowAngleOut;

  /*--- Create turbovertex structure ---*/
  if (rank == MASTER_NODE) cout<<endl<<"Initialize Turbo Vertex Structure." << endl;
  for (iZone = 0; iZone < nZone; iZone++) {
    if (config[iZone]->GetBoolTurbomachinery()){
      geometry[iZone][INST_0][MESH_0]->ComputeNSpan(config[iZone], iZone, INFLOW, true);
      geometry[iZone][INST_0][MESH_0]->ComputeNSpan(config[iZone], iZone, OUTFLOW, true);
      if (rank == MASTER_NODE) cout <<"Number of span-wise sections in Zone "<< iZone<<": "<< config[iZone]->GetnSpanWiseSections() <<"."<< endl;
      if (config[iZone]->GetnSpanWiseSections() > nSpanMax){
        nSpanMax = config[iZone]->GetnSpanWiseSections();
      }

      config[ZONE_0]->SetnSpan_iZones(config[iZone]->GetnSpanWiseSections(), iZone);

      geometry[iZone][INST_0][MESH_0]->SetTurboVertex(config[iZone], iZone, INFLOW, true);
      geometry[iZone][INST_0][MESH_0]->SetTurboVertex(config[iZone], iZone, OUTFLOW, true);
    }
  }

  /*--- Set maximum number of Span among all zones ---*/
  for (iZone = 0; iZone < nZone; iZone++) {
    if (config[iZone]->GetBoolTurbomachinery()){
      config[iZone]->SetnSpanMaxAllZones(nSpanMax);
    }
  }
  if (rank == MASTER_NODE) cout<<"Max number of span-wise sections among all zones: "<< nSpanMax<<"."<< endl;


  if (rank == MASTER_NODE) cout<<"Initialize solver containers for average and performance quantities." << endl;
  for (iZone = 0; iZone < nZone; iZone++) {
    solver[iZone][INST_0][MESH_0][FLOW_SOL]->InitTurboContainers(geometry[iZone][INST_0][MESH_0],config[iZone]);
  }

//TODO(turbo) make it general for turbo HB
  if (rank == MASTER_NODE) cout<<"Compute inflow and outflow average geometric quantities." << endl;
  for (iZone = 0; iZone < nZone; iZone++) {
    geometry[iZone][INST_0][MESH_0]->SetAvgTurboValue(config[iZone], iZone, INFLOW, true);
    geometry[iZone][INST_0][MESH_0]->SetAvgTurboValue(config[iZone],iZone, OUTFLOW, true);
    geometry[iZone][INST_0][MESH_0]->GatherInOutAverageValues(config[iZone], true);
  }


  if(mixingplane){
    if (rank == MASTER_NODE) cout << "Set span-wise sections between zones on Mixing-Plane interface." << endl;
    for (donorZone = 0; donorZone < nZone; donorZone++) {
      for (targetZone = 0; targetZone < nZone; targetZone++) {
        if (targetZone != donorZone){
          interface[donorZone][targetZone]->SetSpanWiseLevels(config[donorZone], config[targetZone]);
        }
      }
    }
  }

  if (rank == MASTER_NODE) cout << "Transfer average geometric quantities to zone 0." << endl;
  for (iZone = 1; iZone < nZone; iZone++) {
    interface[iZone][ZONE_0]->GatherAverageTurboGeoValues(geometry[iZone][INST_0][MESH_0],geometry[ZONE_0][INST_0][MESH_0], iZone);
  }

  /*--- Transfer number of blade to ZONE_0 to correctly compute turbo performance---*/
  for (iZone = 1; iZone < nZone; iZone++) {
    nBlades = config[iZone]->GetnBlades(iZone);
    config[ZONE_0]->SetnBlades(iZone, nBlades);
  }

  if (rank == MASTER_NODE){
    for (iZone = 0; iZone < nZone; iZone++) {
    areaIn  = geometry[iZone][INST_0][MESH_0]->GetSpanAreaIn(iZone, config[iZone]->GetnSpanWiseSections());
    areaOut = geometry[iZone][INST_0][MESH_0]->GetSpanAreaOut(iZone, config[iZone]->GetnSpanWiseSections());
    nBlades = config[iZone]->GetnBlades(iZone);
    cout << "Inlet area for Row "<< iZone + 1<< ": " << areaIn*10000.0 <<" cm^2."  <<endl;
    cout << "Oulet area for Row "<< iZone + 1<< ": " << areaOut*10000.0 <<" cm^2."  <<endl;
    cout << "Recomputed number of blades for Row "<< iZone + 1 << ": " << nBlades<<"."  <<endl;
    }
  }


  if(mixingplane){
    if (rank == MASTER_NODE) cout<<"Preprocessing of the Mixing-Plane Interface." << endl;
    for (donorZone = 0; donorZone < nZone; donorZone++) {
      nMarkerInt     = config_container[donorZone]->GetnMarker_MixingPlaneInterface()/2;
      for (iMarkerInt = 1; iMarkerInt <= nMarkerInt; iMarkerInt++){
        for (targetZone = 0; targetZone < nZone; targetZone++) {
          if (targetZone != donorZone){
            interface[donorZone][targetZone]->PreprocessAverage(geometry[donorZone][INST_0][MESH_0], geometry[targetZone][INST_0][MESH_0],
                config[donorZone], config[targetZone],
                iMarkerInt);
          }
        }
      }
    }
  }

  if(!restart && !discrete_adjoint){
    if (rank == MASTER_NODE) cout<<"Initialize turbomachinery solution quantities." << endl;
    for(iZone = 0; iZone < nZone; iZone++) {
      solver[iZone][INST_0][MESH_0][FLOW_SOL]->SetFreeStream_TurboSolution(config[iZone]);
    }
  }

  if (rank == MASTER_NODE) cout<<"Initialize inflow and outflow average solution quantities." << endl;
  for(iZone = 0; iZone < nZone; iZone++) {
    solver[iZone][INST_0][MESH_0][FLOW_SOL]->PreprocessAverage(solver[iZone][INST_0][MESH_0], geometry[iZone][INST_0][MESH_0],config[iZone],INFLOW);
    solver[iZone][INST_0][MESH_0][FLOW_SOL]->PreprocessAverage(solver[iZone][INST_0][MESH_0], geometry[iZone][INST_0][MESH_0],config[iZone],OUTFLOW);
    solver[iZone][INST_0][MESH_0][FLOW_SOL]->TurboAverageProcess(solver[iZone][INST_0][MESH_0], geometry[iZone][INST_0][MESH_0],config[iZone],INFLOW);
    solver[iZone][INST_0][MESH_0][FLOW_SOL]->TurboAverageProcess(solver[iZone][INST_0][MESH_0], geometry[iZone][INST_0][MESH_0],config[iZone],OUTFLOW);
    solver[iZone][INST_0][MESH_0][FLOW_SOL]->GatherInOutAverageValues(config[iZone], geometry[iZone][INST_0][MESH_0]);
    if (rank == MASTER_NODE){
      flowAngleIn = solver[iZone][INST_0][MESH_0][FLOW_SOL]->GetTurboVelocityIn(iZone, config[iZone]->GetnSpanWiseSections())[1];
      flowAngleIn /= solver[iZone][INST_0][MESH_0][FLOW_SOL]->GetTurboVelocityIn(iZone, config[iZone]->GetnSpanWiseSections())[0];
      flowAngleIn = atan(flowAngleIn)*180.0/PI_NUMBER;
      cout << "Inlet flow angle for Row "<< iZone + 1<< ": "<< flowAngleIn <<"°."  <<endl;
      flowAngleOut = solver[iZone][INST_0][MESH_0][FLOW_SOL]->GetTurboVelocityOut(iZone, config[iZone]->GetnSpanWiseSections())[1];
      flowAngleOut /= solver[iZone][INST_0][MESH_0][FLOW_SOL]->GetTurboVelocityOut(iZone, config[iZone]->GetnSpanWiseSections())[0];
      flowAngleOut = atan(flowAngleOut)*180.0/PI_NUMBER;
      cout << "Outlet flow angle for Row "<< iZone + 1<< ": "<< flowAngleOut <<"°."  <<endl;

    }
  }

}

CDriver::~CDriver(void) {}

void CDriver::Print_DirectResidual(RECORDING kind_recording) {

  if (!(rank == MASTER_NODE && kind_recording == RECORDING::SOLUTION_VARIABLES)) return;

  const bool multizone = config_container[ZONE_0]->GetMultizone_Problem();

  /*--- Helper lambda func to return lenghty [iVar][iZone] string.  ---*/
  auto iVar_iZone2string = [&](unsigned short ivar, unsigned short izone) {
    if (multizone)
      return "[" + std::to_string(ivar) + "][" + std::to_string(izone) + "]";
    else
      return "[" + std::to_string(ivar) + "]";
  };

  /*--- Print residuals in the first iteration ---*/

  const unsigned short fieldWidth = 15;
  PrintingToolbox::CTablePrinter RMSTable(&std::cout);
  RMSTable.SetPrecision(config_container[ZONE_0]->GetOutput_Precision());

  /*--- The CTablePrinter requires two sweeps:
    *--- 0. Add the colum names (addVals=0=false) plus CTablePrinter.PrintHeader()
    *--- 1. Add the RMS-residual values (addVals=1=true) plus CTablePrinter.PrintFooter() ---*/
  for (int addVals = 0; addVals < 2; addVals++) {

    for (unsigned short iZone = 0; iZone < nZone; iZone++) {

      auto solvers = solver_container[iZone][INST_0][MESH_0];
      auto configs = config_container[iZone];

      /*--- Note: the FEM-Flow solvers are availalbe for disc. adjoint runs only for SingleZone. ---*/
      if (configs->GetFluidProblem() || configs->GetFEMSolver()) {

        for (unsigned short iVar = 0; iVar < solvers[FLOW_SOL]->GetnVar(); iVar++) {
          if (!addVals)
            RMSTable.AddColumn("rms_Flow" + iVar_iZone2string(iVar, iZone), fieldWidth);
          else
            RMSTable << log10(solvers[FLOW_SOL]->GetRes_RMS(iVar));
        }

        if (configs->GetKind_Turb_Model() != TURB_MODEL::NONE && !configs->GetFrozen_Visc_Disc()) {
          for (unsigned short iVar = 0; iVar < solvers[TURB_SOL]->GetnVar(); iVar++) {
            if (!addVals)
              RMSTable.AddColumn("rms_Turb" + iVar_iZone2string(iVar, iZone), fieldWidth);
            else
              RMSTable << log10(solvers[TURB_SOL]->GetRes_RMS(iVar));
          }
        }

        if (configs->GetKind_Species_Model() != SPECIES_MODEL::NONE) {
          for (unsigned short iVar = 0; iVar < solvers[SPECIES_SOL]->GetnVar(); iVar++) {
            if (!addVals)
              RMSTable.AddColumn("rms_Spec" + iVar_iZone2string(iVar, iZone), fieldWidth);
            else
              RMSTable << log10(solvers[SPECIES_SOL]->GetRes_RMS(iVar));
          }
        }

        if (!multizone && configs->GetWeakly_Coupled_Heat()){
          if (!addVals) RMSTable.AddColumn("rms_Heat" + iVar_iZone2string(0, iZone), fieldWidth);
          else RMSTable << log10(solvers[HEAT_SOL]->GetRes_RMS(0));
        }

        if (configs->AddRadiation()) {
          if (!addVals) RMSTable.AddColumn("rms_Rad" + iVar_iZone2string(0, iZone), fieldWidth);
          else RMSTable << log10(solvers[RAD_SOL]->GetRes_RMS(0));
        }

      }
      else if (configs->GetStructuralProblem()) {

        if (configs->GetGeometricConditions() == STRUCT_DEFORMATION::LARGE){
          if (!addVals) {
            RMSTable.AddColumn("UTOL-A", fieldWidth);
            RMSTable.AddColumn("RTOL-A", fieldWidth);
            RMSTable.AddColumn("ETOL-A", fieldWidth);
          }
          else {
            RMSTable << log10(solvers[FEA_SOL]->GetRes_FEM(0))
                     << log10(solvers[FEA_SOL]->GetRes_FEM(1))
                     << log10(solvers[FEA_SOL]->GetRes_FEM(2));
          }
        }
        else{
          if (!addVals) {
            RMSTable.AddColumn("log10[RMS Ux]", fieldWidth);
            RMSTable.AddColumn("log10[RMS Uy]", fieldWidth);
            if (nDim == 3) RMSTable.AddColumn("log10[RMS Uz]", fieldWidth);
          }
          else {
            RMSTable << log10(solvers[FEA_SOL]->GetRes_FEM(0))
                     << log10(solvers[FEA_SOL]->GetRes_FEM(1));
            if (nDim == 3) RMSTable << log10(solvers[FEA_SOL]->GetRes_FEM(2));
          }
        }

      }
      else if (configs->GetHeatProblem()) {

        if (!addVals) RMSTable.AddColumn("rms_Heat" + iVar_iZone2string(0, iZone), fieldWidth);
        else RMSTable << log10(solvers[HEAT_SOL]->GetRes_RMS(0));
      } else {
        SU2_MPI::Error("Invalid KindSolver for CDiscAdj-MultiZone/SingleZone-Driver.", CURRENT_FUNCTION);
      }
    } // loop iZone

    if (!addVals) RMSTable.PrintHeader();
    else RMSTable.PrintFooter();

  } // for addVals

  cout << "\n-------------------------------------------------------------------------\n" << endl;

}

CFluidDriver::CFluidDriver(char* confFile, unsigned short val_nZone, SU2_Comm MPICommunicator) : CDriver(confFile, val_nZone, MPICommunicator, false) {
  Max_Iter = config_container[ZONE_0]->GetnInner_Iter();
}

CFluidDriver::~CFluidDriver(void) { }

void CFluidDriver::StartSolver(){

#ifdef VTUNEPROF
  __itt_resume();
#endif

  /*--- Main external loop of the solver. Within this loop, each iteration ---*/

  if (rank == MASTER_NODE){
    cout << endl <<"------------------------------ Begin Solver -----------------------------" << endl;
  }

  unsigned long Iter = 0;
  while ( Iter < Max_Iter ) {

    /*--- Perform some external iteration preprocessing. ---*/

    Preprocess(Iter);

    /*--- Perform a dynamic mesh update if required. ---*/
    /*--- For the Disc.Adj. of a case with (rigidly) moving grid, the appropriate
          mesh cordinates are read from the restart files. ---*/
    if (!fem_solver &&
        !(config_container[ZONE_0]->GetGrid_Movement() && config_container[ZONE_0]->GetDiscrete_Adjoint())) {
      DynamicMeshUpdate(Iter);
    }

    /*--- Run a single iteration of the problem (fluid, elasticity, heat, ...). ---*/

    Run();

    /*--- Update the solution for dual time stepping strategy ---*/

    Update();

    /*--- Terminate the simulation if only the Jacobian must be computed. ---*/
    if (config_container[ZONE_0]->GetJacobian_Spatial_Discretization_Only()) break;

    /*--- Monitor the computations after each iteration. ---*/

    Monitor(Iter);

    /*--- Output the solution in files. ---*/

    Output(Iter);

    /*--- If the convergence criteria has been met, terminate the simulation. ---*/

    if (StopCalc) break;

    Iter++;

  }
#ifdef VTUNEPROF
  __itt_pause();
#endif
}


void CFluidDriver::Preprocess(unsigned long Iter) {

  /*--- Set the value of the external iteration and physical time. ---*/

  for (iZone = 0; iZone < nZone; iZone++) {
    config_container[iZone]->SetInnerIter(Iter);
    if (config_container[iZone]->GetTime_Marching() != TIME_MARCHING::STEADY)
      config_container[iZone]->SetPhysicalTime(static_cast<su2double>(Iter)*config_container[iZone]->GetDelta_UnstTimeND());
    else
      config_container[iZone]->SetPhysicalTime(0.0);
  }

  /*--- Set the initial condition for EULER/N-S/RANS and for a non FSI simulation ---*/

  if(!fsi) {
    for (iZone = 0; iZone < nZone; iZone++) {
      if (config_container[iZone]->GetFluidProblem()) {
        for (iInst = 0; iInst < nInst[iZone]; iInst++) {
          solver_container[iZone][iInst][MESH_0][FLOW_SOL]->SetInitialCondition(geometry_container[iZone][INST_0], solver_container[iZone][iInst], config_container[iZone], Iter);
        }
      }
    }
  }
}

void CFluidDriver::Run() {

  unsigned short iZone, jZone, checkConvergence;
  unsigned long IntIter, nIntIter;
  bool unsteady;

  /*--- Run a single iteration of a multi-zone problem by looping over all
   zones and executing the iterations. Note that data transers between zones
   and other intermediate procedures may be required. ---*/

  unsteady = (config_container[MESH_0]->GetTime_Marching() == TIME_MARCHING::DT_STEPPING_1ST) ||
             (config_container[MESH_0]->GetTime_Marching() == TIME_MARCHING::DT_STEPPING_2ND);

  /*--- Zone preprocessing ---*/

  for (iZone = 0; iZone < nZone; iZone++)
    iteration_container[iZone][INST_0]->Preprocess(output_container[iZone], integration_container, geometry_container, solver_container, numerics_container, config_container, surface_movement, grid_movement, FFDBox, iZone, INST_0);

  /*--- Updating zone interface communication patterns,
   needed only for unsteady simulation since for steady problems
   this is done once in the interpolator_container constructor
   at the beginning of the computation ---*/

  if ( unsteady ) {
    for (iZone = 0; iZone < nZone; iZone++) {
      for (jZone = 0; jZone < nZone; jZone++)
        if(jZone != iZone && interpolator_container[iZone][jZone] != nullptr)
        interpolator_container[iZone][jZone]->SetTransferCoeff(config_container);
    }
  }

  /*--- Begin Unsteady pseudo-time stepping internal loop, if not unsteady it does only one step --*/

  if (unsteady)
    nIntIter = config_container[MESH_0]->GetnInner_Iter();
  else
    nIntIter = 1;

  for (IntIter = 0; IntIter < nIntIter; IntIter++) {

    /*--- At each pseudo time-step updates transfer data ---*/
    for (iZone = 0; iZone < nZone; iZone++)
      for (jZone = 0; jZone < nZone; jZone++)
        if(jZone != iZone && interface_container[iZone][jZone] != nullptr)
          Transfer_Data(iZone, jZone);

    /*--- For each zone runs one single iteration ---*/

    for (iZone = 0; iZone < nZone; iZone++) {
      config_container[iZone]->SetInnerIter(IntIter);
      iteration_container[iZone][INST_0]->Iterate(output_container[iZone], integration_container, geometry_container, solver_container, numerics_container,
                                                  config_container, surface_movement, grid_movement, FFDBox, iZone, INST_0);
    }

    /*--- Check convergence in each zone --*/

    checkConvergence = 0;
    for (iZone = 0; iZone < nZone; iZone++)
    checkConvergence += (int) integration_container[iZone][INST_0][FLOW_SOL]->GetConvergence();

    /*--- If convergence was reached in every zone --*/

  if (checkConvergence == nZone) break;
  }

}

void CFluidDriver::Transfer_Data(unsigned short donorZone, unsigned short targetZone) {

  auto BroadcastData = [&](unsigned int solIdx) {
    interface_container[donorZone][targetZone]->BroadcastData(*interpolator_container[donorZone][targetZone].get(),
      solver_container[donorZone][INST_0][MESH_0][solIdx], solver_container[targetZone][INST_0][MESH_0][solIdx],
      geometry_container[donorZone][INST_0][MESH_0], geometry_container[targetZone][INST_0][MESH_0],
      config_container[donorZone], config_container[targetZone]);
  };
  BroadcastData(FLOW_SOL);

  if (config_container[targetZone]->GetKind_Solver() == MAIN_SOLVER::RANS) {
    BroadcastData(TURB_SOL);
  }
  if (config_container[targetZone]->GetKind_Species_Model() != SPECIES_MODEL::NONE) {
    BroadcastData(SPECIES_SOL);
  }
}

void CFluidDriver::Update() {

  for(iZone = 0; iZone < nZone; iZone++)
    iteration_container[iZone][INST_0]->Update(output_container[iZone], integration_container, geometry_container,
         solver_container, numerics_container, config_container,
         surface_movement, grid_movement, FFDBox, iZone, INST_0);
}

void CFluidDriver::DynamicMeshUpdate(unsigned long TimeIter) {

  bool harmonic_balance;

  for (iZone = 0; iZone < nZone; iZone++) {
   harmonic_balance = (config_container[iZone]->GetTime_Marching() == TIME_MARCHING::HARMONIC_BALANCE);
    /*--- Dynamic mesh update ---*/
    if ((config_container[iZone]->GetGrid_Movement()) && (!harmonic_balance)) {
      iteration_container[iZone][INST_0]->SetGrid_Movement(geometry_container[iZone][INST_0], surface_movement[iZone], grid_movement[iZone][INST_0], solver_container[iZone][INST_0], config_container[iZone], 0, TimeIter );
    }
  }

}
bool CFluidDriver::Monitor(unsigned long ExtIter) {

  /*--- Synchronization point after a single solver iteration. Compute the
   wall clock time required. ---*/

  StopTime = SU2_MPI::Wtime();

  IterCount++;
  UsedTime = (StopTime - StartTime) + UsedTimeCompute;

  /*--- Check if there is any change in the runtime parameters ---*/

  CConfig *runtime = nullptr;
  strcpy(runtime_file_name, "runtime.dat");
  runtime = new CConfig(runtime_file_name, config_container[ZONE_0]);
  runtime->SetTimeIter(ExtIter);
  delete runtime;

  /*--- Check whether the current simulation has reached the specified
   convergence criteria, and set StopCalc to true, if so. ---*/

  switch (config_container[ZONE_0]->GetKind_Solver()) {
    case MAIN_SOLVER::EULER: case MAIN_SOLVER::NAVIER_STOKES: case MAIN_SOLVER::RANS:
    case MAIN_SOLVER::NEMO_EULER: case MAIN_SOLVER::NEMO_NAVIER_STOKES:
      StopCalc = integration_container[ZONE_0][INST_0][FLOW_SOL]->GetConvergence(); break;
    case MAIN_SOLVER::HEAT_EQUATION:
      StopCalc = integration_container[ZONE_0][INST_0][HEAT_SOL]->GetConvergence(); break;
    case MAIN_SOLVER::FEM_ELASTICITY:
      StopCalc = integration_container[ZONE_0][INST_0][FEA_SOL]->GetConvergence(); break;
    case MAIN_SOLVER::ADJ_EULER: case MAIN_SOLVER::ADJ_NAVIER_STOKES: case MAIN_SOLVER::ADJ_RANS:
    case MAIN_SOLVER::DISC_ADJ_EULER: case MAIN_SOLVER::DISC_ADJ_NAVIER_STOKES: case MAIN_SOLVER::DISC_ADJ_RANS:
    case MAIN_SOLVER::DISC_ADJ_INC_EULER: case MAIN_SOLVER::DISC_ADJ_INC_NAVIER_STOKES: case MAIN_SOLVER::DISC_ADJ_INC_RANS:
    case MAIN_SOLVER::DISC_ADJ_FEM_EULER: case MAIN_SOLVER::DISC_ADJ_FEM_NS: case MAIN_SOLVER::DISC_ADJ_FEM_RANS:
      StopCalc = integration_container[ZONE_0][INST_0][ADJFLOW_SOL]->GetConvergence(); break;
    default:
      break;
  }

  /*--- Set StopCalc to true if max. number of iterations has been reached ---*/

  StopCalc = StopCalc || (ExtIter == Max_Iter - 1);

  return StopCalc;

}


void CFluidDriver::Output(unsigned long InnerIter) {

  for (iZone = 0; iZone < nZone; iZone++) {
    const auto inst = config_container[iZone]->GetiInst();

    for (iInst = 0; iInst < nInst[iZone]; ++iInst) {
      config_container[iZone]->SetiInst(iInst);
      output_container[iZone]->SetResult_Files(geometry_container[iZone][iInst][MESH_0],
                                               config_container[iZone],
                                               solver_container[iZone][iInst][MESH_0],
                                               InnerIter, StopCalc);
    }
    config_container[iZone]->SetiInst(inst);
  }

}


CTurbomachineryDriver::CTurbomachineryDriver(char* confFile, unsigned short val_nZone,
                                             SU2_Comm MPICommunicator):
                                             CFluidDriver(confFile, val_nZone, MPICommunicator) {

  output_legacy = COutputFactory::CreateLegacyOutput(config_container[ZONE_0]);

  /*--- LEGACY OUTPUT (going to be removed soon) --- */

  /*--- Open the convergence history file ---*/
  ConvHist_file = nullptr;
  ConvHist_file = new ofstream*[nZone];
  for (iZone = 0; iZone < nZone; iZone++) {
    ConvHist_file[iZone] = nullptr;
    if (rank == MASTER_NODE){
      ConvHist_file[iZone] = new ofstream[nInst[iZone]];
      for (iInst = 0; iInst < nInst[iZone]; iInst++) {
        output_legacy->SetConvHistory_Header(&ConvHist_file[iZone][iInst], config_container[iZone], iZone, iInst);
      }
    }
  }

  if (nZone > 1){
    Max_Iter = config_container[ZONE_0]->GetnOuter_Iter();
  }
}

CTurbomachineryDriver::~CTurbomachineryDriver(void) {
  if (rank == MASTER_NODE){
    /*--- Close the convergence history file. ---*/
    for (iZone = 0; iZone < nZone; iZone++) {
      for (iInst = 0; iInst < 1; iInst++) {
        ConvHist_file[iZone][iInst].close();
      }
      delete [] ConvHist_file[iZone];
    }
    delete [] ConvHist_file;
  }
}

void CTurbomachineryDriver::Run() {

  /*--- Run a single iteration of a multi-zone problem by looping over all
   zones and executing the iterations. Note that data transers between zones
   and other intermediate procedures may be required. ---*/

  for (iZone = 0; iZone < nZone; iZone++) {
    iteration_container[iZone][INST_0]->Preprocess(output_container[iZone], integration_container, geometry_container,
                                           solver_container, numerics_container, config_container,
                                           surface_movement, grid_movement, FFDBox, iZone, INST_0);
  }

  /* --- Update the mixing-plane interface ---*/
  for (iZone = 0; iZone < nZone; iZone++) {
    if(mixingplane)SetMixingPlane(iZone);
  }

  for (iZone = 0; iZone < nZone; iZone++) {
    iteration_container[iZone][INST_0]->Iterate(output_container[iZone], integration_container, geometry_container,
                                        solver_container, numerics_container, config_container,
                                        surface_movement, grid_movement, FFDBox, iZone, INST_0);
  }

  for (iZone = 0; iZone < nZone; iZone++) {
    iteration_container[iZone][INST_0]->Postprocess(output_container[iZone], integration_container, geometry_container,
                                      solver_container, numerics_container, config_container,
                                      surface_movement, grid_movement, FFDBox, iZone, INST_0);
  }

  if (rank == MASTER_NODE){
    SetTurboPerformance(ZONE_0);
  }


}

void CTurbomachineryDriver::SetMixingPlane(unsigned short donorZone){

  unsigned short targetZone, nMarkerInt, iMarkerInt ;
  nMarkerInt     = config_container[donorZone]->GetnMarker_MixingPlaneInterface()/2;

  /* --- transfer the average value from the donorZone to the targetZone*/
  for (iMarkerInt = 1; iMarkerInt <= nMarkerInt; iMarkerInt++){
    for (targetZone = 0; targetZone < nZone; targetZone++) {
      if (targetZone != donorZone){
        interface_container[donorZone][targetZone]->AllgatherAverage(solver_container[donorZone][INST_0][MESH_0][FLOW_SOL],solver_container[targetZone][INST_0][MESH_0][FLOW_SOL],
            geometry_container[donorZone][INST_0][MESH_0],geometry_container[targetZone][INST_0][MESH_0],
            config_container[donorZone], config_container[targetZone], iMarkerInt );
      }
    }
  }
}

void CTurbomachineryDriver::SetTurboPerformance(unsigned short targetZone){

  unsigned short donorZone;
  //IMPORTANT this approach of multi-zone performances rely upon the fact that turbomachinery markers follow the natural (stator-rotor) development of the real machine.
  /* --- transfer the local turboperfomance quantities (for each blade)  from all the donorZones to the targetZone (ZONE_0) ---*/
  for (donorZone = 1; donorZone < nZone; donorZone++) {
    interface_container[donorZone][targetZone]->GatherAverageValues(solver_container[donorZone][INST_0][MESH_0][FLOW_SOL],solver_container[targetZone][INST_0][MESH_0][FLOW_SOL], donorZone);
  }

  /* --- compute turboperformance for each stage and the global machine ---*/

 output_legacy->ComputeTurboPerformance(solver_container[targetZone][INST_0][MESH_0][FLOW_SOL], geometry_container[targetZone][INST_0][MESH_0], config_container[targetZone]);

}


bool CTurbomachineryDriver::Monitor(unsigned long ExtIter) {

  su2double rot_z_ini, rot_z_final ,rot_z;
  su2double outPres_ini, outPres_final, outPres;
  unsigned long rampFreq, finalRamp_Iter;
  unsigned short iMarker, KindBC, KindBCOption;
  string Marker_Tag;

  bool print;

  /*--- Synchronization point after a single solver iteration. Compute the
   wall clock time required. ---*/

  StopTime = SU2_MPI::Wtime();

  IterCount++;
  UsedTime = (StopTime - StartTime);


  /*--- Check if there is any change in the runtime parameters ---*/
  CConfig *runtime = nullptr;
  strcpy(runtime_file_name, "runtime.dat");
  runtime = new CConfig(runtime_file_name, config_container[ZONE_0]);
  runtime->SetInnerIter(ExtIter);
  delete runtime;

  /*--- Update the convergence history file (serial and parallel computations). ---*/

  for (iZone = 0; iZone < nZone; iZone++) {
    for (iInst = 0; iInst < nInst[iZone]; iInst++)
      output_legacy->SetConvHistory_Body(&ConvHist_file[iZone][iInst], geometry_container, solver_container,
          config_container, integration_container, false, UsedTime, iZone, iInst);
  }

  /*--- ROTATING FRAME Ramp: Compute the updated rotational velocity. ---*/
  if (config_container[ZONE_0]->GetGrid_Movement() && config_container[ZONE_0]->GetRampRotatingFrame()) {
    rampFreq       = SU2_TYPE::Int(config_container[ZONE_0]->GetRampRotatingFrame_Coeff(1));
    finalRamp_Iter = SU2_TYPE::Int(config_container[ZONE_0]->GetRampRotatingFrame_Coeff(2));
    rot_z_ini = config_container[ZONE_0]->GetRampRotatingFrame_Coeff(0);
    print = false;
    if(ExtIter % rampFreq == 0 &&  ExtIter <= finalRamp_Iter){

      for (iZone = 0; iZone < nZone; iZone++) {
        rot_z_final = config_container[iZone]->GetFinalRotation_Rate_Z();
        if(abs(rot_z_final) > 0.0){
          rot_z = rot_z_ini + ExtIter*( rot_z_final - rot_z_ini)/finalRamp_Iter;
          config_container[iZone]->SetRotation_Rate(2, rot_z);
          if(rank == MASTER_NODE && print && ExtIter > 0) {
            cout << endl << " Updated rotating frame grid velocities";
            cout << " for zone " << iZone << "." << endl;
          }
          geometry_container[iZone][INST_0][MESH_0]->SetRotationalVelocity(config_container[iZone], print);
          geometry_container[iZone][INST_0][MESH_0]->SetShroudVelocity(config_container[iZone]);
        }
      }

      for (iZone = 0; iZone < nZone; iZone++) {
        geometry_container[iZone][INST_0][MESH_0]->SetAvgTurboValue(config_container[iZone], iZone, INFLOW, false);
        geometry_container[iZone][INST_0][MESH_0]->SetAvgTurboValue(config_container[iZone],iZone, OUTFLOW, false);
        geometry_container[iZone][INST_0][MESH_0]->GatherInOutAverageValues(config_container[iZone], false);

      }

      for (iZone = 1; iZone < nZone; iZone++) {
        interface_container[iZone][ZONE_0]->GatherAverageTurboGeoValues(geometry_container[iZone][INST_0][MESH_0],geometry_container[ZONE_0][INST_0][MESH_0], iZone);
      }

    }
  }


  /*--- Outlet Pressure Ramp: Compute the updated rotational velocity. ---*/
  if (config_container[ZONE_0]->GetRampOutletPressure()) {
    rampFreq       = SU2_TYPE::Int(config_container[ZONE_0]->GetRampOutletPressure_Coeff(1));
    finalRamp_Iter = SU2_TYPE::Int(config_container[ZONE_0]->GetRampOutletPressure_Coeff(2));
    outPres_ini    = config_container[ZONE_0]->GetRampOutletPressure_Coeff(0);
    outPres_final  = config_container[ZONE_0]->GetFinalOutletPressure();

    if(ExtIter % rampFreq == 0 &&  ExtIter <= finalRamp_Iter){
      outPres = outPres_ini + ExtIter*(outPres_final - outPres_ini)/finalRamp_Iter;
      if(rank == MASTER_NODE) config_container[ZONE_0]->SetMonitotOutletPressure(outPres);

      for (iZone = 0; iZone < nZone; iZone++) {
        for (iMarker = 0; iMarker < config_container[iZone]->GetnMarker_All(); iMarker++) {
          KindBC = config_container[iZone]->GetMarker_All_KindBC(iMarker);
          switch (KindBC) {
          case RIEMANN_BOUNDARY:
            Marker_Tag         = config_container[iZone]->GetMarker_All_TagBound(iMarker);
            KindBCOption       = config_container[iZone]->GetKind_Data_Riemann(Marker_Tag);
            if(KindBCOption == STATIC_PRESSURE || KindBCOption == RADIAL_EQUILIBRIUM ){
              SU2_MPI::Error("Outlet pressure ramp only implemented for NRBC", CURRENT_FUNCTION);
            }
            break;
          case GILES_BOUNDARY:
            Marker_Tag         = config_container[iZone]->GetMarker_All_TagBound(iMarker);
            KindBCOption       = config_container[iZone]->GetKind_Data_Giles(Marker_Tag);
            if(KindBCOption == STATIC_PRESSURE || KindBCOption == STATIC_PRESSURE_1D || KindBCOption == RADIAL_EQUILIBRIUM ){
              config_container[iZone]->SetGiles_Var1(outPres, Marker_Tag);
            }
            break;
          }
        }
      }
    }
  }


  /*--- Check whether the current simulation has reached the specified
   convergence criteria, and set StopCalc to true, if so. ---*/

  switch (config_container[ZONE_0]->GetKind_Solver()) {
  case MAIN_SOLVER::EULER: case MAIN_SOLVER::NAVIER_STOKES: case MAIN_SOLVER::RANS:
  case MAIN_SOLVER::INC_EULER: case MAIN_SOLVER::INC_NAVIER_STOKES: case MAIN_SOLVER::INC_RANS:
  case MAIN_SOLVER::NEMO_EULER: case MAIN_SOLVER::NEMO_NAVIER_STOKES:
    StopCalc = integration_container[ZONE_0][INST_0][FLOW_SOL]->GetConvergence();
    break;
  case MAIN_SOLVER::DISC_ADJ_EULER: case MAIN_SOLVER::DISC_ADJ_NAVIER_STOKES: case MAIN_SOLVER::DISC_ADJ_RANS:
  case MAIN_SOLVER::DISC_ADJ_INC_EULER: case MAIN_SOLVER::DISC_ADJ_INC_NAVIER_STOKES: case MAIN_SOLVER::DISC_ADJ_INC_RANS:
  case MAIN_SOLVER::DISC_ADJ_FEM_EULER: case MAIN_SOLVER::DISC_ADJ_FEM_NS: case MAIN_SOLVER::DISC_ADJ_FEM_RANS:
    StopCalc = integration_container[ZONE_0][INST_0][ADJFLOW_SOL]->GetConvergence();
    break;
  default:
    break;

  }

  /*--- Set StopCalc to true if max. number of iterations has been reached ---*/

  StopCalc = StopCalc || (ExtIter == Max_Iter - 1);

  return StopCalc;

}

CHBDriver::CHBDriver(char* confFile,
    unsigned short val_nZone,
    SU2_Comm MPICommunicator) : CFluidDriver(confFile,
        val_nZone,
        MPICommunicator) {
  unsigned short kInst;

  nInstHB = nInst[ZONE_0];

  D = nullptr;
  /*--- allocate dynamic memory for the Harmonic Balance operator ---*/
  D = new su2double*[nInstHB]; for (kInst = 0; kInst < nInstHB; kInst++) D[kInst] = new su2double[nInstHB];

  output_legacy = COutputFactory::CreateLegacyOutput(config_container[ZONE_0]);

  /*--- Open the convergence history file ---*/
  ConvHist_file = nullptr;
  ConvHist_file = new ofstream*[nZone];
  for (iZone = 0; iZone < nZone; iZone++) {
    ConvHist_file[iZone] = nullptr;
    if (rank == MASTER_NODE){
      ConvHist_file[iZone] = new ofstream[nInst[iZone]];
      for (iInst = 0; iInst < nInst[iZone]; iInst++) {
        output_legacy->SetConvHistory_Header(&ConvHist_file[iZone][iInst], config_container[iZone], iZone, iInst);
      }
    }
  }


}

CHBDriver::~CHBDriver(void) {

  unsigned short kInst;

  /*--- delete dynamic memory for the Harmonic Balance operator ---*/
  for (kInst = 0; kInst < nInstHB; kInst++) delete [] D[kInst];
  delete [] D;

  if (rank == MASTER_NODE){
  /*--- Close the convergence history file. ---*/
  for (iZone = 0; iZone < nZone; iZone++) {
    for (iInst = 0; iInst < nInstHB; iInst++) {
      ConvHist_file[iZone][iInst].close();
    }
    delete [] ConvHist_file[iZone];
  }
  delete [] ConvHist_file;
  }
}


void CHBDriver::Run() {

  /*--- Run a single iteration of a Harmonic Balance problem. Preprocess all
   all zones before beginning the iteration. ---*/

  for (iInst = 0; iInst < nInstHB; iInst++)
    iteration_container[ZONE_0][iInst]->Preprocess(output_container[ZONE_0], integration_container, geometry_container,
        solver_container, numerics_container, config_container,
        surface_movement, grid_movement, FFDBox, ZONE_0, iInst);

  for (iInst = 0; iInst < nInstHB; iInst++)
    iteration_container[ZONE_0][iInst]->Iterate(output_container[ZONE_0], integration_container, geometry_container,
        solver_container, numerics_container, config_container,
        surface_movement, grid_movement, FFDBox, ZONE_0, iInst);

  /*--- Update the convergence history file (serial and parallel computations). ---*/

  for (iZone = 0; iZone < nZone; iZone++) {
    for (iInst = 0; iInst < nInst[iZone]; iInst++)
      output_legacy->SetConvHistory_Body(&ConvHist_file[iZone][iInst], geometry_container, solver_container,
          config_container, integration_container, false, UsedTime, iZone, iInst);
  }

}

void CHBDriver::Update() {

  for (iInst = 0; iInst < nInstHB; iInst++) {
    /*--- Compute the harmonic balance terms across all zones ---*/
    SetHarmonicBalance(iInst);

  }

  /*--- Precondition the harmonic balance source terms ---*/
  if (config_container[ZONE_0]->GetHB_Precondition() == YES) {
    StabilizeHarmonicBalance();

  }

  for (iInst = 0; iInst < nInstHB; iInst++) {

    /*--- Update the harmonic balance terms across all zones ---*/
    iteration_container[ZONE_0][iInst]->Update(output_container[ZONE_0], integration_container, geometry_container,
        solver_container, numerics_container, config_container,
        surface_movement, grid_movement, FFDBox, ZONE_0, iInst);

  }

}

void CHBDriver::ResetConvergence() {

  for(iInst = 0; iInst < nZone; iInst++) {
    switch (config_container[ZONE_0]->GetKind_Solver()) {

    case MAIN_SOLVER::EULER: case MAIN_SOLVER::NAVIER_STOKES: case MAIN_SOLVER::RANS:
      integration_container[ZONE_0][iInst][FLOW_SOL]->SetConvergence(false);
      if (config_container[ZONE_0]->GetKind_Solver() == MAIN_SOLVER::RANS) integration_container[ZONE_0][iInst][TURB_SOL]->SetConvergence(false);
      if(config_container[ZONE_0]->GetKind_Trans_Model() == TURB_TRANS_MODEL::LM) integration_container[ZONE_0][iInst][TRANS_SOL]->SetConvergence(false);
      break;

    case MAIN_SOLVER::FEM_ELASTICITY:
      integration_container[ZONE_0][iInst][FEA_SOL]->SetConvergence(false);
      break;

    case MAIN_SOLVER::ADJ_EULER: case MAIN_SOLVER::ADJ_NAVIER_STOKES: case MAIN_SOLVER::ADJ_RANS: case MAIN_SOLVER::DISC_ADJ_EULER: case MAIN_SOLVER::DISC_ADJ_NAVIER_STOKES: case MAIN_SOLVER::DISC_ADJ_RANS:
      integration_container[ZONE_0][iInst][ADJFLOW_SOL]->SetConvergence(false);
      if( (config_container[ZONE_0]->GetKind_Solver() == MAIN_SOLVER::ADJ_RANS) || (config_container[ZONE_0]->GetKind_Solver() == MAIN_SOLVER::DISC_ADJ_RANS) )
        integration_container[ZONE_0][iInst][ADJTURB_SOL]->SetConvergence(false);
      break;

    default:
      SU2_MPI::Error("Harmonic Balance has not been set up for this solver.", CURRENT_FUNCTION);
    }
  }

}

void CHBDriver::SetHarmonicBalance(unsigned short iInst) {

  unsigned short iVar, jInst, iMGlevel;
  unsigned short nVar = solver_container[ZONE_0][INST_0][MESH_0][FLOW_SOL]->GetnVar();
  unsigned long iPoint;
  bool implicit = (config_container[ZONE_0]->GetKind_TimeIntScheme_Flow() == EULER_IMPLICIT);
  bool adjoint = (config_container[ZONE_0]->GetContinuous_Adjoint());
  if (adjoint) {
    implicit = (config_container[ZONE_0]->GetKind_TimeIntScheme_AdjFlow() == EULER_IMPLICIT);
  }

  unsigned long InnerIter = config_container[ZONE_0]->GetInnerIter();

  /*--- Retrieve values from the config file ---*/
  su2double *U = new su2double[nVar];
  su2double *U_old = new su2double[nVar];
  su2double *Psi = new su2double[nVar];
  su2double *Psi_old = new su2double[nVar];
  su2double *Source = new su2double[nVar];
  su2double deltaU, deltaPsi;

  /*--- Compute period of oscillation ---*/
  su2double period = config_container[ZONE_0]->GetHarmonicBalance_Period();

  /*--- Non-dimensionalize the input period, if necessary.  */
  period /= config_container[ZONE_0]->GetTime_Ref();

  if (InnerIter == 0)
    ComputeHB_Operator();

  /*--- Compute various source terms for explicit direct, implicit direct, and adjoint problems ---*/
  /*--- Loop over all grid levels ---*/
  for (iMGlevel = 0; iMGlevel <= config_container[ZONE_0]->GetnMGLevels(); iMGlevel++) {

    /*--- Loop over each node in the volume mesh ---*/
    for (iPoint = 0; iPoint < geometry_container[ZONE_0][iInst][iMGlevel]->GetnPoint(); iPoint++) {

      for (iVar = 0; iVar < nVar; iVar++) {
        Source[iVar] = 0.0;
      }

      /*--- Step across the columns ---*/
      for (jInst = 0; jInst < nInstHB; jInst++) {

        /*--- Retrieve solution at this node in current zone ---*/
        for (iVar = 0; iVar < nVar; iVar++) {

          if (!adjoint) {
            U[iVar] = solver_container[ZONE_0][jInst][iMGlevel][FLOW_SOL]->GetNodes()->GetSolution(iPoint, iVar);
            Source[iVar] += U[iVar]*D[iInst][jInst];

            if (implicit) {
              U_old[iVar] = solver_container[ZONE_0][jInst][iMGlevel][FLOW_SOL]->GetNodes()->GetSolution_Old(iPoint, iVar);
              deltaU = U[iVar] - U_old[iVar];
              Source[iVar] += deltaU*D[iInst][jInst];
            }

          }

          else {
            Psi[iVar] = solver_container[ZONE_0][jInst][iMGlevel][ADJFLOW_SOL]->GetNodes()->GetSolution(iPoint, iVar);
            Source[iVar] += Psi[iVar]*D[jInst][iInst];

            if (implicit) {
              Psi_old[iVar] = solver_container[ZONE_0][jInst][iMGlevel][ADJFLOW_SOL]->GetNodes()->GetSolution_Old(iPoint, iVar);
              deltaPsi = Psi[iVar] - Psi_old[iVar];
              Source[iVar] += deltaPsi*D[jInst][iInst];
            }
          }
        }

        /*--- Store sources for current row ---*/
        for (iVar = 0; iVar < nVar; iVar++) {
          if (!adjoint) {
            solver_container[ZONE_0][iInst][iMGlevel][FLOW_SOL]->GetNodes()->SetHarmonicBalance_Source(iPoint, iVar, Source[iVar]);
          }
          else {
            solver_container[ZONE_0][iInst][iMGlevel][ADJFLOW_SOL]->GetNodes()->SetHarmonicBalance_Source(iPoint, iVar, Source[iVar]);
          }
        }

      }
    }
  }

  /*--- Source term for a turbulence model ---*/
  if (config_container[ZONE_0]->GetKind_Solver() == MAIN_SOLVER::RANS) {

    /*--- Extra variables needed if we have a turbulence model. ---*/
    unsigned short nVar_Turb = solver_container[ZONE_0][INST_0][MESH_0][TURB_SOL]->GetnVar();
    su2double *U_Turb = new su2double[nVar_Turb];
    su2double *Source_Turb = new su2double[nVar_Turb];

    /*--- Loop over only the finest mesh level (turbulence is always solved
     on the original grid only). ---*/
    for (iPoint = 0; iPoint < geometry_container[ZONE_0][INST_0][MESH_0]->GetnPoint(); iPoint++) {
      for (iVar = 0; iVar < nVar_Turb; iVar++) Source_Turb[iVar] = 0.0;
      for (jInst = 0; jInst < nInstHB; jInst++) {

        /*--- Retrieve solution at this node in current zone ---*/
        for (iVar = 0; iVar < nVar_Turb; iVar++) {
          U_Turb[iVar] = solver_container[ZONE_0][jInst][MESH_0][TURB_SOL]->GetNodes()->GetSolution(iPoint, iVar);
          Source_Turb[iVar] += U_Turb[iVar]*D[iInst][jInst];
        }
      }

      /*--- Store sources for current iZone ---*/
      for (iVar = 0; iVar < nVar_Turb; iVar++)
        solver_container[ZONE_0][iInst][MESH_0][TURB_SOL]->GetNodes()->SetHarmonicBalance_Source(iPoint, iVar, Source_Turb[iVar]);
    }

    delete [] U_Turb;
    delete [] Source_Turb;
  }

  delete [] Source;
  delete [] U;
  delete [] U_old;
  delete [] Psi;
  delete [] Psi_old;

}

void CHBDriver::StabilizeHarmonicBalance() {

  unsigned short i, j, k, iVar, iInst, jInst, iMGlevel;
  unsigned short nVar = solver_container[ZONE_0][INST_0][MESH_0][FLOW_SOL]->GetnVar();
  unsigned long iPoint;
  bool adjoint = (config_container[ZONE_0]->GetContinuous_Adjoint());

  /*--- Retrieve values from the config file ---*/
  su2double *Source     = new su2double[nInstHB];
  su2double *Source_old = new su2double[nInstHB];
  su2double Delta;

  su2double **Pinv     = new su2double*[nInstHB];
  su2double **P        = new su2double*[nInstHB];
  for (iInst = 0; iInst < nInstHB; iInst++) {
    Pinv[iInst]       = new su2double[nInstHB];
    P[iInst]          = new su2double[nInstHB];
  }

  /*--- Loop over all grid levels ---*/
  for (iMGlevel = 0; iMGlevel <= config_container[ZONE_0]->GetnMGLevels(); iMGlevel++) {

    /*--- Loop over each node in the volume mesh ---*/
    for (iPoint = 0; iPoint < geometry_container[ZONE_0][INST_0][iMGlevel]->GetnPoint(); iPoint++) {

      /*--- Get time step for current node ---*/
      Delta = solver_container[ZONE_0][INST_0][iMGlevel][FLOW_SOL]->GetNodes()->GetDelta_Time(iPoint);

      /*--- Setup stabilization matrix for this node ---*/
      for (iInst = 0; iInst < nInstHB; iInst++) {
        for (jInst = 0; jInst < nInstHB; jInst++) {
          if (jInst == iInst ) {
            Pinv[iInst][jInst] = 1.0 + Delta*D[iInst][jInst];
          }
          else {
            Pinv[iInst][jInst] = Delta*D[iInst][jInst];
          }
        }
      }

      /*--- Invert stabilization matrix Pinv with Gauss elimination---*/

      /*--  A temporary matrix to hold the inverse, dynamically allocated ---*/
      su2double **temp = new su2double*[nInstHB];
      for (i = 0; i < nInstHB; i++) {
        temp[i] = new su2double[2 * nInstHB];
      }

      /*---  Copy the desired matrix into the temporary matrix ---*/
      for (i = 0; i < nInstHB; i++) {
        for (j = 0; j < nInstHB; j++) {
          temp[i][j] = Pinv[i][j];
          temp[i][nInstHB + j] = 0;
        }
        temp[i][nInstHB + i] = 1;
      }

      su2double max_val;
      unsigned short max_idx;

      /*---  Pivot each column such that the largest number possible divides the other rows  ---*/
      for (k = 0; k < nInstHB - 1; k++) {
        max_idx = k;
        max_val = abs(temp[k][k]);
        /*---  Find the largest value (pivot) in the column  ---*/
        for (j = k; j < nInstHB; j++) {
          if (abs(temp[j][k]) > max_val) {
            max_idx = j;
            max_val = abs(temp[j][k]);
          }
        }

        /*---  Move the row with the highest value up  ---*/
        for (j = 0; j < (nInstHB * 2); j++) {
          su2double d = temp[k][j];
          temp[k][j] = temp[max_idx][j];
          temp[max_idx][j] = d;
        }
        /*---  Subtract the moved row from all other rows ---*/
        for (i = k + 1; i < nInstHB; i++) {
          su2double c = temp[i][k] / temp[k][k];
          for (j = 0; j < (nInstHB * 2); j++) {
            temp[i][j] = temp[i][j] - temp[k][j] * c;
          }
        }
      }

      /*---  Back-substitution  ---*/
      for (k = nInstHB - 1; k > 0; k--) {
        if (temp[k][k] != su2double(0.0)) {
          for (int i = k - 1; i > -1; i--) {
            su2double c = temp[i][k] / temp[k][k];
            for (j = 0; j < (nInstHB * 2); j++) {
              temp[i][j] = temp[i][j] - temp[k][j] * c;
            }
          }
        }
      }

      /*---  Normalize the inverse  ---*/
      for (i = 0; i < nInstHB; i++) {
        su2double c = temp[i][i];
        for (j = 0; j < nInstHB; j++) {
          temp[i][j + nInstHB] = temp[i][j + nInstHB] / c;
        }
      }

      /*---  Copy the inverse back to the main program flow ---*/
      for (i = 0; i < nInstHB; i++) {
        for (j = 0; j < nInstHB; j++) {
          P[i][j] = temp[i][j + nInstHB];
        }
      }

      /*---  Delete dynamic template  ---*/
      for (iInst = 0; iInst < nInstHB; iInst++) {
        delete[] temp[iInst];
      }
      delete[] temp;

      /*--- Loop through variables to precondition ---*/
      for (iVar = 0; iVar < nVar; iVar++) {

        /*--- Get current source terms (not yet preconditioned) and zero source array to prepare preconditioning ---*/
        for (iInst = 0; iInst < nInstHB; iInst++) {
          Source_old[iInst] = solver_container[ZONE_0][iInst][iMGlevel][FLOW_SOL]->GetNodes()->GetHarmonicBalance_Source(iPoint, iVar);
          Source[iInst] = 0;
        }

        /*--- Step through columns ---*/
        for (iInst = 0; iInst < nInstHB; iInst++) {
          for (jInst = 0; jInst < nInstHB; jInst++) {
            Source[iInst] += P[iInst][jInst]*Source_old[jInst];
          }

          /*--- Store updated source terms for current node ---*/
          if (!adjoint) {
            solver_container[ZONE_0][iInst][iMGlevel][FLOW_SOL]->GetNodes()->SetHarmonicBalance_Source(iPoint, iVar, Source[iInst]);
          }
          else {
            solver_container[ZONE_0][iInst][iMGlevel][ADJFLOW_SOL]->GetNodes()->SetHarmonicBalance_Source(iPoint, iVar, Source[iInst]);
          }
        }

      }
    }
  }

  /*--- Deallocate dynamic memory ---*/
  for (iInst = 0; iInst < nInstHB; iInst++){
    delete [] P[iInst];
    delete [] Pinv[iInst];
  }
  delete [] P;
  delete [] Pinv;
  delete [] Source;
  delete [] Source_old;

}

void CHBDriver::ComputeHB_Operator() {

  const   complex<su2double> J(0.0,1.0);
  unsigned short i, j, k, iInst;

  su2double *Omega_HB       = new su2double[nInstHB];
  complex<su2double> **E    = new complex<su2double>*[nInstHB];
  complex<su2double> **Einv = new complex<su2double>*[nInstHB];
  complex<su2double> **DD   = new complex<su2double>*[nInstHB];
  for (iInst = 0; iInst < nInstHB; iInst++) {
    E[iInst]    = new complex<su2double>[nInstHB];
    Einv[iInst] = new complex<su2double>[nInstHB];
    DD[iInst]   = new complex<su2double>[nInstHB];
  }

  /*--- Get simualation period from config file ---*/
  su2double Period = config_container[ZONE_0]->GetHarmonicBalance_Period();

  /*--- Non-dimensionalize the input period, if necessary.      */
  Period /= config_container[ZONE_0]->GetTime_Ref();

  /*--- Build the array containing the selected frequencies to solve ---*/
  for (iInst = 0; iInst < nInstHB; iInst++) {
    Omega_HB[iInst]  = config_container[ZONE_0]->GetOmega_HB()[iInst];
    Omega_HB[iInst] /= config_container[ZONE_0]->GetOmega_Ref(); //TODO: check
  }

  /*--- Build the diagonal matrix of the frequencies DD ---*/
  for (i = 0; i < nInstHB; i++) {
    for (k = 0; k < nInstHB; k++) {
      if (k == i ) {
        DD[i][k] = J*Omega_HB[k];
      }
    }
  }


  /*--- Build the harmonic balance inverse matrix ---*/
  for (i = 0; i < nInstHB; i++) {
    for (k = 0; k < nInstHB; k++) {
      Einv[i][k] = complex<su2double>(cos(Omega_HB[k]*(i*Period/nInstHB))) + J*complex<su2double>(sin(Omega_HB[k]*(i*Period/nInstHB)));
    }
  }

  /*---  Invert inverse harmonic balance Einv with Gauss elimination ---*/

  /*--  A temporary matrix to hold the inverse, dynamically allocated ---*/
  complex<su2double> **temp = new complex<su2double>*[nInstHB];
  for (i = 0; i < nInstHB; i++) {
    temp[i] = new complex<su2double>[2 * nInstHB];
  }

  /*---  Copy the desired matrix into the temporary matrix ---*/
  for (i = 0; i < nInstHB; i++) {
    for (j = 0; j < nInstHB; j++) {
      temp[i][j] = Einv[i][j];
      temp[i][nInstHB + j] = 0;
    }
    temp[i][nInstHB + i] = 1;
  }

  su2double max_val;
  unsigned short max_idx;

  /*---  Pivot each column such that the largest number possible divides the other rows  ---*/
  for (k = 0; k < nInstHB - 1; k++) {
    max_idx = k;
    max_val = abs(temp[k][k]);
    /*---  Find the largest value (pivot) in the column  ---*/
    for (j = k; j < nInstHB; j++) {
      if (abs(temp[j][k]) > max_val) {
        max_idx = j;
        max_val = abs(temp[j][k]);
      }
    }
    /*---  Move the row with the highest value up  ---*/
    for (j = 0; j < (nInstHB * 2); j++) {
      complex<su2double> d = temp[k][j];
      temp[k][j] = temp[max_idx][j];
      temp[max_idx][j] = d;
    }
    /*---  Subtract the moved row from all other rows ---*/
    for (i = k + 1; i < nInstHB; i++) {
      complex<su2double> c = temp[i][k] / temp[k][k];
      for (j = 0; j < (nInstHB * 2); j++) {
        temp[i][j] = temp[i][j] - temp[k][j] * c;
      }
    }
  }
  /*---  Back-substitution  ---*/
  for (k = nInstHB - 1; k > 0; k--) {
    if (temp[k][k] != complex<su2double>(0.0)) {
      for (int i = k - 1; i > -1; i--) {
        complex<su2double> c = temp[i][k] / temp[k][k];
        for (j = 0; j < (nInstHB * 2); j++) {
          temp[i][j] = temp[i][j] - temp[k][j] * c;
        }
      }
    }
  }
  /*---  Normalize the inverse  ---*/
  for (i = 0; i < nInstHB; i++) {
    complex<su2double> c = temp[i][i];
    for (j = 0; j < nInstHB; j++) {
      temp[i][j + nInstHB] = temp[i][j + nInstHB] / c;
    }
  }
  /*---  Copy the inverse back to the main program flow ---*/
  for (i = 0; i < nInstHB; i++) {
    for (j = 0; j < nInstHB; j++) {
      E[i][j] = temp[i][j + nInstHB];
    }
  }
  /*---  Delete dynamic template  ---*/
  for (i = 0; i < nInstHB; i++) {
    delete[] temp[i];
  }
  delete[] temp;


  /*---  Temporary matrix for performing product  ---*/
  complex<su2double> **Temp    = new complex<su2double>*[nInstHB];

  /*---  Temporary complex HB operator  ---*/
  complex<su2double> **Dcpx    = new complex<su2double>*[nInstHB];

  for (iInst = 0; iInst < nInstHB; iInst++){
    Temp[iInst]    = new complex<su2double>[nInstHB];
    Dcpx[iInst]   = new complex<su2double>[nInstHB];
  }


  /*---  Calculation of the HB operator matrix ---*/
  for (int row = 0; row < nInstHB; row++) {
    for (int col = 0; col < nInstHB; col++) {
      for (int inner = 0; inner < nInstHB; inner++) {
        Temp[row][col] += Einv[row][inner] * DD[inner][col];
      }
    }
  }

  unsigned short row, col, inner;

  for (row = 0; row < nInstHB; row++) {
    for (col = 0; col < nInstHB; col++) {
      for (inner = 0; inner < nInstHB; inner++) {
        Dcpx[row][col] += Temp[row][inner] * E[inner][col];
      }
    }
  }

  /*---  Take just the real part of the HB operator matrix ---*/
  for (i = 0; i < nInstHB; i++) {
    for (k = 0; k < nInstHB; k++) {
      D[i][k] = real(Dcpx[i][k]);
    }
  }

  /*--- Deallocate dynamic memory ---*/
  for (iInst = 0; iInst < nInstHB; iInst++){
    delete [] E[iInst];
    delete [] Einv[iInst];
    delete [] DD[iInst];
    delete [] Temp[iInst];
    delete [] Dcpx[iInst];
  }
  delete [] E;
  delete [] Einv;
  delete [] DD;
  delete [] Temp;
  delete [] Dcpx;
  delete [] Omega_HB;

}<|MERGE_RESOLUTION|>--- conflicted
+++ resolved
@@ -1270,11 +1270,6 @@
         else if (menter_sst)
           numerics[iMGlevel][TURB_SOL][conv_term] = new CUpwSca_TurbSST<Indices>(nDim, nVar_Turb, config);
         
-<<<<<<< HEAD
-=======
-        /*--- Define bounded turbulent scalar problem ---*/
-        numerics[iMGlevel][TURB_SOL][conv_term]->SetBoundedScalar(config->GetKind_Upwind_Turb() == UPWIND::BOUNDED_SCALAR);
->>>>>>> a91de018
       }
       break;
     default:
@@ -1328,12 +1323,7 @@
                                                                                     config);
     }
 
-<<<<<<< HEAD
-    }
-=======
-    numerics[iMGlevel][TURB_SOL][conv_term]->SetBoundedScalar(config->GetKind_Upwind_Turb() == UPWIND::BOUNDED_SCALAR);
-  }
->>>>>>> a91de018
+    }
 }
 /*--- Explicit instantiation of the template above, needed because it is defined in a cpp file, instead of hpp. ---*/
 template void CDriver::InstantiateTurbulentNumerics<CEulerVariable::CIndices<unsigned short>>(
