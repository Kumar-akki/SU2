/*!
 * \file integration_structure.cpp
 * \brief This subroutine includes the space and time integration structure
 * \author F. Palacios, T. Economon
 * \version 4.0.1 "Cardinal"
 *
 * SU2 Lead Developers: Dr. Francisco Palacios (Francisco.D.Palacios@boeing.com).
 *                      Dr. Thomas D. Economon (economon@stanford.edu).
 *
 * SU2 Developers: Prof. Juan J. Alonso's group at Stanford University.
 *                 Prof. Piero Colonna's group at Delft University of Technology.
 *                 Prof. Nicolas R. Gauger's group at Kaiserslautern University of Technology.
 *                 Prof. Alberto Guardone's group at Polytechnic University of Milan.
 *                 Prof. Rafael Palacios' group at Imperial College London.
 *
 * SU2 is free software; you can redistribute it and/or
 * modify it under the terms of the GNU Lesser General Public
 * License as published by the Free Software Foundation; either
 * version 2.1 of the License, or (at your option) any later version.
 *
 * SU2 is distributed in the hope that it will be useful,
 * but WITHOUT ANY WARRANTY; without even the implied warranty of
 * MERCHANTABILITY or FITNESS FOR A PARTICULAR PURPOSE. See the GNU
 * Lesser General Public License for more details.
 *
 * You should have received a copy of the GNU Lesser General Public
 * License along with SU2. If not, see <http://www.gnu.org/licenses/>.
 */

#include "../include/integration_structure.hpp"

#include "/extra2/JKA/Cprograms/libm3l/Source/libm3l.h"
#include "/extra2/JKA/Cprograms/lsipdx/Source/lsipdx.h"
#include "/extra2/JKA/Cprograms/lsipdx/Source/socket_op.h"

void comm(void);

CIntegration::CIntegration(CConfig *config) {
	Cauchy_Value = 0;
	Cauchy_Func = 0;
	Old_Func = 0;
	New_Func = 0;
	Cauchy_Counter = 0;
	Convergence = false;
	Convergence_FSI = false;
	Convergence_FullMG = false;
	Cauchy_Serie = new su2double [config->GetCauchy_Elems()+1];
	InitResidual = 0.0;
}

CIntegration::~CIntegration(void) {
	delete [] Cauchy_Serie;
}

void CIntegration::Space_Integration(CGeometry *geometry,
                                     CSolver **solver_container,
                                     CNumerics **numerics,
                                     CConfig *config, unsigned short iMesh,
                                     unsigned short iRKStep,
                                     unsigned short RunTime_EqSystem) {
  unsigned short iMarker;
  
  unsigned short MainSolver = config->GetContainerPosition(RunTime_EqSystem);
  bool dual_time = ((config->GetUnsteady_Simulation() == DT_STEPPING_1ST) ||
                    (config->GetUnsteady_Simulation() == DT_STEPPING_2ND));
  
  /*--- Compute inviscid residuals ---*/
  
  switch (config->GetKind_ConvNumScheme()) {
    case SPACE_CENTERED:
      solver_container[MainSolver]->Centered_Residual(geometry, solver_container, numerics[CONV_TERM], config, iMesh, iRKStep);
      break;
    case SPACE_UPWIND:
      solver_container[MainSolver]->Upwind_Residual(geometry, solver_container, numerics[CONV_TERM], config, iMesh);
      break;
  }
  
  
  /*--- Compute viscous residuals ---*/
  
  solver_container[MainSolver]->Viscous_Residual(geometry, solver_container, numerics[VISC_TERM], config, iMesh, iRKStep);
  
  
  /*--- Compute source term residuals ---*/
  
  solver_container[MainSolver]->Source_Residual(geometry, solver_container, numerics[SOURCE_FIRST_TERM], numerics[SOURCE_SECOND_TERM], config, iMesh);
  
  /*--- Add viscous and convective residuals, and compute the Dual Time Source term ---*/
  
  if (dual_time)
    solver_container[MainSolver]->SetResidual_DualTime(geometry, solver_container, config, iRKStep, iMesh, RunTime_EqSystem);
  
  /*--- Boundary conditions that depend on other boundaries (they require MPI sincronization)---*/
  
  solver_container[MainSolver]->BC_ActDisk_Boundary(geometry, solver_container, numerics[CONV_BOUND_TERM], config);
  
  solver_container[MainSolver]->BC_Interface_Boundary(geometry, solver_container, numerics[CONV_BOUND_TERM], config);

  solver_container[MainSolver]->BC_NearField_Boundary(geometry, solver_container, numerics[CONV_BOUND_TERM], config);

  
  /*--- Weak boundary conditions ---*/
  
  for (iMarker = 0; iMarker < config->GetnMarker_All(); iMarker++) {
    switch (config->GetMarker_All_KindBC(iMarker)) {
      case EULER_WALL:
        solver_container[MainSolver]->BC_Euler_Wall(geometry, solver_container, numerics[CONV_BOUND_TERM], config, iMarker);
        break;
      case INLET_FLOW:
        solver_container[MainSolver]->BC_Inlet(geometry, solver_container, numerics[CONV_BOUND_TERM], numerics[VISC_BOUND_TERM], config, iMarker);
        break;
      case SUPERSONIC_INLET:
        solver_container[MainSolver]->BC_Supersonic_Inlet(geometry, solver_container, numerics[CONV_BOUND_TERM], numerics[VISC_BOUND_TERM], config, iMarker);
        break;
      case OUTLET_FLOW:
        solver_container[MainSolver]->BC_Outlet(geometry, solver_container, numerics[CONV_BOUND_TERM], numerics[VISC_BOUND_TERM], config, iMarker);
        break;
      case SUPERSONIC_OUTLET:
        solver_container[MainSolver]->BC_Supersonic_Outlet(geometry, solver_container, numerics[CONV_BOUND_TERM], numerics[VISC_BOUND_TERM], config, iMarker);
        break;
      case RIEMANN_BOUNDARY:
      	if (MainSolver == FLOW_SOL)
      		solver_container[MainSolver]->BC_Riemann(geometry, solver_container, numerics[CONV_BOUND_TERM], numerics[VISC_BOUND_TERM], config, iMarker);
      	else if (MainSolver == TURB_SOL && config->GetKind_Data_Riemann(config->GetMarker_All_TagBound(iMarker)) == TOTAL_CONDITIONS_PT)
      		solver_container[MainSolver]->BC_Inlet(geometry, solver_container, numerics[CONV_BOUND_TERM], numerics[VISC_BOUND_TERM], config, iMarker);
      	else if (MainSolver == TURB_SOL && config->GetKind_Data_Riemann(config->GetMarker_All_TagBound(iMarker)) == STATIC_PRESSURE)
      		solver_container[MainSolver]->BC_Outlet(geometry, solver_container, numerics[CONV_BOUND_TERM], numerics[VISC_BOUND_TERM], config, iMarker);
      	break;
      case FAR_FIELD:
        solver_container[MainSolver]->BC_Far_Field(geometry, solver_container, numerics[CONV_BOUND_TERM], numerics[VISC_BOUND_TERM], config, iMarker);
        break;
      case SYMMETRY_PLANE:
        solver_container[MainSolver]->BC_Sym_Plane(geometry, solver_container, numerics[CONV_BOUND_TERM], numerics[VISC_BOUND_TERM], config, iMarker);
        break;
      case ENGINE_EXHAUST:
        solver_container[MainSolver]->BC_Engine_Exhaust(geometry, solver_container, numerics[CONV_BOUND_TERM], numerics[VISC_BOUND_TERM], config, iMarker);
        break;
      case ENGINE_INFLOW:
        solver_container[MainSolver]->BC_Engine_Inflow(geometry, solver_container, numerics[CONV_BOUND_TERM], numerics[VISC_BOUND_TERM], config, iMarker);
        break;
      case ENGINE_BLEED:
        solver_container[MainSolver]->BC_Engine_Bleed(geometry, solver_container, numerics[CONV_BOUND_TERM], numerics[VISC_BOUND_TERM], config, iMarker);
        break;
      case ELECTRODE_BOUNDARY:
        solver_container[MainSolver]->BC_Electrode(geometry, solver_container, numerics[CONV_BOUND_TERM], config, iMarker);
        break;
      case DIELEC_BOUNDARY:
        solver_container[MainSolver]->BC_Dielec(geometry, solver_container, numerics[CONV_BOUND_TERM], config, iMarker);
        break;
      case DISPLACEMENT_BOUNDARY:
        solver_container[MainSolver]->BC_Normal_Displacement(geometry, solver_container, numerics[CONV_BOUND_TERM], config, iMarker);
        break;
      case FLOWLOAD_BOUNDARY:
        solver_container[MainSolver]->BC_Flow_Load(geometry, solver_container, numerics[CONV_BOUND_TERM], config, iMarker);
        break;
      case LOAD_BOUNDARY:
        solver_container[MainSolver]->BC_Normal_Load(geometry, solver_container, numerics[CONV_BOUND_TERM], config, iMarker);
        break;
      case PRESSURE_BOUNDARY:
        solver_container[MainSolver]->BC_Pressure(geometry, solver_container, numerics[CONV_BOUND_TERM], config, iMarker);
        break;
      case NEUMANN:
        solver_container[MainSolver]->BC_Neumann(geometry, solver_container, numerics[CONV_BOUND_TERM], config, iMarker);
        break;
      case LOAD_DIR_BOUNDARY:
		solver_container[MainSolver]->BC_Dir_Load(geometry, solver_container, numerics[CONV_BOUND_TERM], config, iMarker);
		break;
      case LOAD_SINE_BOUNDARY:
		solver_container[MainSolver]->BC_Sine_Load(geometry, solver_container, numerics[CONV_BOUND_TERM], config, iMarker);
		break;
    }
  }
  
  /*--- Strong boundary conditions (Navier-Stokes and Dirichlet type BCs) ---*/
  
  for (iMarker = 0; iMarker < config->GetnMarker_All(); iMarker++)
    switch (config->GetMarker_All_KindBC(iMarker)) {
      case ISOTHERMAL:
        solver_container[MainSolver]->BC_Isothermal_Wall(geometry, solver_container, numerics[CONV_BOUND_TERM], numerics[VISC_BOUND_TERM], config, iMarker);
        break;
      case ISOTHERMAL_NONCATALYTIC:
        solver_container[MainSolver]->BC_IsothermalNonCatalytic_Wall(geometry, solver_container, numerics[CONV_BOUND_TERM], numerics[VISC_BOUND_TERM], config, iMarker);
        break;
      case ISOTHERMAL_CATALYTIC:
        solver_container[MainSolver]->BC_IsothermalCatalytic_Wall(geometry, solver_container, numerics[CONV_BOUND_TERM], numerics[VISC_BOUND_TERM], config, iMarker);
        break;
      case HEAT_FLUX:
        solver_container[MainSolver]->BC_HeatFlux_Wall(geometry, solver_container, numerics[CONV_BOUND_TERM], numerics[VISC_BOUND_TERM], config, iMarker);
        break;
      case HEAT_FLUX_NONCATALYTIC:
        solver_container[MainSolver]->BC_HeatFluxNonCatalytic_Wall(geometry, solver_container, numerics[CONV_BOUND_TERM], numerics[VISC_BOUND_TERM], config, iMarker);
        break;
      case HEAT_FLUX_CATALYTIC:
        solver_container[MainSolver]->BC_HeatFluxCatalytic_Wall(geometry, solver_container, numerics[CONV_BOUND_TERM], numerics[VISC_BOUND_TERM], config, iMarker);
        break;
      case DIRICHLET:
        solver_container[MainSolver]->BC_Dirichlet(geometry, solver_container, config, iMarker);
        break;
      case CLAMPED_BOUNDARY:
		solver_container[MainSolver]->BC_Clamped(geometry, solver_container, numerics[CONV_BOUND_TERM], config, iMarker);
		break;
      case CUSTOM_BOUNDARY:
        solver_container[MainSolver]->BC_Custom(geometry, solver_container, numerics[CONV_BOUND_TERM], config, iMarker);
        break;
    }
  
}


void CIntegration::Space_Integration_FEM(CGeometry *geometry,
                                     CSolver **solver_container,
                                     CNumerics **numerics,
                                     CConfig *config,
                                     unsigned short RunTime_EqSystem,
                                     unsigned long Iteration) {

	  unsigned short iMarker;

	  bool initial_calc = (config->GetExtIter() == 0);									// Checks if it is the first calculation.
	  bool dynamic = (config->GetDynamic_Analysis() == DYNAMIC);						// Dynamic simulations.
	  bool linear_analysis = (config->GetGeometricConditions() == SMALL_DEFORMATIONS);	// Linear analysis.
	  bool first_iter = (config->GetIntIter() == 0);									// Checks if it is the first iteration
	  unsigned short IterativeScheme = config->GetKind_SpaceIteScheme_FEA(); 			// Iterative schemes: NEWTON_RAPHSON, MODIFIED_NEWTON_RAPHSON
	  unsigned short MainSolver = config->GetContainerPosition(RunTime_EqSystem);

	  bool restart = config->GetRestart();													// Restart solution
	  bool initial_calc_restart = (config->GetExtIter() == config->GetDyn_RestartIter());	// Restart iteration

	  /*--- Compute Mass Matrix ---*/
	  /*--- The mass matrix is computed only once, at the beginning of the calculation, no matter whether the ---*/
	  /*--- problem is linear or nonlinear ---*/
	  if ((dynamic && initial_calc && first_iter) ||
		  (dynamic && restart && initial_calc_restart && first_iter)){
		  solver_container[MainSolver]->Compute_MassMatrix(geometry, solver_container, numerics[VISC_TERM], config);
	  }
	  /*--- If the analysis is linear, only a the constitutive term of the stiffness matrix has to be computed ---*/
	  /*--- This is done only once, at the beginning of the calculation. From then on, K is constant ---*/
	  if ((linear_analysis && initial_calc) ||
		  (linear_analysis && restart && initial_calc_restart)){
		  solver_container[MainSolver]->Compute_StiffMatrix(geometry, solver_container, numerics[VISC_TERM], config);
	  }
	  else if (!linear_analysis){
		  /*--- If the analysis is nonlinear, also the stress terms need to be computed ---*/

		  /*--- If the method is full Newton-Raphson, the stiffness matrix and the nodal term are updated every time ---*/
		  /*--- They are calculated together to avoid looping twice over the elements ---*/
		  if (IterativeScheme == NEWTON_RAPHSON){
			  /*--- The Jacobian is reinitialized every time in Preprocessing (before calling Space_Integration_FEM) */
			  solver_container[MainSolver]->Compute_StiffMatrix_NodalStressRes(geometry, solver_container, numerics[VISC_TERM], config);
		  }

		  /*--- If the method is modified Newton-Raphson, the stiffness matrix is only computed once at the beginning of the time-step ---*/
		  /*--- Nevertheless, the Nodal Stress Term has to be computed for each iteration ---*/
		  else if (IterativeScheme == MODIFIED_NEWTON_RAPHSON){

			  if (first_iter){
				  solver_container[MainSolver]->Compute_StiffMatrix_NodalStressRes(geometry, solver_container, numerics[VISC_TERM], config);
			  }

			  else{
				  solver_container[MainSolver]->Compute_NodalStressRes(geometry, solver_container, numerics[VISC_TERM], config);
			  }

		  }

	  }

	  /*--- Apply the NATURAL BOUNDARY CONDITIONS (loads). ---*/
	  /*--- If there are FSI loads, they have to be previously applied at other level involving both zones. ---*/

	  /*--- Some external loads may be considered constant over the time step ---*/
	  if (first_iter){
		  for (iMarker = 0; iMarker < config->GetnMarker_All(); iMarker++) {
		    switch (config->GetMarker_All_KindBC(iMarker)) {
		      case LOAD_DIR_BOUNDARY:
				solver_container[MainSolver]->BC_Dir_Load(geometry, solver_container, numerics[VISC_TERM], config, iMarker);
				break;
		      case LOAD_SINE_BOUNDARY:
				solver_container[MainSolver]->BC_Sine_Load(geometry, solver_container, numerics[VISC_TERM], config, iMarker);
				break;
		    }
		  }
	  }

	  /*--- Others are not, because they depend on the geometry ---*/
	  for (iMarker = 0; iMarker < config->GetnMarker_All(); iMarker++) {
	    switch (config->GetMarker_All_KindBC(iMarker)) {
	      case LOAD_BOUNDARY:
	        solver_container[MainSolver]->BC_Normal_Load(geometry, solver_container, numerics[VISC_TERM], config, iMarker);
	        break;
	      case PRESSURE_BOUNDARY:
	        solver_container[MainSolver]->BC_Pressure(geometry, solver_container, numerics[VISC_TERM], config, iMarker);
	        break;
	    }
	  }


}

void CIntegration::Adjoint_Setup(CGeometry ***geometry, CSolver ****solver_container, CConfig **config,
                                 unsigned short RunTime_EqSystem, unsigned long Iteration, unsigned short iZone) {
  
	unsigned short iMGLevel;
  
	if ( ( ((RunTime_EqSystem == RUNTIME_ADJFLOW_SYS) ||
          (RunTime_EqSystem == RUNTIME_LINFLOW_SYS)) && (Iteration == 0) ) ) {
		for (iMGLevel = 0; iMGLevel <= config[iZone]->GetnMGLevels(); iMGLevel++) {
      
			/*--- Set the time step in all the MG levels ---*/
			solver_container[iZone][iMGLevel][FLOW_SOL]->SetTime_Step(geometry[iZone][iMGLevel], solver_container[iZone][iMGLevel], config[iZone], iMGLevel, Iteration);
      
			/*--- Set the force coefficients ---*/
			solver_container[iZone][iMGLevel][FLOW_SOL]->SetTotal_CDrag(solver_container[iZone][MESH_0][FLOW_SOL]->GetTotal_CDrag());
			solver_container[iZone][iMGLevel][FLOW_SOL]->SetTotal_CLift(solver_container[iZone][MESH_0][FLOW_SOL]->GetTotal_CLift());
			solver_container[iZone][iMGLevel][FLOW_SOL]->SetTotal_CT(solver_container[iZone][MESH_0][FLOW_SOL]->GetTotal_CT());
			solver_container[iZone][iMGLevel][FLOW_SOL]->SetTotal_CQ(solver_container[iZone][MESH_0][FLOW_SOL]->GetTotal_CQ());
      
			/*--- Restrict solution and gradients to the coarse levels ---*/
			if (iMGLevel != config[iZone]->GetnMGLevels()) {
				SetRestricted_Solution(RUNTIME_FLOW_SYS, solver_container[iZone][iMGLevel][FLOW_SOL], solver_container[iZone][iMGLevel+1][FLOW_SOL],
                               geometry[iZone][iMGLevel], geometry[iZone][iMGLevel+1], config[iZone]);
				SetRestricted_Gradient(RUNTIME_FLOW_SYS, solver_container[iZone][iMGLevel][FLOW_SOL], solver_container[iZone][iMGLevel+1][FLOW_SOL],
                               geometry[iZone][iMGLevel], geometry[iZone][iMGLevel+1], config[iZone]);
			}
      
		}
  } else if ((RunTime_EqSystem == RUNTIME_ADJTNE2_SYS) && (Iteration == 0)) {
    for (iMGLevel = 0; iMGLevel <= config[iZone]->GetnMGLevels(); iMGLevel++) {
      
			/*--- Set the time step in all the MG levels ---*/
			solver_container[iZone][iMGLevel][TNE2_SOL]->SetTime_Step(geometry[iZone][iMGLevel],
                                                                solver_container[iZone][iMGLevel],
                                                                config[iZone], iMGLevel, Iteration);
      
			/*--- Set the force coefficients ---*/
			solver_container[iZone][iMGLevel][TNE2_SOL]->SetTotal_CDrag(solver_container[iZone][MESH_0][TNE2_SOL]->GetTotal_CDrag());
			solver_container[iZone][iMGLevel][TNE2_SOL]->SetTotal_CLift(solver_container[iZone][MESH_0][TNE2_SOL]->GetTotal_CLift());
			solver_container[iZone][iMGLevel][TNE2_SOL]->SetTotal_CT(solver_container[iZone][MESH_0][TNE2_SOL]->GetTotal_CT());
			solver_container[iZone][iMGLevel][TNE2_SOL]->SetTotal_CQ(solver_container[iZone][MESH_0][TNE2_SOL]->GetTotal_CQ());
      
			/*--- Restrict solution and gradients to the coarse levels ---*/
			if (iMGLevel != config[iZone]->GetnMGLevels()) {
				SetRestricted_Solution(RUNTIME_TNE2_SYS, solver_container[iZone][iMGLevel][TNE2_SOL], solver_container[iZone][iMGLevel+1][TNE2_SOL],
                               geometry[iZone][iMGLevel], geometry[iZone][iMGLevel+1], config[iZone]);
				SetRestricted_Gradient(RUNTIME_TNE2_SYS, solver_container[iZone][iMGLevel][TNE2_SOL], solver_container[iZone][iMGLevel+1][TNE2_SOL],
                               geometry[iZone][iMGLevel], geometry[iZone][iMGLevel+1], config[iZone]);
			}
      
		}
  }
}

void CIntegration::Time_Integration(CGeometry *geometry, CSolver **solver_container, CConfig *config, unsigned short iRKStep,
                                    unsigned short RunTime_EqSystem, unsigned long Iteration) {
	unsigned short MainSolver = config->GetContainerPosition(RunTime_EqSystem);
	unsigned short KindSolver = config->GetKind_Solver();
  
  /*--- Perform the time integration ---*/

  /*--- Fluid time integration schemes ---*/

	if ((KindSolver != LINEAR_ELASTICITY) && (KindSolver != FEM_ELASTICITY)) {

	  switch (config->GetKind_TimeIntScheme()) {
		case (RUNGE_KUTTA_EXPLICIT):
		  solver_container[MainSolver]->ExplicitRK_Iteration(geometry, solver_container, config, iRKStep);
		  break;
		case (EULER_EXPLICIT):
		  solver_container[MainSolver]->ExplicitEuler_Iteration(geometry, solver_container, config);
		  break;
		case (EULER_IMPLICIT):
		  solver_container[MainSolver]->ImplicitEuler_Iteration(geometry, solver_container, config);
		  break;
	  }

   /*--- Structural time integration schemes ---*/
  
	}
	else if ((KindSolver == LINEAR_ELASTICITY) || (KindSolver == FEM_ELASTICITY)) {

	  switch (config->GetKind_TimeIntScheme_FEA()) {
		case (CD_EXPLICIT):
		  solver_container[MainSolver]->ExplicitRK_Iteration(geometry, solver_container, config, iRKStep);
		  break;
		case (NEWMARK_IMPLICIT):
		  solver_container[MainSolver]->ImplicitNewmark_Iteration(geometry, solver_container, config);
		  break;
		case (GA_IMPLICIT):
		  solver_container[MainSolver]->ImplicitEuler_Iteration(geometry, solver_container, config);
		  break;
	  }
	}
  
}

void CIntegration::Time_Integration_FEM(CGeometry *geometry, CSolver **solver_container, CNumerics **numerics, CConfig *config,
                                    unsigned short RunTime_EqSystem, unsigned long Iteration) {

	unsigned short iMarker;

	unsigned short MainSolver = config->GetContainerPosition(RunTime_EqSystem);
	unsigned short KindSolver = config->GetKind_Solver();

	/*--- Set the Jacobian according to the different time integration methods ---*/

	switch (config->GetKind_TimeIntScheme_FEA()) {
		case (CD_EXPLICIT):
		  solver_container[MainSolver]->ImplicitNewmark_Iteration(geometry, solver_container, config);
		  break;
		case (NEWMARK_IMPLICIT):
		  solver_container[MainSolver]->ImplicitNewmark_Iteration(geometry, solver_container, config);
		  break;
		case (GA_IMPLICIT):
		  solver_container[MainSolver]->ImplicitEuler_Iteration(geometry, solver_container, config);
		  break;
	  }

	/*--- Apply ESSENTIAL BOUNDARY CONDITIONS ---*/

	  for (iMarker = 0; iMarker < config->GetnMarker_All(); iMarker++)
	    switch (config->GetMarker_All_KindBC(iMarker)) {
	      case CLAMPED_BOUNDARY:
			solver_container[MainSolver]->BC_Clamped(geometry, solver_container, numerics[VISC_TERM], config, iMarker);
			break;
	      case DISPLACEMENT_BOUNDARY:
	        solver_container[MainSolver]->BC_Normal_Displacement(geometry, solver_container, numerics[CONV_BOUND_TERM], config, iMarker);
	        break;
	    }

	/*--- Solver linearized system ---*/

	  solver_container[MainSolver]->Solve_System(geometry, solver_container, config);

	/*--- Update solution ---*/

		switch (config->GetKind_TimeIntScheme_FEA()) {
			case (CD_EXPLICIT):
			  solver_container[MainSolver]->ImplicitNewmark_Update(geometry, solver_container, config);
			  break;
			case (NEWMARK_IMPLICIT):
			  solver_container[MainSolver]->ImplicitNewmark_Update(geometry, solver_container, config);
			  break;
			case (GA_IMPLICIT):
			  solver_container[MainSolver]->ImplicitNewmark_Update(geometry, solver_container, config);
			  break;
		  }



	/*--- Reinforce ESSENTIAL BOUNDARY CONDITIONS: avoids accumulation of numerical error ---*/

	  for (iMarker = 0; iMarker < config->GetnMarker_All(); iMarker++)
		switch (config->GetMarker_All_KindBC(iMarker)) {
		  case CLAMPED_BOUNDARY:
			solver_container[MainSolver]->BC_Clamped_Post(geometry, solver_container, numerics[VISC_TERM], config, iMarker);
			break;
//		  case DISPLACEMENT_BOUNDARY:
//			solver_container[MainSolver]->BC_Normal_Displacement(geometry, solver_container, numerics[CONV_BOUND_TERM], config, iMarker);
//			break;
		}

	  /*--- Perform the MPI communication of the solution ---*/
	  solver_container[MainSolver]->Set_MPI_Solution(geometry, config);


}

void CIntegration::Convergence_Monitoring(CGeometry *geometry, CConfig *config, unsigned long Iteration,
                                          su2double monitor, unsigned short iMesh) {
  
  unsigned short iCounter;
  int rank = MASTER_NODE;
  
  /*--- Initialize some variables for controlling the output frequency. ---*/
  
  bool DualTime_Iteration = false;
  unsigned long iIntIter = config->GetIntIter();
  unsigned long iExtIter = config->GetExtIter();
  bool Unsteady = ((config->GetUnsteady_Simulation() == DT_STEPPING_1ST) ||
                   (config->GetUnsteady_Simulation() == DT_STEPPING_2ND));
  bool In_NoDualTime = (!DualTime_Iteration && (iExtIter % config->GetWrt_Con_Freq() == 0));
  bool In_DualTime_0 = (DualTime_Iteration && (iIntIter % config->GetWrt_Con_Freq_DualTime() == 0));
  bool In_DualTime_1 = (!DualTime_Iteration && Unsteady);
  bool In_DualTime_2 = (Unsteady && DualTime_Iteration && (iExtIter % config->GetWrt_Con_Freq() == 0));
  bool In_DualTime_3 = (Unsteady && !DualTime_Iteration && (iExtIter % config->GetWrt_Con_Freq() == 0));
  
  if ((In_NoDualTime || In_DualTime_0 || In_DualTime_1) && (In_NoDualTime || In_DualTime_2 || In_DualTime_3)) {
    
#ifdef HAVE_MPI
    int size;
    MPI_Comm_rank(MPI_COMM_WORLD, &rank);
    MPI_Comm_size(MPI_COMM_WORLD, &size);
#endif
    
    bool Already_Converged = Convergence;
    
    /*--- Cauchi based convergence criteria ---*/
    
    if (config->GetConvCriteria() == CAUCHY) {
      
      /*--- Initialize at the fist iteration ---*/
      
      if (Iteration  == 0) {
        Cauchy_Value = 0.0;
        Cauchy_Counter = 0;
        for (iCounter = 0; iCounter < config->GetCauchy_Elems(); iCounter++)
        Cauchy_Serie[iCounter] = 0.0;
      }
      
      Old_Func = New_Func;
      New_Func = monitor;
      Cauchy_Func = fabs(New_Func - Old_Func);
      
      Cauchy_Serie[Cauchy_Counter] = Cauchy_Func;
      Cauchy_Counter++;
      
      if (Cauchy_Counter == config->GetCauchy_Elems()) Cauchy_Counter = 0;
      
      Cauchy_Value = 1;
      if (Iteration  >= config->GetCauchy_Elems()) {
        Cauchy_Value = 0;
        for (iCounter = 0; iCounter < config->GetCauchy_Elems(); iCounter++)
        Cauchy_Value += Cauchy_Serie[iCounter];
      }
      
      if (Cauchy_Value >= config->GetCauchy_Eps()) { Convergence = false; Convergence_FullMG = false; }
      else { Convergence = true; Convergence_FullMG = true; }
      
    }
    
    /*--- Residual based convergence criteria ---*/
    
    if (config->GetConvCriteria() == RESIDUAL) {
      
      /*--- Compute the initial value ---*/
      
      if (Iteration == config->GetStartConv_Iter() ) InitResidual = monitor;
      if (monitor > InitResidual) InitResidual = monitor;
      
      /*--- Check the convergence ---*/
      
      if (((fabs(InitResidual - monitor) >= config->GetOrderMagResidual()) && (monitor < InitResidual))  ||
          (monitor <= config->GetMinLogResidual())) { Convergence = true; Convergence_FullMG = true; }
      else { Convergence = false; Convergence_FullMG = false; }
      
    }
    
    /*--- Do not apply any convergence criteria of the number
     of iterations is less than a particular value ---*/
    
    if (Iteration < config->GetStartConv_Iter()) {
      Convergence = false;
      Convergence_FullMG = false;
    }
    
    if (Already_Converged) { Convergence = true; Convergence_FullMG = true; }
    
    
    /*--- Apply the same convergence criteria to all the processors ---*/
    
#ifdef HAVE_MPI
    
    unsigned short *sbuf_conv = NULL, *rbuf_conv = NULL;
    sbuf_conv = new unsigned short[1]; sbuf_conv[0] = 0;
    rbuf_conv = new unsigned short[1]; rbuf_conv[0] = 0;
    
    /*--- Convergence criteria ---*/
    
    sbuf_conv[0] = Convergence;
    SU2_MPI::Reduce(sbuf_conv, rbuf_conv, 1, MPI_UNSIGNED_SHORT, MPI_SUM, MASTER_NODE, MPI_COMM_WORLD);
    
    /*-- Compute global convergence criteria in the master node --*/
    
    sbuf_conv[0] = 0;
    if (rank == MASTER_NODE) {
      if (rbuf_conv[0] == size) sbuf_conv[0] = 1;
      else sbuf_conv[0] = 0;
    }
    
    SU2_MPI::Bcast(sbuf_conv, 1, MPI_UNSIGNED_SHORT, MASTER_NODE, MPI_COMM_WORLD);
    
    if (sbuf_conv[0] == 1) { Convergence = true; Convergence_FullMG = true; }
    else { Convergence = false; Convergence_FullMG = false; }
    
    delete [] sbuf_conv;
    delete [] rbuf_conv;
    
#endif
    
    /*--- Stop the simulation in case a nan appears, do not save the solution ---*/
    
    if (monitor != monitor) {
      if (rank == MASTER_NODE)
      cout << "\n !!! Error: SU2 has diverged. Now exiting... !!! \n" << endl;
#ifndef HAVE_MPI
      exit(EXIT_DIVERGENCE);
#else
      MPI_Abort(MPI_COMM_WORLD,1);
#endif
    }
    
    if (config->GetFinestMesh() != MESH_0 ) Convergence = false;
    
  }
  
}


void CIntegration::SetDualTime_Solver(CGeometry *geometry, CSolver *solver, CConfig *config, unsigned short iMesh) {
	unsigned long iPoint;
  
	for (iPoint = 0; iPoint < geometry->GetnPoint(); iPoint++) {
		solver->node[iPoint]->Set_Solution_time_n1();
		solver->node[iPoint]->Set_Solution_time_n();
    
		geometry->node[iPoint]->SetVolume_nM1();
		geometry->node[iPoint]->SetVolume_n();
    
		/*--- Store old coordinates in case there is grid movement ---*/
		if (config->GetGrid_Movement()) {
			geometry->node[iPoint]->SetCoord_n1();
			geometry->node[iPoint]->SetCoord_n();
		}
	}
  
  /*--- Store old aeroelastic solutions ---*/
  if (config->GetGrid_Movement() && config->GetAeroelastic_Simulation() && (iMesh == MESH_0)) {
    config->SetAeroelastic_n1();
    config->SetAeroelastic_n();
    
    /*--- Also communicate plunge and pitch to the master node. Needed for output in case of parallel run ---*/
#ifdef HAVE_MPI
    su2double plunge, pitch, *plunge_all = NULL, *pitch_all = NULL;
    unsigned short iMarker, iMarker_Monitoring;
    unsigned long iProcessor, owner, *owner_all = NULL;
    
    string Marker_Tag, Monitoring_Tag;
	int rank, nProcessor;
    
    MPI_Comm_rank(MPI_COMM_WORLD, &rank);
    MPI_Comm_size(MPI_COMM_WORLD, &nProcessor);

    /*--- Only if mater node allocate memory ---*/
    if (rank == MASTER_NODE) {
      plunge_all = new su2double[nProcessor];
      pitch_all  = new su2double[nProcessor];
      owner_all  = new unsigned long[nProcessor];
    }
    
    /*--- Find marker and give it's plunge and pitch coordinate to the master node ---*/
    for (iMarker_Monitoring = 0; iMarker_Monitoring < config->GetnMarker_Monitoring(); iMarker_Monitoring++) {
      
      for (iMarker = 0; iMarker < config->GetnMarker_All(); iMarker++) {
        
        Monitoring_Tag = config->GetMarker_Monitoring(iMarker_Monitoring);
        Marker_Tag = config->GetMarker_All_TagBound(iMarker);
        if (Marker_Tag == Monitoring_Tag) { owner = 1; break;
        } else {
          owner = 0;
        }
        
      }
      plunge = config->GetAeroelastic_plunge(iMarker_Monitoring);
      pitch  = config->GetAeroelastic_pitch(iMarker_Monitoring);
      
      /*--- Gather the data on the master node. ---*/
      SU2_MPI::Gather(&plunge, 1, MPI_DOUBLE, plunge_all, 1, MPI_DOUBLE, MASTER_NODE, MPI_COMM_WORLD);
      SU2_MPI::Gather(&pitch, 1, MPI_DOUBLE, pitch_all, 1, MPI_DOUBLE, MASTER_NODE, MPI_COMM_WORLD);
      SU2_MPI::Gather(&owner, 1, MPI_UNSIGNED_LONG, owner_all, 1, MPI_UNSIGNED_LONG, MASTER_NODE, MPI_COMM_WORLD);
      
      /*--- Set plunge and pitch on the master node ---*/
      if (rank == MASTER_NODE) {
        for (iProcessor = 0; iProcessor < (unsigned long)nProcessor; iProcessor++) {
          if (owner_all[iProcessor] == 1) {
            config->SetAeroelastic_plunge(iMarker_Monitoring, plunge_all[iProcessor]);
            config->SetAeroelastic_pitch(iMarker_Monitoring, pitch_all[iProcessor]);
            break;
          }
        }
      }
      
    }
    
    if (rank == MASTER_NODE) {
      delete [] plunge_all;
      delete [] pitch_all;
      delete [] owner_all;
    }
#endif
  }
  
}

<<<<<<< HEAD


void comm(){
	node_t *Gnode=NULL, *TmpNode = NULL, *FoundNode = NULL;
	size_t dim[1], i, tot_dim;

	lmchar_t hostname[80], channel_name[80];
	lmint_t sockfd, portno;

	lmchar_t *name ="CFD2SIM";
	lmchar_t *name1="SIM2CFD";
	
	lmdouble_t Forces_moments[6], Angles[3], RotCenter[3], TransVec[3];
	
	lmchar_t name_i[80], name_o[80];

	lmdouble_t *tmpfloat;
	client_fce_struct_t InpPar, *PInpPar;
	opts_t *Popts_1, opts, opts_1, *Popts;
	find_t *SFounds;
	
	PInpPar = &InpPar;
	PInpPar->channel_name = name;
	PInpPar->SR_MODE = 'S';
	if ( (PInpPar->mode = get_exchange_channel_mode('D', 'N')) == -1)
		Error("socket_edge2simulink: wrong client mode");

	Popts   = &opts;
	Popts_1 = &opts_1;
	m3l_set_Send_receive_tcpipsocket(&Popts_1);
	m3l_set_Find(&Popts);
/*
 * create data structure which will be sent
 */
	if(  (Gnode = m3l_Mklist("CFD_2_SIM", "DIR", 0, 0, (node_t **)NULL, (const char *)NULL, (const char *)NULL, (char *)NULL)) == 0)
		Perror("socket_edge2simulink: m3l_Mklist");
	
	dim[0] = 6;
/*
 * store global forces moments
 */
	if(  (TmpNode = m3l_Mklist("ForcesMoments", "D", 1, dim, &Gnode, "/CFD_2_SIM", "./", "--no_malloc", (char *)NULL)) == 0)
		Error("socket_edge2simulink: m3l_Mklist");
	TmpNode->data.df = Forces_moments;
/*
 * add time
 */
// 	dim[0] = 1;
// 	if(  (TmpNode = m3l_Mklist("Time", "D", 1, dim, &Gnode, "/CFD_2_SIM", "./", (char *)NULL)) == 0)
// 		Error("socket_edge2simulink: m3l_Mklist");
// 	TmpNode->data.df[0] = *ttime;
/*
 * open socket
 */
	if( (sockfd = open_connection_to_server(hostname, portno, PInpPar, Popts_1)) < 1)
		Error("socket_edge2simulink: Error when opening socket");
/*
 * send data 
 */
	if ( client_sender(Gnode, sockfd, PInpPar, (opts_t *)NULL, (opts_t *)NULL) !=1 )
		Error("socket_edge2simulink: client_sender()");
#pragma omp critical
{
	if( close(sockfd) == -1)
		Perror("socket_edge2simulink: close");
/*
 * free borrowed memory
 */
	if(m3l_Umount(&Gnode) != 1)
		Perror("socket_edge2simulink: m3l_Umount");
/*
 * receive data 
 */

		
	PInpPar = &InpPar;
	PInpPar->channel_name = name1;
	PInpPar->SR_MODE = 'R';
	if ( (PInpPar->mode = get_exchange_channel_mode('D', 'N')) == -1)
		Error("socket_edge2simulink: wrong client mode");

	Popts   = &opts;
	Popts_1 = &opts_1;
	m3l_set_Send_receive_tcpipsocket(&Popts_1);
	m3l_set_Find(&Popts);

	if( (sockfd = open_connection_to_server(hostname, portno, PInpPar, Popts_1)) < 1)
		Error("client_sender: Error when opening socket");
}
	if ( (Gnode = client_receiver(sockfd, PInpPar, (opts_t *)NULL, (opts_t *)NULL)) == NULL)
		Error("socket_edge2simulink: client_receiver()");

#pragma omp critical
{
/*
 * close socket 
 */
	if( close(sockfd) == -1)
		Perror("socket_edge2simulink: close");
/*
 * find Angles - rotation matrix and copy the values to Edge allocated memory
 */
	if( (SFounds = m3l_Locate(Gnode, "/SIM_2_CFD/Angles", "/*/*",  (lmchar_t *)NULL)) != NULL){

		if( m3l_get_Found_number(SFounds) != 1)
			Error("socket_edge2simulink: More then one Angles data set found");
/* 
 * pointer to list of found nodes
 */
		if( (FoundNode = m3l_get_Found_node(SFounds, 0)) == NULL)
			Error("socket_edge2simulink: Did not find 1st data pointer");
// 		if( (tot_dim = m3l_get_List_totdim(FoundNode)) != 9)
		if( (tot_dim = m3l_get_List_totdim(FoundNode)) != 3)
			Error("socket_edge2simulink: Wrong dimensions of Angles array");
		if( (tmpfloat = (lmdouble_t *)m3l_get_data_pointer(FoundNode)) == NULL)
			Error("socket_edge2simulink: Did not find Angles data pointer");

		for (i=0; i<tot_dim; i++)
			Angles[i]  = tmpfloat[i];
/* 
 * free memory allocated in m3l_Locate
 */
		m3l_DestroyFound(&SFounds);
	}
	else
	{
		Error("socket_edge2simulink: Angles not found\n");
	}
/*
 * find center of rotation
 */
	if( (SFounds = m3l_Locate(Gnode, "/SIM_2_CFD/RotCenter", "/*/*",  (lmchar_t *)NULL)) != NULL){

		if( m3l_get_Found_number(SFounds) != 1)
			Error("socket_edge2simulink: More then one RotCenter data set found");
/* 
 * pointer to list of found nodes
 */
		if( (FoundNode = m3l_get_Found_node(SFounds, 0)) == NULL)
			Error("socket_edge2simulink: Did not find 1st data pointer");
		if( (tot_dim = m3l_get_List_totdim(FoundNode)) != 3)
			Error("socket_edge2simulink: Wrong dimensions of RotCenter array");
		if( (tmpfloat = (lmdouble_t *)m3l_get_data_pointer(FoundNode)) == NULL)
			Error("socket_edge2simulink: Did not find RotCenter data pointer");

		for (i=0; i<tot_dim; i++)
			RotCenter[i]  = tmpfloat[i];
/* 
 * free memory allocated in m3l_Locate
 */
		m3l_DestroyFound(&SFounds);
	}
	else
	{
		Error("socket_edge2simulink: RotCenter not found\n");
	}
/*
 * find center of translation
 */
	if( (SFounds = m3l_Locate(Gnode, "/SIM_2_CFD/TransVec", "/*/*",  (lmchar_t *)NULL)) != NULL){

		if( m3l_get_Found_number(SFounds) != 1)
			Error("socket_edge2simulink: More then one TransVec data set found");
/* 
 * pointer to list of found nodes
 */
		if( (FoundNode = m3l_get_Found_node(SFounds, 0)) == NULL)
			Error("socket_edge2simulink: Did not find 1st data pointer");
		if( (tot_dim = m3l_get_List_totdim(FoundNode)) != 3)
			Error("socket_edge2simulink: Wrong dimensions of TransVec array");
		if( (tmpfloat = (lmdouble_t *)m3l_get_data_pointer(FoundNode)) == NULL)
			Error("socket_edge2simulink: Did not find TransVec data pointer");

		for (i=0; i<tot_dim; i++)
			TransVec[i]  = tmpfloat[i];
/* 
 * free memory allocated in m3l_Locate
 */
		m3l_DestroyFound(&SFounds);
	}
	else
	{
		Error("socket_edge2simulink: TransVec not found\n");
	}
/*
 * free borrowed memory
 */
	if(m3l_Umount(&Gnode) != 1)
		Perror("socket_edge2simulink: m3l_Umount");
}
	
}
=======
void CIntegration::SetStructural_Solver(CGeometry *geometry, CSolver *solver, CConfig *config, unsigned short iMesh) {

	unsigned long iPoint;

	for (iPoint = 0; iPoint < geometry->GetnPoint(); iPoint++) {

		solver->node[iPoint]->SetSolution_time_n();
		solver->node[iPoint]->SetSolution_Vel_time_n();
		solver->node[iPoint]->SetSolution_Accel_time_n();

	}

	  bool fsi = config->GetFSI_Simulation();

	  /*--- If FSI problem, save the last Aitken relaxation parameter of the previous time step ---*/

	  if (fsi){

		  su2double WAitk=0.0;

		  WAitk = solver->GetWAitken_Dyn();
		  solver->SetWAitken_Dyn_tn1(WAitk);

	  }


}

void CIntegration::SetFEM_StructuralSolver(CGeometry *geometry, CSolver *solver, CConfig *config, unsigned short iMesh) {

	unsigned long iPoint;

	/*--- Update the solution only at the local points ---*/
	for (iPoint = 0; iPoint < geometry->GetnPointDomain(); iPoint++) {

		solver->node[iPoint]->SetSolution_time_n();
		solver->node[iPoint]->SetSolution_Vel_time_n();
		solver->node[iPoint]->SetSolution_Accel_time_n();

	}

	  bool fsi = config->GetFSI_Simulation();

	  /*--- If FSI problem, save the last Aitken relaxation parameter of the previous time step ---*/

	  if (fsi){

		  su2double WAitk=0.0;

		  WAitk = solver->GetWAitken_Dyn();
		  solver->SetWAitken_Dyn_tn1(WAitk);

	  }

}

void CIntegration::Convergence_Monitoring_FEM(CGeometry *geometry, CConfig *config, CSolver *solver, unsigned long iFSIIter) {

	su2double Reference_UTOL, Reference_RTOL, Reference_ETOL;
	su2double Residual_UTOL, Residual_RTOL, Residual_ETOL;

	int rank = MASTER_NODE;
	#ifdef HAVE_MPI
    	int size;
    	MPI_Comm_rank(MPI_COMM_WORLD, &rank);
    	MPI_Comm_size(MPI_COMM_WORLD, &size);
	#endif

    bool Already_Converged = Convergence;

	Reference_UTOL = config->GetResidual_FEM_UTOL();
	Reference_RTOL = config->GetResidual_FEM_RTOL();
	Reference_ETOL = config->GetResidual_FEM_ETOL();

	Residual_UTOL = log10(solver->GetRes_FEM(0));
	Residual_RTOL = log10(solver->GetRes_FEM(1));
	Residual_ETOL = log10(solver->GetRes_FEM(2));

//	cout << "Reference - UTOL: " << Reference_UTOL << " ETOL: " << Reference_ETOL << " RTOL: " << Reference_RTOL << endl;
//	cout << "Residual - UTOL: " << Residual_UTOL << " ETOL: " << Residual_ETOL << " RTOL: " << Residual_RTOL << endl;

	if ((Residual_UTOL <= Reference_UTOL) &&
		(Residual_ETOL <= Reference_ETOL) &&
		(Residual_RTOL <= Reference_RTOL)){
		Convergence = true;
	}

    if (Already_Converged) Convergence = true;


    /*--- Apply the same convergence criteria to all the processors ---*/

#ifdef HAVE_MPI

    unsigned short *sbuf_conv = NULL, *rbuf_conv = NULL;
    sbuf_conv = new unsigned short[1]; sbuf_conv[0] = 0;
    rbuf_conv = new unsigned short[1]; rbuf_conv[0] = 0;

    /*--- Convergence criteria ---*/

    sbuf_conv[0] = Convergence;
    SU2_MPI::Reduce(sbuf_conv, rbuf_conv, 1, MPI_UNSIGNED_SHORT, MPI_SUM, MASTER_NODE, MPI_COMM_WORLD);

    /*-- Compute global convergence criteria in the master node --*/

    sbuf_conv[0] = 0;
    if (rank == MASTER_NODE) {
      if (rbuf_conv[0] == size) sbuf_conv[0] = 1;
      else sbuf_conv[0] = 0;
    }

    SU2_MPI::Bcast(sbuf_conv, 1, MPI_UNSIGNED_SHORT, MASTER_NODE, MPI_COMM_WORLD);

    if (sbuf_conv[0] == 1) { Convergence = true; }
    else { Convergence = false; }

    delete [] sbuf_conv;
    delete [] rbuf_conv;

#endif

}


void CIntegration::Convergence_Monitoring_FSI(CGeometry *fea_geometry, CConfig *fea_config, CSolver *fea_solver, unsigned long iFSIIter) {

	int rank = MASTER_NODE;
	#ifdef HAVE_MPI
    	int size;
    	MPI_Comm_rank(MPI_COMM_WORLD, &rank);
    	MPI_Comm_size(MPI_COMM_WORLD, &size);
	#endif

	unsigned short iCounter;
	su2double FEA_check[2] = {0.0, 0.0};
	su2double magResidualFSI, logResidualFSI_initial, logResidualFSI;
	su2double magResidualFSI_criteria, logResidualFSI_criteria;

    unsigned long iPoint, iDim;
    unsigned long nPoint, nDim;
    su2double *dispPred, *dispPred_Old;
	su2double CurrentTime=fea_config->GetCurrent_DynTime();
	su2double Static_Time=fea_config->GetStatic_Time();
    su2double deltaU, deltaURad, deltaURes;

   	magResidualFSI_criteria = fea_config->GetOrderMagResidualFSI();
   	logResidualFSI_criteria = fea_config->GetMinLogResidualFSI();

    deltaURes = 0.0;

	ofstream historyFile_FSI;
	bool writeHistFSI = fea_config->GetWrite_Conv_FSI();
	if (writeHistFSI){
		char cstrFSI[200];
		string filenameHistFSI = fea_config->GetConv_FileName_FSI();
		strcpy (cstrFSI, filenameHistFSI.data());
		historyFile_FSI.open (cstrFSI, std::ios_base::app);
	}

	/*--- Only when there is movement it makes sense to check convergence (otherwise, it is always converged...) ---*/
	/*--- The same with the first iteration, if we are doing strongly coupled we need at least two. ---*/

	if ((CurrentTime > Static_Time) && (iFSIIter == 0)) {
		/*--- Set the convergence values to 0.0 --*/
		fea_solver->SetFSI_ConvValue(0,0.0);
		fea_solver->SetFSI_ConvValue(1,0.0);

		if (writeHistFSI){
		historyFile_FSI << endl;
		}

	}
	else if ((CurrentTime > Static_Time) && (iFSIIter > 0)) {

		nPoint = fea_geometry->GetnPoint();
		nDim = fea_geometry->GetnDim();

		for (iPoint=0; iPoint < nPoint; iPoint++){

		deltaURad = 0.0;

		dispPred = fea_solver->node[iPoint]->GetSolution_Pred();
		dispPred_Old = fea_solver->node[iPoint]->GetSolution_Pred_Old();

			for (iDim=0; iDim < nDim; iDim++){

				/*--- Compute the deltaU, and add deltaU2 to deltaURad ---*/
				deltaU = dispPred[iDim] - dispPred_Old[iDim];
				deltaURad += deltaU * deltaU;

			}

			/*--- The residual is the maximum of the values of sqrt(deltaURad) computed ---*/
			deltaURad = sqrt(deltaURad);
			deltaURes = max(deltaURes, deltaURad);

		}

		if (writeHistFSI){ historyFile_FSI << setiosflags(ios::scientific) << setprecision(4) << deltaURes << "," ;}

		if (iFSIIter == 1){
			fea_solver->SetFSI_ConvValue(0,deltaURes);
			logResidualFSI_initial = log10(deltaURes);

			if (logResidualFSI_initial < logResidualFSI_criteria) Convergence_FSI = true;

			if (writeHistFSI){ historyFile_FSI << setiosflags(ios::fixed) << setprecision(4) << logResidualFSI_initial;}

		}
		else {
			fea_solver->SetFSI_ConvValue(1,deltaURes);
			FEA_check[0] = fea_solver->GetFSI_ConvValue(0);
			logResidualFSI_initial = log10(FEA_check[0]);
			logResidualFSI = log10(deltaURes);

			magResidualFSI=fabs(logResidualFSI-logResidualFSI_initial);

			if (writeHistFSI){
			historyFile_FSI << setiosflags(ios::fixed) << setprecision(4) << logResidualFSI << "," ;
			historyFile_FSI << setiosflags(ios::fixed) << setprecision(4) << magResidualFSI ;
			}

			if ((logResidualFSI < logResidualFSI_criteria) || (magResidualFSI > magResidualFSI_criteria)) Convergence_FSI = true;
		}

		if (writeHistFSI){ historyFile_FSI << endl;}

	}

	if (writeHistFSI){ historyFile_FSI.close();}

    /*--- Apply the same convergence criteria to all the processors ---*/

#ifdef HAVE_MPI

    unsigned short *sbuf_conv = NULL, *rbuf_conv = NULL;
    sbuf_conv = new unsigned short[1]; sbuf_conv[0] = 0;
    rbuf_conv = new unsigned short[1]; rbuf_conv[0] = 0;

    /*--- Convergence criteria ---*/

    sbuf_conv[0] = Convergence_FSI;
    SU2_MPI::Reduce(sbuf_conv, rbuf_conv, 1, MPI_UNSIGNED_SHORT, MPI_SUM, MASTER_NODE, MPI_COMM_WORLD);

    /*-- Compute global convergence criteria in the master node --*/

    sbuf_conv[0] = 0;
    if (rank == MASTER_NODE) {
      if (rbuf_conv[0] == size) sbuf_conv[0] = 1;
      else sbuf_conv[0] = 0;
    }

    SU2_MPI::Bcast(sbuf_conv, 1, MPI_UNSIGNED_SHORT, MASTER_NODE, MPI_COMM_WORLD);

    if (sbuf_conv[0] == 1) { Convergence_FSI = true; }
    else { Convergence_FSI = false; }

    delete [] sbuf_conv;
    delete [] rbuf_conv;

#endif

}

>>>>>>> 7868e63f
<|MERGE_RESOLUTION|>--- conflicted
+++ resolved
@@ -29,12 +29,6 @@
 
 #include "../include/integration_structure.hpp"
 
-#include "/extra2/JKA/Cprograms/libm3l/Source/libm3l.h"
-#include "/extra2/JKA/Cprograms/lsipdx/Source/lsipdx.h"
-#include "/extra2/JKA/Cprograms/lsipdx/Source/socket_op.h"
-
-void comm(void);
-
 CIntegration::CIntegration(CConfig *config) {
 	Cauchy_Value = 0;
 	Cauchy_Func = 0;
@@ -691,200 +685,6 @@
   
 }
 
-<<<<<<< HEAD
-
-
-void comm(){
-	node_t *Gnode=NULL, *TmpNode = NULL, *FoundNode = NULL;
-	size_t dim[1], i, tot_dim;
-
-	lmchar_t hostname[80], channel_name[80];
-	lmint_t sockfd, portno;
-
-	lmchar_t *name ="CFD2SIM";
-	lmchar_t *name1="SIM2CFD";
-	
-	lmdouble_t Forces_moments[6], Angles[3], RotCenter[3], TransVec[3];
-	
-	lmchar_t name_i[80], name_o[80];
-
-	lmdouble_t *tmpfloat;
-	client_fce_struct_t InpPar, *PInpPar;
-	opts_t *Popts_1, opts, opts_1, *Popts;
-	find_t *SFounds;
-	
-	PInpPar = &InpPar;
-	PInpPar->channel_name = name;
-	PInpPar->SR_MODE = 'S';
-	if ( (PInpPar->mode = get_exchange_channel_mode('D', 'N')) == -1)
-		Error("socket_edge2simulink: wrong client mode");
-
-	Popts   = &opts;
-	Popts_1 = &opts_1;
-	m3l_set_Send_receive_tcpipsocket(&Popts_1);
-	m3l_set_Find(&Popts);
-/*
- * create data structure which will be sent
- */
-	if(  (Gnode = m3l_Mklist("CFD_2_SIM", "DIR", 0, 0, (node_t **)NULL, (const char *)NULL, (const char *)NULL, (char *)NULL)) == 0)
-		Perror("socket_edge2simulink: m3l_Mklist");
-	
-	dim[0] = 6;
-/*
- * store global forces moments
- */
-	if(  (TmpNode = m3l_Mklist("ForcesMoments", "D", 1, dim, &Gnode, "/CFD_2_SIM", "./", "--no_malloc", (char *)NULL)) == 0)
-		Error("socket_edge2simulink: m3l_Mklist");
-	TmpNode->data.df = Forces_moments;
-/*
- * add time
- */
-// 	dim[0] = 1;
-// 	if(  (TmpNode = m3l_Mklist("Time", "D", 1, dim, &Gnode, "/CFD_2_SIM", "./", (char *)NULL)) == 0)
-// 		Error("socket_edge2simulink: m3l_Mklist");
-// 	TmpNode->data.df[0] = *ttime;
-/*
- * open socket
- */
-	if( (sockfd = open_connection_to_server(hostname, portno, PInpPar, Popts_1)) < 1)
-		Error("socket_edge2simulink: Error when opening socket");
-/*
- * send data 
- */
-	if ( client_sender(Gnode, sockfd, PInpPar, (opts_t *)NULL, (opts_t *)NULL) !=1 )
-		Error("socket_edge2simulink: client_sender()");
-#pragma omp critical
-{
-	if( close(sockfd) == -1)
-		Perror("socket_edge2simulink: close");
-/*
- * free borrowed memory
- */
-	if(m3l_Umount(&Gnode) != 1)
-		Perror("socket_edge2simulink: m3l_Umount");
-/*
- * receive data 
- */
-
-		
-	PInpPar = &InpPar;
-	PInpPar->channel_name = name1;
-	PInpPar->SR_MODE = 'R';
-	if ( (PInpPar->mode = get_exchange_channel_mode('D', 'N')) == -1)
-		Error("socket_edge2simulink: wrong client mode");
-
-	Popts   = &opts;
-	Popts_1 = &opts_1;
-	m3l_set_Send_receive_tcpipsocket(&Popts_1);
-	m3l_set_Find(&Popts);
-
-	if( (sockfd = open_connection_to_server(hostname, portno, PInpPar, Popts_1)) < 1)
-		Error("client_sender: Error when opening socket");
-}
-	if ( (Gnode = client_receiver(sockfd, PInpPar, (opts_t *)NULL, (opts_t *)NULL)) == NULL)
-		Error("socket_edge2simulink: client_receiver()");
-
-#pragma omp critical
-{
-/*
- * close socket 
- */
-	if( close(sockfd) == -1)
-		Perror("socket_edge2simulink: close");
-/*
- * find Angles - rotation matrix and copy the values to Edge allocated memory
- */
-	if( (SFounds = m3l_Locate(Gnode, "/SIM_2_CFD/Angles", "/*/*",  (lmchar_t *)NULL)) != NULL){
-
-		if( m3l_get_Found_number(SFounds) != 1)
-			Error("socket_edge2simulink: More then one Angles data set found");
-/* 
- * pointer to list of found nodes
- */
-		if( (FoundNode = m3l_get_Found_node(SFounds, 0)) == NULL)
-			Error("socket_edge2simulink: Did not find 1st data pointer");
-// 		if( (tot_dim = m3l_get_List_totdim(FoundNode)) != 9)
-		if( (tot_dim = m3l_get_List_totdim(FoundNode)) != 3)
-			Error("socket_edge2simulink: Wrong dimensions of Angles array");
-		if( (tmpfloat = (lmdouble_t *)m3l_get_data_pointer(FoundNode)) == NULL)
-			Error("socket_edge2simulink: Did not find Angles data pointer");
-
-		for (i=0; i<tot_dim; i++)
-			Angles[i]  = tmpfloat[i];
-/* 
- * free memory allocated in m3l_Locate
- */
-		m3l_DestroyFound(&SFounds);
-	}
-	else
-	{
-		Error("socket_edge2simulink: Angles not found\n");
-	}
-/*
- * find center of rotation
- */
-	if( (SFounds = m3l_Locate(Gnode, "/SIM_2_CFD/RotCenter", "/*/*",  (lmchar_t *)NULL)) != NULL){
-
-		if( m3l_get_Found_number(SFounds) != 1)
-			Error("socket_edge2simulink: More then one RotCenter data set found");
-/* 
- * pointer to list of found nodes
- */
-		if( (FoundNode = m3l_get_Found_node(SFounds, 0)) == NULL)
-			Error("socket_edge2simulink: Did not find 1st data pointer");
-		if( (tot_dim = m3l_get_List_totdim(FoundNode)) != 3)
-			Error("socket_edge2simulink: Wrong dimensions of RotCenter array");
-		if( (tmpfloat = (lmdouble_t *)m3l_get_data_pointer(FoundNode)) == NULL)
-			Error("socket_edge2simulink: Did not find RotCenter data pointer");
-
-		for (i=0; i<tot_dim; i++)
-			RotCenter[i]  = tmpfloat[i];
-/* 
- * free memory allocated in m3l_Locate
- */
-		m3l_DestroyFound(&SFounds);
-	}
-	else
-	{
-		Error("socket_edge2simulink: RotCenter not found\n");
-	}
-/*
- * find center of translation
- */
-	if( (SFounds = m3l_Locate(Gnode, "/SIM_2_CFD/TransVec", "/*/*",  (lmchar_t *)NULL)) != NULL){
-
-		if( m3l_get_Found_number(SFounds) != 1)
-			Error("socket_edge2simulink: More then one TransVec data set found");
-/* 
- * pointer to list of found nodes
- */
-		if( (FoundNode = m3l_get_Found_node(SFounds, 0)) == NULL)
-			Error("socket_edge2simulink: Did not find 1st data pointer");
-		if( (tot_dim = m3l_get_List_totdim(FoundNode)) != 3)
-			Error("socket_edge2simulink: Wrong dimensions of TransVec array");
-		if( (tmpfloat = (lmdouble_t *)m3l_get_data_pointer(FoundNode)) == NULL)
-			Error("socket_edge2simulink: Did not find TransVec data pointer");
-
-		for (i=0; i<tot_dim; i++)
-			TransVec[i]  = tmpfloat[i];
-/* 
- * free memory allocated in m3l_Locate
- */
-		m3l_DestroyFound(&SFounds);
-	}
-	else
-	{
-		Error("socket_edge2simulink: TransVec not found\n");
-	}
-/*
- * free borrowed memory
- */
-	if(m3l_Umount(&Gnode) != 1)
-		Perror("socket_edge2simulink: m3l_Umount");
-}
-	
-}
-=======
 void CIntegration::SetStructural_Solver(CGeometry *geometry, CSolver *solver, CConfig *config, unsigned short iMesh) {
 
 	unsigned long iPoint;
@@ -1149,4 +949,3 @@
 
 }
 
->>>>>>> 7868e63f
