--- conflicted
+++ resolved
@@ -735,17 +735,6 @@
    The wall function implemented herein is based on Nichols and Nelson AIAAJ v32 n6 2004.
    At this moment, the wall function is only available for adiabatic flows.
    ---*/
-<<<<<<< HEAD
-  su2double RefDensity=Density_Inf,RefVel2=0.0; 
-  if ((config->GetRef_NonDim() == DIMENSIONAL) || (config->GetRef_NonDim() == INITIAL_VALUES)) {
-    for (auto iDim = 0u; iDim < nDim; iDim++) 
-      RefVel2 += Velocity_Inf[iDim] * Velocity_Inf[iDim];
-  } else if (config->GetRef_NonDim() == REFERENCE_VALUES) {
-    RefDensity = config->GetDensity_Ref();
-    RefVel2 = config->GetVelocity_Ref() * config->GetVelocity_Ref();
-  }
-=======
->>>>>>> fb3c0cc3
 
   unsigned long int notConvergedCounter=0;
   su2double grad_diff;
@@ -781,11 +770,6 @@
 
     /*--- Get the specified wall heat flux from config ---*/
       // note that we can get the heat flux from the temperature gradient
-    su2double q_w = 0.0;
-    if (config->GetMarker_All_KindBC(iMarker) == HEAT_FLUX)
-      q_w = config->GetWall_HeatFlux(Marker_Tag);
-
-    // heat flux from temperature: q_w = h*(T_wall - T_fluid)
 
     /*--- Loop over all of the vertices on this boundary marker ---*/
 
@@ -849,7 +833,16 @@
       /*--- Compute the wall temperature using the Crocco-Buseman equation ---*/
 
       //T_Wall = T_Normal * (1.0 + 0.5*Gamma_Minus_One*Recovery*M_Normal*M_Normal);
-      su2double T_Wall = T_Normal + Recovery*pow(VelTangMod,2.0)/(2.0*Cp);
+      //su2double T_Wall = T_Normal + Recovery*pow(VelTangMod,2.0)/(2.0*Cp);
+
+      /*--- initial value for wall temperature ---*/
+      su2double T_Wall = nodes->GetTemperature(iPoint);
+
+      su2double q_w = 0.0;
+
+      if (config->GetMarker_All_KindBC(iMarker) == HEAT_FLUX) {
+        q_w = config->GetWall_HeatFlux(Marker_Tag);  
+      }
 
       /*--- Extrapolate the pressure from the interior & compute the
        wall density using the equation of state ---*/
@@ -857,8 +850,8 @@
       /*--- compressible formulation ---*/
       su2double P_Wall = P_Normal;
       su2double Density_Wall = P_Wall/(Gas_Constant*T_Wall);
+      su2double Lam_Visc_Normal = nodes->GetLaminarViscosity(Point_Normal);
       su2double Conductivity_Wall = nodes->GetThermalConductivity(iPoint);
-      su2double Lam_Visc_Normal = nodes->GetLaminarViscosity(Point_Normal);
 
 
       /*--- Compute the shear stress at the wall in the regular fashion
@@ -870,18 +863,6 @@
 
       CNumerics::ComputeStressTensor(nDim, tau, nodes->GetGradient_Primitive(iPoint)+1, Lam_Visc_Wall);
 
-<<<<<<< HEAD
-      for (auto iDim = 0u; iDim < nDim; iDim++) {
-        TauElem[iDim] = GeometryToolbox::DotProduct(nDim, tau[iDim], UnitNormal);
-      }
-
-      /*--- Compute wall shear stress as the magnitude of the wall-tangential
-       *    component of the shear stress tensor---*/
-
-      su2double TauNormal = GeometryToolbox::DotProduct(nDim, TauElem, UnitNormal);
-
-=======
->>>>>>> fb3c0cc3
       su2double TauTangent[MAXNDIM] = {0.0};
       GeometryToolbox::TangentProjection(nDim, tau, UnitNormal, TauTangent);
 
@@ -900,7 +881,7 @@
       /*--- Automatic switch off when y+ < 5.0 according to Nichols & Nelson (2004) ---*/
 
       if (Y_Plus_Start < config->GetwallModelMinYPlus()) {
-        cout << "skipping stress due to wall model" << endl;
+        cout << "skipping stress due to wall model (Y+="<< Y_Plus_Start<<")"<< endl;
         continue;
       }
       else {
@@ -914,10 +895,26 @@
 
         su2double Gam  = Recovery*U_Tau*U_Tau/(2.0*Cp*T_Wall);
         /*--- nijso: heated wall needs validation testcase! ---*/
-        su2double Beta = q_w*Lam_Visc_Wall/(Density_Wall*T_Wall*Conductivity_Wall*U_Tau); // TODO: nonzero heatflux needs validation case
+        su2double Beta = q_w*Lam_Visc_Wall/(Density_Wall*T_Wall*Conductivity_Wall*U_Tau); 
         su2double Q    = sqrt(Beta*Beta + 4.0*Gam);
         su2double Phi  = asin(-1.0*Beta/Q);
 
+        /*--- Crocco- Busemann equation for wall temperature (eq. 11 of Nichols and Nelson) ---*/
+
+        su2double denum = (1.0 + Beta*U_Plus - Gam*U_Plus*U_Plus); 
+
+        /*--- update T_Wall due to aerodynamic heating, unless the wall is isothermal ---*/
+
+        if ((config->GetMarker_All_KindBC(iMarker) != ISOTHERMAL) {
+          su2double denum = (1.0 + Beta*U_Plus - Gam*U_Plus*U_Plus); 
+          if (abs(denum)>1.0e-12) 
+            T_Wall = T_Normal / denum; 
+        }
+
+        /*--- update of wall density ---*/
+
+        Density_Wall = P_Wall/(Gas_Constant*T_Wall);
+
         /*--- Y+ defined by White & Christoph (compressibility and heat transfer) negative value for (2.0*Gam*U_Plus - Beta)/Q ---*/
 
         su2double Y_Plus_White = exp((kappa/sqrt(Gam))*(asin((2.0*Gam*U_Plus - Beta)/Q) - Phi))*exp(-1.0*kappa*B);
@@ -929,13 +926,8 @@
         Y_Plus = U_Plus + Y_Plus_White - (exp(-1.0*kappa*B)* (1.0 + kUp + 0.5*kUp*kUp + kUp*kUp*kUp/6.0));
 
         su2double dypw_dyp = 2.0*Y_Plus_White*(kappa*sqrt(Gam)/Q)*sqrt(1.0 - pow(2.0*Gam*U_Plus - Beta,2.0)/(Q*Q));
-<<<<<<< HEAD
- 
+
         Eddy_Visc_Wall = Lam_Visc_Wall*(1.0 + dypw_dyp - kappa*exp(-1.0*kappa*B)*
-=======
-
-        Eddy_Visc = Lam_Visc_Wall*(1.0 + dypw_dyp - kappa*exp(-1.0*kappa*B)*
->>>>>>> fb3c0cc3
                                              (1.0 + kappa*U_Plus + kappa*kappa*U_Plus*U_Plus/2.0)
                                              - Lam_Visc_Normal/Lam_Visc_Wall);
         Eddy_Visc_Wall = max(1.0e-6, Eddy_Visc_Wall);
@@ -956,23 +948,11 @@
         U_Tau = U_Tau - relax*(diff / grad_diff);
 
         counter++;
-<<<<<<< HEAD
-        //cout << counter << " "<< Y_Plus <<" "<< Eddy_Visc_Wall <<" "
-        //     << diff <<" "<<grad_diff<<" "<< U_Tau<<" "<<kUp<<" "<<dypw_dyp<<" "<<WallDistMod<<endl;
-    
-        if (counter > max_iter) {
-          notConvergedCounter++;
-          cout << "Warning: Y+ did not converge within the max number of iterations!" << endl;
-          // cout << "diff = " << endl;
-          // do not break, use some safe values for convergence
-          // break;
-=======
 
 
         if (counter > max_iter) {
           notConvergedCounter++;
           // use some safe values for convergence
->>>>>>> fb3c0cc3
           Y_Plus = 30.0;
           Eddy_Visc_Wall = 1.0;
           U_Tau = 1.0;
@@ -983,13 +963,6 @@
       /*--- Calculate an updated value for the wall shear stress
         using the y+ value, the definition of y+, and the definition of
         the friction velocity. ---*/
-<<<<<<< HEAD
-      if ((Coord[0] < 1.05) && (Coord[0] > 0.95))
-        cout << Coord[0] <<","<<Coord[1] << " " << Y_Plus << " " << U_Plus << endl;   
-        
-=======
-
->>>>>>> fb3c0cc3
       YPlus[iMarker][iVertex] = Y_Plus;
       EddyViscWall[iMarker][iVertex] = Eddy_Visc_Wall;
       UTau[iMarker][iVertex] = U_Tau;
