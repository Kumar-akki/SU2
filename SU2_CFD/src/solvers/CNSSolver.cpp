--- conflicted
+++ resolved
@@ -295,47 +295,20 @@
 
   SU2_OMP_MASTER
   {
-<<<<<<< HEAD
-    nodes->SetVorticity_StrainMag();
-
-    su2double strainMax = 0.0, omegaMax = 0.0;
-
-    SU2_OMP(for schedule(static,omp_chunk_size) nowait)
-    for (unsigned long iPoint = 0; iPoint < nPoint; iPoint++) {
-
-      su2double StrainMag = nodes->GetStrainMag(iPoint);
-      const su2double* Vorticity = nodes->GetVorticity(iPoint);
-      su2double Omega = sqrt(Vorticity[0]*Vorticity[0]+ Vorticity[1]*Vorticity[1]+ Vorticity[2]*Vorticity[2]);
-
-      strainMax = max(strainMax, StrainMag);
-      omegaMax = max(omegaMax, Omega);
-
-    }
-    SU2_OMP_CRITICAL
-    {
-      StrainMag_Max = max(StrainMag_Max, strainMax);
-      Omega_Max = max(Omega_Max, omegaMax);
-    }
-
-  } // end SU2_OMP_PARALLEL
-
-  /*--- Compute the TauWall from the wall functions ---*/
-=======
     StrainMag_Max = 0.0;
     Omega_Max = 0.0;
   }
   SU2_OMP_BARRIER
->>>>>>> abee892d
-
-  solver_container[FLOW_SOL]->GetNodes()->SetVorticity_StrainMag();
+
+  nodes->SetVorticity_StrainMag();
 
   su2double strainMax = 0.0, omegaMax = 0.0;
 
   SU2_OMP(for schedule(static,omp_chunk_size) nowait)
   for (unsigned long iPoint = 0; iPoint < nPoint; iPoint++) {
 
-    su2double StrainMag = solver_container[FLOW_SOL]->GetNodes()->GetStrainMag(iPoint);
-    const su2double* Vorticity = solver_container[FLOW_SOL]->GetNodes()->GetVorticity(iPoint);
+    su2double StrainMag = nodes->GetStrainMag(iPoint);
+    const su2double* Vorticity = nodes->GetVorticity(iPoint);
     su2double Omega = sqrt(Vorticity[0]*Vorticity[0]+ Vorticity[1]*Vorticity[1]+ Vorticity[2]*Vorticity[2]);
 
     strainMax = max(strainMax, StrainMag);
@@ -357,9 +330,6 @@
 
       SU2_MPI::Allreduce(&MyStrainMag_Max, &StrainMag_Max, 1, MPI_DOUBLE, MPI_MAX, MPI_COMM_WORLD);
       SU2_MPI::Allreduce(&MyOmega_Max, &Omega_Max, 1, MPI_DOUBLE, MPI_MAX, MPI_COMM_WORLD);
-
-      solver_container[FLOW_SOL]->SetStrainMag_Max(StrainMag_Max);
-      solver_container[FLOW_SOL]->SetOmega_Max(Omega_Max);
     }
     SU2_OMP_BARRIER
   }
