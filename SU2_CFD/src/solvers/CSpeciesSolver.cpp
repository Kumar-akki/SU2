--- conflicted
+++ resolved
@@ -625,14 +625,12 @@
     }
   }
   END_SU2_OMP_FOR
-<<<<<<< HEAD
 
   for (unsigned short iVar=0; iVar<nVar; iVar++){
     delete [] Jacobian_i_correction[iVar];
   }
   delete [] Jacobian_i_correction;
 
-=======
 }
 
 void CSpeciesSolver::Source_Residual(CGeometry *geometry, CSolver **solver_container, CNumerics **numerics_container,
@@ -684,5 +682,4 @@
     }
     END_SU2_OMP_FOR
   }
->>>>>>> e9382b52
 }