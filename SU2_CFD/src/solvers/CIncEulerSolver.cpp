/*!
 * \file CIncEulerSolver.cpp
 * \brief Main subroutines for solving incompressible flow (Euler, Navier-Stokes, etc.).
 * \author F. Palacios, T. Economon
 * \version 7.1.1 "Blackbird"
 *
 * SU2 Project Website: https://su2code.github.io
 *
 * The SU2 Project is maintained by the SU2 Foundation
 * (http://su2foundation.org)
 *
 * Copyright 2012-2020, SU2 Contributors (cf. AUTHORS.md)
 *
 * SU2 is free software; you can redistribute it and/or
 * modify it under the terms of the GNU Lesser General Public
 * License as published by the Free Software Foundation; either
 * version 2.1 of the License, or (at your option) any later version.
 *
 * SU2 is distributed in the hope that it will be useful,
 * but WITHOUT ANY WARRANTY; without even the implied warranty of
 * MERCHANTABILITY or FITNESS FOR A PARTICULAR PURPOSE. See the GNU
 * Lesser General Public License for more details.
 *
 * You should have received a copy of the GNU Lesser General Public
 * License along with SU2. If not, see <http://www.gnu.org/licenses/>.
 */

#include "../../include/solvers/CIncEulerSolver.hpp"
#include "../../../Common/include/toolboxes/printing_toolbox.hpp"
#include "../../include/fluid/CConstantDensity.hpp"
#include "../../include/fluid/CIncIdealGas.hpp"
#include "../../include/fluid/CIncIdealGasPolynomial.hpp"
#include "../../include/variables/CIncNSVariable.hpp"
#include "../../../Common/include/toolboxes/geometry_toolbox.hpp"


CIncEulerSolver::CIncEulerSolver(CGeometry *geometry, CConfig *config, unsigned short iMesh,
                                 const bool navier_stokes) :
  CFVMFlowSolverBase<CIncEulerVariable, INCOMPRESSIBLE>() {

  /*--- Based on the navier_stokes boolean, determine if this constructor is
   *    being called by itself, or by its derived class CIncNSSolver. ---*/
  const string description = navier_stokes? "Navier-Stokes" : "Euler";

  unsigned short iMarker, nLineLets;
  ifstream restart_file;
  unsigned short nZone = geometry->GetnZone();
  bool restart = (config->GetRestart() || config->GetRestart_Flow());
  int Unst_RestartIter;
  unsigned short iZone = config->GetiZone();
  bool dual_time = ((config->GetTime_Marching() == DT_STEPPING_1ST) ||
                    (config->GetTime_Marching() == DT_STEPPING_2ND));
  bool time_stepping = config->GetTime_Marching() == TIME_STEPPING;
  bool adjoint = (config->GetContinuous_Adjoint()) || (config->GetDiscrete_Adjoint());

  /* A grid is defined as dynamic if there's rigid grid movement or grid deformation AND the problem is time domain */
  dynamic_grid = config->GetDynamic_Grid();

  /*--- Store the multigrid level. ---*/
  MGLevel = iMesh;

  /*--- Check for a restart file to evaluate if there is a change in the angle of attack
   before computing all the non-dimesional quantities. ---*/

  if (!(!restart || (iMesh != MESH_0) || nZone > 1)) {

    /*--- Multizone problems require the number of the zone to be appended. ---*/

    auto filename_ = config->GetSolution_FileName();

    if (nZone > 1) filename_ = config->GetMultizone_FileName(filename_, iZone, ".dat");

    /*--- Modify file name for a dual-time unsteady restart ---*/

    if (dual_time) {
      if (adjoint) Unst_RestartIter = SU2_TYPE::Int(config->GetUnst_AdjointIter())-1;
      else if (config->GetTime_Marching() == DT_STEPPING_1ST)
        Unst_RestartIter = SU2_TYPE::Int(config->GetRestart_Iter())-1;
      else Unst_RestartIter = SU2_TYPE::Int(config->GetRestart_Iter())-2;
      filename_ = config->GetUnsteady_FileName(filename_, Unst_RestartIter, ".dat");
    }

    /*--- Modify file name for a time stepping unsteady restart ---*/

    if (time_stepping) {
      if (adjoint) Unst_RestartIter = SU2_TYPE::Int(config->GetUnst_AdjointIter())-1;
      else Unst_RestartIter = SU2_TYPE::Int(config->GetRestart_Iter())-1;
      filename_ = config->GetUnsteady_FileName(filename_, Unst_RestartIter, ".dat");
    }

    /*--- Read and store the restart metadata. ---*/

//    Read_SU2_Restart_Metadata(geometry, config, false, filename_);

  }

  /*--- Set the gamma value ---*/

  Gamma = config->GetGamma();
  Gamma_Minus_One = Gamma - 1.0;

  /*--- Define geometry constants in the solver structure.
   * Incompressible flow, primitive variables (P, vx, vy, vz, T, rho, beta, lamMu, EddyMu, Kt_eff, Cp, Cv) ---*/

  nDim = geometry->GetnDim();

  /*--- Make sure to align the sizes with the constructor of CIncEulerVariable. ---*/
  nVar = nDim+2; nPrimVar = nDim+9; nPrimVarGrad = nDim+4;

  /*--- Initialize nVarGrad for deallocation ---*/

  nVarGrad = nPrimVarGrad;

  nMarker      = config->GetnMarker_All();
  nPoint       = geometry->GetnPoint();
  nPointDomain = geometry->GetnPointDomain();

  /*--- Store the number of vertices on each marker for deallocation later ---*/

  nVertex = new unsigned long[nMarker];
  for (iMarker = 0; iMarker < nMarker; iMarker++)
    nVertex[iMarker] = geometry->nVertex[iMarker];

  /*--- Perform the non-dimensionalization for the flow equations using the
   specified reference values. ---*/

  SetNondimensionalization(config, iMesh);

  /*--- Check if we are executing a verification case. If so, the
   VerificationSolution object will be instantiated for a particular
   option from the available library of verification solutions. Note
   that this is done after SetNondim(), as problem-specific initial
   parameters are needed by the solution constructors. ---*/

  SetVerificationSolution(nDim, nVar, config);

  /*--- Allocate base class members. ---*/

  Allocate(*config);

  /*--- MPI + OpenMP initialization. ---*/

  HybridParallelInitialization(*config, *geometry);

  /*--- Jacobians and vector structures for implicit computations ---*/

  if (config->GetKind_TimeIntScheme_Flow() == EULER_IMPLICIT) {

    if (rank == MASTER_NODE)
      cout << "Initialize Jacobian structure (" << description << "). MG level: " << iMesh <<"." << endl;

    Jacobian.Initialize(nPoint, nPointDomain, nVar, nVar, true, geometry, config, ReducerStrategy);

    if (config->GetKind_Linear_Solver_Prec() == LINELET) {
      nLineLets = Jacobian.BuildLineletPreconditioner(geometry, config);
      if (rank == MASTER_NODE) cout << "Compute linelet structure. " << nLineLets << " elements in each line (average)." << endl;
    }
  }
  else {
    if (rank == MASTER_NODE)
      cout << "Explicit scheme. No Jacobian structure (" << description << "). MG level: " << iMesh <<"." << endl;
  }

  /*--- Read farfield conditions ---*/

  Density_Inf     = config->GetDensity_FreeStreamND();
  Pressure_Inf    = config->GetPressure_FreeStreamND();
  Velocity_Inf    = config->GetVelocity_FreeStreamND();
  Temperature_Inf = config->GetTemperature_FreeStreamND();

  /*--- Initialize the secondary values for direct derivative approxiations ---*/

  switch (config->GetDirectDiff()) {
    case NO_DERIVATIVE:
      /*--- Default ---*/
      break;
    case D_DENSITY:
      SU2_TYPE::SetDerivative(Density_Inf, 1.0);
      break;
    case D_PRESSURE:
      SU2_TYPE::SetDerivative(Pressure_Inf, 1.0);
      break;
    case D_TEMPERATURE:
      SU2_TYPE::SetDerivative(Temperature_Inf, 1.0);
      break;
    case D_MACH: case D_AOA:
    case D_SIDESLIP: case D_REYNOLDS:
    case D_TURB2LAM: case D_DESIGN:
      /*--- Already done in postprocessing of config ---*/
      break;
    default:
      break;
  }

  /*--- Initialize the solution to the far-field state everywhere. ---*/

  if (navier_stokes) {
    nodes = new CIncNSVariable(Pressure_Inf, Velocity_Inf, Temperature_Inf, nPoint, nDim, nVar, config);
  } else {
    nodes = new CIncEulerVariable(Pressure_Inf, Velocity_Inf, Temperature_Inf, nPoint, nDim, nVar, config);
  }
  SetBaseClassPointerToNodes();

  /*--- Initial comms. ---*/

  CommunicateInitialState(geometry, config);

  /*--- Add the solver name (max 8 characters) ---*/
  SolverName = "INC.FLOW";

  /*--- Finally, check that the static arrays will be large enough (keep this
   *    check at the bottom to make sure we consider the "final" values). ---*/
  if((nDim > MAXNDIM) || (nPrimVar > MAXNVAR))
    SU2_MPI::Error("Oops! The CIncEulerSolver static array sizes are not large enough.", CURRENT_FUNCTION);
}

CIncEulerSolver::~CIncEulerSolver(void) {

  for(auto& model : FluidModel) delete model;
}

void CIncEulerSolver::SetNondimensionalization(CConfig *config, unsigned short iMesh) {

  su2double Temperature_FreeStream = 0.0,  ModVel_FreeStream = 0.0,Energy_FreeStream = 0.0,
  ModVel_FreeStreamND = 0.0, Omega_FreeStream = 0.0, Omega_FreeStreamND = 0.0, Viscosity_FreeStream = 0.0,
  Density_FreeStream = 0.0, Pressure_FreeStream = 0.0, Pressure_Thermodynamic = 0.0, Tke_FreeStream = 0.0,
  Length_Ref = 0.0, Density_Ref = 0.0, Pressure_Ref = 0.0, Temperature_Ref = 0.0, Velocity_Ref = 0.0, Time_Ref = 0.0,
  Gas_Constant_Ref = 0.0, Omega_Ref = 0.0, Force_Ref = 0.0, Viscosity_Ref = 0.0, Conductivity_Ref = 0.0, Heat_Flux_Ref = 0.0, Energy_Ref= 0.0, Pressure_FreeStreamND = 0.0, Pressure_ThermodynamicND = 0.0, Density_FreeStreamND = 0.0,
  Temperature_FreeStreamND = 0.0, Gas_ConstantND = 0.0, Specific_Heat_CpND = 0.0, Specific_Heat_CvND = 0.0, Thermal_Expansion_CoeffND = 0.0,
  Velocity_FreeStreamND[3] = {0.0, 0.0, 0.0}, Viscosity_FreeStreamND = 0.0,
  Tke_FreeStreamND = 0.0, Energy_FreeStreamND = 0.0,
  Total_UnstTimeND = 0.0, Delta_UnstTimeND = 0.0;

  unsigned short iDim, iVar;

  /*--- Local variables ---*/

  su2double Mach     = config->GetMach();
  su2double Reynolds = config->GetReynolds();

  bool unsteady      = (config->GetTime_Marching() != NO);
  bool viscous       = config->GetViscous();
  bool turbulent     = ((config->GetKind_Solver() == INC_RANS) ||
                        (config->GetKind_Solver() == DISC_ADJ_INC_RANS));
  bool tkeNeeded     = ((turbulent) && ((config->GetKind_Turb_Model() == SST) || (config->GetKind_Turb_Model() == SST_SUST)));
  bool energy        = config->GetEnergy_Equation();
  bool boussinesq    = (config->GetKind_DensityModel() == BOUSSINESQ);

  /*--- Compute dimensional free-stream values. ---*/

  Density_FreeStream     = config->GetInc_Density_Init();     config->SetDensity_FreeStream(Density_FreeStream);
  Temperature_FreeStream = config->GetInc_Temperature_Init(); config->SetTemperature_FreeStream(Temperature_FreeStream);
  Pressure_FreeStream    = 0.0; config->SetPressure_FreeStream(Pressure_FreeStream);

  ModVel_FreeStream   = 0.0;
  for (iDim = 0; iDim < nDim; iDim++) {
    ModVel_FreeStream += config->GetInc_Velocity_Init()[iDim]*config->GetInc_Velocity_Init()[iDim];
    config->SetVelocity_FreeStream(config->GetInc_Velocity_Init()[iDim],iDim);
  }
  ModVel_FreeStream = sqrt(ModVel_FreeStream); config->SetModVel_FreeStream(ModVel_FreeStream);

  /*--- Depending on the density model chosen, select a fluid model. ---*/

  CFluidModel* auxFluidModel = nullptr;

  switch (config->GetKind_FluidModel()) {

    case CONSTANT_DENSITY:

      auxFluidModel = new CConstantDensity(Density_FreeStream, config->GetSpecific_Heat_Cp());
      auxFluidModel->SetTDState_T(Temperature_FreeStream);
      break;

    case INC_IDEAL_GAS:

      config->SetGas_Constant(UNIVERSAL_GAS_CONSTANT/(config->GetMolecular_Weight()/1000.0));
      Pressure_Thermodynamic = Density_FreeStream*Temperature_FreeStream*config->GetGas_Constant();
      auxFluidModel = new CIncIdealGas(config->GetSpecific_Heat_Cp(), config->GetGas_Constant(), Pressure_Thermodynamic);
      auxFluidModel->SetTDState_T(Temperature_FreeStream);
      Pressure_Thermodynamic = auxFluidModel->GetPressure();
      config->SetPressure_Thermodynamic(Pressure_Thermodynamic);
      break;

    case INC_IDEAL_GAS_POLY:

      config->SetGas_Constant(UNIVERSAL_GAS_CONSTANT/(config->GetMolecular_Weight()/1000.0));
      Pressure_Thermodynamic = Density_FreeStream*Temperature_FreeStream*config->GetGas_Constant();
      auxFluidModel = new CIncIdealGasPolynomial<N_POLY_COEFFS>(config->GetGas_Constant(), Pressure_Thermodynamic);
      if (viscous) {
        /*--- Variable Cp model via polynomial. ---*/
        for (iVar = 0; iVar < config->GetnPolyCoeffs(); iVar++)
          config->SetCp_PolyCoeffND(config->GetCp_PolyCoeff(iVar), iVar);
        auxFluidModel->SetCpModel(config);
      }
      auxFluidModel->SetTDState_T(Temperature_FreeStream);
      Pressure_Thermodynamic = auxFluidModel->GetPressure();
      config->SetPressure_Thermodynamic(Pressure_Thermodynamic);
      break;

    default:

      SU2_MPI::Error("Fluid model not implemented for incompressible solver.", CURRENT_FUNCTION);
      break;
  }

  if (viscous) {

    /*--- The dimensional viscosity is needed to determine the free-stream conditions.
      To accomplish this, simply set the non-dimensional coefficients to the
      dimensional ones. This will be overruled later.---*/

    config->SetMu_RefND(config->GetMu_Ref());
    config->SetMu_Temperature_RefND(config->GetMu_Temperature_Ref());
    config->SetMu_SND(config->GetMu_S());
    config->SetMu_ConstantND(config->GetMu_Constant());

    for (iVar = 0; iVar < config->GetnPolyCoeffs(); iVar++)
      config->SetMu_PolyCoeffND(config->GetMu_PolyCoeff(iVar), iVar);

    /*--- Use the fluid model to compute the dimensional viscosity/conductivity. ---*/

    auxFluidModel->SetLaminarViscosityModel(config);
    Viscosity_FreeStream = auxFluidModel->GetLaminarViscosity();
    config->SetViscosity_FreeStream(Viscosity_FreeStream);

    Reynolds = Density_FreeStream*ModVel_FreeStream/Viscosity_FreeStream; config->SetReynolds(Reynolds);

    /*--- Turbulence kinetic energy ---*/

    Tke_FreeStream  = 3.0/2.0*(ModVel_FreeStream*ModVel_FreeStream*config->GetTurbulenceIntensity_FreeStream()*config->GetTurbulenceIntensity_FreeStream());

  }

  /*--- The non-dim. scheme for incompressible flows uses the following ref. values:
     Reference length      = 1 m (fixed by default, grid in meters)
     Reference density     = liquid density or freestream (input)
     Reference velocity    = liquid velocity or freestream (input)
     Reference temperature = liquid temperature or freestream (input)
     Reference pressure    = Reference density * Reference velocity * Reference velocity
     Reference viscosity   = Reference Density * Reference velocity * Reference length
     This is the same non-dim. scheme as in the compressible solver.
     Note that the Re and Re Length are not used as part of initialization. ---*/

  if (config->GetRef_Inc_NonDim() == DIMENSIONAL) {
    Density_Ref     = 1.0;
    Velocity_Ref    = 1.0;
    Temperature_Ref = 1.0;
    Pressure_Ref    = 1.0;
  }
  else if (config->GetRef_Inc_NonDim() == INITIAL_VALUES) {
    Density_Ref     = Density_FreeStream;
    Velocity_Ref    = ModVel_FreeStream;
    Temperature_Ref = Temperature_FreeStream;
    Pressure_Ref    = Density_Ref*Velocity_Ref*Velocity_Ref;
  }
  else if (config->GetRef_Inc_NonDim() == REFERENCE_VALUES) {
    Density_Ref     = config->GetInc_Density_Ref();
    Velocity_Ref    = config->GetInc_Velocity_Ref();
    Temperature_Ref = config->GetInc_Temperature_Ref();
    Pressure_Ref    = Density_Ref*Velocity_Ref*Velocity_Ref;
  }
  config->SetDensity_Ref(Density_Ref);
  config->SetVelocity_Ref(Velocity_Ref);
  config->SetTemperature_Ref(Temperature_Ref);
  config->SetPressure_Ref(Pressure_Ref);

  /*--- More derived reference values ---*/

  Length_Ref       = 1.0;                                                config->SetLength_Ref(Length_Ref);
  Time_Ref         = Length_Ref/Velocity_Ref;                            config->SetTime_Ref(Time_Ref);
  Omega_Ref        = Velocity_Ref/Length_Ref;                            config->SetOmega_Ref(Omega_Ref);
  Force_Ref        = Velocity_Ref*Velocity_Ref/Length_Ref;               config->SetForce_Ref(Force_Ref);
  Heat_Flux_Ref    = Density_Ref*Velocity_Ref*Velocity_Ref*Velocity_Ref; config->SetHeat_Flux_Ref(Heat_Flux_Ref);
  Gas_Constant_Ref = Velocity_Ref*Velocity_Ref/Temperature_Ref;          config->SetGas_Constant_Ref(Gas_Constant_Ref);
  Viscosity_Ref    = Density_Ref*Velocity_Ref*Length_Ref;                config->SetViscosity_Ref(Viscosity_Ref);
  Conductivity_Ref = Viscosity_Ref*Gas_Constant_Ref;                     config->SetConductivity_Ref(Conductivity_Ref);

  /*--- Get the freestream energy. Only useful if energy equation is active. ---*/

  Energy_FreeStream = auxFluidModel->GetStaticEnergy() + 0.5*ModVel_FreeStream*ModVel_FreeStream;
  if (tkeNeeded) { Energy_FreeStream += Tke_FreeStream; };
  config->SetEnergy_FreeStream(Energy_FreeStream);

  /*--- Compute Mach number ---*/

  if (config->GetKind_FluidModel() == CONSTANT_DENSITY) {
    Mach = ModVel_FreeStream / sqrt(config->GetBulk_Modulus()/Density_FreeStream);
  } else {
    Mach = 0.0;
  }
  config->SetMach(Mach);

  /*--- Divide by reference values, to compute the non-dimensional free-stream values ---*/

  Pressure_FreeStreamND = Pressure_FreeStream/config->GetPressure_Ref();       config->SetPressure_FreeStreamND(Pressure_FreeStreamND);
  Pressure_ThermodynamicND = Pressure_Thermodynamic/config->GetPressure_Ref(); config->SetPressure_ThermodynamicND(Pressure_ThermodynamicND);
  Density_FreeStreamND  = Density_FreeStream/config->GetDensity_Ref();         config->SetDensity_FreeStreamND(Density_FreeStreamND);

  for (iDim = 0; iDim < nDim; iDim++) {
    Velocity_FreeStreamND[iDim] = config->GetVelocity_FreeStream()[iDim]/Velocity_Ref; config->SetVelocity_FreeStreamND(Velocity_FreeStreamND[iDim], iDim);
  }

  Temperature_FreeStreamND = Temperature_FreeStream/config->GetTemperature_Ref(); config->SetTemperature_FreeStreamND(Temperature_FreeStreamND);
  Gas_ConstantND      = config->GetGas_Constant()/Gas_Constant_Ref;               config->SetGas_ConstantND(Gas_ConstantND);
  Specific_Heat_CpND  = config->GetSpecific_Heat_Cp()/Gas_Constant_Ref;           config->SetSpecific_Heat_CpND(Specific_Heat_CpND);

  /*--- We assume that Cp = Cv for our incompressible fluids. ---*/
  Specific_Heat_CvND  = config->GetSpecific_Heat_Cp()/Gas_Constant_Ref; config->SetSpecific_Heat_CvND(Specific_Heat_CvND);

  Thermal_Expansion_CoeffND = config->GetThermal_Expansion_Coeff()*config->GetTemperature_Ref(); config->SetThermal_Expansion_CoeffND(Thermal_Expansion_CoeffND);

  ModVel_FreeStreamND = 0.0;
  for (iDim = 0; iDim < nDim; iDim++) ModVel_FreeStreamND += Velocity_FreeStreamND[iDim]*Velocity_FreeStreamND[iDim];
  ModVel_FreeStreamND    = sqrt(ModVel_FreeStreamND); config->SetModVel_FreeStreamND(ModVel_FreeStreamND);

  Viscosity_FreeStreamND = Viscosity_FreeStream / Viscosity_Ref;   config->SetViscosity_FreeStreamND(Viscosity_FreeStreamND);

  Tke_FreeStream  = 3.0/2.0*(ModVel_FreeStream*ModVel_FreeStream*config->GetTurbulenceIntensity_FreeStream()*config->GetTurbulenceIntensity_FreeStream());
  config->SetTke_FreeStream(Tke_FreeStream);

  Tke_FreeStreamND  = 3.0/2.0*(ModVel_FreeStreamND*ModVel_FreeStreamND*config->GetTurbulenceIntensity_FreeStream()*config->GetTurbulenceIntensity_FreeStream());
  config->SetTke_FreeStreamND(Tke_FreeStreamND);

  Omega_FreeStream = Density_FreeStream*Tke_FreeStream/(Viscosity_FreeStream*config->GetTurb2LamViscRatio_FreeStream());
  config->SetOmega_FreeStream(Omega_FreeStream);

  Omega_FreeStreamND = Density_FreeStreamND*Tke_FreeStreamND/(Viscosity_FreeStreamND*config->GetTurb2LamViscRatio_FreeStream());
  config->SetOmega_FreeStreamND(Omega_FreeStreamND);

  /*--- Delete the original (dimensional) FluidModel object. No fluid is used for inscompressible cases. ---*/

  delete auxFluidModel;

  /*--- Create one final fluid model object per OpenMP thread to be able to use them in parallel.
   *    GetFluidModel() should be used to automatically access the "right" object of each thread. ---*/

  assert(FluidModel.empty() && "Potential memory leak!");
  FluidModel.resize(omp_get_max_threads());

  for (auto& fluidModel : FluidModel) {

    switch (config->GetKind_FluidModel()) {

      case CONSTANT_DENSITY:
        fluidModel = new CConstantDensity(Density_FreeStreamND, Specific_Heat_CpND);
        break;

      case INC_IDEAL_GAS:
        fluidModel = new CIncIdealGas(Specific_Heat_CpND, Gas_ConstantND, Pressure_ThermodynamicND);
        break;

      case INC_IDEAL_GAS_POLY:
        fluidModel = new CIncIdealGasPolynomial<N_POLY_COEFFS>(Gas_ConstantND, Pressure_ThermodynamicND);
        if (viscous) {
          /*--- Variable Cp model via polynomial. ---*/
          config->SetCp_PolyCoeffND(config->GetCp_PolyCoeff(0)/Gas_Constant_Ref, 0);
          for (iVar = 1; iVar < config->GetnPolyCoeffs(); iVar++)
            config->SetCp_PolyCoeffND(config->GetCp_PolyCoeff(iVar)*pow(Temperature_Ref,iVar)/Gas_Constant_Ref, iVar);
          fluidModel->SetCpModel(config);
        }
        break;
        /// TODO: Why is this outside?
        fluidModel->SetTDState_T(Temperature_FreeStreamND);
    }

    if (viscous) {

      /*--- Constant viscosity model ---*/

      config->SetMu_ConstantND(config->GetMu_Constant()/Viscosity_Ref);

      /*--- Sutherland's model ---*/

      config->SetMu_RefND(config->GetMu_Ref()/Viscosity_Ref);
      config->SetMu_SND(config->GetMu_S()/config->GetTemperature_Ref());
      config->SetMu_Temperature_RefND(config->GetMu_Temperature_Ref()/config->GetTemperature_Ref());

      /*--- Viscosity model via polynomial. ---*/

      config->SetMu_PolyCoeffND(config->GetMu_PolyCoeff(0)/Viscosity_Ref, 0);
      for (iVar = 1; iVar < config->GetnPolyCoeffs(); iVar++)
        config->SetMu_PolyCoeffND(config->GetMu_PolyCoeff(iVar)*pow(Temperature_Ref,iVar)/Viscosity_Ref, iVar);

      /*--- Constant thermal conductivity model ---*/

      config->SetKt_ConstantND(config->GetKt_Constant()/Conductivity_Ref);

      /*--- Conductivity model via polynomial. ---*/

      config->SetKt_PolyCoeffND(config->GetKt_PolyCoeff(0)/Conductivity_Ref, 0);
      for (iVar = 1; iVar < config->GetnPolyCoeffs(); iVar++)
        config->SetKt_PolyCoeffND(config->GetKt_PolyCoeff(iVar)*pow(Temperature_Ref,iVar)/Conductivity_Ref, iVar);

      /*--- Set up the transport property models. ---*/

      fluidModel->SetLaminarViscosityModel(config);
      fluidModel->SetThermalConductivityModel(config);

    }

  }

  Energy_FreeStreamND = GetFluidModel()->GetStaticEnergy() + 0.5*ModVel_FreeStreamND*ModVel_FreeStreamND;

  if (tkeNeeded) { Energy_FreeStreamND += Tke_FreeStreamND; };  config->SetEnergy_FreeStreamND(Energy_FreeStreamND);

  Energy_Ref = Energy_FreeStream/Energy_FreeStreamND; config->SetEnergy_Ref(Energy_Ref);

  Total_UnstTimeND = config->GetTotal_UnstTime() / Time_Ref;    config->SetTotal_UnstTimeND(Total_UnstTimeND);
  Delta_UnstTimeND = config->GetDelta_UnstTime() / Time_Ref;    config->SetDelta_UnstTimeND(Delta_UnstTimeND);

  /*--- Write output to the console if this is the master node and first domain ---*/

  if ((rank == MASTER_NODE) && (iMesh == MESH_0)) {

    cout.precision(6);

    if (config->GetRef_Inc_NonDim() == DIMENSIONAL) {
      cout << "Incompressible flow: rho_ref, vel_ref, temp_ref, p_ref" << endl;
      cout << "are set to 1.0 in order to perform a dimensional calculation." << endl;
      if (dynamic_grid) cout << "Force coefficients computed using MACH_MOTION." << endl;
      else cout << "Force coefficients computed using initial values." << endl;
    }
    else if (config->GetRef_Inc_NonDim() == INITIAL_VALUES) {
      cout << "Incompressible flow: rho_ref, vel_ref, and temp_ref" << endl;
      cout << "are based on the initial values, p_ref = rho_ref*vel_ref^2." << endl;
      if (dynamic_grid) cout << "Force coefficients computed using MACH_MOTION." << endl;
      else cout << "Force coefficients computed using initial values." << endl;
    }
    else if (config->GetRef_Inc_NonDim() == REFERENCE_VALUES) {
      cout << "Incompressible flow: rho_ref, vel_ref, and temp_ref" << endl;
      cout << "are user-provided reference values, p_ref = rho_ref*vel_ref^2." << endl;
      if (dynamic_grid) cout << "Force coefficients computed using MACH_MOTION." << endl;
      else cout << "Force coefficients computed using reference values." << endl;
    }
    cout << "The reference area for force coeffs. is " << config->GetRefArea() << " m^2." << endl;
    cout << "The reference length for force coeffs. is " << config->GetRefLength() << " m." << endl;

    cout << "The pressure is decomposed into thermodynamic and dynamic components." << endl;
    cout << "The initial value of the dynamic pressure is 0." << endl;

    cout << "Mach number: "<< config->GetMach();
    if (config->GetKind_FluidModel() == CONSTANT_DENSITY) {
      cout << ", computed using the Bulk modulus." << endl;
    } else {
      cout << ", computed using fluid speed of sound." << endl;
    }

    cout << "For external flows, the initial state is imposed at the far-field." << endl;
    cout << "Angle of attack (deg): "<< config->GetAoA() << ", computed using the initial velocity." << endl;
    cout << "Side slip angle (deg): "<< config->GetAoS() << ", computed using the initial velocity." << endl;

    if (viscous) {
      cout << "Reynolds number per meter: " << config->GetReynolds() << ", computed using initial values."<< endl;
      cout << "Reynolds number is a byproduct of inputs only (not used internally)." << endl;
    }
    cout << "SI units only. The grid should be dimensional (meters)." << endl;

    switch (config->GetKind_DensityModel()) {

      case CONSTANT:
        if (energy) cout << "Energy equation is active and decoupled." << endl;
        else cout << "No energy equation." << endl;
        break;

      case BOUSSINESQ:
        if (energy) cout << "Energy equation is active and coupled through Boussinesq approx." << endl;
        break;

      case VARIABLE:
        if (energy) cout << "Energy equation is active and coupled for variable density." << endl;
        break;

    }

    stringstream NonDimTableOut, ModelTableOut;
    stringstream Unit;

    cout << endl;
    PrintingToolbox::CTablePrinter ModelTable(&ModelTableOut);
    ModelTableOut <<"-- Models:"<< endl;

    ModelTable.AddColumn("Viscosity Model", 25);
    ModelTable.AddColumn("Conductivity Model", 26);
    ModelTable.AddColumn("Fluid Model", 25);
    ModelTable.SetAlign(PrintingToolbox::CTablePrinter::RIGHT);
    ModelTable.PrintHeader();

    PrintingToolbox::CTablePrinter NonDimTable(&NonDimTableOut);
    NonDimTable.AddColumn("Name", 22);
    NonDimTable.AddColumn("Dim. value", 14);
    NonDimTable.AddColumn("Ref. value", 14);
    NonDimTable.AddColumn("Unit", 10);
    NonDimTable.AddColumn("Non-dim. value", 14);
    NonDimTable.SetAlign(PrintingToolbox::CTablePrinter::RIGHT);

    NonDimTableOut <<"-- Fluid properties:"<< endl;

    NonDimTable.PrintHeader();

    if (viscous){

      switch(config->GetKind_ViscosityModel()){
      case CONSTANT_VISCOSITY:
        ModelTable << "CONSTANT_VISCOSITY";
        if      (config->GetSystemMeasurements() == SI) Unit << "N.s/m^2";
        else if (config->GetSystemMeasurements() == US) Unit << "lbf.s/ft^2";
        NonDimTable << "Viscosity" << config->GetMu_Constant() << config->GetMu_Constant()/config->GetMu_ConstantND() << Unit.str() << config->GetMu_ConstantND();
        Unit.str("");
        NonDimTable.PrintFooter();
        break;

      case SUTHERLAND:
        ModelTable << "SUTHERLAND";
        if      (config->GetSystemMeasurements() == SI) Unit << "N.s/m^2";
        else if (config->GetSystemMeasurements() == US) Unit << "lbf.s/ft^2";
        NonDimTable << "Ref. Viscosity" <<  config->GetMu_Ref() <<  config->GetViscosity_Ref() << Unit.str() << config->GetMu_RefND();
        Unit.str("");
        if      (config->GetSystemMeasurements() == SI) Unit << "K";
        else if (config->GetSystemMeasurements() == US) Unit << "R";
        NonDimTable << "Sutherland Temp." << config->GetMu_Temperature_Ref() <<  config->GetTemperature_Ref() << Unit.str() << config->GetMu_Temperature_RefND();
        Unit.str("");
        if      (config->GetSystemMeasurements() == SI) Unit << "K";
        else if (config->GetSystemMeasurements() == US) Unit << "R";
        NonDimTable << "Sutherland Const." << config->GetMu_S() << config->GetTemperature_Ref() << Unit.str() << config->GetMu_SND();
        Unit.str("");
        NonDimTable.PrintFooter();
        break;

      case POLYNOMIAL_VISCOSITY:
        ModelTable << "POLYNOMIAL_VISCOSITY";
        for (iVar = 0; iVar < config->GetnPolyCoeffs(); iVar++) {
          stringstream ss;
          ss << iVar;
          if (config->GetMu_PolyCoeff(iVar) != 0.0)
            NonDimTable << "Mu(T) Poly. Coeff. " + ss.str()  << config->GetMu_PolyCoeff(iVar) << config->GetMu_PolyCoeff(iVar)/config->GetMu_PolyCoeffND(iVar) << "-" << config->GetMu_PolyCoeffND(iVar);
        }
        Unit.str("");
        NonDimTable.PrintFooter();
        break;
      }

      switch(config->GetKind_ConductivityModel()){
      case CONSTANT_PRANDTL:
        ModelTable << "CONSTANT_PRANDTL";
        NonDimTable << "Prandtl (Lam.)"  << "-" << "-" << "-" << config->GetPrandtl_Lam();
        Unit.str("");
        NonDimTable << "Prandtl (Turb.)" << "-" << "-" << "-" << config->GetPrandtl_Turb();
        Unit.str("");
        NonDimTable.PrintFooter();
        break;

      case CONSTANT_CONDUCTIVITY:
        ModelTable << "CONSTANT_CONDUCTIVITY";
        Unit << "W/m^2.K";
        NonDimTable << "Molecular Cond." << config->GetKt_Constant() << config->GetKt_Constant()/config->GetKt_ConstantND() << Unit.str() << config->GetKt_ConstantND();
        Unit.str("");
        NonDimTable.PrintFooter();
        break;

      case POLYNOMIAL_CONDUCTIVITY:
        ModelTable << "POLYNOMIAL_CONDUCTIVITY";
        for (iVar = 0; iVar < config->GetnPolyCoeffs(); iVar++) {
          stringstream ss;
          ss << iVar;
          if (config->GetKt_PolyCoeff(iVar) != 0.0)
            NonDimTable << "Kt(T) Poly. Coeff. " + ss.str()  << config->GetKt_PolyCoeff(iVar) << config->GetKt_PolyCoeff(iVar)/config->GetKt_PolyCoeffND(iVar) << "-" << config->GetKt_PolyCoeffND(iVar);
        }
        Unit.str("");
        NonDimTable.PrintFooter();
        break;
      }
    } else {
      ModelTable << "-" << "-";
    }

    switch (config->GetKind_FluidModel()){
    case CONSTANT_DENSITY:
      ModelTable << "CONSTANT_DENSITY";
      if (energy){
        Unit << "N.m/kg.K";
        NonDimTable << "Spec. Heat (Cp)" << config->GetSpecific_Heat_Cp() << config->GetSpecific_Heat_Cp()/config->GetSpecific_Heat_CpND() << Unit.str() << config->GetSpecific_Heat_CpND();
        Unit.str("");
      }
      if (boussinesq){
        Unit << "K^-1";
        NonDimTable << "Thermal Exp." << config->GetThermal_Expansion_Coeff() << config->GetThermal_Expansion_Coeff()/config->GetThermal_Expansion_CoeffND() << Unit.str() <<  config->GetThermal_Expansion_CoeffND();
        Unit.str("");
      }
      Unit << "Pa";
      NonDimTable << "Bulk Modulus" << config->GetBulk_Modulus() << 1.0 << Unit.str() <<  config->GetBulk_Modulus();
      Unit.str("");
      NonDimTable.PrintFooter();
      break;

    case INC_IDEAL_GAS:
      ModelTable << "INC_IDEAL_GAS";
      Unit << "N.m/kg.K";
      NonDimTable << "Spec. Heat (Cp)" << config->GetSpecific_Heat_Cp() << config->GetSpecific_Heat_Cp()/config->GetSpecific_Heat_CpND() << Unit.str() << config->GetSpecific_Heat_CpND();
      Unit.str("");
      Unit << "g/mol";
      NonDimTable << "Molecular weight" << config->GetMolecular_Weight()<< 1.0 << Unit.str() << config->GetMolecular_Weight();
      Unit.str("");
      Unit << "N.m/kg.K";
      NonDimTable << "Gas Constant" << config->GetGas_Constant() << config->GetGas_Constant_Ref() << Unit.str() << config->GetGas_ConstantND();
      Unit.str("");
      Unit << "Pa";
      NonDimTable << "Therm. Pressure" << config->GetPressure_Thermodynamic() << config->GetPressure_Ref() << Unit.str() << config->GetPressure_ThermodynamicND();
      Unit.str("");
      NonDimTable.PrintFooter();
      break;

    case INC_IDEAL_GAS_POLY:
      ModelTable << "INC_IDEAL_GAS_POLY";
      Unit.str("");
      Unit << "g/mol";
      NonDimTable << "Molecular weight" << config->GetMolecular_Weight()<< 1.0 << Unit.str() << config->GetMolecular_Weight();
      Unit.str("");
      Unit << "N.m/kg.K";
      NonDimTable << "Gas Constant" << config->GetGas_Constant() << config->GetGas_Constant_Ref() << Unit.str() << config->GetGas_ConstantND();
      Unit.str("");
      Unit << "Pa";
      NonDimTable << "Therm. Pressure" << config->GetPressure_Thermodynamic() << config->GetPressure_Ref() << Unit.str() << config->GetPressure_ThermodynamicND();
      Unit.str("");
      for (iVar = 0; iVar < config->GetnPolyCoeffs(); iVar++) {
        stringstream ss;
        ss << iVar;
        if (config->GetCp_PolyCoeff(iVar) != 0.0)
          NonDimTable << "Cp(T) Poly. Coeff. " + ss.str()  << config->GetCp_PolyCoeff(iVar) << config->GetCp_PolyCoeff(iVar)/config->GetCp_PolyCoeffND(iVar) << "-" << config->GetCp_PolyCoeffND(iVar);
      }
      Unit.str("");
      NonDimTable.PrintFooter();
      break;

    }


    NonDimTableOut <<"-- Initial and free-stream conditions:"<< endl;
    NonDimTable.PrintHeader();

    if      (config->GetSystemMeasurements() == SI) Unit << "Pa";
    else if (config->GetSystemMeasurements() == US) Unit << "psf";
    NonDimTable << "Dynamic Pressure" << config->GetPressure_FreeStream() << config->GetPressure_Ref() << Unit.str() << config->GetPressure_FreeStreamND();
    Unit.str("");
    if      (config->GetSystemMeasurements() == SI) Unit << "Pa";
    else if (config->GetSystemMeasurements() == US) Unit << "psf";
    NonDimTable << "Total Pressure" << config->GetPressure_FreeStream() + 0.5*config->GetDensity_FreeStream()*config->GetModVel_FreeStream()*config->GetModVel_FreeStream()
                << config->GetPressure_Ref() << Unit.str() << config->GetPressure_FreeStreamND() + 0.5*config->GetDensity_FreeStreamND()*config->GetModVel_FreeStreamND()*config->GetModVel_FreeStreamND();
    Unit.str("");
    if      (config->GetSystemMeasurements() == SI) Unit << "kg/m^3";
    else if (config->GetSystemMeasurements() == US) Unit << "slug/ft^3";
    NonDimTable << "Density" << config->GetDensity_FreeStream() << config->GetDensity_Ref() << Unit.str() << config->GetDensity_FreeStreamND();
    Unit.str("");
    if (energy){
      if      (config->GetSystemMeasurements() == SI) Unit << "K";
      else if (config->GetSystemMeasurements() == US) Unit << "R";
      NonDimTable << "Temperature" << config->GetTemperature_FreeStream() << config->GetTemperature_Ref() << Unit.str() << config->GetTemperature_FreeStreamND();
      Unit.str("");
    }
    if      (config->GetSystemMeasurements() == SI) Unit << "m/s";
    else if (config->GetSystemMeasurements() == US) Unit << "ft/s";
    NonDimTable << "Velocity-X" << config->GetVelocity_FreeStream()[0] << config->GetVelocity_Ref() << Unit.str() << config->GetVelocity_FreeStreamND()[0];
    NonDimTable << "Velocity-Y" << config->GetVelocity_FreeStream()[1] << config->GetVelocity_Ref() << Unit.str() << config->GetVelocity_FreeStreamND()[1];
    if (nDim == 3){
      NonDimTable << "Velocity-Z" << config->GetVelocity_FreeStream()[2] << config->GetVelocity_Ref() << Unit.str() << config->GetVelocity_FreeStreamND()[2];
    }
    NonDimTable << "Velocity Magnitude" << config->GetModVel_FreeStream() << config->GetVelocity_Ref() << Unit.str() << config->GetModVel_FreeStreamND();
    Unit.str("");

    if (viscous){
      NonDimTable.PrintFooter();
      if      (config->GetSystemMeasurements() == SI) Unit << "N.s/m^2";
      else if (config->GetSystemMeasurements() == US) Unit << "lbf.s/ft^2";
      NonDimTable << "Viscosity" << config->GetViscosity_FreeStream() << config->GetViscosity_Ref() << Unit.str() << config->GetViscosity_FreeStreamND();
      Unit.str("");
      if      (config->GetSystemMeasurements() == SI) Unit << "W/m^2.K";
      else if (config->GetSystemMeasurements() == US) Unit << "lbf/ft.s.R";
      NonDimTable << "Conductivity" << "-" << config->GetConductivity_Ref() << Unit.str() << "-";
      Unit.str("");
      if (turbulent){
        if      (config->GetSystemMeasurements() == SI) Unit << "m^2/s^2";
        else if (config->GetSystemMeasurements() == US) Unit << "ft^2/s^2";
        NonDimTable << "Turb. Kin. Energy" << config->GetTke_FreeStream() << config->GetTke_FreeStream()/config->GetTke_FreeStreamND() << Unit.str() << config->GetTke_FreeStreamND();
        Unit.str("");
        if      (config->GetSystemMeasurements() == SI) Unit << "1/s";
        else if (config->GetSystemMeasurements() == US) Unit << "1/s";
        NonDimTable << "Spec. Dissipation" << config->GetOmega_FreeStream() << config->GetOmega_FreeStream()/config->GetOmega_FreeStreamND() << Unit.str() << config->GetOmega_FreeStreamND();
        Unit.str("");
      }
    }

    NonDimTable.PrintFooter();
    NonDimTable << "Mach Number" << "-" << "-" << "-" << config->GetMach();
    if (viscous){
      NonDimTable << "Reynolds Number" << "-" << "-" << "-" << config->GetReynolds();
    }

    NonDimTable.PrintFooter();
    ModelTable.PrintFooter();

    if (unsteady){
      NonDimTableOut << "-- Unsteady conditions" << endl;
      NonDimTable.PrintHeader();
      NonDimTable << "Total Time" << config->GetMax_Time() << config->GetTime_Ref() << "s" << config->GetMax_Time()/config->GetTime_Ref();
      Unit.str("");
      NonDimTable << "Time Step" << config->GetTime_Step() << config->GetTime_Ref() << "s" << config->GetDelta_UnstTimeND();
      Unit.str("");
      NonDimTable.PrintFooter();
    }


    cout << ModelTableOut.str();
    cout << NonDimTableOut.str();
  }

}

void CIncEulerSolver::CommonPreprocessing(CGeometry *geometry, CSolver **solver_container, CConfig *config, unsigned short iMesh,
                                          unsigned short iRKStep, unsigned short RunTime_EqSystem, bool Output) {

  const bool implicit   = (config->GetKind_TimeIntScheme() == EULER_IMPLICIT);
  const bool center     = (config->GetKind_ConvNumScheme_Flow() == SPACE_CENTERED);
  const bool center_jst = (config->GetKind_Centered_Flow() == JST) && (iMesh == MESH_0);
  const bool outlet     = (config->GetnMarker_Outlet() != 0);

  /*--- Set the primitive variables ---*/

  SU2_OMP_MASTER
  ErrorCounter = 0;
  SU2_OMP_BARRIER

  SU2_OMP_ATOMIC
  ErrorCounter += SetPrimitive_Variables(solver_container, config);

  if ((iMesh == MESH_0) && (config->GetComm_Level() == COMM_FULL)) {
    SU2_OMP_BARRIER
    SU2_OMP_MASTER
    {
      unsigned long tmp = ErrorCounter;
      SU2_MPI::Allreduce(&tmp, &ErrorCounter, 1, MPI_UNSIGNED_LONG, MPI_SUM, SU2_MPI::GetComm());
      config->SetNonphysical_Points(ErrorCounter);
    }
    SU2_OMP_BARRIER
  }

  /*--- Artificial dissipation ---*/

  if (center && !Output) {
    SetMax_Eigenvalue(geometry, config);
    if (center_jst) {
      SetCentered_Dissipation_Sensor(geometry, config);
      SetUndivided_Laplacian(geometry, config);
    }
  }

  /*--- Update the beta value based on the maximum velocity. ---*/

  SetBeta_Parameter(geometry, solver_container, config, iMesh);

  /*--- Compute properties needed for mass flow BCs. ---*/

  if (outlet) {
    SU2_OMP_MASTER
    GetOutlet_Properties(geometry, config, iMesh, Output);
    SU2_OMP_BARRIER
  }

  /*--- Initialize the Jacobian matrix and residual, not needed for the reducer strategy
   *    as we set blocks (including diagonal ones) and completely overwrite. ---*/

  if(!ReducerStrategy && !Output) {
    LinSysRes.SetValZero();
    if (implicit) Jacobian.SetValZero();
    else {SU2_OMP_BARRIER} // because of "nowait" in LinSysRes
  }
}

void CIncEulerSolver::Preprocessing(CGeometry *geometry, CSolver **solver_container, CConfig *config, unsigned short iMesh,
                                    unsigned short iRKStep, unsigned short RunTime_EqSystem, bool Output) {

  const auto InnerIter = config->GetInnerIter();
  const bool muscl = config->GetMUSCL_Flow() && (iMesh == MESH_0);
  const bool center = (config->GetKind_ConvNumScheme_Flow() == SPACE_CENTERED);
  const bool limiter = (config->GetKind_SlopeLimit_Flow() != NO_LIMITER) && (InnerIter <= config->GetLimiterIter());
  const bool van_albada = (config->GetKind_SlopeLimit_Flow() == VAN_ALBADA_EDGE);

  /*--- Common preprocessing steps. ---*/

  CommonPreprocessing(geometry, solver_container, config, iMesh, iRKStep, RunTime_EqSystem, Output);

  /*--- Upwind second order reconstruction ---*/

  if (!Output && muscl && !center) {

    /*--- Gradient computation for MUSCL reconstruction. ---*/

    switch (config->GetKind_Gradient_Method_Recon()) {
      case GREEN_GAUSS:
        SetPrimitive_Gradient_GG(geometry, config, true); break;
      case LEAST_SQUARES:
      case WEIGHTED_LEAST_SQUARES:
        SetPrimitive_Gradient_LS(geometry, config, true); break;
      default: break;
    }

    /*--- Limiter computation ---*/

    if (limiter && !van_albada) SetPrimitive_Limiter(geometry, config);
  }
}

unsigned long CIncEulerSolver::SetPrimitive_Variables(CSolver **solver_container, const CConfig *config) {

  unsigned long iPoint, nonPhysicalPoints = 0;

  SU2_OMP_FOR_STAT(omp_chunk_size)
  for (iPoint = 0; iPoint < nPoint; iPoint ++) {

    /*--- Incompressible flow, primitive variables ---*/

    auto physical = nodes->SetPrimVar(iPoint,GetFluidModel());

    /* Check for non-realizable states for reporting. */

    if (!physical) nonPhysicalPoints++;
  }

  return nonPhysicalPoints;
}

void CIncEulerSolver::SetTime_Step(CGeometry *geometry, CSolver **solver_container, CConfig *config,
                                   unsigned short iMesh, unsigned long Iteration) {

  /*--- Define an object to compute the speed of sound. ---*/
  struct SoundSpeed {
    FORCEINLINE su2double operator() (const CIncEulerVariable& nodes, unsigned long iPoint, unsigned long jPoint) const {
      return sqrt(0.5 * (nodes.GetBetaInc2(iPoint) + nodes.GetBetaInc2(jPoint)));
    }

    FORCEINLINE su2double operator() (const CIncEulerVariable& nodes, unsigned long iPoint) const {
      return sqrt(nodes.GetBetaInc2(iPoint));
    }

  } soundSpeed;

  /*--- Define an object to compute the viscous eigenvalue. ---*/
  struct LambdaVisc {
    const bool energy;

    LambdaVisc(bool e) : energy(e) {}

    FORCEINLINE su2double lambda(su2double lamVisc, su2double eddyVisc, su2double rho, su2double k, su2double cv) const {
      su2double Lambda_1 = (4.0/3.0)*(lamVisc + eddyVisc);
      su2double Lambda_2 = 0.0;
      if (energy) Lambda_2 = k / cv;
      return (Lambda_1 + Lambda_2) / rho;
    }

    FORCEINLINE su2double operator() (const CIncEulerVariable& nodes, unsigned long iPoint, unsigned long jPoint) const {
      su2double thermalCond = 0.5*(nodes.GetThermalConductivity(iPoint) + nodes.GetThermalConductivity(jPoint));
      su2double laminarVisc = 0.5*(nodes.GetLaminarViscosity(iPoint) + nodes.GetLaminarViscosity(jPoint));
      su2double eddyVisc = 0.5*(nodes.GetEddyViscosity(iPoint) + nodes.GetEddyViscosity(jPoint));
      su2double density = 0.5*(nodes.GetDensity(iPoint) + nodes.GetDensity(jPoint));
      su2double cv = 0.5*(nodes.GetSpecificHeatCv(iPoint) + nodes.GetSpecificHeatCv(jPoint));
      return lambda(laminarVisc, eddyVisc, density, thermalCond, cv);
    }

    FORCEINLINE su2double operator() (const CIncEulerVariable& nodes, unsigned long iPoint) const {
      su2double thermalCond = nodes.GetThermalConductivity(iPoint);
      su2double laminarVisc = nodes.GetLaminarViscosity(iPoint);
      su2double eddyVisc = nodes.GetEddyViscosity(iPoint);
      su2double density = nodes.GetDensity(iPoint);
      su2double cv = nodes.GetSpecificHeatCv(iPoint);
      return lambda(laminarVisc, eddyVisc, density, thermalCond, cv);
    }

  } lambdaVisc(config->GetEnergy_Equation());

  /*--- Now instantiate the generic implementation with the two functors above. ---*/

  SetTime_Step_impl(soundSpeed, lambdaVisc, geometry, solver_container, config, iMesh, Iteration);

}

void CIncEulerSolver::Centered_Residual(CGeometry *geometry, CSolver **solver_container, CNumerics **numerics_container,
                                     CConfig *config, unsigned short iMesh, unsigned short iRKStep) {

  CNumerics* numerics = numerics_container[CONV_TERM + omp_get_thread_num()*MAX_TERMS];

  unsigned long iPoint, jPoint;

  bool implicit    = (config->GetKind_TimeIntScheme() == EULER_IMPLICIT);
  bool jst_scheme  = ((config->GetKind_Centered_Flow() == JST) && (iMesh == MESH_0));

  /*--- Loop over edge colors. ---*/
  for (auto color : EdgeColoring)
  {
  /*--- Chunk size is at least OMP_MIN_SIZE and a multiple of the color group size. ---*/
  SU2_OMP_FOR_DYN(nextMultiple(OMP_MIN_SIZE, color.groupSize))
  for(auto k = 0ul; k < color.size; ++k) {

    auto iEdge = color.indices[k];

    /*--- Points in edge, set normal vectors, and number of neighbors ---*/

    iPoint = geometry->edges->GetNode(iEdge,0); jPoint = geometry->edges->GetNode(iEdge,1);
    numerics->SetNormal(geometry->edges->GetNormal(iEdge));
    numerics->SetNeighbor(geometry->nodes->GetnNeighbor(iPoint), geometry->nodes->GetnNeighbor(jPoint));

    /*--- Set primitive variables w/o reconstruction ---*/

    numerics->SetPrimitive(nodes->GetPrimitive(iPoint), nodes->GetPrimitive(jPoint));

    /*--- Set the largest convective eigenvalue ---*/

    numerics->SetLambda(nodes->GetLambda(iPoint), nodes->GetLambda(jPoint));

    /*--- Set undivided laplacian and pressure-based sensor ---*/

    if (jst_scheme) {
      numerics->SetUndivided_Laplacian(nodes->GetUndivided_Laplacian(iPoint), nodes->GetUndivided_Laplacian(jPoint));
      numerics->SetSensor(nodes->GetSensor(iPoint), nodes->GetSensor(jPoint));
    }

    /*--- Grid movement ---*/

    if (dynamic_grid) {
      numerics->SetGridVel(geometry->nodes->GetGridVel(iPoint), geometry->nodes->GetGridVel(jPoint));
    }

    /*--- Compute residuals, and Jacobians ---*/

    auto residual = numerics->ComputeResidual(config);

    /*--- Update residual value ---*/

    if (ReducerStrategy) {
      EdgeFluxes.SetBlock(iEdge, residual);
      if (implicit)
        Jacobian.SetBlocks(iEdge, residual.jacobian_i, residual.jacobian_j);
    }
    else {
      LinSysRes.AddBlock(iPoint, residual);
      LinSysRes.SubtractBlock(jPoint, residual);

      /*--- Set implicit computation ---*/
      if (implicit)
        Jacobian.UpdateBlocks(iEdge, iPoint, jPoint, residual.jacobian_i, residual.jacobian_j);
    }

    /*--- Viscous contribution. ---*/

    Viscous_Residual(iEdge, geometry, solver_container,
                     numerics_container[VISC_TERM + omp_get_thread_num()*MAX_TERMS], config);
  }
  } // end color loop

  if (ReducerStrategy) {
    SumEdgeFluxes(geometry);
    if (implicit)
      Jacobian.SetDiagonalAsColumnSum();
  }

}

void CIncEulerSolver::Upwind_Residual(CGeometry *geometry, CSolver **solver_container,
                                      CNumerics **numerics_container, CConfig *config, unsigned short iMesh) {

  CNumerics* numerics = numerics_container[CONV_TERM + omp_get_thread_num()*MAX_TERMS];

  /*--- Static arrays of MUSCL-reconstructed primitives and secondaries (thread safety). ---*/
  su2double Primitive_i[MAXNVAR] = {0.0}, Primitive_j[MAXNVAR] = {0.0};

  unsigned long iPoint, jPoint, counter_local = 0;
  unsigned short iDim, iVar;

  SU2_OMP_MASTER
  ErrorCounter = 0;

  const bool implicit   = (config->GetKind_TimeIntScheme() == EULER_IMPLICIT);
  const bool muscl      = (config->GetMUSCL_Flow() && (iMesh == MESH_0));
  const bool limiter    = (config->GetKind_SlopeLimit_Flow() != NO_LIMITER);
  const bool van_albada = (config->GetKind_SlopeLimit_Flow() == VAN_ALBADA_EDGE);

  /*--- Loop over edge colors. ---*/
  for (auto color : EdgeColoring)
  {
  /*--- Chunk size is at least OMP_MIN_SIZE and a multiple of the color group size. ---*/
  SU2_OMP_FOR_DYN(nextMultiple(OMP_MIN_SIZE, color.groupSize))
  for(auto k = 0ul; k < color.size; ++k) {

    auto iEdge = color.indices[k];

    /*--- Points in edge and normal vectors ---*/

    iPoint = geometry->edges->GetNode(iEdge,0); jPoint = geometry->edges->GetNode(iEdge,1);
    numerics->SetNormal(geometry->edges->GetNormal(iEdge));

    /*--- Grid movement ---*/

    if (dynamic_grid)
      numerics->SetGridVel(geometry->nodes->GetGridVel(iPoint), geometry->nodes->GetGridVel(jPoint));

    /*--- Get primitive variables ---*/

    auto V_i = nodes->GetPrimitive(iPoint);
    auto V_j = nodes->GetPrimitive(jPoint);

    /*--- High order reconstruction using MUSCL strategy ---*/

    if (muscl) {

      auto Coord_i = geometry->nodes->GetCoord(iPoint);
      auto Coord_j = geometry->nodes->GetCoord(jPoint);

      su2double Vector_ij[MAXNDIM] = {0.0};
      for (iDim = 0; iDim < nDim; iDim++) {
        Vector_ij[iDim] = 0.5*(Coord_j[iDim] - Coord_i[iDim]);
      }

      auto Gradient_i = nodes->GetGradient_Reconstruction(iPoint);
      auto Gradient_j = nodes->GetGradient_Reconstruction(jPoint);

      for (iVar = 0; iVar < nPrimVarGrad; iVar++) {

        su2double Project_Grad_i = 0.0;
        su2double Project_Grad_j = 0.0;

        for (iDim = 0; iDim < nDim; iDim++) {
          Project_Grad_i += Vector_ij[iDim]*Gradient_i[iVar][iDim];
          Project_Grad_j -= Vector_ij[iDim]*Gradient_j[iVar][iDim];
        }

        su2double lim_i = 1.0;
        su2double lim_j = 1.0;

        if (van_albada) {
          su2double V_ij = V_j[iVar] - V_i[iVar];
          lim_i = V_ij*( 2.0*Project_Grad_i + V_ij) / (4*pow(Project_Grad_i, 2) + pow(V_ij, 2) + EPS);
          lim_j = V_ij*(-2.0*Project_Grad_j + V_ij) / (4*pow(Project_Grad_j, 2) + pow(V_ij, 2) + EPS);
        }
        else if (limiter) {
          lim_i = nodes->GetLimiter_Primitive(iPoint, iVar);
          lim_j = nodes->GetLimiter_Primitive(jPoint, iVar);
        }

        Primitive_i[iVar] = V_i[iVar] + lim_i * Project_Grad_i;
        Primitive_j[iVar] = V_j[iVar] + lim_j * Project_Grad_j;
      }

      for (iVar = nPrimVarGrad; iVar < nPrimVar; iVar++) {
        Primitive_i[iVar] = V_i[iVar];
        Primitive_j[iVar] = V_j[iVar];
      }

      /*--- Check for non-physical solutions after reconstruction. If found,
       use the cell-average value of the solution. This results in a locally
       first-order approximation, but this is typically only active
       during the start-up of a calculation or difficult transients. For
       incompressible flow, only the temperature and density need to be
       checked. Pressure is the dynamic pressure (can be negative). ---*/

      if (config->GetEnergy_Equation()) {
        bool neg_temperature_i = (Primitive_i[nDim+1] < 0.0);
        bool neg_temperature_j = (Primitive_j[nDim+1] < 0.0);

        bool neg_density_i  = (Primitive_i[nDim+2] < 0.0);
        bool neg_density_j  = (Primitive_j[nDim+2] < 0.0);

        nodes->SetNon_Physical(iPoint, neg_density_i || neg_temperature_i);
        nodes->SetNon_Physical(jPoint, neg_density_j || neg_temperature_j);

        /* Lastly, check for existing first-order points still active from previous iterations. */

        if (nodes->GetNon_Physical(iPoint)) {
          counter_local++;
          for (iVar = 0; iVar < nPrimVar; iVar++)
            Primitive_i[iVar] = V_i[iVar];
        }
        if (nodes->GetNon_Physical(jPoint)) {
          counter_local++;
          for (iVar = 0; iVar < nPrimVar; iVar++)
            Primitive_j[iVar] = V_j[iVar];
        }
      }

      numerics->SetPrimitive(Primitive_i, Primitive_j);

    } else {

      /*--- Set primitive variables without reconstruction ---*/

      numerics->SetPrimitive(V_i, V_j);

    }

    /*--- Compute the residual ---*/

    auto residual = numerics->ComputeResidual(config);

    /*--- Update residual value ---*/

    if (ReducerStrategy) {
      EdgeFluxes.SetBlock(iEdge, residual);
      if (implicit)
        Jacobian.SetBlocks(iEdge, residual.jacobian_i, residual.jacobian_j);
    }
    else {
      LinSysRes.AddBlock(iPoint, residual);
      LinSysRes.SubtractBlock(jPoint, residual);

      /*--- Set implicit computation ---*/
      if (implicit)
        Jacobian.UpdateBlocks(iEdge, iPoint, jPoint, residual.jacobian_i, residual.jacobian_j);
    }

    /*--- Viscous contribution. ---*/

    Viscous_Residual(iEdge, geometry, solver_container,
                     numerics_container[VISC_TERM + omp_get_thread_num()*MAX_TERMS], config);
  }
  } // end color loop

  if (ReducerStrategy) {
    SumEdgeFluxes(geometry);
    if (implicit)
      Jacobian.SetDiagonalAsColumnSum();
  }

  /*--- Warning message about non-physical reconstructions. ---*/

  if ((iMesh == MESH_0) && (config->GetComm_Level() == COMM_FULL)) {
    /*--- Add counter results for all threads. ---*/
    SU2_OMP_ATOMIC
    ErrorCounter += counter_local;
    SU2_OMP_BARRIER

    /*--- Add counter results for all ranks. ---*/
    SU2_OMP_MASTER {
      counter_local = ErrorCounter;
      SU2_MPI::Reduce(&counter_local, &ErrorCounter, 1, MPI_UNSIGNED_LONG, MPI_SUM, MASTER_NODE, SU2_MPI::GetComm());
      config->SetNonphysical_Reconstr(ErrorCounter);
    }
    SU2_OMP_BARRIER
  }

}

void CIncEulerSolver::Source_Residual(CGeometry *geometry, CSolver **solver_container,
                                      CNumerics **numerics_container, CConfig *config, unsigned short iMesh) {

  /*--- Pick one numerics object per thread. ---*/
  CNumerics* numerics = numerics_container[SOURCE_FIRST_TERM + omp_get_thread_num()*MAX_TERMS];

  unsigned short iVar;
  unsigned long iPoint;

  const bool implicit       = (config->GetKind_TimeIntScheme() == EULER_IMPLICIT);
  const bool rotating_frame = config->GetRotating_Frame();
  const bool axisymmetric   = config->GetAxisymmetric();
  const bool body_force     = config->GetBody_Force();
  const bool boussinesq     = (config->GetKind_DensityModel() == BOUSSINESQ);
  const bool viscous        = config->GetViscous();
  const bool radiation      = config->AddRadiation();
  const bool vol_heat       = config->GetHeatSource();
  const bool turbulent      = (config->GetKind_Turb_Model() != NONE);
  const bool energy         = config->GetEnergy_Equation();
  const bool streamwise_periodic             = config->GetKind_Streamwise_Periodic();
  const bool streamwise_periodic_temperature = config->GetStreamwise_Periodic_Temperature();

  if (body_force) {

    /*--- Loop over all points ---*/

    SU2_OMP_FOR_STAT(omp_chunk_size)
    for (iPoint = 0; iPoint < nPointDomain; iPoint++) {

      /*--- Load the conservative variables ---*/

      numerics->SetConservative(nodes->GetSolution(iPoint),
                                nodes->GetSolution(iPoint));

      /*--- Set incompressible density  ---*/

      numerics->SetDensity(nodes->GetDensity(iPoint),
                           nodes->GetDensity(iPoint));

      /*--- Load the volume of the dual mesh cell ---*/

      numerics->SetVolume(geometry->nodes->GetVolume(iPoint));

      /*--- Compute the body force source residual ---*/

      auto residual = numerics->ComputeResidual(config);

      /*--- Add the source residual to the total ---*/

      LinSysRes.AddBlock(iPoint, residual);

    }
  }

  if (boussinesq) {

    /*--- Loop over all points ---*/

    SU2_OMP_FOR_STAT(omp_chunk_size)
    for (iPoint = 0; iPoint < nPointDomain; iPoint++) {

      /*--- Load the conservative variables ---*/

      numerics->SetConservative(nodes->GetSolution(iPoint),
                                nodes->GetSolution(iPoint));

      /*--- Set incompressible density  ---*/

      numerics->SetDensity(nodes->GetDensity(iPoint),
                           nodes->GetDensity(iPoint));

      /*--- Load the volume of the dual mesh cell ---*/

      numerics->SetVolume(geometry->nodes->GetVolume(iPoint));

      /*--- Compute the boussinesq source residual ---*/

      auto residual = numerics->ComputeResidual(config);

      /*--- Add the source residual to the total ---*/

      LinSysRes.AddBlock(iPoint, residual);

    }
  }

  if (rotating_frame) {

    /*--- Loop over all points ---*/

    SU2_OMP_FOR_STAT(omp_chunk_size)
    for (iPoint = 0; iPoint < nPointDomain; iPoint++) {

      /*--- Load the primitive variables ---*/

      numerics->SetPrimitive(nodes->GetPrimitive(iPoint), nullptr);

      /*--- Set incompressible density ---*/

      numerics->SetDensity(nodes->GetDensity(iPoint), 0.0);

      /*--- Load the volume of the dual mesh cell ---*/

      numerics->SetVolume(geometry->nodes->GetVolume(iPoint));

      /*--- Compute the rotating frame source residual ---*/

      auto residual = numerics->ComputeResidual(config);

      /*--- Add the source residual to the total ---*/

      LinSysRes.AddBlock(iPoint, residual);

      /*--- Add the implicit Jacobian contribution ---*/

      if (implicit) Jacobian.AddBlock2Diag(iPoint, residual.jacobian_i);

    }
  }

  if (axisymmetric) {

    /*--- For viscous problems, we need an additional gradient. ---*/

    if (viscous) {

      SU2_OMP_FOR_STAT(omp_chunk_size)
      for (iPoint = 0; iPoint < nPoint; iPoint++) {

        su2double yCoord          = geometry->nodes->GetCoord(iPoint, 1);
        su2double yVelocity       = nodes->GetVelocity(iPoint,1);
        su2double Total_Viscosity = (nodes->GetLaminarViscosity(iPoint) +
                                     nodes->GetEddyViscosity(iPoint));
        su2double AuxVar = 0.0;
        if (yCoord > EPS)
          AuxVar = Total_Viscosity*yVelocity/yCoord;

        /*--- Set the auxiliary variable for this node. ---*/

        nodes->SetAuxVar(iPoint, 0, AuxVar);

      }

      /*--- Compute the auxiliary variable gradient with GG or WLS. ---*/

      if (config->GetKind_Gradient_Method() == GREEN_GAUSS) {
        SetAuxVar_Gradient_GG(geometry, config);
      }
      if (config->GetKind_Gradient_Method() == WEIGHTED_LEAST_SQUARES) {
        SetAuxVar_Gradient_LS(geometry, config);
      }

    }

    /*--- loop over points ---*/

    SU2_OMP_FOR_STAT(omp_chunk_size)
    for (iPoint = 0; iPoint < nPointDomain; iPoint++) {

      /*--- Conservative variables w/o reconstruction ---*/

      numerics->SetPrimitive(nodes->GetPrimitive(iPoint), nullptr);

      /*--- Set incompressible density  ---*/

      numerics->SetDensity(nodes->GetDensity(iPoint),
                           nodes->GetDensity(iPoint));

      /*--- Set control volume ---*/

      numerics->SetVolume(geometry->nodes->GetVolume(iPoint));

      /*--- Set y coordinate ---*/

      numerics->SetCoord(geometry->nodes->GetCoord(iPoint),
                         geometry->nodes->GetCoord(iPoint));

      /*--- If viscous, we need gradients for extra terms. ---*/

      if (viscous) {

        /*--- Gradient of the primitive variables ---*/

        numerics->SetPrimVarGradient(nodes->GetGradient_Primitive(iPoint), nullptr);

        /*--- Load the aux variable gradient that we already computed. ---*/

        numerics->SetAuxVarGrad(nodes->GetAuxVarGradient(iPoint), nullptr);

      }

      /*--- Compute Source term Residual ---*/

      auto residual = numerics->ComputeResidual(config);

      /*--- Add Residual ---*/

      LinSysRes.AddBlock(iPoint, residual);

      /*--- Implicit part ---*/

      if (implicit)
        Jacobian.AddBlock2Diag(iPoint, residual.jacobian_i);

    }
  }

  if (radiation) {

    CNumerics* second_numerics = numerics_container[SOURCE_SECOND_TERM + omp_get_thread_num()*MAX_TERMS];

    SU2_OMP_FOR_STAT(omp_chunk_size)
    for (iPoint = 0; iPoint < nPointDomain; iPoint++) {

      /*--- Store the radiation source term ---*/

      second_numerics->SetRadVarSource(solver_container[RAD_SOL]->GetNodes()->GetRadiative_SourceTerm(iPoint));

      /*--- Set control volume ---*/

      second_numerics->SetVolume(geometry->nodes->GetVolume(iPoint));

      /*--- Compute the residual ---*/

      auto residual = second_numerics->ComputeResidual(config);

      /*--- Add Residual ---*/

      LinSysRes.AddBlock(iPoint, residual);

      /*--- Implicit part ---*/

      if (implicit) Jacobian.AddBlock2Diag(iPoint, residual.jacobian_i);

      if (vol_heat) {

        if(solver_container[RAD_SOL]->GetNodes()->GetVol_HeatSource(iPoint)) {

          auto Volume = geometry->nodes->GetVolume(iPoint);

          /*--- Subtract integrated source from the residual. ---*/
          LinSysRes(iPoint, nDim+1) -= config->GetHeatSource_Val()*Volume;
        }

      }

    }

  }

  if (streamwise_periodic) {

    /*--- For turbulent streamwise periodic problems w/ energy eq, we need an additional gradient of Eddy viscosity. ---*/
    if (streamwise_periodic_temperature && turbulent) {

      SU2_OMP_FOR_STAT(omp_chunk_size)
      for (iPoint = 0; iPoint < nPoint; iPoint++) {
        /*--- Set the auxiliary variable, Eddy viscosity mu_t, for this node. ---*/
        nodes->SetAuxVar(iPoint, 0, nodes->GetEddyViscosity(iPoint));
      }

      /*--- Compute the auxiliary variable gradient with GG or WLS. ---*/
      if (config->GetKind_Gradient_Method() == GREEN_GAUSS) {
        SetAuxVar_Gradient_GG(geometry, config);
      }
      if (config->GetKind_Gradient_Method() == WEIGHTED_LEAST_SQUARES) {
        SetAuxVar_Gradient_LS(geometry, config);
      }

    } // if turbulent

    /*--- Set delta_p, m_dot, inlet_T, integrated_heat ---*/
    numerics->SetStreamwisePeriodicValues(SPvals);

    /*--- Loop over all points ---*/
    SU2_OMP_FOR_STAT(omp_chunk_size)
    for (iPoint = 0; iPoint < nPointDomain; iPoint++) {

      /*--- Load the primitive variables ---*/
      numerics->SetPrimitive(nodes->GetPrimitive(iPoint), nullptr);

      /*--- Set incompressible density ---*/
      numerics->SetDensity(nodes->GetDensity(iPoint), 0.0);

      /*--- Load the volume of the dual mesh cell ---*/
      numerics->SetVolume(geometry->nodes->GetVolume(iPoint));

      /*--- Load the aux variable gradient that we already computed. ---*/
      if(streamwise_periodic_temperature && turbulent)
        numerics->SetAuxVarGrad(nodes->GetAuxVarGradient(iPoint), nullptr);

      /*--- Compute the streamwise periodic source residual and add to the total ---*/
      auto residual = numerics->ComputeResidual(config);
      LinSysRes.AddBlock(iPoint, residual);

      /*--- Add the implicit Jacobian contribution ---*/
      if (implicit) Jacobian.AddBlock2Diag(iPoint, residual.jacobian_i);

    } // for iPoint

    if(!streamwise_periodic_temperature && energy) {

      CNumerics* second_numerics = numerics_container[SOURCE_SECOND_TERM + omp_get_thread_num()*MAX_TERMS];

      /*--- Set delta_p, m_dot, inlet_T, integrated_heat ---*/
      second_numerics->SetStreamwisePeriodicValues(SPvals);

      /*--- This bit acts as a boundary condition rather than a source term. But logically it fits better here. ---*/
      for (auto iMarker = 0ul; iMarker < config->GetnMarker_All(); iMarker++) {

        /*--- Only "inlet"/donor periodic marker ---*/
        if (config->GetMarker_All_KindBC(iMarker) == PERIODIC_BOUNDARY &&
            config->GetMarker_All_PerBound(iMarker) == 1) {

          SU2_OMP_FOR_STAT(OMP_MIN_SIZE)
          for (auto iVertex = 0ul; iVertex < nVertex[iMarker]; iVertex++) {

            iPoint = geometry->vertex[iMarker][iVertex]->GetNode();

            if (!geometry->nodes->GetDomain(iPoint)) continue;

            /*--- Load the primitive variables ---*/
            second_numerics->SetPrimitive(nodes->GetPrimitive(iPoint), nullptr);

            /*--- Set incompressible density ---*/
            second_numerics->SetDensity(nodes->GetDensity(iPoint), 0.0);

            /*--- Set the specific heat ---*/
            second_numerics->SetSpecificHeat(nodes->GetSpecificHeatCp(iPoint), 0.0);

            /*--- Set the area normal ---*/
            second_numerics->SetNormal(geometry->vertex[iMarker][iVertex]->GetNormal());

            /*--- Compute the streamwise periodic source residual and add to the total ---*/
            auto residual = second_numerics->ComputeResidual(config);
            LinSysRes.AddBlock(iPoint, residual);

          }// for iVertex
        }// if periodic inlet boundary
      }// for iMarker

    }// if !streamwise_periodic_temperature
  }// if streamwise_periodic

  /*--- Check if a verification solution is to be computed. ---*/

  if (VerificationSolution) {
    if ( VerificationSolution->IsManufacturedSolution() ) {

      /*--- Get the physical time. ---*/
      su2double time = 0.0;
      if (config->GetTime_Marching()) time = config->GetPhysicalTime();

      /*--- Loop over points ---*/
      SU2_OMP_FOR_STAT(omp_chunk_size)
      for (iPoint = 0; iPoint < nPointDomain; iPoint++) {

        /*--- Get control volume size. ---*/
        su2double Volume = geometry->nodes->GetVolume(iPoint);

        /*--- Get the current point coordinates. ---*/
        const su2double *coor = geometry->nodes->GetCoord(iPoint);

        /*--- Get the MMS source term. ---*/
        vector<su2double> sourceMan(nVar,0.0);
        VerificationSolution->GetMMSSourceTerm(coor, time, sourceMan.data());

        /*--- Compute the residual for this control volume and subtract. ---*/
        for (iVar = 0; iVar < nVar; iVar++) {
          LinSysRes[iPoint*nVar+iVar] -= sourceMan[iVar]*Volume;
        }

      }
    }
  }

}

void CIncEulerSolver::Source_Template(CGeometry *geometry, CSolver **solver_container, CNumerics *numerics,
                                   CConfig *config, unsigned short iMesh) {

  /* This method should be used to call any new source terms for a particular problem*/
  /* This method calls the new child class in CNumerics, where the new source term should be implemented.  */

  /* Next we describe how to get access to some important quanties for this method */
  /* Access to all points in the current geometric mesh by saying: nPointDomain */
  /* Get the vector of conservative variables at some point iPoint = nodes->GetSolution(iPoint) */
  /* Get the volume (or area in 2D) associated with iPoint = nodes->GetVolume(iPoint) */
  /* Get the vector of geometric coordinates of point iPoint = nodes->GetCoord(iPoint) */

}

void CIncEulerSolver::SetMax_Eigenvalue(CGeometry *geometry, const CConfig *config) {

  /*--- Define an object to compute the speed of sound. ---*/
  struct SoundSpeed {
    FORCEINLINE su2double operator() (const CIncEulerVariable& nodes, unsigned long iPoint, unsigned long jPoint) const {
      return sqrt(0.5 * (nodes.GetBetaInc2(iPoint) + nodes.GetBetaInc2(jPoint)));
    }

    FORCEINLINE su2double operator() (const CIncEulerVariable& nodes, unsigned long iPoint) const {
      return sqrt(nodes.GetBetaInc2(iPoint));
    }

  } soundSpeed;

  /*--- Instantiate generic implementation. ---*/

  SetMax_Eigenvalue_impl(soundSpeed, geometry, config);

}

void CIncEulerSolver::SetCentered_Dissipation_Sensor(CGeometry *geometry, const CConfig *config) {

  /*--- Define an object for the sensor variable, density. ---*/
  struct SensVar {
    FORCEINLINE su2double operator() (const CIncEulerVariable& nodes, unsigned long iPoint) const {
      return nodes.GetDensity(iPoint);
    }
  } sensVar;

  /*--- Instantiate generic implementation. ---*/
  SetCentered_Dissipation_Sensor_impl(sensVar, geometry, config);

}

template<ENUM_TIME_INT IntegrationType>
FORCEINLINE void CIncEulerSolver::Explicit_Iteration(CGeometry *geometry, CSolver **solver_container,
                                                     CConfig *config, unsigned short iRKStep) {
  struct Precond {
    const CIncEulerSolver* solver;
    su2activematrix matrix;
    unsigned short nVar;

    Precond(const CIncEulerSolver* s, unsigned short n) : solver(s), nVar(n) {
      matrix.resize(nVar,nVar);
    }

    FORCEINLINE void compute(const CConfig* config, unsigned long iPoint) {
      solver->SetPreconditioner(config, iPoint, 1.0, matrix);
    }

    FORCEINLINE su2double apply(unsigned short iVar, const su2double* res, const su2double* resTrunc) const {
      su2double resPrec = 0.0;
      for (unsigned short jVar = 0; jVar < nVar; ++jVar)
        resPrec += matrix(iVar,jVar) * (res[jVar] + resTrunc[jVar]);
      return resPrec;
    }
  } precond(this, nVar);

  Explicit_Iteration_impl<IntegrationType>(precond, geometry, solver_container, config, iRKStep);
}

void CIncEulerSolver::ExplicitRK_Iteration(CGeometry *geometry, CSolver **solver_container,
                                           CConfig *config, unsigned short iRKStep) {

  Explicit_Iteration<RUNGE_KUTTA_EXPLICIT>(geometry, solver_container, config, iRKStep);
}

void CIncEulerSolver::ClassicalRK4_Iteration(CGeometry *geometry, CSolver **solver_container,
                                             CConfig *config, unsigned short iRKStep) {

  Explicit_Iteration<CLASSICAL_RK4_EXPLICIT>(geometry, solver_container, config, iRKStep);
}

void CIncEulerSolver::ExplicitEuler_Iteration(CGeometry *geometry, CSolver **solver_container, CConfig *config) {

  Explicit_Iteration<EULER_EXPLICIT>(geometry, solver_container, config, 0);
}

void CIncEulerSolver::PrepareImplicitIteration(CGeometry *geometry, CSolver**, CConfig *config) {

  struct IncPrec {
    const CIncEulerSolver* solver;
    const bool active = true;
    su2activematrix matrix;

    IncPrec(const CIncEulerSolver* s, unsigned short nVar) : solver(s) { matrix.resize(nVar,nVar); }

    FORCEINLINE const su2activematrix& operator() (const CConfig* config, unsigned long iPoint, su2double delta) {
      solver->SetPreconditioner(config, iPoint, delta, matrix);
      return matrix;
    }

  } precond(this, nVar);

  PrepareImplicitIteration_impl(precond, geometry, config);
}

void CIncEulerSolver::CompleteImplicitIteration(CGeometry *geometry, CSolver**, CConfig *config) {

  CompleteImplicitIteration_impl<false>(geometry, config);
}

void CIncEulerSolver::SetBeta_Parameter(CGeometry *geometry, CSolver **solver_container,
                                        CConfig *config, unsigned short iMesh) {
  static su2double MaxVel2;
  const su2double epsilon2_default = 4.1;

  /*--- For now, only the finest mesh level stores the Beta for all levels. ---*/

  if (iMesh == MESH_0) {
    MaxVel2 = 0.0;
    su2double maxVel2 = 0.0;

    SU2_OMP_FOR_STAT(omp_chunk_size)
    for (auto iPoint = 0ul; iPoint < nPoint; iPoint++)
      maxVel2 = max(maxVel2, nodes->GetVelocity2(iPoint));

    SU2_OMP_CRITICAL
    MaxVel2 = max(MaxVel2, maxVel2);

    SU2_OMP_BARRIER

    SU2_OMP_MASTER {
      maxVel2 = MaxVel2;
      SU2_MPI::Allreduce(&maxVel2, &MaxVel2, 1, MPI_DOUBLE, MPI_MAX, SU2_MPI::GetComm());

      config->SetMax_Vel2(max(1e-10, MaxVel2));
    }
    SU2_OMP_BARRIER
  }

  /*--- Allow an override if user supplies a large epsilon^2. ---*/

  su2double BetaInc2 = max(epsilon2_default, config->GetBeta_Factor()) * config->GetMax_Vel2();

  SU2_OMP_FOR_STAT(omp_chunk_size)
  for (auto iPoint = 0ul; iPoint < nPoint; iPoint++)
    nodes->SetBetaInc2(iPoint, BetaInc2);

}

void CIncEulerSolver::SetPreconditioner(const CConfig *config, unsigned long iPoint,
                                        su2double delta, su2activematrix& Preconditioner) const {

  unsigned short iDim, jDim, iVar, jVar;

  su2double  BetaInc2, Density, dRhodT, Temperature, oneOverCp, Cp;
  su2double  Velocity[MAXNDIM] = {0.0};

  bool variable_density = (config->GetKind_DensityModel() == VARIABLE);
  bool implicit         = (config->GetKind_TimeIntScheme() == EULER_IMPLICIT);
  bool energy           = config->GetEnergy_Equation();

  /*--- Access the primitive variables at this node. ---*/

  Density     = nodes->GetDensity(iPoint);
  BetaInc2    = nodes->GetBetaInc2(iPoint);
  Cp          = nodes->GetSpecificHeatCp(iPoint);
  oneOverCp   = 1.0/Cp;
  Temperature = nodes->GetTemperature(iPoint);

  for (iDim = 0; iDim < nDim; iDim++)
    Velocity[iDim] = nodes->GetVelocity(iPoint,iDim);

  /*--- We need the derivative of the equation of state to build the
   preconditioning matrix. For now, the only option is the ideal gas
   law, but in the future, dRhodT should be in the fluid model. ---*/

  if (variable_density) {
    dRhodT = -Density/Temperature;
  } else {
    dRhodT = 0.0;
  }

  /*--- Calculating the inverse of the preconditioning matrix
   that multiplies the time derivative during time integration. ---*/

  if (implicit) {

    /*--- For implicit calculations, we multiply the preconditioner
     by the cell volume over the time step and add to the Jac diagonal. ---*/

    Preconditioner[0][0] = 1.0/BetaInc2;
    for (iDim = 0; iDim < nDim; iDim++)
      Preconditioner[iDim+1][0] = Velocity[iDim]/BetaInc2;

    if (energy) Preconditioner[nDim+1][0] = Cp*Temperature/BetaInc2;
    else        Preconditioner[nDim+1][0] = 0.0;

    for (jDim = 0; jDim < nDim; jDim++) {
      Preconditioner[0][jDim+1] = 0.0;
      for (iDim = 0; iDim < nDim; iDim++) {
        if (iDim == jDim) Preconditioner[iDim+1][jDim+1] = Density;
        else Preconditioner[iDim+1][jDim+1] = 0.0;
      }
      Preconditioner[nDim+1][jDim+1] = 0.0;
    }

    Preconditioner[0][nDim+1] = dRhodT;
    for (iDim = 0; iDim < nDim; iDim++)
      Preconditioner[iDim+1][nDim+1] = Velocity[iDim]*dRhodT;

    if (energy) Preconditioner[nDim+1][nDim+1] = Cp*(dRhodT*Temperature + Density);
    else        Preconditioner[nDim+1][nDim+1] = 1.0;

    for (iVar = 0; iVar < nVar; iVar ++ )
      for (jVar = 0; jVar < nVar; jVar ++ )
        Preconditioner[iVar][jVar] = delta*Preconditioner[iVar][jVar];

<<<<<<< HEAD
  }

  /*--- Correct the sensor values across any periodic boundaries. ---*/

  for (unsigned short iPeriodic = 1; iPeriodic <= config->GetnMarker_Periodic()/2; iPeriodic++) {
    InitiatePeriodicComms(geometry, config, iPeriodic, PERIODIC_SENSOR);
    CompletePeriodicComms(geometry, config, iPeriodic, PERIODIC_SENSOR);
  }

  /*--- Set pressure switch for each point ---*/

  for (iPoint = 0; iPoint < nPointDomain; iPoint++)
    nodes->SetSensor(iPoint,fabs(iPoint_UndLapl[iPoint]) / jPoint_UndLapl[iPoint]);

  /*--- MPI parallelization ---*/

  InitiateComms(geometry, config, SENSOR);
  CompleteComms(geometry, config, SENSOR);

}

void CIncEulerSolver::Pressure_Forces(CGeometry *geometry, CConfig *config) {

  unsigned long iVertex, iPoint;
  unsigned short iDim, iMarker, Boundary, Monitoring, iMarker_Monitoring;
  su2double Pressure = 0.0, *Normal = nullptr, MomentDist[3] = {0.0,0.0,0.0}, *Coord,
  factor, RefVel2 = 0.0, RefDensity = 0.0, RefPressure,
  Force[3] = {0.0,0.0,0.0};
  su2double MomentX_Force[3] = {0.0,0.0,0.0}, MomentY_Force[3] = {0.0,0.0,0.0}, MomentZ_Force[3] = {0.0,0.0,0.0};
  su2double AxiFactor;

  bool axisymmetric = config->GetAxisymmetric();

  string Marker_Tag, Monitoring_Tag;

#ifdef HAVE_MPI
  su2double MyAllBound_CD_Inv, MyAllBound_CL_Inv, MyAllBound_CSF_Inv, MyAllBound_CMx_Inv, MyAllBound_CMy_Inv, MyAllBound_CMz_Inv, MyAllBound_CoPx_Inv, MyAllBound_CoPy_Inv, MyAllBound_CoPz_Inv, MyAllBound_CFx_Inv, MyAllBound_CFy_Inv, MyAllBound_CFz_Inv, MyAllBound_CT_Inv, MyAllBound_CQ_Inv, *MySurface_CL_Inv = NULL, *MySurface_CD_Inv = NULL, *MySurface_CSF_Inv = NULL, *MySurface_CEff_Inv = NULL, *MySurface_CFx_Inv = NULL, *MySurface_CFy_Inv = NULL, *MySurface_CFz_Inv = NULL, *MySurface_CMx_Inv = NULL, *MySurface_CMy_Inv = NULL, *MySurface_CMz_Inv = NULL;
#endif

  su2double Alpha     = config->GetAoA()*PI_NUMBER/180.0;
  su2double Beta      = config->GetAoS()*PI_NUMBER/180.0;
  su2double RefArea   = config->GetRefArea();
  su2double RefLength = config->GetRefLength();

  su2double *Origin = nullptr;
  if (config->GetnMarker_Monitoring() != 0){
    Origin = config->GetRefOriginMoment(0);
  }

  /*--- Evaluate reference values for non-dimensionalization.
   For dimensional or non-dim based on initial values, use
   the far-field state (inf). For a custom non-dim based
   on user-provided reference values, use the ref values
   to compute the forces. ---*/

  if ((config->GetRef_Inc_NonDim() == DIMENSIONAL) ||
      (config->GetRef_Inc_NonDim() == INITIAL_VALUES)) {
    RefDensity  = Density_Inf;
    RefVel2 = 0.0;
    for (iDim = 0; iDim < nDim; iDim++)
      RefVel2  += Velocity_Inf[iDim]*Velocity_Inf[iDim];
  }
  else if (config->GetRef_Inc_NonDim() == REFERENCE_VALUES) {
    RefDensity = config->GetInc_Density_Ref();
    RefVel2    = config->GetInc_Velocity_Ref()*config->GetInc_Velocity_Ref();
  }

  /*--- Reference pressure is always the far-field value. ---*/

  RefPressure = Pressure_Inf;

  /*--- Compute factor for force coefficients. ---*/

  factor = 1.0 / (0.5*RefDensity*RefArea*RefVel2);

  /*-- Variables initialization ---*/

  Total_CD   = 0.0; Total_CL  = 0.0; Total_CSF = 0.0; Total_CEff = 0.0;
  Total_CMx  = 0.0; Total_CMy = 0.0; Total_CMz = 0.0;
  Total_CoPx = 0.0; Total_CoPy = 0.0;  Total_CoPz = 0.0;
  Total_CFx  = 0.0; Total_CFy = 0.0; Total_CFz = 0.0;
  Total_CT   = 0.0; Total_CQ  = 0.0; Total_CMerit = 0.0;
  Total_Heat = 0.0; Total_MaxHeat = 0.0;

  AllBound_CD_Inv   = 0.0; AllBound_CL_Inv  = 0.0;  AllBound_CSF_Inv    = 0.0;
  AllBound_CMx_Inv  = 0.0; AllBound_CMy_Inv = 0.0;  AllBound_CMz_Inv    = 0.0;
  AllBound_CoPx_Inv = 0.0; AllBound_CoPy_Inv = 0.0; AllBound_CoPz_Inv = 0.0;
  AllBound_CFx_Inv  = 0.0; AllBound_CFy_Inv = 0.0;  AllBound_CFz_Inv    = 0.0;
  AllBound_CT_Inv   = 0.0; AllBound_CQ_Inv  = 0.0;  AllBound_CMerit_Inv = 0.0;
  AllBound_CEff_Inv = 0.0;

  for (iMarker_Monitoring = 0; iMarker_Monitoring < config->GetnMarker_Monitoring(); iMarker_Monitoring++) {
    Surface_CL_Inv[iMarker_Monitoring]  = 0.0; Surface_CD_Inv[iMarker_Monitoring]   = 0.0;
    Surface_CSF_Inv[iMarker_Monitoring] = 0.0; Surface_CEff_Inv[iMarker_Monitoring] = 0.0;
    Surface_CFx_Inv[iMarker_Monitoring] = 0.0; Surface_CFy_Inv[iMarker_Monitoring]  = 0.0;
    Surface_CFz_Inv[iMarker_Monitoring] = 0.0; Surface_CMx_Inv[iMarker_Monitoring]  = 0.0;
    Surface_CMy_Inv[iMarker_Monitoring] = 0.0; Surface_CMz_Inv[iMarker_Monitoring]  = 0.0;

    Surface_CL[iMarker_Monitoring]  = 0.0; Surface_CD[iMarker_Monitoring]   = 0.0;
    Surface_CSF[iMarker_Monitoring] = 0.0; Surface_CEff[iMarker_Monitoring] = 0.0;
    Surface_CFx[iMarker_Monitoring] = 0.0; Surface_CFy[iMarker_Monitoring]  = 0.0;
    Surface_CFz[iMarker_Monitoring] = 0.0; Surface_CMx[iMarker_Monitoring]  = 0.0;
    Surface_CMy[iMarker_Monitoring] = 0.0; Surface_CMz[iMarker_Monitoring]  = 0.0;
  }

  /*--- Loop over the Euler and Navier-Stokes markers ---*/

  for (iMarker = 0; iMarker < nMarker; iMarker++) {

    Boundary   = config->GetMarker_All_KindBC(iMarker);
    Monitoring = config->GetMarker_All_Monitoring(iMarker);

    /*--- Obtain the origin for the moment computation for a particular marker ---*/

    if (Monitoring == YES) {
      for (iMarker_Monitoring = 0; iMarker_Monitoring < config->GetnMarker_Monitoring(); iMarker_Monitoring++) {
        Monitoring_Tag = config->GetMarker_Monitoring_TagBound(iMarker_Monitoring);
        Marker_Tag = config->GetMarker_All_TagBound(iMarker);
        if (Marker_Tag == Monitoring_Tag)
          Origin = config->GetRefOriginMoment(iMarker_Monitoring);
      }
    }

    if ((Boundary == EULER_WALL) || (Boundary == HEAT_FLUX) ||
        (Boundary == ISOTHERMAL) || (Boundary == NEARFIELD_BOUNDARY) ||
        (Boundary == CHT_WALL_INTERFACE) ||
        (Boundary == INLET_FLOW) || (Boundary == OUTLET_FLOW) ||
        (Boundary == ACTDISK_INLET) || (Boundary == ACTDISK_OUTLET)||
        (Boundary == ENGINE_INFLOW) || (Boundary == ENGINE_EXHAUST)) {

      /*--- Forces initialization at each Marker ---*/

      CD_Inv[iMarker]   = 0.0; CL_Inv[iMarker]  = 0.0;  CSF_Inv[iMarker]    = 0.0;
      CMx_Inv[iMarker]  = 0.0; CMy_Inv[iMarker] = 0.0;  CMz_Inv[iMarker]    = 0.0;
      CoPx_Inv[iMarker] = 0.0; CoPy_Inv[iMarker] = 0.0; CoPz_Inv[iMarker] = 0.0;
      CFx_Inv[iMarker]  = 0.0; CFy_Inv[iMarker] = 0.0;  CFz_Inv[iMarker]    = 0.0;
      CT_Inv[iMarker]   = 0.0; CQ_Inv[iMarker]  = 0.0;  CMerit_Inv[iMarker] = 0.0;
      CEff_Inv[iMarker] = 0.0;

      for (iDim = 0; iDim < nDim; iDim++) ForceInviscid[iDim] = 0.0;
      MomentInviscid[0] = 0.0; MomentInviscid[1] = 0.0; MomentInviscid[2] = 0.0;
      MomentX_Force[0] = 0.0; MomentX_Force[1] = 0.0; MomentX_Force[2] = 0.0;
      MomentY_Force[0] = 0.0; MomentY_Force[1] = 0.0; MomentY_Force[2] = 0.0;
      MomentZ_Force[0] = 0.0; MomentZ_Force[1] = 0.0; MomentZ_Force[2] = 0.0;

      /*--- Loop over the vertices to compute the forces ---*/

      for (iVertex = 0; iVertex < geometry->GetnVertex(iMarker); iVertex++) {

        iPoint = geometry->vertex[iMarker][iVertex]->GetNode();

        Pressure = nodes->GetPressure(iPoint);

        CPressure[iMarker][iVertex] = (Pressure - RefPressure)*factor*RefArea;

        /*--- Note that the pressure coefficient is computed at the
         halo cells (for visualization purposes), but not the forces ---*/

        if ( (geometry->nodes->GetDomain(iPoint)) && (Monitoring == YES) ) {

          Normal = geometry->vertex[iMarker][iVertex]->GetNormal();
          Coord = geometry->nodes->GetCoord(iPoint);

          for (iDim = 0; iDim < nDim; iDim++) {
            MomentDist[iDim] = Coord[iDim] - Origin[iDim];
          }

          /*--- Axisymmetric simulations ---*/

          if (axisymmetric) AxiFactor = 2.0*PI_NUMBER*geometry->nodes->GetCoord(iPoint, 1);
          else AxiFactor = 1.0;

          /*--- Force computation, note the minus sign due to the
           orientation of the normal (outward) ---*/

          for (iDim = 0; iDim < nDim; iDim++) {
            Force[iDim] = -(Pressure - Pressure_Inf) * Normal[iDim] * factor * AxiFactor;
            ForceInviscid[iDim] += Force[iDim];
          }

          /*--- Moment with respect to the reference axis ---*/

          if (nDim == 3) {
            MomentInviscid[0] += (Force[2]*MomentDist[1]-Force[1]*MomentDist[2])/RefLength;
            MomentX_Force[1]  += (-Force[1]*Coord[2]);
            MomentX_Force[2]  += (Force[2]*Coord[1]);

            MomentInviscid[1] += (Force[0]*MomentDist[2]-Force[2]*MomentDist[0])/RefLength;
            MomentY_Force[2]  += (-Force[2]*Coord[0]);
            MomentY_Force[0]  += (Force[0]*Coord[2]);
          }
          MomentInviscid[2] += (Force[1]*MomentDist[0]-Force[0]*MomentDist[1])/RefLength;
          MomentZ_Force[0]  += (-Force[0]*Coord[1]);
          MomentZ_Force[1]  += (Force[1]*Coord[0]);
        }

      }

      /*--- Project forces and store the non-dimensional coefficients ---*/

      if (Monitoring == YES) {

        if (Boundary != NEARFIELD_BOUNDARY) {
          if (nDim == 2) {
            CD_Inv[iMarker]  =  ForceInviscid[0]*cos(Alpha) + ForceInviscid[1]*sin(Alpha);
            CL_Inv[iMarker]  = -ForceInviscid[0]*sin(Alpha) + ForceInviscid[1]*cos(Alpha);
            CEff_Inv[iMarker]   = CL_Inv[iMarker] / (CD_Inv[iMarker]+EPS);
            CMz_Inv[iMarker]    = MomentInviscid[2];
            CoPx_Inv[iMarker]   = MomentZ_Force[1];
            CoPy_Inv[iMarker]   = -MomentZ_Force[0];
            CFx_Inv[iMarker]    = ForceInviscid[0];
            CFy_Inv[iMarker]    = ForceInviscid[1];
            CT_Inv[iMarker]     = -CFx_Inv[iMarker];
            CQ_Inv[iMarker]     = -CMz_Inv[iMarker];
            CMerit_Inv[iMarker] = CT_Inv[iMarker] / (CQ_Inv[iMarker] + EPS);
          }
          if (nDim == 3) {
            CD_Inv[iMarker]      =  ForceInviscid[0]*cos(Alpha)*cos(Beta) + ForceInviscid[1]*sin(Beta) + ForceInviscid[2]*sin(Alpha)*cos(Beta);
            CL_Inv[iMarker]      = -ForceInviscid[0]*sin(Alpha) + ForceInviscid[2]*cos(Alpha);
            CSF_Inv[iMarker] = -ForceInviscid[0]*sin(Beta)*cos(Alpha) + ForceInviscid[1]*cos(Beta) - ForceInviscid[2]*sin(Beta)*sin(Alpha);
            CEff_Inv[iMarker]       = CL_Inv[iMarker] / (CD_Inv[iMarker] + EPS);
            CMx_Inv[iMarker]        = MomentInviscid[0];
            CMy_Inv[iMarker]        = MomentInviscid[1];
            CMz_Inv[iMarker]        = MomentInviscid[2];
            CoPx_Inv[iMarker]    = -MomentY_Force[0];
            CoPz_Inv[iMarker]    = MomentY_Force[2];
            CFx_Inv[iMarker]        = ForceInviscid[0];
            CFy_Inv[iMarker]        = ForceInviscid[1];
            CFz_Inv[iMarker]        = ForceInviscid[2];
            CT_Inv[iMarker]         = -CFz_Inv[iMarker];
            CQ_Inv[iMarker]         = -CMz_Inv[iMarker];
            CMerit_Inv[iMarker]     = CT_Inv[iMarker] / (CQ_Inv[iMarker] + EPS);
          }

          AllBound_CD_Inv     += CD_Inv[iMarker];
          AllBound_CL_Inv     += CL_Inv[iMarker];
          AllBound_CSF_Inv    += CSF_Inv[iMarker];
          AllBound_CEff_Inv    = AllBound_CL_Inv / (AllBound_CD_Inv + EPS);
          AllBound_CMx_Inv    += CMx_Inv[iMarker];
          AllBound_CMy_Inv    += CMy_Inv[iMarker];
          AllBound_CMz_Inv    += CMz_Inv[iMarker];
          AllBound_CoPx_Inv   += CoPx_Inv[iMarker];
          AllBound_CoPy_Inv   += CoPy_Inv[iMarker];
          AllBound_CoPz_Inv   += CoPz_Inv[iMarker];
          AllBound_CFx_Inv    += CFx_Inv[iMarker];
          AllBound_CFy_Inv    += CFy_Inv[iMarker];
          AllBound_CFz_Inv    += CFz_Inv[iMarker];
          AllBound_CT_Inv     += CT_Inv[iMarker];
          AllBound_CQ_Inv     += CQ_Inv[iMarker];
          AllBound_CMerit_Inv  = AllBound_CT_Inv / (AllBound_CQ_Inv + EPS);

          /*--- Compute the coefficients per surface ---*/

          for (iMarker_Monitoring = 0; iMarker_Monitoring < config->GetnMarker_Monitoring(); iMarker_Monitoring++) {
            Monitoring_Tag = config->GetMarker_Monitoring_TagBound(iMarker_Monitoring);
            Marker_Tag = config->GetMarker_All_TagBound(iMarker);
            if (Marker_Tag == Monitoring_Tag) {
              Surface_CL_Inv[iMarker_Monitoring]   += CL_Inv[iMarker];
              Surface_CD_Inv[iMarker_Monitoring]   += CD_Inv[iMarker];
              Surface_CSF_Inv[iMarker_Monitoring]  += CSF_Inv[iMarker];
              Surface_CEff_Inv[iMarker_Monitoring]  = CL_Inv[iMarker] / (CD_Inv[iMarker] + EPS);
              Surface_CFx_Inv[iMarker_Monitoring]  += CFx_Inv[iMarker];
              Surface_CFy_Inv[iMarker_Monitoring]  += CFy_Inv[iMarker];
              Surface_CFz_Inv[iMarker_Monitoring]  += CFz_Inv[iMarker];
              Surface_CMx_Inv[iMarker_Monitoring]  += CMx_Inv[iMarker];
              Surface_CMy_Inv[iMarker_Monitoring]  += CMy_Inv[iMarker];
              Surface_CMz_Inv[iMarker_Monitoring]  += CMz_Inv[iMarker];
            }
          }

        }

      }

    }
  }

#ifdef HAVE_MPI

  /*--- Add AllBound information using all the nodes ---*/

  MyAllBound_CD_Inv        = AllBound_CD_Inv;        AllBound_CD_Inv = 0.0;
  MyAllBound_CL_Inv        = AllBound_CL_Inv;        AllBound_CL_Inv = 0.0;
  MyAllBound_CSF_Inv   = AllBound_CSF_Inv;   AllBound_CSF_Inv = 0.0;
  AllBound_CEff_Inv = 0.0;
  MyAllBound_CMx_Inv          = AllBound_CMx_Inv;          AllBound_CMx_Inv = 0.0;
  MyAllBound_CMy_Inv          = AllBound_CMy_Inv;          AllBound_CMy_Inv = 0.0;
  MyAllBound_CMz_Inv          = AllBound_CMz_Inv;          AllBound_CMz_Inv = 0.0;
  MyAllBound_CoPx_Inv          = AllBound_CoPx_Inv;          AllBound_CoPx_Inv = 0.0;
  MyAllBound_CoPy_Inv          = AllBound_CoPy_Inv;          AllBound_CoPy_Inv = 0.0;
  MyAllBound_CoPz_Inv          = AllBound_CoPz_Inv;          AllBound_CoPz_Inv = 0.0;
  MyAllBound_CFx_Inv          = AllBound_CFx_Inv;          AllBound_CFx_Inv = 0.0;
  MyAllBound_CFy_Inv          = AllBound_CFy_Inv;          AllBound_CFy_Inv = 0.0;
  MyAllBound_CFz_Inv          = AllBound_CFz_Inv;          AllBound_CFz_Inv = 0.0;
  MyAllBound_CT_Inv           = AllBound_CT_Inv;           AllBound_CT_Inv = 0.0;
  MyAllBound_CQ_Inv           = AllBound_CQ_Inv;           AllBound_CQ_Inv = 0.0;
  AllBound_CMerit_Inv = 0.0;

  if (config->GetComm_Level() == COMM_FULL) {
    SU2_MPI::Allreduce(&MyAllBound_CD_Inv, &AllBound_CD_Inv, 1, MPI_DOUBLE, MPI_SUM, MPI_COMM_WORLD);
    SU2_MPI::Allreduce(&MyAllBound_CL_Inv, &AllBound_CL_Inv, 1, MPI_DOUBLE, MPI_SUM, MPI_COMM_WORLD);
    SU2_MPI::Allreduce(&MyAllBound_CSF_Inv, &AllBound_CSF_Inv, 1, MPI_DOUBLE, MPI_SUM, MPI_COMM_WORLD);
    AllBound_CEff_Inv = AllBound_CL_Inv / (AllBound_CD_Inv + EPS);
    SU2_MPI::Allreduce(&MyAllBound_CMx_Inv, &AllBound_CMx_Inv, 1, MPI_DOUBLE, MPI_SUM, MPI_COMM_WORLD);
    SU2_MPI::Allreduce(&MyAllBound_CMy_Inv, &AllBound_CMy_Inv, 1, MPI_DOUBLE, MPI_SUM, MPI_COMM_WORLD);
    SU2_MPI::Allreduce(&MyAllBound_CMz_Inv, &AllBound_CMz_Inv, 1, MPI_DOUBLE, MPI_SUM, MPI_COMM_WORLD);
    SU2_MPI::Allreduce(&MyAllBound_CoPx_Inv, &AllBound_CoPx_Inv, 1, MPI_DOUBLE, MPI_SUM, MPI_COMM_WORLD);
    SU2_MPI::Allreduce(&MyAllBound_CoPy_Inv, &AllBound_CoPy_Inv, 1, MPI_DOUBLE, MPI_SUM, MPI_COMM_WORLD);
    SU2_MPI::Allreduce(&MyAllBound_CoPz_Inv, &AllBound_CoPz_Inv, 1, MPI_DOUBLE, MPI_SUM, MPI_COMM_WORLD);
    SU2_MPI::Allreduce(&MyAllBound_CFx_Inv, &AllBound_CFx_Inv, 1, MPI_DOUBLE, MPI_SUM, MPI_COMM_WORLD);
    SU2_MPI::Allreduce(&MyAllBound_CFy_Inv, &AllBound_CFy_Inv, 1, MPI_DOUBLE, MPI_SUM, MPI_COMM_WORLD);
    SU2_MPI::Allreduce(&MyAllBound_CFz_Inv, &AllBound_CFz_Inv, 1, MPI_DOUBLE, MPI_SUM, MPI_COMM_WORLD);
    SU2_MPI::Allreduce(&MyAllBound_CT_Inv, &AllBound_CT_Inv, 1, MPI_DOUBLE, MPI_SUM, MPI_COMM_WORLD);
    SU2_MPI::Allreduce(&MyAllBound_CQ_Inv, &AllBound_CQ_Inv, 1, MPI_DOUBLE, MPI_SUM, MPI_COMM_WORLD);
    AllBound_CMerit_Inv = AllBound_CT_Inv / (AllBound_CQ_Inv + EPS);
  }

  /*--- Add the forces on the surfaces using all the nodes ---*/

  MySurface_CL_Inv      = new su2double[config->GetnMarker_Monitoring()];
  MySurface_CD_Inv      = new su2double[config->GetnMarker_Monitoring()];
  MySurface_CSF_Inv = new su2double[config->GetnMarker_Monitoring()];
  MySurface_CEff_Inv       = new su2double[config->GetnMarker_Monitoring()];
  MySurface_CFx_Inv        = new su2double[config->GetnMarker_Monitoring()];
  MySurface_CFy_Inv        = new su2double[config->GetnMarker_Monitoring()];
  MySurface_CFz_Inv        = new su2double[config->GetnMarker_Monitoring()];
  MySurface_CMx_Inv        = new su2double[config->GetnMarker_Monitoring()];
  MySurface_CMy_Inv        = new su2double[config->GetnMarker_Monitoring()];
  MySurface_CMz_Inv        = new su2double[config->GetnMarker_Monitoring()];

  for (iMarker_Monitoring = 0; iMarker_Monitoring < config->GetnMarker_Monitoring(); iMarker_Monitoring++) {
    MySurface_CL_Inv[iMarker_Monitoring]      = Surface_CL_Inv[iMarker_Monitoring];
    MySurface_CD_Inv[iMarker_Monitoring]      = Surface_CD_Inv[iMarker_Monitoring];
    MySurface_CSF_Inv[iMarker_Monitoring] = Surface_CSF_Inv[iMarker_Monitoring];
    MySurface_CEff_Inv[iMarker_Monitoring]       = Surface_CEff_Inv[iMarker_Monitoring];
    MySurface_CFx_Inv[iMarker_Monitoring]        = Surface_CFx_Inv[iMarker_Monitoring];
    MySurface_CFy_Inv[iMarker_Monitoring]        = Surface_CFy_Inv[iMarker_Monitoring];
    MySurface_CFz_Inv[iMarker_Monitoring]        = Surface_CFz_Inv[iMarker_Monitoring];
    MySurface_CMx_Inv[iMarker_Monitoring]        = Surface_CMx_Inv[iMarker_Monitoring];
    MySurface_CMy_Inv[iMarker_Monitoring]        = Surface_CMy_Inv[iMarker_Monitoring];
    MySurface_CMz_Inv[iMarker_Monitoring]        = Surface_CMz_Inv[iMarker_Monitoring];

    Surface_CL_Inv[iMarker_Monitoring]      = 0.0;
    Surface_CD_Inv[iMarker_Monitoring]      = 0.0;
    Surface_CSF_Inv[iMarker_Monitoring] = 0.0;
    Surface_CEff_Inv[iMarker_Monitoring]       = 0.0;
    Surface_CFx_Inv[iMarker_Monitoring]        = 0.0;
    Surface_CFy_Inv[iMarker_Monitoring]        = 0.0;
    Surface_CFz_Inv[iMarker_Monitoring]        = 0.0;
    Surface_CMx_Inv[iMarker_Monitoring]        = 0.0;
    Surface_CMy_Inv[iMarker_Monitoring]        = 0.0;
    Surface_CMz_Inv[iMarker_Monitoring]        = 0.0;
  }

  if (config->GetComm_Level() == COMM_FULL) {
    SU2_MPI::Allreduce(MySurface_CL_Inv, Surface_CL_Inv, config->GetnMarker_Monitoring(), MPI_DOUBLE, MPI_SUM, MPI_COMM_WORLD);
    SU2_MPI::Allreduce(MySurface_CD_Inv, Surface_CD_Inv, config->GetnMarker_Monitoring(), MPI_DOUBLE, MPI_SUM, MPI_COMM_WORLD);
    SU2_MPI::Allreduce(MySurface_CSF_Inv, Surface_CSF_Inv, config->GetnMarker_Monitoring(), MPI_DOUBLE, MPI_SUM, MPI_COMM_WORLD);
    for (iMarker_Monitoring = 0; iMarker_Monitoring < config->GetnMarker_Monitoring(); iMarker_Monitoring++)
      Surface_CEff_Inv[iMarker_Monitoring] = Surface_CL_Inv[iMarker_Monitoring] / (Surface_CD_Inv[iMarker_Monitoring] + EPS);
    SU2_MPI::Allreduce(MySurface_CFx_Inv, Surface_CFx_Inv, config->GetnMarker_Monitoring(), MPI_DOUBLE, MPI_SUM, MPI_COMM_WORLD);
    SU2_MPI::Allreduce(MySurface_CFy_Inv, Surface_CFy_Inv, config->GetnMarker_Monitoring(), MPI_DOUBLE, MPI_SUM, MPI_COMM_WORLD);
    SU2_MPI::Allreduce(MySurface_CFz_Inv, Surface_CFz_Inv, config->GetnMarker_Monitoring(), MPI_DOUBLE, MPI_SUM, MPI_COMM_WORLD);
    SU2_MPI::Allreduce(MySurface_CMx_Inv, Surface_CMx_Inv, config->GetnMarker_Monitoring(), MPI_DOUBLE, MPI_SUM, MPI_COMM_WORLD);
    SU2_MPI::Allreduce(MySurface_CMy_Inv, Surface_CMy_Inv, config->GetnMarker_Monitoring(), MPI_DOUBLE, MPI_SUM, MPI_COMM_WORLD);
    SU2_MPI::Allreduce(MySurface_CMz_Inv, Surface_CMz_Inv, config->GetnMarker_Monitoring(), MPI_DOUBLE, MPI_SUM, MPI_COMM_WORLD);
  }

  delete [] MySurface_CL_Inv; delete [] MySurface_CD_Inv; delete [] MySurface_CSF_Inv;
  delete [] MySurface_CEff_Inv;  delete [] MySurface_CFx_Inv;   delete [] MySurface_CFy_Inv;
  delete [] MySurface_CFz_Inv;   delete [] MySurface_CMx_Inv;   delete [] MySurface_CMy_Inv;
  delete [] MySurface_CMz_Inv;

#endif

  /*--- Update the total coefficients (note that all the nodes have the same value) ---*/

  Total_CD            = AllBound_CD_Inv;
  Total_CL            = AllBound_CL_Inv;
  Total_CSF           = AllBound_CSF_Inv;
  Total_CEff          = Total_CL / (Total_CD + EPS);
  Total_CMx           = AllBound_CMx_Inv;
  Total_CMy           = AllBound_CMy_Inv;
  Total_CMz           = AllBound_CMz_Inv;
  Total_CoPx          = AllBound_CoPx_Inv;
  Total_CoPy          = AllBound_CoPy_Inv;
  Total_CoPz          = AllBound_CoPz_Inv;
  Total_CFx           = AllBound_CFx_Inv;
  Total_CFy           = AllBound_CFy_Inv;
  Total_CFz           = AllBound_CFz_Inv;
  Total_CT            = AllBound_CT_Inv;
  Total_CQ            = AllBound_CQ_Inv;
  Total_CMerit        = Total_CT / (Total_CQ + EPS);

  /*--- Update the total coefficients per surface (note that all the nodes have the same value)---*/

  for (iMarker_Monitoring = 0; iMarker_Monitoring < config->GetnMarker_Monitoring(); iMarker_Monitoring++) {
    Surface_CL[iMarker_Monitoring]      = Surface_CL_Inv[iMarker_Monitoring];
    Surface_CD[iMarker_Monitoring]      = Surface_CD_Inv[iMarker_Monitoring];
    Surface_CSF[iMarker_Monitoring] = Surface_CSF_Inv[iMarker_Monitoring];
    Surface_CEff[iMarker_Monitoring]       = Surface_CL_Inv[iMarker_Monitoring] / (Surface_CD_Inv[iMarker_Monitoring] + EPS);
    Surface_CFx[iMarker_Monitoring]        = Surface_CFx_Inv[iMarker_Monitoring];
    Surface_CFy[iMarker_Monitoring]        = Surface_CFy_Inv[iMarker_Monitoring];
    Surface_CFz[iMarker_Monitoring]        = Surface_CFz_Inv[iMarker_Monitoring];
    Surface_CMx[iMarker_Monitoring]        = Surface_CMx_Inv[iMarker_Monitoring];
    Surface_CMy[iMarker_Monitoring]        = Surface_CMy_Inv[iMarker_Monitoring];
    Surface_CMz[iMarker_Monitoring]        = Surface_CMz_Inv[iMarker_Monitoring];
  }

}

void CIncEulerSolver::Momentum_Forces(CGeometry *geometry, CConfig *config) {

  unsigned long iVertex, iPoint;
  unsigned short iDim, iMarker, Boundary, Monitoring, iMarker_Monitoring;
  su2double *Normal = nullptr, MomentDist[3] = {0.0,0.0,0.0}, *Coord, Area,
  factor, RefVel2 = 0.0, RefDensity = 0.0,
  Force[3] = {0.0,0.0,0.0}, Velocity[3], MassFlow, Density;
  string Marker_Tag, Monitoring_Tag;
  su2double MomentX_Force[3] = {0.0,0.0,0.0}, MomentY_Force[3] = {0.0,0.0,0.0}, MomentZ_Force[3] = {0.0,0.0,0.0};
  su2double AxiFactor;

#ifdef HAVE_MPI
  su2double MyAllBound_CD_Mnt, MyAllBound_CL_Mnt, MyAllBound_CSF_Mnt,
  MyAllBound_CMx_Mnt, MyAllBound_CMy_Mnt, MyAllBound_CMz_Mnt,
  MyAllBound_CoPx_Mnt, MyAllBound_CoPy_Mnt, MyAllBound_CoPz_Mnt,
  MyAllBound_CFx_Mnt, MyAllBound_CFy_Mnt, MyAllBound_CFz_Mnt, MyAllBound_CT_Mnt,
  MyAllBound_CQ_Mnt,
  *MySurface_CL_Mnt = NULL, *MySurface_CD_Mnt = NULL, *MySurface_CSF_Mnt = NULL,
  *MySurface_CEff_Mnt = NULL, *MySurface_CFx_Mnt = NULL, *MySurface_CFy_Mnt = NULL,
  *MySurface_CFz_Mnt = NULL,
  *MySurface_CMx_Mnt = NULL, *MySurface_CMy_Mnt = NULL,  *MySurface_CMz_Mnt = NULL;
#endif

  su2double Alpha     = config->GetAoA()*PI_NUMBER/180.0;
  su2double Beta      = config->GetAoS()*PI_NUMBER/180.0;
  su2double RefArea   = config->GetRefArea();
  su2double RefLength = config->GetRefLength();
  su2double *Origin = nullptr;
  if (config->GetnMarker_Monitoring() != 0){
    Origin = config->GetRefOriginMoment(0);
  }
  bool axisymmetric          = config->GetAxisymmetric();

  /*--- Evaluate reference values for non-dimensionalization.
   For dimensional or non-dim based on initial values, use
   the far-field state (inf). For a custom non-dim based
   on user-provided reference values, use the ref values
   to compute the forces. ---*/

  if ((config->GetRef_Inc_NonDim() == DIMENSIONAL) ||
      (config->GetRef_Inc_NonDim() == INITIAL_VALUES)) {
    RefDensity  = Density_Inf;
    RefVel2 = 0.0;
    for (iDim = 0; iDim < nDim; iDim++)
      RefVel2  += Velocity_Inf[iDim]*Velocity_Inf[iDim];
  }
  else if (config->GetRef_Inc_NonDim() == REFERENCE_VALUES) {
    RefDensity = config->GetInc_Density_Ref();
    RefVel2    = config->GetInc_Velocity_Ref()*config->GetInc_Velocity_Ref();
  }

  /*--- Compute factor for force coefficients. ---*/

  factor = 1.0 / (0.5*RefDensity*RefArea*RefVel2);

  /*-- Variables initialization ---*/

  AllBound_CD_Mnt = 0.0;        AllBound_CL_Mnt = 0.0; AllBound_CSF_Mnt = 0.0;
  AllBound_CMx_Mnt = 0.0;          AllBound_CMy_Mnt = 0.0;   AllBound_CMz_Mnt = 0.0;
  AllBound_CoPx_Mnt = 0.0;          AllBound_CoPy_Mnt = 0.0;   AllBound_CoPz_Mnt = 0.0;
  AllBound_CFx_Mnt = 0.0;          AllBound_CFy_Mnt = 0.0;   AllBound_CFz_Mnt = 0.0;
  AllBound_CT_Mnt = 0.0;           AllBound_CQ_Mnt = 0.0;    AllBound_CMerit_Mnt = 0.0;
  AllBound_CEff_Mnt = 0.0;

  for (iMarker_Monitoring = 0; iMarker_Monitoring < config->GetnMarker_Monitoring(); iMarker_Monitoring++) {
    Surface_CL_Mnt[iMarker_Monitoring]      = 0.0; Surface_CD_Mnt[iMarker_Monitoring]      = 0.0;
    Surface_CSF_Mnt[iMarker_Monitoring] = 0.0; Surface_CEff_Mnt[iMarker_Monitoring]       = 0.0;
    Surface_CFx_Mnt[iMarker_Monitoring]        = 0.0; Surface_CFy_Mnt[iMarker_Monitoring]        = 0.0;
    Surface_CFz_Mnt[iMarker_Monitoring]        = 0.0;
    Surface_CMx_Mnt[iMarker_Monitoring]        = 0.0; Surface_CMy_Mnt[iMarker_Monitoring]        = 0.0; Surface_CMz_Mnt[iMarker_Monitoring]        = 0.0;
  }

  /*--- Loop over the Inlet / Outlet Markers  ---*/

  for (iMarker = 0; iMarker < nMarker; iMarker++) {

    Boundary   = config->GetMarker_All_KindBC(iMarker);
    Monitoring = config->GetMarker_All_Monitoring(iMarker);

    /*--- Obtain the origin for the moment computation for a particular marker ---*/

    if (Monitoring == YES) {
      for (iMarker_Monitoring = 0; iMarker_Monitoring < config->GetnMarker_Monitoring(); iMarker_Monitoring++) {
        Monitoring_Tag = config->GetMarker_Monitoring_TagBound(iMarker_Monitoring);
        Marker_Tag = config->GetMarker_All_TagBound(iMarker);
        if (Marker_Tag == Monitoring_Tag)
          Origin = config->GetRefOriginMoment(iMarker_Monitoring);
      }
    }

    if ((Boundary == INLET_FLOW) || (Boundary == OUTLET_FLOW) ||
        (Boundary == ACTDISK_INLET) || (Boundary == ACTDISK_OUTLET)||
        (Boundary == ENGINE_INFLOW) || (Boundary == ENGINE_EXHAUST)) {

      /*--- Forces initialization at each Marker ---*/

      CD_Mnt[iMarker] = 0.0;        CL_Mnt[iMarker] = 0.0; CSF_Mnt[iMarker] = 0.0;
      CMx_Mnt[iMarker] = 0.0;          CMy_Mnt[iMarker] = 0.0;   CMz_Mnt[iMarker] = 0.0;
      CFx_Mnt[iMarker] = 0.0;          CFy_Mnt[iMarker] = 0.0;   CFz_Mnt[iMarker] = 0.0;
      CoPx_Mnt[iMarker] = 0.0;         CoPy_Mnt[iMarker] = 0.0;  CoPz_Mnt[iMarker] = 0.0;
      CT_Mnt[iMarker] = 0.0;           CQ_Mnt[iMarker] = 0.0;    CMerit_Mnt[iMarker] = 0.0;
      CEff_Mnt[iMarker] = 0.0;

      for (iDim = 0; iDim < nDim; iDim++) ForceMomentum[iDim] = 0.0;
      MomentMomentum[0] = 0.0; MomentMomentum[1] = 0.0; MomentMomentum[2] = 0.0;
      MomentX_Force[0] = 0.0; MomentX_Force[1] = 0.0; MomentX_Force[2] = 0.0;
      MomentY_Force[0] = 0.0; MomentY_Force[1] = 0.0; MomentY_Force[2] = 0.0;
      MomentZ_Force[0] = 0.0; MomentZ_Force[1] = 0.0; MomentZ_Force[2] = 0.0;

      /*--- Loop over the vertices to compute the forces ---*/

      for (iVertex = 0; iVertex < geometry->GetnVertex(iMarker); iVertex++) {

        iPoint = geometry->vertex[iMarker][iVertex]->GetNode();

        /*--- Note that the pressure coefficient is computed at the
         halo cells (for visualization purposes), but not the forces ---*/

        if ( (geometry->nodes->GetDomain(iPoint)) && (Monitoring == YES) ) {

          Normal = geometry->vertex[iMarker][iVertex]->GetNormal();
          Coord = geometry->nodes->GetCoord(iPoint);
          Density   = nodes->GetDensity(iPoint);

          Area = 0.0;
          for (iDim = 0; iDim < nDim; iDim++)
            Area += Normal[iDim]*Normal[iDim];
          Area = sqrt(Area);

          MassFlow = 0.0;
          for (iDim = 0; iDim < nDim; iDim++) {
            Velocity[iDim]   = nodes->GetVelocity(iPoint,iDim);
            MomentDist[iDim] = Coord[iDim] - Origin[iDim];
            MassFlow -= Normal[iDim]*Velocity[iDim]*Density;
          }

          /*--- Axisymmetric simulations ---*/

          if (axisymmetric) AxiFactor = 2.0*PI_NUMBER*geometry->nodes->GetCoord(iPoint, 1);
          else AxiFactor = 1.0;

          /*--- Force computation, note the minus sign due to the
           orientation of the normal (outward) ---*/

          for (iDim = 0; iDim < nDim; iDim++) {
            Force[iDim] = MassFlow * Velocity[iDim] * factor * AxiFactor;
            ForceMomentum[iDim] += Force[iDim];
          }

          /*--- Moment with respect to the reference axis ---*/

          if (iDim == 3) {
            MomentMomentum[0] += (Force[2]*MomentDist[1]-Force[1]*MomentDist[2])/RefLength;
            MomentX_Force[1]  += (-Force[1]*Coord[2]);
            MomentX_Force[2]  += (Force[2]*Coord[1]);

            MomentMomentum[1] += (Force[0]*MomentDist[2]-Force[2]*MomentDist[0])/RefLength;
            MomentY_Force[2]  += (-Force[2]*Coord[0]);
            MomentY_Force[0]  += (Force[0]*Coord[2]);
          }
          MomentMomentum[2] += (Force[1]*MomentDist[0]-Force[0]*MomentDist[1])/RefLength;
          MomentZ_Force[0]  += (-Force[0]*Coord[1]);
          MomentZ_Force[1]  += (Force[1]*Coord[0]);

        }

      }

      /*--- Project forces and store the non-dimensional coefficients ---*/

      if (Monitoring == YES) {

        if (nDim == 2) {
          CD_Mnt[iMarker]  =  ForceMomentum[0]*cos(Alpha) + ForceMomentum[1]*sin(Alpha);
          CL_Mnt[iMarker]  = -ForceMomentum[0]*sin(Alpha) + ForceMomentum[1]*cos(Alpha);
          CEff_Mnt[iMarker]   = CL_Mnt[iMarker] / (CD_Mnt[iMarker]+EPS);
          CMz_Mnt[iMarker]    = MomentInviscid[2];
          CFx_Mnt[iMarker]    = ForceMomentum[0];
          CFy_Mnt[iMarker]    = ForceMomentum[1];
          CoPx_Mnt[iMarker]   = MomentZ_Force[1];
          CoPy_Mnt[iMarker]   = -MomentZ_Force[0];
          CT_Mnt[iMarker]     = -CFx_Mnt[iMarker];
          CQ_Mnt[iMarker]     = -CMz_Mnt[iMarker];
          CMerit_Mnt[iMarker] = CT_Mnt[iMarker] / (CQ_Mnt[iMarker] + EPS);
        }
        if (nDim == 3) {
          CD_Mnt[iMarker]      =  ForceMomentum[0]*cos(Alpha)*cos(Beta) + ForceMomentum[1]*sin(Beta) + ForceMomentum[2]*sin(Alpha)*cos(Beta);
          CL_Mnt[iMarker]      = -ForceMomentum[0]*sin(Alpha) + ForceMomentum[2]*cos(Alpha);
          CSF_Mnt[iMarker] = -ForceMomentum[0]*sin(Beta)*cos(Alpha) + ForceMomentum[1]*cos(Beta) - ForceMomentum[2]*sin(Beta)*sin(Alpha);
          CEff_Mnt[iMarker]       = CL_Mnt[iMarker] / (CD_Mnt[iMarker] + EPS);
          CMx_Mnt[iMarker]        = MomentInviscid[0];
          CMy_Mnt[iMarker]        = MomentInviscid[1];
          CMz_Mnt[iMarker]        = MomentInviscid[2];
          CFx_Mnt[iMarker]        = ForceMomentum[0];
          CFy_Mnt[iMarker]        = ForceMomentum[1];
          CFz_Mnt[iMarker]        = ForceMomentum[2];
          CoPx_Mnt[iMarker]       = -MomentY_Force[0];
          CoPz_Mnt[iMarker]       =  MomentY_Force[2];
          CT_Mnt[iMarker]         = -CFz_Mnt[iMarker];
          CQ_Mnt[iMarker]         = -CMz_Mnt[iMarker];
          CMerit_Mnt[iMarker]     = CT_Mnt[iMarker] / (CQ_Mnt[iMarker] + EPS);
        }

        AllBound_CD_Mnt        += CD_Mnt[iMarker];
        AllBound_CL_Mnt        += CL_Mnt[iMarker];
        AllBound_CSF_Mnt   += CSF_Mnt[iMarker];
        AllBound_CEff_Mnt          = AllBound_CL_Mnt / (AllBound_CD_Mnt + EPS);
        AllBound_CMx_Mnt          += CMx_Mnt[iMarker];
        AllBound_CMy_Mnt          += CMy_Mnt[iMarker];
        AllBound_CMz_Mnt          += CMz_Mnt[iMarker];
        AllBound_CFx_Mnt          += CFx_Mnt[iMarker];
        AllBound_CFy_Mnt          += CFy_Mnt[iMarker];
        AllBound_CFz_Mnt          += CFz_Mnt[iMarker];
        AllBound_CoPx_Mnt         += CoPx_Mnt[iMarker];
        AllBound_CoPy_Mnt         += CoPy_Mnt[iMarker];
        AllBound_CoPz_Mnt         += CoPz_Mnt[iMarker];
        AllBound_CT_Mnt           += CT_Mnt[iMarker];
        AllBound_CQ_Mnt           += CQ_Mnt[iMarker];
        AllBound_CMerit_Mnt        += AllBound_CT_Mnt / (AllBound_CQ_Mnt + EPS);

        /*--- Compute the coefficients per surface ---*/

        for (iMarker_Monitoring = 0; iMarker_Monitoring < config->GetnMarker_Monitoring(); iMarker_Monitoring++) {
          Monitoring_Tag = config->GetMarker_Monitoring_TagBound(iMarker_Monitoring);
          Marker_Tag = config->GetMarker_All_TagBound(iMarker);
          if (Marker_Tag == Monitoring_Tag) {
            Surface_CL_Mnt[iMarker_Monitoring]      += CL_Mnt[iMarker];
            Surface_CD_Mnt[iMarker_Monitoring]      += CD_Mnt[iMarker];
            Surface_CSF_Mnt[iMarker_Monitoring] += CSF_Mnt[iMarker];
            Surface_CEff_Mnt[iMarker_Monitoring]        = CL_Mnt[iMarker] / (CD_Mnt[iMarker] + EPS);
            Surface_CFx_Mnt[iMarker_Monitoring]        += CFx_Mnt[iMarker];
            Surface_CFy_Mnt[iMarker_Monitoring]        += CFy_Mnt[iMarker];
            Surface_CFz_Mnt[iMarker_Monitoring]        += CFz_Mnt[iMarker];
            Surface_CMx_Mnt[iMarker_Monitoring]        += CMx_Mnt[iMarker];
            Surface_CMy_Mnt[iMarker_Monitoring]        += CMy_Mnt[iMarker];
            Surface_CMz_Mnt[iMarker_Monitoring]        += CMz_Mnt[iMarker];
          }
        }

      }


    }
  }

#ifdef HAVE_MPI

  /*--- Add AllBound information using all the nodes ---*/

  MyAllBound_CD_Mnt        = AllBound_CD_Mnt;        AllBound_CD_Mnt = 0.0;
  MyAllBound_CL_Mnt        = AllBound_CL_Mnt;        AllBound_CL_Mnt = 0.0;
  MyAllBound_CSF_Mnt   = AllBound_CSF_Mnt;   AllBound_CSF_Mnt = 0.0;
  AllBound_CEff_Mnt = 0.0;
  MyAllBound_CMx_Mnt          = AllBound_CMx_Mnt;          AllBound_CMx_Mnt = 0.0;
  MyAllBound_CMy_Mnt          = AllBound_CMy_Mnt;          AllBound_CMy_Mnt = 0.0;
  MyAllBound_CMz_Mnt          = AllBound_CMz_Mnt;          AllBound_CMz_Mnt = 0.0;
  MyAllBound_CFx_Mnt          = AllBound_CFx_Mnt;          AllBound_CFx_Mnt = 0.0;
  MyAllBound_CFy_Mnt          = AllBound_CFy_Mnt;          AllBound_CFy_Mnt = 0.0;
  MyAllBound_CFz_Mnt          = AllBound_CFz_Mnt;          AllBound_CFz_Mnt = 0.0;
  MyAllBound_CoPx_Mnt         = AllBound_CoPx_Mnt;         AllBound_CoPx_Mnt = 0.0;
  MyAllBound_CoPy_Mnt         = AllBound_CoPy_Mnt;         AllBound_CoPy_Mnt = 0.0;
  MyAllBound_CoPz_Mnt         = AllBound_CoPz_Mnt;         AllBound_CoPz_Mnt = 0.0;
  MyAllBound_CT_Mnt           = AllBound_CT_Mnt;           AllBound_CT_Mnt = 0.0;
  MyAllBound_CQ_Mnt           = AllBound_CQ_Mnt;           AllBound_CQ_Mnt = 0.0;
  AllBound_CMerit_Mnt = 0.0;

  if (config->GetComm_Level() == COMM_FULL) {
    SU2_MPI::Allreduce(&MyAllBound_CD_Mnt, &AllBound_CD_Mnt, 1, MPI_DOUBLE, MPI_SUM, MPI_COMM_WORLD);
    SU2_MPI::Allreduce(&MyAllBound_CL_Mnt, &AllBound_CL_Mnt, 1, MPI_DOUBLE, MPI_SUM, MPI_COMM_WORLD);
    SU2_MPI::Allreduce(&MyAllBound_CSF_Mnt, &AllBound_CSF_Mnt, 1, MPI_DOUBLE, MPI_SUM, MPI_COMM_WORLD);
    AllBound_CEff_Mnt = AllBound_CL_Mnt / (AllBound_CD_Mnt + EPS);
    SU2_MPI::Allreduce(&MyAllBound_CMx_Mnt, &AllBound_CMx_Mnt, 1, MPI_DOUBLE, MPI_SUM, MPI_COMM_WORLD);
    SU2_MPI::Allreduce(&MyAllBound_CMy_Mnt, &AllBound_CMy_Mnt, 1, MPI_DOUBLE, MPI_SUM, MPI_COMM_WORLD);
    SU2_MPI::Allreduce(&MyAllBound_CMz_Mnt, &AllBound_CMz_Mnt, 1, MPI_DOUBLE, MPI_SUM, MPI_COMM_WORLD);
    SU2_MPI::Allreduce(&MyAllBound_CFx_Mnt, &AllBound_CFx_Mnt, 1, MPI_DOUBLE, MPI_SUM, MPI_COMM_WORLD);
    SU2_MPI::Allreduce(&MyAllBound_CFy_Mnt, &AllBound_CFy_Mnt, 1, MPI_DOUBLE, MPI_SUM, MPI_COMM_WORLD);
    SU2_MPI::Allreduce(&MyAllBound_CFz_Mnt, &AllBound_CFz_Mnt, 1, MPI_DOUBLE, MPI_SUM, MPI_COMM_WORLD);
    SU2_MPI::Allreduce(&MyAllBound_CoPx_Mnt, &AllBound_CoPx_Mnt, 1, MPI_DOUBLE, MPI_SUM, MPI_COMM_WORLD);
    SU2_MPI::Allreduce(&MyAllBound_CoPy_Mnt, &AllBound_CoPy_Mnt, 1, MPI_DOUBLE, MPI_SUM, MPI_COMM_WORLD);
    SU2_MPI::Allreduce(&MyAllBound_CoPz_Mnt, &AllBound_CoPz_Mnt, 1, MPI_DOUBLE, MPI_SUM, MPI_COMM_WORLD);
    SU2_MPI::Allreduce(&MyAllBound_CT_Mnt, &AllBound_CT_Mnt, 1, MPI_DOUBLE, MPI_SUM, MPI_COMM_WORLD);
    SU2_MPI::Allreduce(&MyAllBound_CQ_Mnt, &AllBound_CQ_Mnt, 1, MPI_DOUBLE, MPI_SUM, MPI_COMM_WORLD);
    AllBound_CMerit_Mnt = AllBound_CT_Mnt / (AllBound_CQ_Mnt + EPS);
  }

  /*--- Add the forces on the surfaces using all the nodes ---*/

  MySurface_CL_Mnt      = new su2double[config->GetnMarker_Monitoring()];
  MySurface_CD_Mnt      = new su2double[config->GetnMarker_Monitoring()];
  MySurface_CSF_Mnt = new su2double[config->GetnMarker_Monitoring()];
  MySurface_CEff_Mnt       = new su2double[config->GetnMarker_Monitoring()];
  MySurface_CFx_Mnt        = new su2double[config->GetnMarker_Monitoring()];
  MySurface_CFy_Mnt        = new su2double[config->GetnMarker_Monitoring()];
  MySurface_CFz_Mnt        = new su2double[config->GetnMarker_Monitoring()];
  MySurface_CMx_Mnt        = new su2double[config->GetnMarker_Monitoring()];
  MySurface_CMy_Mnt        = new su2double[config->GetnMarker_Monitoring()];
  MySurface_CMz_Mnt        = new su2double[config->GetnMarker_Monitoring()];

  for (iMarker_Monitoring = 0; iMarker_Monitoring < config->GetnMarker_Monitoring(); iMarker_Monitoring++) {
    MySurface_CL_Mnt[iMarker_Monitoring]      = Surface_CL_Mnt[iMarker_Monitoring];
    MySurface_CD_Mnt[iMarker_Monitoring]      = Surface_CD_Mnt[iMarker_Monitoring];
    MySurface_CSF_Mnt[iMarker_Monitoring] = Surface_CSF_Mnt[iMarker_Monitoring];
    MySurface_CEff_Mnt[iMarker_Monitoring]       = Surface_CEff_Mnt[iMarker_Monitoring];
    MySurface_CFx_Mnt[iMarker_Monitoring]        = Surface_CFx_Mnt[iMarker_Monitoring];
    MySurface_CFy_Mnt[iMarker_Monitoring]        = Surface_CFy_Mnt[iMarker_Monitoring];
    MySurface_CFz_Mnt[iMarker_Monitoring]        = Surface_CFz_Mnt[iMarker_Monitoring];
    MySurface_CMx_Mnt[iMarker_Monitoring]        = Surface_CMx_Mnt[iMarker_Monitoring];
    MySurface_CMy_Mnt[iMarker_Monitoring]        = Surface_CMy_Mnt[iMarker_Monitoring];
    MySurface_CMz_Mnt[iMarker_Monitoring]        = Surface_CMz_Mnt[iMarker_Monitoring];

    Surface_CL_Mnt[iMarker_Monitoring]      = 0.0;
    Surface_CD_Mnt[iMarker_Monitoring]      = 0.0;
    Surface_CSF_Mnt[iMarker_Monitoring] = 0.0;
    Surface_CEff_Mnt[iMarker_Monitoring]       = 0.0;
    Surface_CFx_Mnt[iMarker_Monitoring]        = 0.0;
    Surface_CFy_Mnt[iMarker_Monitoring]        = 0.0;
    Surface_CFz_Mnt[iMarker_Monitoring]        = 0.0;
    Surface_CMx_Mnt[iMarker_Monitoring]        = 0.0;
    Surface_CMy_Mnt[iMarker_Monitoring]        = 0.0;
    Surface_CMz_Mnt[iMarker_Monitoring]        = 0.0;
  }

  if (config->GetComm_Level() == COMM_FULL) {
    SU2_MPI::Allreduce(MySurface_CL_Mnt, Surface_CL_Mnt, config->GetnMarker_Monitoring(), MPI_DOUBLE, MPI_SUM, MPI_COMM_WORLD);
    SU2_MPI::Allreduce(MySurface_CD_Mnt, Surface_CD_Mnt, config->GetnMarker_Monitoring(), MPI_DOUBLE, MPI_SUM, MPI_COMM_WORLD);
    SU2_MPI::Allreduce(MySurface_CSF_Mnt, Surface_CSF_Mnt, config->GetnMarker_Monitoring(), MPI_DOUBLE, MPI_SUM, MPI_COMM_WORLD);
    for (iMarker_Monitoring = 0; iMarker_Monitoring < config->GetnMarker_Monitoring(); iMarker_Monitoring++)
      Surface_CEff_Mnt[iMarker_Monitoring] = Surface_CL_Mnt[iMarker_Monitoring] / (Surface_CD_Mnt[iMarker_Monitoring] + EPS);
    SU2_MPI::Allreduce(MySurface_CFx_Mnt, Surface_CFx_Mnt, config->GetnMarker_Monitoring(), MPI_DOUBLE, MPI_SUM, MPI_COMM_WORLD);
    SU2_MPI::Allreduce(MySurface_CFy_Mnt, Surface_CFy_Mnt, config->GetnMarker_Monitoring(), MPI_DOUBLE, MPI_SUM, MPI_COMM_WORLD);
    SU2_MPI::Allreduce(MySurface_CFz_Mnt, Surface_CFz_Mnt, config->GetnMarker_Monitoring(), MPI_DOUBLE, MPI_SUM, MPI_COMM_WORLD);
    SU2_MPI::Allreduce(MySurface_CMx_Mnt, Surface_CMx_Mnt, config->GetnMarker_Monitoring(), MPI_DOUBLE, MPI_SUM, MPI_COMM_WORLD);
    SU2_MPI::Allreduce(MySurface_CMy_Mnt, Surface_CMy_Mnt, config->GetnMarker_Monitoring(), MPI_DOUBLE, MPI_SUM, MPI_COMM_WORLD);
    SU2_MPI::Allreduce(MySurface_CMz_Mnt, Surface_CMz_Mnt, config->GetnMarker_Monitoring(), MPI_DOUBLE, MPI_SUM, MPI_COMM_WORLD);
  }

  delete [] MySurface_CL_Mnt; delete [] MySurface_CD_Mnt; delete [] MySurface_CSF_Mnt;
  delete [] MySurface_CEff_Mnt;  delete [] MySurface_CFx_Mnt;   delete [] MySurface_CFy_Mnt;
  delete [] MySurface_CFz_Mnt;
  delete [] MySurface_CMx_Mnt;   delete [] MySurface_CMy_Mnt;  delete [] MySurface_CMz_Mnt;

#endif

  /*--- Update the total coefficients (note that all the nodes have the same value) ---*/

  Total_CD            += AllBound_CD_Mnt;
  Total_CL            += AllBound_CL_Mnt;
  Total_CSF           += AllBound_CSF_Mnt;
  Total_CEff          = Total_CL / (Total_CD + EPS);
  Total_CMx           += AllBound_CMx_Mnt;
  Total_CMy           += AllBound_CMy_Mnt;
  Total_CMz           += AllBound_CMz_Mnt;
  Total_CFx           += AllBound_CFx_Mnt;
  Total_CFy           += AllBound_CFy_Mnt;
  Total_CFz           += AllBound_CFz_Mnt;
  Total_CoPx          += AllBound_CoPx_Mnt;
  Total_CoPy          += AllBound_CoPy_Mnt;
  Total_CoPz          += AllBound_CoPz_Mnt;
  Total_CT            += AllBound_CT_Mnt;
  Total_CQ            += AllBound_CQ_Mnt;
  Total_CMerit        = Total_CT / (Total_CQ + EPS);

  /*--- Update the total coefficients per surface (note that all the nodes have the same value)---*/

  for (iMarker_Monitoring = 0; iMarker_Monitoring < config->GetnMarker_Monitoring(); iMarker_Monitoring++) {
    Surface_CL[iMarker_Monitoring]   += Surface_CL_Mnt[iMarker_Monitoring];
    Surface_CD[iMarker_Monitoring]   += Surface_CD_Mnt[iMarker_Monitoring];
    Surface_CSF[iMarker_Monitoring]  += Surface_CSF_Mnt[iMarker_Monitoring];
    Surface_CEff[iMarker_Monitoring] += Surface_CL_Mnt[iMarker_Monitoring] / (Surface_CD_Mnt[iMarker_Monitoring] + EPS);
    Surface_CFx[iMarker_Monitoring]  += Surface_CFx_Mnt[iMarker_Monitoring];
    Surface_CFy[iMarker_Monitoring]  += Surface_CFy_Mnt[iMarker_Monitoring];
    Surface_CFz[iMarker_Monitoring]  += Surface_CFz_Mnt[iMarker_Monitoring];
    Surface_CMx[iMarker_Monitoring]  += Surface_CMx_Mnt[iMarker_Monitoring];
    Surface_CMy[iMarker_Monitoring]  += Surface_CMy_Mnt[iMarker_Monitoring];
    Surface_CMz[iMarker_Monitoring]  += Surface_CMz_Mnt[iMarker_Monitoring];
  }

}

void CIncEulerSolver::ExplicitRK_Iteration(CGeometry *geometry, CSolver **solver_container,
                                        CConfig *config, unsigned short iRKStep) {

  su2double *Residual, *Res_TruncError, Vol, Delta, Res;
  unsigned short iVar, jVar;
  unsigned long iPoint;

  su2double RK_AlphaCoeff = config->Get_Alpha_RKStep(iRKStep);
  bool adjoint = config->GetContinuous_Adjoint();

  for (iVar = 0; iVar < nVar; iVar++) {
    SetRes_RMS(iVar, 0.0);
    SetRes_Max(iVar, 0.0, 0);
  }

  /*--- Update the solution ---*/

  for (iPoint = 0; iPoint < nPointDomain; iPoint++) {
    Vol = (geometry->nodes->GetVolume(iPoint) +
           geometry->nodes->GetPeriodicVolume(iPoint));
    Delta = nodes->GetDelta_Time(iPoint) / Vol;

    Res_TruncError = nodes->GetResTruncError(iPoint);
    Residual = LinSysRes.GetBlock(iPoint);

    if (!adjoint) {
      SetPreconditioner(config, iPoint);
      for (iVar = 0; iVar < nVar; iVar ++ ) {
        Res = 0.0;
        for (jVar = 0; jVar < nVar; jVar ++ )
          Res += Preconditioner[iVar][jVar]*(Residual[jVar] + Res_TruncError[jVar]);
        nodes->AddSolution(iPoint,iVar, -Res*Delta*RK_AlphaCoeff);
        AddRes_RMS(iVar, Res*Res);
        AddRes_Max(iVar, fabs(Res), geometry->nodes->GetGlobalIndex(iPoint), geometry->nodes->GetCoord(iPoint));
      }
    }
  }

  /*--- MPI solution ---*/

  InitiateComms(geometry, config, SOLUTION);
  CompleteComms(geometry, config, SOLUTION);

  /*--- Compute the root mean square residual ---*/

  SetResidual_RMS(geometry, config);

  /*--- For verification cases, compute the global error metrics. ---*/

  ComputeVerificationError(geometry, config);

}

void CIncEulerSolver::ExplicitEuler_Iteration(CGeometry *geometry, CSolver **solver_container, CConfig *config) {

  su2double *local_Residual, *local_Res_TruncError, Vol, Delta, Res;
  unsigned short iVar, jVar;
  unsigned long iPoint;

  bool adjoint = config->GetContinuous_Adjoint();

  for (iVar = 0; iVar < nVar; iVar++) {
    SetRes_RMS(iVar, 0.0);
    SetRes_Max(iVar, 0.0, 0);
  }

  /*--- Update the solution ---*/

  for (iPoint = 0; iPoint < nPointDomain; iPoint++) {
    Vol = (geometry->nodes->GetVolume(iPoint) +
           geometry->nodes->GetPeriodicVolume(iPoint));
    Delta = nodes->GetDelta_Time(iPoint) / Vol;

    local_Res_TruncError = nodes->GetResTruncError(iPoint);
    local_Residual = LinSysRes.GetBlock(iPoint);


    if (!adjoint) {
      SetPreconditioner(config, iPoint);
      for (iVar = 0; iVar < nVar; iVar ++ ) {
        Res = 0.0;
        for (jVar = 0; jVar < nVar; jVar ++ )
          Res += Preconditioner[iVar][jVar]*(local_Residual[jVar] + local_Res_TruncError[jVar]);
        nodes->AddSolution(iPoint,iVar, -Res*Delta);
        AddRes_RMS(iVar, Res*Res);
        AddRes_Max(iVar, fabs(Res), geometry->nodes->GetGlobalIndex(iPoint), geometry->nodes->GetCoord(iPoint));
      }
    }
  }

  /*--- MPI solution ---*/

  InitiateComms(geometry, config, SOLUTION);
  CompleteComms(geometry, config, SOLUTION);

  /*--- Compute the root mean square residual ---*/

  SetResidual_RMS(geometry, config);

  /*--- For verification cases, compute the global error metrics. ---*/

  ComputeVerificationError(geometry, config);

}

void CIncEulerSolver::ImplicitEuler_Iteration(CGeometry *geometry, CSolver **solver_container, CConfig *config) {

  unsigned short iVar, jVar;
  unsigned long iPoint, total_index, IterLinSol = 0;
  su2double Delta, *local_Res_TruncError, Vol;

  bool adjoint = config->GetContinuous_Adjoint();

  /*--- Set maximum residual to zero ---*/

  for (iVar = 0; iVar < nVar; iVar++) {
    SetRes_RMS(iVar, 0.0);
    SetRes_Max(iVar, 0.0, 0);
  }

  /*--- Build implicit system ---*/

  for (iPoint = 0; iPoint < nPointDomain; iPoint++) {

    /*--- Read the residual ---*/

    local_Res_TruncError = nodes->GetResTruncError(iPoint);

    /*--- Read the volume ---*/

    Vol = (geometry->nodes->GetVolume(iPoint) +
           geometry->nodes->GetPeriodicVolume(iPoint));

    /*--- Apply the preconditioner and add to the diagonal. ---*/

    if (nodes->GetDelta_Time(iPoint) != 0.0) {
      Delta = Vol / nodes->GetDelta_Time(iPoint);
      SetPreconditioner(config, iPoint);
      for (iVar = 0; iVar < nVar; iVar ++ ) {
        for (jVar = 0; jVar < nVar; jVar ++ ) {
          Preconditioner[iVar][jVar] = Delta*Preconditioner[iVar][jVar];
        }
      }
      Jacobian.AddBlock2Diag(iPoint, Preconditioner);
    } else {
      Jacobian.SetVal2Diag(iPoint, 1.0);
      for (iVar = 0; iVar < nVar; iVar++) {
        total_index = iPoint*nVar + iVar;
        LinSysRes[total_index] = 0.0;
        local_Res_TruncError[iVar] = 0.0;
      }
    }

    /*--- Right hand side of the system (-Residual) and initial guess (x = 0) ---*/

    for (iVar = 0; iVar < nVar; iVar++) {
      total_index = iPoint*nVar + iVar;
      LinSysRes[total_index] = - (LinSysRes[total_index] + local_Res_TruncError[iVar]);
      LinSysSol[total_index] = 0.0;
      AddRes_RMS(iVar, LinSysRes[total_index]*LinSysRes[total_index]);
      AddRes_Max(iVar, fabs(LinSysRes[total_index]), geometry->nodes->GetGlobalIndex(iPoint), geometry->nodes->GetCoord(iPoint));
    }

  }

  /*--- Initialize residual and solution at the ghost points ---*/

  for (iPoint = nPointDomain; iPoint < nPoint; iPoint++) {
    for (iVar = 0; iVar < nVar; iVar++) {
      total_index = iPoint*nVar + iVar;
      LinSysRes[total_index] = 0.0;
      LinSysSol[total_index] = 0.0;
    }
  }

  /*--- Solve or smooth the linear system ---*/

  IterLinSol = System.Solve(Jacobian, LinSysRes, LinSysSol, geometry, config);

  /*--- Store the value of the residual. ---*/

  SetResLinSolver(System.GetResidual());

  /*--- The the number of iterations of the linear solver ---*/

  SetIterLinSolver(IterLinSol);

  /*--- Update solution (system written in terms of increments) ---*/

  if (!adjoint) {
    for (iPoint = 0; iPoint < nPointDomain; iPoint++) {
      for (iVar = 0; iVar < nVar; iVar++) {
        nodes->AddSolution(iPoint, iVar, nodes->GetUnderRelaxation(iPoint)*LinSysSol[iPoint*nVar+iVar]);
      }
    }
  }

  for (unsigned short iPeriodic = 1; iPeriodic <= config->GetnMarker_Periodic()/2; iPeriodic++) {
    InitiatePeriodicComms(geometry, config, iPeriodic, PERIODIC_IMPLICIT);
    CompletePeriodicComms(geometry, config, iPeriodic, PERIODIC_IMPLICIT);
  }

  /*--- MPI solution ---*/

  InitiateComms(geometry, config, SOLUTION);
  CompleteComms(geometry, config, SOLUTION);

  /*--- Compute the root mean square residual ---*/

  SetResidual_RMS(geometry, config);

  /*--- For verification cases, compute the global error metrics. ---*/

  ComputeVerificationError(geometry, config);

}

void CIncEulerSolver::ComputeUnderRelaxationFactor(CSolver **solver_container, CConfig *config) {

  /* Loop over the solution update given by relaxing the linear
   system for this nonlinear iteration. */

  su2double localUnderRelaxation = 1.0;
  const su2double allowableRatio = 0.2;
  for (unsigned long iPoint = 0; iPoint < nPointDomain; iPoint++) {

    localUnderRelaxation = 1.0;
    for (unsigned short iVar = 0; iVar < nVar; iVar++) {

      /* We impose a limit on the maximum percentage that the
       temperature can change over a nonlinear iteration. */

      if ((config->GetEnergy_Equation() && (iVar == nVar-1))) {
        const unsigned long index = iPoint*nVar + iVar;
        su2double ratio = fabs(LinSysSol[index])/(nodes->GetSolution(iPoint, iVar)+EPS);
        if (ratio > allowableRatio) {
          localUnderRelaxation = min(allowableRatio/ratio, localUnderRelaxation);
        }
      }
    }

    /* In case of turbulence, take the min of the under-relaxation factor
     between the mean flow and the turb model. */

    if (config->GetKind_Turb_Model() != NONE)
      localUnderRelaxation = min(localUnderRelaxation, solver_container[TURB_SOL]->GetNodes()->GetUnderRelaxation(iPoint));

    /* Threshold the relaxation factor in the event that there is
     a very small value. This helps avoid catastrophic crashes due
     to non-realizable states by canceling the update. */

    if (localUnderRelaxation < 1e-10) localUnderRelaxation = 0.0;

    /* Store the under-relaxation factor for this point. */

    nodes->SetUnderRelaxation(iPoint, localUnderRelaxation);

  }

}

void CIncEulerSolver::SetPrimitive_Gradient_GG(CGeometry *geometry, const CConfig *config, bool reconstruction) {

  const auto& primitives = nodes->GetPrimitive();
  auto& gradient = reconstruction? nodes->GetGradient_Reconstruction() : nodes->GetGradient_Primitive();

  computeGradientsGreenGauss(this, PRIMITIVE_GRADIENT, PERIODIC_PRIM_GG, *geometry,
                             *config, primitives, 0, nPrimVarGrad, gradient);
}

void CIncEulerSolver::SetPrimitive_Gradient_LS(CGeometry *geometry, const CConfig *config, bool reconstruction) {

  /*--- Set a flag for unweighted or weighted least-squares. ---*/
  bool weighted;

  if (reconstruction)
    weighted = (config->GetKind_Gradient_Method_Recon() == WEIGHTED_LEAST_SQUARES);
  else
    weighted = (config->GetKind_Gradient_Method() == WEIGHTED_LEAST_SQUARES);

  const auto& primitives = nodes->GetPrimitive();
  auto& rmatrix = nodes->GetRmatrix();
  auto& gradient = reconstruction? nodes->GetGradient_Reconstruction() : nodes->GetGradient_Primitive();
  PERIODIC_QUANTITIES kindPeriodicComm = weighted? PERIODIC_PRIM_LS : PERIODIC_PRIM_ULS;

  computeGradientsLeastSquares(this, PRIMITIVE_GRADIENT, kindPeriodicComm, *geometry, *config,
                               weighted, primitives, 0, nPrimVarGrad, gradient, rmatrix);
}

void CIncEulerSolver::SetPrimitive_Limiter(CGeometry *geometry, const CConfig *config) {

  auto kindLimiter = static_cast<ENUM_LIMITER>(config->GetKind_SlopeLimit_Flow());
  const auto& primitives = nodes->GetPrimitive();
  const auto& gradient = nodes->GetGradient_Reconstruction();
  auto& primMin = nodes->GetSolution_Min();
  auto& primMax = nodes->GetSolution_Max();
  auto& limiter = nodes->GetLimiter_Primitive();

  computeLimiters(kindLimiter, this, PRIMITIVE_LIMITER, PERIODIC_LIM_PRIM_1, PERIODIC_LIM_PRIM_2,
            *geometry, *config, 0, nPrimVarGrad, primitives, gradient, primMin, primMax, limiter);
}

void CIncEulerSolver::SetInletAtVertex(su2double *val_inlet,
                                       unsigned short iMarker,
                                       unsigned long iVertex) {

  /*--- Alias positions within inlet file for readability ---*/

  unsigned short T_position       = nDim;
  unsigned short P_position       = nDim+1;
  unsigned short FlowDir_position = nDim+2;

  /*--- Check that the norm of the flow unit vector is actually 1 ---*/

  su2double norm = 0.0;
  for (unsigned short iDim = 0; iDim < nDim; iDim++) {
    norm += pow(val_inlet[FlowDir_position + iDim], 2);
  }
  norm = sqrt(norm);

  /*--- The tolerance here needs to be loose.  When adding a very
   * small number (1e-10 or smaller) to a number close to 1.0, floating
   * point roundoff errors can occur. ---*/

  if (abs(norm - 1.0) > 1e-6) {
    ostringstream error_msg;
    error_msg << "ERROR: Found these values in columns ";
    error_msg << FlowDir_position << " - ";
    error_msg << FlowDir_position + nDim - 1 << endl;
    error_msg << std::scientific;
    error_msg << "  [" << val_inlet[FlowDir_position];
    error_msg << ", " << val_inlet[FlowDir_position + 1];
    if (nDim == 3) error_msg << ", " << val_inlet[FlowDir_position + 2];
    error_msg << "]" << endl;
    error_msg << "  These values should be components of a unit vector for direction," << endl;
    error_msg << "  but their magnitude is: " << norm << endl;
    SU2_MPI::Error(error_msg.str(), CURRENT_FUNCTION);
  }

  /*--- Store the values in our inlet data structures. ---*/

  Inlet_Ttotal[iMarker][iVertex] = val_inlet[T_position];
  Inlet_Ptotal[iMarker][iVertex] = val_inlet[P_position];
  for (unsigned short iDim = 0; iDim < nDim; iDim++) {
    Inlet_FlowDir[iMarker][iVertex][iDim] =  val_inlet[FlowDir_position + iDim];
  }

}

su2double CIncEulerSolver::GetInletAtVertex(su2double *val_inlet,
                                            unsigned long val_inlet_point,
                                            unsigned short val_kind_marker,
                                            string val_marker,
                                            CGeometry *geometry,
                                            CConfig *config) const {

  /*--- Local variables ---*/

  unsigned short iMarker, iDim;
  unsigned long iPoint, iVertex;
  su2double Area = 0.0;
  su2double Normal[3] = {0.0,0.0,0.0};

  /*--- Alias positions within inlet file for readability ---*/

    unsigned short T_position       = nDim;
    unsigned short P_position       = nDim+1;
    unsigned short FlowDir_position = nDim+2;

  if (val_kind_marker == INLET_FLOW) {

    for (iMarker = 0; iMarker < config->GetnMarker_All(); iMarker++) {
      if ((config->GetMarker_All_KindBC(iMarker) == INLET_FLOW) &&
          (config->GetMarker_All_TagBound(iMarker) == val_marker)) {

        for (iVertex = 0; iVertex < nVertex[iMarker]; iVertex++){

          iPoint = geometry->vertex[iMarker][iVertex]->GetNode();

          if (iPoint == val_inlet_point) {

            /*-- Compute boundary face area for this vertex. ---*/

            geometry->vertex[iMarker][iVertex]->GetNormal(Normal);
            Area = 0.0;
            for (iDim = 0; iDim < nDim; iDim++) Area += Normal[iDim]*Normal[iDim];
            Area = sqrt(Area);

            /*--- Access and store the inlet variables for this vertex. ---*/

            val_inlet[T_position] = Inlet_Ttotal[iMarker][iVertex];
            val_inlet[P_position] = Inlet_Ptotal[iMarker][iVertex];
            for (iDim = 0; iDim < nDim; iDim++) {
              val_inlet[FlowDir_position + iDim] = Inlet_FlowDir[iMarker][iVertex][iDim];
            }

            /*--- Exit once we find the point. ---*/

            return Area;

          }
        }
      }
    }
  }

  /*--- If we don't find a match, then the child point is not on the
   current inlet boundary marker. Return zero area so this point does
   not contribute to the restriction operator and continue. ---*/

  return Area;

}

void CIncEulerSolver::SetUniformInlet(CConfig* config, unsigned short iMarker) {

  if (config->GetMarker_All_KindBC(iMarker) == INLET_FLOW) {

    string Marker_Tag   = config->GetMarker_All_TagBound(iMarker);
    su2double p_total   = config->GetInlet_Ptotal(Marker_Tag);
    su2double t_total   = config->GetInlet_Ttotal(Marker_Tag);
    su2double* flow_dir = config->GetInlet_FlowDir(Marker_Tag);

    for(unsigned long iVertex=0; iVertex < nVertex[iMarker]; iVertex++){
      Inlet_Ttotal[iMarker][iVertex] = t_total;
      Inlet_Ptotal[iMarker][iVertex] = p_total;
      for (unsigned short iDim = 0; iDim < nDim; iDim++)
        Inlet_FlowDir[iMarker][iVertex][iDim] = flow_dir[iDim];
    }

  } else {

    /*--- For now, non-inlets just get set to zero. In the future, we
     can do more customization for other boundary types here. ---*/

    for(unsigned long iVertex=0; iVertex < nVertex[iMarker]; iVertex++){
      Inlet_Ttotal[iMarker][iVertex] = 0.0;
      Inlet_Ptotal[iMarker][iVertex] = 0.0;
      for (unsigned short iDim = 0; iDim < nDim; iDim++)
        Inlet_FlowDir[iMarker][iVertex][iDim] = 0.0;
    }
  }

}

void CIncEulerSolver::Evaluate_ObjFunc(CConfig *config) {

  unsigned short iMarker_Monitoring, Kind_ObjFunc;
  su2double Weight_ObjFunc;

  Total_ComboObj = 0.0;

  /*--- Loop over all monitored markers, add to the 'combo' objective ---*/

  for (iMarker_Monitoring = 0; iMarker_Monitoring < config->GetnMarker_Monitoring(); iMarker_Monitoring++) {

    Weight_ObjFunc = config->GetWeight_ObjFunc(iMarker_Monitoring);
    Kind_ObjFunc = config->GetKind_ObjFunc(iMarker_Monitoring);

    switch(Kind_ObjFunc) {
      case DRAG_COEFFICIENT:
        Total_ComboObj+=Weight_ObjFunc*(Surface_CD[iMarker_Monitoring]);
        break;
      case LIFT_COEFFICIENT:
        Total_ComboObj+=Weight_ObjFunc*(Surface_CL[iMarker_Monitoring]);
        break;
      case SIDEFORCE_COEFFICIENT:
        Total_ComboObj+=Weight_ObjFunc*(Surface_CSF[iMarker_Monitoring]);
        break;
      case EFFICIENCY:
        Total_ComboObj+=Weight_ObjFunc*(Surface_CEff[iMarker_Monitoring]);
        break;
      case MOMENT_X_COEFFICIENT:
        Total_ComboObj+=Weight_ObjFunc*(Surface_CMx[iMarker_Monitoring]);
        break;
      case MOMENT_Y_COEFFICIENT:
        Total_ComboObj+=Weight_ObjFunc*(Surface_CMy[iMarker_Monitoring]);
        break;
      case MOMENT_Z_COEFFICIENT:
        Total_ComboObj+=Weight_ObjFunc*(Surface_CMz[iMarker_Monitoring]);
        break;
      case FORCE_X_COEFFICIENT:
        Total_ComboObj+=Weight_ObjFunc*Surface_CFx[iMarker_Monitoring];
        break;
      case FORCE_Y_COEFFICIENT:
        Total_ComboObj+=Weight_ObjFunc*Surface_CFy[iMarker_Monitoring];
        break;
      case FORCE_Z_COEFFICIENT:
        Total_ComboObj+=Weight_ObjFunc*Surface_CFz[iMarker_Monitoring];
        break;
      case TOTAL_HEATFLUX:
        Total_ComboObj+=Weight_ObjFunc*Surface_HF_Visc[iMarker_Monitoring];
        break;
      case MAXIMUM_HEATFLUX:
        Total_ComboObj+=Weight_ObjFunc*Surface_MaxHF_Visc[iMarker_Monitoring];
        break;
      default:
        break;

    }
  }

  /*--- The following are not per-surface, and so to avoid that they are
   double-counted when multiple surfaces are specified, they have been
   placed outside of the loop above. In addition, multi-objective mode is
   also disabled for these objective functions (error thrown at start). ---*/

  Weight_ObjFunc = config->GetWeight_ObjFunc(0);
  Kind_ObjFunc   = config->GetKind_ObjFunc(0);

  switch(Kind_ObjFunc) {
    case INVERSE_DESIGN_PRESSURE:
      Total_ComboObj+=Weight_ObjFunc*Total_CpDiff;
      break;
    case INVERSE_DESIGN_HEATFLUX:
      Total_ComboObj+=Weight_ObjFunc*Total_HeatFluxDiff;
      break;
    case THRUST_COEFFICIENT:
      Total_ComboObj+=Weight_ObjFunc*Total_CT;
      break;
    case TORQUE_COEFFICIENT:
      Total_ComboObj+=Weight_ObjFunc*Total_CQ;
      break;
    case FIGURE_OF_MERIT:
      Total_ComboObj+=Weight_ObjFunc*Total_CMerit;
      break;
    case SURFACE_TOTAL_PRESSURE:
      Total_ComboObj+=Weight_ObjFunc*config->GetSurface_TotalPressure(0);
      break;
    case SURFACE_STATIC_PRESSURE:
      Total_ComboObj+=Weight_ObjFunc*config->GetSurface_Pressure(0);
      break;
    case SURFACE_MASSFLOW:
      Total_ComboObj+=Weight_ObjFunc*config->GetSurface_MassFlow(0);
      break;
    case SURFACE_UNIFORMITY:
      Total_ComboObj+=Weight_ObjFunc*config->GetSurface_Uniformity(0);
      break;
    case SURFACE_SECONDARY:
      Total_ComboObj+=Weight_ObjFunc*config->GetSurface_SecondaryStrength(0);
      break;
    case SURFACE_MOM_DISTORTION:
      Total_ComboObj+=Weight_ObjFunc*config->GetSurface_MomentumDistortion(0);
      break;
    case SURFACE_SECOND_OVER_UNIFORM:
      Total_ComboObj+=Weight_ObjFunc*config->GetSurface_SecondOverUniform(0);
      break;
    case SURFACE_PRESSURE_DROP:
      Total_ComboObj+=Weight_ObjFunc*config->GetSurface_PressureDrop(0);
      break;
    case CUSTOM_OBJFUNC:
      Total_ComboObj+=Weight_ObjFunc*Total_Custom_ObjFunc;
      break;
    default:
      break;
  }

}

su2double CIncEulerSolver::Evaluate_ConstrFunc(CConfig *config, unsigned short iConstr) {

  unsigned int iMarker_Monitoring;
  unsigned short Kind_ConstrFunc;
  su2double ConstraintFunction = 0.0;

  /*--- TODO: markers ---*/

  for (iMarker_Monitoring = 0; iMarker_Monitoring < 1; iMarker_Monitoring++) {

    Kind_ConstrFunc = config->GetKind_ConstrFunc(iConstr);

    switch(Kind_ConstrFunc) {
      case DRAG_COEFFICIENT:
        ConstraintFunction+=(Surface_CD[iMarker_Monitoring]);
        break;
      case LIFT_COEFFICIENT:
        ConstraintFunction+=(Surface_CL[iMarker_Monitoring]);
        break;
      case SIDEFORCE_COEFFICIENT:
        ConstraintFunction+=(Surface_CSF[iMarker_Monitoring]);
        break;
      case EFFICIENCY:
        ConstraintFunction+=(Surface_CEff[iMarker_Monitoring]);
        break;
      case MOMENT_X_COEFFICIENT:
        ConstraintFunction+=(Surface_CMx[iMarker_Monitoring]);
        break;
      case MOMENT_Y_COEFFICIENT:
        ConstraintFunction+=(Surface_CMy[iMarker_Monitoring]);
        break;
      case MOMENT_Z_COEFFICIENT:
        ConstraintFunction+=(Surface_CMz[iMarker_Monitoring]);
        break;
      case FORCE_X_COEFFICIENT:
        ConstraintFunction+=Surface_CFx[iMarker_Monitoring];
        break;
      case FORCE_Y_COEFFICIENT:
        ConstraintFunction+=Surface_CFy[iMarker_Monitoring];
        break;
      case FORCE_Z_COEFFICIENT:
        ConstraintFunction+=Surface_CFz[iMarker_Monitoring];
        break;
      case TOTAL_HEATFLUX:
        ConstraintFunction+=Surface_HF_Visc[iMarker_Monitoring];
        break;
      case MAXIMUM_HEATFLUX:
        ConstraintFunction+=Surface_MaxHF_Visc[iMarker_Monitoring];
        break;
      default:
        break;

    }
  }

  /*--- The following are not per-surface, and so to avoid that they are
   double-counted when multiple surfaces are specified, they have been
   placed outside of the loop above. In addition, multi-objective mode is
   also disabled for these objective functions (error thrown at start). ---*/

  Kind_ConstrFunc   = config->GetKind_ConstrFunc(iConstr);

  switch(Kind_ConstrFunc) {
    case INVERSE_DESIGN_PRESSURE:
      ConstraintFunction+=Total_CpDiff;
      break;
    case INVERSE_DESIGN_HEATFLUX:
      ConstraintFunction+=Total_HeatFluxDiff;
      break;
    case THRUST_COEFFICIENT:
      ConstraintFunction+=Total_CT;
      break;
    case TORQUE_COEFFICIENT:
      ConstraintFunction+=Total_CQ;
      break;
    case FIGURE_OF_MERIT:
      ConstraintFunction+=Total_CMerit;
      break;
    case SURFACE_TOTAL_PRESSURE:
      ConstraintFunction+=config->GetSurface_TotalPressure(0);
      break;
    case SURFACE_STATIC_PRESSURE:
      ConstraintFunction+=config->GetSurface_Pressure(0);
      break;
    case SURFACE_MASSFLOW:
      ConstraintFunction+=config->GetSurface_MassFlow(0);
      break;
    case SURFACE_UNIFORMITY:
      ConstraintFunction+=config->GetSurface_Uniformity(0);
      break;
    case SURFACE_SECONDARY:
      ConstraintFunction+=config->GetSurface_SecondaryStrength(0);
      break;
    case SURFACE_MOM_DISTORTION:
      ConstraintFunction+=config->GetSurface_MomentumDistortion(0);
      break;
    case SURFACE_SECOND_OVER_UNIFORM:
      ConstraintFunction+=config->GetSurface_SecondOverUniform(0);
      break;
    case SURFACE_PRESSURE_DROP:
      ConstraintFunction+=config->GetSurface_PressureDrop(0);
      break;
    case CUSTOM_OBJFUNC:
      ConstraintFunction+=Total_Custom_ObjFunc;
      break;
    default:
      break;
  }

  return ConstraintFunction;

}

void CIncEulerSolver::SetBeta_Parameter(CGeometry *geometry, CSolver **solver_container,
                                   CConfig *config, unsigned short iMesh) {

  su2double epsilon2  = config->GetBeta_Factor();
  su2double epsilon2_default = 4.1;
  su2double maxVel2 = 0.0;
  su2double Beta = 1.0;

  unsigned long iPoint;

  /*--- For now, only the finest mesh level stores the Beta for all levels. ---*/

  if (iMesh == MESH_0) {

    for (iPoint = 0; iPoint < nPoint; iPoint++) {

      /*--- Store the local maximum of the squared velocity in the field. ---*/

      if (nodes->GetVelocity2(iPoint) > maxVel2)
        maxVel2 = nodes->GetVelocity2(iPoint);

    }

    /*--- Communicate the max globally to give a conservative estimate. ---*/

#ifdef HAVE_MPI
    su2double myMaxVel2 = maxVel2; maxVel2 = 0.0;
    SU2_MPI::Allreduce(&myMaxVel2, &maxVel2, 1, MPI_DOUBLE, MPI_MAX, MPI_COMM_WORLD);
#endif

    Beta = max(1e-10,maxVel2);
    config->SetMax_Vel2(Beta);

  }

  /*--- Allow an override if user supplies a large epsilon^2. ---*/

  epsilon2 = max(epsilon2_default,epsilon2);

  for (iPoint = 0; iPoint < nPoint; iPoint++)
    nodes->SetBetaInc2(iPoint,epsilon2*config->GetMax_Vel2());

}

void CIncEulerSolver::SetPreconditioner(CConfig *config, unsigned long iPoint) {

  unsigned short iDim, jDim;

  su2double  BetaInc2, Density, dRhodT, Temperature, oneOverCp, Cp;
  su2double  Velocity[3] = {0.0,0.0,0.0};

  bool variable_density = (config->GetKind_DensityModel() == VARIABLE);
  bool implicit         = (config->GetKind_TimeIntScheme() == EULER_IMPLICIT);
  bool energy           = config->GetEnergy_Equation();

  /*--- Access the primitive variables at this node. ---*/

  Density     = nodes->GetDensity(iPoint);
  BetaInc2    = nodes->GetBetaInc2(iPoint);
  Cp          = nodes->GetSpecificHeatCp(iPoint);
  oneOverCp   = 1.0/Cp;
  Temperature = nodes->GetTemperature(iPoint);

  for (iDim = 0; iDim < nDim; iDim++)
    Velocity[iDim] = nodes->GetVelocity(iPoint,iDim);

  /*--- We need the derivative of the equation of state to build the
   preconditioning matrix. For now, the only option is the ideal gas
   law, but in the future, dRhodT should be in the fluid model. ---*/

  if (variable_density) {
    dRhodT = -Density/Temperature;
  } else {
    dRhodT = 0.0;
  }

  /*--- Calculating the inverse of the preconditioning matrix
   that multiplies the time derivative during time integration. ---*/

  if (implicit) {

    /*--- For implicit calculations, we multiply the preconditioner
     by the cell volume over the time step and add to the Jac diagonal. ---*/

    Preconditioner[0][0] = 1.0/BetaInc2;
    for (iDim = 0; iDim < nDim; iDim++)
      Preconditioner[iDim+1][0] = Velocity[iDim]/BetaInc2;

    if (energy) Preconditioner[nDim+1][0] = Cp*Temperature/BetaInc2;
    else        Preconditioner[nDim+1][0] = 0.0;

    for (jDim = 0; jDim < nDim; jDim++) {
      Preconditioner[0][jDim+1] = 0.0;
      for (iDim = 0; iDim < nDim; iDim++) {
        if (iDim == jDim) Preconditioner[iDim+1][jDim+1] = Density;
        else Preconditioner[iDim+1][jDim+1] = 0.0;
      }
      Preconditioner[nDim+1][jDim+1] = 0.0;
    }

    Preconditioner[0][nDim+1] = dRhodT;
    for (iDim = 0; iDim < nDim; iDim++)
      Preconditioner[iDim+1][nDim+1] = Velocity[iDim]*dRhodT;

    if (energy) Preconditioner[nDim+1][nDim+1] = Cp*(dRhodT*Temperature + Density);
    else        Preconditioner[nDim+1][nDim+1] = 1.0;

=======
>>>>>>> aec088cd
  } else {

    /*--- For explicit calculations, we move the residual to the
     right-hand side and pre-multiply by the preconditioner inverse.
     Therefore, we build inv(Precon) here and multiply by the residual
     later in the R-K and Euler Explicit time integration schemes. ---*/

    Preconditioner[0][0] = Temperature*BetaInc2*dRhodT/Density + BetaInc2;
    for (iDim = 0; iDim < nDim; iDim ++)
      Preconditioner[iDim+1][0] = -1.0*Velocity[iDim]/Density;

    if (energy) Preconditioner[nDim+1][0] = -1.0*Temperature/Density;
    else        Preconditioner[nDim+1][0] = 0.0;


    for (jDim = 0; jDim < nDim; jDim++) {
      Preconditioner[0][jDim+1] = 0.0;
      for (iDim = 0; iDim < nDim; iDim++) {
        if (iDim == jDim) Preconditioner[iDim+1][jDim+1] = 1.0/Density;
        else Preconditioner[iDim+1][jDim+1] = 0.0;
      }
      Preconditioner[nDim+1][jDim+1] = 0.0;
    }

    Preconditioner[0][nDim+1] = -1.0*BetaInc2*dRhodT*oneOverCp/Density;
    for (iDim = 0; iDim < nDim; iDim ++)
      Preconditioner[iDim+1][nDim+1] = 0.0;

    if (energy) Preconditioner[nDim+1][nDim+1] = oneOverCp/Density;
    else        Preconditioner[nDim+1][nDim+1] = 0.0;

  }

}

void CIncEulerSolver::BC_Far_Field(CGeometry *geometry, CSolver **solver_container, CNumerics *conv_numerics,
                                CNumerics *visc_numerics, CConfig *config, unsigned short val_marker) {

  unsigned short iDim;
  unsigned long iVertex, iPoint, Point_Normal;

  const bool implicit = config->GetKind_TimeIntScheme() == EULER_IMPLICIT;
  const bool viscous = config->GetViscous();

  su2double Normal[MAXNDIM] = {0.0};

  /*--- Loop over all the vertices on this boundary marker ---*/

  SU2_OMP_FOR_DYN(OMP_MIN_SIZE)
  for (iVertex = 0; iVertex < geometry->nVertex[val_marker]; iVertex++) {
    iPoint = geometry->vertex[val_marker][iVertex]->GetNode();

    /*--- Check if the node belongs to the domain (i.e, not a halo node) ---*/

    if (!geometry->nodes->GetDomain(iPoint)) continue;

    /*--- Allocate the value at the infinity ---*/

    auto V_infty = GetCharacPrimVar(val_marker, iVertex);

    /*--- Index of the closest interior node ---*/

    Point_Normal = geometry->vertex[val_marker][iVertex]->GetNormal_Neighbor();

    /*--- Normal vector for this vertex (negate for outward convention) ---*/

    geometry->vertex[val_marker][iVertex]->GetNormal(Normal);
    for (iDim = 0; iDim < nDim; iDim++) Normal[iDim] = -Normal[iDim];
    conv_numerics->SetNormal(Normal);

    /*--- Retrieve solution at the farfield boundary node ---*/

    auto V_domain = nodes->GetPrimitive(iPoint);

    /*--- Recompute and store the velocity in the primitive variable vector. ---*/

    for (iDim = 0; iDim < nDim; iDim++)
      V_infty[iDim+1] = GetVelocity_Inf(iDim);

    /*--- Far-field pressure set to static pressure (0.0). ---*/

    V_infty[0] = GetPressure_Inf();

    /*--- Dirichlet condition for temperature at far-field (if energy is active). ---*/

    V_infty[nDim+1] = GetTemperature_Inf();

    /*--- Store the density.  ---*/

    V_infty[nDim+2] = GetDensity_Inf();

    /*--- Beta coefficient stored at the node ---*/

    V_infty[nDim+3] = nodes->GetBetaInc2(iPoint);

    /*--- Cp is needed for Temperature equation. ---*/

    V_infty[nDim+7] = nodes->GetSpecificHeatCp(iPoint);

    /*--- Set various quantities in the numerics class ---*/

    conv_numerics->SetPrimitive(V_domain, V_infty);

    if (dynamic_grid)
      conv_numerics->SetGridVel(geometry->nodes->GetGridVel(iPoint),
                                geometry->nodes->GetGridVel(iPoint));

    /*--- Compute the convective residual using an upwind scheme ---*/

    auto residual = conv_numerics->ComputeResidual(config);

    /*--- Update residual value ---*/

    LinSysRes.AddBlock(iPoint, residual);

    /*--- Convective Jacobian contribution for implicit integration ---*/

    if (implicit)
      Jacobian.AddBlock2Diag(iPoint, residual.jacobian_i);

    /*--- Viscous residual contribution ---*/

    if (!viscous) continue;

    /*--- Set transport properties at infinity. ---*/

    V_infty[nDim+4] = nodes->GetLaminarViscosity(iPoint);
    V_infty[nDim+5] = nodes->GetEddyViscosity(iPoint);
    V_infty[nDim+6] = nodes->GetThermalConductivity(iPoint);

    /*--- Set the normal vector and the coordinates ---*/

    visc_numerics->SetNormal(Normal);
    su2double Coord_Reflected[MAXNDIM];
    GeometryToolbox::PointPointReflect(nDim, geometry->nodes->GetCoord(Point_Normal),
                                             geometry->nodes->GetCoord(iPoint), Coord_Reflected);
    visc_numerics->SetCoord(geometry->nodes->GetCoord(iPoint), Coord_Reflected);

    /*--- Primitive variables, and gradient ---*/

    visc_numerics->SetPrimitive(V_domain, V_infty);
    visc_numerics->SetPrimVarGradient(nodes->GetGradient_Primitive(iPoint),
                                      nodes->GetGradient_Primitive(iPoint));

    /*--- Turbulent kinetic energy ---*/

    if ((config->GetKind_Turb_Model() == SST) || (config->GetKind_Turb_Model() == SST_SUST))
      visc_numerics->SetTurbKineticEnergy(solver_container[TURB_SOL]->GetNodes()->GetSolution(iPoint,0),
                                          solver_container[TURB_SOL]->GetNodes()->GetSolution(iPoint,0));

    /*--- Compute and update viscous residual ---*/

    auto residual_v = visc_numerics->ComputeResidual(config);
    LinSysRes.SubtractBlock(iPoint, residual_v);

    /*--- Viscous Jacobian contribution for implicit integration ---*/

    if (implicit)
      Jacobian.SubtractBlock2Diag(iPoint, residual_v.jacobian_i);

  }

}

void CIncEulerSolver::BC_Inlet(CGeometry *geometry, CSolver **solver_container,
                            CNumerics *conv_numerics, CNumerics *visc_numerics, CConfig *config, unsigned short val_marker) {
  unsigned short iDim;
  unsigned long iVertex, iPoint;
  unsigned long Point_Normal;
  su2double *Flow_Dir, Flow_Dir_Mag, Vel_Mag, Area, P_total, P_domain, Vn;
  su2double *V_inlet, *V_domain;
  su2double UnitFlowDir[MAXNDIM] = {0.0}, dV[MAXNDIM] = {0.0};
  su2double Damping = config->GetInc_Inlet_Damping();

  const bool implicit = (config->GetKind_TimeIntScheme() == EULER_IMPLICIT);
  const bool viscous = config->GetViscous();

  string Marker_Tag = config->GetMarker_All_TagBound(val_marker);

  unsigned short Kind_Inlet = config->GetKind_Inc_Inlet(Marker_Tag);

  su2double Normal[MAXNDIM] = {0.0};

  /*--- Loop over all the vertices on this boundary marker ---*/

  SU2_OMP_FOR_DYN(OMP_MIN_SIZE)
  for (iVertex = 0; iVertex < geometry->nVertex[val_marker]; iVertex++) {
    iPoint = geometry->vertex[val_marker][iVertex]->GetNode();

    /*--- Check if the node belongs to the domain (i.e., not a halo node) ---*/

    if (!geometry->nodes->GetDomain(iPoint)) continue;

    /*--- Allocate the value at the inlet ---*/

    V_inlet = GetCharacPrimVar(val_marker, iVertex);

    /*--- Index of the closest interior node ---*/

    Point_Normal = geometry->vertex[val_marker][iVertex]->GetNormal_Neighbor();

    /*--- Normal vector for this vertex (negate for outward convention) ---*/

    geometry->vertex[val_marker][iVertex]->GetNormal(Normal);
    for (iDim = 0; iDim < nDim; iDim++) Normal[iDim] = -Normal[iDim];
    conv_numerics->SetNormal(Normal);

    Area = GeometryToolbox::Norm(nDim, Normal);

    /*--- Both types of inlets may use the prescribed flow direction.
     Ensure that the flow direction is a unit vector. ---*/

    Flow_Dir = Inlet_FlowDir[val_marker][iVertex];
    Flow_Dir_Mag = GeometryToolbox::Norm(nDim, Flow_Dir);

    /*--- Store the unit flow direction vector. ---*/

    for (iDim = 0; iDim < nDim; iDim++)
      UnitFlowDir[iDim] = Flow_Dir[iDim]/Flow_Dir_Mag;

    /*--- Retrieve solution at this boundary node. ---*/

    V_domain = nodes->GetPrimitive(iPoint);

    /*--- Neumann condition for dynamic pressure ---*/

    V_inlet[0] = nodes->GetPressure(iPoint);

    /*--- The velocity is either prescribed or computed from total pressure. ---*/

    switch (Kind_Inlet) {

        /*--- Velocity and temperature (if required) been specified at the inlet. ---*/

      case VELOCITY_INLET:

        /*--- Retrieve the specified velocity and temperature for the inlet. ---*/

        Vel_Mag  = Inlet_Ptotal[val_marker][iVertex]/config->GetVelocity_Ref();

        /*--- Store the velocity in the primitive variable vector. ---*/

        for (iDim = 0; iDim < nDim; iDim++)
          V_inlet[iDim+1] = Vel_Mag*UnitFlowDir[iDim];

        /*--- Dirichlet condition for temperature (if energy is active) ---*/

        V_inlet[nDim+1] = Inlet_Ttotal[val_marker][iVertex]/config->GetTemperature_Ref();

        break;

        /*--- Stagnation pressure has been specified at the inlet. ---*/

      case PRESSURE_INLET:

        /*--- Retrieve the specified total pressure for the inlet. ---*/

        P_total = Inlet_Ptotal[val_marker][iVertex]/config->GetPressure_Ref();

        /*--- Store the current static pressure for clarity. ---*/

        P_domain = nodes->GetPressure(iPoint);

        /*--- Check for back flow through the inlet. ---*/

        Vn = 0.0;
        for (iDim = 0; iDim < nDim; iDim++) {
          Vn += V_domain[iDim+1]*(-1.0*Normal[iDim]/Area);
        }

        /*--- If the local static pressure is larger than the specified
         total pressure or the velocity is directed upstream, we have a
         back flow situation. The specified total pressure should be used
         as a static pressure condition and the velocity from the domain
         is used for the BC. ---*/

        if ((P_domain > P_total) || (Vn < 0.0)) {

          /*--- Back flow: use the prescribed P_total as static pressure. ---*/

          V_inlet[0] = Inlet_Ptotal[val_marker][iVertex]/config->GetPressure_Ref();

          /*--- Neumann condition for velocity. ---*/

          for (iDim = 0; iDim < nDim; iDim++)
            V_inlet[iDim+1] = V_domain[iDim+1];

          /*--- Neumann condition for the temperature. ---*/

          V_inlet[nDim+1] = nodes->GetTemperature(iPoint);

        } else {

          /*--- Update the velocity magnitude using the total pressure. ---*/

          Vel_Mag = sqrt((P_total - P_domain)/(0.5*nodes->GetDensity(iPoint)));

          /*--- If requested, use the local boundary normal (negative),
           instead of the prescribed flow direction in the config. ---*/

          if (config->GetInc_Inlet_UseNormal()) {
            for (iDim = 0; iDim < nDim; iDim++)
              UnitFlowDir[iDim] = -Normal[iDim]/Area;
          }

          /*--- Compute the delta change in velocity in each direction. ---*/

          for (iDim = 0; iDim < nDim; iDim++)
            dV[iDim] = Vel_Mag*UnitFlowDir[iDim] - V_domain[iDim+1];

          /*--- Update the velocity in the primitive variable vector.
           Note we use damping here to improve stability/convergence. ---*/

          for (iDim = 0; iDim < nDim; iDim++)
            V_inlet[iDim+1] = V_domain[iDim+1] + Damping*dV[iDim];

          /*--- Dirichlet condition for temperature (if energy is active) ---*/

          V_inlet[nDim+1] = Inlet_Ttotal[val_marker][iVertex]/config->GetTemperature_Ref();

        }

        break;

    }

    /*--- Access density at the node. This is either constant by
      construction, or will be set fixed implicitly by the temperature
      and equation of state. ---*/

    V_inlet[nDim+2] = nodes->GetDensity(iPoint);

    /*--- Beta coefficient from the config file ---*/

    V_inlet[nDim+3] = nodes->GetBetaInc2(iPoint);

    /*--- Cp is needed for Temperature equation. ---*/

    V_inlet[nDim+7] = nodes->GetSpecificHeatCp(iPoint);

    /*--- Set various quantities in the solver class ---*/

    conv_numerics->SetPrimitive(V_domain, V_inlet);

    if (dynamic_grid)
      conv_numerics->SetGridVel(geometry->nodes->GetGridVel(iPoint),
                                geometry->nodes->GetGridVel(iPoint));

    /*--- Compute the residual using an upwind scheme ---*/

    auto residual = conv_numerics->ComputeResidual(config);

    /*--- Update residual value ---*/

    LinSysRes.AddBlock(iPoint, residual);

    /*--- Jacobian contribution for implicit integration ---*/

    if (implicit)
      Jacobian.AddBlock2Diag(iPoint, residual.jacobian_i);

    /*--- Viscous contribution, commented out because serious convergence problems ---*/

    if (!viscous) continue;

    /*--- Set transport properties at the inlet ---*/

    V_inlet[nDim+4] = nodes->GetLaminarViscosity(iPoint);
    V_inlet[nDim+5] = nodes->GetEddyViscosity(iPoint);
    V_inlet[nDim+6] = nodes->GetThermalConductivity(iPoint);

    /*--- Set the normal vector and the coordinates ---*/

    visc_numerics->SetNormal(Normal);
    su2double Coord_Reflected[MAXNDIM];
    GeometryToolbox::PointPointReflect(nDim, geometry->nodes->GetCoord(Point_Normal),
                                             geometry->nodes->GetCoord(iPoint), Coord_Reflected);
    visc_numerics->SetCoord(geometry->nodes->GetCoord(iPoint), Coord_Reflected);

    /*--- Primitive variables, and gradient ---*/

    visc_numerics->SetPrimitive(V_domain, V_inlet);
    visc_numerics->SetPrimVarGradient(nodes->GetGradient_Primitive(iPoint),
                                      nodes->GetGradient_Primitive(iPoint));

    /*--- Turbulent kinetic energy ---*/

    if ((config->GetKind_Turb_Model() == SST) || (config->GetKind_Turb_Model() == SST_SUST))
      visc_numerics->SetTurbKineticEnergy(solver_container[TURB_SOL]->GetNodes()->GetSolution(iPoint,0),
                                          solver_container[TURB_SOL]->GetNodes()->GetSolution(iPoint,0));

    /*--- Compute and update residual ---*/

    auto residual_v = visc_numerics->ComputeResidual(config);

    LinSysRes.SubtractBlock(iPoint, residual_v);

    /*--- Jacobian contribution for implicit integration ---*/

    if (implicit)
      Jacobian.SubtractBlock2Diag(iPoint, residual_v.jacobian_i);
  }
}

void CIncEulerSolver::BC_Outlet(CGeometry *geometry, CSolver **solver_container,
                             CNumerics *conv_numerics, CNumerics *visc_numerics, CConfig *config, unsigned short val_marker) {
  unsigned short iDim;
  unsigned long iVertex, iPoint, Point_Normal;
  su2double *V_outlet, *V_domain, P_Outlet = 0.0, P_domain;
  su2double mDot_Target, mDot_Old, dP, Density_Avg, Area_Outlet;
  su2double Damping = config->GetInc_Outlet_Damping();

  const bool implicit = (config->GetKind_TimeIntScheme() == EULER_IMPLICIT);
  const bool viscous = config->GetViscous();
  string Marker_Tag  = config->GetMarker_All_TagBound(val_marker);

  su2double Normal[MAXNDIM] = {0.0};

  unsigned short Kind_Outlet = config->GetKind_Inc_Outlet(Marker_Tag);

  /*--- Loop over all the vertices on this boundary marker ---*/

  SU2_OMP_FOR_DYN(OMP_MIN_SIZE)
  for (iVertex = 0; iVertex < geometry->nVertex[val_marker]; iVertex++) {
    iPoint = geometry->vertex[val_marker][iVertex]->GetNode();

    /*--- Check if the node belongs to the domain (i.e., not a halo node) ---*/

    if (!geometry->nodes->GetDomain(iPoint)) continue;

    /*--- Allocate the value at the outlet ---*/

    V_outlet = GetCharacPrimVar(val_marker, iVertex);

    /*--- Index of the closest interior node ---*/

    Point_Normal = geometry->vertex[val_marker][iVertex]->GetNormal_Neighbor();

    /*--- Normal vector for this vertex (negate for outward convention) ---*/

    geometry->vertex[val_marker][iVertex]->GetNormal(Normal);
    for (iDim = 0; iDim < nDim; iDim++) Normal[iDim] = -Normal[iDim];
    conv_numerics->SetNormal(Normal);

    /*--- Current solution at this boundary node ---*/

    V_domain = nodes->GetPrimitive(iPoint);

    /*--- Store the current static pressure for clarity. ---*/

    P_domain = nodes->GetPressure(iPoint);

    /*--- Compute a boundary value for the pressure depending on whether
     we are prescribing a back pressure or a mass flow target. ---*/

    switch (Kind_Outlet) {

        /*--- Velocity and temperature (if required) been specified at the inlet. ---*/

      case PRESSURE_OUTLET:

        /*--- Retrieve the specified back pressure for this outlet. ---*/

        P_Outlet = config->GetOutlet_Pressure(Marker_Tag)/config->GetPressure_Ref();

        /*--- The pressure is prescribed at the outlet. ---*/

        V_outlet[0] = P_Outlet;

        /*--- Neumann condition for the velocity. ---*/

        for (iDim = 0; iDim < nDim; iDim++) {
          V_outlet[iDim+1] = nodes->GetVelocity(iPoint,iDim);
        }

        break;

        /*--- A mass flow target has been specified for the outlet. ---*/

      case MASS_FLOW_OUTLET:

        /*--- Retrieve the specified target mass flow at the outlet. ---*/

        mDot_Target = config->GetOutlet_Pressure(Marker_Tag)/(config->GetDensity_Ref() * config->GetVelocity_Ref());

        /*--- Retrieve the old mass flow, density, and area of the outlet,
         which has been computed in a preprocessing step. These values
         were stored in non-dim. form in the config container. ---*/

        mDot_Old    = config->GetOutlet_MassFlow(Marker_Tag);
        Density_Avg = config->GetOutlet_Density(Marker_Tag);
        Area_Outlet = config->GetOutlet_Area(Marker_Tag);

        /*--- Compute the pressure increment based on the difference
         between the current and target mass flow. Note that increasing
         pressure decreases flow speed. ---*/

        dP = 0.5*Density_Avg*(mDot_Old*mDot_Old - mDot_Target*mDot_Target)/((Density_Avg*Area_Outlet)*(Density_Avg*Area_Outlet));

        /*--- Update the new outlet pressure. Note that we use damping
         here to improve stability/convergence. ---*/

        P_Outlet = P_domain + Damping*dP;

        /*--- The pressure is prescribed at the outlet. ---*/

        V_outlet[0] = P_Outlet;

        /*--- Neumann condition for the velocity ---*/

        for (iDim = 0; iDim < nDim; iDim++) {
          V_outlet[iDim+1] = nodes->GetVelocity(iPoint,iDim);
        }

        break;

    }

    /*--- Neumann condition for the temperature. ---*/

    V_outlet[nDim+1] = nodes->GetTemperature(iPoint);

    /*--- Access density at the interior node. This is either constant by
      construction, or will be set fixed implicitly by the temperature
      and equation of state. ---*/

    V_outlet[nDim+2] = nodes->GetDensity(iPoint);

    /*--- Beta coefficient from the config file ---*/

    V_outlet[nDim+3] = nodes->GetBetaInc2(iPoint);

    /*--- Cp is needed for Temperature equation. ---*/

    V_outlet[nDim+7] = nodes->GetSpecificHeatCp(iPoint);

    /*--- Set various quantities in the solver class ---*/

    conv_numerics->SetPrimitive(V_domain, V_outlet);

    if (dynamic_grid)
      conv_numerics->SetGridVel(geometry->nodes->GetGridVel(iPoint),
                                geometry->nodes->GetGridVel(iPoint));

    /*--- Compute the residual using an upwind scheme ---*/

    auto residual = conv_numerics->ComputeResidual(config);

    /*--- Update residual value ---*/

    LinSysRes.AddBlock(iPoint, residual);

    /*--- Jacobian contribution for implicit integration ---*/

    if (implicit) {
      Jacobian.AddBlock2Diag(iPoint, residual.jacobian_i);
    }

    /*--- Viscous contribution, commented out because serious convergence problems ---*/

    if (!viscous) continue;

    /*--- Set transport properties at the outlet. ---*/

    V_outlet[nDim+4] = nodes->GetLaminarViscosity(iPoint);
    V_outlet[nDim+5] = nodes->GetEddyViscosity(iPoint);
    V_outlet[nDim+6] = nodes->GetThermalConductivity(iPoint);

    /*--- Set the normal vector and the coordinates ---*/

    visc_numerics->SetNormal(Normal);
    su2double Coord_Reflected[MAXNDIM];
    GeometryToolbox::PointPointReflect(nDim, geometry->nodes->GetCoord(Point_Normal),
                                             geometry->nodes->GetCoord(iPoint), Coord_Reflected);
    visc_numerics->SetCoord(geometry->nodes->GetCoord(iPoint), Coord_Reflected);

    /*--- Primitive variables, and gradient ---*/

    visc_numerics->SetPrimitive(V_domain, V_outlet);
    visc_numerics->SetPrimVarGradient(nodes->GetGradient_Primitive(iPoint),
                                      nodes->GetGradient_Primitive(iPoint));

    /*--- Turbulent kinetic energy ---*/

    if ((config->GetKind_Turb_Model() == SST) || (config->GetKind_Turb_Model() == SST_SUST))
      visc_numerics->SetTurbKineticEnergy(solver_container[TURB_SOL]->GetNodes()->GetSolution(iPoint,0),
                                          solver_container[TURB_SOL]->GetNodes()->GetSolution(iPoint,0));

    /*--- Compute and update residual ---*/

    auto residual_v = visc_numerics->ComputeResidual(config);

    LinSysRes.SubtractBlock(iPoint, residual_v);

    /*--- Jacobian contribution for implicit integration ---*/
    if (implicit)
      Jacobian.SubtractBlock2Diag(iPoint, residual_v.jacobian_i);

  }

}

void CIncEulerSolver::SetResidual_DualTime(CGeometry *geometry, CSolver **solver_container, CConfig *config,
                                        unsigned short iRKStep, unsigned short iMesh, unsigned short RunTime_EqSystem) {

  /*--- Local variables ---*/

  unsigned short iVar, iMarker, iDim, iNeigh;
  unsigned long iPoint, jPoint, iEdge, iVertex;

  const su2double *V_time_nM1 = nullptr, *V_time_n = nullptr, *V_time_nP1 = nullptr;
  su2double U_time_nM1[MAXNVAR], U_time_n[MAXNVAR], U_time_nP1[MAXNVAR];
  su2double Volume_nM1, Volume_nP1, TimeStep;
  const su2double *Normal = nullptr, *GridVel_i = nullptr, *GridVel_j = nullptr;
  su2double Density, Cp;

  const bool implicit = (config->GetKind_TimeIntScheme() == EULER_IMPLICIT);
  const bool first_order = (config->GetTime_Marching() == DT_STEPPING_1ST);
  const bool second_order = (config->GetTime_Marching() == DT_STEPPING_2ND);
  const bool energy = config->GetEnergy_Equation();

  const int ndim = nDim;
  auto V2U = [ndim](su2double Density, su2double Cp, const su2double* V, su2double* U) {
    U[0] = Density;
    for (int iDim = 0; iDim < ndim; iDim++) U[iDim+1] = Density*V[iDim+1];
    U[ndim+1] = Density*Cp*V[ndim+1];
  };

  /*--- Store the physical time step ---*/

  TimeStep = config->GetDelta_UnstTimeND();

  /*--- Compute the dual time-stepping source term for static meshes ---*/

  if (!dynamic_grid) {

    /*--- Loop over all nodes (excluding halos) ---*/

    SU2_OMP_FOR_STAT(omp_chunk_size)
    for (iPoint = 0; iPoint < nPointDomain; iPoint++) {

      /*--- Retrieve the solution at time levels n-1, n, and n+1. Note that
       we are currently iterating on U^n+1 and that U^n & U^n-1 are fixed,
       previous solutions that are stored in memory. These are actually
       the primitive values, but we will convert to conservatives. ---*/

      V_time_nM1 = nodes->GetSolution_time_n1(iPoint);
      V_time_n   = nodes->GetSolution_time_n(iPoint);
      V_time_nP1 = nodes->GetSolution(iPoint);

      /*--- Access the density and Cp at this node (constant for now). ---*/

      Density = nodes->GetDensity(iPoint);
      Cp = nodes->GetSpecificHeatCp(iPoint);

      /*--- Compute the conservative variable vector for all time levels. ---*/

      V2U(Density, Cp, V_time_nM1, U_time_nM1);
      V2U(Density, Cp, V_time_n, U_time_n);
      V2U(Density, Cp, V_time_nP1, U_time_nP1);

      /*--- CV volume at time n+1. As we are on a static mesh, the volume
       of the CV will remained fixed for all time steps. ---*/

      Volume_nP1 = geometry->nodes->GetVolume(iPoint);

      /*--- Compute the dual time-stepping source term based on the chosen
       time discretization scheme (1st- or 2nd-order).---*/

      for (iVar = 0; iVar < nVar-!energy; iVar++) {
        if (first_order)
          LinSysRes(iPoint,iVar) += (U_time_nP1[iVar] - U_time_n[iVar])*Volume_nP1 / TimeStep;
        if (second_order)
          LinSysRes(iPoint,iVar) += ( 3.0*U_time_nP1[iVar] - 4.0*U_time_n[iVar]
                                     +1.0*U_time_nM1[iVar])*Volume_nP1 / (2.0*TimeStep);
      }

      /*--- Compute the Jacobian contribution due to the dual time source term. ---*/

      if (implicit) {
        su2double delta = (second_order? 1.5 : 1.0) * Volume_nP1 * Density / TimeStep;

        for (iDim = 0; iDim < nDim; iDim++)
          Jacobian.AddVal2Diag(iPoint, iDim+1, delta);

        if (energy) delta *= Cp;
        Jacobian.AddVal2Diag(iPoint, nDim+1, delta);
      }
    }
  }

  else {

    /*--- For unsteady flows on dynamic meshes (rigidly transforming or
     dynamically deforming), the Geometric Conservation Law (GCL) should be
     satisfied in conjunction with the ALE formulation of the governing
     equations. The GCL prevents accuracy issues caused by grid motion, i.e.
     a uniform free-stream should be preserved through a moving grid. First,
     we will loop over the edges and boundaries to compute the GCL component
     of the dual time source term that depends on grid velocities. ---*/

    SU2_OMP_FOR_STAT(omp_chunk_size)
    for (iPoint = 0; iPoint < nPointDomain; ++iPoint) {

      /*--- Compute the conservative variables. ---*/

      V_time_n = nodes->GetSolution_time_n(iPoint);
      Density = nodes->GetDensity(iPoint);
      Cp = nodes->GetSpecificHeatCp(iPoint);
      V2U(Density, Cp, V_time_n, U_time_n);

      GridVel_i = geometry->nodes->GetGridVel(iPoint);

      for (iNeigh = 0; iNeigh < geometry->nodes->GetnPoint(iPoint); iNeigh++) {

        iEdge = geometry->nodes->GetEdge(iPoint, iNeigh);
        Normal = geometry->edges->GetNormal(iEdge);

        jPoint = geometry->nodes->GetPoint(iPoint, iNeigh);
        GridVel_j = geometry->nodes->GetGridVel(jPoint);

        /*--- Determine whether to consider the normal outward or inward. ---*/
        su2double dir = (iPoint < jPoint)? 0.5 : -0.5;

        su2double Residual_GCL = 0.0;
        for (iDim = 0; iDim < nDim; iDim++)
          Residual_GCL += dir*(GridVel_i[iDim]+GridVel_j[iDim])*Normal[iDim];

        for (iVar = 0; iVar < nVar-!energy; iVar++)
          LinSysRes(iPoint,iVar) += U_time_n[iVar]*Residual_GCL;
      }
    }

    /*--- Loop over the boundary edges ---*/

    for (iMarker = 0; iMarker < geometry->GetnMarker(); iMarker++) {
      if ((config->GetMarker_All_KindBC(iMarker) != INTERNAL_BOUNDARY)  &&
          (config->GetMarker_All_KindBC(iMarker) != PERIODIC_BOUNDARY)) {

        SU2_OMP_FOR_STAT(OMP_MIN_SIZE)
        for (iVertex = 0; iVertex < geometry->GetnVertex(iMarker); iVertex++) {

          /*--- Get the index for node i plus the boundary face normal ---*/

          iPoint = geometry->vertex[iMarker][iVertex]->GetNode();
          Normal = geometry->vertex[iMarker][iVertex]->GetNormal();

          /*--- Grid velocities stored at boundary node i ---*/

          GridVel_i = geometry->nodes->GetGridVel(iPoint);

          /*--- Compute the GCL term by dotting the grid velocity with the face
           normal. The normal is negated to match the boundary convention. ---*/

          su2double Residual_GCL = 0.0;
          for (iDim = 0; iDim < nDim; iDim++)
            Residual_GCL -= 0.5*(GridVel_i[iDim]+GridVel_i[iDim])*Normal[iDim];

          /*--- Compute the GCL component of the source term for node i ---*/

          V_time_n = nodes->GetSolution_time_n(iPoint);
          Density = nodes->GetDensity(iPoint);
          Cp = nodes->GetSpecificHeatCp(iPoint);
          V2U(Density, Cp, V_time_n, U_time_n);

          for (iVar = 0; iVar < nVar-!energy; iVar++)
            LinSysRes(iPoint,iVar) += U_time_n[iVar]*Residual_GCL;
        }
      }
    }

    /*--- Loop over all nodes (excluding halos) to compute the remainder
     of the dual time-stepping source term. ---*/

    SU2_OMP_FOR_STAT(omp_chunk_size)
    for (iPoint = 0; iPoint < nPointDomain; iPoint++) {

      /*--- Retrieve the solution at time levels n-1, n, and n+1. Note that
       we are currently iterating on U^n+1 and that U^n & U^n-1 are fixed,
       previous solutions that are stored in memory. These are actually
       the primitive values, but we will convert to conservatives. ---*/

      V_time_nM1 = nodes->GetSolution_time_n1(iPoint);
      V_time_n   = nodes->GetSolution_time_n(iPoint);
      V_time_nP1 = nodes->GetSolution(iPoint);

      /*--- Access the density and Cp at this node (constant for now). ---*/

      Density = nodes->GetDensity(iPoint);
      Cp = nodes->GetSpecificHeatCp(iPoint);

      /*--- Compute the conservative variable vector for all time levels. ---*/

      V2U(Density, Cp, V_time_nM1, U_time_nM1);
      V2U(Density, Cp, V_time_n, U_time_n);
      V2U(Density, Cp, V_time_nP1, U_time_nP1);

      /*--- CV volume at time n-1 and n+1. In the case of dynamically deforming
       grids, the volumes will change. On rigidly transforming grids, the
       volumes will remain constant. ---*/

      Volume_nM1 = geometry->nodes->GetVolume_nM1(iPoint);
      Volume_nP1 = geometry->nodes->GetVolume(iPoint);

      /*--- Compute the dual time-stepping source residual. Due to the
       introduction of the GCL term above, the remainder of the source residual
       due to the time discretization has a new form.---*/

      for (iVar = 0; iVar < nVar-!energy; iVar++) {
        if (first_order)
          LinSysRes(iPoint,iVar) += (U_time_nP1[iVar] - U_time_n[iVar])*(Volume_nP1/TimeStep);
        if (second_order)
          LinSysRes(iPoint,iVar) += (U_time_nP1[iVar] - U_time_n[iVar])*(3.0*Volume_nP1/(2.0*TimeStep))
                                     + (U_time_nM1[iVar] - U_time_n[iVar])*(Volume_nM1/(2.0*TimeStep));
      }

      /*--- Compute the Jacobian contribution due to the dual time source term. ---*/

      if (implicit) {
        su2double delta = (second_order? 1.5 : 1.0) * Volume_nP1 * Density / TimeStep;

        for (iDim = 0; iDim < nDim; iDim++)
          Jacobian.AddVal2Diag(iPoint, iDim+1, delta);

        if (energy) delta *= Cp;
        Jacobian.AddVal2Diag(iPoint, nDim+1, delta);
      }
    }
  }

}

void CIncEulerSolver::GetOutlet_Properties(CGeometry *geometry, CConfig *config, unsigned short iMesh, bool Output) {

  unsigned short iDim, iMarker;
  unsigned long iVertex, iPoint;
  su2double *V_outlet = nullptr, Velocity[3], MassFlow,
  Velocity2, Density, Area, AxiFactor;
  unsigned short iMarker_Outlet, nMarker_Outlet;
  string Inlet_TagBound, Outlet_TagBound;
  su2double Vector[MAXNDIM] = {0.0};

  bool axisymmetric = config->GetAxisymmetric();

  bool write_heads = ((((config->GetInnerIter() % (config->GetScreen_Wrt_Freq(2)*40)) == 0)
                       && (config->GetInnerIter()!= 0))
                      || (config->GetInnerIter() == 1));

  /*--- Get the number of outlet markers and check for any mass flow BCs. ---*/

  nMarker_Outlet = config->GetnMarker_Outlet();
  bool Evaluate_BC = false;
  for (iMarker_Outlet = 0; iMarker_Outlet < nMarker_Outlet; iMarker_Outlet++) {
    Outlet_TagBound = config->GetMarker_Outlet_TagBound(iMarker_Outlet);
    if (config->GetKind_Inc_Outlet(Outlet_TagBound) == MASS_FLOW_OUTLET)
      Evaluate_BC = true;
  }

  /*--- If we have a massflow outlet BC, then we need to compute and
   communicate the total massflow, density, and area through each outlet
   boundary, so that it can be used in the iterative procedure to update
   the back pressure until we converge to the desired mass flow. This
   routine is called only once per iteration as a preprocessing and the
   values for all outlets are stored and retrieved later in the BC_Outlet
   routines. ---*/

  if (Evaluate_BC) {

    su2double *Outlet_MassFlow = new su2double[config->GetnMarker_All()];
    su2double *Outlet_Density  = new su2double[config->GetnMarker_All()];
    su2double *Outlet_Area     = new su2double[config->GetnMarker_All()];

    /*--- Comute MassFlow, average temp, press, etc. ---*/

    for (iMarker = 0; iMarker < config->GetnMarker_All(); iMarker++) {

      Outlet_MassFlow[iMarker] = 0.0;
      Outlet_Density[iMarker]  = 0.0;
      Outlet_Area[iMarker]     = 0.0;

      if ((config->GetMarker_All_KindBC(iMarker) == OUTLET_FLOW) ) {

        for (iVertex = 0; iVertex < geometry->nVertex[iMarker]; iVertex++) {

          iPoint = geometry->vertex[iMarker][iVertex]->GetNode();

          if (geometry->nodes->GetDomain(iPoint)) {

            V_outlet = nodes->GetPrimitive(iPoint);

            geometry->vertex[iMarker][iVertex]->GetNormal(Vector);

            if (axisymmetric) {
              if (geometry->nodes->GetCoord(iPoint, 1) != 0.0)
                AxiFactor = 2.0*PI_NUMBER*geometry->nodes->GetCoord(iPoint, 1);
              else
                AxiFactor = 1.0;
            } else {
              AxiFactor = 1.0;
            }

            Density      = V_outlet[nDim+2];

            Velocity2 = 0.0; Area = 0.0; MassFlow = 0.0;

            for (iDim = 0; iDim < nDim; iDim++) {
              Area += (Vector[iDim] * AxiFactor) * (Vector[iDim] * AxiFactor);
              Velocity[iDim] = V_outlet[iDim+1];
              Velocity2 += Velocity[iDim] * Velocity[iDim];
              MassFlow += Vector[iDim] * AxiFactor * Density * Velocity[iDim];
            }
            Area = sqrt (Area);

            Outlet_MassFlow[iMarker] += MassFlow;
            Outlet_Density[iMarker]  += Density*Area;
            Outlet_Area[iMarker]     += Area;

          }
        }
      }
    }

    /*--- Copy to the appropriate structure ---*/

    su2double *Outlet_MassFlow_Local = new su2double[nMarker_Outlet];
    su2double *Outlet_Density_Local  = new su2double[nMarker_Outlet];
    su2double *Outlet_Area_Local     = new su2double[nMarker_Outlet];

    su2double *Outlet_MassFlow_Total = new su2double[nMarker_Outlet];
    su2double *Outlet_Density_Total  = new su2double[nMarker_Outlet];
    su2double *Outlet_Area_Total     = new su2double[nMarker_Outlet];

    for (iMarker_Outlet = 0; iMarker_Outlet < nMarker_Outlet; iMarker_Outlet++) {
      Outlet_MassFlow_Local[iMarker_Outlet] = 0.0;
      Outlet_Density_Local[iMarker_Outlet]  = 0.0;
      Outlet_Area_Local[iMarker_Outlet]     = 0.0;

      Outlet_MassFlow_Total[iMarker_Outlet] = 0.0;
      Outlet_Density_Total[iMarker_Outlet]  = 0.0;
      Outlet_Area_Total[iMarker_Outlet]     = 0.0;
    }

    /*--- Copy the values to the local array for MPI ---*/

    for (iMarker = 0; iMarker < config->GetnMarker_All(); iMarker++) {
      if ((config->GetMarker_All_KindBC(iMarker) == OUTLET_FLOW)) {
        for (iMarker_Outlet = 0; iMarker_Outlet < nMarker_Outlet; iMarker_Outlet++) {
          Outlet_TagBound = config->GetMarker_Outlet_TagBound(iMarker_Outlet);
          if (config->GetMarker_All_TagBound(iMarker) == Outlet_TagBound) {
            Outlet_MassFlow_Local[iMarker_Outlet] += Outlet_MassFlow[iMarker];
            Outlet_Density_Local[iMarker_Outlet]  += Outlet_Density[iMarker];
            Outlet_Area_Local[iMarker_Outlet]     += Outlet_Area[iMarker];
          }
        }
      }
    }

    /*--- All the ranks to compute the total value ---*/

    SU2_MPI::Allreduce(Outlet_MassFlow_Local, Outlet_MassFlow_Total, nMarker_Outlet, MPI_DOUBLE, MPI_SUM, SU2_MPI::GetComm());
    SU2_MPI::Allreduce(Outlet_Density_Local, Outlet_Density_Total, nMarker_Outlet, MPI_DOUBLE, MPI_SUM, SU2_MPI::GetComm());
    SU2_MPI::Allreduce(Outlet_Area_Local, Outlet_Area_Total, nMarker_Outlet, MPI_DOUBLE, MPI_SUM, SU2_MPI::GetComm());

    for (iMarker_Outlet = 0; iMarker_Outlet < nMarker_Outlet; iMarker_Outlet++) {
      if (Outlet_Area_Total[iMarker_Outlet] != 0.0) {
        Outlet_Density_Total[iMarker_Outlet] /= Outlet_Area_Total[iMarker_Outlet];
      }
      else {
        Outlet_Density_Total[iMarker_Outlet] = 0.0;
      }

      if (iMesh == MESH_0) {
        config->SetOutlet_MassFlow(iMarker_Outlet, Outlet_MassFlow_Total[iMarker_Outlet]);
        config->SetOutlet_Density(iMarker_Outlet, Outlet_Density_Total[iMarker_Outlet]);
        config->SetOutlet_Area(iMarker_Outlet, Outlet_Area_Total[iMarker_Outlet]);
      }
    }

    /*--- Screen output using the values already stored in the config container ---*/

    if ((rank == MASTER_NODE) && (iMesh == MESH_0) ) {

      cout.precision(5);
      cout.setf(ios::fixed, ios::floatfield);

      if (write_heads && Output && !config->GetDiscrete_Adjoint()) {
        cout << endl   << "---------------------------- Outlet properties --------------------------" << endl;
      }

      for (iMarker_Outlet = 0; iMarker_Outlet < nMarker_Outlet; iMarker_Outlet++) {
        Outlet_TagBound = config->GetMarker_Outlet_TagBound(iMarker_Outlet);
        if (write_heads && Output && !config->GetDiscrete_Adjoint()) {

          /*--- Geometry defintion ---*/

          cout <<"Outlet surface: " << Outlet_TagBound << "." << endl;

          if ((nDim ==3) || axisymmetric) {
            cout <<"Area (m^2): " << config->GetOutlet_Area(Outlet_TagBound) << endl;
          }
          if (nDim == 2) {
            cout <<"Length (m): " << config->GetOutlet_Area(Outlet_TagBound) << "." << endl;
          }

          cout << setprecision(5) << "Outlet Avg. Density (kg/m^3): " <<  config->GetOutlet_Density(Outlet_TagBound) * config->GetDensity_Ref() << endl;
          su2double Outlet_mDot = fabs(config->GetOutlet_MassFlow(Outlet_TagBound)) * config->GetDensity_Ref() * config->GetVelocity_Ref();
          cout << "Outlet mass flow (kg/s): "; cout << setprecision(5) << Outlet_mDot;

        }
      }

      if (write_heads && Output && !config->GetDiscrete_Adjoint()) {cout << endl;
        cout << "-------------------------------------------------------------------------" << endl << endl;
      }

      cout.unsetf(ios_base::floatfield);

    }

    delete [] Outlet_MassFlow_Local;
    delete [] Outlet_Density_Local;
    delete [] Outlet_Area_Local;

    delete [] Outlet_MassFlow_Total;
    delete [] Outlet_Density_Total;
    delete [] Outlet_Area_Total;

    delete [] Outlet_MassFlow;
    delete [] Outlet_Density;
    delete [] Outlet_Area;

  }

}

void CIncEulerSolver::PrintVerificationError(const CConfig *config) const {

  if ((rank != MASTER_NODE) || (MGLevel != MESH_0)) return;

  if (config && !config->GetDiscrete_Adjoint()) {

    cout.precision(6);
    cout.setf(ios::scientific, ios::floatfield);

    cout << endl   << "------------------------ Global Error Analysis --------------------------" << endl;

    cout << setw(20) << "RMS Error [P]: " << setw(12) << VerificationSolution->GetError_RMS(0) << "     | ";
    cout << setw(20) << "Max Error [P]: " << setw(12) << VerificationSolution->GetError_Max(0);
    cout << endl;

    cout << setw(20) << "RMS Error [U]: " << setw(12) << VerificationSolution->GetError_RMS(1) << "     | ";
    cout << setw(20) << "Max Error [U]: " << setw(12) << VerificationSolution->GetError_Max(1);
    cout << endl;

    cout << setw(20) << "RMS Error [V]: " << setw(12) << VerificationSolution->GetError_RMS(2) << "     | ";
    cout << setw(20) << "Max Error [V]: " << setw(12) << VerificationSolution->GetError_Max(2);
    cout << endl;

    if (nDim == 3) {
      cout << setw(20) << "RMS Error [W]: " << setw(12) << VerificationSolution->GetError_RMS(3) << "     | ";
      cout << setw(20) << "Max Error [W]: " << setw(12) << VerificationSolution->GetError_Max(3);
      cout << endl;
    }

    if (config->GetEnergy_Equation()) {
      cout << setw(20) << "RMS Error [T]: " << setw(12) << VerificationSolution->GetError_RMS(nDim+1) << "     | ";
      cout << setw(20) << "Max Error [T]: " << setw(12) << VerificationSolution->GetError_Max(nDim+1);
      cout << endl;
    }

    cout << "-------------------------------------------------------------------------" << endl << endl;
    cout.unsetf(ios_base::floatfield);
  }
}

void CIncEulerSolver::LoadRestart(CGeometry **geometry, CSolver ***solver, CConfig *config, int val_iter, bool val_update_geo) {

  /*--- Adjust the number of solution variables in the restart. We always
   carry a space in nVar for the energy equation in the solver, but we only
   write it to the restart if it is active. Therefore, we must reduce nVar
   here if energy is inactive so that the restart is read correctly. ---*/

  bool energy = config->GetEnergy_Equation();
  bool weakly_coupled_heat = config->GetWeakly_Coupled_Heat();

  unsigned short nVar_Restart = nVar;
  if (!(energy || weakly_coupled_heat)) nVar_Restart--;
  su2double Solution[MAXNVAR] = {0.0};
  Solution[nVar-1] = GetTemperature_Inf();

  LoadRestart_impl(geometry, solver, config, val_iter, val_update_geo, Solution, nVar_Restart);

}

void CIncEulerSolver::SetFreeStream_Solution(const CConfig *config){

  unsigned long iPoint;
  unsigned short iDim;

  SU2_OMP_FOR_STAT(omp_chunk_size)
  for (iPoint = 0; iPoint < nPoint; iPoint++){
    nodes->SetSolution(iPoint,0, Pressure_Inf);
    for (iDim = 0; iDim < nDim; iDim++){
      nodes->SetSolution(iPoint,iDim+1, Velocity_Inf[iDim]);
    }
    nodes->SetSolution(iPoint,nDim+1, Temperature_Inf);
  }
}<|MERGE_RESOLUTION|>--- conflicted
+++ resolved
@@ -1847,1578 +1847,6 @@
       for (jVar = 0; jVar < nVar; jVar ++ )
         Preconditioner[iVar][jVar] = delta*Preconditioner[iVar][jVar];
 
-<<<<<<< HEAD
-  }
-
-  /*--- Correct the sensor values across any periodic boundaries. ---*/
-
-  for (unsigned short iPeriodic = 1; iPeriodic <= config->GetnMarker_Periodic()/2; iPeriodic++) {
-    InitiatePeriodicComms(geometry, config, iPeriodic, PERIODIC_SENSOR);
-    CompletePeriodicComms(geometry, config, iPeriodic, PERIODIC_SENSOR);
-  }
-
-  /*--- Set pressure switch for each point ---*/
-
-  for (iPoint = 0; iPoint < nPointDomain; iPoint++)
-    nodes->SetSensor(iPoint,fabs(iPoint_UndLapl[iPoint]) / jPoint_UndLapl[iPoint]);
-
-  /*--- MPI parallelization ---*/
-
-  InitiateComms(geometry, config, SENSOR);
-  CompleteComms(geometry, config, SENSOR);
-
-}
-
-void CIncEulerSolver::Pressure_Forces(CGeometry *geometry, CConfig *config) {
-
-  unsigned long iVertex, iPoint;
-  unsigned short iDim, iMarker, Boundary, Monitoring, iMarker_Monitoring;
-  su2double Pressure = 0.0, *Normal = nullptr, MomentDist[3] = {0.0,0.0,0.0}, *Coord,
-  factor, RefVel2 = 0.0, RefDensity = 0.0, RefPressure,
-  Force[3] = {0.0,0.0,0.0};
-  su2double MomentX_Force[3] = {0.0,0.0,0.0}, MomentY_Force[3] = {0.0,0.0,0.0}, MomentZ_Force[3] = {0.0,0.0,0.0};
-  su2double AxiFactor;
-
-  bool axisymmetric = config->GetAxisymmetric();
-
-  string Marker_Tag, Monitoring_Tag;
-
-#ifdef HAVE_MPI
-  su2double MyAllBound_CD_Inv, MyAllBound_CL_Inv, MyAllBound_CSF_Inv, MyAllBound_CMx_Inv, MyAllBound_CMy_Inv, MyAllBound_CMz_Inv, MyAllBound_CoPx_Inv, MyAllBound_CoPy_Inv, MyAllBound_CoPz_Inv, MyAllBound_CFx_Inv, MyAllBound_CFy_Inv, MyAllBound_CFz_Inv, MyAllBound_CT_Inv, MyAllBound_CQ_Inv, *MySurface_CL_Inv = NULL, *MySurface_CD_Inv = NULL, *MySurface_CSF_Inv = NULL, *MySurface_CEff_Inv = NULL, *MySurface_CFx_Inv = NULL, *MySurface_CFy_Inv = NULL, *MySurface_CFz_Inv = NULL, *MySurface_CMx_Inv = NULL, *MySurface_CMy_Inv = NULL, *MySurface_CMz_Inv = NULL;
-#endif
-
-  su2double Alpha     = config->GetAoA()*PI_NUMBER/180.0;
-  su2double Beta      = config->GetAoS()*PI_NUMBER/180.0;
-  su2double RefArea   = config->GetRefArea();
-  su2double RefLength = config->GetRefLength();
-
-  su2double *Origin = nullptr;
-  if (config->GetnMarker_Monitoring() != 0){
-    Origin = config->GetRefOriginMoment(0);
-  }
-
-  /*--- Evaluate reference values for non-dimensionalization.
-   For dimensional or non-dim based on initial values, use
-   the far-field state (inf). For a custom non-dim based
-   on user-provided reference values, use the ref values
-   to compute the forces. ---*/
-
-  if ((config->GetRef_Inc_NonDim() == DIMENSIONAL) ||
-      (config->GetRef_Inc_NonDim() == INITIAL_VALUES)) {
-    RefDensity  = Density_Inf;
-    RefVel2 = 0.0;
-    for (iDim = 0; iDim < nDim; iDim++)
-      RefVel2  += Velocity_Inf[iDim]*Velocity_Inf[iDim];
-  }
-  else if (config->GetRef_Inc_NonDim() == REFERENCE_VALUES) {
-    RefDensity = config->GetInc_Density_Ref();
-    RefVel2    = config->GetInc_Velocity_Ref()*config->GetInc_Velocity_Ref();
-  }
-
-  /*--- Reference pressure is always the far-field value. ---*/
-
-  RefPressure = Pressure_Inf;
-
-  /*--- Compute factor for force coefficients. ---*/
-
-  factor = 1.0 / (0.5*RefDensity*RefArea*RefVel2);
-
-  /*-- Variables initialization ---*/
-
-  Total_CD   = 0.0; Total_CL  = 0.0; Total_CSF = 0.0; Total_CEff = 0.0;
-  Total_CMx  = 0.0; Total_CMy = 0.0; Total_CMz = 0.0;
-  Total_CoPx = 0.0; Total_CoPy = 0.0;  Total_CoPz = 0.0;
-  Total_CFx  = 0.0; Total_CFy = 0.0; Total_CFz = 0.0;
-  Total_CT   = 0.0; Total_CQ  = 0.0; Total_CMerit = 0.0;
-  Total_Heat = 0.0; Total_MaxHeat = 0.0;
-
-  AllBound_CD_Inv   = 0.0; AllBound_CL_Inv  = 0.0;  AllBound_CSF_Inv    = 0.0;
-  AllBound_CMx_Inv  = 0.0; AllBound_CMy_Inv = 0.0;  AllBound_CMz_Inv    = 0.0;
-  AllBound_CoPx_Inv = 0.0; AllBound_CoPy_Inv = 0.0; AllBound_CoPz_Inv = 0.0;
-  AllBound_CFx_Inv  = 0.0; AllBound_CFy_Inv = 0.0;  AllBound_CFz_Inv    = 0.0;
-  AllBound_CT_Inv   = 0.0; AllBound_CQ_Inv  = 0.0;  AllBound_CMerit_Inv = 0.0;
-  AllBound_CEff_Inv = 0.0;
-
-  for (iMarker_Monitoring = 0; iMarker_Monitoring < config->GetnMarker_Monitoring(); iMarker_Monitoring++) {
-    Surface_CL_Inv[iMarker_Monitoring]  = 0.0; Surface_CD_Inv[iMarker_Monitoring]   = 0.0;
-    Surface_CSF_Inv[iMarker_Monitoring] = 0.0; Surface_CEff_Inv[iMarker_Monitoring] = 0.0;
-    Surface_CFx_Inv[iMarker_Monitoring] = 0.0; Surface_CFy_Inv[iMarker_Monitoring]  = 0.0;
-    Surface_CFz_Inv[iMarker_Monitoring] = 0.0; Surface_CMx_Inv[iMarker_Monitoring]  = 0.0;
-    Surface_CMy_Inv[iMarker_Monitoring] = 0.0; Surface_CMz_Inv[iMarker_Monitoring]  = 0.0;
-
-    Surface_CL[iMarker_Monitoring]  = 0.0; Surface_CD[iMarker_Monitoring]   = 0.0;
-    Surface_CSF[iMarker_Monitoring] = 0.0; Surface_CEff[iMarker_Monitoring] = 0.0;
-    Surface_CFx[iMarker_Monitoring] = 0.0; Surface_CFy[iMarker_Monitoring]  = 0.0;
-    Surface_CFz[iMarker_Monitoring] = 0.0; Surface_CMx[iMarker_Monitoring]  = 0.0;
-    Surface_CMy[iMarker_Monitoring] = 0.0; Surface_CMz[iMarker_Monitoring]  = 0.0;
-  }
-
-  /*--- Loop over the Euler and Navier-Stokes markers ---*/
-
-  for (iMarker = 0; iMarker < nMarker; iMarker++) {
-
-    Boundary   = config->GetMarker_All_KindBC(iMarker);
-    Monitoring = config->GetMarker_All_Monitoring(iMarker);
-
-    /*--- Obtain the origin for the moment computation for a particular marker ---*/
-
-    if (Monitoring == YES) {
-      for (iMarker_Monitoring = 0; iMarker_Monitoring < config->GetnMarker_Monitoring(); iMarker_Monitoring++) {
-        Monitoring_Tag = config->GetMarker_Monitoring_TagBound(iMarker_Monitoring);
-        Marker_Tag = config->GetMarker_All_TagBound(iMarker);
-        if (Marker_Tag == Monitoring_Tag)
-          Origin = config->GetRefOriginMoment(iMarker_Monitoring);
-      }
-    }
-
-    if ((Boundary == EULER_WALL) || (Boundary == HEAT_FLUX) ||
-        (Boundary == ISOTHERMAL) || (Boundary == NEARFIELD_BOUNDARY) ||
-        (Boundary == CHT_WALL_INTERFACE) ||
-        (Boundary == INLET_FLOW) || (Boundary == OUTLET_FLOW) ||
-        (Boundary == ACTDISK_INLET) || (Boundary == ACTDISK_OUTLET)||
-        (Boundary == ENGINE_INFLOW) || (Boundary == ENGINE_EXHAUST)) {
-
-      /*--- Forces initialization at each Marker ---*/
-
-      CD_Inv[iMarker]   = 0.0; CL_Inv[iMarker]  = 0.0;  CSF_Inv[iMarker]    = 0.0;
-      CMx_Inv[iMarker]  = 0.0; CMy_Inv[iMarker] = 0.0;  CMz_Inv[iMarker]    = 0.0;
-      CoPx_Inv[iMarker] = 0.0; CoPy_Inv[iMarker] = 0.0; CoPz_Inv[iMarker] = 0.0;
-      CFx_Inv[iMarker]  = 0.0; CFy_Inv[iMarker] = 0.0;  CFz_Inv[iMarker]    = 0.0;
-      CT_Inv[iMarker]   = 0.0; CQ_Inv[iMarker]  = 0.0;  CMerit_Inv[iMarker] = 0.0;
-      CEff_Inv[iMarker] = 0.0;
-
-      for (iDim = 0; iDim < nDim; iDim++) ForceInviscid[iDim] = 0.0;
-      MomentInviscid[0] = 0.0; MomentInviscid[1] = 0.0; MomentInviscid[2] = 0.0;
-      MomentX_Force[0] = 0.0; MomentX_Force[1] = 0.0; MomentX_Force[2] = 0.0;
-      MomentY_Force[0] = 0.0; MomentY_Force[1] = 0.0; MomentY_Force[2] = 0.0;
-      MomentZ_Force[0] = 0.0; MomentZ_Force[1] = 0.0; MomentZ_Force[2] = 0.0;
-
-      /*--- Loop over the vertices to compute the forces ---*/
-
-      for (iVertex = 0; iVertex < geometry->GetnVertex(iMarker); iVertex++) {
-
-        iPoint = geometry->vertex[iMarker][iVertex]->GetNode();
-
-        Pressure = nodes->GetPressure(iPoint);
-
-        CPressure[iMarker][iVertex] = (Pressure - RefPressure)*factor*RefArea;
-
-        /*--- Note that the pressure coefficient is computed at the
-         halo cells (for visualization purposes), but not the forces ---*/
-
-        if ( (geometry->nodes->GetDomain(iPoint)) && (Monitoring == YES) ) {
-
-          Normal = geometry->vertex[iMarker][iVertex]->GetNormal();
-          Coord = geometry->nodes->GetCoord(iPoint);
-
-          for (iDim = 0; iDim < nDim; iDim++) {
-            MomentDist[iDim] = Coord[iDim] - Origin[iDim];
-          }
-
-          /*--- Axisymmetric simulations ---*/
-
-          if (axisymmetric) AxiFactor = 2.0*PI_NUMBER*geometry->nodes->GetCoord(iPoint, 1);
-          else AxiFactor = 1.0;
-
-          /*--- Force computation, note the minus sign due to the
-           orientation of the normal (outward) ---*/
-
-          for (iDim = 0; iDim < nDim; iDim++) {
-            Force[iDim] = -(Pressure - Pressure_Inf) * Normal[iDim] * factor * AxiFactor;
-            ForceInviscid[iDim] += Force[iDim];
-          }
-
-          /*--- Moment with respect to the reference axis ---*/
-
-          if (nDim == 3) {
-            MomentInviscid[0] += (Force[2]*MomentDist[1]-Force[1]*MomentDist[2])/RefLength;
-            MomentX_Force[1]  += (-Force[1]*Coord[2]);
-            MomentX_Force[2]  += (Force[2]*Coord[1]);
-
-            MomentInviscid[1] += (Force[0]*MomentDist[2]-Force[2]*MomentDist[0])/RefLength;
-            MomentY_Force[2]  += (-Force[2]*Coord[0]);
-            MomentY_Force[0]  += (Force[0]*Coord[2]);
-          }
-          MomentInviscid[2] += (Force[1]*MomentDist[0]-Force[0]*MomentDist[1])/RefLength;
-          MomentZ_Force[0]  += (-Force[0]*Coord[1]);
-          MomentZ_Force[1]  += (Force[1]*Coord[0]);
-        }
-
-      }
-
-      /*--- Project forces and store the non-dimensional coefficients ---*/
-
-      if (Monitoring == YES) {
-
-        if (Boundary != NEARFIELD_BOUNDARY) {
-          if (nDim == 2) {
-            CD_Inv[iMarker]  =  ForceInviscid[0]*cos(Alpha) + ForceInviscid[1]*sin(Alpha);
-            CL_Inv[iMarker]  = -ForceInviscid[0]*sin(Alpha) + ForceInviscid[1]*cos(Alpha);
-            CEff_Inv[iMarker]   = CL_Inv[iMarker] / (CD_Inv[iMarker]+EPS);
-            CMz_Inv[iMarker]    = MomentInviscid[2];
-            CoPx_Inv[iMarker]   = MomentZ_Force[1];
-            CoPy_Inv[iMarker]   = -MomentZ_Force[0];
-            CFx_Inv[iMarker]    = ForceInviscid[0];
-            CFy_Inv[iMarker]    = ForceInviscid[1];
-            CT_Inv[iMarker]     = -CFx_Inv[iMarker];
-            CQ_Inv[iMarker]     = -CMz_Inv[iMarker];
-            CMerit_Inv[iMarker] = CT_Inv[iMarker] / (CQ_Inv[iMarker] + EPS);
-          }
-          if (nDim == 3) {
-            CD_Inv[iMarker]      =  ForceInviscid[0]*cos(Alpha)*cos(Beta) + ForceInviscid[1]*sin(Beta) + ForceInviscid[2]*sin(Alpha)*cos(Beta);
-            CL_Inv[iMarker]      = -ForceInviscid[0]*sin(Alpha) + ForceInviscid[2]*cos(Alpha);
-            CSF_Inv[iMarker] = -ForceInviscid[0]*sin(Beta)*cos(Alpha) + ForceInviscid[1]*cos(Beta) - ForceInviscid[2]*sin(Beta)*sin(Alpha);
-            CEff_Inv[iMarker]       = CL_Inv[iMarker] / (CD_Inv[iMarker] + EPS);
-            CMx_Inv[iMarker]        = MomentInviscid[0];
-            CMy_Inv[iMarker]        = MomentInviscid[1];
-            CMz_Inv[iMarker]        = MomentInviscid[2];
-            CoPx_Inv[iMarker]    = -MomentY_Force[0];
-            CoPz_Inv[iMarker]    = MomentY_Force[2];
-            CFx_Inv[iMarker]        = ForceInviscid[0];
-            CFy_Inv[iMarker]        = ForceInviscid[1];
-            CFz_Inv[iMarker]        = ForceInviscid[2];
-            CT_Inv[iMarker]         = -CFz_Inv[iMarker];
-            CQ_Inv[iMarker]         = -CMz_Inv[iMarker];
-            CMerit_Inv[iMarker]     = CT_Inv[iMarker] / (CQ_Inv[iMarker] + EPS);
-          }
-
-          AllBound_CD_Inv     += CD_Inv[iMarker];
-          AllBound_CL_Inv     += CL_Inv[iMarker];
-          AllBound_CSF_Inv    += CSF_Inv[iMarker];
-          AllBound_CEff_Inv    = AllBound_CL_Inv / (AllBound_CD_Inv + EPS);
-          AllBound_CMx_Inv    += CMx_Inv[iMarker];
-          AllBound_CMy_Inv    += CMy_Inv[iMarker];
-          AllBound_CMz_Inv    += CMz_Inv[iMarker];
-          AllBound_CoPx_Inv   += CoPx_Inv[iMarker];
-          AllBound_CoPy_Inv   += CoPy_Inv[iMarker];
-          AllBound_CoPz_Inv   += CoPz_Inv[iMarker];
-          AllBound_CFx_Inv    += CFx_Inv[iMarker];
-          AllBound_CFy_Inv    += CFy_Inv[iMarker];
-          AllBound_CFz_Inv    += CFz_Inv[iMarker];
-          AllBound_CT_Inv     += CT_Inv[iMarker];
-          AllBound_CQ_Inv     += CQ_Inv[iMarker];
-          AllBound_CMerit_Inv  = AllBound_CT_Inv / (AllBound_CQ_Inv + EPS);
-
-          /*--- Compute the coefficients per surface ---*/
-
-          for (iMarker_Monitoring = 0; iMarker_Monitoring < config->GetnMarker_Monitoring(); iMarker_Monitoring++) {
-            Monitoring_Tag = config->GetMarker_Monitoring_TagBound(iMarker_Monitoring);
-            Marker_Tag = config->GetMarker_All_TagBound(iMarker);
-            if (Marker_Tag == Monitoring_Tag) {
-              Surface_CL_Inv[iMarker_Monitoring]   += CL_Inv[iMarker];
-              Surface_CD_Inv[iMarker_Monitoring]   += CD_Inv[iMarker];
-              Surface_CSF_Inv[iMarker_Monitoring]  += CSF_Inv[iMarker];
-              Surface_CEff_Inv[iMarker_Monitoring]  = CL_Inv[iMarker] / (CD_Inv[iMarker] + EPS);
-              Surface_CFx_Inv[iMarker_Monitoring]  += CFx_Inv[iMarker];
-              Surface_CFy_Inv[iMarker_Monitoring]  += CFy_Inv[iMarker];
-              Surface_CFz_Inv[iMarker_Monitoring]  += CFz_Inv[iMarker];
-              Surface_CMx_Inv[iMarker_Monitoring]  += CMx_Inv[iMarker];
-              Surface_CMy_Inv[iMarker_Monitoring]  += CMy_Inv[iMarker];
-              Surface_CMz_Inv[iMarker_Monitoring]  += CMz_Inv[iMarker];
-            }
-          }
-
-        }
-
-      }
-
-    }
-  }
-
-#ifdef HAVE_MPI
-
-  /*--- Add AllBound information using all the nodes ---*/
-
-  MyAllBound_CD_Inv        = AllBound_CD_Inv;        AllBound_CD_Inv = 0.0;
-  MyAllBound_CL_Inv        = AllBound_CL_Inv;        AllBound_CL_Inv = 0.0;
-  MyAllBound_CSF_Inv   = AllBound_CSF_Inv;   AllBound_CSF_Inv = 0.0;
-  AllBound_CEff_Inv = 0.0;
-  MyAllBound_CMx_Inv          = AllBound_CMx_Inv;          AllBound_CMx_Inv = 0.0;
-  MyAllBound_CMy_Inv          = AllBound_CMy_Inv;          AllBound_CMy_Inv = 0.0;
-  MyAllBound_CMz_Inv          = AllBound_CMz_Inv;          AllBound_CMz_Inv = 0.0;
-  MyAllBound_CoPx_Inv          = AllBound_CoPx_Inv;          AllBound_CoPx_Inv = 0.0;
-  MyAllBound_CoPy_Inv          = AllBound_CoPy_Inv;          AllBound_CoPy_Inv = 0.0;
-  MyAllBound_CoPz_Inv          = AllBound_CoPz_Inv;          AllBound_CoPz_Inv = 0.0;
-  MyAllBound_CFx_Inv          = AllBound_CFx_Inv;          AllBound_CFx_Inv = 0.0;
-  MyAllBound_CFy_Inv          = AllBound_CFy_Inv;          AllBound_CFy_Inv = 0.0;
-  MyAllBound_CFz_Inv          = AllBound_CFz_Inv;          AllBound_CFz_Inv = 0.0;
-  MyAllBound_CT_Inv           = AllBound_CT_Inv;           AllBound_CT_Inv = 0.0;
-  MyAllBound_CQ_Inv           = AllBound_CQ_Inv;           AllBound_CQ_Inv = 0.0;
-  AllBound_CMerit_Inv = 0.0;
-
-  if (config->GetComm_Level() == COMM_FULL) {
-    SU2_MPI::Allreduce(&MyAllBound_CD_Inv, &AllBound_CD_Inv, 1, MPI_DOUBLE, MPI_SUM, MPI_COMM_WORLD);
-    SU2_MPI::Allreduce(&MyAllBound_CL_Inv, &AllBound_CL_Inv, 1, MPI_DOUBLE, MPI_SUM, MPI_COMM_WORLD);
-    SU2_MPI::Allreduce(&MyAllBound_CSF_Inv, &AllBound_CSF_Inv, 1, MPI_DOUBLE, MPI_SUM, MPI_COMM_WORLD);
-    AllBound_CEff_Inv = AllBound_CL_Inv / (AllBound_CD_Inv + EPS);
-    SU2_MPI::Allreduce(&MyAllBound_CMx_Inv, &AllBound_CMx_Inv, 1, MPI_DOUBLE, MPI_SUM, MPI_COMM_WORLD);
-    SU2_MPI::Allreduce(&MyAllBound_CMy_Inv, &AllBound_CMy_Inv, 1, MPI_DOUBLE, MPI_SUM, MPI_COMM_WORLD);
-    SU2_MPI::Allreduce(&MyAllBound_CMz_Inv, &AllBound_CMz_Inv, 1, MPI_DOUBLE, MPI_SUM, MPI_COMM_WORLD);
-    SU2_MPI::Allreduce(&MyAllBound_CoPx_Inv, &AllBound_CoPx_Inv, 1, MPI_DOUBLE, MPI_SUM, MPI_COMM_WORLD);
-    SU2_MPI::Allreduce(&MyAllBound_CoPy_Inv, &AllBound_CoPy_Inv, 1, MPI_DOUBLE, MPI_SUM, MPI_COMM_WORLD);
-    SU2_MPI::Allreduce(&MyAllBound_CoPz_Inv, &AllBound_CoPz_Inv, 1, MPI_DOUBLE, MPI_SUM, MPI_COMM_WORLD);
-    SU2_MPI::Allreduce(&MyAllBound_CFx_Inv, &AllBound_CFx_Inv, 1, MPI_DOUBLE, MPI_SUM, MPI_COMM_WORLD);
-    SU2_MPI::Allreduce(&MyAllBound_CFy_Inv, &AllBound_CFy_Inv, 1, MPI_DOUBLE, MPI_SUM, MPI_COMM_WORLD);
-    SU2_MPI::Allreduce(&MyAllBound_CFz_Inv, &AllBound_CFz_Inv, 1, MPI_DOUBLE, MPI_SUM, MPI_COMM_WORLD);
-    SU2_MPI::Allreduce(&MyAllBound_CT_Inv, &AllBound_CT_Inv, 1, MPI_DOUBLE, MPI_SUM, MPI_COMM_WORLD);
-    SU2_MPI::Allreduce(&MyAllBound_CQ_Inv, &AllBound_CQ_Inv, 1, MPI_DOUBLE, MPI_SUM, MPI_COMM_WORLD);
-    AllBound_CMerit_Inv = AllBound_CT_Inv / (AllBound_CQ_Inv + EPS);
-  }
-
-  /*--- Add the forces on the surfaces using all the nodes ---*/
-
-  MySurface_CL_Inv      = new su2double[config->GetnMarker_Monitoring()];
-  MySurface_CD_Inv      = new su2double[config->GetnMarker_Monitoring()];
-  MySurface_CSF_Inv = new su2double[config->GetnMarker_Monitoring()];
-  MySurface_CEff_Inv       = new su2double[config->GetnMarker_Monitoring()];
-  MySurface_CFx_Inv        = new su2double[config->GetnMarker_Monitoring()];
-  MySurface_CFy_Inv        = new su2double[config->GetnMarker_Monitoring()];
-  MySurface_CFz_Inv        = new su2double[config->GetnMarker_Monitoring()];
-  MySurface_CMx_Inv        = new su2double[config->GetnMarker_Monitoring()];
-  MySurface_CMy_Inv        = new su2double[config->GetnMarker_Monitoring()];
-  MySurface_CMz_Inv        = new su2double[config->GetnMarker_Monitoring()];
-
-  for (iMarker_Monitoring = 0; iMarker_Monitoring < config->GetnMarker_Monitoring(); iMarker_Monitoring++) {
-    MySurface_CL_Inv[iMarker_Monitoring]      = Surface_CL_Inv[iMarker_Monitoring];
-    MySurface_CD_Inv[iMarker_Monitoring]      = Surface_CD_Inv[iMarker_Monitoring];
-    MySurface_CSF_Inv[iMarker_Monitoring] = Surface_CSF_Inv[iMarker_Monitoring];
-    MySurface_CEff_Inv[iMarker_Monitoring]       = Surface_CEff_Inv[iMarker_Monitoring];
-    MySurface_CFx_Inv[iMarker_Monitoring]        = Surface_CFx_Inv[iMarker_Monitoring];
-    MySurface_CFy_Inv[iMarker_Monitoring]        = Surface_CFy_Inv[iMarker_Monitoring];
-    MySurface_CFz_Inv[iMarker_Monitoring]        = Surface_CFz_Inv[iMarker_Monitoring];
-    MySurface_CMx_Inv[iMarker_Monitoring]        = Surface_CMx_Inv[iMarker_Monitoring];
-    MySurface_CMy_Inv[iMarker_Monitoring]        = Surface_CMy_Inv[iMarker_Monitoring];
-    MySurface_CMz_Inv[iMarker_Monitoring]        = Surface_CMz_Inv[iMarker_Monitoring];
-
-    Surface_CL_Inv[iMarker_Monitoring]      = 0.0;
-    Surface_CD_Inv[iMarker_Monitoring]      = 0.0;
-    Surface_CSF_Inv[iMarker_Monitoring] = 0.0;
-    Surface_CEff_Inv[iMarker_Monitoring]       = 0.0;
-    Surface_CFx_Inv[iMarker_Monitoring]        = 0.0;
-    Surface_CFy_Inv[iMarker_Monitoring]        = 0.0;
-    Surface_CFz_Inv[iMarker_Monitoring]        = 0.0;
-    Surface_CMx_Inv[iMarker_Monitoring]        = 0.0;
-    Surface_CMy_Inv[iMarker_Monitoring]        = 0.0;
-    Surface_CMz_Inv[iMarker_Monitoring]        = 0.0;
-  }
-
-  if (config->GetComm_Level() == COMM_FULL) {
-    SU2_MPI::Allreduce(MySurface_CL_Inv, Surface_CL_Inv, config->GetnMarker_Monitoring(), MPI_DOUBLE, MPI_SUM, MPI_COMM_WORLD);
-    SU2_MPI::Allreduce(MySurface_CD_Inv, Surface_CD_Inv, config->GetnMarker_Monitoring(), MPI_DOUBLE, MPI_SUM, MPI_COMM_WORLD);
-    SU2_MPI::Allreduce(MySurface_CSF_Inv, Surface_CSF_Inv, config->GetnMarker_Monitoring(), MPI_DOUBLE, MPI_SUM, MPI_COMM_WORLD);
-    for (iMarker_Monitoring = 0; iMarker_Monitoring < config->GetnMarker_Monitoring(); iMarker_Monitoring++)
-      Surface_CEff_Inv[iMarker_Monitoring] = Surface_CL_Inv[iMarker_Monitoring] / (Surface_CD_Inv[iMarker_Monitoring] + EPS);
-    SU2_MPI::Allreduce(MySurface_CFx_Inv, Surface_CFx_Inv, config->GetnMarker_Monitoring(), MPI_DOUBLE, MPI_SUM, MPI_COMM_WORLD);
-    SU2_MPI::Allreduce(MySurface_CFy_Inv, Surface_CFy_Inv, config->GetnMarker_Monitoring(), MPI_DOUBLE, MPI_SUM, MPI_COMM_WORLD);
-    SU2_MPI::Allreduce(MySurface_CFz_Inv, Surface_CFz_Inv, config->GetnMarker_Monitoring(), MPI_DOUBLE, MPI_SUM, MPI_COMM_WORLD);
-    SU2_MPI::Allreduce(MySurface_CMx_Inv, Surface_CMx_Inv, config->GetnMarker_Monitoring(), MPI_DOUBLE, MPI_SUM, MPI_COMM_WORLD);
-    SU2_MPI::Allreduce(MySurface_CMy_Inv, Surface_CMy_Inv, config->GetnMarker_Monitoring(), MPI_DOUBLE, MPI_SUM, MPI_COMM_WORLD);
-    SU2_MPI::Allreduce(MySurface_CMz_Inv, Surface_CMz_Inv, config->GetnMarker_Monitoring(), MPI_DOUBLE, MPI_SUM, MPI_COMM_WORLD);
-  }
-
-  delete [] MySurface_CL_Inv; delete [] MySurface_CD_Inv; delete [] MySurface_CSF_Inv;
-  delete [] MySurface_CEff_Inv;  delete [] MySurface_CFx_Inv;   delete [] MySurface_CFy_Inv;
-  delete [] MySurface_CFz_Inv;   delete [] MySurface_CMx_Inv;   delete [] MySurface_CMy_Inv;
-  delete [] MySurface_CMz_Inv;
-
-#endif
-
-  /*--- Update the total coefficients (note that all the nodes have the same value) ---*/
-
-  Total_CD            = AllBound_CD_Inv;
-  Total_CL            = AllBound_CL_Inv;
-  Total_CSF           = AllBound_CSF_Inv;
-  Total_CEff          = Total_CL / (Total_CD + EPS);
-  Total_CMx           = AllBound_CMx_Inv;
-  Total_CMy           = AllBound_CMy_Inv;
-  Total_CMz           = AllBound_CMz_Inv;
-  Total_CoPx          = AllBound_CoPx_Inv;
-  Total_CoPy          = AllBound_CoPy_Inv;
-  Total_CoPz          = AllBound_CoPz_Inv;
-  Total_CFx           = AllBound_CFx_Inv;
-  Total_CFy           = AllBound_CFy_Inv;
-  Total_CFz           = AllBound_CFz_Inv;
-  Total_CT            = AllBound_CT_Inv;
-  Total_CQ            = AllBound_CQ_Inv;
-  Total_CMerit        = Total_CT / (Total_CQ + EPS);
-
-  /*--- Update the total coefficients per surface (note that all the nodes have the same value)---*/
-
-  for (iMarker_Monitoring = 0; iMarker_Monitoring < config->GetnMarker_Monitoring(); iMarker_Monitoring++) {
-    Surface_CL[iMarker_Monitoring]      = Surface_CL_Inv[iMarker_Monitoring];
-    Surface_CD[iMarker_Monitoring]      = Surface_CD_Inv[iMarker_Monitoring];
-    Surface_CSF[iMarker_Monitoring] = Surface_CSF_Inv[iMarker_Monitoring];
-    Surface_CEff[iMarker_Monitoring]       = Surface_CL_Inv[iMarker_Monitoring] / (Surface_CD_Inv[iMarker_Monitoring] + EPS);
-    Surface_CFx[iMarker_Monitoring]        = Surface_CFx_Inv[iMarker_Monitoring];
-    Surface_CFy[iMarker_Monitoring]        = Surface_CFy_Inv[iMarker_Monitoring];
-    Surface_CFz[iMarker_Monitoring]        = Surface_CFz_Inv[iMarker_Monitoring];
-    Surface_CMx[iMarker_Monitoring]        = Surface_CMx_Inv[iMarker_Monitoring];
-    Surface_CMy[iMarker_Monitoring]        = Surface_CMy_Inv[iMarker_Monitoring];
-    Surface_CMz[iMarker_Monitoring]        = Surface_CMz_Inv[iMarker_Monitoring];
-  }
-
-}
-
-void CIncEulerSolver::Momentum_Forces(CGeometry *geometry, CConfig *config) {
-
-  unsigned long iVertex, iPoint;
-  unsigned short iDim, iMarker, Boundary, Monitoring, iMarker_Monitoring;
-  su2double *Normal = nullptr, MomentDist[3] = {0.0,0.0,0.0}, *Coord, Area,
-  factor, RefVel2 = 0.0, RefDensity = 0.0,
-  Force[3] = {0.0,0.0,0.0}, Velocity[3], MassFlow, Density;
-  string Marker_Tag, Monitoring_Tag;
-  su2double MomentX_Force[3] = {0.0,0.0,0.0}, MomentY_Force[3] = {0.0,0.0,0.0}, MomentZ_Force[3] = {0.0,0.0,0.0};
-  su2double AxiFactor;
-
-#ifdef HAVE_MPI
-  su2double MyAllBound_CD_Mnt, MyAllBound_CL_Mnt, MyAllBound_CSF_Mnt,
-  MyAllBound_CMx_Mnt, MyAllBound_CMy_Mnt, MyAllBound_CMz_Mnt,
-  MyAllBound_CoPx_Mnt, MyAllBound_CoPy_Mnt, MyAllBound_CoPz_Mnt,
-  MyAllBound_CFx_Mnt, MyAllBound_CFy_Mnt, MyAllBound_CFz_Mnt, MyAllBound_CT_Mnt,
-  MyAllBound_CQ_Mnt,
-  *MySurface_CL_Mnt = NULL, *MySurface_CD_Mnt = NULL, *MySurface_CSF_Mnt = NULL,
-  *MySurface_CEff_Mnt = NULL, *MySurface_CFx_Mnt = NULL, *MySurface_CFy_Mnt = NULL,
-  *MySurface_CFz_Mnt = NULL,
-  *MySurface_CMx_Mnt = NULL, *MySurface_CMy_Mnt = NULL,  *MySurface_CMz_Mnt = NULL;
-#endif
-
-  su2double Alpha     = config->GetAoA()*PI_NUMBER/180.0;
-  su2double Beta      = config->GetAoS()*PI_NUMBER/180.0;
-  su2double RefArea   = config->GetRefArea();
-  su2double RefLength = config->GetRefLength();
-  su2double *Origin = nullptr;
-  if (config->GetnMarker_Monitoring() != 0){
-    Origin = config->GetRefOriginMoment(0);
-  }
-  bool axisymmetric          = config->GetAxisymmetric();
-
-  /*--- Evaluate reference values for non-dimensionalization.
-   For dimensional or non-dim based on initial values, use
-   the far-field state (inf). For a custom non-dim based
-   on user-provided reference values, use the ref values
-   to compute the forces. ---*/
-
-  if ((config->GetRef_Inc_NonDim() == DIMENSIONAL) ||
-      (config->GetRef_Inc_NonDim() == INITIAL_VALUES)) {
-    RefDensity  = Density_Inf;
-    RefVel2 = 0.0;
-    for (iDim = 0; iDim < nDim; iDim++)
-      RefVel2  += Velocity_Inf[iDim]*Velocity_Inf[iDim];
-  }
-  else if (config->GetRef_Inc_NonDim() == REFERENCE_VALUES) {
-    RefDensity = config->GetInc_Density_Ref();
-    RefVel2    = config->GetInc_Velocity_Ref()*config->GetInc_Velocity_Ref();
-  }
-
-  /*--- Compute factor for force coefficients. ---*/
-
-  factor = 1.0 / (0.5*RefDensity*RefArea*RefVel2);
-
-  /*-- Variables initialization ---*/
-
-  AllBound_CD_Mnt = 0.0;        AllBound_CL_Mnt = 0.0; AllBound_CSF_Mnt = 0.0;
-  AllBound_CMx_Mnt = 0.0;          AllBound_CMy_Mnt = 0.0;   AllBound_CMz_Mnt = 0.0;
-  AllBound_CoPx_Mnt = 0.0;          AllBound_CoPy_Mnt = 0.0;   AllBound_CoPz_Mnt = 0.0;
-  AllBound_CFx_Mnt = 0.0;          AllBound_CFy_Mnt = 0.0;   AllBound_CFz_Mnt = 0.0;
-  AllBound_CT_Mnt = 0.0;           AllBound_CQ_Mnt = 0.0;    AllBound_CMerit_Mnt = 0.0;
-  AllBound_CEff_Mnt = 0.0;
-
-  for (iMarker_Monitoring = 0; iMarker_Monitoring < config->GetnMarker_Monitoring(); iMarker_Monitoring++) {
-    Surface_CL_Mnt[iMarker_Monitoring]      = 0.0; Surface_CD_Mnt[iMarker_Monitoring]      = 0.0;
-    Surface_CSF_Mnt[iMarker_Monitoring] = 0.0; Surface_CEff_Mnt[iMarker_Monitoring]       = 0.0;
-    Surface_CFx_Mnt[iMarker_Monitoring]        = 0.0; Surface_CFy_Mnt[iMarker_Monitoring]        = 0.0;
-    Surface_CFz_Mnt[iMarker_Monitoring]        = 0.0;
-    Surface_CMx_Mnt[iMarker_Monitoring]        = 0.0; Surface_CMy_Mnt[iMarker_Monitoring]        = 0.0; Surface_CMz_Mnt[iMarker_Monitoring]        = 0.0;
-  }
-
-  /*--- Loop over the Inlet / Outlet Markers  ---*/
-
-  for (iMarker = 0; iMarker < nMarker; iMarker++) {
-
-    Boundary   = config->GetMarker_All_KindBC(iMarker);
-    Monitoring = config->GetMarker_All_Monitoring(iMarker);
-
-    /*--- Obtain the origin for the moment computation for a particular marker ---*/
-
-    if (Monitoring == YES) {
-      for (iMarker_Monitoring = 0; iMarker_Monitoring < config->GetnMarker_Monitoring(); iMarker_Monitoring++) {
-        Monitoring_Tag = config->GetMarker_Monitoring_TagBound(iMarker_Monitoring);
-        Marker_Tag = config->GetMarker_All_TagBound(iMarker);
-        if (Marker_Tag == Monitoring_Tag)
-          Origin = config->GetRefOriginMoment(iMarker_Monitoring);
-      }
-    }
-
-    if ((Boundary == INLET_FLOW) || (Boundary == OUTLET_FLOW) ||
-        (Boundary == ACTDISK_INLET) || (Boundary == ACTDISK_OUTLET)||
-        (Boundary == ENGINE_INFLOW) || (Boundary == ENGINE_EXHAUST)) {
-
-      /*--- Forces initialization at each Marker ---*/
-
-      CD_Mnt[iMarker] = 0.0;        CL_Mnt[iMarker] = 0.0; CSF_Mnt[iMarker] = 0.0;
-      CMx_Mnt[iMarker] = 0.0;          CMy_Mnt[iMarker] = 0.0;   CMz_Mnt[iMarker] = 0.0;
-      CFx_Mnt[iMarker] = 0.0;          CFy_Mnt[iMarker] = 0.0;   CFz_Mnt[iMarker] = 0.0;
-      CoPx_Mnt[iMarker] = 0.0;         CoPy_Mnt[iMarker] = 0.0;  CoPz_Mnt[iMarker] = 0.0;
-      CT_Mnt[iMarker] = 0.0;           CQ_Mnt[iMarker] = 0.0;    CMerit_Mnt[iMarker] = 0.0;
-      CEff_Mnt[iMarker] = 0.0;
-
-      for (iDim = 0; iDim < nDim; iDim++) ForceMomentum[iDim] = 0.0;
-      MomentMomentum[0] = 0.0; MomentMomentum[1] = 0.0; MomentMomentum[2] = 0.0;
-      MomentX_Force[0] = 0.0; MomentX_Force[1] = 0.0; MomentX_Force[2] = 0.0;
-      MomentY_Force[0] = 0.0; MomentY_Force[1] = 0.0; MomentY_Force[2] = 0.0;
-      MomentZ_Force[0] = 0.0; MomentZ_Force[1] = 0.0; MomentZ_Force[2] = 0.0;
-
-      /*--- Loop over the vertices to compute the forces ---*/
-
-      for (iVertex = 0; iVertex < geometry->GetnVertex(iMarker); iVertex++) {
-
-        iPoint = geometry->vertex[iMarker][iVertex]->GetNode();
-
-        /*--- Note that the pressure coefficient is computed at the
-         halo cells (for visualization purposes), but not the forces ---*/
-
-        if ( (geometry->nodes->GetDomain(iPoint)) && (Monitoring == YES) ) {
-
-          Normal = geometry->vertex[iMarker][iVertex]->GetNormal();
-          Coord = geometry->nodes->GetCoord(iPoint);
-          Density   = nodes->GetDensity(iPoint);
-
-          Area = 0.0;
-          for (iDim = 0; iDim < nDim; iDim++)
-            Area += Normal[iDim]*Normal[iDim];
-          Area = sqrt(Area);
-
-          MassFlow = 0.0;
-          for (iDim = 0; iDim < nDim; iDim++) {
-            Velocity[iDim]   = nodes->GetVelocity(iPoint,iDim);
-            MomentDist[iDim] = Coord[iDim] - Origin[iDim];
-            MassFlow -= Normal[iDim]*Velocity[iDim]*Density;
-          }
-
-          /*--- Axisymmetric simulations ---*/
-
-          if (axisymmetric) AxiFactor = 2.0*PI_NUMBER*geometry->nodes->GetCoord(iPoint, 1);
-          else AxiFactor = 1.0;
-
-          /*--- Force computation, note the minus sign due to the
-           orientation of the normal (outward) ---*/
-
-          for (iDim = 0; iDim < nDim; iDim++) {
-            Force[iDim] = MassFlow * Velocity[iDim] * factor * AxiFactor;
-            ForceMomentum[iDim] += Force[iDim];
-          }
-
-          /*--- Moment with respect to the reference axis ---*/
-
-          if (iDim == 3) {
-            MomentMomentum[0] += (Force[2]*MomentDist[1]-Force[1]*MomentDist[2])/RefLength;
-            MomentX_Force[1]  += (-Force[1]*Coord[2]);
-            MomentX_Force[2]  += (Force[2]*Coord[1]);
-
-            MomentMomentum[1] += (Force[0]*MomentDist[2]-Force[2]*MomentDist[0])/RefLength;
-            MomentY_Force[2]  += (-Force[2]*Coord[0]);
-            MomentY_Force[0]  += (Force[0]*Coord[2]);
-          }
-          MomentMomentum[2] += (Force[1]*MomentDist[0]-Force[0]*MomentDist[1])/RefLength;
-          MomentZ_Force[0]  += (-Force[0]*Coord[1]);
-          MomentZ_Force[1]  += (Force[1]*Coord[0]);
-
-        }
-
-      }
-
-      /*--- Project forces and store the non-dimensional coefficients ---*/
-
-      if (Monitoring == YES) {
-
-        if (nDim == 2) {
-          CD_Mnt[iMarker]  =  ForceMomentum[0]*cos(Alpha) + ForceMomentum[1]*sin(Alpha);
-          CL_Mnt[iMarker]  = -ForceMomentum[0]*sin(Alpha) + ForceMomentum[1]*cos(Alpha);
-          CEff_Mnt[iMarker]   = CL_Mnt[iMarker] / (CD_Mnt[iMarker]+EPS);
-          CMz_Mnt[iMarker]    = MomentInviscid[2];
-          CFx_Mnt[iMarker]    = ForceMomentum[0];
-          CFy_Mnt[iMarker]    = ForceMomentum[1];
-          CoPx_Mnt[iMarker]   = MomentZ_Force[1];
-          CoPy_Mnt[iMarker]   = -MomentZ_Force[0];
-          CT_Mnt[iMarker]     = -CFx_Mnt[iMarker];
-          CQ_Mnt[iMarker]     = -CMz_Mnt[iMarker];
-          CMerit_Mnt[iMarker] = CT_Mnt[iMarker] / (CQ_Mnt[iMarker] + EPS);
-        }
-        if (nDim == 3) {
-          CD_Mnt[iMarker]      =  ForceMomentum[0]*cos(Alpha)*cos(Beta) + ForceMomentum[1]*sin(Beta) + ForceMomentum[2]*sin(Alpha)*cos(Beta);
-          CL_Mnt[iMarker]      = -ForceMomentum[0]*sin(Alpha) + ForceMomentum[2]*cos(Alpha);
-          CSF_Mnt[iMarker] = -ForceMomentum[0]*sin(Beta)*cos(Alpha) + ForceMomentum[1]*cos(Beta) - ForceMomentum[2]*sin(Beta)*sin(Alpha);
-          CEff_Mnt[iMarker]       = CL_Mnt[iMarker] / (CD_Mnt[iMarker] + EPS);
-          CMx_Mnt[iMarker]        = MomentInviscid[0];
-          CMy_Mnt[iMarker]        = MomentInviscid[1];
-          CMz_Mnt[iMarker]        = MomentInviscid[2];
-          CFx_Mnt[iMarker]        = ForceMomentum[0];
-          CFy_Mnt[iMarker]        = ForceMomentum[1];
-          CFz_Mnt[iMarker]        = ForceMomentum[2];
-          CoPx_Mnt[iMarker]       = -MomentY_Force[0];
-          CoPz_Mnt[iMarker]       =  MomentY_Force[2];
-          CT_Mnt[iMarker]         = -CFz_Mnt[iMarker];
-          CQ_Mnt[iMarker]         = -CMz_Mnt[iMarker];
-          CMerit_Mnt[iMarker]     = CT_Mnt[iMarker] / (CQ_Mnt[iMarker] + EPS);
-        }
-
-        AllBound_CD_Mnt        += CD_Mnt[iMarker];
-        AllBound_CL_Mnt        += CL_Mnt[iMarker];
-        AllBound_CSF_Mnt   += CSF_Mnt[iMarker];
-        AllBound_CEff_Mnt          = AllBound_CL_Mnt / (AllBound_CD_Mnt + EPS);
-        AllBound_CMx_Mnt          += CMx_Mnt[iMarker];
-        AllBound_CMy_Mnt          += CMy_Mnt[iMarker];
-        AllBound_CMz_Mnt          += CMz_Mnt[iMarker];
-        AllBound_CFx_Mnt          += CFx_Mnt[iMarker];
-        AllBound_CFy_Mnt          += CFy_Mnt[iMarker];
-        AllBound_CFz_Mnt          += CFz_Mnt[iMarker];
-        AllBound_CoPx_Mnt         += CoPx_Mnt[iMarker];
-        AllBound_CoPy_Mnt         += CoPy_Mnt[iMarker];
-        AllBound_CoPz_Mnt         += CoPz_Mnt[iMarker];
-        AllBound_CT_Mnt           += CT_Mnt[iMarker];
-        AllBound_CQ_Mnt           += CQ_Mnt[iMarker];
-        AllBound_CMerit_Mnt        += AllBound_CT_Mnt / (AllBound_CQ_Mnt + EPS);
-
-        /*--- Compute the coefficients per surface ---*/
-
-        for (iMarker_Monitoring = 0; iMarker_Monitoring < config->GetnMarker_Monitoring(); iMarker_Monitoring++) {
-          Monitoring_Tag = config->GetMarker_Monitoring_TagBound(iMarker_Monitoring);
-          Marker_Tag = config->GetMarker_All_TagBound(iMarker);
-          if (Marker_Tag == Monitoring_Tag) {
-            Surface_CL_Mnt[iMarker_Monitoring]      += CL_Mnt[iMarker];
-            Surface_CD_Mnt[iMarker_Monitoring]      += CD_Mnt[iMarker];
-            Surface_CSF_Mnt[iMarker_Monitoring] += CSF_Mnt[iMarker];
-            Surface_CEff_Mnt[iMarker_Monitoring]        = CL_Mnt[iMarker] / (CD_Mnt[iMarker] + EPS);
-            Surface_CFx_Mnt[iMarker_Monitoring]        += CFx_Mnt[iMarker];
-            Surface_CFy_Mnt[iMarker_Monitoring]        += CFy_Mnt[iMarker];
-            Surface_CFz_Mnt[iMarker_Monitoring]        += CFz_Mnt[iMarker];
-            Surface_CMx_Mnt[iMarker_Monitoring]        += CMx_Mnt[iMarker];
-            Surface_CMy_Mnt[iMarker_Monitoring]        += CMy_Mnt[iMarker];
-            Surface_CMz_Mnt[iMarker_Monitoring]        += CMz_Mnt[iMarker];
-          }
-        }
-
-      }
-
-
-    }
-  }
-
-#ifdef HAVE_MPI
-
-  /*--- Add AllBound information using all the nodes ---*/
-
-  MyAllBound_CD_Mnt        = AllBound_CD_Mnt;        AllBound_CD_Mnt = 0.0;
-  MyAllBound_CL_Mnt        = AllBound_CL_Mnt;        AllBound_CL_Mnt = 0.0;
-  MyAllBound_CSF_Mnt   = AllBound_CSF_Mnt;   AllBound_CSF_Mnt = 0.0;
-  AllBound_CEff_Mnt = 0.0;
-  MyAllBound_CMx_Mnt          = AllBound_CMx_Mnt;          AllBound_CMx_Mnt = 0.0;
-  MyAllBound_CMy_Mnt          = AllBound_CMy_Mnt;          AllBound_CMy_Mnt = 0.0;
-  MyAllBound_CMz_Mnt          = AllBound_CMz_Mnt;          AllBound_CMz_Mnt = 0.0;
-  MyAllBound_CFx_Mnt          = AllBound_CFx_Mnt;          AllBound_CFx_Mnt = 0.0;
-  MyAllBound_CFy_Mnt          = AllBound_CFy_Mnt;          AllBound_CFy_Mnt = 0.0;
-  MyAllBound_CFz_Mnt          = AllBound_CFz_Mnt;          AllBound_CFz_Mnt = 0.0;
-  MyAllBound_CoPx_Mnt         = AllBound_CoPx_Mnt;         AllBound_CoPx_Mnt = 0.0;
-  MyAllBound_CoPy_Mnt         = AllBound_CoPy_Mnt;         AllBound_CoPy_Mnt = 0.0;
-  MyAllBound_CoPz_Mnt         = AllBound_CoPz_Mnt;         AllBound_CoPz_Mnt = 0.0;
-  MyAllBound_CT_Mnt           = AllBound_CT_Mnt;           AllBound_CT_Mnt = 0.0;
-  MyAllBound_CQ_Mnt           = AllBound_CQ_Mnt;           AllBound_CQ_Mnt = 0.0;
-  AllBound_CMerit_Mnt = 0.0;
-
-  if (config->GetComm_Level() == COMM_FULL) {
-    SU2_MPI::Allreduce(&MyAllBound_CD_Mnt, &AllBound_CD_Mnt, 1, MPI_DOUBLE, MPI_SUM, MPI_COMM_WORLD);
-    SU2_MPI::Allreduce(&MyAllBound_CL_Mnt, &AllBound_CL_Mnt, 1, MPI_DOUBLE, MPI_SUM, MPI_COMM_WORLD);
-    SU2_MPI::Allreduce(&MyAllBound_CSF_Mnt, &AllBound_CSF_Mnt, 1, MPI_DOUBLE, MPI_SUM, MPI_COMM_WORLD);
-    AllBound_CEff_Mnt = AllBound_CL_Mnt / (AllBound_CD_Mnt + EPS);
-    SU2_MPI::Allreduce(&MyAllBound_CMx_Mnt, &AllBound_CMx_Mnt, 1, MPI_DOUBLE, MPI_SUM, MPI_COMM_WORLD);
-    SU2_MPI::Allreduce(&MyAllBound_CMy_Mnt, &AllBound_CMy_Mnt, 1, MPI_DOUBLE, MPI_SUM, MPI_COMM_WORLD);
-    SU2_MPI::Allreduce(&MyAllBound_CMz_Mnt, &AllBound_CMz_Mnt, 1, MPI_DOUBLE, MPI_SUM, MPI_COMM_WORLD);
-    SU2_MPI::Allreduce(&MyAllBound_CFx_Mnt, &AllBound_CFx_Mnt, 1, MPI_DOUBLE, MPI_SUM, MPI_COMM_WORLD);
-    SU2_MPI::Allreduce(&MyAllBound_CFy_Mnt, &AllBound_CFy_Mnt, 1, MPI_DOUBLE, MPI_SUM, MPI_COMM_WORLD);
-    SU2_MPI::Allreduce(&MyAllBound_CFz_Mnt, &AllBound_CFz_Mnt, 1, MPI_DOUBLE, MPI_SUM, MPI_COMM_WORLD);
-    SU2_MPI::Allreduce(&MyAllBound_CoPx_Mnt, &AllBound_CoPx_Mnt, 1, MPI_DOUBLE, MPI_SUM, MPI_COMM_WORLD);
-    SU2_MPI::Allreduce(&MyAllBound_CoPy_Mnt, &AllBound_CoPy_Mnt, 1, MPI_DOUBLE, MPI_SUM, MPI_COMM_WORLD);
-    SU2_MPI::Allreduce(&MyAllBound_CoPz_Mnt, &AllBound_CoPz_Mnt, 1, MPI_DOUBLE, MPI_SUM, MPI_COMM_WORLD);
-    SU2_MPI::Allreduce(&MyAllBound_CT_Mnt, &AllBound_CT_Mnt, 1, MPI_DOUBLE, MPI_SUM, MPI_COMM_WORLD);
-    SU2_MPI::Allreduce(&MyAllBound_CQ_Mnt, &AllBound_CQ_Mnt, 1, MPI_DOUBLE, MPI_SUM, MPI_COMM_WORLD);
-    AllBound_CMerit_Mnt = AllBound_CT_Mnt / (AllBound_CQ_Mnt + EPS);
-  }
-
-  /*--- Add the forces on the surfaces using all the nodes ---*/
-
-  MySurface_CL_Mnt      = new su2double[config->GetnMarker_Monitoring()];
-  MySurface_CD_Mnt      = new su2double[config->GetnMarker_Monitoring()];
-  MySurface_CSF_Mnt = new su2double[config->GetnMarker_Monitoring()];
-  MySurface_CEff_Mnt       = new su2double[config->GetnMarker_Monitoring()];
-  MySurface_CFx_Mnt        = new su2double[config->GetnMarker_Monitoring()];
-  MySurface_CFy_Mnt        = new su2double[config->GetnMarker_Monitoring()];
-  MySurface_CFz_Mnt        = new su2double[config->GetnMarker_Monitoring()];
-  MySurface_CMx_Mnt        = new su2double[config->GetnMarker_Monitoring()];
-  MySurface_CMy_Mnt        = new su2double[config->GetnMarker_Monitoring()];
-  MySurface_CMz_Mnt        = new su2double[config->GetnMarker_Monitoring()];
-
-  for (iMarker_Monitoring = 0; iMarker_Monitoring < config->GetnMarker_Monitoring(); iMarker_Monitoring++) {
-    MySurface_CL_Mnt[iMarker_Monitoring]      = Surface_CL_Mnt[iMarker_Monitoring];
-    MySurface_CD_Mnt[iMarker_Monitoring]      = Surface_CD_Mnt[iMarker_Monitoring];
-    MySurface_CSF_Mnt[iMarker_Monitoring] = Surface_CSF_Mnt[iMarker_Monitoring];
-    MySurface_CEff_Mnt[iMarker_Monitoring]       = Surface_CEff_Mnt[iMarker_Monitoring];
-    MySurface_CFx_Mnt[iMarker_Monitoring]        = Surface_CFx_Mnt[iMarker_Monitoring];
-    MySurface_CFy_Mnt[iMarker_Monitoring]        = Surface_CFy_Mnt[iMarker_Monitoring];
-    MySurface_CFz_Mnt[iMarker_Monitoring]        = Surface_CFz_Mnt[iMarker_Monitoring];
-    MySurface_CMx_Mnt[iMarker_Monitoring]        = Surface_CMx_Mnt[iMarker_Monitoring];
-    MySurface_CMy_Mnt[iMarker_Monitoring]        = Surface_CMy_Mnt[iMarker_Monitoring];
-    MySurface_CMz_Mnt[iMarker_Monitoring]        = Surface_CMz_Mnt[iMarker_Monitoring];
-
-    Surface_CL_Mnt[iMarker_Monitoring]      = 0.0;
-    Surface_CD_Mnt[iMarker_Monitoring]      = 0.0;
-    Surface_CSF_Mnt[iMarker_Monitoring] = 0.0;
-    Surface_CEff_Mnt[iMarker_Monitoring]       = 0.0;
-    Surface_CFx_Mnt[iMarker_Monitoring]        = 0.0;
-    Surface_CFy_Mnt[iMarker_Monitoring]        = 0.0;
-    Surface_CFz_Mnt[iMarker_Monitoring]        = 0.0;
-    Surface_CMx_Mnt[iMarker_Monitoring]        = 0.0;
-    Surface_CMy_Mnt[iMarker_Monitoring]        = 0.0;
-    Surface_CMz_Mnt[iMarker_Monitoring]        = 0.0;
-  }
-
-  if (config->GetComm_Level() == COMM_FULL) {
-    SU2_MPI::Allreduce(MySurface_CL_Mnt, Surface_CL_Mnt, config->GetnMarker_Monitoring(), MPI_DOUBLE, MPI_SUM, MPI_COMM_WORLD);
-    SU2_MPI::Allreduce(MySurface_CD_Mnt, Surface_CD_Mnt, config->GetnMarker_Monitoring(), MPI_DOUBLE, MPI_SUM, MPI_COMM_WORLD);
-    SU2_MPI::Allreduce(MySurface_CSF_Mnt, Surface_CSF_Mnt, config->GetnMarker_Monitoring(), MPI_DOUBLE, MPI_SUM, MPI_COMM_WORLD);
-    for (iMarker_Monitoring = 0; iMarker_Monitoring < config->GetnMarker_Monitoring(); iMarker_Monitoring++)
-      Surface_CEff_Mnt[iMarker_Monitoring] = Surface_CL_Mnt[iMarker_Monitoring] / (Surface_CD_Mnt[iMarker_Monitoring] + EPS);
-    SU2_MPI::Allreduce(MySurface_CFx_Mnt, Surface_CFx_Mnt, config->GetnMarker_Monitoring(), MPI_DOUBLE, MPI_SUM, MPI_COMM_WORLD);
-    SU2_MPI::Allreduce(MySurface_CFy_Mnt, Surface_CFy_Mnt, config->GetnMarker_Monitoring(), MPI_DOUBLE, MPI_SUM, MPI_COMM_WORLD);
-    SU2_MPI::Allreduce(MySurface_CFz_Mnt, Surface_CFz_Mnt, config->GetnMarker_Monitoring(), MPI_DOUBLE, MPI_SUM, MPI_COMM_WORLD);
-    SU2_MPI::Allreduce(MySurface_CMx_Mnt, Surface_CMx_Mnt, config->GetnMarker_Monitoring(), MPI_DOUBLE, MPI_SUM, MPI_COMM_WORLD);
-    SU2_MPI::Allreduce(MySurface_CMy_Mnt, Surface_CMy_Mnt, config->GetnMarker_Monitoring(), MPI_DOUBLE, MPI_SUM, MPI_COMM_WORLD);
-    SU2_MPI::Allreduce(MySurface_CMz_Mnt, Surface_CMz_Mnt, config->GetnMarker_Monitoring(), MPI_DOUBLE, MPI_SUM, MPI_COMM_WORLD);
-  }
-
-  delete [] MySurface_CL_Mnt; delete [] MySurface_CD_Mnt; delete [] MySurface_CSF_Mnt;
-  delete [] MySurface_CEff_Mnt;  delete [] MySurface_CFx_Mnt;   delete [] MySurface_CFy_Mnt;
-  delete [] MySurface_CFz_Mnt;
-  delete [] MySurface_CMx_Mnt;   delete [] MySurface_CMy_Mnt;  delete [] MySurface_CMz_Mnt;
-
-#endif
-
-  /*--- Update the total coefficients (note that all the nodes have the same value) ---*/
-
-  Total_CD            += AllBound_CD_Mnt;
-  Total_CL            += AllBound_CL_Mnt;
-  Total_CSF           += AllBound_CSF_Mnt;
-  Total_CEff          = Total_CL / (Total_CD + EPS);
-  Total_CMx           += AllBound_CMx_Mnt;
-  Total_CMy           += AllBound_CMy_Mnt;
-  Total_CMz           += AllBound_CMz_Mnt;
-  Total_CFx           += AllBound_CFx_Mnt;
-  Total_CFy           += AllBound_CFy_Mnt;
-  Total_CFz           += AllBound_CFz_Mnt;
-  Total_CoPx          += AllBound_CoPx_Mnt;
-  Total_CoPy          += AllBound_CoPy_Mnt;
-  Total_CoPz          += AllBound_CoPz_Mnt;
-  Total_CT            += AllBound_CT_Mnt;
-  Total_CQ            += AllBound_CQ_Mnt;
-  Total_CMerit        = Total_CT / (Total_CQ + EPS);
-
-  /*--- Update the total coefficients per surface (note that all the nodes have the same value)---*/
-
-  for (iMarker_Monitoring = 0; iMarker_Monitoring < config->GetnMarker_Monitoring(); iMarker_Monitoring++) {
-    Surface_CL[iMarker_Monitoring]   += Surface_CL_Mnt[iMarker_Monitoring];
-    Surface_CD[iMarker_Monitoring]   += Surface_CD_Mnt[iMarker_Monitoring];
-    Surface_CSF[iMarker_Monitoring]  += Surface_CSF_Mnt[iMarker_Monitoring];
-    Surface_CEff[iMarker_Monitoring] += Surface_CL_Mnt[iMarker_Monitoring] / (Surface_CD_Mnt[iMarker_Monitoring] + EPS);
-    Surface_CFx[iMarker_Monitoring]  += Surface_CFx_Mnt[iMarker_Monitoring];
-    Surface_CFy[iMarker_Monitoring]  += Surface_CFy_Mnt[iMarker_Monitoring];
-    Surface_CFz[iMarker_Monitoring]  += Surface_CFz_Mnt[iMarker_Monitoring];
-    Surface_CMx[iMarker_Monitoring]  += Surface_CMx_Mnt[iMarker_Monitoring];
-    Surface_CMy[iMarker_Monitoring]  += Surface_CMy_Mnt[iMarker_Monitoring];
-    Surface_CMz[iMarker_Monitoring]  += Surface_CMz_Mnt[iMarker_Monitoring];
-  }
-
-}
-
-void CIncEulerSolver::ExplicitRK_Iteration(CGeometry *geometry, CSolver **solver_container,
-                                        CConfig *config, unsigned short iRKStep) {
-
-  su2double *Residual, *Res_TruncError, Vol, Delta, Res;
-  unsigned short iVar, jVar;
-  unsigned long iPoint;
-
-  su2double RK_AlphaCoeff = config->Get_Alpha_RKStep(iRKStep);
-  bool adjoint = config->GetContinuous_Adjoint();
-
-  for (iVar = 0; iVar < nVar; iVar++) {
-    SetRes_RMS(iVar, 0.0);
-    SetRes_Max(iVar, 0.0, 0);
-  }
-
-  /*--- Update the solution ---*/
-
-  for (iPoint = 0; iPoint < nPointDomain; iPoint++) {
-    Vol = (geometry->nodes->GetVolume(iPoint) +
-           geometry->nodes->GetPeriodicVolume(iPoint));
-    Delta = nodes->GetDelta_Time(iPoint) / Vol;
-
-    Res_TruncError = nodes->GetResTruncError(iPoint);
-    Residual = LinSysRes.GetBlock(iPoint);
-
-    if (!adjoint) {
-      SetPreconditioner(config, iPoint);
-      for (iVar = 0; iVar < nVar; iVar ++ ) {
-        Res = 0.0;
-        for (jVar = 0; jVar < nVar; jVar ++ )
-          Res += Preconditioner[iVar][jVar]*(Residual[jVar] + Res_TruncError[jVar]);
-        nodes->AddSolution(iPoint,iVar, -Res*Delta*RK_AlphaCoeff);
-        AddRes_RMS(iVar, Res*Res);
-        AddRes_Max(iVar, fabs(Res), geometry->nodes->GetGlobalIndex(iPoint), geometry->nodes->GetCoord(iPoint));
-      }
-    }
-  }
-
-  /*--- MPI solution ---*/
-
-  InitiateComms(geometry, config, SOLUTION);
-  CompleteComms(geometry, config, SOLUTION);
-
-  /*--- Compute the root mean square residual ---*/
-
-  SetResidual_RMS(geometry, config);
-
-  /*--- For verification cases, compute the global error metrics. ---*/
-
-  ComputeVerificationError(geometry, config);
-
-}
-
-void CIncEulerSolver::ExplicitEuler_Iteration(CGeometry *geometry, CSolver **solver_container, CConfig *config) {
-
-  su2double *local_Residual, *local_Res_TruncError, Vol, Delta, Res;
-  unsigned short iVar, jVar;
-  unsigned long iPoint;
-
-  bool adjoint = config->GetContinuous_Adjoint();
-
-  for (iVar = 0; iVar < nVar; iVar++) {
-    SetRes_RMS(iVar, 0.0);
-    SetRes_Max(iVar, 0.0, 0);
-  }
-
-  /*--- Update the solution ---*/
-
-  for (iPoint = 0; iPoint < nPointDomain; iPoint++) {
-    Vol = (geometry->nodes->GetVolume(iPoint) +
-           geometry->nodes->GetPeriodicVolume(iPoint));
-    Delta = nodes->GetDelta_Time(iPoint) / Vol;
-
-    local_Res_TruncError = nodes->GetResTruncError(iPoint);
-    local_Residual = LinSysRes.GetBlock(iPoint);
-
-
-    if (!adjoint) {
-      SetPreconditioner(config, iPoint);
-      for (iVar = 0; iVar < nVar; iVar ++ ) {
-        Res = 0.0;
-        for (jVar = 0; jVar < nVar; jVar ++ )
-          Res += Preconditioner[iVar][jVar]*(local_Residual[jVar] + local_Res_TruncError[jVar]);
-        nodes->AddSolution(iPoint,iVar, -Res*Delta);
-        AddRes_RMS(iVar, Res*Res);
-        AddRes_Max(iVar, fabs(Res), geometry->nodes->GetGlobalIndex(iPoint), geometry->nodes->GetCoord(iPoint));
-      }
-    }
-  }
-
-  /*--- MPI solution ---*/
-
-  InitiateComms(geometry, config, SOLUTION);
-  CompleteComms(geometry, config, SOLUTION);
-
-  /*--- Compute the root mean square residual ---*/
-
-  SetResidual_RMS(geometry, config);
-
-  /*--- For verification cases, compute the global error metrics. ---*/
-
-  ComputeVerificationError(geometry, config);
-
-}
-
-void CIncEulerSolver::ImplicitEuler_Iteration(CGeometry *geometry, CSolver **solver_container, CConfig *config) {
-
-  unsigned short iVar, jVar;
-  unsigned long iPoint, total_index, IterLinSol = 0;
-  su2double Delta, *local_Res_TruncError, Vol;
-
-  bool adjoint = config->GetContinuous_Adjoint();
-
-  /*--- Set maximum residual to zero ---*/
-
-  for (iVar = 0; iVar < nVar; iVar++) {
-    SetRes_RMS(iVar, 0.0);
-    SetRes_Max(iVar, 0.0, 0);
-  }
-
-  /*--- Build implicit system ---*/
-
-  for (iPoint = 0; iPoint < nPointDomain; iPoint++) {
-
-    /*--- Read the residual ---*/
-
-    local_Res_TruncError = nodes->GetResTruncError(iPoint);
-
-    /*--- Read the volume ---*/
-
-    Vol = (geometry->nodes->GetVolume(iPoint) +
-           geometry->nodes->GetPeriodicVolume(iPoint));
-
-    /*--- Apply the preconditioner and add to the diagonal. ---*/
-
-    if (nodes->GetDelta_Time(iPoint) != 0.0) {
-      Delta = Vol / nodes->GetDelta_Time(iPoint);
-      SetPreconditioner(config, iPoint);
-      for (iVar = 0; iVar < nVar; iVar ++ ) {
-        for (jVar = 0; jVar < nVar; jVar ++ ) {
-          Preconditioner[iVar][jVar] = Delta*Preconditioner[iVar][jVar];
-        }
-      }
-      Jacobian.AddBlock2Diag(iPoint, Preconditioner);
-    } else {
-      Jacobian.SetVal2Diag(iPoint, 1.0);
-      for (iVar = 0; iVar < nVar; iVar++) {
-        total_index = iPoint*nVar + iVar;
-        LinSysRes[total_index] = 0.0;
-        local_Res_TruncError[iVar] = 0.0;
-      }
-    }
-
-    /*--- Right hand side of the system (-Residual) and initial guess (x = 0) ---*/
-
-    for (iVar = 0; iVar < nVar; iVar++) {
-      total_index = iPoint*nVar + iVar;
-      LinSysRes[total_index] = - (LinSysRes[total_index] + local_Res_TruncError[iVar]);
-      LinSysSol[total_index] = 0.0;
-      AddRes_RMS(iVar, LinSysRes[total_index]*LinSysRes[total_index]);
-      AddRes_Max(iVar, fabs(LinSysRes[total_index]), geometry->nodes->GetGlobalIndex(iPoint), geometry->nodes->GetCoord(iPoint));
-    }
-
-  }
-
-  /*--- Initialize residual and solution at the ghost points ---*/
-
-  for (iPoint = nPointDomain; iPoint < nPoint; iPoint++) {
-    for (iVar = 0; iVar < nVar; iVar++) {
-      total_index = iPoint*nVar + iVar;
-      LinSysRes[total_index] = 0.0;
-      LinSysSol[total_index] = 0.0;
-    }
-  }
-
-  /*--- Solve or smooth the linear system ---*/
-
-  IterLinSol = System.Solve(Jacobian, LinSysRes, LinSysSol, geometry, config);
-
-  /*--- Store the value of the residual. ---*/
-
-  SetResLinSolver(System.GetResidual());
-
-  /*--- The the number of iterations of the linear solver ---*/
-
-  SetIterLinSolver(IterLinSol);
-
-  /*--- Update solution (system written in terms of increments) ---*/
-
-  if (!adjoint) {
-    for (iPoint = 0; iPoint < nPointDomain; iPoint++) {
-      for (iVar = 0; iVar < nVar; iVar++) {
-        nodes->AddSolution(iPoint, iVar, nodes->GetUnderRelaxation(iPoint)*LinSysSol[iPoint*nVar+iVar]);
-      }
-    }
-  }
-
-  for (unsigned short iPeriodic = 1; iPeriodic <= config->GetnMarker_Periodic()/2; iPeriodic++) {
-    InitiatePeriodicComms(geometry, config, iPeriodic, PERIODIC_IMPLICIT);
-    CompletePeriodicComms(geometry, config, iPeriodic, PERIODIC_IMPLICIT);
-  }
-
-  /*--- MPI solution ---*/
-
-  InitiateComms(geometry, config, SOLUTION);
-  CompleteComms(geometry, config, SOLUTION);
-
-  /*--- Compute the root mean square residual ---*/
-
-  SetResidual_RMS(geometry, config);
-
-  /*--- For verification cases, compute the global error metrics. ---*/
-
-  ComputeVerificationError(geometry, config);
-
-}
-
-void CIncEulerSolver::ComputeUnderRelaxationFactor(CSolver **solver_container, CConfig *config) {
-
-  /* Loop over the solution update given by relaxing the linear
-   system for this nonlinear iteration. */
-
-  su2double localUnderRelaxation = 1.0;
-  const su2double allowableRatio = 0.2;
-  for (unsigned long iPoint = 0; iPoint < nPointDomain; iPoint++) {
-
-    localUnderRelaxation = 1.0;
-    for (unsigned short iVar = 0; iVar < nVar; iVar++) {
-
-      /* We impose a limit on the maximum percentage that the
-       temperature can change over a nonlinear iteration. */
-
-      if ((config->GetEnergy_Equation() && (iVar == nVar-1))) {
-        const unsigned long index = iPoint*nVar + iVar;
-        su2double ratio = fabs(LinSysSol[index])/(nodes->GetSolution(iPoint, iVar)+EPS);
-        if (ratio > allowableRatio) {
-          localUnderRelaxation = min(allowableRatio/ratio, localUnderRelaxation);
-        }
-      }
-    }
-
-    /* In case of turbulence, take the min of the under-relaxation factor
-     between the mean flow and the turb model. */
-
-    if (config->GetKind_Turb_Model() != NONE)
-      localUnderRelaxation = min(localUnderRelaxation, solver_container[TURB_SOL]->GetNodes()->GetUnderRelaxation(iPoint));
-
-    /* Threshold the relaxation factor in the event that there is
-     a very small value. This helps avoid catastrophic crashes due
-     to non-realizable states by canceling the update. */
-
-    if (localUnderRelaxation < 1e-10) localUnderRelaxation = 0.0;
-
-    /* Store the under-relaxation factor for this point. */
-
-    nodes->SetUnderRelaxation(iPoint, localUnderRelaxation);
-
-  }
-
-}
-
-void CIncEulerSolver::SetPrimitive_Gradient_GG(CGeometry *geometry, const CConfig *config, bool reconstruction) {
-
-  const auto& primitives = nodes->GetPrimitive();
-  auto& gradient = reconstruction? nodes->GetGradient_Reconstruction() : nodes->GetGradient_Primitive();
-
-  computeGradientsGreenGauss(this, PRIMITIVE_GRADIENT, PERIODIC_PRIM_GG, *geometry,
-                             *config, primitives, 0, nPrimVarGrad, gradient);
-}
-
-void CIncEulerSolver::SetPrimitive_Gradient_LS(CGeometry *geometry, const CConfig *config, bool reconstruction) {
-
-  /*--- Set a flag for unweighted or weighted least-squares. ---*/
-  bool weighted;
-
-  if (reconstruction)
-    weighted = (config->GetKind_Gradient_Method_Recon() == WEIGHTED_LEAST_SQUARES);
-  else
-    weighted = (config->GetKind_Gradient_Method() == WEIGHTED_LEAST_SQUARES);
-
-  const auto& primitives = nodes->GetPrimitive();
-  auto& rmatrix = nodes->GetRmatrix();
-  auto& gradient = reconstruction? nodes->GetGradient_Reconstruction() : nodes->GetGradient_Primitive();
-  PERIODIC_QUANTITIES kindPeriodicComm = weighted? PERIODIC_PRIM_LS : PERIODIC_PRIM_ULS;
-
-  computeGradientsLeastSquares(this, PRIMITIVE_GRADIENT, kindPeriodicComm, *geometry, *config,
-                               weighted, primitives, 0, nPrimVarGrad, gradient, rmatrix);
-}
-
-void CIncEulerSolver::SetPrimitive_Limiter(CGeometry *geometry, const CConfig *config) {
-
-  auto kindLimiter = static_cast<ENUM_LIMITER>(config->GetKind_SlopeLimit_Flow());
-  const auto& primitives = nodes->GetPrimitive();
-  const auto& gradient = nodes->GetGradient_Reconstruction();
-  auto& primMin = nodes->GetSolution_Min();
-  auto& primMax = nodes->GetSolution_Max();
-  auto& limiter = nodes->GetLimiter_Primitive();
-
-  computeLimiters(kindLimiter, this, PRIMITIVE_LIMITER, PERIODIC_LIM_PRIM_1, PERIODIC_LIM_PRIM_2,
-            *geometry, *config, 0, nPrimVarGrad, primitives, gradient, primMin, primMax, limiter);
-}
-
-void CIncEulerSolver::SetInletAtVertex(su2double *val_inlet,
-                                       unsigned short iMarker,
-                                       unsigned long iVertex) {
-
-  /*--- Alias positions within inlet file for readability ---*/
-
-  unsigned short T_position       = nDim;
-  unsigned short P_position       = nDim+1;
-  unsigned short FlowDir_position = nDim+2;
-
-  /*--- Check that the norm of the flow unit vector is actually 1 ---*/
-
-  su2double norm = 0.0;
-  for (unsigned short iDim = 0; iDim < nDim; iDim++) {
-    norm += pow(val_inlet[FlowDir_position + iDim], 2);
-  }
-  norm = sqrt(norm);
-
-  /*--- The tolerance here needs to be loose.  When adding a very
-   * small number (1e-10 or smaller) to a number close to 1.0, floating
-   * point roundoff errors can occur. ---*/
-
-  if (abs(norm - 1.0) > 1e-6) {
-    ostringstream error_msg;
-    error_msg << "ERROR: Found these values in columns ";
-    error_msg << FlowDir_position << " - ";
-    error_msg << FlowDir_position + nDim - 1 << endl;
-    error_msg << std::scientific;
-    error_msg << "  [" << val_inlet[FlowDir_position];
-    error_msg << ", " << val_inlet[FlowDir_position + 1];
-    if (nDim == 3) error_msg << ", " << val_inlet[FlowDir_position + 2];
-    error_msg << "]" << endl;
-    error_msg << "  These values should be components of a unit vector for direction," << endl;
-    error_msg << "  but their magnitude is: " << norm << endl;
-    SU2_MPI::Error(error_msg.str(), CURRENT_FUNCTION);
-  }
-
-  /*--- Store the values in our inlet data structures. ---*/
-
-  Inlet_Ttotal[iMarker][iVertex] = val_inlet[T_position];
-  Inlet_Ptotal[iMarker][iVertex] = val_inlet[P_position];
-  for (unsigned short iDim = 0; iDim < nDim; iDim++) {
-    Inlet_FlowDir[iMarker][iVertex][iDim] =  val_inlet[FlowDir_position + iDim];
-  }
-
-}
-
-su2double CIncEulerSolver::GetInletAtVertex(su2double *val_inlet,
-                                            unsigned long val_inlet_point,
-                                            unsigned short val_kind_marker,
-                                            string val_marker,
-                                            CGeometry *geometry,
-                                            CConfig *config) const {
-
-  /*--- Local variables ---*/
-
-  unsigned short iMarker, iDim;
-  unsigned long iPoint, iVertex;
-  su2double Area = 0.0;
-  su2double Normal[3] = {0.0,0.0,0.0};
-
-  /*--- Alias positions within inlet file for readability ---*/
-
-    unsigned short T_position       = nDim;
-    unsigned short P_position       = nDim+1;
-    unsigned short FlowDir_position = nDim+2;
-
-  if (val_kind_marker == INLET_FLOW) {
-
-    for (iMarker = 0; iMarker < config->GetnMarker_All(); iMarker++) {
-      if ((config->GetMarker_All_KindBC(iMarker) == INLET_FLOW) &&
-          (config->GetMarker_All_TagBound(iMarker) == val_marker)) {
-
-        for (iVertex = 0; iVertex < nVertex[iMarker]; iVertex++){
-
-          iPoint = geometry->vertex[iMarker][iVertex]->GetNode();
-
-          if (iPoint == val_inlet_point) {
-
-            /*-- Compute boundary face area for this vertex. ---*/
-
-            geometry->vertex[iMarker][iVertex]->GetNormal(Normal);
-            Area = 0.0;
-            for (iDim = 0; iDim < nDim; iDim++) Area += Normal[iDim]*Normal[iDim];
-            Area = sqrt(Area);
-
-            /*--- Access and store the inlet variables for this vertex. ---*/
-
-            val_inlet[T_position] = Inlet_Ttotal[iMarker][iVertex];
-            val_inlet[P_position] = Inlet_Ptotal[iMarker][iVertex];
-            for (iDim = 0; iDim < nDim; iDim++) {
-              val_inlet[FlowDir_position + iDim] = Inlet_FlowDir[iMarker][iVertex][iDim];
-            }
-
-            /*--- Exit once we find the point. ---*/
-
-            return Area;
-
-          }
-        }
-      }
-    }
-  }
-
-  /*--- If we don't find a match, then the child point is not on the
-   current inlet boundary marker. Return zero area so this point does
-   not contribute to the restriction operator and continue. ---*/
-
-  return Area;
-
-}
-
-void CIncEulerSolver::SetUniformInlet(CConfig* config, unsigned short iMarker) {
-
-  if (config->GetMarker_All_KindBC(iMarker) == INLET_FLOW) {
-
-    string Marker_Tag   = config->GetMarker_All_TagBound(iMarker);
-    su2double p_total   = config->GetInlet_Ptotal(Marker_Tag);
-    su2double t_total   = config->GetInlet_Ttotal(Marker_Tag);
-    su2double* flow_dir = config->GetInlet_FlowDir(Marker_Tag);
-
-    for(unsigned long iVertex=0; iVertex < nVertex[iMarker]; iVertex++){
-      Inlet_Ttotal[iMarker][iVertex] = t_total;
-      Inlet_Ptotal[iMarker][iVertex] = p_total;
-      for (unsigned short iDim = 0; iDim < nDim; iDim++)
-        Inlet_FlowDir[iMarker][iVertex][iDim] = flow_dir[iDim];
-    }
-
-  } else {
-
-    /*--- For now, non-inlets just get set to zero. In the future, we
-     can do more customization for other boundary types here. ---*/
-
-    for(unsigned long iVertex=0; iVertex < nVertex[iMarker]; iVertex++){
-      Inlet_Ttotal[iMarker][iVertex] = 0.0;
-      Inlet_Ptotal[iMarker][iVertex] = 0.0;
-      for (unsigned short iDim = 0; iDim < nDim; iDim++)
-        Inlet_FlowDir[iMarker][iVertex][iDim] = 0.0;
-    }
-  }
-
-}
-
-void CIncEulerSolver::Evaluate_ObjFunc(CConfig *config) {
-
-  unsigned short iMarker_Monitoring, Kind_ObjFunc;
-  su2double Weight_ObjFunc;
-
-  Total_ComboObj = 0.0;
-
-  /*--- Loop over all monitored markers, add to the 'combo' objective ---*/
-
-  for (iMarker_Monitoring = 0; iMarker_Monitoring < config->GetnMarker_Monitoring(); iMarker_Monitoring++) {
-
-    Weight_ObjFunc = config->GetWeight_ObjFunc(iMarker_Monitoring);
-    Kind_ObjFunc = config->GetKind_ObjFunc(iMarker_Monitoring);
-
-    switch(Kind_ObjFunc) {
-      case DRAG_COEFFICIENT:
-        Total_ComboObj+=Weight_ObjFunc*(Surface_CD[iMarker_Monitoring]);
-        break;
-      case LIFT_COEFFICIENT:
-        Total_ComboObj+=Weight_ObjFunc*(Surface_CL[iMarker_Monitoring]);
-        break;
-      case SIDEFORCE_COEFFICIENT:
-        Total_ComboObj+=Weight_ObjFunc*(Surface_CSF[iMarker_Monitoring]);
-        break;
-      case EFFICIENCY:
-        Total_ComboObj+=Weight_ObjFunc*(Surface_CEff[iMarker_Monitoring]);
-        break;
-      case MOMENT_X_COEFFICIENT:
-        Total_ComboObj+=Weight_ObjFunc*(Surface_CMx[iMarker_Monitoring]);
-        break;
-      case MOMENT_Y_COEFFICIENT:
-        Total_ComboObj+=Weight_ObjFunc*(Surface_CMy[iMarker_Monitoring]);
-        break;
-      case MOMENT_Z_COEFFICIENT:
-        Total_ComboObj+=Weight_ObjFunc*(Surface_CMz[iMarker_Monitoring]);
-        break;
-      case FORCE_X_COEFFICIENT:
-        Total_ComboObj+=Weight_ObjFunc*Surface_CFx[iMarker_Monitoring];
-        break;
-      case FORCE_Y_COEFFICIENT:
-        Total_ComboObj+=Weight_ObjFunc*Surface_CFy[iMarker_Monitoring];
-        break;
-      case FORCE_Z_COEFFICIENT:
-        Total_ComboObj+=Weight_ObjFunc*Surface_CFz[iMarker_Monitoring];
-        break;
-      case TOTAL_HEATFLUX:
-        Total_ComboObj+=Weight_ObjFunc*Surface_HF_Visc[iMarker_Monitoring];
-        break;
-      case MAXIMUM_HEATFLUX:
-        Total_ComboObj+=Weight_ObjFunc*Surface_MaxHF_Visc[iMarker_Monitoring];
-        break;
-      default:
-        break;
-
-    }
-  }
-
-  /*--- The following are not per-surface, and so to avoid that they are
-   double-counted when multiple surfaces are specified, they have been
-   placed outside of the loop above. In addition, multi-objective mode is
-   also disabled for these objective functions (error thrown at start). ---*/
-
-  Weight_ObjFunc = config->GetWeight_ObjFunc(0);
-  Kind_ObjFunc   = config->GetKind_ObjFunc(0);
-
-  switch(Kind_ObjFunc) {
-    case INVERSE_DESIGN_PRESSURE:
-      Total_ComboObj+=Weight_ObjFunc*Total_CpDiff;
-      break;
-    case INVERSE_DESIGN_HEATFLUX:
-      Total_ComboObj+=Weight_ObjFunc*Total_HeatFluxDiff;
-      break;
-    case THRUST_COEFFICIENT:
-      Total_ComboObj+=Weight_ObjFunc*Total_CT;
-      break;
-    case TORQUE_COEFFICIENT:
-      Total_ComboObj+=Weight_ObjFunc*Total_CQ;
-      break;
-    case FIGURE_OF_MERIT:
-      Total_ComboObj+=Weight_ObjFunc*Total_CMerit;
-      break;
-    case SURFACE_TOTAL_PRESSURE:
-      Total_ComboObj+=Weight_ObjFunc*config->GetSurface_TotalPressure(0);
-      break;
-    case SURFACE_STATIC_PRESSURE:
-      Total_ComboObj+=Weight_ObjFunc*config->GetSurface_Pressure(0);
-      break;
-    case SURFACE_MASSFLOW:
-      Total_ComboObj+=Weight_ObjFunc*config->GetSurface_MassFlow(0);
-      break;
-    case SURFACE_UNIFORMITY:
-      Total_ComboObj+=Weight_ObjFunc*config->GetSurface_Uniformity(0);
-      break;
-    case SURFACE_SECONDARY:
-      Total_ComboObj+=Weight_ObjFunc*config->GetSurface_SecondaryStrength(0);
-      break;
-    case SURFACE_MOM_DISTORTION:
-      Total_ComboObj+=Weight_ObjFunc*config->GetSurface_MomentumDistortion(0);
-      break;
-    case SURFACE_SECOND_OVER_UNIFORM:
-      Total_ComboObj+=Weight_ObjFunc*config->GetSurface_SecondOverUniform(0);
-      break;
-    case SURFACE_PRESSURE_DROP:
-      Total_ComboObj+=Weight_ObjFunc*config->GetSurface_PressureDrop(0);
-      break;
-    case CUSTOM_OBJFUNC:
-      Total_ComboObj+=Weight_ObjFunc*Total_Custom_ObjFunc;
-      break;
-    default:
-      break;
-  }
-
-}
-
-su2double CIncEulerSolver::Evaluate_ConstrFunc(CConfig *config, unsigned short iConstr) {
-
-  unsigned int iMarker_Monitoring;
-  unsigned short Kind_ConstrFunc;
-  su2double ConstraintFunction = 0.0;
-
-  /*--- TODO: markers ---*/
-
-  for (iMarker_Monitoring = 0; iMarker_Monitoring < 1; iMarker_Monitoring++) {
-
-    Kind_ConstrFunc = config->GetKind_ConstrFunc(iConstr);
-
-    switch(Kind_ConstrFunc) {
-      case DRAG_COEFFICIENT:
-        ConstraintFunction+=(Surface_CD[iMarker_Monitoring]);
-        break;
-      case LIFT_COEFFICIENT:
-        ConstraintFunction+=(Surface_CL[iMarker_Monitoring]);
-        break;
-      case SIDEFORCE_COEFFICIENT:
-        ConstraintFunction+=(Surface_CSF[iMarker_Monitoring]);
-        break;
-      case EFFICIENCY:
-        ConstraintFunction+=(Surface_CEff[iMarker_Monitoring]);
-        break;
-      case MOMENT_X_COEFFICIENT:
-        ConstraintFunction+=(Surface_CMx[iMarker_Monitoring]);
-        break;
-      case MOMENT_Y_COEFFICIENT:
-        ConstraintFunction+=(Surface_CMy[iMarker_Monitoring]);
-        break;
-      case MOMENT_Z_COEFFICIENT:
-        ConstraintFunction+=(Surface_CMz[iMarker_Monitoring]);
-        break;
-      case FORCE_X_COEFFICIENT:
-        ConstraintFunction+=Surface_CFx[iMarker_Monitoring];
-        break;
-      case FORCE_Y_COEFFICIENT:
-        ConstraintFunction+=Surface_CFy[iMarker_Monitoring];
-        break;
-      case FORCE_Z_COEFFICIENT:
-        ConstraintFunction+=Surface_CFz[iMarker_Monitoring];
-        break;
-      case TOTAL_HEATFLUX:
-        ConstraintFunction+=Surface_HF_Visc[iMarker_Monitoring];
-        break;
-      case MAXIMUM_HEATFLUX:
-        ConstraintFunction+=Surface_MaxHF_Visc[iMarker_Monitoring];
-        break;
-      default:
-        break;
-
-    }
-  }
-
-  /*--- The following are not per-surface, and so to avoid that they are
-   double-counted when multiple surfaces are specified, they have been
-   placed outside of the loop above. In addition, multi-objective mode is
-   also disabled for these objective functions (error thrown at start). ---*/
-
-  Kind_ConstrFunc   = config->GetKind_ConstrFunc(iConstr);
-
-  switch(Kind_ConstrFunc) {
-    case INVERSE_DESIGN_PRESSURE:
-      ConstraintFunction+=Total_CpDiff;
-      break;
-    case INVERSE_DESIGN_HEATFLUX:
-      ConstraintFunction+=Total_HeatFluxDiff;
-      break;
-    case THRUST_COEFFICIENT:
-      ConstraintFunction+=Total_CT;
-      break;
-    case TORQUE_COEFFICIENT:
-      ConstraintFunction+=Total_CQ;
-      break;
-    case FIGURE_OF_MERIT:
-      ConstraintFunction+=Total_CMerit;
-      break;
-    case SURFACE_TOTAL_PRESSURE:
-      ConstraintFunction+=config->GetSurface_TotalPressure(0);
-      break;
-    case SURFACE_STATIC_PRESSURE:
-      ConstraintFunction+=config->GetSurface_Pressure(0);
-      break;
-    case SURFACE_MASSFLOW:
-      ConstraintFunction+=config->GetSurface_MassFlow(0);
-      break;
-    case SURFACE_UNIFORMITY:
-      ConstraintFunction+=config->GetSurface_Uniformity(0);
-      break;
-    case SURFACE_SECONDARY:
-      ConstraintFunction+=config->GetSurface_SecondaryStrength(0);
-      break;
-    case SURFACE_MOM_DISTORTION:
-      ConstraintFunction+=config->GetSurface_MomentumDistortion(0);
-      break;
-    case SURFACE_SECOND_OVER_UNIFORM:
-      ConstraintFunction+=config->GetSurface_SecondOverUniform(0);
-      break;
-    case SURFACE_PRESSURE_DROP:
-      ConstraintFunction+=config->GetSurface_PressureDrop(0);
-      break;
-    case CUSTOM_OBJFUNC:
-      ConstraintFunction+=Total_Custom_ObjFunc;
-      break;
-    default:
-      break;
-  }
-
-  return ConstraintFunction;
-
-}
-
-void CIncEulerSolver::SetBeta_Parameter(CGeometry *geometry, CSolver **solver_container,
-                                   CConfig *config, unsigned short iMesh) {
-
-  su2double epsilon2  = config->GetBeta_Factor();
-  su2double epsilon2_default = 4.1;
-  su2double maxVel2 = 0.0;
-  su2double Beta = 1.0;
-
-  unsigned long iPoint;
-
-  /*--- For now, only the finest mesh level stores the Beta for all levels. ---*/
-
-  if (iMesh == MESH_0) {
-
-    for (iPoint = 0; iPoint < nPoint; iPoint++) {
-
-      /*--- Store the local maximum of the squared velocity in the field. ---*/
-
-      if (nodes->GetVelocity2(iPoint) > maxVel2)
-        maxVel2 = nodes->GetVelocity2(iPoint);
-
-    }
-
-    /*--- Communicate the max globally to give a conservative estimate. ---*/
-
-#ifdef HAVE_MPI
-    su2double myMaxVel2 = maxVel2; maxVel2 = 0.0;
-    SU2_MPI::Allreduce(&myMaxVel2, &maxVel2, 1, MPI_DOUBLE, MPI_MAX, MPI_COMM_WORLD);
-#endif
-
-    Beta = max(1e-10,maxVel2);
-    config->SetMax_Vel2(Beta);
-
-  }
-
-  /*--- Allow an override if user supplies a large epsilon^2. ---*/
-
-  epsilon2 = max(epsilon2_default,epsilon2);
-
-  for (iPoint = 0; iPoint < nPoint; iPoint++)
-    nodes->SetBetaInc2(iPoint,epsilon2*config->GetMax_Vel2());
-
-}
-
-void CIncEulerSolver::SetPreconditioner(CConfig *config, unsigned long iPoint) {
-
-  unsigned short iDim, jDim;
-
-  su2double  BetaInc2, Density, dRhodT, Temperature, oneOverCp, Cp;
-  su2double  Velocity[3] = {0.0,0.0,0.0};
-
-  bool variable_density = (config->GetKind_DensityModel() == VARIABLE);
-  bool implicit         = (config->GetKind_TimeIntScheme() == EULER_IMPLICIT);
-  bool energy           = config->GetEnergy_Equation();
-
-  /*--- Access the primitive variables at this node. ---*/
-
-  Density     = nodes->GetDensity(iPoint);
-  BetaInc2    = nodes->GetBetaInc2(iPoint);
-  Cp          = nodes->GetSpecificHeatCp(iPoint);
-  oneOverCp   = 1.0/Cp;
-  Temperature = nodes->GetTemperature(iPoint);
-
-  for (iDim = 0; iDim < nDim; iDim++)
-    Velocity[iDim] = nodes->GetVelocity(iPoint,iDim);
-
-  /*--- We need the derivative of the equation of state to build the
-   preconditioning matrix. For now, the only option is the ideal gas
-   law, but in the future, dRhodT should be in the fluid model. ---*/
-
-  if (variable_density) {
-    dRhodT = -Density/Temperature;
-  } else {
-    dRhodT = 0.0;
-  }
-
-  /*--- Calculating the inverse of the preconditioning matrix
-   that multiplies the time derivative during time integration. ---*/
-
-  if (implicit) {
-
-    /*--- For implicit calculations, we multiply the preconditioner
-     by the cell volume over the time step and add to the Jac diagonal. ---*/
-
-    Preconditioner[0][0] = 1.0/BetaInc2;
-    for (iDim = 0; iDim < nDim; iDim++)
-      Preconditioner[iDim+1][0] = Velocity[iDim]/BetaInc2;
-
-    if (energy) Preconditioner[nDim+1][0] = Cp*Temperature/BetaInc2;
-    else        Preconditioner[nDim+1][0] = 0.0;
-
-    for (jDim = 0; jDim < nDim; jDim++) {
-      Preconditioner[0][jDim+1] = 0.0;
-      for (iDim = 0; iDim < nDim; iDim++) {
-        if (iDim == jDim) Preconditioner[iDim+1][jDim+1] = Density;
-        else Preconditioner[iDim+1][jDim+1] = 0.0;
-      }
-      Preconditioner[nDim+1][jDim+1] = 0.0;
-    }
-
-    Preconditioner[0][nDim+1] = dRhodT;
-    for (iDim = 0; iDim < nDim; iDim++)
-      Preconditioner[iDim+1][nDim+1] = Velocity[iDim]*dRhodT;
-
-    if (energy) Preconditioner[nDim+1][nDim+1] = Cp*(dRhodT*Temperature + Density);
-    else        Preconditioner[nDim+1][nDim+1] = 1.0;
-
-=======
->>>>>>> aec088cd
   } else {
 
     /*--- For explicit calculations, we move the residual to the
