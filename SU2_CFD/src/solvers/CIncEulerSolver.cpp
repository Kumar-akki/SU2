/*!
 * \file CIncEulerSolver.cpp
 * \brief Main subroutines for solving incompressible flow (Euler, Navier-Stokes, etc.).
 * \author F. Palacios, T. Economon
 * \version 7.0.6 "Blackbird"
 *
 * SU2 Project Website: https://su2code.github.io
 *
 * The SU2 Project is maintained by the SU2 Foundation
 * (http://su2foundation.org)
 *
 * Copyright 2012-2020, SU2 Contributors (cf. AUTHORS.md)
 *
 * SU2 is free software; you can redistribute it and/or
 * modify it under the terms of the GNU Lesser General Public
 * License as published by the Free Software Foundation; either
 * version 2.1 of the License, or (at your option) any later version.
 *
 * SU2 is distributed in the hope that it will be useful,
 * but WITHOUT ANY WARRANTY; without even the implied warranty of
 * MERCHANTABILITY or FITNESS FOR A PARTICULAR PURPOSE. See the GNU
 * Lesser General Public License for more details.
 *
 * You should have received a copy of the GNU Lesser General Public
 * License along with SU2. If not, see <http://www.gnu.org/licenses/>.
 */

#include "../../include/solvers/CIncEulerSolver.hpp"
#include "../../../Common/include/toolboxes/printing_toolbox.hpp"
#include "../../include/fluid/CConstantDensity.hpp"
#include "../../include/fluid/CIncIdealGas.hpp"
#include "../../include/fluid/CIncIdealGasPolynomial.hpp"
#include "../../include/variables/CIncNSVariable.hpp"


CIncEulerSolver::CIncEulerSolver(CGeometry *geometry, CConfig *config, unsigned short iMesh,
                                 const bool navier_stokes) :
  CFVMFlowSolverBase<CIncEulerVariable, INCOMPRESSIBLE>() {

  /*--- Based on the navier_stokes boolean, determine if this constructor is
   *    being called by itself, or by its derived class CIncNSSolver. ---*/
  const string description = navier_stokes? "Navier-Stokes" : "Euler";

  unsigned short iVar, iMarker, nLineLets;
  ifstream restart_file;
  unsigned short nZone = geometry->GetnZone();
  bool restart = (config->GetRestart() || config->GetRestart_Flow());
  int Unst_RestartIter;
  unsigned short iZone = config->GetiZone();
  bool dual_time = ((config->GetTime_Marching() == DT_STEPPING_1ST) ||
                    (config->GetTime_Marching() == DT_STEPPING_2ND));
  bool time_stepping = config->GetTime_Marching() == TIME_STEPPING;
  bool adjoint = (config->GetContinuous_Adjoint()) || (config->GetDiscrete_Adjoint());

  /* A grid is defined as dynamic if there's rigid grid movement or grid deformation AND the problem is time domain */
  dynamic_grid = config->GetDynamic_Grid();

  /*--- Store the multigrid level. ---*/
  MGLevel = iMesh;

  /*--- Check for a restart file to evaluate if there is a change in the angle of attack
   before computing all the non-dimesional quantities. ---*/

  if (!(!restart || (iMesh != MESH_0) || nZone > 1)) {

    /*--- Multizone problems require the number of the zone to be appended. ---*/

    auto filename_ = config->GetSolution_FileName();

    if (nZone > 1) filename_ = config->GetMultizone_FileName(filename_, iZone, ".dat");

    /*--- Modify file name for a dual-time unsteady restart ---*/

    if (dual_time) {
      if (adjoint) Unst_RestartIter = SU2_TYPE::Int(config->GetUnst_AdjointIter())-1;
      else if (config->GetTime_Marching() == DT_STEPPING_1ST)
        Unst_RestartIter = SU2_TYPE::Int(config->GetRestart_Iter())-1;
      else Unst_RestartIter = SU2_TYPE::Int(config->GetRestart_Iter())-2;
      filename_ = config->GetUnsteady_FileName(filename_, Unst_RestartIter, ".dat");
    }

    /*--- Modify file name for a time stepping unsteady restart ---*/

    if (time_stepping) {
      if (adjoint) Unst_RestartIter = SU2_TYPE::Int(config->GetUnst_AdjointIter())-1;
      else Unst_RestartIter = SU2_TYPE::Int(config->GetRestart_Iter())-1;
      filename_ = config->GetUnsteady_FileName(filename_, Unst_RestartIter, ".dat");
    }

    /*--- Read and store the restart metadata. ---*/

//    Read_SU2_Restart_Metadata(geometry, config, false, filename_);

  }

  /*--- Set the gamma value ---*/

  Gamma = config->GetGamma();
  Gamma_Minus_One = Gamma - 1.0;

  /*--- Define geometry constants in the solver structure.
   * Incompressible flow, primitive variables (P, vx, vy, vz, T, rho, beta, lamMu, EddyMu, Kt_eff, Cp, Cv) ---*/

  nDim = geometry->GetnDim();

  nVar = nDim+2; nPrimVar = nDim+9; nPrimVarGrad = nDim+4;

  /*--- Initialize nVarGrad for deallocation ---*/

  nVarGrad = nPrimVarGrad;

  nMarker      = config->GetnMarker_All();
  nPoint       = geometry->GetnPoint();
  nPointDomain = geometry->GetnPointDomain();

  /*--- Store the number of vertices on each marker for deallocation later ---*/

  nVertex = new unsigned long[nMarker];
  for (iMarker = 0; iMarker < nMarker; iMarker++)
    nVertex[iMarker] = geometry->nVertex[iMarker];

  /*--- Perform the non-dimensionalization for the flow equations using the
   specified reference values. ---*/

  SetNondimensionalization(config, iMesh);

  /*--- Check if we are executing a verification case. If so, the
   VerificationSolution object will be instantiated for a particular
   option from the available library of verification solutions. Note
   that this is done after SetNondim(), as problem-specific initial
   parameters are needed by the solution constructors. ---*/

  SetVerificationSolution(nDim, nVar, config);

  /// TODO: This type of variables will be replaced.

  AllocateTerribleLegacyTemporaryVariables();

  /*--- Define some auxiliary vectors related to the primitive solution ---*/

  Primitive   = new su2double[nPrimVar] ();
  Primitive_i = new su2double[nPrimVar] ();
  Primitive_j = new su2double[nPrimVar] ();

  /*--- Allocate preconditioning matrix. ---*/

  Preconditioner = new su2double* [nVar];
  for (iVar = 0; iVar < nVar; iVar ++)
    Preconditioner[iVar] = new su2double[nVar];

  /*--- Allocate base class members. ---*/

  Allocate(*config);

  /*--- Jacobians and vector structures for implicit computations ---*/

  if (config->GetKind_TimeIntScheme_Flow() == EULER_IMPLICIT) {

    if (rank == MASTER_NODE)
      cout << "Initialize Jacobian structure (" << description << "). MG level: " << iMesh <<"." << endl;

    Jacobian.Initialize(nPoint, nPointDomain, nVar, nVar, true, geometry, config);

    if (config->GetKind_Linear_Solver_Prec() == LINELET) {
      nLineLets = Jacobian.BuildLineletPreconditioner(geometry, config);
      if (rank == MASTER_NODE) cout << "Compute linelet structure. " << nLineLets << " elements in each line (average)." << endl;
    }
  }
  else {
    if (rank == MASTER_NODE)
      cout << "Explicit scheme. No Jacobian structure (" << description << "). MG level: " << iMesh <<"." << endl;
  }

  /*--- Read farfield conditions ---*/

  Density_Inf     = config->GetDensity_FreeStreamND();
  Pressure_Inf    = config->GetPressure_FreeStreamND();
  Velocity_Inf    = config->GetVelocity_FreeStreamND();
  Temperature_Inf = config->GetTemperature_FreeStreamND();

  /*--- Initialize the secondary values for direct derivative approxiations ---*/

  switch (config->GetDirectDiff()) {
    case NO_DERIVATIVE:
      /*--- Default ---*/
      break;
    case D_DENSITY:
      SU2_TYPE::SetDerivative(Density_Inf, 1.0);
      break;
    case D_PRESSURE:
      SU2_TYPE::SetDerivative(Pressure_Inf, 1.0);
      break;
    case D_TEMPERATURE:
      SU2_TYPE::SetDerivative(Temperature_Inf, 1.0);
      break;
    case D_MACH: case D_AOA:
    case D_SIDESLIP: case D_REYNOLDS:
    case D_TURB2LAM: case D_DESIGN:
      /*--- Already done in postprocessing of config ---*/
      break;
    default:
      break;
  }

  /*--- Initialize the solution to the far-field state everywhere. ---*/

  if (navier_stokes) {
    nodes = new CIncNSVariable(Pressure_Inf, Velocity_Inf, Temperature_Inf, nPoint, nDim, nVar, config);
  } else {
    nodes = new CIncEulerVariable(Pressure_Inf, Velocity_Inf, Temperature_Inf, nPoint, nDim, nVar, config);
  }
  SetBaseClassPointerToNodes();

  /*--- Initial comms. ---*/

  CommunicateInitialState(geometry, config);

  /*--- Add the solver name (max 8 characters) ---*/
  SolverName = "INC.FLOW";

  /*--- Finally, check that the static arrays will be large enough (keep this
   *    check at the bottom to make sure we consider the "final" values). ---*/
  if((nDim > MAXNDIM) || (nPrimVar > MAXNVAR))
    SU2_MPI::Error("Oops! The CIncEulerSolver static array sizes are not large enough.", CURRENT_FUNCTION);
}

CIncEulerSolver::~CIncEulerSolver(void) {

  unsigned short iVar;

  delete [] Primitive;
  delete [] Primitive_i;
  delete [] Primitive_j;

  if (Preconditioner != nullptr) {
    for (iVar = 0; iVar < nVar; iVar ++)
      delete [] Preconditioner[iVar];
    delete [] Preconditioner;
  }

  delete FluidModel;
}

void CIncEulerSolver::SetNondimensionalization(CConfig *config, unsigned short iMesh) {

  su2double Temperature_FreeStream = 0.0,  ModVel_FreeStream = 0.0,Energy_FreeStream = 0.0,
  ModVel_FreeStreamND = 0.0, Omega_FreeStream = 0.0, Omega_FreeStreamND = 0.0, Viscosity_FreeStream = 0.0,
  Density_FreeStream = 0.0, Pressure_FreeStream = 0.0, Pressure_Thermodynamic = 0.0, Tke_FreeStream = 0.0,
  Length_Ref = 0.0, Density_Ref = 0.0, Pressure_Ref = 0.0, Temperature_Ref = 0.0, Velocity_Ref = 0.0, Time_Ref = 0.0,
  Gas_Constant_Ref = 0.0, Omega_Ref = 0.0, Force_Ref = 0.0, Viscosity_Ref = 0.0, Conductivity_Ref = 0.0, Heat_Flux_Ref = 0.0, Energy_Ref= 0.0, Pressure_FreeStreamND = 0.0, Pressure_ThermodynamicND = 0.0, Density_FreeStreamND = 0.0,
  Temperature_FreeStreamND = 0.0, Gas_ConstantND = 0.0, Specific_Heat_CpND = 0.0, Specific_Heat_CvND = 0.0, Thermal_Expansion_CoeffND = 0.0,
  Velocity_FreeStreamND[3] = {0.0, 0.0, 0.0}, Viscosity_FreeStreamND = 0.0,
  Tke_FreeStreamND = 0.0, Energy_FreeStreamND = 0.0,
  Total_UnstTimeND = 0.0, Delta_UnstTimeND = 0.0;

  unsigned short iDim, iVar;

  /*--- Local variables ---*/

  su2double Mach     = config->GetMach();
  su2double Reynolds = config->GetReynolds();

  bool unsteady      = (config->GetTime_Marching() != NO);
  bool viscous       = config->GetViscous();
  bool turbulent     = ((config->GetKind_Solver() == INC_RANS) ||
                        (config->GetKind_Solver() == DISC_ADJ_INC_RANS));
  bool tkeNeeded     = ((turbulent) && ((config->GetKind_Turb_Model() == SST) || (config->GetKind_Turb_Model() == SST_SUST)));
  bool energy        = config->GetEnergy_Equation();
  bool boussinesq    = (config->GetKind_DensityModel() == BOUSSINESQ);

  /*--- Compute dimensional free-stream values. ---*/

  Density_FreeStream     = config->GetInc_Density_Init();     config->SetDensity_FreeStream(Density_FreeStream);
  Temperature_FreeStream = config->GetInc_Temperature_Init(); config->SetTemperature_FreeStream(Temperature_FreeStream);
  Pressure_FreeStream    = 0.0; config->SetPressure_FreeStream(Pressure_FreeStream);

  ModVel_FreeStream   = 0.0;
  for (iDim = 0; iDim < nDim; iDim++) {
    ModVel_FreeStream += config->GetInc_Velocity_Init()[iDim]*config->GetInc_Velocity_Init()[iDim];
    config->SetVelocity_FreeStream(config->GetInc_Velocity_Init()[iDim],iDim);
  }
  ModVel_FreeStream = sqrt(ModVel_FreeStream); config->SetModVel_FreeStream(ModVel_FreeStream);

  /*--- Depending on the density model chosen, select a fluid model. ---*/

  switch (config->GetKind_FluidModel()) {

    case CONSTANT_DENSITY:

      FluidModel = new CConstantDensity(Density_FreeStream, config->GetSpecific_Heat_Cp());
      FluidModel->SetTDState_T(Temperature_FreeStream);
      break;

    case INC_IDEAL_GAS:

      config->SetGas_Constant(UNIVERSAL_GAS_CONSTANT/(config->GetMolecular_Weight()/1000.0));
      Pressure_Thermodynamic = Density_FreeStream*Temperature_FreeStream*config->GetGas_Constant();
      FluidModel = new CIncIdealGas(config->GetSpecific_Heat_Cp(), config->GetGas_Constant(), Pressure_Thermodynamic);
      FluidModel->SetTDState_T(Temperature_FreeStream);
      Pressure_Thermodynamic = FluidModel->GetPressure();
      config->SetPressure_Thermodynamic(Pressure_Thermodynamic);
      break;

    case INC_IDEAL_GAS_POLY:

      config->SetGas_Constant(UNIVERSAL_GAS_CONSTANT/(config->GetMolecular_Weight()/1000.0));
      Pressure_Thermodynamic = Density_FreeStream*Temperature_FreeStream*config->GetGas_Constant();
      FluidModel = new CIncIdealGasPolynomial<N_POLY_COEFFS>(config->GetGas_Constant(), Pressure_Thermodynamic);
      if (viscous) {
        /*--- Variable Cp model via polynomial. ---*/
        for (iVar = 0; iVar < config->GetnPolyCoeffs(); iVar++)
          config->SetCp_PolyCoeffND(config->GetCp_PolyCoeff(iVar), iVar);
        FluidModel->SetCpModel(config);
      }
      FluidModel->SetTDState_T(Temperature_FreeStream);
      Pressure_Thermodynamic = FluidModel->GetPressure();
      config->SetPressure_Thermodynamic(Pressure_Thermodynamic);
      break;

    default:

      SU2_MPI::Error("Fluid model not implemented for incompressible solver.", CURRENT_FUNCTION);
      break;
  }

  if (viscous) {

    /*--- The dimensional viscosity is needed to determine the free-stream conditions.
      To accomplish this, simply set the non-dimensional coefficients to the
      dimensional ones. This will be overruled later.---*/

    config->SetMu_RefND(config->GetMu_Ref());
    config->SetMu_Temperature_RefND(config->GetMu_Temperature_Ref());
    config->SetMu_SND(config->GetMu_S());
    config->SetMu_ConstantND(config->GetMu_Constant());

    for (iVar = 0; iVar < config->GetnPolyCoeffs(); iVar++)
      config->SetMu_PolyCoeffND(config->GetMu_PolyCoeff(iVar), iVar);

    /*--- Use the fluid model to compute the dimensional viscosity/conductivity. ---*/

    FluidModel->SetLaminarViscosityModel(config);
    Viscosity_FreeStream = FluidModel->GetLaminarViscosity();
    config->SetViscosity_FreeStream(Viscosity_FreeStream);

    Reynolds = Density_FreeStream*ModVel_FreeStream/Viscosity_FreeStream; config->SetReynolds(Reynolds);

    /*--- Turbulence kinetic energy ---*/

    Tke_FreeStream  = 3.0/2.0*(ModVel_FreeStream*ModVel_FreeStream*config->GetTurbulenceIntensity_FreeStream()*config->GetTurbulenceIntensity_FreeStream());

  }

  /*--- The non-dim. scheme for incompressible flows uses the following ref. values:
     Reference length      = 1 m (fixed by default, grid in meters)
     Reference density     = liquid density or freestream (input)
     Reference velocity    = liquid velocity or freestream (input)
     Reference temperature = liquid temperature or freestream (input)
     Reference pressure    = Reference density * Reference velocity * Reference velocity
     Reference viscosity   = Reference Density * Reference velocity * Reference length
     This is the same non-dim. scheme as in the compressible solver.
     Note that the Re and Re Length are not used as part of initialization. ---*/

  if (config->GetRef_Inc_NonDim() == DIMENSIONAL) {
    Density_Ref     = 1.0;
    Velocity_Ref    = 1.0;
    Temperature_Ref = 1.0;
    Pressure_Ref    = 1.0;
  }
  else if (config->GetRef_Inc_NonDim() == INITIAL_VALUES) {
    Density_Ref     = Density_FreeStream;
    Velocity_Ref    = ModVel_FreeStream;
    Temperature_Ref = Temperature_FreeStream;
    Pressure_Ref    = Density_Ref*Velocity_Ref*Velocity_Ref;
  }
  else if (config->GetRef_Inc_NonDim() == REFERENCE_VALUES) {
    Density_Ref     = config->GetInc_Density_Ref();
    Velocity_Ref    = config->GetInc_Velocity_Ref();
    Temperature_Ref = config->GetInc_Temperature_Ref();
    Pressure_Ref    = Density_Ref*Velocity_Ref*Velocity_Ref;
  }
  config->SetDensity_Ref(Density_Ref);
  config->SetVelocity_Ref(Velocity_Ref);
  config->SetTemperature_Ref(Temperature_Ref);
  config->SetPressure_Ref(Pressure_Ref);

  /*--- More derived reference values ---*/

  Length_Ref       = 1.0;                                                config->SetLength_Ref(Length_Ref);
  Time_Ref         = Length_Ref/Velocity_Ref;                            config->SetTime_Ref(Time_Ref);
  Omega_Ref        = Velocity_Ref/Length_Ref;                            config->SetOmega_Ref(Omega_Ref);
  Force_Ref        = Velocity_Ref*Velocity_Ref/Length_Ref;               config->SetForce_Ref(Force_Ref);
  Heat_Flux_Ref    = Density_Ref*Velocity_Ref*Velocity_Ref*Velocity_Ref; config->SetHeat_Flux_Ref(Heat_Flux_Ref);
  Gas_Constant_Ref = Velocity_Ref*Velocity_Ref/Temperature_Ref;          config->SetGas_Constant_Ref(Gas_Constant_Ref);
  Viscosity_Ref    = Density_Ref*Velocity_Ref*Length_Ref;                config->SetViscosity_Ref(Viscosity_Ref);
  Conductivity_Ref = Viscosity_Ref*Gas_Constant_Ref;                     config->SetConductivity_Ref(Conductivity_Ref);

  /*--- Get the freestream energy. Only useful if energy equation is active. ---*/

  Energy_FreeStream = FluidModel->GetStaticEnergy() + 0.5*ModVel_FreeStream*ModVel_FreeStream;
  config->SetEnergy_FreeStream(Energy_FreeStream);
  if (tkeNeeded) { Energy_FreeStream += Tke_FreeStream; }; config->SetEnergy_FreeStream(Energy_FreeStream);

  /*--- Compute Mach number ---*/

  if (config->GetKind_FluidModel() == CONSTANT_DENSITY) {
    Mach = ModVel_FreeStream / sqrt(config->GetBulk_Modulus()/Density_FreeStream);
  } else {
    Mach = 0.0;
  }
  config->SetMach(Mach);

  /*--- Divide by reference values, to compute the non-dimensional free-stream values ---*/

  Pressure_FreeStreamND = Pressure_FreeStream/config->GetPressure_Ref(); config->SetPressure_FreeStreamND(Pressure_FreeStreamND);
  Pressure_ThermodynamicND = Pressure_Thermodynamic/config->GetPressure_Ref(); config->SetPressure_ThermodynamicND(Pressure_ThermodynamicND);
  Density_FreeStreamND  = Density_FreeStream/config->GetDensity_Ref();   config->SetDensity_FreeStreamND(Density_FreeStreamND);

  for (iDim = 0; iDim < nDim; iDim++) {
    Velocity_FreeStreamND[iDim] = config->GetVelocity_FreeStream()[iDim]/Velocity_Ref; config->SetVelocity_FreeStreamND(Velocity_FreeStreamND[iDim], iDim);
  }

  Temperature_FreeStreamND = Temperature_FreeStream/config->GetTemperature_Ref(); config->SetTemperature_FreeStreamND(Temperature_FreeStreamND);
  Gas_ConstantND      = config->GetGas_Constant()/Gas_Constant_Ref;    config->SetGas_ConstantND(Gas_ConstantND);
  Specific_Heat_CpND  = config->GetSpecific_Heat_Cp()/Gas_Constant_Ref; config->SetSpecific_Heat_CpND(Specific_Heat_CpND);

  /*--- We assume that Cp = Cv for our incompressible fluids. ---*/
  Specific_Heat_CvND  = config->GetSpecific_Heat_Cp()/Gas_Constant_Ref; config->SetSpecific_Heat_CvND(Specific_Heat_CvND);

  Thermal_Expansion_CoeffND = config->GetThermal_Expansion_Coeff()*config->GetTemperature_Ref(); config->SetThermal_Expansion_CoeffND(Thermal_Expansion_CoeffND);

  ModVel_FreeStreamND = 0.0;
  for (iDim = 0; iDim < nDim; iDim++) ModVel_FreeStreamND += Velocity_FreeStreamND[iDim]*Velocity_FreeStreamND[iDim];
  ModVel_FreeStreamND    = sqrt(ModVel_FreeStreamND); config->SetModVel_FreeStreamND(ModVel_FreeStreamND);

  Viscosity_FreeStreamND = Viscosity_FreeStream / Viscosity_Ref;   config->SetViscosity_FreeStreamND(Viscosity_FreeStreamND);

  Tke_FreeStream  = 3.0/2.0*(ModVel_FreeStream*ModVel_FreeStream*config->GetTurbulenceIntensity_FreeStream()*config->GetTurbulenceIntensity_FreeStream());
  config->SetTke_FreeStream(Tke_FreeStream);

  Tke_FreeStreamND  = 3.0/2.0*(ModVel_FreeStreamND*ModVel_FreeStreamND*config->GetTurbulenceIntensity_FreeStream()*config->GetTurbulenceIntensity_FreeStream());
  config->SetTke_FreeStreamND(Tke_FreeStreamND);

  Omega_FreeStream = Density_FreeStream*Tke_FreeStream/(Viscosity_FreeStream*config->GetTurb2LamViscRatio_FreeStream());
  config->SetOmega_FreeStream(Omega_FreeStream);

  Omega_FreeStreamND = Density_FreeStreamND*Tke_FreeStreamND/(Viscosity_FreeStreamND*config->GetTurb2LamViscRatio_FreeStream());
  config->SetOmega_FreeStreamND(Omega_FreeStreamND);

  /*--- Delete the original (dimensional) FluidModel object. No fluid is used for inscompressible cases. ---*/

  delete FluidModel;

  switch (config->GetKind_FluidModel()) {

    case CONSTANT_DENSITY:
      FluidModel = new CConstantDensity(Density_FreeStreamND, Specific_Heat_CpND);
      break;

    case INC_IDEAL_GAS:
      FluidModel = new CIncIdealGas(Specific_Heat_CpND, Gas_ConstantND, Pressure_ThermodynamicND);
      break;

    case INC_IDEAL_GAS_POLY:
      FluidModel = new CIncIdealGasPolynomial<N_POLY_COEFFS>(Gas_ConstantND, Pressure_ThermodynamicND);
      if (viscous) {
        /*--- Variable Cp model via polynomial. ---*/
        config->SetCp_PolyCoeffND(config->GetCp_PolyCoeff(0)/Gas_Constant_Ref, 0);
        for (iVar = 1; iVar < config->GetnPolyCoeffs(); iVar++)
          config->SetCp_PolyCoeffND(config->GetCp_PolyCoeff(iVar)*pow(Temperature_Ref,iVar)/Gas_Constant_Ref, iVar);
        FluidModel->SetCpModel(config);
      }
      break;
      FluidModel->SetTDState_T(Temperature_FreeStreamND);
  }

  Energy_FreeStreamND = FluidModel->GetStaticEnergy() + 0.5*ModVel_FreeStreamND*ModVel_FreeStreamND;

  if (viscous) {

    /*--- Constant viscosity model ---*/

    config->SetMu_ConstantND(config->GetMu_Constant()/Viscosity_Ref);

    /*--- Sutherland's model ---*/

    config->SetMu_RefND(config->GetMu_Ref()/Viscosity_Ref);
    config->SetMu_SND(config->GetMu_S()/config->GetTemperature_Ref());
    config->SetMu_Temperature_RefND(config->GetMu_Temperature_Ref()/config->GetTemperature_Ref());

    /*--- Viscosity model via polynomial. ---*/

    config->SetMu_PolyCoeffND(config->GetMu_PolyCoeff(0)/Viscosity_Ref, 0);
    for (iVar = 1; iVar < config->GetnPolyCoeffs(); iVar++)
      config->SetMu_PolyCoeffND(config->GetMu_PolyCoeff(iVar)*pow(Temperature_Ref,iVar)/Viscosity_Ref, iVar);

    /*--- Constant thermal conductivity model ---*/

    config->SetKt_ConstantND(config->GetKt_Constant()/Conductivity_Ref);

    /*--- Conductivity model via polynomial. ---*/

    config->SetKt_PolyCoeffND(config->GetKt_PolyCoeff(0)/Conductivity_Ref, 0);
    for (iVar = 1; iVar < config->GetnPolyCoeffs(); iVar++)
      config->SetKt_PolyCoeffND(config->GetKt_PolyCoeff(iVar)*pow(Temperature_Ref,iVar)/Conductivity_Ref, iVar);

    /*--- Set up the transport property models. ---*/

    FluidModel->SetLaminarViscosityModel(config);
    FluidModel->SetThermalConductivityModel(config);

  }

  if (tkeNeeded) { Energy_FreeStreamND += Tke_FreeStreamND; };  config->SetEnergy_FreeStreamND(Energy_FreeStreamND);

  Energy_Ref = Energy_FreeStream/Energy_FreeStreamND; config->SetEnergy_Ref(Energy_Ref);

  Total_UnstTimeND = config->GetTotal_UnstTime() / Time_Ref;    config->SetTotal_UnstTimeND(Total_UnstTimeND);
  Delta_UnstTimeND = config->GetDelta_UnstTime() / Time_Ref;    config->SetDelta_UnstTimeND(Delta_UnstTimeND);

  /*--- Write output to the console if this is the master node and first domain ---*/

  if ((rank == MASTER_NODE) && (iMesh == MESH_0)) {

    cout.precision(6);

    if (config->GetRef_Inc_NonDim() == DIMENSIONAL) {
      cout << "Incompressible flow: rho_ref, vel_ref, temp_ref, p_ref" << endl;
      cout << "are set to 1.0 in order to perform a dimensional calculation." << endl;
      if (dynamic_grid) cout << "Force coefficients computed using MACH_MOTION." << endl;
      else cout << "Force coefficients computed using initial values." << endl;
    }
    else if (config->GetRef_Inc_NonDim() == INITIAL_VALUES) {
      cout << "Incompressible flow: rho_ref, vel_ref, and temp_ref" << endl;
      cout << "are based on the initial values, p_ref = rho_ref*vel_ref^2." << endl;
      if (dynamic_grid) cout << "Force coefficients computed using MACH_MOTION." << endl;
      else cout << "Force coefficients computed using initial values." << endl;
    }
    else if (config->GetRef_Inc_NonDim() == REFERENCE_VALUES) {
      cout << "Incompressible flow: rho_ref, vel_ref, and temp_ref" << endl;
      cout << "are user-provided reference values, p_ref = rho_ref*vel_ref^2." << endl;
      if (dynamic_grid) cout << "Force coefficients computed using MACH_MOTION." << endl;
      else cout << "Force coefficients computed using reference values." << endl;
    }
    cout << "The reference area for force coeffs. is " << config->GetRefArea() << " m^2." << endl;
    cout << "The reference length for force coeffs. is " << config->GetRefLength() << " m." << endl;

    cout << "The pressure is decomposed into thermodynamic and dynamic components." << endl;
    cout << "The initial value of the dynamic pressure is 0." << endl;

    cout << "Mach number: "<< config->GetMach();
    if (config->GetKind_FluidModel() == CONSTANT_DENSITY) {
      cout << ", computed using the Bulk modulus." << endl;
    } else {
      cout << ", computed using fluid speed of sound." << endl;
    }

    cout << "For external flows, the initial state is imposed at the far-field." << endl;
    cout << "Angle of attack (deg): "<< config->GetAoA() << ", computed using the initial velocity." << endl;
    cout << "Side slip angle (deg): "<< config->GetAoS() << ", computed using the initial velocity." << endl;

    if (viscous) {
      cout << "Reynolds number per meter: " << config->GetReynolds() << ", computed using initial values."<< endl;
      cout << "Reynolds number is a byproduct of inputs only (not used internally)." << endl;
    }
    cout << "SI units only. The grid should be dimensional (meters)." << endl;

    switch (config->GetKind_DensityModel()) {

      case CONSTANT:
        if (energy) cout << "Energy equation is active and decoupled." << endl;
        else cout << "No energy equation." << endl;
        break;

      case BOUSSINESQ:
        if (energy) cout << "Energy equation is active and coupled through Boussinesq approx." << endl;
        break;

      case VARIABLE:
        if (energy) cout << "Energy equation is active and coupled for variable density." << endl;
        break;

    }

    stringstream NonDimTableOut, ModelTableOut;
    stringstream Unit;

    cout << endl;
    PrintingToolbox::CTablePrinter ModelTable(&ModelTableOut);
    ModelTableOut <<"-- Models:"<< endl;

    ModelTable.AddColumn("Viscosity Model", 25);
    ModelTable.AddColumn("Conductivity Model", 26);
    ModelTable.AddColumn("Fluid Model", 25);
    ModelTable.SetAlign(PrintingToolbox::CTablePrinter::RIGHT);
    ModelTable.PrintHeader();

    PrintingToolbox::CTablePrinter NonDimTable(&NonDimTableOut);
    NonDimTable.AddColumn("Name", 22);
    NonDimTable.AddColumn("Dim. value", 14);
    NonDimTable.AddColumn("Ref. value", 14);
    NonDimTable.AddColumn("Unit", 10);
    NonDimTable.AddColumn("Non-dim. value", 14);
    NonDimTable.SetAlign(PrintingToolbox::CTablePrinter::RIGHT);

    NonDimTableOut <<"-- Fluid properties:"<< endl;

    NonDimTable.PrintHeader();

    if (viscous){

      switch(config->GetKind_ViscosityModel()){
      case CONSTANT_VISCOSITY:
        ModelTable << "CONSTANT_VISCOSITY";
        if      (config->GetSystemMeasurements() == SI) Unit << "N.s/m^2";
        else if (config->GetSystemMeasurements() == US) Unit << "lbf.s/ft^2";
        NonDimTable << "Viscosity" << config->GetMu_Constant() << config->GetMu_Constant()/config->GetMu_ConstantND() << Unit.str() << config->GetMu_ConstantND();
        Unit.str("");
        NonDimTable.PrintFooter();
        break;

      case SUTHERLAND:
        ModelTable << "SUTHERLAND";
        if      (config->GetSystemMeasurements() == SI) Unit << "N.s/m^2";
        else if (config->GetSystemMeasurements() == US) Unit << "lbf.s/ft^2";
        NonDimTable << "Ref. Viscosity" <<  config->GetMu_Ref() <<  config->GetViscosity_Ref() << Unit.str() << config->GetMu_RefND();
        Unit.str("");
        if      (config->GetSystemMeasurements() == SI) Unit << "K";
        else if (config->GetSystemMeasurements() == US) Unit << "R";
        NonDimTable << "Sutherland Temp." << config->GetMu_Temperature_Ref() <<  config->GetTemperature_Ref() << Unit.str() << config->GetMu_Temperature_RefND();
        Unit.str("");
        if      (config->GetSystemMeasurements() == SI) Unit << "K";
        else if (config->GetSystemMeasurements() == US) Unit << "R";
        NonDimTable << "Sutherland Const." << config->GetMu_S() << config->GetTemperature_Ref() << Unit.str() << config->GetMu_SND();
        Unit.str("");
        NonDimTable.PrintFooter();
        break;

      case POLYNOMIAL_VISCOSITY:
        ModelTable << "POLYNOMIAL_VISCOSITY";
        for (iVar = 0; iVar < config->GetnPolyCoeffs(); iVar++) {
          stringstream ss;
          ss << iVar;
          if (config->GetMu_PolyCoeff(iVar) != 0.0)
            NonDimTable << "Mu(T) Poly. Coeff. " + ss.str()  << config->GetMu_PolyCoeff(iVar) << config->GetMu_PolyCoeff(iVar)/config->GetMu_PolyCoeffND(iVar) << "-" << config->GetMu_PolyCoeffND(iVar);
        }
        Unit.str("");
        NonDimTable.PrintFooter();
        break;
      }

      switch(config->GetKind_ConductivityModel()){
      case CONSTANT_PRANDTL:
        ModelTable << "CONSTANT_PRANDTL";
        NonDimTable << "Prandtl (Lam.)"  << "-" << "-" << "-" << config->GetPrandtl_Lam();
        Unit.str("");
        NonDimTable << "Prandtl (Turb.)" << "-" << "-" << "-" << config->GetPrandtl_Turb();
        Unit.str("");
        NonDimTable.PrintFooter();
        break;

      case CONSTANT_CONDUCTIVITY:
        ModelTable << "CONSTANT_CONDUCTIVITY";
        Unit << "W/m^2.K";
        NonDimTable << "Molecular Cond." << config->GetKt_Constant() << config->GetKt_Constant()/config->GetKt_ConstantND() << Unit.str() << config->GetKt_ConstantND();
        Unit.str("");
        NonDimTable.PrintFooter();
        break;

      case POLYNOMIAL_CONDUCTIVITY:
        ModelTable << "POLYNOMIAL_CONDUCTIVITY";
        for (iVar = 0; iVar < config->GetnPolyCoeffs(); iVar++) {
          stringstream ss;
          ss << iVar;
          if (config->GetKt_PolyCoeff(iVar) != 0.0)
            NonDimTable << "Kt(T) Poly. Coeff. " + ss.str()  << config->GetKt_PolyCoeff(iVar) << config->GetKt_PolyCoeff(iVar)/config->GetKt_PolyCoeffND(iVar) << "-" << config->GetKt_PolyCoeffND(iVar);
        }
        Unit.str("");
        NonDimTable.PrintFooter();
        break;
      }
    } else {
      ModelTable << "-" << "-";
    }

    switch (config->GetKind_FluidModel()){
    case CONSTANT_DENSITY:
      ModelTable << "CONSTANT_DENSITY";
      if (energy){
        Unit << "N.m/kg.K";
        NonDimTable << "Spec. Heat (Cp)" << config->GetSpecific_Heat_Cp() << config->GetSpecific_Heat_Cp()/config->GetSpecific_Heat_CpND() << Unit.str() << config->GetSpecific_Heat_CpND();
        Unit.str("");
      }
      if (boussinesq){
        Unit << "K^-1";
        NonDimTable << "Thermal Exp." << config->GetThermal_Expansion_Coeff() << config->GetThermal_Expansion_Coeff()/config->GetThermal_Expansion_CoeffND() << Unit.str() <<  config->GetThermal_Expansion_CoeffND();
        Unit.str("");
      }
      Unit << "Pa";
      NonDimTable << "Bulk Modulus" << config->GetBulk_Modulus() << 1.0 << Unit.str() <<  config->GetBulk_Modulus();
      Unit.str("");
      NonDimTable.PrintFooter();
      break;

    case INC_IDEAL_GAS:
      ModelTable << "INC_IDEAL_GAS";
      Unit << "N.m/kg.K";
      NonDimTable << "Spec. Heat (Cp)" << config->GetSpecific_Heat_Cp() << config->GetSpecific_Heat_Cp()/config->GetSpecific_Heat_CpND() << Unit.str() << config->GetSpecific_Heat_CpND();
      Unit.str("");
      Unit << "g/mol";
      NonDimTable << "Molecular weight" << config->GetMolecular_Weight()<< 1.0 << Unit.str() << config->GetMolecular_Weight();
      Unit.str("");
      Unit << "N.m/kg.K";
      NonDimTable << "Gas Constant" << config->GetGas_Constant() << config->GetGas_Constant_Ref() << Unit.str() << config->GetGas_ConstantND();
      Unit.str("");
      Unit << "Pa";
      NonDimTable << "Therm. Pressure" << config->GetPressure_Thermodynamic() << config->GetPressure_Ref() << Unit.str() << config->GetPressure_ThermodynamicND();
      Unit.str("");
      NonDimTable.PrintFooter();
      break;

    case INC_IDEAL_GAS_POLY:
      ModelTable << "INC_IDEAL_GAS_POLY";
      Unit.str("");
      Unit << "g/mol";
      NonDimTable << "Molecular weight" << config->GetMolecular_Weight()<< 1.0 << Unit.str() << config->GetMolecular_Weight();
      Unit.str("");
      Unit << "N.m/kg.K";
      NonDimTable << "Gas Constant" << config->GetGas_Constant() << config->GetGas_Constant_Ref() << Unit.str() << config->GetGas_ConstantND();
      Unit.str("");
      Unit << "Pa";
      NonDimTable << "Therm. Pressure" << config->GetPressure_Thermodynamic() << config->GetPressure_Ref() << Unit.str() << config->GetPressure_ThermodynamicND();
      Unit.str("");
      for (iVar = 0; iVar < config->GetnPolyCoeffs(); iVar++) {
        stringstream ss;
        ss << iVar;
        if (config->GetCp_PolyCoeff(iVar) != 0.0)
          NonDimTable << "Cp(T) Poly. Coeff. " + ss.str()  << config->GetCp_PolyCoeff(iVar) << config->GetCp_PolyCoeff(iVar)/config->GetCp_PolyCoeffND(iVar) << "-" << config->GetCp_PolyCoeffND(iVar);
      }
      Unit.str("");
      NonDimTable.PrintFooter();
      break;

    }


    NonDimTableOut <<"-- Initial and free-stream conditions:"<< endl;
    NonDimTable.PrintHeader();

    if      (config->GetSystemMeasurements() == SI) Unit << "Pa";
    else if (config->GetSystemMeasurements() == US) Unit << "psf";
    NonDimTable << "Dynamic Pressure" << config->GetPressure_FreeStream() << config->GetPressure_Ref() << Unit.str() << config->GetPressure_FreeStreamND();
    Unit.str("");
    if      (config->GetSystemMeasurements() == SI) Unit << "Pa";
    else if (config->GetSystemMeasurements() == US) Unit << "psf";
    NonDimTable << "Total Pressure" << config->GetPressure_FreeStream() + 0.5*config->GetDensity_FreeStream()*config->GetModVel_FreeStream()*config->GetModVel_FreeStream()
                << config->GetPressure_Ref() << Unit.str() << config->GetPressure_FreeStreamND() + 0.5*config->GetDensity_FreeStreamND()*config->GetModVel_FreeStreamND()*config->GetModVel_FreeStreamND();
    Unit.str("");
    if      (config->GetSystemMeasurements() == SI) Unit << "kg/m^3";
    else if (config->GetSystemMeasurements() == US) Unit << "slug/ft^3";
    NonDimTable << "Density" << config->GetDensity_FreeStream() << config->GetDensity_Ref() << Unit.str() << config->GetDensity_FreeStreamND();
    Unit.str("");
    if (energy){
      if      (config->GetSystemMeasurements() == SI) Unit << "K";
      else if (config->GetSystemMeasurements() == US) Unit << "R";
      NonDimTable << "Temperature" << config->GetTemperature_FreeStream() << config->GetTemperature_Ref() << Unit.str() << config->GetTemperature_FreeStreamND();
      Unit.str("");
    }
    if      (config->GetSystemMeasurements() == SI) Unit << "m/s";
    else if (config->GetSystemMeasurements() == US) Unit << "ft/s";
    NonDimTable << "Velocity-X" << config->GetVelocity_FreeStream()[0] << config->GetVelocity_Ref() << Unit.str() << config->GetVelocity_FreeStreamND()[0];
    NonDimTable << "Velocity-Y" << config->GetVelocity_FreeStream()[1] << config->GetVelocity_Ref() << Unit.str() << config->GetVelocity_FreeStreamND()[1];
    if (nDim == 3){
      NonDimTable << "Velocity-Z" << config->GetVelocity_FreeStream()[2] << config->GetVelocity_Ref() << Unit.str() << config->GetVelocity_FreeStreamND()[2];
    }
    NonDimTable << "Velocity Magnitude" << config->GetModVel_FreeStream() << config->GetVelocity_Ref() << Unit.str() << config->GetModVel_FreeStreamND();
    Unit.str("");

    if (viscous){
      NonDimTable.PrintFooter();
      if      (config->GetSystemMeasurements() == SI) Unit << "N.s/m^2";
      else if (config->GetSystemMeasurements() == US) Unit << "lbf.s/ft^2";
      NonDimTable << "Viscosity" << config->GetViscosity_FreeStream() << config->GetViscosity_Ref() << Unit.str() << config->GetViscosity_FreeStreamND();
      Unit.str("");
      if      (config->GetSystemMeasurements() == SI) Unit << "W/m^2.K";
      else if (config->GetSystemMeasurements() == US) Unit << "lbf/ft.s.R";
      NonDimTable << "Conductivity" << "-" << config->GetConductivity_Ref() << Unit.str() << "-";
      Unit.str("");
      if (turbulent){
        if      (config->GetSystemMeasurements() == SI) Unit << "m^2/s^2";
        else if (config->GetSystemMeasurements() == US) Unit << "ft^2/s^2";
        NonDimTable << "Turb. Kin. Energy" << config->GetTke_FreeStream() << config->GetTke_FreeStream()/config->GetTke_FreeStreamND() << Unit.str() << config->GetTke_FreeStreamND();
        Unit.str("");
        if      (config->GetSystemMeasurements() == SI) Unit << "1/s";
        else if (config->GetSystemMeasurements() == US) Unit << "1/s";
        NonDimTable << "Spec. Dissipation" << config->GetOmega_FreeStream() << config->GetOmega_FreeStream()/config->GetOmega_FreeStreamND() << Unit.str() << config->GetOmega_FreeStreamND();
        Unit.str("");
      }
    }

    NonDimTable.PrintFooter();
    NonDimTable << "Mach Number" << "-" << "-" << "-" << config->GetMach();
    if (viscous){
      NonDimTable << "Reynolds Number" << "-" << "-" << "-" << config->GetReynolds();
    }

    NonDimTable.PrintFooter();
    ModelTable.PrintFooter();

    if (unsteady){
      NonDimTableOut << "-- Unsteady conditions" << endl;
      NonDimTable.PrintHeader();
      NonDimTable << "Total Time" << config->GetMax_Time() << config->GetTime_Ref() << "s" << config->GetMax_Time()/config->GetTime_Ref();
      Unit.str("");
      NonDimTable << "Time Step" << config->GetTime_Step() << config->GetTime_Ref() << "s" << config->GetDelta_UnstTimeND();
      Unit.str("");
      NonDimTable.PrintFooter();
    }


    cout << ModelTableOut.str();
    cout << NonDimTableOut.str();
  }



}

void CIncEulerSolver::SetInitialCondition(CGeometry **geometry, CSolver ***solver_container, CConfig *config, unsigned long TimeIter) {

  unsigned long iPoint, Point_Fine;
  unsigned short iMesh, iChildren, iVar;
  su2double Area_Children, Area_Parent, *Solution_Fine, *Solution;

  const bool restart   = (config->GetRestart() || config->GetRestart_Flow());
  const bool rans = (config->GetKind_Turb_Model() != NONE);
  const bool dual_time = ((config->GetTime_Marching() == DT_STEPPING_1ST) ||
                          (config->GetTime_Marching() == DT_STEPPING_2ND));

  /*--- Check if a verification solution is to be computed. ---*/
  if ((VerificationSolution) && (TimeIter == 0) && !restart) {

    /*--- Loop over the multigrid levels. ---*/
    for (iMesh = 0; iMesh <= config->GetnMGLevels(); iMesh++) {

      /*--- Loop over all grid points. ---*/
      for (iPoint = 0; iPoint < geometry[iMesh]->GetnPoint(); iPoint++) {

        /* Set the pointers to the coordinates and solution of this DOF. */
        const su2double *coor = geometry[iMesh]->nodes->GetCoord(iPoint);
        su2double *solDOF     = solver_container[iMesh][FLOW_SOL]->GetNodes()->GetSolution(iPoint);

        /* Set the solution in this DOF to the initial condition provided by
           the verification solution class. This can be the exact solution,
           but this is not necessary. */
        VerificationSolution->GetInitialCondition(coor, solDOF);
      }
    }
  }

  /*--- If restart solution, then interpolate the flow solution to
   all the multigrid levels, this is important with the dual time strategy ---*/

  if (restart && (TimeIter == 0)) {

    Solution = new su2double[nVar];
    for (iMesh = 1; iMesh <= config->GetnMGLevels(); iMesh++) {
      for (iPoint = 0; iPoint < geometry[iMesh]->GetnPoint(); iPoint++) {
        Area_Parent = geometry[iMesh]->nodes->GetVolume(iPoint);
        for (iVar = 0; iVar < nVar; iVar++) Solution[iVar] = 0.0;
        for (iChildren = 0; iChildren < geometry[iMesh]->nodes->GetnChildren_CV(iPoint); iChildren++) {
          Point_Fine = geometry[iMesh]->nodes->GetChildren_CV(iPoint, iChildren);
          Area_Children = geometry[iMesh-1]->nodes->GetVolume(Point_Fine);
          Solution_Fine = solver_container[iMesh-1][FLOW_SOL]->GetNodes()->GetSolution(Point_Fine);
          for (iVar = 0; iVar < nVar; iVar++) {
            Solution[iVar] += Solution_Fine[iVar]*Area_Children/Area_Parent;
          }
        }
        solver_container[iMesh][FLOW_SOL]->GetNodes()->SetSolution(iPoint,Solution);
      }
      solver_container[iMesh][FLOW_SOL]->InitiateComms(geometry[iMesh], config, SOLUTION);
      solver_container[iMesh][FLOW_SOL]->CompleteComms(geometry[iMesh], config, SOLUTION);
    }
    delete [] Solution;

    /*--- Interpolate the turblence variable also, if needed ---*/

    if (rans) {

      unsigned short nVar_Turb = solver_container[MESH_0][TURB_SOL]->GetnVar();
      Solution = new su2double[nVar_Turb];
      for (iMesh = 1; iMesh <= config->GetnMGLevels(); iMesh++) {
        for (iPoint = 0; iPoint < geometry[iMesh]->GetnPoint(); iPoint++) {
          Area_Parent = geometry[iMesh]->nodes->GetVolume(iPoint);
          for (iVar = 0; iVar < nVar_Turb; iVar++) Solution[iVar] = 0.0;
          for (iChildren = 0; iChildren < geometry[iMesh]->nodes->GetnChildren_CV(iPoint); iChildren++) {
            Point_Fine = geometry[iMesh]->nodes->GetChildren_CV(iPoint, iChildren);
            Area_Children = geometry[iMesh-1]->nodes->GetVolume(Point_Fine);
            Solution_Fine = solver_container[iMesh-1][TURB_SOL]->GetNodes()->GetSolution(Point_Fine);
            for (iVar = 0; iVar < nVar_Turb; iVar++) {
              Solution[iVar] += Solution_Fine[iVar]*Area_Children/Area_Parent;
            }
          }
          solver_container[iMesh][TURB_SOL]->GetNodes()->SetSolution(iPoint,Solution);
        }
        solver_container[iMesh][TURB_SOL]->InitiateComms(geometry[iMesh], config, SOLUTION_EDDY);
        solver_container[iMesh][TURB_SOL]->CompleteComms(geometry[iMesh], config, SOLUTION_EDDY);
        solver_container[iMesh][TURB_SOL]->Postprocessing(geometry[iMesh], solver_container[iMesh], config, iMesh);
      }
      delete [] Solution;
    }

  }

  /*--- The value of the solution for the first iteration of the dual time ---*/

  if (dual_time && (TimeIter == 0 || (restart && TimeIter == config->GetRestart_Iter()))) {
    PushSolutionBackInTime(TimeIter, restart, rans, solver_container, geometry, config);
  }
}

void CIncEulerSolver::Preprocessing(CGeometry *geometry, CSolver **solver_container, CConfig *config, unsigned short iMesh, unsigned short iRKStep, unsigned short RunTime_EqSystem, bool Output) {

  unsigned long ErrorCounter = 0;

  unsigned long InnerIter = config->GetInnerIter();
  bool cont_adjoint     = config->GetContinuous_Adjoint();
  bool implicit         = (config->GetKind_TimeIntScheme() == EULER_IMPLICIT);
  bool muscl            = (config->GetMUSCL_Flow() || (cont_adjoint && config->GetKind_ConvNumScheme_AdjFlow() == ROE));
  bool limiter          = (config->GetKind_SlopeLimit_Flow() != NO_LIMITER) && (InnerIter <= config->GetLimiterIter());
  bool center           = ((config->GetKind_ConvNumScheme_Flow() == SPACE_CENTERED) || (cont_adjoint && config->GetKind_ConvNumScheme_AdjFlow() == SPACE_CENTERED));
  bool center_jst       = center && (config->GetKind_Centered_Flow() == JST);
  bool van_albada       = config->GetKind_SlopeLimit_Flow() == VAN_ALBADA_EDGE;
  bool outlet           = ((config->GetnMarker_Outlet() != 0));

  /*--- Set the primitive variables ---*/

  ErrorCounter = SetPrimitive_Variables(solver_container, config, Output);

  /*--- Upwind second order reconstruction ---*/

  if ((muscl && !center) && (iMesh == MESH_0) && !Output) {

    /*--- Gradient computation for MUSCL reconstruction. ---*/

    if (config->GetKind_Gradient_Method_Recon() == GREEN_GAUSS)
      SetPrimitive_Gradient_GG(geometry, config, true);
    if (config->GetKind_Gradient_Method_Recon() == LEAST_SQUARES)
      SetPrimitive_Gradient_LS(geometry, config, true);
    if (config->GetKind_Gradient_Method_Recon() == WEIGHTED_LEAST_SQUARES)
      SetPrimitive_Gradient_LS(geometry, config, true);

    /*--- Limiter computation ---*/

    if ((limiter) && (iMesh == MESH_0) && !Output && !van_albada) {
      SetPrimitive_Limiter(geometry, config);
    }

  }

  /*--- Artificial dissipation ---*/

  if (center && !Output) {
    SetMax_Eigenvalue(geometry, config);
    if ((center_jst) && (iMesh == MESH_0)) {
      SetCentered_Dissipation_Sensor(geometry, config);
      SetUndivided_Laplacian(geometry, config);
    }
  }

  /*--- Update the beta value based on the maximum velocity. ---*/

  SetBeta_Parameter(geometry, solver_container, config, iMesh);

  /*--- Compute properties needed for mass flow BCs. ---*/

  if (outlet) GetOutlet_Properties(geometry, config, iMesh, Output);

  /*--- Initialize the Jacobian matrices ---*/

  if (implicit && !Output) Jacobian.SetValZero();

  /*--- Error message ---*/

  if (config->GetComm_Level() == COMM_FULL) {
#ifdef HAVE_MPI
    unsigned long MyErrorCounter = ErrorCounter; ErrorCounter = 0;
    SU2_MPI::Allreduce(&MyErrorCounter, &ErrorCounter, 1, MPI_UNSIGNED_LONG, MPI_SUM, MPI_COMM_WORLD);
#endif
    if (iMesh == MESH_0) config->SetNonphysical_Points(ErrorCounter);
  }

}

void CIncEulerSolver::Postprocessing(CGeometry *geometry, CSolver **solver_container, CConfig *config,
                                  unsigned short iMesh) { }

unsigned long CIncEulerSolver::SetPrimitive_Variables(CSolver **solver_container, CConfig *config, bool Output) {

  unsigned long iPoint, nonPhysicalPoints = 0;
  bool physical = true;

  for (iPoint = 0; iPoint < nPoint; iPoint ++) {

    /*--- Incompressible flow, primitive variables ---*/

    physical = nodes->SetPrimVar(iPoint,FluidModel);

    /* Check for non-realizable states for reporting. */

    if (!physical) nonPhysicalPoints++;

    /*--- Initialize the convective, source and viscous residual vector ---*/

    if (!Output) LinSysRes.SetBlock_Zero(iPoint);

  }

  return nonPhysicalPoints;
}

void CIncEulerSolver::SetTime_Step(CGeometry *geometry, CSolver **solver_container, CConfig *config,
                                unsigned short iMesh, unsigned long Iteration) {

  su2double Area, Vol, Mean_SoundSpeed = 0.0, Mean_ProjVel = 0.0,
  Mean_BetaInc2, Lambda, Local_Delta_Time,
  Global_Delta_Time = 1E6, Global_Delta_UnstTimeND, ProjVel, ProjVel_i, ProjVel_j;
  const su2double* Normal;

  unsigned long iEdge, iVertex, iPoint, jPoint;
  unsigned short iDim, iMarker;

  bool implicit      = (config->GetKind_TimeIntScheme() == EULER_IMPLICIT);
  bool time_stepping = config->GetTime_Marching() == TIME_STEPPING;
  bool dual_time     = ((config->GetTime_Marching() == DT_STEPPING_1ST) ||
                    (config->GetTime_Marching() == DT_STEPPING_2ND));

  Min_Delta_Time = 1.E30; Max_Delta_Time = 0.0;

  /*--- Set maximum inviscid eigenvalue to zero, and compute sound speed ---*/

  for (iPoint = 0; iPoint < nPointDomain; iPoint++)
    nodes->SetMax_Lambda_Inv(iPoint,0.0);

  /*--- Loop interior edges ---*/

  for (iEdge = 0; iEdge < geometry->GetnEdge(); iEdge++) {

    /*--- Point identification, Normal vector and area ---*/

    iPoint = geometry->edges->GetNode(iEdge,0);
    jPoint = geometry->edges->GetNode(iEdge,1);

    Normal = geometry->edges->GetNormal(iEdge);

    Area = 0.0;
    for (iDim = 0; iDim < nDim; iDim++) Area += Normal[iDim]*Normal[iDim];
    Area = sqrt(Area);

    /*--- Mean Values ---*/

    Mean_ProjVel    = 0.5 * (nodes->GetProjVel(iPoint,Normal) + nodes->GetProjVel(jPoint,Normal));
    Mean_BetaInc2   = 0.5 * (nodes->GetBetaInc2(iPoint)      + nodes->GetBetaInc2(jPoint));
    Mean_SoundSpeed = sqrt(Mean_BetaInc2*Area*Area);

    /*--- Adjustment for grid movement ---*/

    if (dynamic_grid) {
      su2double *GridVel_i = geometry->nodes->GetGridVel(iPoint);
      su2double *GridVel_j = geometry->nodes->GetGridVel(jPoint);
      ProjVel_i = 0.0; ProjVel_j = 0.0;
      for (iDim = 0; iDim < nDim; iDim++) {
        ProjVel_i += GridVel_i[iDim]*Normal[iDim];
        ProjVel_j += GridVel_j[iDim]*Normal[iDim];
      }
      Mean_ProjVel -= 0.5 * (ProjVel_i + ProjVel_j);
    }

    /*--- Inviscid contribution ---*/

    Lambda = fabs(Mean_ProjVel) + Mean_SoundSpeed;
    if (geometry->nodes->GetDomain(iPoint)) nodes->AddMax_Lambda_Inv(iPoint,Lambda);
    if (geometry->nodes->GetDomain(jPoint)) nodes->AddMax_Lambda_Inv(jPoint,Lambda);

  }

  /*--- Loop boundary edges ---*/

  for (iMarker = 0; iMarker < geometry->GetnMarker(); iMarker++) {
    if ((config->GetMarker_All_KindBC(iMarker) != INTERNAL_BOUNDARY) &&
        (config->GetMarker_All_KindBC(iMarker) != PERIODIC_BOUNDARY)) {
    for (iVertex = 0; iVertex < geometry->GetnVertex(iMarker); iVertex++) {

      /*--- Point identification, Normal vector and area ---*/

      iPoint = geometry->vertex[iMarker][iVertex]->GetNode();
      Normal = geometry->vertex[iMarker][iVertex]->GetNormal();

      Area = 0.0;
      for (iDim = 0; iDim < nDim; iDim++) Area += Normal[iDim]*Normal[iDim];
      Area = sqrt(Area);

      /*--- Mean Values ---*/

      Mean_ProjVel    = nodes->GetProjVel(iPoint,Normal);
      Mean_BetaInc2   = nodes->GetBetaInc2(iPoint);
      Mean_SoundSpeed = sqrt(Mean_BetaInc2*Area*Area);

      /*--- Adjustment for grid movement ---*/

      if (dynamic_grid) {
        su2double *GridVel = geometry->nodes->GetGridVel(iPoint);
        ProjVel = 0.0;
        for (iDim = 0; iDim < nDim; iDim++)
          ProjVel += GridVel[iDim]*Normal[iDim];
        Mean_ProjVel -= ProjVel;
      }

      /*--- Inviscid contribution ---*/

      Lambda = fabs(Mean_ProjVel) + Mean_SoundSpeed;
      if (geometry->nodes->GetDomain(iPoint)) {
        nodes->AddMax_Lambda_Inv(iPoint,Lambda);
      }

    }
    }
  }

  /*--- Local time-stepping: each element uses their own speed for steady state
   simulations or for pseudo time steps in a dual time simulation. ---*/

  for (iPoint = 0; iPoint < nPointDomain; iPoint++) {

    Vol = geometry->nodes->GetVolume(iPoint);

    if (Vol != 0.0) {
      Local_Delta_Time  = nodes->GetLocalCFL(iPoint)*Vol / nodes->GetMax_Lambda_Inv(iPoint);
      Global_Delta_Time = min(Global_Delta_Time, Local_Delta_Time);
      Min_Delta_Time    = min(Min_Delta_Time, Local_Delta_Time);
      Max_Delta_Time    = max(Max_Delta_Time, Local_Delta_Time);
      if (Local_Delta_Time > config->GetMax_DeltaTime())
        Local_Delta_Time = config->GetMax_DeltaTime();
      nodes->SetDelta_Time(iPoint,Local_Delta_Time);
    }
    else {
      nodes->SetDelta_Time(iPoint,0.0);
    }

  }

  /*--- Compute the max and the min dt (in parallel) ---*/

  if (config->GetComm_Level() == COMM_FULL) {
#ifdef HAVE_MPI
    su2double rbuf_time, sbuf_time;
    sbuf_time = Min_Delta_Time;
    SU2_MPI::Reduce(&sbuf_time, &rbuf_time, 1, MPI_DOUBLE, MPI_MIN, MASTER_NODE, MPI_COMM_WORLD);
    SU2_MPI::Bcast(&rbuf_time, 1, MPI_DOUBLE, MASTER_NODE, MPI_COMM_WORLD);
    Min_Delta_Time = rbuf_time;

    sbuf_time = Max_Delta_Time;
    SU2_MPI::Reduce(&sbuf_time, &rbuf_time, 1, MPI_DOUBLE, MPI_MAX, MASTER_NODE, MPI_COMM_WORLD);
    SU2_MPI::Bcast(&rbuf_time, 1, MPI_DOUBLE, MASTER_NODE, MPI_COMM_WORLD);
    Max_Delta_Time = rbuf_time;
#endif
  }

  /*--- For time-accurate simulations use the minimum delta time of the whole mesh (global) ---*/

  if (time_stepping) {
#ifdef HAVE_MPI
    su2double rbuf_time, sbuf_time;
    sbuf_time = Global_Delta_Time;
    SU2_MPI::Reduce(&sbuf_time, &rbuf_time, 1, MPI_DOUBLE, MPI_MIN, MASTER_NODE, MPI_COMM_WORLD);
    SU2_MPI::Bcast(&rbuf_time, 1, MPI_DOUBLE, MASTER_NODE, MPI_COMM_WORLD);
    Global_Delta_Time = rbuf_time;
#endif
    /*--- If the unsteady CFL is set to zero, it uses the defined
     unsteady time step, otherwise it computes the time step based
     on the unsteady CFL ---*/

    if (config->GetUnst_CFL() == 0.0) {
      Global_Delta_Time = config->GetDelta_UnstTime();
    }
    config->SetDelta_UnstTimeND(Global_Delta_Time);
    for (iPoint = 0; iPoint < nPointDomain; iPoint++){

      /*--- Sets the regular CFL equal to the unsteady CFL ---*/

      nodes->SetLocalCFL(iPoint, config->GetUnst_CFL());
      nodes->SetDelta_Time(iPoint, Global_Delta_Time);
      Min_Delta_Time = Global_Delta_Time;
      Max_Delta_Time = Global_Delta_Time;

    }
  }

  /*--- Recompute the unsteady time step for the dual time strategy
   if the unsteady CFL is diferent from 0 ---*/

  if ((dual_time) && (Iteration == 0) && (config->GetUnst_CFL() != 0.0) && (iMesh == MESH_0)) {

    Global_Delta_UnstTimeND = 1e30;
    for (iPoint = 0; iPoint < nPointDomain; iPoint++){
      Global_Delta_UnstTimeND = min(Global_Delta_UnstTimeND,config->GetUnst_CFL()*Global_Delta_Time/nodes->GetLocalCFL(iPoint));
    }

#ifdef HAVE_MPI
    su2double rbuf_time, sbuf_time;
    sbuf_time = Global_Delta_UnstTimeND;
    SU2_MPI::Reduce(&sbuf_time, &rbuf_time, 1, MPI_DOUBLE, MPI_MIN, MASTER_NODE, MPI_COMM_WORLD);
    SU2_MPI::Bcast(&rbuf_time, 1, MPI_DOUBLE, MASTER_NODE, MPI_COMM_WORLD);
    Global_Delta_UnstTimeND = rbuf_time;
#endif
    config->SetDelta_UnstTimeND(Global_Delta_UnstTimeND);
  }

  /*--- The pseudo local time (explicit integration) cannot be greater than the physical time ---*/

  if (dual_time)
    for (iPoint = 0; iPoint < nPointDomain; iPoint++) {
      if (!implicit) {
        Local_Delta_Time = min((2.0/3.0)*config->GetDelta_UnstTimeND(), nodes->GetDelta_Time(iPoint));
        nodes->SetDelta_Time(iPoint,Local_Delta_Time);
      }
    }

}

void CIncEulerSolver::Centered_Residual(CGeometry *geometry, CSolver **solver_container, CNumerics **numerics_container,
                                     CConfig *config, unsigned short iMesh, unsigned short iRKStep) {

  CNumerics* numerics = numerics_container[CONV_TERM];

  unsigned long iEdge, iPoint, jPoint;

  bool implicit    = (config->GetKind_TimeIntScheme() == EULER_IMPLICIT);
  bool jst_scheme  = ((config->GetKind_Centered_Flow() == JST) && (iMesh == MESH_0));

  for (iEdge = 0; iEdge < geometry->GetnEdge(); iEdge++) {

    /*--- Points in edge, set normal vectors, and number of neighbors ---*/

    iPoint = geometry->edges->GetNode(iEdge,0); jPoint = geometry->edges->GetNode(iEdge,1);
    numerics->SetNormal(geometry->edges->GetNormal(iEdge));
    numerics->SetNeighbor(geometry->nodes->GetnNeighbor(iPoint), geometry->nodes->GetnNeighbor(jPoint));

    /*--- Set primitive variables w/o reconstruction ---*/

    numerics->SetPrimitive(nodes->GetPrimitive(iPoint), nodes->GetPrimitive(jPoint));

    /*--- Set the largest convective eigenvalue ---*/

    numerics->SetLambda(nodes->GetLambda(iPoint), nodes->GetLambda(jPoint));

    /*--- Set undivided laplacian and pressure-based sensor ---*/

    if (jst_scheme) {
      numerics->SetUndivided_Laplacian(nodes->GetUndivided_Laplacian(iPoint), nodes->GetUndivided_Laplacian(jPoint));
      numerics->SetSensor(nodes->GetSensor(iPoint), nodes->GetSensor(jPoint));
    }

    /*--- Grid movement ---*/

    if (dynamic_grid) {
      numerics->SetGridVel(geometry->nodes->GetGridVel(iPoint), geometry->nodes->GetGridVel(jPoint));
    }

    /*--- Compute residuals, and Jacobians ---*/

    auto residual = numerics->ComputeResidual(config);

    /*--- Update convective and artificial dissipation residuals ---*/

    LinSysRes.AddBlock(iPoint, residual);
    LinSysRes.SubtractBlock(jPoint, residual);

    /*--- Store implicit contributions from the residual calculation. ---*/

    if (implicit) {
      Jacobian.UpdateBlocks(iEdge, iPoint, jPoint, residual.jacobian_i, residual.jacobian_j);
    }
  }

}

void CIncEulerSolver::Upwind_Residual(CGeometry *geometry, CSolver **solver_container,
                                      CNumerics **numerics_container, CConfig *config, unsigned short iMesh) {

  CNumerics* numerics = numerics_container[CONV_TERM];

  su2double **Gradient_i, **Gradient_j, Project_Grad_i, Project_Grad_j,
  *V_i, *V_j, *S_i, *S_j, *Limiter_i = nullptr, *Limiter_j = nullptr;

  unsigned long iEdge, iPoint, jPoint, counter_local = 0, counter_global = 0;
  unsigned short iDim, iVar;

  unsigned long InnerIter = config->GetInnerIter();
  bool implicit         = (config->GetKind_TimeIntScheme() == EULER_IMPLICIT);
  bool muscl            = (config->GetMUSCL_Flow() && (iMesh == MESH_0));
  bool limiter          = (config->GetKind_SlopeLimit_Flow() != NO_LIMITER) && (InnerIter <= config->GetLimiterIter());
  bool van_albada       = config->GetKind_SlopeLimit_Flow() == VAN_ALBADA_EDGE;

  /*--- Loop over all the edges ---*/

  for (iEdge = 0; iEdge < geometry->GetnEdge(); iEdge++) {

    /*--- Points in edge and normal vectors ---*/

    iPoint = geometry->edges->GetNode(iEdge,0); jPoint = geometry->edges->GetNode(iEdge,1);
    numerics->SetNormal(geometry->edges->GetNormal(iEdge));

    /*--- Grid movement ---*/

    if (dynamic_grid)
      numerics->SetGridVel(geometry->nodes->GetGridVel(iPoint), geometry->nodes->GetGridVel(jPoint));

    /*--- Get primitive variables ---*/

    V_i = nodes->GetPrimitive(iPoint); V_j = nodes->GetPrimitive(jPoint);
    S_i = nodes->GetSecondary(iPoint); S_j = nodes->GetSecondary(jPoint);

    /*--- High order reconstruction using MUSCL strategy ---*/

    if (muscl) {

      for (iDim = 0; iDim < nDim; iDim++) {
        Vector_i[iDim] = 0.5*(geometry->nodes->GetCoord(jPoint, iDim) - geometry->nodes->GetCoord(iPoint, iDim));
        Vector_j[iDim] = 0.5*(geometry->nodes->GetCoord(iPoint, iDim) - geometry->nodes->GetCoord(jPoint, iDim));
      }

      Gradient_i = nodes->GetGradient_Reconstruction(iPoint);
      Gradient_j = nodes->GetGradient_Reconstruction(jPoint);

      if (limiter) {
        Limiter_i = nodes->GetLimiter_Primitive(iPoint);
        Limiter_j = nodes->GetLimiter_Primitive(jPoint);
      }

      for (iVar = 0; iVar < nPrimVarGrad; iVar++) {
        Project_Grad_i = 0.0; Project_Grad_j = 0.0;
        for (iDim = 0; iDim < nDim; iDim++) {
          Project_Grad_i += Vector_i[iDim]*Gradient_i[iVar][iDim];
          Project_Grad_j += Vector_j[iDim]*Gradient_j[iVar][iDim];
        }
        if (limiter) {
          if (van_albada){
            Limiter_i[iVar] = (V_j[iVar]-V_i[iVar])*(2.0*Project_Grad_i + V_j[iVar]-V_i[iVar])/(4*Project_Grad_i*Project_Grad_i+(V_j[iVar]-V_i[iVar])*(V_j[iVar]-V_i[iVar])+EPS);
            Limiter_j[iVar] = (V_j[iVar]-V_i[iVar])*(-2.0*Project_Grad_j + V_j[iVar]-V_i[iVar])/(4*Project_Grad_j*Project_Grad_j+(V_j[iVar]-V_i[iVar])*(V_j[iVar]-V_i[iVar])+EPS);
          }
          Primitive_i[iVar] = V_i[iVar] + Limiter_i[iVar]*Project_Grad_i;
          Primitive_j[iVar] = V_j[iVar] + Limiter_j[iVar]*Project_Grad_j;
        }
        else {
          Primitive_i[iVar] = V_i[iVar] + Project_Grad_i;
          Primitive_j[iVar] = V_j[iVar] + Project_Grad_j;
        }
      }

      for (iVar = nPrimVarGrad; iVar < nPrimVar; iVar++) {
        Primitive_i[iVar] = V_i[iVar];
        Primitive_j[iVar] = V_j[iVar];
      }

      /*--- Check for non-physical solutions after reconstruction. If found,
       use the cell-average value of the solution. This results in a locally
       first-order approximation, but this is typically only active
       during the start-up of a calculation or difficult transients. For
       incompressible flow, only the temperature and density need to be
       checked. Pressure is the dynamic pressure (can be negative). ---*/

      if (config->GetEnergy_Equation()) {
        bool neg_temperature_i = (Primitive_i[nDim+1] < 0.0);
        bool neg_temperature_j = (Primitive_j[nDim+1] < 0.0);

        bool neg_density_i  = (Primitive_i[nDim+2] < 0.0);
        bool neg_density_j  = (Primitive_j[nDim+2] < 0.0);

        if (neg_density_i || neg_temperature_i) {
          nodes->SetNon_Physical(iPoint, true);
        } else {
          nodes->SetNon_Physical(iPoint, false);
        }

        if (neg_density_j || neg_temperature_j) {
          nodes->SetNon_Physical(jPoint, true);
        } else {
          nodes->SetNon_Physical(jPoint, false);
        }

        /* Lastly, check for existing first-order points still active
         from previous iterations. */

        if (nodes->GetNon_Physical(iPoint)) {
          counter_local++;
          for (iVar = 0; iVar < nPrimVar; iVar++)
            Primitive_i[iVar] = V_i[iVar];
        }
        if (nodes->GetNon_Physical(jPoint)) {
          counter_local++;
          for (iVar = 0; iVar < nPrimVar; iVar++)
            Primitive_j[iVar] = V_j[iVar];
        }
      }

      numerics->SetPrimitive(Primitive_i, Primitive_j);

    } else {

      /*--- Set conservative variables without reconstruction ---*/

      numerics->SetPrimitive(V_i, V_j);
      numerics->SetSecondary(S_i, S_j);

    }

    /*--- Compute the residual ---*/

    auto residual = numerics->ComputeResidual(config);

    /*--- Update residual value ---*/

    LinSysRes.AddBlock(iPoint, residual);
    LinSysRes.SubtractBlock(jPoint, residual);

    /*--- Set implicit Jacobians ---*/

    if (implicit) {
      Jacobian.UpdateBlocks(iEdge, iPoint, jPoint, residual.jacobian_i, residual.jacobian_j);
    }
  }

  /*--- Warning message about non-physical reconstructions. ---*/

  if (config->GetComm_Level() == COMM_FULL) {
    if (iMesh == MESH_0) {
      SU2_MPI::Reduce(&counter_local, &counter_global, 1, MPI_UNSIGNED_LONG, MPI_SUM, MASTER_NODE, MPI_COMM_WORLD);
      config->SetNonphysical_Reconstr(counter_global);
    }
  }

}

void CIncEulerSolver::Source_Residual(CGeometry *geometry, CSolver **solver_container,
                                      CNumerics **numerics_container, CConfig *config, unsigned short iMesh) {

  CNumerics* numerics = numerics_container[SOURCE_FIRST_TERM];

  unsigned short iVar;
  unsigned long iPoint;

  const bool implicit       = (config->GetKind_TimeIntScheme() == EULER_IMPLICIT);
  const bool rotating_frame = config->GetRotating_Frame();
  const bool axisymmetric   = config->GetAxisymmetric();
  const bool body_force     = config->GetBody_Force();
  const bool boussinesq     = (config->GetKind_DensityModel() == BOUSSINESQ);
  const bool viscous        = config->GetViscous();
  const bool radiation      = config->AddRadiation();
  const bool vol_heat       = config->GetHeatSource();

  if (body_force) {

    /*--- Loop over all points ---*/

    for (iPoint = 0; iPoint < nPointDomain; iPoint++) {

      /*--- Load the conservative variables ---*/

      numerics->SetConservative(nodes->GetSolution(iPoint),
                                nodes->GetSolution(iPoint));

      /*--- Set incompressible density  ---*/

      numerics->SetDensity(nodes->GetDensity(iPoint),
                           nodes->GetDensity(iPoint));

      /*--- Load the volume of the dual mesh cell ---*/

      numerics->SetVolume(geometry->nodes->GetVolume(iPoint));

      /*--- Compute the rotating frame source residual ---*/

      auto residual = numerics->ComputeResidual(config);

      /*--- Add the source residual to the total ---*/

      LinSysRes.AddBlock(iPoint, residual);

    }
  }

  if (boussinesq) {

    /*--- Loop over all points ---*/

    for (iPoint = 0; iPoint < nPointDomain; iPoint++) {

      /*--- Load the conservative variables ---*/

      numerics->SetConservative(nodes->GetSolution(iPoint),
                                nodes->GetSolution(iPoint));

      /*--- Set incompressible density  ---*/

      numerics->SetDensity(nodes->GetDensity(iPoint),
                           nodes->GetDensity(iPoint));

      /*--- Load the volume of the dual mesh cell ---*/

      numerics->SetVolume(geometry->nodes->GetVolume(iPoint));

      /*--- Compute the rotating frame source residual ---*/

      auto residual = numerics->ComputeResidual(config);

      /*--- Add the source residual to the total ---*/

      LinSysRes.AddBlock(iPoint, residual);

    }
  }

  if (rotating_frame) {

    /*--- Loop over all points ---*/

    for (iPoint = 0; iPoint < nPointDomain; iPoint++) {

      /*--- Load the primitive variables ---*/

      numerics->SetPrimitive(nodes->GetPrimitive(iPoint), nullptr);

      /*--- Set incompressible density ---*/

      numerics->SetDensity(nodes->GetDensity(iPoint), 0.0);

      /*--- Load the volume of the dual mesh cell ---*/

      numerics->SetVolume(geometry->nodes->GetVolume(iPoint));

      /*--- Compute the rotating frame source residual ---*/

      auto residual = numerics->ComputeResidual(config);

      /*--- Add the source residual to the total ---*/

      LinSysRes.AddBlock(iPoint, residual);

      /*--- Add the implicit Jacobian contribution ---*/

      if (implicit) Jacobian.AddBlock2Diag(iPoint, residual.jacobian_i);

    }
  }

  if (axisymmetric) {

    /*--- For viscous problems, we need an additional gradient. ---*/

    if (viscous) {

      for (iPoint = 0; iPoint < nPoint; iPoint++) {

        su2double yCoord          = geometry->nodes->GetCoord(iPoint, 1);
        su2double yVelocity       = nodes->GetVelocity(iPoint,1);
        su2double Total_Viscosity = (nodes->GetLaminarViscosity(iPoint) +
                                     nodes->GetEddyViscosity(iPoint));
        su2double AuxVar = 0.0;
        if (yCoord > EPS)
          AuxVar = Total_Viscosity*yVelocity/yCoord;

        /*--- Set the auxilairy variable for this node. ---*/

        nodes->SetAuxVar(iPoint, AuxVar);

      }

      /*--- Compute the auxiliary variable gradient with GG or WLS. ---*/

      if (config->GetKind_Gradient_Method() == GREEN_GAUSS) {
        SetAuxVar_Gradient_GG(geometry, config);
      }
      if (config->GetKind_Gradient_Method() == WEIGHTED_LEAST_SQUARES) {
        SetAuxVar_Gradient_LS(geometry, config);
      }

    }

    /*--- loop over points ---*/

    for (iPoint = 0; iPoint < nPointDomain; iPoint++) {

      /*--- Conservative variables w/o reconstruction ---*/

      numerics->SetPrimitive(nodes->GetPrimitive(iPoint), nullptr);

      /*--- Set incompressible density  ---*/

      numerics->SetDensity(nodes->GetDensity(iPoint),
                           nodes->GetDensity(iPoint));

      /*--- Set control volume ---*/

      numerics->SetVolume(geometry->nodes->GetVolume(iPoint));

      /*--- Set y coordinate ---*/

      numerics->SetCoord(geometry->nodes->GetCoord(iPoint),
                         geometry->nodes->GetCoord(iPoint));

      /*--- If viscous, we need gradients for extra terms. ---*/

      if (viscous) {

        /*--- Gradient of the primitive variables ---*/

        numerics->SetPrimVarGradient(nodes->GetGradient_Primitive(iPoint), nullptr);

        /*--- Load the aux variable gradient that we already computed. ---*/

        numerics->SetAuxVarGrad(nodes->GetAuxVarGradient(iPoint), nullptr);

      }

      /*--- Compute Source term Residual ---*/

      auto residual = numerics->ComputeResidual(config);

      /*--- Add Residual ---*/

      LinSysRes.AddBlock(iPoint, residual);

      /*--- Implicit part ---*/

      if (implicit)
        Jacobian.AddBlock2Diag(iPoint, residual.jacobian_i);

    }
  }

  if (radiation) {

    CNumerics* second_numerics = numerics_container[SOURCE_SECOND_TERM];

    for (iPoint = 0; iPoint < nPointDomain; iPoint++) {

      /*--- Store the radiation source term ---*/

      second_numerics->SetRadVarSource(solver_container[RAD_SOL]->GetNodes()->GetRadiative_SourceTerm(iPoint));

      /*--- Set control volume ---*/

      second_numerics->SetVolume(geometry->nodes->GetVolume(iPoint));

      /*--- Compute the residual ---*/

      auto residual = second_numerics->ComputeResidual(config);

      /*--- Add Residual ---*/

      LinSysRes.AddBlock(iPoint, residual);

      /*--- Implicit part ---*/

      if (implicit) Jacobian.AddBlock2Diag(iPoint, residual.jacobian_i);

      if (vol_heat) {

        if(solver_container[RAD_SOL]->GetNodes()->GetVol_HeatSource(iPoint)) {

          auto Volume = geometry->nodes->GetVolume(iPoint);

          /*--- Subtract integrated source from the residual. ---*/
          LinSysRes(iPoint, nDim+1) -= config->GetHeatSource_Val()*Volume;
        }

      }

    }

  }

  /*--- Check if a verification solution is to be computed. ---*/

  if (VerificationSolution) {
    if ( VerificationSolution->IsManufacturedSolution() ) {

      /*--- Get the physical time. ---*/
      su2double time = 0.0;
      if (config->GetTime_Marching()) time = config->GetPhysicalTime();

      /*--- Loop over points ---*/
      for (iPoint = 0; iPoint < nPointDomain; iPoint++) {

        /*--- Get control volume size. ---*/
        su2double Volume = geometry->nodes->GetVolume(iPoint);

        /*--- Get the current point coordinates. ---*/
        const su2double *coor = geometry->nodes->GetCoord(iPoint);

        /*--- Get the MMS source term. ---*/
        vector<su2double> sourceMan(nVar,0.0);
        VerificationSolution->GetMMSSourceTerm(coor, time, sourceMan.data());

        /*--- Compute the residual for this control volume and subtract. ---*/
        for (iVar = 0; iVar < nVar; iVar++) {
          LinSysRes[iPoint*nVar+iVar] -= sourceMan[iVar]*Volume;
        }

      }
    }
  }

}

void CIncEulerSolver::Source_Template(CGeometry *geometry, CSolver **solver_container, CNumerics *numerics,
                                   CConfig *config, unsigned short iMesh) {

  /* This method should be used to call any new source terms for a particular problem*/
  /* This method calls the new child class in CNumerics, where the new source term should be implemented.  */

  /* Next we describe how to get access to some important quanties for this method */
  /* Access to all points in the current geometric mesh by saying: nPointDomain */
  /* Get the vector of conservative variables at some point iPoint = nodes->GetSolution(iPoint) */
  /* Get the volume (or area in 2D) associated with iPoint = nodes->GetVolume(iPoint) */
  /* Get the vector of geometric coordinates of point iPoint = nodes->GetCoord(iPoint) */

}

void CIncEulerSolver::SetMax_Eigenvalue(CGeometry *geometry, CConfig *config) {

  su2double Area, Mean_SoundSpeed = 0.0, Mean_ProjVel = 0.0,
  Mean_BetaInc2, Lambda, ProjVel, ProjVel_i, ProjVel_j, *GridVel, *GridVel_i, *GridVel_j;
  const su2double* Normal;

  unsigned long iEdge, iVertex, iPoint, jPoint;
  unsigned short iDim, iMarker;

  /*--- Set maximum inviscid eigenvalue to zero, and compute sound speed ---*/

  for (iPoint = 0; iPoint < nPointDomain; iPoint++) {
    nodes->SetLambda(iPoint,0.0);
  }

  /*--- Loop interior edges ---*/

  for (iEdge = 0; iEdge < geometry->GetnEdge(); iEdge++) {

    /*--- Point identification, Normal vector and area ---*/

    iPoint = geometry->edges->GetNode(iEdge,0);
    jPoint = geometry->edges->GetNode(iEdge,1);

    Normal = geometry->edges->GetNormal(iEdge);
    Area = 0.0;
    for (iDim = 0; iDim < nDim; iDim++) Area += Normal[iDim]*Normal[iDim];
    Area = sqrt(Area);

    /*--- Mean Values ---*/

    Mean_ProjVel    = 0.5 * (nodes->GetProjVel(iPoint,Normal) + nodes->GetProjVel(jPoint,Normal));
    Mean_BetaInc2   = 0.5 * (nodes->GetBetaInc2(iPoint)      + nodes->GetBetaInc2(jPoint));
    Mean_SoundSpeed = sqrt(Mean_BetaInc2*Area*Area);

    /*--- Adjustment for grid movement ---*/

    if (dynamic_grid) {
      GridVel_i = geometry->nodes->GetGridVel(iPoint);
      GridVel_j = geometry->nodes->GetGridVel(jPoint);
      ProjVel_i = 0.0; ProjVel_j =0.0;
      for (iDim = 0; iDim < nDim; iDim++) {
        ProjVel_i += GridVel_i[iDim]*Normal[iDim];
        ProjVel_j += GridVel_j[iDim]*Normal[iDim];
      }
      Mean_ProjVel -= 0.5 * (ProjVel_i + ProjVel_j);
    }

    /*--- Inviscid contribution ---*/

    Lambda = fabs(Mean_ProjVel) + Mean_SoundSpeed;
    if (geometry->nodes->GetDomain(iPoint)) nodes->AddLambda(iPoint,Lambda);
    if (geometry->nodes->GetDomain(jPoint)) nodes->AddLambda(jPoint,Lambda);

  }

  /*--- Loop boundary edges ---*/

  for (iMarker = 0; iMarker < geometry->GetnMarker(); iMarker++) {
    if ((config->GetMarker_All_KindBC(iMarker) != INTERNAL_BOUNDARY) &&
        (config->GetMarker_All_KindBC(iMarker) != PERIODIC_BOUNDARY)) {
    for (iVertex = 0; iVertex < geometry->GetnVertex(iMarker); iVertex++) {

      /*--- Point identification, Normal vector and area ---*/

      iPoint = geometry->vertex[iMarker][iVertex]->GetNode();
      Normal = geometry->vertex[iMarker][iVertex]->GetNormal();
      Area = 0.0;
      for (iDim = 0; iDim < nDim; iDim++) Area += Normal[iDim]*Normal[iDim];
      Area = sqrt(Area);

      /*--- Mean Values ---*/

      Mean_ProjVel    = nodes->GetProjVel(iPoint,Normal);
      Mean_BetaInc2   = nodes->GetBetaInc2(iPoint);
      Mean_SoundSpeed = sqrt(Mean_BetaInc2*Area*Area);

      /*--- Adjustment for grid movement ---*/

      if (dynamic_grid) {
        GridVel = geometry->nodes->GetGridVel(iPoint);
        ProjVel = 0.0;
        for (iDim = 0; iDim < nDim; iDim++)
          ProjVel += GridVel[iDim]*Normal[iDim];
        Mean_ProjVel -= ProjVel;
      }

      /*--- Inviscid contribution ---*/

      Lambda = fabs(Mean_ProjVel) + Mean_SoundSpeed;
      if (geometry->nodes->GetDomain(iPoint)) {
        nodes->AddLambda(iPoint,Lambda);
      }

    }
    }
  }

  /*--- Correct the eigenvalue values across any periodic boundaries. ---*/

  for (unsigned short iPeriodic = 1; iPeriodic <= config->GetnMarker_Periodic()/2; iPeriodic++) {
    InitiatePeriodicComms(geometry, config, iPeriodic, PERIODIC_MAX_EIG);
    CompletePeriodicComms(geometry, config, iPeriodic, PERIODIC_MAX_EIG);
  }

  /*--- MPI parallelization ---*/

  InitiateComms(geometry, config, MAX_EIGENVALUE);
  CompleteComms(geometry, config, MAX_EIGENVALUE);

}

void CIncEulerSolver::SetUndivided_Laplacian(CGeometry *geometry, CConfig *config) {

  unsigned long iPoint, jPoint, iEdge;
  su2double *Diff;
  unsigned short iVar;
  bool boundary_i, boundary_j;

  Diff = new su2double[nVar];

  nodes->SetUnd_LaplZero();

  for (iEdge = 0; iEdge < geometry->GetnEdge(); iEdge++) {

    iPoint = geometry->edges->GetNode(iEdge,0);
    jPoint = geometry->edges->GetNode(iEdge,1);

    /*--- Solution differences ---*/

    for (iVar = 0; iVar < nVar; iVar++)
      Diff[iVar] = nodes->GetSolution(iPoint,iVar) - nodes->GetSolution(jPoint,iVar);

    boundary_i = geometry->nodes->GetPhysicalBoundary(iPoint);
    boundary_j = geometry->nodes->GetPhysicalBoundary(jPoint);

    /*--- Both points inside the domain, or both in the boundary ---*/

    if ((!boundary_i && !boundary_j) || (boundary_i && boundary_j)) {
      if (geometry->nodes->GetDomain(iPoint)) nodes->SubtractUnd_Lapl(iPoint,Diff);
      if (geometry->nodes->GetDomain(jPoint)) nodes->AddUnd_Lapl(jPoint,Diff);
    }

    /*--- iPoint inside the domain, jPoint on the boundary ---*/

    if (!boundary_i && boundary_j)
      if (geometry->nodes->GetDomain(iPoint)) nodes->SubtractUnd_Lapl(iPoint,Diff);

    /*--- jPoint inside the domain, iPoint on the boundary ---*/

    if (boundary_i && !boundary_j)
      if (geometry->nodes->GetDomain(jPoint)) nodes->AddUnd_Lapl(jPoint,Diff);

  }

  /*--- Correct the Laplacian values across any periodic boundaries. ---*/

  for (unsigned short iPeriodic = 1; iPeriodic <= config->GetnMarker_Periodic()/2; iPeriodic++) {
    InitiatePeriodicComms(geometry, config, iPeriodic, PERIODIC_LAPLACIAN);
    CompletePeriodicComms(geometry, config, iPeriodic, PERIODIC_LAPLACIAN);
  }

  /*--- MPI parallelization ---*/

  InitiateComms(geometry, config, UNDIVIDED_LAPLACIAN);
  CompleteComms(geometry, config, UNDIVIDED_LAPLACIAN);

  delete [] Diff;

}

void CIncEulerSolver::SetCentered_Dissipation_Sensor(CGeometry *geometry, CConfig *config) {

  unsigned long iEdge, iPoint, jPoint;
  su2double Pressure_i = 0.0, Pressure_j = 0.0;
  bool boundary_i, boundary_j;

  /*--- Reset variables to store the undivided pressure ---*/

  for (iPoint = 0; iPoint < nPointDomain; iPoint++) {
    iPoint_UndLapl[iPoint] = 0.0;
    jPoint_UndLapl[iPoint] = 0.0;
  }

  /*--- Evaluate the pressure sensor ---*/

  for (iEdge = 0; iEdge < geometry->GetnEdge(); iEdge++) {

    iPoint = geometry->edges->GetNode(iEdge,0);
    jPoint = geometry->edges->GetNode(iEdge,1);

    /*--- Get the pressure, or density for incompressible solvers ---*/

    Pressure_i = nodes->GetDensity(iPoint);
    Pressure_j = nodes->GetDensity(jPoint);

    boundary_i = geometry->nodes->GetPhysicalBoundary(iPoint);
    boundary_j = geometry->nodes->GetPhysicalBoundary(jPoint);

    /*--- Both points inside the domain, or both on the boundary ---*/

    if ((!boundary_i && !boundary_j) || (boundary_i && boundary_j)) {

      if (geometry->nodes->GetDomain(iPoint)) {
        iPoint_UndLapl[iPoint] += (Pressure_j - Pressure_i);
        jPoint_UndLapl[iPoint] += (Pressure_i + Pressure_j);
      }

      if (geometry->nodes->GetDomain(jPoint)) {
        iPoint_UndLapl[jPoint] += (Pressure_i - Pressure_j);
        jPoint_UndLapl[jPoint] += (Pressure_i + Pressure_j);
      }

    }

    /*--- iPoint inside the domain, jPoint on the boundary ---*/

    if (!boundary_i && boundary_j)
      if (geometry->nodes->GetDomain(iPoint)) {
        iPoint_UndLapl[iPoint] += (Pressure_j - Pressure_i);
        jPoint_UndLapl[iPoint] += (Pressure_i + Pressure_j);
      }

    /*--- jPoint inside the domain, iPoint on the boundary ---*/

    if (boundary_i && !boundary_j)
      if (geometry->nodes->GetDomain(jPoint)) {
        iPoint_UndLapl[jPoint] += (Pressure_i - Pressure_j);
        jPoint_UndLapl[jPoint] += (Pressure_i + Pressure_j);
      }

  }

  /*--- Correct the sensor values across any periodic boundaries. ---*/

  for (unsigned short iPeriodic = 1; iPeriodic <= config->GetnMarker_Periodic()/2; iPeriodic++) {
    InitiatePeriodicComms(geometry, config, iPeriodic, PERIODIC_SENSOR);
    CompletePeriodicComms(geometry, config, iPeriodic, PERIODIC_SENSOR);
  }

  /*--- Set pressure switch for each point ---*/

  for (iPoint = 0; iPoint < nPointDomain; iPoint++)
    nodes->SetSensor(iPoint,fabs(iPoint_UndLapl[iPoint]) / jPoint_UndLapl[iPoint]);

  /*--- MPI parallelization ---*/

  InitiateComms(geometry, config, SENSOR);
  CompleteComms(geometry, config, SENSOR);

}

void CIncEulerSolver::ExplicitRK_Iteration(CGeometry *geometry, CSolver **solver_container,
                                        CConfig *config, unsigned short iRKStep) {

  su2double *Residual, *Res_TruncError, Vol, Delta, Res;
  unsigned short iVar, jVar;
  unsigned long iPoint;

  su2double RK_AlphaCoeff = config->Get_Alpha_RKStep(iRKStep);
  bool adjoint = config->GetContinuous_Adjoint();

  for (iVar = 0; iVar < nVar; iVar++) {
    SetRes_RMS(iVar, 0.0);
    SetRes_Max(iVar, 0.0, 0);
  }

  /*--- Update the solution ---*/

  for (iPoint = 0; iPoint < nPointDomain; iPoint++) {
    Vol = (geometry->nodes->GetVolume(iPoint) +
           geometry->nodes->GetPeriodicVolume(iPoint));
    Delta = nodes->GetDelta_Time(iPoint) / Vol;

    Res_TruncError = nodes->GetResTruncError(iPoint);
    Residual = LinSysRes.GetBlock(iPoint);

    if (!adjoint) {
      SetPreconditioner(config, iPoint);
      for (iVar = 0; iVar < nVar; iVar ++ ) {
        Res = 0.0;
        for (jVar = 0; jVar < nVar; jVar ++ )
          Res += Preconditioner[iVar][jVar]*(Residual[jVar] + Res_TruncError[jVar]);
        nodes->AddSolution(iPoint,iVar, -Res*Delta*RK_AlphaCoeff);
        AddRes_RMS(iVar, Res*Res);
        AddRes_Max(iVar, fabs(Res), geometry->nodes->GetGlobalIndex(iPoint), geometry->nodes->GetCoord(iPoint));
      }
    }
  }

  /*--- MPI solution ---*/

  InitiateComms(geometry, config, SOLUTION);
  CompleteComms(geometry, config, SOLUTION);

  /*--- Compute the root mean square residual ---*/

  SetResidual_RMS(geometry, config);

  /*--- For verification cases, compute the global error metrics. ---*/

  ComputeVerificationError(geometry, config);

}

void CIncEulerSolver::ExplicitEuler_Iteration(CGeometry *geometry, CSolver **solver_container, CConfig *config) {

  su2double *local_Residual, *local_Res_TruncError, Vol, Delta, Res;
  unsigned short iVar, jVar;
  unsigned long iPoint;

  bool adjoint = config->GetContinuous_Adjoint();

  for (iVar = 0; iVar < nVar; iVar++) {
    SetRes_RMS(iVar, 0.0);
    SetRes_Max(iVar, 0.0, 0);
  }

  /*--- Update the solution ---*/

  for (iPoint = 0; iPoint < nPointDomain; iPoint++) {
    Vol = (geometry->nodes->GetVolume(iPoint) +
           geometry->nodes->GetPeriodicVolume(iPoint));
    Delta = nodes->GetDelta_Time(iPoint) / Vol;

    local_Res_TruncError = nodes->GetResTruncError(iPoint);
    local_Residual = LinSysRes.GetBlock(iPoint);


    if (!adjoint) {
      SetPreconditioner(config, iPoint);
      for (iVar = 0; iVar < nVar; iVar ++ ) {
        Res = 0.0;
        for (jVar = 0; jVar < nVar; jVar ++ )
          Res += Preconditioner[iVar][jVar]*(local_Residual[jVar] + local_Res_TruncError[jVar]);
        nodes->AddSolution(iPoint,iVar, -Res*Delta);
        AddRes_RMS(iVar, Res*Res);
        AddRes_Max(iVar, fabs(Res), geometry->nodes->GetGlobalIndex(iPoint), geometry->nodes->GetCoord(iPoint));
      }
    }
  }

  /*--- MPI solution ---*/

  InitiateComms(geometry, config, SOLUTION);
  CompleteComms(geometry, config, SOLUTION);

  /*--- Compute the root mean square residual ---*/

  SetResidual_RMS(geometry, config);

  /*--- For verification cases, compute the global error metrics. ---*/

  ComputeVerificationError(geometry, config);

}

void CIncEulerSolver::ImplicitEuler_Iteration(CGeometry *geometry, CSolver **solver_container, CConfig *config) {

  unsigned short iVar, jVar;
  unsigned long iPoint, total_index, IterLinSol = 0;
  su2double Delta, *local_Res_TruncError, Vol;

  bool adjoint = config->GetContinuous_Adjoint();

  /*--- Set maximum residual to zero ---*/

  for (iVar = 0; iVar < nVar; iVar++) {
    SetRes_RMS(iVar, 0.0);
    SetRes_Max(iVar, 0.0, 0);
  }

  /*--- Build implicit system ---*/

  for (iPoint = 0; iPoint < nPointDomain; iPoint++) {

    /*--- Read the residual ---*/

    local_Res_TruncError = nodes->GetResTruncError(iPoint);

    /*--- Read the volume ---*/

    Vol = (geometry->nodes->GetVolume(iPoint) +
           geometry->nodes->GetPeriodicVolume(iPoint));

    /*--- Apply the preconditioner and add to the diagonal. ---*/

    if (nodes->GetDelta_Time(iPoint) != 0.0) {
      Delta = Vol / nodes->GetDelta_Time(iPoint);
      SetPreconditioner(config, iPoint);
      for (iVar = 0; iVar < nVar; iVar ++ ) {
        for (jVar = 0; jVar < nVar; jVar ++ ) {
          Preconditioner[iVar][jVar] = Delta*Preconditioner[iVar][jVar];
        }
      }
      Jacobian.AddBlock2Diag(iPoint, Preconditioner);
    } else {
      Jacobian.SetVal2Diag(iPoint, 1.0);
      for (iVar = 0; iVar < nVar; iVar++) {
        total_index = iPoint*nVar + iVar;
        LinSysRes[total_index] = 0.0;
        local_Res_TruncError[iVar] = 0.0;
      }
    }

    /*--- Right hand side of the system (-Residual) and initial guess (x = 0) ---*/

    for (iVar = 0; iVar < nVar; iVar++) {
      total_index = iPoint*nVar + iVar;
      LinSysRes[total_index] = - (LinSysRes[total_index] + local_Res_TruncError[iVar]);
      LinSysSol[total_index] = 0.0;
      AddRes_RMS(iVar, LinSysRes[total_index]*LinSysRes[total_index]);
      AddRes_Max(iVar, fabs(LinSysRes[total_index]), geometry->nodes->GetGlobalIndex(iPoint), geometry->nodes->GetCoord(iPoint));
    }

  }

  /*--- Initialize residual and solution at the ghost points ---*/

  for (iPoint = nPointDomain; iPoint < nPoint; iPoint++) {
    for (iVar = 0; iVar < nVar; iVar++) {
      total_index = iPoint*nVar + iVar;
      LinSysRes[total_index] = 0.0;
      LinSysSol[total_index] = 0.0;
    }
  }

  /*--- Solve or smooth the linear system ---*/

  IterLinSol = System.Solve(Jacobian, LinSysRes, LinSysSol, geometry, config);

  /*--- Store the value of the residual. ---*/

  SetResLinSolver(System.GetResidual());

  /*--- The the number of iterations of the linear solver ---*/

  SetIterLinSolver(IterLinSol);

  /*--- Update solution (system written in terms of increments) ---*/

  if (!adjoint) {
    for (iPoint = 0; iPoint < nPointDomain; iPoint++) {
      for (iVar = 0; iVar < nVar; iVar++) {
        nodes->AddSolution(iPoint, iVar, nodes->GetUnderRelaxation(iPoint)*LinSysSol[iPoint*nVar+iVar]);
      }
    }
  }

  for (unsigned short iPeriodic = 1; iPeriodic <= config->GetnMarker_Periodic()/2; iPeriodic++) {
    InitiatePeriodicComms(geometry, config, iPeriodic, PERIODIC_IMPLICIT);
    CompletePeriodicComms(geometry, config, iPeriodic, PERIODIC_IMPLICIT);
  }

  /*--- MPI solution ---*/

  InitiateComms(geometry, config, SOLUTION);
  CompleteComms(geometry, config, SOLUTION);

  /*--- Compute the root mean square residual ---*/

  SetResidual_RMS(geometry, config);

  /*--- For verification cases, compute the global error metrics. ---*/

  ComputeVerificationError(geometry, config);

}

void CIncEulerSolver::Evaluate_ObjFunc(CConfig *config) {

  Total_ComboObj = EvaluateCommonObjFunc(*config);

  /*--- The following are not per-surface, and so to avoid that they are
   double-counted when multiple surfaces are specified, they have been
   placed outside of the loop above. In addition, multi-objective mode is
   also disabled for these objective functions (error thrown at start). ---*/

  const auto Weight_ObjFunc = config->GetWeight_ObjFunc(0);
  const auto Kind_ObjFunc = config->GetKind_ObjFunc(0);

  switch(Kind_ObjFunc) {
    case SURFACE_PRESSURE_DROP:
      Total_ComboObj+=Weight_ObjFunc*config->GetSurface_PressureDrop(0);
      break;
    default:
      break;
  }
}

void CIncEulerSolver::SetBeta_Parameter(CGeometry *geometry, CSolver **solver_container,
                                   CConfig *config, unsigned short iMesh) {

  su2double epsilon2  = config->GetBeta_Factor();
  su2double epsilon2_default = 4.1;
  su2double maxVel2 = 0.0;
  su2double Beta = 1.0;

  unsigned long iPoint;

  /*--- For now, only the finest mesh level stores the Beta for all levels. ---*/

  if (iMesh == MESH_0) {

    for (iPoint = 0; iPoint < nPoint; iPoint++) {

      /*--- Store the local maximum of the squared velocity in the field. ---*/

      if (nodes->GetVelocity2(iPoint) > maxVel2)
        maxVel2 = nodes->GetVelocity2(iPoint);

    }

    /*--- Communicate the max globally to give a conservative estimate. ---*/

#ifdef HAVE_MPI
    su2double myMaxVel2 = maxVel2; maxVel2 = 0.0;
    SU2_MPI::Allreduce(&myMaxVel2, &maxVel2, 1, MPI_DOUBLE, MPI_MAX, MPI_COMM_WORLD);
#endif

    Beta = max(1e-10,maxVel2);
    config->SetMax_Vel2(Beta);

  }

  /*--- Allow an override if user supplies a large epsilon^2. ---*/

  epsilon2 = max(epsilon2_default,epsilon2);

  for (iPoint = 0; iPoint < nPoint; iPoint++)
    nodes->SetBetaInc2(iPoint,epsilon2*config->GetMax_Vel2());

}

void CIncEulerSolver::SetPreconditioner(CConfig *config, unsigned long iPoint) {

  unsigned short iDim, jDim;

  su2double  BetaInc2, Density, dRhodT, Temperature, oneOverCp, Cp;
  su2double  Velocity[3] = {0.0,0.0,0.0};

  bool variable_density = (config->GetKind_DensityModel() == VARIABLE);
  bool implicit         = (config->GetKind_TimeIntScheme() == EULER_IMPLICIT);
  bool energy           = config->GetEnergy_Equation();

  /*--- Access the primitive variables at this node. ---*/

  Density     = nodes->GetDensity(iPoint);
  BetaInc2    = nodes->GetBetaInc2(iPoint);
  Cp          = nodes->GetSpecificHeatCp(iPoint);
  oneOverCp   = 1.0/Cp;
  Temperature = nodes->GetTemperature(iPoint);

  for (iDim = 0; iDim < nDim; iDim++)
    Velocity[iDim] = nodes->GetVelocity(iPoint,iDim);

  /*--- We need the derivative of the equation of state to build the
   preconditioning matrix. For now, the only option is the ideal gas
   law, but in the future, dRhodT should be in the fluid model. ---*/

  if (variable_density) {
    dRhodT = -Density/Temperature;
  } else {
    dRhodT = 0.0;
  }

  /*--- Calculating the inverse of the preconditioning matrix
   that multiplies the time derivative during time integration. ---*/

  if (implicit) {

    /*--- For implicit calculations, we multiply the preconditioner
     by the cell volume over the time step and add to the Jac diagonal. ---*/

    Preconditioner[0][0] = 1.0/BetaInc2;
    for (iDim = 0; iDim < nDim; iDim++)
      Preconditioner[iDim+1][0] = Velocity[iDim]/BetaInc2;

    if (energy) Preconditioner[nDim+1][0] = Cp*Temperature/BetaInc2;
    else        Preconditioner[nDim+1][0] = 0.0;

    for (jDim = 0; jDim < nDim; jDim++) {
      Preconditioner[0][jDim+1] = 0.0;
      for (iDim = 0; iDim < nDim; iDim++) {
        if (iDim == jDim) Preconditioner[iDim+1][jDim+1] = Density;
        else Preconditioner[iDim+1][jDim+1] = 0.0;
      }
      Preconditioner[nDim+1][jDim+1] = 0.0;
    }

    Preconditioner[0][nDim+1] = dRhodT;
    for (iDim = 0; iDim < nDim; iDim++)
      Preconditioner[iDim+1][nDim+1] = Velocity[iDim]*dRhodT;

    if (energy) Preconditioner[nDim+1][nDim+1] = Cp*(dRhodT*Temperature + Density);
    else        Preconditioner[nDim+1][nDim+1] = 1.0;

  } else {

    /*--- For explicit calculations, we move the residual to the
     right-hand side and pre-multiply by the preconditioner inverse.
     Therefore, we build inv(Precon) here and multiply by the residual
     later in the R-K and Euler Explicit time integration schemes. ---*/

    Preconditioner[0][0] = Temperature*BetaInc2*dRhodT/Density + BetaInc2;
    for (iDim = 0; iDim < nDim; iDim ++)
      Preconditioner[iDim+1][0] = -1.0*Velocity[iDim]/Density;

    if (energy) Preconditioner[nDim+1][0] = -1.0*Temperature/Density;
    else        Preconditioner[nDim+1][0] = 0.0;


    for (jDim = 0; jDim < nDim; jDim++) {
      Preconditioner[0][jDim+1] = 0.0;
      for (iDim = 0; iDim < nDim; iDim++) {
        if (iDim == jDim) Preconditioner[iDim+1][jDim+1] = 1.0/Density;
        else Preconditioner[iDim+1][jDim+1] = 0.0;
      }
      Preconditioner[nDim+1][jDim+1] = 0.0;
    }

    Preconditioner[0][nDim+1] = -1.0*BetaInc2*dRhodT*oneOverCp/Density;
    for (iDim = 0; iDim < nDim; iDim ++)
      Preconditioner[iDim+1][nDim+1] = 0.0;

    if (energy) Preconditioner[nDim+1][nDim+1] = oneOverCp/Density;
    else        Preconditioner[nDim+1][nDim+1] = 0.0;

  }

}

void CIncEulerSolver::BC_Far_Field(CGeometry *geometry, CSolver **solver_container, CNumerics *conv_numerics,
                                CNumerics *visc_numerics, CConfig *config, unsigned short val_marker) {

  unsigned short iDim;
  unsigned long iVertex, iPoint, Point_Normal;

  su2double *V_infty, *V_domain;

  bool implicit      = config->GetKind_TimeIntScheme() == EULER_IMPLICIT;
  bool viscous       = config->GetViscous();

  su2double *Normal = new su2double[nDim];

  /*--- Loop over all the vertices on this boundary marker ---*/

  for (iVertex = 0; iVertex < geometry->nVertex[val_marker]; iVertex++) {
    iPoint = geometry->vertex[val_marker][iVertex]->GetNode();

    /*--- Allocate the value at the infinity ---*/

    V_infty = GetCharacPrimVar(val_marker, iVertex);

    /*--- Check if the node belongs to the domain (i.e, not a halo node) ---*/

    if (geometry->nodes->GetDomain(iPoint)) {

      /*--- Index of the closest interior node ---*/

      Point_Normal = geometry->vertex[val_marker][iVertex]->GetNormal_Neighbor();

      /*--- Normal vector for this vertex (negate for outward convention) ---*/

      geometry->vertex[val_marker][iVertex]->GetNormal(Normal);
      for (iDim = 0; iDim < nDim; iDim++) Normal[iDim] = -Normal[iDim];
      conv_numerics->SetNormal(Normal);

      /*--- Retrieve solution at the farfield boundary node ---*/

      V_domain = nodes->GetPrimitive(iPoint);

      /*--- Recompute and store the velocity in the primitive variable vector. ---*/

      for (iDim = 0; iDim < nDim; iDim++)
        V_infty[iDim+1] = GetVelocity_Inf(iDim);

      /*--- Far-field pressure set to static pressure (0.0). ---*/

      V_infty[0] = GetPressure_Inf();

      /*--- Dirichlet condition for temperature at far-field (if energy is active). ---*/

      V_infty[nDim+1] = GetTemperature_Inf();

      /*--- Store the density.  ---*/

      V_infty[nDim+2] = GetDensity_Inf();

      /*--- Beta coefficient stored at the node ---*/

      V_infty[nDim+3] = nodes->GetBetaInc2(iPoint);

      /*--- Cp is needed for Temperature equation. ---*/

      V_infty[nDim+7] = nodes->GetSpecificHeatCp(iPoint);

      /*--- Set various quantities in the numerics class ---*/

      conv_numerics->SetPrimitive(V_domain, V_infty);

      if (dynamic_grid)
        conv_numerics->SetGridVel(geometry->nodes->GetGridVel(iPoint),
                                  geometry->nodes->GetGridVel(iPoint));

      /*--- Compute the convective residual using an upwind scheme ---*/

      auto residual = conv_numerics->ComputeResidual(config);

      /*--- Update residual value ---*/

      LinSysRes.AddBlock(iPoint, residual);

      /*--- Convective Jacobian contribution for implicit integration ---*/

      if (implicit)
        Jacobian.AddBlock2Diag(iPoint, residual.jacobian_i);

      /*--- Viscous residual contribution ---*/

      if (viscous) {

        /*--- Set transport properties at infinity. ---*/

        V_infty[nDim+4] = nodes->GetLaminarViscosity(iPoint);
        V_infty[nDim+5] = nodes->GetEddyViscosity(iPoint);
        V_infty[nDim+6] = nodes->GetThermalConductivity(iPoint);

        /*--- Set the normal vector and the coordinates ---*/

        visc_numerics->SetNormal(Normal);
        visc_numerics->SetCoord(geometry->nodes->GetCoord(iPoint),
                                geometry->nodes->GetCoord(Point_Normal));

        /*--- Primitive variables, and gradient ---*/

        visc_numerics->SetPrimitive(V_domain, V_infty);
        visc_numerics->SetPrimVarGradient(nodes->GetGradient_Primitive(iPoint),
                                          nodes->GetGradient_Primitive(iPoint));

        /*--- Turbulent kinetic energy ---*/

        if ((config->GetKind_Turb_Model() == SST) || (config->GetKind_Turb_Model() == SST_SUST))
          visc_numerics->SetTurbKineticEnergy(solver_container[TURB_SOL]->GetNodes()->GetSolution(iPoint,0),
                                              solver_container[TURB_SOL]->GetNodes()->GetSolution(iPoint,0));

        /*--- Compute and update viscous residual ---*/

        auto residual = visc_numerics->ComputeResidual(config);
        LinSysRes.SubtractBlock(iPoint, residual);

        /*--- Viscous Jacobian contribution for implicit integration ---*/

        if (implicit)
          Jacobian.SubtractBlock2Diag(iPoint, residual.jacobian_i);

      }

    }
  }

  /*--- Free locally allocated memory ---*/

  delete [] Normal;

}

void CIncEulerSolver::BC_Inlet(CGeometry *geometry, CSolver **solver_container,
                            CNumerics *conv_numerics, CNumerics *visc_numerics, CConfig *config, unsigned short val_marker) {
  unsigned short iDim;
  unsigned long iVertex, iPoint;
  unsigned long Point_Normal;
  su2double *Flow_Dir, Flow_Dir_Mag, Vel_Mag, Area, P_total, P_domain, Vn;
  su2double *V_inlet, *V_domain;
  su2double UnitFlowDir[3] = {0.0,0.0,0.0};
  su2double dV[3] = {0.0,0.0,0.0};
  su2double Damping = config->GetInc_Inlet_Damping();

  bool implicit      = (config->GetKind_TimeIntScheme() == EULER_IMPLICIT);
  bool viscous       = config->GetViscous();

  string Marker_Tag  = config->GetMarker_All_TagBound(val_marker);

  unsigned short Kind_Inlet = config->GetKind_Inc_Inlet(Marker_Tag);

  su2double *Normal = new su2double[nDim];

  /*--- Loop over all the vertices on this boundary marker ---*/

  for (iVertex = 0; iVertex < geometry->nVertex[val_marker]; iVertex++) {

    /*--- Allocate the value at the inlet ---*/

    V_inlet = GetCharacPrimVar(val_marker, iVertex);

    iPoint = geometry->vertex[val_marker][iVertex]->GetNode();

    /*--- Check if the node belongs to the domain (i.e., not a halo node) ---*/

    if (geometry->nodes->GetDomain(iPoint)) {

      /*--- Index of the closest interior node ---*/

      Point_Normal = geometry->vertex[val_marker][iVertex]->GetNormal_Neighbor();

      /*--- Normal vector for this vertex (negate for outward convention) ---*/

      geometry->vertex[val_marker][iVertex]->GetNormal(Normal);
      for (iDim = 0; iDim < nDim; iDim++) Normal[iDim] = -Normal[iDim];
      conv_numerics->SetNormal(Normal);

      Area = 0.0;
      for (iDim = 0; iDim < nDim; iDim++) Area += Normal[iDim]*Normal[iDim];
      Area = sqrt (Area);

      /*--- Both types of inlets may use the prescribed flow direction.
       Ensure that the flow direction is a unit vector. ---*/

      Flow_Dir = Inlet_FlowDir[val_marker][iVertex];
      Flow_Dir_Mag = 0.0;
      for (iDim = 0; iDim < nDim; iDim++)
        Flow_Dir_Mag += Flow_Dir[iDim]*Flow_Dir[iDim];
      Flow_Dir_Mag = sqrt(Flow_Dir_Mag);

      /*--- Store the unit flow direction vector. ---*/

      for (iDim = 0; iDim < nDim; iDim++)
        UnitFlowDir[iDim] = Flow_Dir[iDim]/Flow_Dir_Mag;

      /*--- Retrieve solution at this boundary node. ---*/

      V_domain = nodes->GetPrimitive(iPoint);

      /*--- Neumann condition for dynamic pressure ---*/

      V_inlet[0] = nodes->GetPressure(iPoint);

      /*--- The velocity is either prescribed or computed from total pressure. ---*/

      switch (Kind_Inlet) {

          /*--- Velocity and temperature (if required) been specified at the inlet. ---*/

        case VELOCITY_INLET:

          /*--- Retrieve the specified velocity and temperature for the inlet. ---*/

          Vel_Mag  = Inlet_Ptotal[val_marker][iVertex]/config->GetVelocity_Ref();

          /*--- Store the velocity in the primitive variable vector. ---*/

          for (iDim = 0; iDim < nDim; iDim++)
            V_inlet[iDim+1] = Vel_Mag*UnitFlowDir[iDim];

          /*--- Dirichlet condition for temperature (if energy is active) ---*/

          V_inlet[nDim+1] = Inlet_Ttotal[val_marker][iVertex]/config->GetTemperature_Ref();

          break;

          /*--- Stagnation pressure has been specified at the inlet. ---*/

        case PRESSURE_INLET:

          /*--- Retrieve the specified total pressure for the inlet. ---*/

          P_total = Inlet_Ptotal[val_marker][iVertex]/config->GetPressure_Ref();

          /*--- Store the current static pressure for clarity. ---*/

          P_domain = nodes->GetPressure(iPoint);

          /*--- Check for back flow through the inlet. ---*/

          Vn = 0.0;
          for (iDim = 0; iDim < nDim; iDim++) {
            Vn += V_domain[iDim+1]*(-1.0*Normal[iDim]/Area);
          }

          /*--- If the local static pressure is larger than the specified
           total pressure or the velocity is directed upstream, we have a
           back flow situation. The specified total pressure should be used
           as a static pressure condition and the velocity from the domain
           is used for the BC. ---*/

          if ((P_domain > P_total) || (Vn < 0.0)) {

            /*--- Back flow: use the prescribed P_total as static pressure. ---*/

            V_inlet[0] = Inlet_Ptotal[val_marker][iVertex]/config->GetPressure_Ref();

            /*--- Neumann condition for velocity. ---*/

            for (iDim = 0; iDim < nDim; iDim++)
              V_inlet[iDim+1] = V_domain[iDim+1];

            /*--- Neumann condition for the temperature. ---*/

            V_inlet[nDim+1] = nodes->GetTemperature(iPoint);

          } else {

            /*--- Update the velocity magnitude using the total pressure. ---*/

            Vel_Mag = sqrt((P_total - P_domain)/(0.5*nodes->GetDensity(iPoint)));

            /*--- If requested, use the local boundary normal (negative),
             instead of the prescribed flow direction in the config. ---*/

            if (config->GetInc_Inlet_UseNormal()) {
              for (iDim = 0; iDim < nDim; iDim++)
                UnitFlowDir[iDim] = -Normal[iDim]/Area;
            }

            /*--- Compute the delta change in velocity in each direction. ---*/

            for (iDim = 0; iDim < nDim; iDim++)
              dV[iDim] = Vel_Mag*UnitFlowDir[iDim] - V_domain[iDim+1];

            /*--- Update the velocity in the primitive variable vector.
             Note we use damping here to improve stability/convergence. ---*/

            for (iDim = 0; iDim < nDim; iDim++)
              V_inlet[iDim+1] = V_domain[iDim+1] + Damping*dV[iDim];

            /*--- Dirichlet condition for temperature (if energy is active) ---*/

            V_inlet[nDim+1] = Inlet_Ttotal[val_marker][iVertex]/config->GetTemperature_Ref();

          }

          break;

      }

      /*--- Access density at the node. This is either constant by
        construction, or will be set fixed implicitly by the temperature
        and equation of state. ---*/

      V_inlet[nDim+2] = nodes->GetDensity(iPoint);

      /*--- Beta coefficient from the config file ---*/

      V_inlet[nDim+3] = nodes->GetBetaInc2(iPoint);

      /*--- Cp is needed for Temperature equation. ---*/

<<<<<<< HEAD
      /*--- Adjustment to v.n due to grid movement. ---*/
      if (dynamic_grid) {
        su2double ProjGridVel = 0.0;
        su2double* GridVel_i = geometry->nodes->GetGridVel(iPoint);
        for (iDim = 0; iDim < nDim; iDim++)
          ProjGridVel += 0.5*(GridVel_i[iDim]+GridVel_i[iDim])*UnitNormal[iDim];
          ProjVelocity_i -= ProjGridVel;
      }

      for (iDim = 0; iDim < nDim; iDim++)
        V_reflected[iDim+1] = nodes->GetVelocity(iPoint,iDim) - 2.0 * ProjVelocity_i*UnitNormal[iDim];
=======
      V_inlet[nDim+7] = nodes->GetSpecificHeatCp(iPoint);
>>>>>>> a2da75e4

      /*--- Set various quantities in the solver class ---*/

      conv_numerics->SetPrimitive(V_domain, V_inlet);

      if (dynamic_grid)
        conv_numerics->SetGridVel(geometry->nodes->GetGridVel(iPoint),
                                  geometry->nodes->GetGridVel(iPoint));

      /*--- Compute the residual using an upwind scheme ---*/

      auto residual = conv_numerics->ComputeResidual(config);

      /*--- Update residual value ---*/

      LinSysRes.AddBlock(iPoint, residual);

      /*--- Jacobian contribution for implicit integration ---*/

      if (implicit)
        Jacobian.AddBlock2Diag(iPoint, residual.jacobian_i);

      /*--- Viscous contribution, commented out because serious convergence problems ---*/

      if (viscous) {

        /*--- Set transport properties at the inlet ---*/

        V_inlet[nDim+4] = nodes->GetLaminarViscosity(iPoint);
        V_inlet[nDim+5] = nodes->GetEddyViscosity(iPoint);
        V_inlet[nDim+6] = nodes->GetThermalConductivity(iPoint);

        /*--- Set the normal vector and the coordinates ---*/

        visc_numerics->SetNormal(Normal);
        visc_numerics->SetCoord(geometry->nodes->GetCoord(iPoint),
                                geometry->nodes->GetCoord(Point_Normal));

        /*--- Primitive variables, and gradient ---*/

        visc_numerics->SetPrimitive(V_domain, V_inlet);
        visc_numerics->SetPrimVarGradient(nodes->GetGradient_Primitive(iPoint),
                                          nodes->GetGradient_Primitive(iPoint));

        /*--- Turbulent kinetic energy ---*/

        if ((config->GetKind_Turb_Model() == SST) || (config->GetKind_Turb_Model() == SST_SUST))
          visc_numerics->SetTurbKineticEnergy(solver_container[TURB_SOL]->GetNodes()->GetSolution(iPoint,0),
                                              solver_container[TURB_SOL]->GetNodes()->GetSolution(iPoint,0));

        /*--- Compute and update residual ---*/

        auto residual = visc_numerics->ComputeResidual(config);

        LinSysRes.SubtractBlock(iPoint, residual);

        /*--- Jacobian contribution for implicit integration ---*/

        if (implicit)
          Jacobian.SubtractBlock2Diag(iPoint, residual.jacobian_i);

      }

    }
  }

  /*--- Free locally allocated memory ---*/

  delete [] Normal;

}

void CIncEulerSolver::BC_Outlet(CGeometry *geometry, CSolver **solver_container,
                             CNumerics *conv_numerics, CNumerics *visc_numerics, CConfig *config, unsigned short val_marker) {
  unsigned short iDim;
  unsigned long iVertex, iPoint, Point_Normal;
  su2double Area;
  su2double *V_outlet, *V_domain, P_Outlet = 0.0, P_domain;
  su2double mDot_Target, mDot_Old, dP, Density_Avg, Area_Outlet;
  su2double Damping = config->GetInc_Outlet_Damping();

  bool implicit      = (config->GetKind_TimeIntScheme() == EULER_IMPLICIT);
  bool viscous       = config->GetViscous();
  string Marker_Tag  = config->GetMarker_All_TagBound(val_marker);

  su2double *Normal = new su2double[nDim];

  unsigned short Kind_Outlet = config->GetKind_Inc_Outlet(Marker_Tag);

  /*--- Loop over all the vertices on this boundary marker ---*/

  for (iVertex = 0; iVertex < geometry->nVertex[val_marker]; iVertex++) {

    /*--- Allocate the value at the outlet ---*/

    V_outlet = GetCharacPrimVar(val_marker, iVertex);

    iPoint = geometry->vertex[val_marker][iVertex]->GetNode();

    /*--- Check if the node belongs to the domain (i.e., not a halo node) ---*/

    if (geometry->nodes->GetDomain(iPoint)) {

      /*--- Index of the closest interior node ---*/

      Point_Normal = geometry->vertex[val_marker][iVertex]->GetNormal_Neighbor();

      /*--- Normal vector for this vertex (negate for outward convention) ---*/

      geometry->vertex[val_marker][iVertex]->GetNormal(Normal);
      for (iDim = 0; iDim < nDim; iDim++) Normal[iDim] = -Normal[iDim];
      conv_numerics->SetNormal(Normal);

      Area = 0.0;
      for (iDim = 0; iDim < nDim; iDim++) Area += Normal[iDim]*Normal[iDim];
      Area = sqrt (Area);

      /*--- Current solution at this boundary node ---*/

      V_domain = nodes->GetPrimitive(iPoint);

      /*--- Store the current static pressure for clarity. ---*/

      P_domain = nodes->GetPressure(iPoint);

      /*--- Compute a boundary value for the pressure depending on whether
       we are prescribing a back pressure or a mass flow target. ---*/

      switch (Kind_Outlet) {

          /*--- Velocity and temperature (if required) been specified at the inlet. ---*/

        case PRESSURE_OUTLET:

          /*--- Retrieve the specified back pressure for this outlet. ---*/

          P_Outlet = config->GetOutlet_Pressure(Marker_Tag)/config->GetPressure_Ref();

          /*--- The pressure is prescribed at the outlet. ---*/

          V_outlet[0] = P_Outlet;

          /*--- Neumann condition for the velocity. ---*/

          for (iDim = 0; iDim < nDim; iDim++) {
            V_outlet[iDim+1] = nodes->GetVelocity(iPoint,iDim);
          }

          break;

          /*--- A mass flow target has been specified for the outlet. ---*/

        case MASS_FLOW_OUTLET:

          /*--- Retrieve the specified target mass flow at the outlet. ---*/

          mDot_Target = config->GetOutlet_Pressure(Marker_Tag)/(config->GetDensity_Ref() * config->GetVelocity_Ref());

          /*--- Retrieve the old mass flow, density, and area of the outlet,
           which has been computed in a preprocessing step. These values
           were stored in non-dim. form in the config container. ---*/

          mDot_Old    = config->GetOutlet_MassFlow(Marker_Tag);
          Density_Avg = config->GetOutlet_Density(Marker_Tag);
          Area_Outlet = config->GetOutlet_Area(Marker_Tag);

          /*--- Compute the pressure increment based on the difference
           between the current and target mass flow. Note that increasing
           pressure decreases flow speed. ---*/

          dP = 0.5*Density_Avg*(mDot_Old*mDot_Old - mDot_Target*mDot_Target)/((Density_Avg*Area_Outlet)*(Density_Avg*Area_Outlet));

          /*--- Update the new outlet pressure. Note that we use damping
           here to improve stability/convergence. ---*/

          P_Outlet = P_domain + Damping*dP;

          /*--- The pressure is prescribed at the outlet. ---*/

          V_outlet[0] = P_Outlet;

          /*--- Neumann condition for the velocity ---*/

          for (iDim = 0; iDim < nDim; iDim++) {
            V_outlet[iDim+1] = nodes->GetVelocity(iPoint,iDim);
          }

          break;

      }

      /*--- Neumann condition for the temperature. ---*/

      V_outlet[nDim+1] = nodes->GetTemperature(iPoint);

      /*--- Access density at the interior node. This is either constant by
        construction, or will be set fixed implicitly by the temperature
        and equation of state. ---*/

      V_outlet[nDim+2] = nodes->GetDensity(iPoint);

      /*--- Beta coefficient from the config file ---*/

      V_outlet[nDim+3] = nodes->GetBetaInc2(iPoint);

      /*--- Cp is needed for Temperature equation. ---*/

      V_outlet[nDim+7] = nodes->GetSpecificHeatCp(iPoint);

      /*--- Set various quantities in the solver class ---*/

      conv_numerics->SetPrimitive(V_domain, V_outlet);

      if (dynamic_grid)
        conv_numerics->SetGridVel(geometry->nodes->GetGridVel(iPoint),
                                  geometry->nodes->GetGridVel(iPoint));

      /*--- Compute the residual using an upwind scheme ---*/

      auto residual = conv_numerics->ComputeResidual(config);

      /*--- Update residual value ---*/

      LinSysRes.AddBlock(iPoint, residual);

      /*--- Jacobian contribution for implicit integration ---*/

      if (implicit) {
        Jacobian.AddBlock2Diag(iPoint, residual.jacobian_i);
      }

      /*--- Viscous contribution, commented out because serious convergence problems ---*/

      if (viscous) {

        /*--- Set transport properties at the outlet. ---*/

        V_outlet[nDim+4] = nodes->GetLaminarViscosity(iPoint);
        V_outlet[nDim+5] = nodes->GetEddyViscosity(iPoint);
        V_outlet[nDim+6] = nodes->GetThermalConductivity(iPoint);

        /*--- Set the normal vector and the coordinates ---*/

        visc_numerics->SetNormal(Normal);
        visc_numerics->SetCoord(geometry->nodes->GetCoord(iPoint),
                                geometry->nodes->GetCoord(Point_Normal));

        /*--- Primitive variables, and gradient ---*/

        visc_numerics->SetPrimitive(V_domain, V_outlet);
        visc_numerics->SetPrimVarGradient(nodes->GetGradient_Primitive(iPoint),
                                          nodes->GetGradient_Primitive(iPoint));

        /*--- Turbulent kinetic energy ---*/

        if ((config->GetKind_Turb_Model() == SST) || (config->GetKind_Turb_Model() == SST_SUST))
          visc_numerics->SetTurbKineticEnergy(solver_container[TURB_SOL]->GetNodes()->GetSolution(iPoint,0),
                                              solver_container[TURB_SOL]->GetNodes()->GetSolution(iPoint,0));

        /*--- Compute and update residual ---*/

        auto residual = visc_numerics->ComputeResidual(config);

        LinSysRes.SubtractBlock(iPoint, residual);

        /*--- Jacobian contribution for implicit integration ---*/
        if (implicit)
          Jacobian.SubtractBlock2Diag(iPoint, residual.jacobian_i);

      }

    }
  }

  /*--- Free locally allocated memory ---*/
  delete [] Normal;

}

void CIncEulerSolver::SetResidual_DualTime(CGeometry *geometry, CSolver **solver_container, CConfig *config,
                                        unsigned short iRKStep, unsigned short iMesh, unsigned short RunTime_EqSystem) {

  /*--- Local variables ---*/

  unsigned short iVar, jVar, iMarker, iDim;
  unsigned long iPoint, jPoint, iEdge, iVertex;

  su2double Density, Cp;
  su2double *V_time_nM1, *V_time_n, *V_time_nP1;
  su2double U_time_nM1[5], U_time_n[5], U_time_nP1[5];
  su2double Volume_nM1, Volume_nP1, TimeStep;
  su2double *GridVel_i = nullptr, *GridVel_j = nullptr, Residual_GCL;
  const su2double* Normal;

  bool implicit = (config->GetKind_TimeIntScheme() == EULER_IMPLICIT);
  bool energy   = config->GetEnergy_Equation();

  /*--- Store the physical time step ---*/

  TimeStep = config->GetDelta_UnstTimeND();

  /*--- Compute the dual time-stepping source term for static meshes ---*/

  if (!dynamic_grid) {

    /*--- Loop over all nodes (excluding halos) ---*/

    for (iPoint = 0; iPoint < nPointDomain; iPoint++) {

      /*--- Initialize the Residual / Jacobian container to zero. ---*/

      for (iVar = 0; iVar < nVar; iVar++) {
        Residual[iVar] = 0.0;
        if (implicit) {
        for (jVar = 0; jVar < nVar; jVar++)
          Jacobian_i[iVar][jVar] = 0.0;
        }
      }

      /*--- Retrieve the solution at time levels n-1, n, and n+1. Note that
       we are currently iterating on U^n+1 and that U^n & U^n-1 are fixed,
       previous solutions that are stored in memory. These are actually
       the primitive values, but we will convert to conservatives. ---*/

      V_time_nM1 = nodes->GetSolution_time_n1(iPoint);
      V_time_n   = nodes->GetSolution_time_n(iPoint);
      V_time_nP1 = nodes->GetSolution(iPoint);

      /*--- Access the density and Cp at this node (constant for now). ---*/

      Density     = nodes->GetDensity(iPoint);
      Cp          = nodes->GetSpecificHeatCp(iPoint);

      /*--- Compute the conservative variable vector for all time levels. ---*/

      U_time_nM1[0] = Density;
      U_time_n[0]   = Density;
      U_time_nP1[0] = Density;

      for (iDim = 0; iDim < nDim; iDim++) {
        U_time_nM1[iDim+1] = Density*V_time_nM1[iDim+1];
        U_time_n[iDim+1]   = Density*V_time_n[iDim+1];
        U_time_nP1[iDim+1] = Density*V_time_nP1[iDim+1];
      }

      U_time_nM1[nDim+1] = Density*Cp*V_time_nM1[nDim+1];
      U_time_n[nDim+1]   = Density*Cp*V_time_n[nDim+1];
      U_time_nP1[nDim+1] = Density*Cp*V_time_nP1[nDim+1];

      /*--- CV volume at time n+1. As we are on a static mesh, the volume
       of the CV will remained fixed for all time steps. ---*/

      Volume_nP1 = geometry->nodes->GetVolume(iPoint);

      /*--- Compute the dual time-stepping source term based on the chosen
       time discretization scheme (1st- or 2nd-order). Note that for an
       incompressible problem, the pressure equation does not have a
       contribution, as the time derivative should always be zero. ---*/

      for (iVar = 0; iVar < nVar; iVar++) {
        if (config->GetTime_Marching() == DT_STEPPING_1ST)
          Residual[iVar] = (U_time_nP1[iVar] - U_time_n[iVar])*Volume_nP1 / TimeStep;
        if (config->GetTime_Marching() == DT_STEPPING_2ND)
          Residual[iVar] = ( 3.0*U_time_nP1[iVar] - 4.0*U_time_n[iVar]
                            +1.0*U_time_nM1[iVar])*Volume_nP1 / (2.0*TimeStep);
      }

      if (!energy) Residual[nDim+1] = 0.0;

      /*--- Store the residual and compute the Jacobian contribution due
       to the dual time source term. ---*/

      LinSysRes.AddBlock(iPoint, Residual);

      if (implicit) {

        SetPreconditioner(config, iPoint);
        for (iVar = 0; iVar < nVar; iVar++) {
          for (jVar = 0; jVar < nVar; jVar++) {
            Jacobian_i[iVar][jVar] = Preconditioner[iVar][jVar];
          }
        }

        for (iVar = 0; iVar < nVar; iVar++) {
          for (jVar = 0; jVar < nVar; jVar++) {
            if (config->GetTime_Marching() == DT_STEPPING_1ST)
              Jacobian_i[iVar][jVar] *= Volume_nP1 / TimeStep;
            if (config->GetTime_Marching() == DT_STEPPING_2ND)
              Jacobian_i[iVar][jVar] *= (Volume_nP1*3.0)/(2.0*TimeStep);
          }
        }

        if (!energy) {
            for (iVar = 0; iVar < nVar; iVar++) {
              Jacobian_i[iVar][nDim+1] = 0.0;
              Jacobian_i[nDim+1][iVar] = 0.0;
            }
        }

        Jacobian.AddBlock2Diag(iPoint, Jacobian_i);

      }
    }

  }

  else {

    /*--- For unsteady flows on dynamic meshes (rigidly transforming or
     dynamically deforming), the Geometric Conservation Law (GCL) should be
     satisfied in conjunction with the ALE formulation of the governing
     equations. The GCL prevents accuracy issues caused by grid motion, i.e.
     a uniform free-stream should be preserved through a moving grid. First,
     we will loop over the edges and boundaries to compute the GCL component
     of the dual time source term that depends on grid velocities. ---*/

    for (iEdge = 0; iEdge < geometry->GetnEdge(); iEdge++) {

      /*--- Initialize the Residual / Jacobian container to zero. ---*/

      for (iVar = 0; iVar < nVar; iVar++) Residual[iVar] = 0.0;

      /*--- Get indices for nodes i & j plus the face normal ---*/

      iPoint = geometry->edges->GetNode(iEdge,0);
      jPoint = geometry->edges->GetNode(iEdge,1);
      Normal = geometry->edges->GetNormal(iEdge);

      /*--- Grid velocities stored at nodes i & j ---*/

      GridVel_i = geometry->nodes->GetGridVel(iPoint);
      GridVel_j = geometry->nodes->GetGridVel(jPoint);

      /*--- Compute the GCL term by averaging the grid velocities at the
       edge mid-point and dotting with the face normal. ---*/

      Residual_GCL = 0.0;
      for (iDim = 0; iDim < nDim; iDim++)
        Residual_GCL += 0.5*(GridVel_i[iDim]+GridVel_j[iDim])*Normal[iDim];

      /*--- Compute the GCL component of the source term for node i ---*/

      V_time_n = nodes->GetSolution_time_n(iPoint);

      /*--- Access the density and Cp at this node (constant for now). ---*/

      Density     = nodes->GetDensity(iPoint);
      Cp          = nodes->GetSpecificHeatCp(iPoint);

      /*--- Compute the conservative variable vector for all time levels. ---*/

      U_time_n[0] = Density;
      for (iDim = 0; iDim < nDim; iDim++) {
        U_time_n[iDim+1] = Density*V_time_n[iDim+1];
      }
      U_time_n[nDim+1] = Density*Cp*V_time_n[nDim+1];

      for (iVar = 0; iVar < nVar; iVar++)
        Residual[iVar] = U_time_n[iVar]*Residual_GCL;

      if (!energy) Residual[nDim+1] = 0.0;
      LinSysRes.AddBlock(iPoint, Residual);

      /*--- Compute the GCL component of the source term for node j ---*/

      V_time_n = nodes->GetSolution_time_n(jPoint);

      U_time_n[0] = Density;
      for (iDim = 0; iDim < nDim; iDim++) {
        U_time_n[iDim+1] = Density*V_time_n[iDim+1];
      }
      U_time_n[nDim+1] = Density*Cp*V_time_n[nDim+1];

      for (iVar = 0; iVar < nVar; iVar++)
        Residual[iVar] = U_time_n[iVar]*Residual_GCL;

      if (!energy) Residual[nDim+1] = 0.0;
      LinSysRes.SubtractBlock(jPoint, Residual);

    }

    /*---  Loop over the boundary edges ---*/

    for (iMarker = 0; iMarker < geometry->GetnMarker(); iMarker++) {
      if ((config->GetMarker_All_KindBC(iMarker) != INTERNAL_BOUNDARY) &&
          (config->GetMarker_All_KindBC(iMarker) != PERIODIC_BOUNDARY)) {
      for (iVertex = 0; iVertex < geometry->GetnVertex(iMarker); iVertex++) {

        /*--- Initialize the Residual / Jacobian container to zero. ---*/

        for (iVar = 0; iVar < nVar; iVar++) Residual[iVar] = 0.0;

        /*--- Get the index for node i plus the boundary face normal ---*/

        iPoint = geometry->vertex[iMarker][iVertex]->GetNode();
        Normal = geometry->vertex[iMarker][iVertex]->GetNormal();

        /*--- Grid velocities stored at boundary node i ---*/

        GridVel_i = geometry->nodes->GetGridVel(iPoint);

        /*--- Compute the GCL term by dotting the grid velocity with the face
         normal. The normal is negated to match the boundary convention. ---*/

        Residual_GCL = 0.0;
        for (iDim = 0; iDim < nDim; iDim++)
          Residual_GCL -= 0.5*(GridVel_i[iDim]+GridVel_i[iDim])*Normal[iDim];

        /*--- Compute the GCL component of the source term for node i ---*/

        V_time_n = nodes->GetSolution_time_n(iPoint);

        /*--- Access the density and Cp at this node (constant for now). ---*/

        Density     = nodes->GetDensity(iPoint);
        Cp          = nodes->GetSpecificHeatCp(iPoint);

        U_time_n[0] = Density;
        for (iDim = 0; iDim < nDim; iDim++) {
          U_time_n[iDim+1] = Density*V_time_n[iDim+1];
        }
        U_time_n[nDim+1] = Density*Cp*V_time_n[nDim+1];

        for (iVar = 0; iVar < nVar; iVar++)
          Residual[iVar] = U_time_n[iVar]*Residual_GCL;

        if (!energy) Residual[nDim+1] = 0.0;
        LinSysRes.AddBlock(iPoint, Residual);

      }
      }
    }

    /*--- Loop over all nodes (excluding halos) to compute the remainder
     of the dual time-stepping source term. ---*/

    for (iPoint = 0; iPoint < nPointDomain; iPoint++) {

      /*--- Initialize the Residual / Jacobian container to zero. ---*/

      for (iVar = 0; iVar < nVar; iVar++) {
        Residual[iVar] = 0.0;
        if (implicit) {
          for (jVar = 0; jVar < nVar; jVar++)
            Jacobian_i[iVar][jVar] = 0.0;
        }
      }

      /*--- Retrieve the solution at time levels n-1, n, and n+1. Note that
       we are currently iterating on U^n+1 and that U^n & U^n-1 are fixed,
       previous solutions that are stored in memory. ---*/

      V_time_nM1 = nodes->GetSolution_time_n1(iPoint);
      V_time_n   = nodes->GetSolution_time_n(iPoint);
      V_time_nP1 = nodes->GetSolution(iPoint);

      /*--- Access the density and Cp at this node (constant for now). ---*/

      Density     = nodes->GetDensity(iPoint);
      Cp          = nodes->GetSpecificHeatCp(iPoint);

      /*--- Compute the conservative variable vector for all time levels. ---*/

      U_time_nM1[0] = Density;
      U_time_n[0]   = Density;
      U_time_nP1[0] = Density;

      for (iDim = 0; iDim < nDim; iDim++) {
        U_time_nM1[iDim+1] = Density*V_time_nM1[iDim+1];
        U_time_n[iDim+1]   = Density*V_time_n[iDim+1];
        U_time_nP1[iDim+1] = Density*V_time_nP1[iDim+1];
      }

      U_time_nM1[nDim+1] = Density*Cp*V_time_nM1[nDim+1];
      U_time_n[nDim+1]   = Density*Cp*V_time_n[nDim+1];
      U_time_nP1[nDim+1] = Density*Cp*V_time_nP1[nDim+1];

      /*--- CV volume at time n-1 and n+1. In the case of dynamically deforming
       grids, the volumes will change. On rigidly transforming grids, the
       volumes will remain constant. ---*/

      Volume_nM1 = geometry->nodes->GetVolume_nM1(iPoint);
      Volume_nP1 = geometry->nodes->GetVolume(iPoint);

      /*--- Compute the dual time-stepping source residual. Due to the
       introduction of the GCL term above, the remainder of the source residual
       due to the time discretization has a new form.---*/

      for (iVar = 0; iVar < nVar; iVar++) {
        if (config->GetTime_Marching() == DT_STEPPING_1ST)
          Residual[iVar] = (U_time_nP1[iVar] - U_time_n[iVar])*(Volume_nP1/TimeStep);
        if (config->GetTime_Marching() == DT_STEPPING_2ND)
          Residual[iVar] = (U_time_nP1[iVar] - U_time_n[iVar])*(3.0*Volume_nP1/(2.0*TimeStep))
          + (U_time_nM1[iVar] - U_time_n[iVar])*(Volume_nM1/(2.0*TimeStep));
      }

      /*--- Store the residual and compute the Jacobian contribution due
       to the dual time source term. ---*/
      if (!energy) Residual[nDim+1] = 0.0;
      LinSysRes.AddBlock(iPoint, Residual);
      if (implicit) {
        SetPreconditioner(config, iPoint);
        for (iVar = 0; iVar < nVar; iVar++) {
          for (jVar = 0; jVar < nVar; jVar++) {
            Jacobian_i[iVar][jVar] = Preconditioner[iVar][jVar];
          }
        }

        for (iVar = 0; iVar < nVar; iVar++) {
          for (jVar = 0; jVar < nVar; jVar++) {
            if (config->GetTime_Marching() == DT_STEPPING_1ST)
              Jacobian_i[iVar][jVar] *= Volume_nP1 / TimeStep;
            if (config->GetTime_Marching() == DT_STEPPING_2ND)
              Jacobian_i[iVar][jVar] *= (Volume_nP1*3.0)/(2.0*TimeStep);
          }
        }

        if (!energy) {
          for (iVar = 0; iVar < nVar; iVar++) {
            Jacobian_i[iVar][nDim+1] = 0.0;
            Jacobian_i[nDim+1][iVar] = 0.0;
          }
        }
        Jacobian.AddBlock2Diag(iPoint, Jacobian_i);
      }
    }
  }

}

void CIncEulerSolver::GetOutlet_Properties(CGeometry *geometry, CConfig *config, unsigned short iMesh, bool Output) {

  unsigned short iDim, iMarker;
  unsigned long iVertex, iPoint;
  su2double *V_outlet = nullptr, Velocity[3], MassFlow,
  Velocity2, Density, Area, AxiFactor;
  unsigned short iMarker_Outlet, nMarker_Outlet;
  string Inlet_TagBound, Outlet_TagBound;

  bool axisymmetric = config->GetAxisymmetric();

  bool write_heads = ((((config->GetInnerIter() % (config->GetWrt_Con_Freq()*40)) == 0)
                       && (config->GetInnerIter()!= 0))
                      || (config->GetInnerIter() == 1));

  /*--- Get the number of outlet markers and check for any mass flow BCs. ---*/

  nMarker_Outlet = config->GetnMarker_Outlet();
  bool Evaluate_BC = false;
  for (iMarker_Outlet = 0; iMarker_Outlet < nMarker_Outlet; iMarker_Outlet++) {
    Outlet_TagBound = config->GetMarker_Outlet_TagBound(iMarker_Outlet);
    if (config->GetKind_Inc_Outlet(Outlet_TagBound) == MASS_FLOW_OUTLET)
      Evaluate_BC = true;
  }

  /*--- If we have a massflow outlet BC, then we need to compute and
   communicate the total massflow, density, and area through each outlet
   boundary, so that it can be used in the iterative procedure to update
   the back pressure until we converge to the desired mass flow. This
   routine is called only once per iteration as a preprocessing and the
   values for all outlets are stored and retrieved later in the BC_Outlet
   routines. ---*/

  if (Evaluate_BC) {

    su2double *Outlet_MassFlow = new su2double[config->GetnMarker_All()];
    su2double *Outlet_Density  = new su2double[config->GetnMarker_All()];
    su2double *Outlet_Area     = new su2double[config->GetnMarker_All()];

    /*--- Comute MassFlow, average temp, press, etc. ---*/

    for (iMarker = 0; iMarker < config->GetnMarker_All(); iMarker++) {

      Outlet_MassFlow[iMarker] = 0.0;
      Outlet_Density[iMarker]  = 0.0;
      Outlet_Area[iMarker]     = 0.0;

      if ((config->GetMarker_All_KindBC(iMarker) == OUTLET_FLOW) ) {

        for (iVertex = 0; iVertex < geometry->nVertex[iMarker]; iVertex++) {

          iPoint = geometry->vertex[iMarker][iVertex]->GetNode();

          if (geometry->nodes->GetDomain(iPoint)) {

            V_outlet = nodes->GetPrimitive(iPoint);

            geometry->vertex[iMarker][iVertex]->GetNormal(Vector);

            if (axisymmetric) {
              if (geometry->nodes->GetCoord(iPoint, 1) != 0.0)
                AxiFactor = 2.0*PI_NUMBER*geometry->nodes->GetCoord(iPoint, 1);
              else
                AxiFactor = 1.0;
            } else {
              AxiFactor = 1.0;
            }

            Density      = V_outlet[nDim+2];

            Velocity2 = 0.0; Area = 0.0; MassFlow = 0.0;

            for (iDim = 0; iDim < nDim; iDim++) {
              Area += (Vector[iDim] * AxiFactor) * (Vector[iDim] * AxiFactor);
              Velocity[iDim] = V_outlet[iDim+1];
              Velocity2 += Velocity[iDim] * Velocity[iDim];
              MassFlow += Vector[iDim] * AxiFactor * Density * Velocity[iDim];
            }
            Area = sqrt (Area);

            Outlet_MassFlow[iMarker] += MassFlow;
            Outlet_Density[iMarker]  += Density*Area;
            Outlet_Area[iMarker]     += Area;

          }
        }
      }
    }

    /*--- Copy to the appropriate structure ---*/

    su2double *Outlet_MassFlow_Local = new su2double[nMarker_Outlet];
    su2double *Outlet_Density_Local  = new su2double[nMarker_Outlet];
    su2double *Outlet_Area_Local     = new su2double[nMarker_Outlet];

    su2double *Outlet_MassFlow_Total = new su2double[nMarker_Outlet];
    su2double *Outlet_Density_Total  = new su2double[nMarker_Outlet];
    su2double *Outlet_Area_Total     = new su2double[nMarker_Outlet];

    for (iMarker_Outlet = 0; iMarker_Outlet < nMarker_Outlet; iMarker_Outlet++) {
      Outlet_MassFlow_Local[iMarker_Outlet] = 0.0;
      Outlet_Density_Local[iMarker_Outlet]  = 0.0;
      Outlet_Area_Local[iMarker_Outlet]     = 0.0;

      Outlet_MassFlow_Total[iMarker_Outlet] = 0.0;
      Outlet_Density_Total[iMarker_Outlet]  = 0.0;
      Outlet_Area_Total[iMarker_Outlet]     = 0.0;
    }

    /*--- Copy the values to the local array for MPI ---*/

    for (iMarker = 0; iMarker < config->GetnMarker_All(); iMarker++) {
      if ((config->GetMarker_All_KindBC(iMarker) == OUTLET_FLOW)) {
        for (iMarker_Outlet = 0; iMarker_Outlet < nMarker_Outlet; iMarker_Outlet++) {
          Outlet_TagBound = config->GetMarker_Outlet_TagBound(iMarker_Outlet);
          if (config->GetMarker_All_TagBound(iMarker) == Outlet_TagBound) {
            Outlet_MassFlow_Local[iMarker_Outlet] += Outlet_MassFlow[iMarker];
            Outlet_Density_Local[iMarker_Outlet]  += Outlet_Density[iMarker];
            Outlet_Area_Local[iMarker_Outlet]     += Outlet_Area[iMarker];
          }
        }
      }
    }

    /*--- All the ranks to compute the total value ---*/

#ifdef HAVE_MPI

    SU2_MPI::Allreduce(Outlet_MassFlow_Local, Outlet_MassFlow_Total, nMarker_Outlet, MPI_DOUBLE, MPI_SUM, MPI_COMM_WORLD);
    SU2_MPI::Allreduce(Outlet_Density_Local, Outlet_Density_Total, nMarker_Outlet, MPI_DOUBLE, MPI_SUM, MPI_COMM_WORLD);
    SU2_MPI::Allreduce(Outlet_Area_Local, Outlet_Area_Total, nMarker_Outlet, MPI_DOUBLE, MPI_SUM, MPI_COMM_WORLD);

#else

    for (iMarker_Outlet = 0; iMarker_Outlet < nMarker_Outlet; iMarker_Outlet++) {
      Outlet_MassFlow_Total[iMarker_Outlet] = Outlet_MassFlow_Local[iMarker_Outlet];
      Outlet_Density_Total[iMarker_Outlet]  = Outlet_Density_Local[iMarker_Outlet];
      Outlet_Area_Total[iMarker_Outlet]     = Outlet_Area_Local[iMarker_Outlet];
    }

#endif

    for (iMarker_Outlet = 0; iMarker_Outlet < nMarker_Outlet; iMarker_Outlet++) {
      if (Outlet_Area_Total[iMarker_Outlet] != 0.0) {
        Outlet_Density_Total[iMarker_Outlet] /= Outlet_Area_Total[iMarker_Outlet];
      }
      else {
        Outlet_Density_Total[iMarker_Outlet] = 0.0;
      }

      if (iMesh == MESH_0) {
        config->SetOutlet_MassFlow(iMarker_Outlet, Outlet_MassFlow_Total[iMarker_Outlet]);
        config->SetOutlet_Density(iMarker_Outlet, Outlet_Density_Total[iMarker_Outlet]);
        config->SetOutlet_Area(iMarker_Outlet, Outlet_Area_Total[iMarker_Outlet]);
      }
    }

    /*--- Screen output using the values already stored in the config container ---*/

    if ((rank == MASTER_NODE) && (iMesh == MESH_0) ) {

      cout.precision(5);
      cout.setf(ios::fixed, ios::floatfield);

      if (write_heads && Output && !config->GetDiscrete_Adjoint()) {
        cout << endl   << "---------------------------- Outlet properties --------------------------" << endl;
      }

      for (iMarker_Outlet = 0; iMarker_Outlet < nMarker_Outlet; iMarker_Outlet++) {
        Outlet_TagBound = config->GetMarker_Outlet_TagBound(iMarker_Outlet);
        if (write_heads && Output && !config->GetDiscrete_Adjoint()) {

          /*--- Geometry defintion ---*/

          cout <<"Outlet surface: " << Outlet_TagBound << "." << endl;

          if ((nDim ==3) || axisymmetric) {
            cout <<"Area (m^2): " << config->GetOutlet_Area(Outlet_TagBound) << endl;
          }
          if (nDim == 2) {
            cout <<"Length (m): " << config->GetOutlet_Area(Outlet_TagBound) << "." << endl;
          }

          cout << setprecision(5) << "Outlet Avg. Density (kg/m^3): " <<  config->GetOutlet_Density(Outlet_TagBound) * config->GetDensity_Ref() << endl;
          su2double Outlet_mDot = fabs(config->GetOutlet_MassFlow(Outlet_TagBound)) * config->GetDensity_Ref() * config->GetVelocity_Ref();
          cout << "Outlet mass flow (kg/s): "; cout << setprecision(5) << Outlet_mDot;

        }
      }

      if (write_heads && Output && !config->GetDiscrete_Adjoint()) {cout << endl;
        cout << "-------------------------------------------------------------------------" << endl << endl;
      }

      cout.unsetf(ios_base::floatfield);

    }

    delete [] Outlet_MassFlow_Local;
    delete [] Outlet_Density_Local;
    delete [] Outlet_Area_Local;

    delete [] Outlet_MassFlow_Total;
    delete [] Outlet_Density_Total;
    delete [] Outlet_Area_Total;

    delete [] Outlet_MassFlow;
    delete [] Outlet_Density;
    delete [] Outlet_Area;

  }

}

void CIncEulerSolver::PrintVerificationError(const CConfig *config) const {

  if ((rank != MASTER_NODE) || (MGLevel != MESH_0)) return;

  if (config && !config->GetDiscrete_Adjoint()) {

    cout.precision(6);
    cout.setf(ios::scientific, ios::floatfield);

    cout << endl   << "------------------------ Global Error Analysis --------------------------" << endl;

    cout << setw(20) << "RMS Error [P]: " << setw(12) << VerificationSolution->GetError_RMS(0) << "     | ";
    cout << setw(20) << "Max Error [P]: " << setw(12) << VerificationSolution->GetError_Max(0);
    cout << endl;

    cout << setw(20) << "RMS Error [U]: " << setw(12) << VerificationSolution->GetError_RMS(1) << "     | ";
    cout << setw(20) << "Max Error [U]: " << setw(12) << VerificationSolution->GetError_Max(1);
    cout << endl;

    cout << setw(20) << "RMS Error [V]: " << setw(12) << VerificationSolution->GetError_RMS(2) << "     | ";
    cout << setw(20) << "Max Error [V]: " << setw(12) << VerificationSolution->GetError_Max(2);
    cout << endl;

    if (nDim == 3) {
      cout << setw(20) << "RMS Error [W]: " << setw(12) << VerificationSolution->GetError_RMS(3) << "     | ";
      cout << setw(20) << "Max Error [W]: " << setw(12) << VerificationSolution->GetError_Max(3);
      cout << endl;
    }

    if (config->GetEnergy_Equation()) {
      cout << setw(20) << "RMS Error [T]: " << setw(12) << VerificationSolution->GetError_RMS(nDim+1) << "     | ";
      cout << setw(20) << "Max Error [T]: " << setw(12) << VerificationSolution->GetError_Max(nDim+1);
      cout << endl;
    }

    cout << "-------------------------------------------------------------------------" << endl << endl;
    cout.unsetf(ios_base::floatfield);
  }
}

void CIncEulerSolver::LoadRestart(CGeometry **geometry, CSolver ***solver, CConfig *config, int val_iter, bool val_update_geo) {

  /*--- Restart the solution from file information ---*/
  unsigned short iDim, iVar, iMesh, iMeshFine;
  unsigned long iPoint, index, iChildren, Point_Fine;
  unsigned short turb_model = config->GetKind_Turb_Model();
  su2double Area_Children, Area_Parent, Coord[3] = {0.0}, *Solution_Fine;
  bool static_fsi = ((config->GetTime_Marching() == STEADY) && config->GetFSI_Simulation());
  bool dual_time = ((config->GetTime_Marching() == DT_STEPPING_1ST) ||
                    (config->GetTime_Marching() == DT_STEPPING_2ND));
  bool steady_restart = config->GetSteadyRestart();
  bool turbulent = (config->GetKind_Solver() == INC_RANS) || (config->GetKind_Solver() == DISC_ADJ_INC_RANS);

  string restart_filename = config->GetFilename(config->GetSolution_FileName(), "", val_iter);

  int counter = 0;
  long iPoint_Local = 0; unsigned long iPoint_Global = 0;
  unsigned long iPoint_Global_Local = 0;

  /*--- Skip coordinates ---*/

  unsigned short skipVars = geometry[MESH_0]->GetnDim();

  /*--- Store the number of variables for the turbulence model
   (that could appear in the restart file before the grid velocities). ---*/
  unsigned short turbVars = 0;
  if (turbulent){
    if ((turb_model == SST) || (turb_model == SST_SUST)) turbVars = 2;
    else turbVars = 1;
  }

  /*--- Adjust the number of solution variables in the restart. We always
   carry a space in nVar for the energy equation in the solver, but we only
   write it to the restart if it is active. Therefore, we must reduce nVar
   here if energy is inactive so that the restart is read correctly. ---*/

  bool energy               = config->GetEnergy_Equation();
  bool weakly_coupled_heat  = config->GetWeakly_Coupled_Heat();

  unsigned short nVar_Restart = nVar;
  if ((!energy) && (!weakly_coupled_heat)) nVar_Restart--;
  Solution[nVar-1] = GetTemperature_Inf();

  /*--- Read the restart data from either an ASCII or binary SU2 file. ---*/

  if (config->GetRead_Binary_Restart()) {
    Read_SU2_Restart_Binary(geometry[MESH_0], config, restart_filename);
  } else {
    Read_SU2_Restart_ASCII(geometry[MESH_0], config, restart_filename);
  }

  /*--- Load data from the restart into correct containers. ---*/

  counter = 0;
  for (iPoint_Global = 0; iPoint_Global < geometry[MESH_0]->GetGlobal_nPointDomain(); iPoint_Global++ ) {

    /*--- Retrieve local index. If this node from the restart file lives
     on the current processor, we will load and instantiate the vars. ---*/

    iPoint_Local = geometry[MESH_0]->GetGlobal_to_Local_Point(iPoint_Global);

    if (iPoint_Local > -1) {

      /*--- We need to store this point's data, so jump to the correct
       offset in the buffer of data from the restart file and load it. ---*/

      index = counter*Restart_Vars[1] + skipVars;
      for (iVar = 0; iVar < nVar_Restart; iVar++) Solution[iVar] = Restart_Data[index+iVar];
      nodes->SetSolution(iPoint_Local,Solution);
      iPoint_Global_Local++;

      /*--- For dynamic meshes, read in and store the
       grid coordinates and grid velocities for each node. ---*/

      if (dynamic_grid && val_update_geo) {

        /*--- Read in the next 2 or 3 variables which are the grid velocities ---*/
        /*--- If we are restarting the solution from a previously computed static calculation (no grid movement) ---*/
        /*--- the grid velocities are set to 0. This is useful for FSI computations ---*/

        /*--- Rewind the index to retrieve the Coords. ---*/
        index = counter*Restart_Vars[1];
        for (iDim = 0; iDim < nDim; iDim++) { Coord[iDim] = Restart_Data[index+iDim]; }

        su2double GridVel[3] = {0.0,0.0,0.0};
        if (!steady_restart) {
          /*--- Move the index forward to get the grid velocities. ---*/
          index = counter*Restart_Vars[1] + skipVars + nVar_Restart + turbVars;
          for (iDim = 0; iDim < nDim; iDim++) { GridVel[iDim] = Restart_Data[index+iDim]; }
        }

        for (iDim = 0; iDim < nDim; iDim++) {
          geometry[MESH_0]->nodes->SetCoord(iPoint_Local, iDim, Coord[iDim]);
          geometry[MESH_0]->nodes->SetGridVel(iPoint_Local, iDim, GridVel[iDim]);
        }
      }

      /*--- For static FSI problems, grid_movement is 0 but we need to read in and store the
       grid coordinates for each node (but not the grid velocities, as there are none). ---*/

      if (static_fsi && val_update_geo) {
       /*--- Rewind the index to retrieve the Coords. ---*/
        index = counter*Restart_Vars[1];
        for (iDim = 0; iDim < nDim; iDim++) { Coord[iDim] = Restart_Data[index+iDim];}

        for (iDim = 0; iDim < nDim; iDim++) {
          geometry[MESH_0]->nodes->SetCoord(iPoint_Local, iDim, Coord[iDim]);
        }
      }

      /*--- Increment the overall counter for how many points have been loaded. ---*/
      counter++;

    }
  }

  /*--- Detect a wrong solution file ---*/

  if (iPoint_Global_Local < nPointDomain) {
    SU2_MPI::Error(string("The solution file ") + restart_filename + string(" doesn't match with the mesh file!\n") +
                   string("It could be empty lines at the end of the file."), CURRENT_FUNCTION);
  }

  /*--- Update the geometry for flows on deforming meshes ---*/

  if ((dynamic_grid || static_fsi) && val_update_geo) {

    /*--- Communicate the new coordinates and grid velocities at the halos ---*/

    geometry[MESH_0]->InitiateComms(geometry[MESH_0], config, COORDINATES);
    geometry[MESH_0]->CompleteComms(geometry[MESH_0], config, COORDINATES);

    if (dynamic_grid) {
      geometry[MESH_0]->InitiateComms(geometry[MESH_0], config, GRID_VELOCITY);
      geometry[MESH_0]->CompleteComms(geometry[MESH_0], config, GRID_VELOCITY);
    }

    /*--- Recompute the edges and  dual mesh control volumes in the
     domain and on the boundaries. ---*/

    geometry[MESH_0]->SetCoord_CG();
    geometry[MESH_0]->SetControlVolume(config, UPDATE);
    geometry[MESH_0]->SetBoundControlVolume(config, UPDATE);
    geometry[MESH_0]->SetMaxLength(config);

    /*--- Update the multigrid structure after setting up the finest grid,
     including computing the grid velocities on the coarser levels. ---*/

    for (iMesh = 1; iMesh <= config->GetnMGLevels(); iMesh++) {
      iMeshFine = iMesh-1;
      geometry[iMesh]->SetControlVolume(config, geometry[iMeshFine], UPDATE);
      geometry[iMesh]->SetBoundControlVolume(config, geometry[iMeshFine],UPDATE);
      geometry[iMesh]->SetCoord(geometry[iMeshFine]);
      if (dynamic_grid) {
        geometry[iMesh]->SetRestricted_GridVelocity(geometry[iMeshFine], config);
      }
      geometry[iMesh]->SetMaxLength(config);
    }
  }

  /*--- Communicate the loaded solution on the fine grid before we transfer
   it down to the coarse levels. We alo call the preprocessing routine
   on the fine level in order to have all necessary quantities updated,
   especially if this is a turbulent simulation (eddy viscosity). ---*/

  solver[MESH_0][FLOW_SOL]->InitiateComms(geometry[MESH_0], config, SOLUTION);
  solver[MESH_0][FLOW_SOL]->CompleteComms(geometry[MESH_0], config, SOLUTION);

  /*--- For turbulent simulations the flow preprocessing is done by the turbulence solver
   *    after it loads its variables (they are needed to compute flow primitives). ---*/
  if (!turbulent) {
    solver[MESH_0][FLOW_SOL]->Preprocessing(geometry[MESH_0], solver[MESH_0], config, MESH_0, NO_RK_ITER, RUNTIME_FLOW_SYS, false);
  }

  /*--- Interpolate the solution down to the coarse multigrid levels ---*/

  for (iMesh = 1; iMesh <= config->GetnMGLevels(); iMesh++) {
    for (iPoint = 0; iPoint < geometry[iMesh]->GetnPoint(); iPoint++) {
      Area_Parent = geometry[iMesh]->nodes->GetVolume(iPoint);
      for (iVar = 0; iVar < nVar; iVar++) Solution[iVar] = 0.0;
      for (iChildren = 0; iChildren < geometry[iMesh]->nodes->GetnChildren_CV(iPoint); iChildren++) {
        Point_Fine = geometry[iMesh]->nodes->GetChildren_CV(iPoint, iChildren);
        Area_Children = geometry[iMesh-1]->nodes->GetVolume(Point_Fine);
        Solution_Fine = solver[iMesh-1][FLOW_SOL]->GetNodes()->GetSolution(Point_Fine);
        for (iVar = 0; iVar < nVar; iVar++) {
          Solution[iVar] += Solution_Fine[iVar]*Area_Children/Area_Parent;
        }
      }
      solver[iMesh][FLOW_SOL]->GetNodes()->SetSolution(iPoint,Solution);
    }
    solver[iMesh][FLOW_SOL]->InitiateComms(geometry[iMesh], config, SOLUTION);
    solver[iMesh][FLOW_SOL]->CompleteComms(geometry[iMesh], config, SOLUTION);

    if (!turbulent) {
      solver[iMesh][FLOW_SOL]->Preprocessing(geometry[iMesh], solver[iMesh], config, iMesh, NO_RK_ITER, RUNTIME_FLOW_SYS, false);
    }
  }

  /*--- Update the old geometry (coordinates n and n-1) in dual time-stepping strategy ---*/
  if (dual_time && config->GetGrid_Movement() && !config->GetDeform_Mesh() &&
      (config->GetKind_GridMovement() != RIGID_MOTION)) {
    Restart_OldGeometry(geometry[MESH_0], config);
  }

  /*--- Delete the class memory that is used to load the restart. ---*/

  delete [] Restart_Vars; Restart_Vars = nullptr;
  delete [] Restart_Data; Restart_Data = nullptr;

}

void CIncEulerSolver::SetFreeStream_Solution(CConfig *config){

  unsigned long iPoint;
  unsigned short iDim;

  for (iPoint = 0; iPoint < nPoint; iPoint++){
    nodes->SetSolution(iPoint,0, Pressure_Inf);
    for (iDim = 0; iDim < nDim; iDim++){
      nodes->SetSolution(iPoint,iDim+1, Velocity_Inf[iDim]);
    }
    nodes->SetSolution(iPoint,nDim+1, Temperature_Inf);
  }
}<|MERGE_RESOLUTION|>--- conflicted
+++ resolved
@@ -2675,21 +2675,7 @@
 
       /*--- Cp is needed for Temperature equation. ---*/
 
-<<<<<<< HEAD
-      /*--- Adjustment to v.n due to grid movement. ---*/
-      if (dynamic_grid) {
-        su2double ProjGridVel = 0.0;
-        su2double* GridVel_i = geometry->nodes->GetGridVel(iPoint);
-        for (iDim = 0; iDim < nDim; iDim++)
-          ProjGridVel += 0.5*(GridVel_i[iDim]+GridVel_i[iDim])*UnitNormal[iDim];
-          ProjVelocity_i -= ProjGridVel;
-      }
-
-      for (iDim = 0; iDim < nDim; iDim++)
-        V_reflected[iDim+1] = nodes->GetVelocity(iPoint,iDim) - 2.0 * ProjVelocity_i*UnitNormal[iDim];
-=======
       V_inlet[nDim+7] = nodes->GetSpecificHeatCp(iPoint);
->>>>>>> a2da75e4
 
       /*--- Set various quantities in the solver class ---*/
 
