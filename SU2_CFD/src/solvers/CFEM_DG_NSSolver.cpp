/*!
 * \file CFEM_DG_NSSolver.cpp
 * \brief Main subroutines for solving finite element Navier-Stokes flow problems
 * \author J. Alonso, E. van der Weide, T. Economon
 * \version 7.4.0 "Blackbird"
 *
 * SU2 Project Website: https://su2code.github.io
 *
 * The SU2 Project is maintained by the SU2 Foundation
 * (http://su2foundation.org)
 *
 * Copyright 2012-2022, SU2 Contributors (cf. AUTHORS.md)
 *
 * SU2 is free software; you can redistribute it and/or
 * modify it under the terms of the GNU Lesser General Public
 * License as published by the Free Software Foundation; either
 * version 2.1 of the License, or (at your option) any later version.
 *
 * SU2 is distributed in the hope that it will be useful,
 * but WITHOUT ANY WARRANTY; without even the implied warranty of
 * MERCHANTABILITY or FITNESS FOR A PARTICULAR PURPOSE. See the GNU
 * Lesser General Public License for more details.
 *
 * You should have received a copy of the GNU Lesser General Public
 * License along with SU2. If not, see <http://www.gnu.org/licenses/>.
 */


#include "../../include/solvers/CFEM_DG_NSSolver.hpp"

CFEM_DG_NSSolver::CFEM_DG_NSSolver(CGeometry      *geometry,
                                   CConfig        *config,
                                   unsigned short iMesh)
 : CFEM_DG_EulerSolver(geometry, config, iMesh) {

  /*--- Check if the symmetrizing terms are present. ---*/
  if(fabs(config->GetTheta_Interior_Penalty_DGFEM()) > 1.e-8)
    symmetrizingTermsPresent = true;

  /*--- Get the viscous data at the farfield from config. ---*/
  Viscosity_Inf = config->GetViscosity_FreeStreamND();
  Prandtl_Lam   = config->GetPrandtl_Lam();
  Prandtl_Turb  = config->GetPrandtl_Turb();
  Tke_Inf       = config->GetTke_FreeStreamND();

  /*--- Set the SGS model in case an LES simulation is carried out ---*/
<<<<<<< HEAD
  if(config->GetKind_Solver() == FEM_LES) {
=======

  if(config->GetKind_Solver() == MAIN_SOLVER::FEM_LES) {
>>>>>>> 7e35912a

    /*--- Make a distinction between the SGS models used and set SGSModel and
          SGSModelUsed accordingly. ---*/
    switch( config->GetKind_SGS_Model() ) {

      case TURB_SGS_MODEL::IMPLICIT_LES:
        SGSModel     = nullptr;
        SGSModelUsed = false;
        break;

      case TURB_SGS_MODEL::SMAGORINSKY:
        SGSModel     = new CSmagorinskyModel;
        SGSModelUsed = true;
        break;

      case TURB_SGS_MODEL::WALE:
        SGSModel     = new CWALEModel;
        SGSModelUsed = true;
        break;

      case TURB_SGS_MODEL::VREMAN:
        SGSModel     = new CVremanModel;
        SGSModelUsed = true;
        break;

      default:
        SU2_MPI::Error(string("Unknown SGS model encountered"),
                       CURRENT_FUNCTION);
    }
  }
}

CFEM_DG_NSSolver::~CFEM_DG_NSSolver(void) {

  delete SGSModel;
}

void CFEM_DG_NSSolver::Friction_Forces(const CGeometry *geometry, const CConfig *config) {
  for(int i=0; i<size; ++i) {

    if(i == rank) {

      const int thread = omp_get_thread_num();
      for(int j=0; j<omp_get_num_threads(); ++j) {
        if(j == thread) cout << "Rank: " << i << ", thread: " << j << endl << flush;
        SU2_OMP_BARRIER
      }
    }

    SU2_OMP_SINGLE
    SU2_MPI::Barrier(SU2_MPI::GetComm());
    END_SU2_OMP_SINGLE
  }

  SU2_OMP_SINGLE
  SU2_MPI::Error(string("Not implemented yet"), CURRENT_FUNCTION);
  END_SU2_OMP_SINGLE
}

void CFEM_DG_NSSolver::SetTime_Step(CGeometry *geometry, CSolver **solver_container, CConfig *config,
                                    unsigned short iMesh, unsigned long Iteration) {

  /*--- Initialize the minimum and maximum time step. ---*/
  SU2_OMP_SINGLE
  {
    Min_Delta_Time = 1.e25;
    Max_Delta_Time = 0.0;
  }
  END_SU2_OMP_SINGLE

  /*--- Determine the chunk size for the OMP loops, if supported. ---*/
#ifdef HAVE_OMP
  const size_t omp_chunk_size_elem = computeStaticChunkSize(nVolElemOwned, omp_get_num_threads(), 64);
#endif

  /*--- Check whether or not a time stepping scheme is used and store
        the CFL number a bit easier. Note that if we are using explicit
        time stepping, the regular CFL condition has been overwritten with the
        unsteady CFL condition in the config post-processing (if non-zero). ---*/
  const bool time_stepping = config->GetTime_Marching() == TIME_MARCHING::TIME_STEPPING;
  const su2double CFL = config->GetCFL(iMesh);

  /*--- Constant factor present in the heat flux vector, namely the ratio of
        thermal conductivity and viscosity. ---*/
  const su2double factHeatFlux_Lam  = Gamma/Prandtl_Lam;
  const su2double factHeatFlux_Turb = Gamma/Prandtl_Turb;

  /*--- Constant ratio of the second viscosity and the viscosity itself. ---*/
  const su2double lambdaOverMu = -TWO3;

  /*--- The eigenvalues of the viscous Jacobian, scaled by the kinematic viscosity,
        are 1.0, 2.0 + lambdaOverMu and kOverCv/Mu. The last is variable due to the
        possible presence of an eddy viscosity, but the first two are constant and
        the maximum can be determined. */
  const su2double radOverNuTerm = max(1.0, 2.0+lambdaOverMu);

  /*--- Check for explicit time stepping with imposed time step. If the unsteady
        CFL is set to zero (default), it uses the defined unsteady time step,
        otherwise it computes the time step based on the provided unsteady CFL.
        Note that the regular CFL option in the config is always ignored with
        time stepping. ---*/
  if(time_stepping && (config->GetUnst_CFL() == 0.0)) {

    /*--- Loop over the owned volume elements and set the fixed dt. ---*/
    SU2_OMP_FOR_STAT(omp_chunk_size_elem)
    for(unsigned long i=0; i<nVolElemOwned; ++i)
      volElem[i].deltaTime = config->GetDelta_UnstTimeND();
    END_SU2_OMP_FOR

  } else {

    /*--- Define the thread local variables for the minimum and maximum time step. ---*/
    su2double MaxDeltaT = 0.0, MinDeltaT = 1.e25;

    /*--- Loop over the owned volume elements. ---*/
    SU2_OMP_FOR_STAT(omp_chunk_size_elem)
    for(unsigned long l=0; l<nVolElemOwned; ++l) {

      /*--- Determine the solution in the integration points and
            convert it to primitive variables. ---*/
      ColMajorMatrix<su2double> &solInt = volElem[l].ComputeSolIntPoints(volElem[l].solDOFs);
      EntropyToPrimitiveVariables(solInt);

      /*--- Determine the gradients in the integration points if an SGS
            model is used. Otherwise set the reference to the appropriate
            memory. ---*/
      vector<ColMajorMatrix<su2double> > &gradSolInt = SGSModelUsed ?
        volElem[l].ComputeGradSolIntPoints() :
        volElem[l].standardElemFlow->workGradSolInt[omp_get_thread_num()];

      /*--- Abbreviate the number of integration points and its padded version. ---*/
      const unsigned short nInt    = volElem[l].standardElemFlow->GetNIntegration();
      const unsigned short nIntPad = volElem[l].standardElemFlow->GetNIntegrationPad();

      /*--- Check if an SGS model must be used. ---*/
      if( SGSModelUsed ) {

        /*--- Determine the length scale for the LES. This is the length scale
              of the element corrected with its polynomial degree. ---*/
        unsigned short nPoly = volElem[l].standardElemFlow->GetPolyDegree();
        if(nPoly == 0) nPoly = 1;
        const su2double lenScale = volElem[l].lenScale/nPoly;

        /*--- Make a distinction between two and three space dimensions
              in order to have the most efficient code. ---*/
        switch( nDim ) {

          case 2: {

            /*--- Two dimensional simulation. Easier storage of the metric terms. ---*/
            ColMajorMatrix<su2double> &dParDx = volElem[l].metricTermsInt[0];
            ColMajorMatrix<su2double> &dParDy = volElem[l].metricTermsInt[1];

            /*--- Loop over the integration points to compute the Cartesian
                  gradients of the velocity. ---*/
            SU2_OMP_SIMD_IF_NOT_AD
            for(unsigned short i=0; i<nIntPad; ++i) {

              /*--- Easier storage of some of the primitive variables. ---*/
              const su2double u     =  solInt(i,1);
              const su2double v     =  solInt(i,2);
              const su2double V3Inv = -solInt(i,3)/solInt(i,0);

              /*--- Compute the gradients in computational space. ---*/
              const su2double dudr = -V3Inv*(gradSolInt[0](i,1) + u*gradSolInt[0](i,3));
              const su2double dvdr = -V3Inv*(gradSolInt[0](i,2) + v*gradSolInt[0](i,3));

              const su2double duds = -V3Inv*(gradSolInt[1](i,1) + u*gradSolInt[1](i,3));
              const su2double dvds = -V3Inv*(gradSolInt[1](i,2) + v*gradSolInt[1](i,3));

              /*--- Compute the true value of the metric terms in this integration point.
                    Note that the metric terms stored are scaled by the Jacobian. ---*/
              const su2double JacInv = 1.0/volElem[l].JacobiansInt(i);

              const su2double drdx = JacInv*dParDx(i,0);
              const su2double dsdx = JacInv*dParDx(i,1);

              const su2double drdy = JacInv*dParDy(i,0);
              const su2double dsdy = JacInv*dParDy(i,1);

              /*--- Compute the Cartesian gradients. ---*/
              gradSolInt[0](i,1) = dudr*drdx + duds*dsdx;
              gradSolInt[0](i,2) = dvdr*drdx + dvds*dsdx;

              gradSolInt[1](i,1) = dudr*drdy + duds*dsdy;
              gradSolInt[1](i,2) = dvdr*drdy + dvds*dsdy;
            }

            /*--- Loop over the integration points to compute the SGS
                  eddy viscosity for the 2D situation, which is stored
                  in gradSolInt[0](i,0). ---*/
            for(unsigned short i=0; i<nInt; ++i)
              gradSolInt[0](i,0) = SGSModel->ComputeEddyViscosity_2D(solInt(i,0),
                                                                     gradSolInt[0](i,1),
                                                                     gradSolInt[1](i,1),
                                                                     gradSolInt[0](i,2),
                                                                     gradSolInt[1](i,2),
                                                                     lenScale,
                                                                     volElem[l].wallDistanceInt(i));
            break;
          }

          case 3: {

            /*--- Three dimensional simulation. Easier storage of the metric terms. ---*/
            ColMajorMatrix<su2double> &dParDx = volElem[l].metricTermsInt[0];
            ColMajorMatrix<su2double> &dParDy = volElem[l].metricTermsInt[1];
            ColMajorMatrix<su2double> &dParDz = volElem[l].metricTermsInt[2];

            /*--- Loop over the integration points to compute the Cartesian
                  gradients of the velocity. ---*/
            SU2_OMP_SIMD_IF_NOT_AD
            for(unsigned short i=0; i<nIntPad; ++i) {

              /*--- Easier storage of some of the primitive variables. ---*/
              const su2double u     =  solInt(i,1);
              const su2double v     =  solInt(i,2);
              const su2double w     =  solInt(i,3);
              const su2double V4Inv = -solInt(i,4)/solInt(i,0);

              /*--- Compute the gradients in computational space. ---*/
              const su2double dudr = -V4Inv*(gradSolInt[0](i,1) + u*gradSolInt[0](i,4));
              const su2double dvdr = -V4Inv*(gradSolInt[0](i,2) + v*gradSolInt[0](i,4));
              const su2double dwdr = -V4Inv*(gradSolInt[0](i,3) + w*gradSolInt[0](i,4));

              const su2double duds = -V4Inv*(gradSolInt[1](i,1) + u*gradSolInt[1](i,4));
              const su2double dvds = -V4Inv*(gradSolInt[1](i,2) + v*gradSolInt[1](i,4));
              const su2double dwds = -V4Inv*(gradSolInt[1](i,3) + w*gradSolInt[1](i,4));

              const su2double dudt = -V4Inv*(gradSolInt[2](i,1) + u*gradSolInt[2](i,4));
              const su2double dvdt = -V4Inv*(gradSolInt[2](i,2) + v*gradSolInt[2](i,4));
              const su2double dwdt = -V4Inv*(gradSolInt[2](i,3) + w*gradSolInt[2](i,4));

              /*--- Compute the true value of the metric terms in this integration point.
                    Note that the metric terms stored are scaled by the Jacobian. ---*/
              const su2double JacInv = 1.0/volElem[l].JacobiansInt(i);

              const su2double drdx = JacInv*dParDx(i,0);
              const su2double dsdx = JacInv*dParDx(i,1);
              const su2double dtdx = JacInv*dParDx(i,2);

              const su2double drdy = JacInv*dParDy(i,0);
              const su2double dsdy = JacInv*dParDy(i,1);
              const su2double dtdy = JacInv*dParDy(i,2);

              const su2double drdz = JacInv*dParDz(i,0);
              const su2double dsdz = JacInv*dParDz(i,1);
              const su2double dtdz = JacInv*dParDz(i,2);

              /*--- Compute the Cartesian gradients. ---*/
              gradSolInt[0](i,1) = dudr*drdx + duds*dsdx + dudt*dtdx;
              gradSolInt[0](i,2) = dvdr*drdx + dvds*dsdx + dvdt*dtdx;
              gradSolInt[0](i,3) = dwdr*drdx + dwds*dsdx + dwdt*dtdx;

              gradSolInt[1](i,1) = dudr*drdy + duds*dsdy + dudt*dtdy;
              gradSolInt[1](i,2) = dvdr*drdy + dvds*dsdy + dvdt*dtdy;
              gradSolInt[1](i,3) = dwdr*drdy + dwds*dsdy + dwdt*dtdy;

              gradSolInt[2](i,1) = dudr*drdz + duds*dsdz + dudt*dtdz;
              gradSolInt[2](i,2) = dvdr*drdz + dvds*dsdz + dvdt*dtdz;
              gradSolInt[2](i,3) = dwdr*drdz + dwds*dsdz + dwdt*dtdz;
            }

            /*--- Loop over the integration points to compute the SGS
                  eddy viscosity for the 3D situation, which is stored
                  in gradSolInt[0](i,0). ---*/
            for(unsigned short i=0; i<nInt; ++i)
              gradSolInt[0](i,0) = SGSModel->ComputeEddyViscosity_3D(solInt(i,0),
                                                                     gradSolInt[0](i,1),
                                                                     gradSolInt[1](i,1),
                                                                     gradSolInt[2](i,1),
                                                                     gradSolInt[0](i,2),
                                                                     gradSolInt[1](i,2),
                                                                     gradSolInt[2](i,2),
                                                                     gradSolInt[0](i,3),
                                                                     gradSolInt[1](i,3),
                                                                     gradSolInt[2](i,3),
                                                                     lenScale,
                                                                     volElem[l].wallDistanceInt(i));
            break;
          }
        }

        /*--- Set the eddy viscosity for the padded values to avoid problems. ---*/
        for(unsigned short i=nInt; i<nIntPad; ++i)
          gradSolInt[0](i,0) = gradSolInt[0](0,0);
      }
      else {

        /*--- No subgrid scale model is used. Set the eddy viscosity to zero, which is
              stored in the first entry of gradSolInt. ---*/
        SU2_OMP_SIMD
        for(unsigned short i=0; i<nIntPad; ++i)
          gradSolInt[0](i,0) = 0.0;
      }

      /*--- Compute the laminar viscosities in the integration points,
            which is stored in gradSolInt[1](i,0). This loop is not
            vectorized, because of the call to the gas model. ---*/
      for(unsigned short i=0; i<nInt; ++i) {
        GetFluidModel()->SetTDState_Prho(solInt(i,nDim+1), solInt(i,0));
        gradSolInt[1](i,0) = GetFluidModel()->GetLaminarViscosity();
      }

      for(unsigned short i=nInt; i<nIntPad; ++i)
        gradSolInt[1](i,0) = gradSolInt[1](0,0);

      /*--- Make a distinction between two and three space dimensions
            in order to have the most efficient code. ---*/
      switch( nDim ) {

        case 2: {

          /*--- Two dimensional simulation. Loop over the padded integration
                points and compute the inviscid and viscous spectral radius. ---*/
          SU2_OMP_SIMD_IF_NOT_AD
          for(unsigned short i=0; i<nIntPad; ++i) {

            /*--- Compute the inviscid spectral radius squared, which is a
                  rather conservative estimate. ---*/
            const su2double rhoInv = 1.0/solInt(i,0);
            const su2double u      = solInt(i,1) - volElem[l].gridVelocitiesInt(i,0);
            const su2double v      = solInt(i,2) - volElem[l].gridVelocitiesInt(i,1);
            const su2double a      = sqrt(fabs(Gamma*solInt(i,3)*rhoInv));

            const su2double radx = fabs(u) + a;
            const su2double rady = fabs(v) + a;

            solInt(i,0) = radx*radx + rady*rady;

            /*--- Compute the viscous spectral radius. ---*/
            const su2double muLam        = gradSolInt[1](i,0);
            const su2double muTurb       = gradSolInt[0](i,0);
            const su2double mu           = muLam + muTurb;
            const su2double kOverCv      = muLam*factHeatFlux_Lam
                                         + muTurb*factHeatFlux_Turb;
            const su2double factHeatFlux = kOverCv/mu;

            solInt(i,1) = rhoInv*mu*max(radOverNuTerm, factHeatFlux);
          }

          break;
        }

        case 3: {

          /*--- Three dimensional simulation. Loop over the padded integration
                points and compute the inviscid and viscous spectral radius. ---*/
          SU2_OMP_SIMD_IF_NOT_AD
          for(unsigned short i=0; i<nIntPad; ++i) {

            /*--- Compute the inviscid spectral radius squared, which is a
                  rather conservative estimate. ---*/
            const su2double rhoInv = 1.0/solInt(i,0);
            const su2double u      = solInt(i,1) - volElem[l].gridVelocitiesInt(i,0);
            const su2double v      = solInt(i,2) - volElem[l].gridVelocitiesInt(i,1);
            const su2double w      = solInt(i,3) - volElem[l].gridVelocitiesInt(i,2);
            const su2double a      = sqrt(fabs(Gamma*solInt(i,4)*rhoInv));

            const su2double radx = fabs(u) + a;
            const su2double rady = fabs(v) + a;
            const su2double radz = fabs(w) + a;

            solInt(i,0) = radx*radx + rady*rady + radz*radz;

            /*--- Compute the viscous spectral radius. ---*/
            const su2double muLam        = gradSolInt[1](i,0);
            const su2double muTurb       = gradSolInt[0](i,0);
            const su2double mu           = muLam + muTurb;
            const su2double kOverCv      = muLam*factHeatFlux_Lam
                                         + muTurb*factHeatFlux_Turb;
            const su2double factHeatFlux = kOverCv/mu;

            solInt(i,1) = rhoInv*mu*max(radOverNuTerm, factHeatFlux);
          }

          break;
        }
      }

      /*--- Determine the maximum value of the inviscid spectral radius squared
            and the viscous spectra radisu for the integration points. ---*/
      su2double charVel2Max = 0.0, radViscMax = 0.0;
      for(unsigned short i=0; i<nInt; ++i) {
        charVel2Max = max(charVel2Max, solInt(i,0));
        radViscMax  = max(radViscMax,  solInt(i,1));
      }

      /*--- Compute the time step for the element. Note that for the spectral
            radii correction factors, which are a function of the polynomial degree
            and the element type, must be taken into account. ---*/
      const passivedouble factInv = volElem[l].standardElemFlow->GetFactorInviscidSpectralRadius();
      const passivedouble factVis = volElem[l].standardElemFlow->GetFactorViscousSpectralRadius();

      const su2double invLen = 1.0/volElem[l].lenScale;
      const su2double dtInv  = invLen*(factInv*sqrt(charVel2Max) + factVis*radViscMax*invLen);

      volElem[l].deltaTime = CFL/dtInv;

      /*--- Update the minimum and maximum value, for which the factor for
            time accurate local time stepping must be taken into account. ---*/
      const su2double dtEff = volElem[l].factTimeLevel*volElem[l].deltaTime;
      MinDeltaT = min(MinDeltaT, dtEff);
      MaxDeltaT = max(MaxDeltaT, dtEff);
    }
    END_SU2_OMP_FOR

    /*--- Update the shared variables Min_Delta_Time and Max_Delta_Time. ---*/
    SU2_OMP_CRITICAL
    {
      Min_Delta_Time = min(Min_Delta_Time, MinDeltaT);
      Max_Delta_Time = max(Max_Delta_Time, MaxDeltaT);
    }
    END_SU2_OMP_CRITICAL

    /*--- Compute the max and the min dt (in parallel). Note that we only
          do this for steady calculations if the high verbosity is set, but we
          always perform the reduction for unsteady calculations where the CFL
          limit is used to set the global time step. ---*/
#ifdef HAVE_MPI
    SU2_OMP_SINGLE
    {
      if ((config->GetComm_Level() == COMM_FULL) || time_stepping) {
        su2double rbuf_time = Min_Delta_Time;
        SU2_MPI::Allreduce(&rbuf_time, &Min_Delta_Time, 1, MPI_DOUBLE, MPI_MIN, SU2_MPI::GetComm());

        rbuf_time = Max_Delta_Time;
        SU2_MPI::Allreduce(&rbuf_time, &Max_Delta_Time, 1, MPI_DOUBLE, MPI_MAX, SU2_MPI::GetComm());
      }
    }
    END_SU2_OMP_SINGLE
#endif

    /*--- For explicit time stepping with an unsteady CFL imposed, use the
          minimum delta time of the entire mesh. As Min_Delta_Time is scaled to
          the time step of the largest time level, a correction must be used
          for the time level when time accurate local time stepping is used. ---*/
    if (time_stepping) {
      SU2_OMP_FOR_STAT(omp_chunk_size_elem)
      for(unsigned long l=0; l<nVolElemOwned; ++l)
        volElem[l].deltaTime = Min_Delta_Time/volElem[l].factTimeLevel;
      END_SU2_OMP_FOR

      SU2_OMP_SINGLE
      config->SetDelta_UnstTimeND(Min_Delta_Time);
      END_SU2_OMP_SINGLE
    }
  }
}

void CFEM_DG_NSSolver::ADER_DG_AliasedPredictorResidual_2D(CConfig              *config,
                                                           CVolumeElementFEM_DG *elem,
                                                           const su2double      *sol,
                                                           const unsigned short nSimul,
                                                           const unsigned short NPad,
                                                           su2double            *res,
                                                           su2double            *work) {
  for(int i=0; i<size; ++i) {

    if(i == rank) {

      const int thread = omp_get_thread_num();
      for(int j=0; j<omp_get_num_threads(); ++j) {
        if(j == thread) cout << "Rank: " << i << ", thread: " << j << endl << flush;
        SU2_OMP_BARRIER
      }
    }

    SU2_OMP_SINGLE
    SU2_MPI::Barrier(SU2_MPI::GetComm());
    END_SU2_OMP_SINGLE
  }

  SU2_OMP_SINGLE
  SU2_MPI::Error(string("Not implemented yet"), CURRENT_FUNCTION);
  END_SU2_OMP_SINGLE
}

void CFEM_DG_NSSolver::ADER_DG_AliasedPredictorResidual_3D(CConfig              *config,
                                                           CVolumeElementFEM_DG *elem,
                                                           const su2double      *sol,
                                                           const unsigned short nSimul,
                                                           const unsigned short NPad,
                                                           su2double            *res,
                                                           su2double            *work) {
  for(int i=0; i<size; ++i) {

    if(i == rank) {

      const int thread = omp_get_thread_num();
      for(int j=0; j<omp_get_num_threads(); ++j) {
        if(j == thread) cout << "Rank: " << i << ", thread: " << j << endl << flush;
        SU2_OMP_BARRIER
      }
    }

    SU2_OMP_SINGLE
    SU2_MPI::Barrier(SU2_MPI::GetComm());
    END_SU2_OMP_SINGLE
  }

  SU2_OMP_SINGLE  
  SU2_MPI::Error(string("Not implemented yet"), CURRENT_FUNCTION);
  END_SU2_OMP_SINGLE
}

void CFEM_DG_NSSolver::ADER_DG_NonAliasedPredictorResidual_2D(CConfig              *config,
                                                              CVolumeElementFEM_DG *elem,
                                                              const su2double      *sol,
                                                              const unsigned short nSimul,
                                                              const unsigned short NPad,
                                                              su2double            *res,
                                                              su2double            *work) {
  for(int i=0; i<size; ++i) {

    if(i == rank) {

      const int thread = omp_get_thread_num();
      for(int j=0; j<omp_get_num_threads(); ++j) {
        if(j == thread) cout << "Rank: " << i << ", thread: " << j << endl << flush;
        SU2_OMP_BARRIER
      }
    }

    SU2_OMP_SINGLE
    SU2_MPI::Barrier(SU2_MPI::GetComm());
    END_SU2_OMP_SINGLE
  }

  SU2_OMP_SINGLE
  SU2_MPI::Error(string("Not implemented yet"), CURRENT_FUNCTION);
  END_SU2_OMP_SINGLE
}

void CFEM_DG_NSSolver::ADER_DG_NonAliasedPredictorResidual_3D(CConfig              *config,
                                                              CVolumeElementFEM_DG *elem,
                                                              const su2double      *sol,
                                                              const unsigned short nSimul,
                                                              const unsigned short NPad,
                                                              su2double            *res,
                                                              su2double            *work) {
  for(int i=0; i<size; ++i) {

    if(i == rank) {

      const int thread = omp_get_thread_num();
      for(int j=0; j<omp_get_num_threads(); ++j) {
        if(j == thread) cout << "Rank: " << i << ", thread: " << j << endl << flush;
        SU2_OMP_BARRIER
      }
    }

    SU2_OMP_SINGLE
    SU2_MPI::Barrier(SU2_MPI::GetComm());
    END_SU2_OMP_SINGLE
  }

  SU2_OMP_SINGLE
  SU2_MPI::Error(string("Not implemented yet"), CURRENT_FUNCTION);
  END_SU2_OMP_SINGLE
}

void CFEM_DG_NSSolver::Shock_Capturing_DG(CConfig             *config,
                                          const unsigned long elemBeg,
                                          const unsigned long elemEnd) {

  /*--- Run shock capturing algorithm ---*/
  switch( config->GetKind_FEM_DG_Shock() ) {
    case FEM_SHOCK_CAPTURING_DG::NONE:
      break;
<<<<<<< HEAD
    case PERSSON:
      Shock_Capturing_DG_Persson(elemBeg, elemEnd);
=======
    case FEM_SHOCK_CAPTURING_DG::PERSSON:
      Shock_Capturing_DG_Persson(elemBeg, elemEnd, workArray);
>>>>>>> 7e35912a
      break;
  }
}

void CFEM_DG_NSSolver::Shock_Capturing_DG_Persson(const unsigned long elemBeg,
                                                  const unsigned long elemEnd) {
  for(int i=0; i<size; ++i) {

    if(i == rank) {

      const int thread = omp_get_thread_num();
      for(int j=0; j<omp_get_num_threads(); ++j) {
        if(j == thread) cout << "Rank: " << i << ", thread: " << j << endl << flush;
        SU2_OMP_BARRIER
      }
    }

    SU2_OMP_SINGLE
    SU2_MPI::Barrier(SU2_MPI::GetComm());
    END_SU2_OMP_SINGLE
  }

  SU2_OMP_SINGLE
  SU2_MPI::Error(string("Not implemented yet"), CURRENT_FUNCTION);
  END_SU2_OMP_SINGLE
}

void CFEM_DG_NSSolver::Volume_Residual(CConfig             *config,
                                       const unsigned long elemBeg,
                                       const unsigned long elemEnd) {

  /*--- Abbreviation of 1/(Gamma-1) and compute the constant
        factors present in the heat flux vector. ---*/
  const su2double ovgm1             = 1.0/Gamma_Minus_One;
  const su2double factHeatFlux_Lam  = Gamma/Prandtl_Lam;
  const su2double factHeatFlux_Turb = Gamma/Prandtl_Turb;

  /*--- Determine the chunk size for the OpenMP parallelization. ---*/
#ifdef HAVE_OMP
    const unsigned long nElem = elemEnd - elemBeg;
    const size_t omp_chunk_size = computeStaticChunkSize(nElem, omp_get_num_threads(), 64);
#endif

  /*--- Loop over the given element range. ---*/
  SU2_OMP_FOR_DYN(omp_chunk_size)
  for(unsigned long l=elemBeg; l<elemEnd; ++l) {

    /*--- Abbreviate the number of integration points, its padded version
          and the integration weights. ---*/
    const unsigned short nInt    = volElem[l].standardElemFlow->GetNIntegration();
    const unsigned short nIntPad = volElem[l].standardElemFlow->GetNIntegrationPad();
    const passivedouble *weights = volElem[l].standardElemFlow->GetIntegrationWeights();

    /*--- Determine the length scale for the LES. This is the length scale
          of the element corrected with its polynomial degree. ---*/
    unsigned short nPoly = volElem[l].standardElemFlow->GetPolyDegree();
    if(nPoly == 0) nPoly = 1;
    const su2double lenScale = volElem[l].lenScale/nPoly;

    /*------------------------------------------------------------------------*/
    /*--- Step 1: Determine the primitive solution and the gradients of    ---*/
    /*---         the entropy variables in the integration points.         ---*/
    /*------------------------------------------------------------------------*/

    ColMajorMatrix<su2double>          &solInt     = volElem[l].ComputeSolIntPoints(volElem[l].solDOFsWork);
    vector<ColMajorMatrix<su2double> > &gradSolInt = volElem[l].ComputeGradSolIntPoints();

    EntropyToPrimitiveVariables(solInt);

    /*--- Compute the transformation matrix between conservative and
          entropy variables in the integration poins. ---*/
    VolumeTransformationMatrix(&volElem[l], solInt);

    /*--- Make a distinction between two and three space dimensions
          in order to have the most efficient code. ---*/
    switch( nDim ) {
      case 2: {

        /*--- Two dimensional simulation. Easier storage of the metric terms. ---*/
        ColMajorMatrix<su2double> &dParDx = volElem[l].metricTermsInt[0];
        ColMajorMatrix<su2double> &dParDy = volElem[l].metricTermsInt[1];

        /*--------------------------------------------------------------------*/
        /*--- Step 2: Convert the gradients of the entropy variables to    ---*/
        /*---         the gradients of velocity and internal energy.       ---*/
        /*--------------------------------------------------------------------*/

        /*--- Loop over the padded number of integration points. ---*/
        SU2_OMP_SIMD_IF_NOT_AD
        for(unsigned short i=0; i<nIntPad; ++i) {

          /*--- Easier storage of some of the primitive variables. ---*/
          const su2double u     =  solInt(i,1);
          const su2double v     =  solInt(i,2);
          const su2double V4Inv = -solInt(i,3)/solInt(i,0);

          /*--- Compute the velocity gradients in computational space. ---*/
          const su2double dudr = -V4Inv*(gradSolInt[0](i,1) + u*gradSolInt[0](i,3));
          const su2double dvdr = -V4Inv*(gradSolInt[0](i,2) + v*gradSolInt[0](i,3));

          const su2double duds = -V4Inv*(gradSolInt[1](i,1) + u*gradSolInt[1](i,3));
          const su2double dvds = -V4Inv*(gradSolInt[1](i,2) + v*gradSolInt[1](i,3));

          /*--- Compute the gradient of the internal energy in computational space. ---*/
          const su2double fact = V4Inv*V4Inv*ovgm1;
          const su2double dedr = fact*gradSolInt[0](i,3);
          const su2double deds = fact*gradSolInt[1](i,3);

          /*--- Compute the true value of the metric terms in this integration point.
                Note that the metric terms stored are scaled by the Jacobian. ---*/
          const su2double JacInv = 1.0/volElem[l].JacobiansInt(i);

          const su2double drdx = JacInv*dParDx(i,0);
          const su2double dsdx = JacInv*dParDx(i,1);

          const su2double drdy = JacInv*dParDy(i,0);
          const su2double dsdy = JacInv*dParDy(i,1);

          /*--- Compute the Cartesian gradients of the velocities and
                internal energy. ---*/
          gradSolInt[0](i,1) = dudr*drdx + duds*dsdx;
          gradSolInt[0](i,2) = dvdr*drdx + dvds*dsdx;
          gradSolInt[0](i,3) = dedr*drdx + deds*dsdx;

          gradSolInt[1](i,1) = dudr*drdy + duds*dsdy;
          gradSolInt[1](i,2) = dvdr*drdy + dvds*dsdy;
          gradSolInt[1](i,3) = dedr*drdy + deds*dsdy;
        }

        /*--------------------------------------------------------------------*/
        /*--- Step 3: Compute the laminar viscosity and, if needed, the    ---*/
        /*---         eddy viscosity of the subgrid scale model.           ---*/
        /*---         These are stored in gradSolInt[1](i,0) and           ---*/
        /*---         gradSolInt[0](i,0), respectively.                    ---*/
        /*--------------------------------------------------------------------*/

        /*--- Loop over the number of integration points. ---*/
        for(unsigned short i=0; i<nInt; ++i) {

          /*--- Compute the laminar viscosity from the gas model. ---*/
          GetFluidModel()->SetTDState_Prho(solInt(i,3), solInt(i,0));
          gradSolInt[1](i,0) = GetFluidModel()->GetLaminarViscosity();

          /*--- Compute the eddy viscosity, if needed. 
                Otherwise set it to zero. ---*/
          if( SGSModelUsed )
            gradSolInt[0](i,0) = SGSModel->ComputeEddyViscosity_2D(solInt(i,0),
                                                                   gradSolInt[0](i,1),
                                                                   gradSolInt[1](i,1),
                                                                   gradSolInt[0](i,2),
                                                                   gradSolInt[1](i,2),
                                                                   lenScale,
                                                                   volElem[l].wallDistanceInt(i));
          else
            gradSolInt[0](i,0) = 0.0;
        }

        /*--- Set the padded values to avoid problems. ---*/
        for(unsigned short i=nInt; i<nIntPad; ++i) {
          gradSolInt[0](i,0) = gradSolInt[0](0,0);
          gradSolInt[1](i,0) = gradSolInt[1](0,0);
        }

        /*--------------------------------------------------------------------*/
        /*--- Step 4: Compute the total fluxes (inviscid fluxes minus the  ---*/
        /*---         viscous fluxes), multiplied by minus the integration ---*/
        /*---         weight, in the integration points.                   ---*/
        /*--------------------------------------------------------------------*/

        /*--- Loop over the padded number of integration points. ---*/
        SU2_OMP_SIMD_IF_NOT_AD
        for(unsigned short i=0; i<nIntPad; ++i) {

          /*--- Easier storage of the primitive variables. ---*/
          const su2double rho = solInt(i,0);
          const su2double u   = solInt(i,1);
          const su2double v   = solInt(i,2);
          const su2double p   = solInt(i,3);

          /*--- Easier storage of the gradients. ---*/
          const su2double dudx = gradSolInt[0](i,1);
          const su2double dvdx = gradSolInt[0](i,2);
          const su2double dedx = gradSolInt[0](i,3);

          const su2double dudy = gradSolInt[1](i,1);
          const su2double dvdy = gradSolInt[1](i,2);
          const su2double dedy = gradSolInt[1](i,3);

          /*--- Compute the total energy per unit volume
                and the relative velocities. ---*/
          const su2double rE   = ovgm1*p + 0.5*rho*(u*u + v*v);
          const su2double uRel = u - volElem[l].gridVelocitiesInt(i,0);
          const su2double vRel = v - volElem[l].gridVelocitiesInt(i,1);

          /*--- Compute the total viscosity and total factor for the heat flux. ---*/
          const su2double Viscosity = gradSolInt[1](i,0) + gradSolInt[0](i,0);
          const su2double kOverCv   = gradSolInt[1](i,0)*factHeatFlux_Lam
                                    + gradSolInt[0](i,0)*factHeatFlux_Turb;

          /*--- Set the value of the second viscosity and compute the divergence
                term in the viscous normal stresses. ---*/
          const su2double lambda     = -TWO3*Viscosity;
          const su2double lamDivTerm =  lambda*(dudx + dvdy);

          /*--- Compute the viscous stress tensor and minus the heatflux vector. ---*/
          const su2double tauxx = 2.0*Viscosity*dudx + lamDivTerm;
          const su2double tauyy = 2.0*Viscosity*dvdy + lamDivTerm;
          const su2double tauxy = Viscosity*(dudy + dvdx);

          const su2double qx = kOverCv*dedx;
          const su2double qy = kOverCv*dedy;

          /*--- Compute the viscous normal stress minus the pressure. ---*/
          const su2double tauxxMP = tauxx - p;
          const su2double tauyyMP = tauyy - p;

          /*--- Compute the metric terms multiplied by minus the integration weight.
                The minus sign comes from the integration by parts in the weak
                formulation. ---*/
          const su2double drdx = -weights[i]*dParDx(i,0);
          const su2double dsdx = -weights[i]*dParDx(i,1);

          const su2double drdy = -weights[i]*dParDy(i,0);
          const su2double dsdy = -weights[i]*dParDy(i,1);

          /*--- Fluxes in r-direction, which are stored in gradSolInt[0]. */
          const su2double Ur = uRel*drdx + vRel*drdy;

          gradSolInt[0](i,0) = Ur*rho;
          gradSolInt[0](i,1) = Ur*rho*u - tauxxMP*drdx - tauxy*drdy;
          gradSolInt[0](i,2) = Ur*rho*v - tauxy*drdx - tauyyMP*drdy;
          gradSolInt[0](i,3) = Ur*rE - (u*tauxxMP + v*tauxy + qx)*drdx
                                     - (u*tauxy + v*tauyyMP + qy)*drdy;

          /*--- Fluxes in s-direction, which are stored in gradSolInt[1]. */
          const su2double Us = uRel*dsdx + vRel*dsdy;

          gradSolInt[1](i,0) = Us*rho;
          gradSolInt[1](i,1) = Us*rho*u - tauxxMP*dsdx - tauxy*dsdy;
          gradSolInt[1](i,2) = Us*rho*v - tauxy*dsdx - tauyyMP*dsdy;
          gradSolInt[1](i,3) = Us*rE - (u*tauxxMP + v*tauxy + qx)*dsdx
                                     - (u*tauxy + v*tauyyMP + qy)*dsdy;
        }

        break;
      }

      case 3: {

        /*--- Three dimensional simulation. Easier storage of the metric terms. ---*/
        ColMajorMatrix<su2double> &dParDx = volElem[l].metricTermsInt[0];
        ColMajorMatrix<su2double> &dParDy = volElem[l].metricTermsInt[1];
        ColMajorMatrix<su2double> &dParDz = volElem[l].metricTermsInt[2];

        /*--------------------------------------------------------------------*/
        /*--- Step 2: Convert the gradients of the entropy variables to    ---*/
        /*---         the gradients of velocity and internal energy.       ---*/
        /*--------------------------------------------------------------------*/

        /*--- Loop over the padded number of integration points. ---*/
        SU2_OMP_SIMD_IF_NOT_AD
        for(unsigned short i=0; i<nIntPad; ++i) {

          /*--- Easier storage of some of the primitive variables. ---*/
          const su2double u     =  solInt(i,1);
          const su2double v     =  solInt(i,2);
          const su2double w     =  solInt(i,3);
          const su2double V4Inv = -solInt(i,4)/solInt(i,0);

          /*--- Compute the velocity gradients in computational space. ---*/
          const su2double dudr = -V4Inv*(gradSolInt[0](i,1) + u*gradSolInt[0](i,4));
          const su2double dvdr = -V4Inv*(gradSolInt[0](i,2) + v*gradSolInt[0](i,4));
          const su2double dwdr = -V4Inv*(gradSolInt[0](i,3) + w*gradSolInt[0](i,4));

          const su2double duds = -V4Inv*(gradSolInt[1](i,1) + u*gradSolInt[1](i,4));
          const su2double dvds = -V4Inv*(gradSolInt[1](i,2) + v*gradSolInt[1](i,4));
          const su2double dwds = -V4Inv*(gradSolInt[1](i,3) + w*gradSolInt[1](i,4));

          const su2double dudt = -V4Inv*(gradSolInt[2](i,1) + u*gradSolInt[2](i,4));
          const su2double dvdt = -V4Inv*(gradSolInt[2](i,2) + v*gradSolInt[2](i,4));
          const su2double dwdt = -V4Inv*(gradSolInt[2](i,3) + w*gradSolInt[2](i,4));

          /*--- Compute the gradient of the internal energy in computational space. ---*/
          const su2double fact = V4Inv*V4Inv*ovgm1;
          const su2double dedr = fact*gradSolInt[0](i,4);
          const su2double deds = fact*gradSolInt[1](i,4);
          const su2double dedt = fact*gradSolInt[2](i,4);

          /*--- Compute the true value of the metric terms in this integration point.
                Note that the metric terms stored are scaled by the Jacobian. ---*/
          const su2double JacInv = 1.0/volElem[l].JacobiansInt(i);

          const su2double drdx = JacInv*dParDx(i,0);
          const su2double dsdx = JacInv*dParDx(i,1);
          const su2double dtdx = JacInv*dParDx(i,2);

          const su2double drdy = JacInv*dParDy(i,0);
          const su2double dsdy = JacInv*dParDy(i,1);
          const su2double dtdy = JacInv*dParDy(i,2);

          const su2double drdz = JacInv*dParDz(i,0);
          const su2double dsdz = JacInv*dParDz(i,1);
          const su2double dtdz = JacInv*dParDz(i,2);

          /*--- Compute the Cartesian gradients of the velocities and
                internal energy. ---*/
          gradSolInt[0](i,1) = dudr*drdx + duds*dsdx + dudt*dtdx;
          gradSolInt[0](i,2) = dvdr*drdx + dvds*dsdx + dvdt*dtdx;
          gradSolInt[0](i,3) = dwdr*drdx + dwds*dsdx + dwdt*dtdx;
          gradSolInt[0](i,4) = dedr*drdx + deds*dsdx + dedt*dtdx;

          gradSolInt[1](i,1) = dudr*drdy + duds*dsdy + dudt*dtdy;
          gradSolInt[1](i,2) = dvdr*drdy + dvds*dsdy + dvdt*dtdy;
          gradSolInt[1](i,3) = dwdr*drdy + dwds*dsdy + dwdt*dtdy;
          gradSolInt[1](i,4) = dedr*drdy + deds*dsdy + dedt*dtdy;

          gradSolInt[2](i,1) = dudr*drdz + duds*dsdz + dudt*dtdz;
          gradSolInt[2](i,2) = dvdr*drdz + dvds*dsdz + dvdt*dtdz;
          gradSolInt[2](i,3) = dwdr*drdz + dwds*dsdz + dwdt*dtdz;
          gradSolInt[2](i,4) = dedr*drdz + deds*dsdz + dedt*dtdz;
        }

        /*--------------------------------------------------------------------*/
        /*--- Step 3: Compute the laminar viscosity and, if needed, the    ---*/
        /*---         eddy viscosity of the subgrid scale model.           ---*/
        /*---         These are stored in gradSolInt[1](i,0) and           ---*/
        /*---         gradSolInt[0](i,0), respectively.                    ---*/
        /*--------------------------------------------------------------------*/

        /*--- Loop over the number of integration points. ---*/
        for(unsigned short i=0; i<nInt; ++i) {

          /*--- Compute the laminar viscosity from the gas model. ---*/
          GetFluidModel()->SetTDState_Prho(solInt(i,4), solInt(i,0));
          gradSolInt[1](i,0) = GetFluidModel()->GetLaminarViscosity();

          /*--- Compute the eddy viscosity, if needed. 
                Otherwise set it to zero. ---*/
          if( SGSModelUsed )
            gradSolInt[0](i,0) = SGSModel->ComputeEddyViscosity_3D(solInt(i,0),
                                                                   gradSolInt[0](i,1),
                                                                   gradSolInt[1](i,1),
                                                                   gradSolInt[2](i,1),
                                                                   gradSolInt[0](i,2),
                                                                   gradSolInt[1](i,2),
                                                                   gradSolInt[2](i,2),
                                                                   gradSolInt[0](i,3),
                                                                   gradSolInt[1](i,3),
                                                                   gradSolInt[2](i,3),
                                                                   lenScale,
                                                                   volElem[l].wallDistanceInt(i));
          else
            gradSolInt[0](i,0) = 0.0;
        }

        /*--- Set the padded values to avoid problems. ---*/
        for(unsigned short i=nInt; i<nIntPad; ++i) {
          gradSolInt[0](i,0) = gradSolInt[0](0,0);
          gradSolInt[1](i,0) = gradSolInt[1](0,0);
        }

        /*--------------------------------------------------------------------*/
        /*--- Step 4: Compute the total fluxes (inviscid fluxes minus the  ---*/
        /*---         viscous fluxes), multiplied by minus the integration ---*/
        /*---         weight, in the integration points.                   ---*/
        /*--------------------------------------------------------------------*/

        /*--- Loop over the padded number of integration points. ---*/
        SU2_OMP_SIMD_IF_NOT_AD
        for(unsigned short i=0; i<nIntPad; ++i) {

          /*--- Easier storage of the primitive variables. ---*/
          const su2double rho = solInt(i,0);
          const su2double u   = solInt(i,1);
          const su2double v   = solInt(i,2);
          const su2double w   = solInt(i,3);
          const su2double p   = solInt(i,4);

          /*--- Easier storage of the gradients. ---*/
          const su2double dudx = gradSolInt[0](i,1);
          const su2double dvdx = gradSolInt[0](i,2);
          const su2double dwdx = gradSolInt[0](i,3);
          const su2double dedx = gradSolInt[0](i,4);

          const su2double dudy = gradSolInt[1](i,1);
          const su2double dvdy = gradSolInt[1](i,2);
          const su2double dwdy = gradSolInt[1](i,3);
          const su2double dedy = gradSolInt[1](i,4);

          const su2double dudz = gradSolInt[2](i,1);
          const su2double dvdz = gradSolInt[2](i,2);
          const su2double dwdz = gradSolInt[2](i,3);
          const su2double dedz = gradSolInt[2](i,4);

          /*--- Compute the total energy per unit volume
                and the relative velocities. ---*/
          const su2double rE   = ovgm1*p + 0.5*rho*(u*u + v*v + w*w);
          const su2double uRel = u - volElem[l].gridVelocitiesInt(i,0);
          const su2double vRel = v - volElem[l].gridVelocitiesInt(i,1);
          const su2double wRel = w - volElem[l].gridVelocitiesInt(i,2);

          /*--- Compute the total viscosity and total factor for the heat flux. ---*/
          const su2double Viscosity = gradSolInt[1](i,0) + gradSolInt[0](i,0);
          const su2double kOverCv   = gradSolInt[1](i,0)*factHeatFlux_Lam
                                    + gradSolInt[0](i,0)*factHeatFlux_Turb;

          /*--- Set the value of the second viscosity and compute the divergence
                term in the viscous normal stresses. ---*/
          const su2double lambda     = -TWO3*Viscosity;
          const su2double lamDivTerm =  lambda*(dudx + dvdy + dwdz);

          /*--- Compute the viscous stress tensor and minus the heatflux vector. ---*/
          const su2double tauxx = 2.0*Viscosity*dudx + lamDivTerm;
          const su2double tauyy = 2.0*Viscosity*dvdy + lamDivTerm;
          const su2double tauzz = 2.0*Viscosity*dwdz + lamDivTerm;

          const su2double tauxy = Viscosity*(dudy + dvdx);
          const su2double tauxz = Viscosity*(dudz + dwdx);
          const su2double tauyz = Viscosity*(dvdz + dwdy);

          const su2double qx = kOverCv*dedx;
          const su2double qy = kOverCv*dedy;
          const su2double qz = kOverCv*dedz;

          /*--- Compute the viscous normal stress minus the pressure. ---*/
          const su2double tauxxMP = tauxx - p;
          const su2double tauyyMP = tauyy - p;
          const su2double tauzzMP = tauzz - p;

          /*--- Compute the metric terms multiplied by minus the integration weight.
                The minus sign comes from the integration by parts in the weak
                formulation. ---*/
          const su2double drdx = -weights[i]*dParDx(i,0);
          const su2double dsdx = -weights[i]*dParDx(i,1);
          const su2double dtdx = -weights[i]*dParDx(i,2);

          const su2double drdy = -weights[i]*dParDy(i,0);
          const su2double dsdy = -weights[i]*dParDy(i,1);
          const su2double dtdy = -weights[i]*dParDy(i,2);

          const su2double drdz = -weights[i]*dParDz(i,0);
          const su2double dsdz = -weights[i]*dParDz(i,1);
          const su2double dtdz = -weights[i]*dParDz(i,2);

          /*--- Fluxes in r-direction, which are stored in gradSolInt[0]. */
          const su2double Ur = uRel*drdx + vRel*drdy + wRel*drdz;

          gradSolInt[0](i,0) = Ur*rho;
          gradSolInt[0](i,1) = Ur*rho*u - tauxxMP*drdx - tauxy*drdy - tauxz*drdz;
          gradSolInt[0](i,2) = Ur*rho*v - tauxy*drdx - tauyyMP*drdy - tauyz*drdz;
          gradSolInt[0](i,3) = Ur*rho*w - tauxz*drdx - tauyz*drdy - tauzzMP*drdz;
          gradSolInt[0](i,4) = Ur*rE - (u*tauxxMP + v*tauxy + w*tauxz + qx)*drdx
                                     - (u*tauxy + v*tauyyMP + w*tauyz + qy)*drdy
                                     - (u*tauxz + v*tauyz + w*tauzzMP + qz)*drdz;

          /*--- Fluxes in s-direction, which are stored in gradSolInt[1]. */
          const su2double Us = uRel*dsdx + vRel*dsdy + wRel*dsdz;

          gradSolInt[1](i,0) = Us*rho;
          gradSolInt[1](i,1) = Us*rho*u - tauxxMP*dsdx - tauxy*dsdy - tauxz*dsdz;
          gradSolInt[1](i,2) = Us*rho*v - tauxy*dsdx - tauyyMP*dsdy - tauyz*dsdz;
          gradSolInt[1](i,3) = Us*rho*w - tauxz*dsdx - tauyz*dsdy - tauzzMP*dsdz;
          gradSolInt[1](i,4) = Us*rE - (u*tauxxMP + v*tauxy + w*tauxz + qx)*dsdx
                                     - (u*tauxy + v*tauyyMP + w*tauyz + qy)*dsdy
                                     - (u*tauxz + v*tauyz + w*tauzzMP + qz)*dsdz;

          /*--- Fluxes in t-direction, which are stored in gradSolInt[2]. */
          const su2double Ut = uRel*dtdx + vRel*dtdy + wRel*dtdz;

          gradSolInt[2](i,0) = Ut*rho;
          gradSolInt[2](i,1) = Ut*rho*u - tauxxMP*dtdx - tauxy*dtdy - tauxz*dtdz;
          gradSolInt[2](i,2) = Ut*rho*v - tauxy*dtdx - tauyyMP*dtdy - tauyz*dtdz;
          gradSolInt[2](i,3) = Ut*rho*w - tauxz*dtdx - tauyz*dtdy - tauzzMP*dtdz;
          gradSolInt[2](i,4) = Ut*rE - (u*tauxxMP + v*tauxy + w*tauxz + qx)*dtdx
                                     - (u*tauxy + v*tauyyMP + w*tauyz + qy)*dtdy
                                     - (u*tauxz + v*tauyz + w*tauzzMP + qz)*dtdz;
        }

        break;
      }
    }

    /*--- Compute the volume source terms, if needed. ---*/
    const bool addSourceTerms = VolumeSourceTerms(config, &volElem[l], solInt);

    /*------------------------------------------------------------------------*/
    /*--- Step 5: Compute the contribution to the residuals from the       ---*/
    /*---         integration over the volume element.                     ---*/
    /*------------------------------------------------------------------------*/

    /*--- Initialize the residual to zero. ---*/
    volElem[l].resDOFs.setConstant(0.0);

    /*--- Add the contribution from the fluxes,
          which are stored in gradSolInt. ---*/
    volElem[l].ResidualGradientBasisFunctions(gradSolInt);

    /*--- Add the contribution from the source terms, if needed.
          The source terms are stored in solInt. ---*/
    if( addSourceTerms ) volElem[l].ResidualBasisFunctions(solInt);
  }
  END_SU2_OMP_FOR
}

void CFEM_DG_NSSolver::ResidualFaces(CConfig             *config,
                                     const unsigned long indFaceBeg,
                                     const unsigned long indFaceEnd,
                                     CNumerics           *numerics) {
 
  /*--- Determine the chunk size for the OpenMP parallelization. ---*/
#ifdef HAVE_OMP
    const unsigned long nFaces = indFaceEnd - indFaceBeg;
    const size_t omp_chunk_size = computeStaticChunkSize(nFaces, omp_get_num_threads(), 64);
#endif

  /*--- Loop over the given face range. ---*/
  SU2_OMP_FOR_DYN(omp_chunk_size)
  for(unsigned long l=indFaceBeg; l<indFaceEnd; ++l) {

    /*--- Abbreviate the number of padded integration points
          and the integration weights. ---*/
    const unsigned short nIntPad = matchingInternalFaces[l].standardElemFlow->GetNIntegrationPad();
    const passivedouble *weights = matchingInternalFaces[l].standardElemFlow->GetIntegrationWeights();

    /*----------------------------------------------------------------------*/
    /*--- Step 1: Compute the sum of the inviscid, viscous and penalty   ---*/
    /*---         fluxes in the integration points of the faces.         ---*/
    /*----------------------------------------------------------------------*/

    /*--- Compute the primitive variables of the left and right state
          in the integration point of the face. ---*/
    ColMajorMatrix<su2double> &solIntLeft  = matchingInternalFaces[l].ComputeSolSide0IntPoints(volElem);
    ColMajorMatrix<su2double> &solIntRight = matchingInternalFaces[l].ComputeSolSide1IntPoints(volElem);

    EntropyToPrimitiveVariables(solIntLeft);
    EntropyToPrimitiveVariables(solIntRight);

    /*--- Compute the gradients of the entropy variables of the left
          and right state in the integration point of the face. ---*/
    vector<ColMajorMatrix<su2double> > &gradSolIntLeft  = matchingInternalFaces[l].ComputeGradSolSide0IntPoints(volElem);
    vector<ColMajorMatrix<su2double> > &gradSolIntRight = matchingInternalFaces[l].ComputeGradSolSide1IntPoints(volElem);

    /*--- The gradients computed above are the gradients w.r.t. the
          parametric coordinates. Convert them to gradients w.r.t.
          Cartesian coordinates and average them afterwards. Make
          a distinction between two and three space dimensions
          in order to have the most efficient code. ---*/
    switch( nDim ) {
      case 2: {

        /*--- Two dimensional simulation. Easier storage of the metric terms. ---*/
        ColMajorMatrix<su2double> &dParDx0 =  matchingInternalFaces[l].metricCoorDerivFace0[0];
        ColMajorMatrix<su2double> &dParDy0 =  matchingInternalFaces[l].metricCoorDerivFace0[1];

        ColMajorMatrix<su2double> &dParDx1 =  matchingInternalFaces[l].metricCoorDerivFace1[0];
        ColMajorMatrix<su2double> &dParDy1 =  matchingInternalFaces[l].metricCoorDerivFace1[1];

        /*--- Loop over the number of variables and padded number of integration points. ---*/
        for(unsigned short l=0; l<nVar; ++l) {
          SU2_OMP_SIMD_IF_NOT_AD
          for(unsigned short i=0; i<nIntPad; ++i) {

            /*--- Left state. Store the gradients w.r.t. the parametric coordinates. ---*/
            su2double dvdr = gradSolIntLeft[0](i,l);
            su2double dvds = gradSolIntLeft[1](i,l);

            /*--- Compute the Cartesian gradients of the left state. ---*/
            gradSolIntLeft[0](i,l) = dvdr*dParDx0(i,0) + dvds*dParDx0(i,1);
            gradSolIntLeft[1](i,l) = dvdr*dParDy0(i,0) + dvds*dParDy0(i,1);

            /*--- Right state. Store the gradients w.r.t. the parametric coordinates. ---*/
            dvdr = gradSolIntRight[0](i,l);
            dvds = gradSolIntRight[1](i,l);

            /*--- Compute the Cartesian gradients of the right state. ---*/
            gradSolIntRight[0](i,l) = dvdr*dParDx1(i,0) + dvds*dParDx1(i,1);
            gradSolIntRight[1](i,l) = dvdr*dParDy1(i,0) + dvds*dParDy1(i,1);

            /*--- Store the averaged gradients in gradSolIntLeft. ---*/
            gradSolIntLeft[0](i,l) = 0.5*(gradSolIntLeft[0](i,l) + gradSolIntRight[0](i,l));
            gradSolIntLeft[1](i,l) = 0.5*(gradSolIntLeft[1](i,l) + gradSolIntRight[1](i,l));
          }
        }

        break;
      }

      case 3: {

        /*--- Three dimensional simulation. Easier storage of the metric terms. ---*/
        ColMajorMatrix<su2double> &dParDx0 =  matchingInternalFaces[l].metricCoorDerivFace0[0];
        ColMajorMatrix<su2double> &dParDy0 =  matchingInternalFaces[l].metricCoorDerivFace0[1];
        ColMajorMatrix<su2double> &dParDz0 =  matchingInternalFaces[l].metricCoorDerivFace0[2];

        ColMajorMatrix<su2double> &dParDx1 =  matchingInternalFaces[l].metricCoorDerivFace1[0];
        ColMajorMatrix<su2double> &dParDy1 =  matchingInternalFaces[l].metricCoorDerivFace1[1];
        ColMajorMatrix<su2double> &dParDz1 =  matchingInternalFaces[l].metricCoorDerivFace1[2];

        /*--- Loop over the number of variables and padded number of integration points. ---*/
        for(unsigned short l=0; l<nVar; ++l) {
          SU2_OMP_SIMD_IF_NOT_AD
          for(unsigned short i=0; i<nIntPad; ++i) {

            /*--- Left state. Store the gradients w.r.t. the parametric coordinates. ---*/
            su2double dvdr = gradSolIntLeft[0](i,l);
            su2double dvds = gradSolIntLeft[1](i,l);
            su2double dvdt = gradSolIntLeft[2](i,l);

            /*--- Compute the Cartesian gradients of the left state. ---*/
            gradSolIntLeft[0](i,l) = dvdr*dParDx0(i,0) + dvds*dParDx0(i,1) + dvdt*dParDx0(i,2);
            gradSolIntLeft[1](i,l) = dvdr*dParDy0(i,0) + dvds*dParDy0(i,1) + dvdt*dParDy0(i,2);
            gradSolIntLeft[2](i,l) = dvdr*dParDz0(i,0) + dvds*dParDz0(i,1) + dvdt*dParDz0(i,2);

            /*--- Right state. Store the gradients w.r.t. the parametric coordinates. ---*/
            dvdr = gradSolIntRight[0](i,l);
            dvds = gradSolIntRight[1](i,l);
            dvdt = gradSolIntRight[2](i,l);

            /*--- Compute the Cartesian gradients of the right state. ---*/
            gradSolIntRight[0](i,l) = dvdr*dParDx1(i,0) + dvds*dParDx1(i,1) + dvdt*dParDx1(i,2);
            gradSolIntRight[1](i,l) = dvdr*dParDy1(i,0) + dvds*dParDy1(i,1) + dvdt*dParDy1(i,2);
            gradSolIntRight[2](i,l) = dvdr*dParDz1(i,0) + dvds*dParDz1(i,1) + dvdt*dParDz1(i,2);

            /*--- Store the averaged gradients in gradSolIntLeft. ---*/
            gradSolIntLeft[0](i,l) = 0.5*(gradSolIntLeft[0](i,l) + gradSolIntRight[0](i,l));
            gradSolIntLeft[1](i,l) = 0.5*(gradSolIntLeft[1](i,l) + gradSolIntRight[1](i,l));
            gradSolIntLeft[2](i,l) = 0.5*(gradSolIntLeft[2](i,l) + gradSolIntRight[2](i,l));
          }
        }

        break;
      }
    }
    
    /*--- Compute the invisid fluxes in the integration points of the face. ---*/
    const unsigned int indFlux = omp_get_num_threads() + omp_get_thread_num();
    ColMajorMatrix<su2double> &fluxes = matchingInternalFaces[l].standardElemFlow->elem0->workSolInt[indFlux];
    ComputeInviscidFluxesFace(config, solIntLeft, solIntRight, matchingInternalFaces[l].JacobiansFace,
                              matchingInternalFaces[l].metricNormalsFace,
                              matchingInternalFaces[l].gridVelocities, numerics, fluxes);

    /*--- Compute the viscous fluxes and the symmetrizing fluxes in the
          integration points of the face. ---*/
  

    /*----------------------------------------------------------------------*/
    /*--- Step 2: Create the final form of the symmetrizing fluxes and   ---*/
    /*---         multiply all fluxes by the integration weights.        ---*/
    /*----------------------------------------------------------------------*/

    /*--- The symmetrizing fluxes are multiplied by the gradients of the basis
          functions for the residual. These must be the Cartesian gradients,
          but for the standard element the gradients w.r.t. the parametric
          coordinates are stored. To account for this, the Cartesian symmetrizing
          fluxes are converted parametric fluxes. Note that this conversion is
          usually different for the left and the right element. Therefore the final
          symmetrizing fluxes for the left element are stored in gradSolIntLeft
          and for the right element in gradSolIntRight. ---*/
  }
  END_SU2_OMP_FOR

  for(int i=0; i<size; ++i) {

    if(i == rank) {

      const int thread = omp_get_thread_num();
      for(int j=0; j<omp_get_num_threads(); ++j) {
        if(j == thread) cout << "Rank: " << i << ", thread: " << j << endl << flush;
        SU2_OMP_BARRIER
      }
    }

    SU2_OMP_SINGLE
    SU2_MPI::Barrier(SU2_MPI::GetComm());
    END_SU2_OMP_SINGLE
  }

  SU2_OMP_SINGLE
  SU2_MPI::Error(string("Not implemented yet"), CURRENT_FUNCTION);
  END_SU2_OMP_SINGLE
}

void CFEM_DG_NSSolver::BC_Euler_Wall(CConfig             *config,
                                     const unsigned long surfElemBeg,
                                     const unsigned long surfElemEnd,
                                     CSurfaceElementFEM  *surfElem,
                                     CNumerics           *conv_numerics){
  for(int i=0; i<size; ++i) {

    if(i == rank) {

      const int thread = omp_get_thread_num();
      for(int j=0; j<omp_get_num_threads(); ++j) {
        if(j == thread) cout << "Rank: " << i << ", thread: " << j << endl << flush;
        SU2_OMP_BARRIER
      }
    }

    SU2_OMP_SINGLE
    SU2_MPI::Barrier(SU2_MPI::GetComm());
    END_SU2_OMP_SINGLE
  }

  SU2_OMP_SINGLE
  SU2_MPI::Error(string("Not implemented yet"), CURRENT_FUNCTION);
  END_SU2_OMP_SINGLE
}

void CFEM_DG_NSSolver::BC_Far_Field(CConfig             *config,
                                    const unsigned long surfElemBeg,
                                    const unsigned long surfElemEnd,
                                    CSurfaceElementFEM  *surfElem,
                                    CNumerics           *conv_numerics){
  for(int i=0; i<size; ++i) {

    if(i == rank) {

      const int thread = omp_get_thread_num();
      for(int j=0; j<omp_get_num_threads(); ++j) {
        if(j == thread) cout << "Rank: " << i << ", thread: " << j << endl << flush;
        SU2_OMP_BARRIER
      }
    }

    SU2_OMP_SINGLE
    SU2_MPI::Barrier(SU2_MPI::GetComm());
    END_SU2_OMP_SINGLE
  }

  SU2_OMP_SINGLE
  SU2_MPI::Error(string("Not implemented yet"), CURRENT_FUNCTION);
  END_SU2_OMP_SINGLE
}

void CFEM_DG_NSSolver::BC_Sym_Plane(CConfig             *config,
                                    const unsigned long surfElemBeg,
                                    const unsigned long surfElemEnd,
                                    CSurfaceElementFEM  *surfElem,
                                    CNumerics           *conv_numerics){
  for(int i=0; i<size; ++i) {

    if(i == rank) {

      const int thread = omp_get_thread_num();
      for(int j=0; j<omp_get_num_threads(); ++j) {
        if(j == thread) cout << "Rank: " << i << ", thread: " << j << endl << flush;
        SU2_OMP_BARRIER
      }
    }

    SU2_OMP_SINGLE
    SU2_MPI::Barrier(SU2_MPI::GetComm());
    END_SU2_OMP_SINGLE
  }

  SU2_OMP_SINGLE
  SU2_MPI::Error(string("Not implemented yet"), CURRENT_FUNCTION);
  END_SU2_OMP_SINGLE
}

void CFEM_DG_NSSolver::BC_Supersonic_Outlet(CConfig             *config,
                                            const unsigned long surfElemBeg,
                                            const unsigned long surfElemEnd,
                                            CSurfaceElementFEM  *surfElem,
                                            CNumerics           *conv_numerics){
  for(int i=0; i<size; ++i) {

    if(i == rank) {

      const int thread = omp_get_thread_num();
      for(int j=0; j<omp_get_num_threads(); ++j) {
        if(j == thread) cout << "Rank: " << i << ", thread: " << j << endl << flush;
        SU2_OMP_BARRIER
      }
    }

    SU2_OMP_SINGLE
    SU2_MPI::Barrier(SU2_MPI::GetComm());
    END_SU2_OMP_SINGLE
  }

  SU2_OMP_SINGLE
  SU2_MPI::Error(string("Not implemented yet"), CURRENT_FUNCTION);
  END_SU2_OMP_SINGLE
}

void CFEM_DG_NSSolver::BC_Inlet(CConfig             *config,
                                const unsigned long surfElemBeg,
                                const unsigned long surfElemEnd,
                                CSurfaceElementFEM  *surfElem,
                                CNumerics           *conv_numerics,
                                unsigned short      val_marker) {
  for(int i=0; i<size; ++i) {

    if(i == rank) {

      const int thread = omp_get_thread_num();
      for(int j=0; j<omp_get_num_threads(); ++j) {
        if(j == thread) cout << "Rank: " << i << ", thread: " << j << endl << flush;
        SU2_OMP_BARRIER
      }
    }

    SU2_OMP_SINGLE
    SU2_MPI::Barrier(SU2_MPI::GetComm());
    END_SU2_OMP_SINGLE
  }

  SU2_OMP_SINGLE
  SU2_MPI::Error(string("Not implemented yet"), CURRENT_FUNCTION);
  END_SU2_OMP_SINGLE
}

void CFEM_DG_NSSolver::BC_Outlet(CConfig             *config,
                                 const unsigned long surfElemBeg,
                                 const unsigned long surfElemEnd,
                                 CSurfaceElementFEM  *surfElem,
                                 CNumerics           *conv_numerics,
                                 unsigned short      val_marker) {
  for(int i=0; i<size; ++i) {

    if(i == rank) {

      const int thread = omp_get_thread_num();
      for(int j=0; j<omp_get_num_threads(); ++j) {
        if(j == thread) cout << "Rank: " << i << ", thread: " << j << endl << flush;
        SU2_OMP_BARRIER
      }
    }

    SU2_OMP_SINGLE
    SU2_MPI::Barrier(SU2_MPI::GetComm());
    END_SU2_OMP_SINGLE
  }

  SU2_OMP_SINGLE
  SU2_MPI::Error(string("Not implemented yet"), CURRENT_FUNCTION);
  END_SU2_OMP_SINGLE
}

void CFEM_DG_NSSolver::BC_HeatFlux_Wall(CConfig             *config,
                                        const unsigned long surfElemBeg,
                                        const unsigned long surfElemEnd,
                                        CSurfaceElementFEM  *surfElem,
                                        CNumerics           *conv_numerics,
                                        unsigned short      val_marker) {
  for(int i=0; i<size; ++i) {

    if(i == rank) {

      const int thread = omp_get_thread_num();
      for(int j=0; j<omp_get_num_threads(); ++j) {
        if(j == thread) cout << "Rank: " << i << ", thread: " << j << endl << flush;
        SU2_OMP_BARRIER
      }
    }

    SU2_OMP_SINGLE
    SU2_MPI::Barrier(SU2_MPI::GetComm());
    END_SU2_OMP_SINGLE
  }

  SU2_OMP_SINGLE
  SU2_MPI::Error(string("Not implemented yet"), CURRENT_FUNCTION);
  END_SU2_OMP_SINGLE
}

void CFEM_DG_NSSolver::BC_Isothermal_Wall(CConfig             *config,
                                          const unsigned long surfElemBeg,
                                          const unsigned long surfElemEnd,
                                          CSurfaceElementFEM  *surfElem,
                                          CNumerics           *conv_numerics,
                                          unsigned short      val_marker) {
  for(int i=0; i<size; ++i) {

    if(i == rank) {

      const int thread = omp_get_thread_num();
      for(int j=0; j<omp_get_num_threads(); ++j) {
        if(j == thread) cout << "Rank: " << i << ", thread: " << j << endl << flush;
        SU2_OMP_BARRIER
      }
    }

    SU2_OMP_SINGLE
    SU2_MPI::Barrier(SU2_MPI::GetComm());
    END_SU2_OMP_SINGLE
  }

  SU2_OMP_SINGLE
  SU2_MPI::Error(string("Not implemented yet"), CURRENT_FUNCTION);
  END_SU2_OMP_SINGLE
}

void CFEM_DG_NSSolver::BC_Riemann(CConfig             *config,
                                  const unsigned long surfElemBeg,
                                  const unsigned long surfElemEnd,
                                  CSurfaceElementFEM  *surfElem,
                                  CNumerics           *conv_numerics,
                                  unsigned short      val_marker) {
  for(int i=0; i<size; ++i) {

    if(i == rank) {

      const int thread = omp_get_thread_num();
      for(int j=0; j<omp_get_num_threads(); ++j) {
        if(j == thread) cout << "Rank: " << i << ", thread: " << j << endl << flush;
        SU2_OMP_BARRIER
      }
    }

    SU2_OMP_SINGLE
    SU2_MPI::Barrier(SU2_MPI::GetComm());
    END_SU2_OMP_SINGLE
  }

  SU2_OMP_SINGLE
  SU2_MPI::Error(string("Not implemented yet"), CURRENT_FUNCTION);
  END_SU2_OMP_SINGLE
}

void CFEM_DG_NSSolver::BC_Custom(CConfig             *config,
                                 const unsigned long surfElemBeg,
                                 const unsigned long surfElemEnd,
                                 CSurfaceElementFEM  *surfElem,
                                 CNumerics           *conv_numerics) {
  for(int i=0; i<size; ++i) {

    if(i == rank) {

      const int thread = omp_get_thread_num();
      for(int j=0; j<omp_get_num_threads(); ++j) {
        if(j == thread) cout << "Rank: " << i << ", thread: " << j << endl << flush;
        SU2_OMP_BARRIER
      }
    }

    SU2_OMP_SINGLE
    SU2_MPI::Barrier(SU2_MPI::GetComm());
    END_SU2_OMP_SINGLE
  }

  SU2_OMP_SINGLE
  SU2_MPI::Error(string("Not implemented yet"), CURRENT_FUNCTION);
  END_SU2_OMP_SINGLE
}<|MERGE_RESOLUTION|>--- conflicted
+++ resolved
@@ -44,12 +44,7 @@
   Tke_Inf       = config->GetTke_FreeStreamND();
 
   /*--- Set the SGS model in case an LES simulation is carried out ---*/
-<<<<<<< HEAD
-  if(config->GetKind_Solver() == FEM_LES) {
-=======
-
   if(config->GetKind_Solver() == MAIN_SOLVER::FEM_LES) {
->>>>>>> 7e35912a
 
     /*--- Make a distinction between the SGS models used and set SGSModel and
           SGSModelUsed accordingly. ---*/
@@ -620,13 +615,8 @@
   switch( config->GetKind_FEM_DG_Shock() ) {
     case FEM_SHOCK_CAPTURING_DG::NONE:
       break;
-<<<<<<< HEAD
-    case PERSSON:
+    case FEM_SHOCK_CAPTURING_DG::PERSSON:
       Shock_Capturing_DG_Persson(elemBeg, elemEnd);
-=======
-    case FEM_SHOCK_CAPTURING_DG::PERSSON:
-      Shock_Capturing_DG_Persson(elemBeg, elemEnd, workArray);
->>>>>>> 7e35912a
       break;
   }
 }
