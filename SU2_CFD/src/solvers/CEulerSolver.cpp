/*!
 * \file CEulerSolver.cpp
 * \brief Main subroutines for solving Finite-Volume Euler flow problems.
 * \author F. Palacios, T. Economon
 * \version 7.5.1 "Blackbird"
 *
 * SU2 Project Website: https://su2code.github.io
 *
 * The SU2 Project is maintained by the SU2 Foundation
 * (http://su2foundation.org)
 *
 * Copyright 2012-2023, SU2 Contributors (cf. AUTHORS.md)
 *
 * SU2 is free software; you can redistribute it and/or
 * modify it under the terms of the GNU Lesser General Public
 * License as published by the Free Software Foundation; either
 * version 2.1 of the License, or (at your option) any later version.
 *
 * SU2 is distributed in the hope that it will be useful,
 * but WITHOUT ANY WARRANTY; without even the implied warranty of
 * MERCHANTABILITY or FITNESS FOR A PARTICULAR PURPOSE. See the GNU
 * Lesser General Public License for more details.
 *
 * You should have received a copy of the GNU Lesser General Public
 * License along with SU2. If not, see <http://www.gnu.org/licenses/>.
 */

#include "../../include/solvers/CEulerSolver.hpp"
#include "../../include/variables/CNSVariable.hpp"
#include "../../../Common/include/toolboxes/geometry_toolbox.hpp"
#include "../../../Common/include/toolboxes/printing_toolbox.hpp"
#include "../../include/fluid/CIdealGas.hpp"
#include "../../include/fluid/CVanDerWaalsGas.hpp"
#include "../../include/fluid/CPengRobinson.hpp"
#include "../../include/fluid/CDataDrivenFluid.hpp"
#include "../../include/fluid/CCoolProp.hpp"
#include "../../include/numerics_simd/CNumericsSIMD.hpp"
#include "../../include/limiters/CLimiterDetails.hpp"


CEulerSolver::CEulerSolver(CGeometry *geometry, CConfig *config,
                           unsigned short iMesh, const bool navier_stokes) :
  CFVMFlowSolverBase<CEulerVariable, ENUM_REGIME::COMPRESSIBLE>(*geometry, *config) {

  /*--- Based on the navier_stokes boolean, determine if this constructor is
   *    being called by itself, or by its derived class CNSSolver. ---*/
  string description;
  unsigned short nSecVar;
  if (navier_stokes) {
    description = "Navier-Stokes";
    nSecVar = 8;
  }
  else {
    description = "Euler";
    nSecVar = 2;
  }

  const auto nZone = geometry->GetnZone();
  const bool restart = (config->GetRestart() || config->GetRestart_Flow());
  const bool rans = (config->GetKind_Turb_Model() != TURB_MODEL::NONE);
  const auto direct_diff = config->GetDirectDiff();
  const bool dual_time = (config->GetTime_Marching() == TIME_MARCHING::DT_STEPPING_1ST) ||
                         (config->GetTime_Marching() == TIME_MARCHING::DT_STEPPING_2ND);
  const bool time_stepping = (config->GetTime_Marching() == TIME_MARCHING::TIME_STEPPING);
  const bool adjoint = config->GetContinuous_Adjoint() || config->GetDiscrete_Adjoint();

  int Unst_RestartIter = 0;
  unsigned long iPoint, iMarker, counter_local = 0, counter_global = 0;
  unsigned short iDim;
  su2double StaticEnergy, Density, Velocity2, Pressure, Temperature;

  /*--- A grid is defined as dynamic if there's rigid grid movement or grid deformation AND the problem is time domain ---*/
  dynamic_grid = config->GetDynamic_Grid();

  /*--- Store the multigrid level. ---*/
  MGLevel = iMesh;

  /*--- Check for a restart file to evaluate if there is a change in the angle of attack
   before computing all the non-dimesional quantities. ---*/

  if (!(!restart || (iMesh != MESH_0) || nZone > 1) && config->GetFixed_CL_Mode()) {

    /*--- Modify file name for a dual-time unsteady restart ---*/

    if (dual_time) {
      if (adjoint) Unst_RestartIter = SU2_TYPE::Int(config->GetUnst_AdjointIter())-1;
      else if (config->GetTime_Marching() == TIME_MARCHING::DT_STEPPING_1ST)
        Unst_RestartIter = SU2_TYPE::Int(config->GetRestart_Iter())-1;
      else Unst_RestartIter = SU2_TYPE::Int(config->GetRestart_Iter())-2;
    }

    /*--- Modify file name for a time stepping unsteady restart ---*/

    if (time_stepping) {
      if (adjoint) Unst_RestartIter = SU2_TYPE::Int(config->GetUnst_AdjointIter())-1;
      else Unst_RestartIter = SU2_TYPE::Int(config->GetRestart_Iter())-1;
    }

    /*--- Read and store the restart metadata. ---*/

    string filename_ = "flow";
    filename_ = config->GetFilename(filename_, ".meta", Unst_RestartIter);
    Read_SU2_Restart_Metadata(geometry, config, adjoint, filename_);

  }

  /*--- Set the gamma value ---*/

  Gamma = config->GetGamma();
  Gamma_Minus_One = Gamma - 1.0;

  /*--- Define geometry constants in the solver structure
   Compressible flow, primitive variables (T, vx, vy, vz, P, rho, h, c, lamMu, EddyMu, ThCond, Cp).
   ---*/

  nDim = geometry->GetnDim();

  nVar = nDim+2;
  nPrimVar = nDim+9; nPrimVarGrad = nDim+4;
  nSecondaryVar = nSecVar; nSecondaryVarGrad = 2;

  /*--- Initialize nVarGrad for deallocation ---*/

  nVarGrad = nPrimVarGrad;

  nMarker      = config->GetnMarker_All();
  nPoint       = geometry->GetnPoint();
  nPointDomain = geometry->GetnPointDomain();

  /*--- Store the number of vertices on each marker for deallocation later ---*/

  nVertex.resize(nMarker);
  for (iMarker = 0; iMarker < nMarker; iMarker++)
    nVertex[iMarker] = geometry->nVertex[iMarker];

  /*--- Perform the non-dimensionalization for the flow equations using the
   specified reference values. ---*/

  SetNondimensionalization(config, iMesh);

  /*--- Check if we are executing a verification case. If so, the
   VerificationSolution object will be instantiated for a particular
   option from the available library of verification solutions. Note
   that this is done after SetNondim(), as problem-specific initial
   parameters are needed by the solution constructors. ---*/

  SetVerificationSolution(nDim, nVar, config);

  /*--- Allocate base class members. ---*/

  Allocate(*config);

  /*--- MPI + OpenMP initialization. ---*/

  HybridParallelInitialization(*config, *geometry);

  /*--- Jacobians and vector structures for implicit computations ---*/

  if (config->GetKind_TimeIntScheme_Flow() == EULER_IMPLICIT) {

    if (rank == MASTER_NODE)
      cout << "Initialize Jacobian structure (" << description << "). MG level: " << iMesh <<"." << endl;

    Jacobian.Initialize(nPoint, nPointDomain, nVar, nVar, true, geometry, config, ReducerStrategy);
  }
  else {
    if (rank == MASTER_NODE)
      cout << "Explicit scheme. No Jacobian structure (" << description << "). MG level: " << iMesh <<"." << endl;
  }

  /*--- Store the value of the primitive variables + 2 turb variables at the boundaries,
   used for IO with a donor cell ---*/

  AllocVectorOfMatrices(nVertex, (rans? nPrimVar+2 : nPrimVar), DonorPrimVar);

  /*--- Store the value of the characteristic primitive variables index at the boundaries ---*/

  DonorGlobalIndex.resize(nMarker);
  for (iMarker = 0; iMarker < nMarker; iMarker++)
    DonorGlobalIndex[iMarker].resize(nVertex[iMarker],0);

  /*--- Actuator Disk Radius allocation ---*/
  ActDisk_R.resize(nMarker);

  /*--- Actuator Disk Center allocation ---*/
  ActDisk_C.resize(nMarker, MAXNDIM);

  /*--- Actuator Disk Axis allocation ---*/
  ActDisk_Axis.resize(nMarker, MAXNDIM);

  /*--- Actuator Disk Fa, Fx, Fy and Fz allocations ---*/
  AllocVectorOfVectors(nVertex, ActDisk_Fa);
  AllocVectorOfVectors(nVertex, ActDisk_Fx);
  AllocVectorOfVectors(nVertex, ActDisk_Fy);
  AllocVectorOfVectors(nVertex, ActDisk_Fz);

  /*--- Store the value of the Delta P at the Actuator Disk ---*/

  AllocVectorOfVectors(nVertex, ActDisk_DeltaP);

  /*--- Store the value of the Delta T at the Actuator Disk ---*/

  AllocVectorOfVectors(nVertex, ActDisk_DeltaT);

  /*--- Supersonic coefficients ---*/

  CEquivArea_Inv.resize(nMarker);

  /*--- Engine simulation ---*/

  Inflow_MassFlow.resize(nMarker);
  Inflow_Pressure.resize(nMarker);
  Inflow_Mach.resize(nMarker);
  Inflow_Area.resize(nMarker);

  Exhaust_Temperature.resize(nMarker);
  Exhaust_MassFlow.resize(nMarker);
  Exhaust_Pressure.resize(nMarker);
  Exhaust_Area.resize(nMarker);

  /*--- Read farfield conditions from config ---*/

  Temperature_Inf = config->GetTemperature_FreeStreamND();
  Velocity_Inf = config->GetVelocity_FreeStreamND();
  Pressure_Inf = config->GetPressure_FreeStreamND();
  Density_Inf = config->GetDensity_FreeStreamND();
  Energy_Inf = config->GetEnergy_FreeStreamND();
  Mach_Inf = config->GetMach();

  /*--- Initialize the secondary values for direct derivative approxiations ---*/

  switch(direct_diff) {
    case NO_DERIVATIVE:
      /*--- Default ---*/
      break;
    case D_DENSITY:
      SU2_TYPE::SetDerivative(Density_Inf, 1.0);
      break;
    case D_PRESSURE:
      SU2_TYPE::SetDerivative(Pressure_Inf, 1.0);
      break;
    case D_TEMPERATURE:
      SU2_TYPE::SetDerivative(Temperature_Inf, 1.0);
      break;
    case D_MACH: case D_AOA:
    case D_SIDESLIP: case D_REYNOLDS:
    case D_TURB2LAM: case D_DESIGN:
      /*--- Already done in postprocessing of config ---*/
      break;
    default:
      break;
  }

  SetReferenceValues(*config);

  /*--- Initialize fan face pressure, fan face mach number, and mass flow rate ---*/

  for (iMarker = 0; iMarker < nMarker; iMarker++) {
    Inflow_MassFlow[iMarker]     = 0.0;
    Inflow_Mach[iMarker]         = Mach_Inf;
    Inflow_Pressure[iMarker]     = Pressure_Inf;
    Inflow_Area[iMarker]         = 0.0;

    Exhaust_MassFlow[iMarker]    = 0.0;
    Exhaust_Temperature[iMarker] = Temperature_Inf;
    Exhaust_Pressure[iMarker]    = Pressure_Inf;
    Exhaust_Area[iMarker]        = 0.0;
  }

  /*--- Initialize the solution to the far-field state everywhere. ---*/

  if (navier_stokes) {
    nodes = new CNSVariable(Density_Inf, Velocity_Inf, Energy_Inf, nPoint, nDim, nVar, config);
  } else {
    nodes = new CEulerVariable(Density_Inf, Velocity_Inf, Energy_Inf, nPoint, nDim, nVar, config);
  }
  SetBaseClassPointerToNodes();

  if (iMesh == MESH_0) {
    nodes->NonPhysicalEdgeCounter.resize(geometry->GetnEdge()) = 0;
  }

  /*--- Check that the initial solution is physical, report any non-physical nodes ---*/

  counter_local = 0;

  for (iPoint = 0; iPoint < nPoint; iPoint++) {

    Density = nodes->GetDensity(iPoint);

    Velocity2 = 0.0;
    for (iDim = 0; iDim < nDim; iDim++)
      Velocity2 += pow(nodes->GetSolution(iPoint,iDim+1)/Density,2);

    StaticEnergy= nodes->GetEnergy(iPoint) - 0.5*Velocity2;

    GetFluidModel()->SetTDState_rhoe(Density, StaticEnergy);
    Pressure= GetFluidModel()->GetPressure();
    Temperature= GetFluidModel()->GetTemperature();

    /*--- Use the values at the infinity ---*/

    su2double Solution[MAXNVAR] = {0.0};
    if ((Pressure < 0.0) || (Density < 0.0) || (Temperature < 0.0)) {
      Solution[0] = Density_Inf;
      for (iDim = 0; iDim < nDim; iDim++)
        Solution[iDim+1] = Velocity_Inf[iDim]*Density_Inf;
      Solution[nDim+1] = Energy_Inf*Density_Inf;
      nodes->SetSolution(iPoint,Solution);
      nodes->SetSolution_Old(iPoint,Solution);
      counter_local++;
    }

  }

  /*--- Warning message about non-physical points ---*/

  if (config->GetComm_Level() == COMM_FULL) {

    SU2_MPI::Reduce(&counter_local, &counter_global, 1, MPI_UNSIGNED_LONG, MPI_SUM, MASTER_NODE, SU2_MPI::GetComm());

    if ((rank == MASTER_NODE) && (counter_global != 0))
      cout << "Warning. The original solution contains " << counter_global << " points that are not physical." << endl;
  }

  /*--- Initial comms. ---*/

  CommunicateInitialState(geometry, config);

  /*--- Add the solver name (max 8 characters). ---*/
  SolverName = "C.FLOW";

  /*--- Finally, check that the static arrays will be large enough (keep this
   *    check at the bottom to make sure we consider the "final" values). ---*/
  if((nDim > MAXNDIM) || (nPrimVar > MAXNVAR) || (nSecondaryVar > MAXNVAR))
    SU2_MPI::Error("Oops! The CEulerSolver static array sizes are not large enough.",CURRENT_FUNCTION);
}

CEulerSolver::~CEulerSolver(void) {

  for(auto& model : FluidModel) delete model;
}

void CEulerSolver::InstantiateEdgeNumerics(const CSolver* const* solver_container, const CConfig* config) {

  BEGIN_SU2_OMP_SAFE_GLOBAL_ACCESS
  {

  if (config->Low_Mach_Correction())
    SU2_MPI::Error("Low-Mach correction is not supported with vectorization.", CURRENT_FUNCTION);

  if (solver_container[TURB_SOL])
    edgeNumerics = CNumericsSIMD::CreateNumerics(*config, nDim, MGLevel, solver_container[TURB_SOL]->GetNodes());
  else
    edgeNumerics = CNumericsSIMD::CreateNumerics(*config, nDim, MGLevel);

  if (!edgeNumerics)
    SU2_MPI::Error("The numerical scheme + gas model in use do not "
                   "support vectorization.", CURRENT_FUNCTION);

  }
  END_SU2_OMP_SAFE_GLOBAL_ACCESS
}

void CEulerSolver::InitTurboContainers(CGeometry *geometry, CConfig *config){

  /*--- Initialize quantities for the average process for internal flow ---*/

  const auto nSpanWiseSections = config->GetnSpanWiseSections();

  AverageVelocity.resize(nMarker);
  AverageTurboVelocity.resize(nMarker);
  OldAverageTurboVelocity.resize(nMarker);
  ExtAverageTurboVelocity.resize(nMarker);
  AverageFlux.resize(nMarker);
  SpanTotalFlux.resize(nMarker);
  AveragePressure.resize(nMarker,nSpanWiseSections+1) = su2double(0.0);
  OldAveragePressure = AveragePressure;
  RadialEquilibriumPressure = AveragePressure;
  ExtAveragePressure = AveragePressure;
  AverageDensity = AveragePressure;
  OldAverageDensity = AveragePressure;
  ExtAverageDensity = AveragePressure;
  AverageNu = AveragePressure;
  AverageKine = AveragePressure;
  AverageOmega = AveragePressure;
  ExtAverageNu = AveragePressure;
  ExtAverageKine = AveragePressure;
  ExtAverageOmega = AveragePressure;

  for (unsigned long iMarker = 0; iMarker < nMarker; iMarker++) {
    AverageVelocity[iMarker].resize(nSpanWiseSections+1,nDim) = su2double(0.0);
    AverageTurboVelocity[iMarker].resize(nSpanWiseSections+1,nDim) = su2double(0.0);
    OldAverageTurboVelocity[iMarker].resize(nSpanWiseSections+1,nDim) = su2double(0.0);
    ExtAverageTurboVelocity[iMarker].resize(nSpanWiseSections+1,nDim) = su2double(0.0);
    AverageFlux[iMarker].resize(nSpanWiseSections+1,nVar) = su2double(0.0);
    SpanTotalFlux[iMarker].resize(nSpanWiseSections+1,nVar) = su2double(0.0);
  }

  /*--- Initialize primitive quantities for turboperformace ---*/

  const auto nMarkerTurboPerf = config->GetnMarker_TurboPerformance();
  const auto nSpanMax = config->GetnSpanMaxAllZones();

  DensityIn.resize(nMarkerTurboPerf,nSpanMax+1) = su2double(0.0);
  PressureIn = DensityIn;
  TurboVelocityIn.resize(nMarkerTurboPerf);
  DensityOut = DensityIn;
  PressureOut = DensityIn;
  TurboVelocityOut.resize(nMarkerTurboPerf);
  KineIn = DensityIn;
  OmegaIn = DensityIn;
  NuIn = DensityIn;
  KineOut = DensityIn;
  OmegaOut = DensityIn;
  NuOut = DensityIn;

  for (unsigned long iMarker = 0; iMarker < nMarkerTurboPerf; iMarker++) {
    TurboVelocityIn[iMarker].resize(nSpanMax+1,nDim) = su2double(0.0);
    TurboVelocityOut[iMarker].resize(nSpanMax+1,nDim) = su2double(0.0);
  }

  /*--- Initialize quantities for NR BC ---*/

  if(config->GetBoolGiles()){

    CkInflow.resize(nMarker);
    CkOutflow1.resize(nMarker);
    CkOutflow2.resize(nMarker);

    for (unsigned long iMarker = 0; iMarker < nMarker; iMarker++) {
      CkInflow[iMarker].resize(nSpanWiseSections,2*geometry->GetnFreqSpanMax(INFLOW)+1) = complex<su2double>(0.0,0.0);
      CkOutflow1[iMarker].resize(nSpanWiseSections,2*geometry->GetnFreqSpanMax(OUTFLOW)+1) = complex<su2double>(0.0,0.0);
      CkOutflow2[iMarker] = CkOutflow1[iMarker];
    }
  }
}

void CEulerSolver::Set_MPI_ActDisk(CSolver **solver_container, CGeometry *geometry, CConfig *config) {

  unsigned long iter,  iPoint, iVertex, jVertex, iPointTotal,
  Buffer_Send_nPointTotal = 0;
  long iGlobalIndex, iGlobal;
  unsigned short iVar, iMarker, jMarker;
  long nDomain = 0, iDomain, jDomain;
  //bool ActDisk_Perimeter;
  bool rans = (config->GetKind_Turb_Model() != TURB_MODEL::NONE) && (solver_container[TURB_SOL] != nullptr);

  unsigned short nPrimVar_ = nPrimVar;
  if (rans) nPrimVar_ += 2; // Add two extra variables for the turbulence.

  /*--- MPI status and request arrays for non-blocking communications ---*/

  SU2_MPI::Status status;
  SU2_MPI::Request req;

  /*--- Define buffer vector interior domain ---*/

  su2double *Buffer_Send_PrimVar = nullptr;
  long      *Buffer_Send_Data    = nullptr;

  unsigned long *nPointTotal_s = new unsigned long[size];
  unsigned long *nPointTotal_r = new unsigned long[size];
  su2double *iPrimVar = new su2double [nPrimVar_];

  unsigned long Buffer_Size_PrimVar = 0;
  unsigned long Buffer_Size_Data    = 0;

  unsigned long PointTotal_Counter = 0;

  /*--- Allocate the memory that we only need if we have MPI support ---*/

  su2double *Buffer_Receive_PrimVar = nullptr;
  long      *Buffer_Receive_Data    = nullptr;

  /*--- Basic dimensionalization ---*/

  nDomain = size;

  /*--- This loop gets the array sizes of points for each
   rank to send to each other rank. ---*/

  for (iDomain = 0; iDomain < nDomain; iDomain++) {

    /*--- Loop over the markers to perform the dimensionalizaton
     of the domain variables ---*/

    Buffer_Send_nPointTotal = 0;

    /*--- Loop over all of the markers and count the number of each
     type of point and element that needs to be sent. ---*/

    for (iMarker = 0; iMarker < config->GetnMarker_All(); iMarker++) {
      if ((config->GetMarker_All_KindBC(iMarker) == ACTDISK_INLET) ||
          (config->GetMarker_All_KindBC(iMarker) == ACTDISK_OUTLET)) {
        for (iVertex = 0; iVertex < geometry->nVertex[iMarker]; iVertex++) {
          //ActDisk_Perimeter = geometry->vertex[iMarker][iVertex]->GetActDisk_Perimeter();
          iPoint = geometry->vertex[iMarker][iVertex]->GetNode();
          jDomain = geometry->vertex[iMarker][iVertex]->GetDonorProcessor();
//          if ((iDomain == jDomain) && (geometry->nodes->GetDomain(iPoint)) && (!ActDisk_Perimeter)) {
          if ((iDomain == jDomain) && (geometry->nodes->GetDomain(iPoint))) {
            Buffer_Send_nPointTotal++;
          }
        }
      }
    }

    /*--- Store the counts on a partition by partition basis. ---*/

    nPointTotal_s[iDomain] = Buffer_Send_nPointTotal;

    /*--- Total counts for allocating send buffers below ---*/

    Buffer_Size_PrimVar += nPointTotal_s[iDomain]*(nPrimVar_);
    Buffer_Size_Data += nPointTotal_s[iDomain]*(3);

  }

  /*--- Allocate the buffer vectors in the appropiate domain (master, iDomain) ---*/

  Buffer_Send_PrimVar = new su2double[Buffer_Size_PrimVar];
  Buffer_Send_Data    = new long[Buffer_Size_Data];

  /*--- Now that we know the sizes of the point, we can
   allocate and send the information in large chunks to all processors. ---*/

  for (iDomain = 0; iDomain < nDomain; iDomain++) {

    /*--- A rank does not communicate with itself through MPI ---*/

    if (rank != iDomain) {

      /*--- Communicate the counts to iDomain with non-blocking sends ---*/

      SU2_MPI::Isend(&nPointTotal_s[iDomain], 1, MPI_UNSIGNED_LONG, iDomain, iDomain, SU2_MPI::GetComm(), &req);
      SU2_MPI::Request_free(&req);

    } else {

      /*--- If iDomain = rank, we simply copy values into place in memory ---*/

      nPointTotal_r[iDomain] = nPointTotal_s[iDomain];

    }

    /*--- Receive the counts. All processors are sending their counters to
     iDomain up above, so only iDomain needs to perform the recv here from
     all other ranks. ---*/

    if (rank == iDomain) {

      for (jDomain = 0; jDomain < size; jDomain++) {

        /*--- A rank does not communicate with itself through MPI ---*/

        if (rank != jDomain) {

          /*--- Recv the data by probing for the current sender, jDomain,
           first and then receiving the values from it. ---*/

          SU2_MPI::Recv(&nPointTotal_r[jDomain], 1, MPI_UNSIGNED_LONG, jDomain, rank, SU2_MPI::GetComm(), &status);

        }
      }

    }
  }

  /*--- Wait for the non-blocking sends to complete. ---*/

  SU2_MPI::Barrier(SU2_MPI::GetComm());

  /*--- Initialize the counters for the larger send buffers (by domain) ---*/

  PointTotal_Counter  = 0;

  for (iDomain = 0; iDomain < nDomain; iDomain++) {

    /*--- Set the value of the interior geometry. Initialize counters. ---*/

    iPointTotal = 0;

    /*--- Load up the actual values into the buffers for sending. ---*/

    for (iMarker = 0; iMarker < config->GetnMarker_All(); iMarker++) {

      if ((config->GetMarker_All_KindBC(iMarker) == ACTDISK_INLET) ||
          (config->GetMarker_All_KindBC(iMarker) == ACTDISK_OUTLET)) {
        for (iVertex = 0; iVertex < geometry->nVertex[iMarker]; iVertex++) {
          iPoint = geometry->vertex[iMarker][iVertex]->GetNode();

          jDomain = geometry->vertex[iMarker][iVertex]->GetDonorProcessor();
          //ActDisk_Perimeter = geometry->vertex[iMarker][iVertex]->GetActDisk_Perimeter();

//          if ((iDomain == jDomain) && (geometry->nodes->GetDomain(iPoint)) && (!ActDisk_Perimeter)) {
          if ((iDomain == jDomain) && (geometry->nodes->GetDomain(iPoint))) {

            for (iVar = 0; iVar < nPrimVar; iVar++) {
              Buffer_Send_PrimVar[(nPrimVar_)*(PointTotal_Counter+iPointTotal)+iVar] = nodes->GetPrimitive(iPoint,iVar);
            }
            if (rans) {
              Buffer_Send_PrimVar[(nPrimVar_)*(PointTotal_Counter+iPointTotal)+nPrimVar] = solver_container[TURB_SOL]->GetNodes()->GetSolution(iPoint,0);
              Buffer_Send_PrimVar[(nPrimVar_)*(PointTotal_Counter+iPointTotal)+(nPrimVar+1)] = 0.0;
            }

            iGlobalIndex = geometry->nodes->GetGlobalIndex(iPoint);
            jVertex = geometry->vertex[iMarker][iVertex]->GetDonorVertex();
            jMarker = geometry->vertex[iMarker][iVertex]->GetDonorMarker();

            Buffer_Send_Data[(3)*(PointTotal_Counter+iPointTotal)+(0)]  = iGlobalIndex;
            Buffer_Send_Data[(3)*(PointTotal_Counter+iPointTotal)+(1)] = jVertex;
            Buffer_Send_Data[(3)*(PointTotal_Counter+iPointTotal)+(2)]  = jMarker;

            iPointTotal++;

          }

        }

      }

    }

    /*--- Send the buffers with the geometrical information ---*/

    if (iDomain != rank) {

      /*--- Communicate the coordinates, global index, colors, and element
       date to iDomain with non-blocking sends. ---*/

      SU2_MPI::Isend(&Buffer_Send_PrimVar[PointTotal_Counter*(nPrimVar_)],
                     nPointTotal_s[iDomain]*(nPrimVar_), MPI_DOUBLE, iDomain,
                     iDomain,  SU2_MPI::GetComm(), &req);
      SU2_MPI::Request_free(&req);

      SU2_MPI::Isend(&Buffer_Send_Data[PointTotal_Counter*(3)],
                     nPointTotal_s[iDomain]*(3), MPI_LONG, iDomain,
                     iDomain+nDomain,  SU2_MPI::GetComm(), &req);
      SU2_MPI::Request_free(&req);
    }

    else {

      /*--- Allocate local memory for the local recv of the elements ---*/

      Buffer_Receive_PrimVar            = new su2double[nPointTotal_s[iDomain]*(nPrimVar_)];
      Buffer_Receive_Data               = new long[nPointTotal_s[iDomain]*(3)];

      for (iter = 0; iter < nPointTotal_s[iDomain]*(nPrimVar_); iter++)
        Buffer_Receive_PrimVar[iter] = Buffer_Send_PrimVar[PointTotal_Counter*(nPrimVar_)+iter];

      for (iter = 0; iter < nPointTotal_s[iDomain]*(3); iter++)
        Buffer_Receive_Data[iter] = Buffer_Send_Data[PointTotal_Counter*(3)+iter];


      /*--- Recv the point data from ourselves (same procedure as above) ---*/

      for (iPoint = 0; iPoint < nPointTotal_r[iDomain]; iPoint++) {

        for (iVar = 0; iVar < nPrimVar_; iVar++)
          iPrimVar[iVar] = Buffer_Receive_PrimVar[iPoint*(nPrimVar_)+iVar];

        iGlobal       =  Buffer_Receive_Data[iPoint*(3)+(0)];
        iVertex      =  Buffer_Receive_Data[iPoint*(3)+(1)];
        iMarker      = Buffer_Receive_Data[iPoint*(3)+(2)];

        for (iVar = 0; iVar < nPrimVar_; iVar++)
          DonorPrimVar[iMarker][iVertex][iVar] = iPrimVar[iVar];

        SetDonorGlobalIndex(iMarker, iVertex, iGlobal);

      }

      /*--- Delete memory for recv the point stuff ---*/

      delete [] Buffer_Receive_PrimVar;
      delete [] Buffer_Receive_Data;

    }

    /*--- Increment the counters for the send buffers (iDomain loop) ---*/

    PointTotal_Counter += iPointTotal;

  }

  /*--- Wait for the non-blocking sends to complete. ---*/

  SU2_MPI::Barrier(SU2_MPI::GetComm());

  /*--- The next section begins the recv of all data for the interior
   points/elements in the mesh. First, create the domain structures for
   the points on this rank. First, we recv all of the point data ---*/

  for (iDomain = 0; iDomain < size; iDomain++) {

    if (rank != iDomain) {

#ifdef HAVE_MPI

      /*--- Allocate the receive buffer vector. Send the colors so that we
       know whether what we recv is an owned or halo node. ---*/

      Buffer_Receive_PrimVar            = new su2double [nPointTotal_r[iDomain]*(nPrimVar_)];
      Buffer_Receive_Data               = new long [nPointTotal_r[iDomain]*(3)];

      /*--- Receive the buffers with the coords, global index, and colors ---*/

      SU2_MPI::Recv(Buffer_Receive_PrimVar, nPointTotal_r[iDomain]*(nPrimVar_) , MPI_DOUBLE,
                    iDomain, rank, SU2_MPI::GetComm(), &status);

      SU2_MPI::Recv(Buffer_Receive_Data, nPointTotal_r[iDomain]*(3) , MPI_LONG,
                    iDomain, rank+nDomain, SU2_MPI::GetComm(), &status);

      /*--- Loop over all of the points that we have recv'd and store the
       coords, global index vertex and markers ---*/

      for (iPoint = 0; iPoint < nPointTotal_r[iDomain]; iPoint++) {

        iGlobal      = Buffer_Receive_Data[iPoint*(3)+(0)];
        iVertex      = Buffer_Receive_Data[iPoint*(3)+(1)];
        iMarker      = Buffer_Receive_Data[iPoint*(3)+(2)];

        for (iVar = 0; iVar < nPrimVar_; iVar++)
          iPrimVar[iVar] = Buffer_Receive_PrimVar[iPoint*(nPrimVar_)+iVar];

        for (iVar = 0; iVar < nPrimVar_; iVar++) {
          DonorPrimVar[iMarker][iVertex][iVar] = iPrimVar[iVar];
        }

        SetDonorGlobalIndex(iMarker, iVertex, iGlobal);

      }

      /*--- Delete memory for recv the point stuff ---*/

      delete [] Buffer_Receive_PrimVar;
      delete [] Buffer_Receive_Data;

#endif

    }

  }

  /*--- Wait for the non-blocking sends to complete. ---*/

  SU2_MPI::Barrier(SU2_MPI::GetComm());

  /*--- Free all of the memory used for communicating points and elements ---*/

  delete[] Buffer_Send_PrimVar;
  delete[] Buffer_Send_Data;

  /*--- Release all of the temporary memory ---*/

  delete [] nPointTotal_s;
  delete [] nPointTotal_r;
  delete [] iPrimVar;

}

void CEulerSolver::SetNondimensionalization(CConfig *config, unsigned short iMesh) {

  su2double Temperature_FreeStream = 0.0, Mach2Vel_FreeStream = 0.0, ModVel_FreeStream = 0.0,
  Energy_FreeStream = 0.0, ModVel_FreeStreamND = 0.0, Velocity_Reynolds = 0.0,
  Omega_FreeStream = 0.0, Omega_FreeStreamND = 0.0, Viscosity_FreeStream = 0.0,
  Density_FreeStream = 0.0, Pressure_FreeStream = 0.0, Tke_FreeStream = 0.0, Re_ThetaT_FreeStream = 0.0,
  Length_Ref = 0.0, Density_Ref = 0.0, Pressure_Ref = 0.0, Velocity_Ref = 0.0,
  Temperature_Ref = 0.0, Time_Ref = 0.0, Omega_Ref = 0.0, Force_Ref = 0.0,
  Gas_Constant_Ref = 0.0, Viscosity_Ref = 0.0, Conductivity_Ref = 0.0, Energy_Ref= 0.0,
  Froude = 0.0, Pressure_FreeStreamND = 0.0, Density_FreeStreamND = 0.0,
  Temperature_FreeStreamND = 0.0, Gas_ConstantND = 0.0,
  Velocity_FreeStreamND[3] = {0.0, 0.0, 0.0}, Viscosity_FreeStreamND = 0.0,
  Tke_FreeStreamND = 0.0, Energy_FreeStreamND = 0.0,
  Total_UnstTimeND = 0.0, Delta_UnstTimeND = 0.0, TgammaR = 0.0, Heat_Flux_Ref = 0.0;

  unsigned short iDim;

  /*--- Local variables ---*/

  su2double Alpha         = config->GetAoA()*PI_NUMBER/180.0;
  su2double Beta          = config->GetAoS()*PI_NUMBER/180.0;
  su2double Mach          = config->GetMach();
  su2double Reynolds      = config->GetReynolds();
  bool unsteady           = (config->GetTime_Marching() != TIME_MARCHING::STEADY);
  bool viscous            = config->GetViscous();
  bool gravity            = config->GetGravityForce();
  bool turbulent          = (config->GetKind_Turb_Model() != TURB_MODEL::NONE);
  bool tkeNeeded          = (turbulent && config->GetKind_Turb_Model() == TURB_MODEL::SST);
  bool free_stream_temp   = (config->GetKind_FreeStreamOption() == FREESTREAM_OPTION::TEMPERATURE_FS);
  bool reynolds_init      = (config->GetKind_InitOption() == REYNOLDS);
  bool aeroelastic        = config->GetAeroelastic_Simulation();
  bool redefine_fluidmodel = true;

  /*--- Set temperature via the flutter speed index ---*/
  if (aeroelastic) {
    su2double vf             = config->GetAeroelastic_Flutter_Speed_Index();
    su2double w_alpha        = config->GetAeroelastic_Frequency_Pitch();
    su2double b              = config->GetLength_Reynolds()/2.0; // airfoil semichord, Reynolds length is by defaul 1.0
    su2double mu             = config->GetAeroelastic_Airfoil_Mass_Ratio();
    // The temperature times gamma times the gas constant. Depending on the FluidModel temp is calculated below.
    TgammaR = ((vf*vf)*(b*b)*(w_alpha*w_alpha)*mu) / (Mach*Mach);
  }

  /*--- Compressible non dimensionalization ---*/

  /*--- Compute the Free Stream velocity, using the Mach number ---*/

  Pressure_FreeStream = config->GetPressure_FreeStream();
  Density_FreeStream  = config->GetDensity_FreeStream();
  Temperature_FreeStream = config->GetTemperature_FreeStream();

  /*--- The dimensional viscosity is needed to determine the free-stream conditions.
        To accomplish this, simply set the non-dimensional coefficients to the
        dimensional ones. This will be overruled later.---*/

  config->SetTemperature_Ref(1.0);
  config->SetViscosity_Ref(1.0);
  config->SetConductivity_Ref(1.0);

  CFluidModel* auxFluidModel = nullptr;

  switch (config->GetKind_FluidModel()) {

    case STANDARD_AIR:

      switch (config->GetSystemMeasurements()) {
        case SI: config->SetGas_Constant(287.058); break;
        case US: config->SetGas_Constant(1716.49); break;
      }

      auxFluidModel = new CIdealGas(1.4, config->GetGas_Constant());

      if (free_stream_temp && aeroelastic) {
        Temperature_FreeStream = TgammaR / (config->GetGas_Constant()*1.4);
        config->SetTemperature_FreeStream(Temperature_FreeStream);
      }
      break;

    case IDEAL_GAS:

      auxFluidModel = new CIdealGas(Gamma, config->GetGas_Constant());
      break;

    case VW_GAS:

      auxFluidModel = new CVanDerWaalsGas(Gamma, config->GetGas_Constant(),
                 config->GetPressure_Critical(), config->GetTemperature_Critical());
      break;

    case PR_GAS:

      auxFluidModel = new CPengRobinson(Gamma, config->GetGas_Constant(), config->GetPressure_Critical(),
                                        config->GetTemperature_Critical(), config->GetAcentric_Factor());
      break;
    
    case DATADRIVEN_FLUID:

      auxFluidModel = new CDataDrivenFluid(config);
      redefine_fluidmodel = false;

      break;
    case COOLPROP:

      auxFluidModel = new CCoolProp(config->GetFluid_Name());
      break;

    default:
      SU2_MPI::Error("Unknown fluid model.", CURRENT_FUNCTION);
      break;
  }

  if (free_stream_temp) {
    auxFluidModel->SetTDState_PT(Pressure_FreeStream, Temperature_FreeStream);
    Density_FreeStream = auxFluidModel->GetDensity();
    config->SetDensity_FreeStream(Density_FreeStream);
  }
  else {
    auxFluidModel->SetTDState_Prho(Pressure_FreeStream, Density_FreeStream );
    Temperature_FreeStream = auxFluidModel->GetTemperature();
    config->SetTemperature_FreeStream(Temperature_FreeStream);
  }

  Mach2Vel_FreeStream = auxFluidModel->GetSoundSpeed();

  /*--- Compute the Free Stream velocity, using the Mach number ---*/

  if (nDim == 2) {
    config->GetVelocity_FreeStream()[0] = cos(Alpha)*Mach*Mach2Vel_FreeStream;
    config->GetVelocity_FreeStream()[1] = sin(Alpha)*Mach*Mach2Vel_FreeStream;
  }
  if (nDim == 3) {
    config->GetVelocity_FreeStream()[0] = cos(Alpha)*cos(Beta)*Mach*Mach2Vel_FreeStream;
    config->GetVelocity_FreeStream()[1] = sin(Beta)*Mach*Mach2Vel_FreeStream;
    config->GetVelocity_FreeStream()[2] = sin(Alpha)*cos(Beta)*Mach*Mach2Vel_FreeStream;
  }

  /*--- Compute the modulus of the free stream velocity ---*/

  ModVel_FreeStream = 0.0;
  for (iDim = 0; iDim < nDim; iDim++)
    ModVel_FreeStream += config->GetVelocity_FreeStream()[iDim]*config->GetVelocity_FreeStream()[iDim];
  ModVel_FreeStream = sqrt(ModVel_FreeStream); config->SetModVel_FreeStream(ModVel_FreeStream);

  /*--- Viscous initialization ---*/

  if (viscous) {

    /*--- Check if there is mesh motion. If yes, use the Mach
       number relative to the body to initialize the flow. ---*/

    if (dynamic_grid) Velocity_Reynolds = config->GetMach_Motion()*Mach2Vel_FreeStream;
    else Velocity_Reynolds = ModVel_FreeStream;

    /*--- Reynolds based initialization ---*/

    if (reynolds_init) {

      /*--- For viscous flows, pressure will be computed from a density
            that is found from the Reynolds number. The viscosity is computed
            from the dimensional version of Sutherland's law or the constant
            viscosity, depending on the input option.---*/

      auxFluidModel->SetLaminarViscosityModel(config);

      Viscosity_FreeStream = auxFluidModel->GetLaminarViscosity();
      config->SetViscosity_FreeStream(Viscosity_FreeStream);

      Density_FreeStream = Reynolds*Viscosity_FreeStream/(Velocity_Reynolds*config->GetLength_Reynolds());
      config->SetDensity_FreeStream(Density_FreeStream);
      auxFluidModel->SetTDState_rhoT(Density_FreeStream, Temperature_FreeStream);
      Pressure_FreeStream = auxFluidModel->GetPressure();
      config->SetPressure_FreeStream(Pressure_FreeStream);
      Energy_FreeStream = auxFluidModel->GetStaticEnergy() + 0.5*ModVel_FreeStream*ModVel_FreeStream;

    }

    /*--- Thermodynamics quantities based initialization ---*/

    else {

      auxFluidModel->SetLaminarViscosityModel(config);
      Viscosity_FreeStream = auxFluidModel->GetLaminarViscosity();
      config->SetViscosity_FreeStream(Viscosity_FreeStream);
      Energy_FreeStream = auxFluidModel->GetStaticEnergy() + 0.5*ModVel_FreeStream*ModVel_FreeStream;

      /*--- Compute Reynolds number ---*/
      Reynolds = (Density_FreeStream*Velocity_Reynolds*config->GetLength_Reynolds())/Viscosity_FreeStream;
      config->SetReynolds(Reynolds);
    }

    /*--- Turbulence kinetic energy ---*/

    Tke_FreeStream  = 3.0/2.0*(ModVel_FreeStream*ModVel_FreeStream*config->GetTurbulenceIntensity_FreeStream()*config->GetTurbulenceIntensity_FreeStream());

  }
  else {

    /*--- For inviscid flow, energy is calculated from the specified
       FreeStream quantities using the proper gas law. ---*/

    Energy_FreeStream = auxFluidModel->GetStaticEnergy() + 0.5*ModVel_FreeStream*ModVel_FreeStream;

  }

  /*-- Compute the freestream energy. ---*/

  if (tkeNeeded) { Energy_FreeStream += Tke_FreeStream; }; config->SetEnergy_FreeStream(Energy_FreeStream);

  /*--- Compute non dimensional quantities. By definition,
     Lref is one because we have converted the grid to meters. ---*/

  if (config->GetRef_NonDim() == DIMENSIONAL) {
    Pressure_Ref      = 1.0;
    Density_Ref       = 1.0;
    Temperature_Ref   = 1.0;
  }
  else if (config->GetRef_NonDim() == FREESTREAM_PRESS_EQ_ONE) {
    Pressure_Ref      = Pressure_FreeStream;     // Pressure_FreeStream = 1.0
    Density_Ref       = Density_FreeStream;      // Density_FreeStream = 1.0
    Temperature_Ref   = Temperature_FreeStream;  // Temperature_FreeStream = 1.0
  }
  else if (config->GetRef_NonDim() == FREESTREAM_VEL_EQ_MACH) {
    Pressure_Ref      = Gamma*Pressure_FreeStream; // Pressure_FreeStream = 1.0/Gamma
    Density_Ref       = Density_FreeStream;        // Density_FreeStream = 1.0
    Temperature_Ref   = Temperature_FreeStream;    // Temp_FreeStream = 1.0
  }
  else if (config->GetRef_NonDim() == FREESTREAM_VEL_EQ_ONE) {
    Pressure_Ref      = Mach*Mach*Gamma*Pressure_FreeStream; // Pressure_FreeStream = 1.0/(Gamma*(M_inf)^2)
    Density_Ref       = Density_FreeStream;        // Density_FreeStream = 1.0
    Temperature_Ref   = Temperature_FreeStream;    // Temp_FreeStream = 1.0
  }
  config->SetPressure_Ref(Pressure_Ref);
  config->SetDensity_Ref(Density_Ref);
  config->SetTemperature_Ref(Temperature_Ref);

  Length_Ref        = 1.0;                                                         config->SetLength_Ref(Length_Ref);
  Velocity_Ref      = sqrt(config->GetPressure_Ref()/config->GetDensity_Ref());    config->SetVelocity_Ref(Velocity_Ref);
  Time_Ref          = Length_Ref/Velocity_Ref;                                     config->SetTime_Ref(Time_Ref);
  Omega_Ref         = Velocity_Ref/Length_Ref;                                     config->SetOmega_Ref(Omega_Ref);
  Force_Ref         = config->GetDensity_Ref()*Velocity_Ref*Velocity_Ref*Length_Ref*Length_Ref; config->SetForce_Ref(Force_Ref);
  Heat_Flux_Ref     = Density_Ref*Velocity_Ref*Velocity_Ref*Velocity_Ref;           config->SetHeat_Flux_Ref(Heat_Flux_Ref);
  Gas_Constant_Ref  = Velocity_Ref*Velocity_Ref/config->GetTemperature_Ref();      config->SetGas_Constant_Ref(Gas_Constant_Ref);
  Viscosity_Ref     = config->GetDensity_Ref()*Velocity_Ref*Length_Ref;            config->SetViscosity_Ref(Viscosity_Ref);
  Conductivity_Ref  = Viscosity_Ref*Gas_Constant_Ref;                              config->SetConductivity_Ref(Conductivity_Ref);
  Froude            = ModVel_FreeStream/sqrt(STANDARD_GRAVITY*Length_Ref);         config->SetFroude(Froude);

  /*--- Divide by reference values, to compute the non-dimensional free-stream values ---*/

  Pressure_FreeStreamND = Pressure_FreeStream/config->GetPressure_Ref();  config->SetPressure_FreeStreamND(Pressure_FreeStreamND);
  Density_FreeStreamND  = Density_FreeStream/config->GetDensity_Ref();    config->SetDensity_FreeStreamND(Density_FreeStreamND);

  for (iDim = 0; iDim < nDim; iDim++) {
    Velocity_FreeStreamND[iDim] = config->GetVelocity_FreeStream()[iDim]/Velocity_Ref; config->SetVelocity_FreeStreamND(Velocity_FreeStreamND[iDim], iDim);
  }

  Temperature_FreeStreamND = Temperature_FreeStream/config->GetTemperature_Ref(); config->SetTemperature_FreeStreamND(Temperature_FreeStreamND);

  Gas_ConstantND = config->GetGas_Constant()/Gas_Constant_Ref;    config->SetGas_ConstantND(Gas_ConstantND);


  ModVel_FreeStreamND = 0.0;
  for (iDim = 0; iDim < nDim; iDim++) ModVel_FreeStreamND += Velocity_FreeStreamND[iDim]*Velocity_FreeStreamND[iDim];
  ModVel_FreeStreamND    = sqrt(ModVel_FreeStreamND); config->SetModVel_FreeStreamND(ModVel_FreeStreamND);

  Viscosity_FreeStreamND = Viscosity_FreeStream / Viscosity_Ref;   config->SetViscosity_FreeStreamND(Viscosity_FreeStreamND);

  Tke_FreeStream  = 3.0/2.0*(ModVel_FreeStream*ModVel_FreeStream*config->GetTurbulenceIntensity_FreeStream()*config->GetTurbulenceIntensity_FreeStream());
  config->SetTke_FreeStream(Tke_FreeStream);

  Tke_FreeStreamND  = 3.0/2.0*(ModVel_FreeStreamND*ModVel_FreeStreamND*config->GetTurbulenceIntensity_FreeStream()*config->GetTurbulenceIntensity_FreeStream());
  config->SetTke_FreeStreamND(Tke_FreeStreamND);

  Omega_FreeStream = Density_FreeStream*Tke_FreeStream/(Viscosity_FreeStream*config->GetTurb2LamViscRatio_FreeStream());
  config->SetOmega_FreeStream(Omega_FreeStream);

  Omega_FreeStreamND = Density_FreeStreamND*Tke_FreeStreamND/(Viscosity_FreeStreamND*config->GetTurb2LamViscRatio_FreeStream());
  config->SetOmega_FreeStreamND(Omega_FreeStreamND);

  if (config->GetTurbulenceIntensity_FreeStream() *100 <= 1.3) {
    if (config->GetTurbulenceIntensity_FreeStream() *100 >=0.027) {
        Re_ThetaT_FreeStream = (1173.51-589.428*config->GetTurbulenceIntensity_FreeStream() *100+0.2196/
        (config->GetTurbulenceIntensity_FreeStream() *100*config->GetTurbulenceIntensity_FreeStream() *100));
      }
    else {
      Re_ThetaT_FreeStream = (1173.51-589.428*config->GetTurbulenceIntensity_FreeStream() *100+0.2196/(0.27*0.27));
    }
  }
  else {
    Re_ThetaT_FreeStream = 331.5*pow(config->GetTurbulenceIntensity_FreeStream() *100-0.5658,-0.671);
  }
  config->SetReThetaT_FreeStream(Re_ThetaT_FreeStream);

  const su2double MassDiffusivityND = config->GetDiffusivity_Constant() / (Velocity_Ref * Length_Ref);
  config->SetDiffusivity_ConstantND(MassDiffusivityND);

  /*--- Initialize the dimensionless Fluid Model that will be used to solve the dimensionless problem ---*/

  /*--- Auxilary (dimensional) FluidModel no longer needed. ---*/
  if(redefine_fluidmodel) delete auxFluidModel;

  /*--- Create one final fluid model object per OpenMP thread to be able to use them in parallel.
   *    GetFluidModel() should be used to automatically access the "right" object of each thread. ---*/

  assert(FluidModel.empty() && "Potential memory leak!");
  FluidModel.resize(omp_get_max_threads());

  SU2_OMP_PARALLEL
  {
    const int thread = omp_get_thread_num();

    switch (config->GetKind_FluidModel()) {

      case STANDARD_AIR:
        FluidModel[thread] = new CIdealGas(1.4, Gas_ConstantND);
        break;

      case IDEAL_GAS:
        FluidModel[thread] = new CIdealGas(Gamma, Gas_ConstantND);
        break;

      case VW_GAS:
        FluidModel[thread] = new CVanDerWaalsGas(Gamma, Gas_ConstantND,
                                                 config->GetPressure_Critical() / config->GetPressure_Ref(),
                                                 config->GetTemperature_Critical() / config->GetTemperature_Ref());
        break;

      case PR_GAS:
        FluidModel[thread] = new CPengRobinson(Gamma, Gas_ConstantND,
                                               config->GetPressure_Critical() / config->GetPressure_Ref(),
                                               config->GetTemperature_Critical() / config->GetTemperature_Ref(),
                                               config->GetAcentric_Factor());
        break;

      case DATADRIVEN_FLUID:
        FluidModel[thread] = auxFluidModel;
        break;

      case COOLPROP:
        FluidModel[thread] = new CCoolProp(config->GetFluid_Name());
        break;
    }

    GetFluidModel()->SetEnergy_Prho(Pressure_FreeStreamND, Density_FreeStreamND);
    if (viscous) {
      GetFluidModel()->SetLaminarViscosityModel(config);
      GetFluidModel()->SetThermalConductivityModel(config);
      GetFluidModel()->SetMassDiffusivityModel(config);
    }

  }
  END_SU2_OMP_PARALLEL

  Energy_FreeStreamND = GetFluidModel()->GetStaticEnergy() + 0.5*ModVel_FreeStreamND*ModVel_FreeStreamND;

  if (tkeNeeded) Energy_FreeStreamND += Tke_FreeStreamND;

  config->SetEnergy_FreeStreamND(Energy_FreeStreamND);

  Energy_Ref = Energy_FreeStream/Energy_FreeStreamND; config->SetEnergy_Ref(Energy_Ref);

  Total_UnstTimeND = config->GetTotal_UnstTime() / Time_Ref;    config->SetTotal_UnstTimeND(Total_UnstTimeND);
  Delta_UnstTimeND = config->GetDelta_UnstTime() / Time_Ref;    config->SetDelta_UnstTimeND(Delta_UnstTimeND);

  /*--- Write output to the console if this is the master node and first domain ---*/

  if ((rank == MASTER_NODE) && (MGLevel == MESH_0)) {

    cout.precision(6);

    if (viscous) {
      cout << "Viscous flow: Computing pressure using the ideal gas law" << endl;
      cout << "based on the free-stream temperature and a density computed" << endl;
      cout << "from the Reynolds number." << endl;
    } else {
      cout << "Inviscid flow: Computing density based on free-stream" << endl;
      cout << "temperature and pressure using the ideal gas law." << endl;
    }

    if (dynamic_grid) cout << "Force coefficients computed using MACH_MOTION." << endl;
    else cout << "Force coefficients computed using free-stream values." << endl;

    stringstream NonDimTableOut, ModelTableOut;
    stringstream Unit;

    cout << endl;
    PrintingToolbox::CTablePrinter ModelTable(&ModelTableOut);
    ModelTableOut <<"-- Models:"<< endl;

    ModelTable.AddColumn("Viscosity Model", 25);
    ModelTable.AddColumn("Conductivity Model", 26);
    ModelTable.AddColumn("Fluid Model", 25);
    ModelTable.SetAlign(PrintingToolbox::CTablePrinter::RIGHT);
    ModelTable.PrintHeader();

    PrintingToolbox::CTablePrinter NonDimTable(&NonDimTableOut);
    NonDimTable.AddColumn("Name", 22);
    NonDimTable.AddColumn("Dim. value", 14);
    NonDimTable.AddColumn("Ref. value", 14);
    NonDimTable.AddColumn("Unit", 10);
    NonDimTable.AddColumn("Non-dim. value", 14);
    NonDimTable.SetAlign(PrintingToolbox::CTablePrinter::RIGHT);

    NonDimTableOut <<"-- Fluid properties:"<< endl;

    NonDimTable.PrintHeader();

    if (viscous) {

      switch(config->GetKind_ViscosityModel()){
      case VISCOSITYMODEL::CONSTANT:
        ModelTable << "CONSTANT_VISCOSITY";
        if      (config->GetSystemMeasurements() == SI) Unit << "N.s/m^2";
        else if (config->GetSystemMeasurements() == US) Unit << "lbf.s/ft^2";
        NonDimTable << "Viscosity" << config->GetMu_Constant() << config->GetMu_Constant()/config->GetMu_ConstantND() << Unit.str() << config->GetMu_ConstantND();
        Unit.str("");
        NonDimTable.PrintFooter();
        break;

      case VISCOSITYMODEL::COOLPROP:
        ModelTable << "COOLPROP";
        if      (config->GetSystemMeasurements() == SI) Unit << "N.s/m^2";
        else if (config->GetSystemMeasurements() == US) Unit << "lbf.s/ft^2";
        NonDimTable << "Viscosity" << "--" << "--" << Unit.str() << config->GetMu_ConstantND();
        Unit.str("");
        NonDimTable.PrintFooter();
        break;

      case VISCOSITYMODEL::SUTHERLAND:
        ModelTable << "SUTHERLAND";
        if      (config->GetSystemMeasurements() == SI) Unit << "N.s/m^2";
        else if (config->GetSystemMeasurements() == US) Unit << "lbf.s/ft^2";
        NonDimTable << "Ref. Viscosity" <<  config->GetMu_Ref() <<  config->GetViscosity_Ref() << Unit.str() << config->GetMu_RefND();
        Unit.str("");
        if      (config->GetSystemMeasurements() == SI) Unit << "K";
        else if (config->GetSystemMeasurements() == US) Unit << "R";
        NonDimTable << "Sutherland Temp." << config->GetMu_Temperature_Ref() <<  config->GetTemperature_Ref() << Unit.str() << config->GetMu_Temperature_RefND();
        Unit.str("");
        if      (config->GetSystemMeasurements() == SI) Unit << "K";
        else if (config->GetSystemMeasurements() == US) Unit << "R";
        NonDimTable << "Sutherland Const." << config->GetMu_S() << config->GetTemperature_Ref() << Unit.str() << config->GetMu_SND();
        Unit.str("");
        NonDimTable.PrintFooter();
        break;

      default:
        break;

      }
      switch(config->GetKind_ConductivityModel()){
      case CONDUCTIVITYMODEL::CONSTANT_PRANDTL:
        ModelTable << "CONSTANT_PRANDTL";
        NonDimTable << "Prandtl (Lam.)"  << "-" << "-" << "-" << config->GetPrandtl_Lam();
        Unit.str("");
        NonDimTable << "Prandtl (Turb.)" << "-" << "-" << "-" << config->GetPrandtl_Turb();
        Unit.str("");
        NonDimTable.PrintFooter();
        break;

      case CONDUCTIVITYMODEL::CONSTANT:
        ModelTable << "CONSTANT";
        Unit << "W/m^2.K";
        NonDimTable << "Molecular Cond." << config->GetThermal_Conductivity_Constant() << config->GetThermal_Conductivity_Constant()/config->GetThermal_Conductivity_ConstantND() << Unit.str() << config->GetThermal_Conductivity_ConstantND();
        Unit.str("");
        NonDimTable.PrintFooter();
        break;

      case CONDUCTIVITYMODEL::COOLPROP:
        ModelTable << "COOLPROP";
        Unit << "W/m^2.K";
        NonDimTable << "Molecular Cond." << "--" << "--" << Unit.str() << config->GetThermal_Conductivity_ConstantND();
        Unit.str("");
        NonDimTable.PrintFooter();
        break;

      default:
        break;

      }
    } else {
      ModelTable << "-" << "-";
    }

    if      (config->GetSystemMeasurements() == SI) Unit << "N.m/kg.K";
    else if (config->GetSystemMeasurements() == US) Unit << "lbf.ft/slug.R";
    if (config->GetKind_FluidModel() == COOLPROP) {
      CCoolProp auxFluidModel(config->GetFluid_Name());
      NonDimTable << "Gas Constant" << auxFluidModel.GetGas_Constant() << config->GetGas_Constant_Ref() << Unit.str() << auxFluidModel.GetGas_Constant()/config->GetGas_Constant_Ref();
    }
    else {
        NonDimTable << "Gas Constant" << config->GetGas_Constant() << config->GetGas_Constant_Ref() << Unit.str() << config->GetGas_ConstantND();
    }
    Unit.str("");
    if      (config->GetSystemMeasurements() == SI) Unit << "N.m/kg.K";
    else if (config->GetSystemMeasurements() == US) Unit << "lbf.ft/slug.R";
    if (config->GetKind_FluidModel() == COOLPROP) {
      NonDimTable << "Spec. Heat Ratio" << "-" << "-" << "-" << "-";
    }
    else {
        NonDimTable << "Spec. Heat Ratio" << "-" << "-" << "-" << Gamma;
    }
    Unit.str("");

    switch(config->GetKind_FluidModel()){
    case STANDARD_AIR:
      ModelTable << "STANDARD_AIR";
      break;
    case IDEAL_GAS:
      ModelTable << "IDEAL_GAS";
      break;
    case VW_GAS:
      ModelTable << "VW_GAS";
      break;
    case PR_GAS:
      ModelTable << "PR_GAS";
      break;
    case COOLPROP:
      ModelTable << "CoolProp library";
      break;
    }

    if (config->GetKind_FluidModel() == VW_GAS || config->GetKind_FluidModel() == PR_GAS){
        NonDimTable << "Critical Pressure" << config->GetPressure_Critical() << config->GetPressure_Ref() << Unit.str() << config->GetPressure_Critical() /config->GetPressure_Ref();
        Unit.str("");
        Unit << "K";
        NonDimTable << "Critical Temperature" << config->GetTemperature_Critical() << config->GetTemperature_Ref() << Unit.str() << config->GetTemperature_Critical() /config->GetTemperature_Ref();
        Unit.str("");
    }
    if (config->GetKind_FluidModel() == COOLPROP) {
      CCoolProp auxFluidModel(config->GetFluid_Name());
      NonDimTable << "Critical Pressure" << auxFluidModel.GetPressure_Critical() << config->GetPressure_Ref() << Unit.str() << auxFluidModel.GetPressure_Critical() /config->GetPressure_Ref();
      Unit.str("");
      Unit << "K";
      NonDimTable << "Critical Temperature" << auxFluidModel.GetTemperature_Critical() << config->GetTemperature_Ref() << Unit.str() << auxFluidModel.GetTemperature_Critical() /config->GetTemperature_Ref();
      Unit.str("");
    }
    NonDimTable.PrintFooter();

    NonDimTableOut <<"-- Initial and free-stream conditions:"<< endl;

    NonDimTable.PrintHeader();

    if      (config->GetSystemMeasurements() == SI) Unit << "Pa";
    else if (config->GetSystemMeasurements() == US) Unit << "psf";
    NonDimTable << "Static Pressure" << config->GetPressure_FreeStream() << config->GetPressure_Ref() << Unit.str() << config->GetPressure_FreeStreamND();
    Unit.str("");
    if      (config->GetSystemMeasurements() == SI) Unit << "kg/m^3";
    else if (config->GetSystemMeasurements() == US) Unit << "slug/ft^3";
    NonDimTable << "Density" << config->GetDensity_FreeStream() << config->GetDensity_Ref() << Unit.str() << config->GetDensity_FreeStreamND();
    Unit.str("");
    if      (config->GetSystemMeasurements() == SI) Unit << "K";
    else if (config->GetSystemMeasurements() == US) Unit << "R";
    NonDimTable << "Temperature" << config->GetTemperature_FreeStream() << config->GetTemperature_Ref() << Unit.str() << config->GetTemperature_FreeStreamND();
    Unit.str("");
    if      (config->GetSystemMeasurements() == SI) Unit << "m^2/s^2";
    else if (config->GetSystemMeasurements() == US) Unit << "ft^2/s^2";
    NonDimTable << "Total Energy" << config->GetEnergy_FreeStream() << config->GetEnergy_Ref() << Unit.str() << config->GetEnergy_FreeStreamND();
    Unit.str("");
    if      (config->GetSystemMeasurements() == SI) Unit << "m/s";
    else if (config->GetSystemMeasurements() == US) Unit << "ft/s";
    NonDimTable << "Velocity-X" << config->GetVelocity_FreeStream()[0] << config->GetVelocity_Ref() << Unit.str() << config->GetVelocity_FreeStreamND()[0];
    NonDimTable << "Velocity-Y" << config->GetVelocity_FreeStream()[1] << config->GetVelocity_Ref() << Unit.str() << config->GetVelocity_FreeStreamND()[1];
    if (nDim == 3){
      NonDimTable << "Velocity-Z" << config->GetVelocity_FreeStream()[2] << config->GetVelocity_Ref() << Unit.str() << config->GetVelocity_FreeStreamND()[2];
    }
    NonDimTable << "Velocity Magnitude" << config->GetModVel_FreeStream() << config->GetVelocity_Ref() << Unit.str() << config->GetModVel_FreeStreamND();
    Unit.str("");

    if (viscous){
      NonDimTable.PrintFooter();
      if      (config->GetSystemMeasurements() == SI) Unit << "N.s/m^2";
      else if (config->GetSystemMeasurements() == US) Unit << "lbf.s/ft^2";
      NonDimTable << "Viscosity" << config->GetViscosity_FreeStream() << config->GetViscosity_Ref() << Unit.str() << config->GetViscosity_FreeStreamND();
      Unit.str("");
      if      (config->GetSystemMeasurements() == SI) Unit << "W/m^2.K";
      else if (config->GetSystemMeasurements() == US) Unit << "lbf/ft.s.R";
      NonDimTable << "Conductivity" << "-" << config->GetThermal_Conductivity_Ref() << Unit.str() << "-";
      Unit.str("");
      if (turbulent){
        if      (config->GetSystemMeasurements() == SI) Unit << "m^2/s^2";
        else if (config->GetSystemMeasurements() == US) Unit << "ft^2/s^2";
        NonDimTable << "Turb. Kin. Energy" << config->GetTke_FreeStream() << config->GetTke_FreeStream()/config->GetTke_FreeStreamND() << Unit.str() << config->GetTke_FreeStreamND();
        Unit.str("");
        if      (config->GetSystemMeasurements() == SI) Unit << "1/s";
        else if (config->GetSystemMeasurements() == US) Unit << "1/s";
        NonDimTable << "Spec. Dissipation" << config->GetOmega_FreeStream() << config->GetOmega_FreeStream()/config->GetOmega_FreeStreamND() << Unit.str() << config->GetOmega_FreeStreamND();
        Unit.str("");
        if (config-> GetKind_Trans_Model() == TURB_TRANS_MODEL::LM) {
          NonDimTable << "Intermittency"  << "-" << "-" << "-" << config->GetIntermittency_FreeStream();
          Unit.str("");
          NonDimTable << "Moment. Thick. Re"  << "-" << "-" << "-" << config->GetReThetaT_FreeStream();
          Unit.str("");
        }
      }
      if (config->GetKind_Species_Model() != SPECIES_MODEL::NONE) {
        if      (config->GetSystemMeasurements() == SI) Unit << "m^2/s";
        else if (config->GetSystemMeasurements() == US) Unit << "ft^2/s";
        NonDimTable << "Mass Diffusivity" << config->GetDiffusivity_Constant() << config->GetDiffusivity_Constant()/config->GetDiffusivity_ConstantND() << Unit.str() << config->GetDiffusivity_ConstantND();
        Unit.str("");
      }
    }

    NonDimTable.PrintFooter();
    NonDimTable << "Mach Number" << "-" << "-" << "-" << config->GetMach();
    if (viscous){
      NonDimTable << "Reynolds Number" << "-" << "-" << "-" << config->GetReynolds();
    }
    if (gravity) {
      NonDimTable << "Froude Number" << "-" << "-" << "-" << Froude;
      NonDimTable << "Wave Length"   << "-" << "-" << "-" << 2.0*PI_NUMBER*Froude*Froude;
    }
    NonDimTable.PrintFooter();
    ModelTable.PrintFooter();

    if (unsteady){
      NonDimTableOut << "-- Unsteady conditions" << endl;
      NonDimTable.PrintHeader();
      NonDimTable << "Total Time" << config->GetMax_Time() << config->GetTime_Ref() << "s" << config->GetMax_Time()/config->GetTime_Ref();
      Unit.str("");
      NonDimTable << "Time Step" << config->GetTime_Step() << config->GetTime_Ref() << "s" << config->GetDelta_UnstTimeND();
      Unit.str("");
      NonDimTable.PrintFooter();
    }

    cout << ModelTableOut.str();
    cout << NonDimTableOut.str();

  }

}

void CEulerSolver::SetReferenceValues(const CConfig& config) {

  /*--- Evaluate reference values for non-dimensionalization. For dynamic meshes,
   use the motion Mach number as a reference value for computing the force coefficients.
   Otherwise, use the freestream values, which is the standard convention. ---*/

  su2double RefVel2;

  if (dynamic_grid && !config.GetFSI_Simulation()) {
    su2double Gas_Constant = config.GetGas_ConstantND();
    su2double Mach2Vel = sqrt(Gamma * Gas_Constant * Temperature_Inf);
    su2double Mach_Motion = config.GetMach_Motion();
    RefVel2 = pow(Mach_Motion * Mach2Vel, 2);
  }
  else {
    RefVel2 = GeometryToolbox::SquaredNorm(nDim, Velocity_Inf);
  }

  DynamicPressureRef = 0.5 * Density_Inf * RefVel2;
  AeroCoeffForceRef =  DynamicPressureRef * config.GetRefArea();

}

void CEulerSolver::SetInitialCondition(CGeometry **geometry, CSolver ***solver_container, CConfig *config, unsigned long TimeIter) {

  const bool restart = (config->GetRestart() || config->GetRestart_Flow());
  const bool SubsonicEngine = config->GetSubsonicEngine();

  /*--- Use default implementation, then add solver-specifics. ---*/

  BaseClass::SetInitialCondition(geometry, solver_container, config, TimeIter);

  /*--- Set subsonic initial condition for engine intakes at iteration 0 ---*/

  if (!SubsonicEngine || (TimeIter != 0) || restart) return;

  /*--- Start OpenMP parallel region. ---*/

  SU2_OMP_PARALLEL {

    unsigned long iPoint;
    unsigned short iMesh, iDim;
    su2double X0[MAXNDIM] = {0.0}, X1[MAXNDIM] = {0.0}, X2[MAXNDIM] = {0.0},
    X1_X0[MAXNDIM] = {0.0}, X2_X0[MAXNDIM] = {0.0}, X2_X1[MAXNDIM] = {0.0},
    CP[MAXNDIM] = {0.0}, Distance, DotCheck, Radius;

    su2double Velocity_Cyl[MAXNDIM] = {0.0}, Velocity_CylND[MAXNDIM] = {0.0}, Viscosity_Cyl,
    Density_Cyl, Density_CylND, Pressure_CylND, ModVel_Cyl, ModVel_CylND, Energy_CylND,
    T_ref = 0.0, S = 0.0, Mu_ref = 0.0;
    const su2double *Coord, *SubsonicEngine_Cyl, *SubsonicEngine_Values;

    SubsonicEngine_Values = config->GetSubsonicEngine_Values();
    su2double Mach_Cyl        = SubsonicEngine_Values[0];
    su2double Alpha_Cyl       = SubsonicEngine_Values[1];
    su2double Beta_Cyl        = SubsonicEngine_Values[2];
    su2double Pressure_Cyl    = SubsonicEngine_Values[3];
    su2double Temperature_Cyl = SubsonicEngine_Values[4];

    su2double Alpha = Alpha_Cyl*PI_NUMBER/180.0;
    su2double Beta  = Beta_Cyl*PI_NUMBER/180.0;

    su2double Gamma_Minus_One = Gamma - 1.0;
    su2double Gas_Constant = config->GetGas_Constant();

    su2double Mach2Vel_Cyl = sqrt(Gamma*Gas_Constant*Temperature_Cyl);

    for (iMesh = 0; iMesh <= config->GetnMGLevels(); iMesh++) {

      auto FlowNodes = solver_container[iMesh][FLOW_SOL]->GetNodes();

      SU2_OMP_FOR_STAT(omp_chunk_size)
      for (iPoint = 0; iPoint < geometry[iMesh]->GetnPoint(); iPoint++) {

        Velocity_Cyl[0] = cos(Alpha)*cos(Beta)*Mach_Cyl*Mach2Vel_Cyl;
        Velocity_Cyl[1] = sin(Beta)*Mach_Cyl*Mach2Vel_Cyl;
        Velocity_Cyl[2] = sin(Alpha)*cos(Beta)*Mach_Cyl*Mach2Vel_Cyl;

        ModVel_Cyl = GeometryToolbox::Norm(nDim, Velocity_Cyl);

        if (config->GetViscous()) {
          if (config->GetSystemMeasurements() == SI) { T_ref = 273.15; S = 110.4; Mu_ref = 1.716E-5; }
          if (config->GetSystemMeasurements() == US) {
            T_ref = (273.15 - 273.15) * 1.8 + 491.67;
            S = (110.4 - 273.15) * 1.8 + 491.67;
            Mu_ref = 1.716E-5/47.88025898;
          }
          Viscosity_Cyl = Mu_ref*(pow(Temperature_Cyl/T_ref, 1.5) * (T_ref+S)/(Temperature_Cyl+S));
          Density_Cyl   = config->GetReynolds()*Viscosity_Cyl/(ModVel_Cyl*config->GetLength_Reynolds());
          Pressure_Cyl  = Density_Cyl*Gas_Constant*Temperature_Cyl;
        }
        else {
          Density_Cyl = Pressure_Cyl/(Gas_Constant*Temperature_Cyl);
        }

        Density_CylND  = Density_Cyl/config->GetDensity_Ref();
        Pressure_CylND = Pressure_Cyl/config->GetPressure_Ref();

        for (iDim = 0; iDim < nDim; iDim++) {
          Velocity_CylND[iDim] = Velocity_Cyl[iDim]/config->GetVelocity_Ref();
        }

        ModVel_CylND = GeometryToolbox::Norm(nDim, Velocity_CylND);

        Energy_CylND = Pressure_CylND/(Density_CylND*Gamma_Minus_One)+0.5*ModVel_CylND*ModVel_CylND;

        Coord = geometry[iMesh]->nodes->GetCoord(iPoint);

        SubsonicEngine_Cyl = config->GetSubsonicEngine_Cyl();

        X0[0] = Coord[0];               X0[1] = Coord[1];               if (nDim==3) X0[2] = Coord[2];
        X1[0] = SubsonicEngine_Cyl[0];  X1[1] = SubsonicEngine_Cyl[1];  X1[2] = SubsonicEngine_Cyl[2];
        X2[0] = SubsonicEngine_Cyl[3];  X2[1] = SubsonicEngine_Cyl[4];  X2[2] = SubsonicEngine_Cyl[5];
        Radius = SubsonicEngine_Cyl[6];

        GeometryToolbox::Distance(3, X1, X2, X2_X1);
        GeometryToolbox::Distance(3, X0, X1, X1_X0);
        GeometryToolbox::Distance(3, X0, X2, X2_X0);

        GeometryToolbox::CrossProduct(X2_X1, X1_X0, CP);

        Distance = sqrt(GeometryToolbox::SquaredNorm(3,CP) / GeometryToolbox::SquaredNorm(3,X2_X1));

        DotCheck = -GeometryToolbox::DotProduct(3, X1_X0, X2_X1);
        if (DotCheck < 0.0) Distance = GeometryToolbox::Norm(3, X1_X0);

        DotCheck = GeometryToolbox::DotProduct(3, X2_X0, X2_X1);
        if (DotCheck < 0.0) Distance = GeometryToolbox::Norm(3, X2_X0);

        if (Distance < Radius) {
          FlowNodes->SetSolution(iPoint, 0, Density_CylND);
          for (iDim = 0; iDim < nDim; iDim++)
            FlowNodes->SetSolution(iPoint, iDim+1, Density_CylND*Velocity_CylND[iDim]);
          FlowNodes->SetSolution(iPoint, nVar-1, Density_CylND*Energy_CylND);
        }

      }
      END_SU2_OMP_FOR

      FlowNodes->Set_OldSolution();

    }

  }
  END_SU2_OMP_PARALLEL

}

void CEulerSolver::CommonPreprocessing(CGeometry *geometry, CSolver **solver_container, CConfig *config, unsigned short iMesh,
                                       unsigned short iRKStep, unsigned short RunTime_EqSystem, bool Output) {

  bool cont_adjoint     = config->GetContinuous_Adjoint();
  bool disc_adjoint     = config->GetDiscrete_Adjoint();
  bool implicit         = (config->GetKind_TimeIntScheme() == EULER_IMPLICIT);
  bool center           = (config->GetKind_ConvNumScheme_Flow() == SPACE_CENTERED);
  bool center_jst       = (config->GetKind_Centered_Flow() == CENTERED::JST) && (iMesh == MESH_0);
  bool center_jst_ke    = (config->GetKind_Centered_Flow() == CENTERED::JST_KE) && (iMesh == MESH_0);
  bool center_jst_mat   = (config->GetKind_Centered_Flow() == CENTERED::JST_MAT) && (iMesh == MESH_0);
  bool engine           = ((config->GetnMarker_EngineInflow() != 0) || (config->GetnMarker_EngineExhaust() != 0));
  bool actuator_disk    = ((config->GetnMarker_ActDiskInlet() != 0) || (config->GetnMarker_ActDiskOutlet() != 0));
  bool fixed_cl         = config->GetFixed_CL_Mode();
  unsigned short kind_row_dissipation = config->GetKind_RoeLowDiss();
  bool roe_low_dissipation  = (kind_row_dissipation != NO_ROELOWDISS) &&
                              (config->GetKind_Upwind_Flow() == UPWIND::ROE ||
                               config->GetKind_Upwind_Flow() == UPWIND::SLAU ||
                               config->GetKind_Upwind_Flow() == UPWIND::SLAU2);

  /*--- Set the primitive variables ---*/

  ompMasterAssignBarrier(ErrorCounter, 0);

  SU2_OMP_ATOMIC
  ErrorCounter += SetPrimitive_Variables(solver_container, config);

  BEGIN_SU2_OMP_SAFE_GLOBAL_ACCESS
  { /*--- Ops that are not OpenMP parallel go in this block. ---*/

    if ((iMesh == MESH_0) && (config->GetComm_Level() == COMM_FULL)) {
      unsigned long tmp = ErrorCounter;
      SU2_MPI::Allreduce(&tmp, &ErrorCounter, 1, MPI_UNSIGNED_LONG, MPI_SUM, SU2_MPI::GetComm());
      config->SetNonphysical_Points(ErrorCounter);
    }

    /*--- Update the angle of attack at the far-field for fixed CL calculations (only direct problem). ---*/

    if (fixed_cl && !disc_adjoint && !cont_adjoint) {
      SetFarfield_AoA(geometry, solver_container, config, iMesh, Output);
    }

    /*--- Compute the engine properties ---*/

    if (engine) GetPower_Properties(geometry, config, iMesh, Output);

    /*--- Compute the actuator disk properties and distortion levels ---*/

    if (actuator_disk) {
      Set_MPI_ActDisk(solver_container, geometry, config);
      GetPower_Properties(geometry, config, iMesh, Output);
      SetActDisk_BCThrust(geometry, solver_container, config, iMesh, Output);
    }

  }
  END_SU2_OMP_SAFE_GLOBAL_ACCESS

  /*--- Artificial dissipation ---*/

  if (center && !Output) {
    if (!center_jst_mat) SetMax_Eigenvalue(geometry, config);
    if (center_jst || center_jst_ke || center_jst_mat) {
      SetCentered_Dissipation_Sensor(geometry, config);
      if (!center_jst_ke) SetUndivided_Laplacian(geometry, config);
    }
  }

  /*--- Roe Low Dissipation Sensor ---*/

  if (roe_low_dissipation) {
    SetRoe_Dissipation(geometry, config);
    if (kind_row_dissipation == FD_DUCROS || kind_row_dissipation == NTS_DUCROS){
      SetUpwind_Ducros_Sensor(geometry, config);
    }
  }

  /*--- Initialize the Jacobian matrix and residual, not needed for the reducer strategy
   *    as we set blocks (including diagonal ones) and completely overwrite. ---*/

  if(!ReducerStrategy && !Output) {
    LinSysRes.SetValZero();
    if (implicit) Jacobian.SetValZero();
    else {SU2_OMP_BARRIER} // because of "nowait" in LinSysRes
  }

}

void CEulerSolver::Preprocessing(CGeometry *geometry, CSolver **solver_container, CConfig *config, unsigned short iMesh,
                                 unsigned short iRKStep, unsigned short RunTime_EqSystem, bool Output) {
  const auto InnerIter = config->GetInnerIter();
  const bool muscl = config->GetMUSCL_Flow() && (iMesh == MESH_0);
  const bool center = (config->GetKind_ConvNumScheme_Flow() == SPACE_CENTERED);
  const bool limiter = (config->GetKind_SlopeLimit_Flow() != LIMITER::NONE) && (InnerIter <= config->GetLimiterIter());
  const bool van_albada = (config->GetKind_SlopeLimit_Flow() == LIMITER::VAN_ALBADA_EDGE);

  /*--- Common preprocessing steps. ---*/

  CommonPreprocessing(geometry, solver_container, config, iMesh, iRKStep, RunTime_EqSystem, Output);

  /*--- Upwind second order reconstruction ---*/

  if (!Output && muscl && !center) {

    /*--- Gradient computation for MUSCL reconstruction. ---*/

    switch (config->GetKind_Gradient_Method_Recon()) {
      case GREEN_GAUSS:
        SetPrimitive_Gradient_GG(geometry, config, true); break;
      case LEAST_SQUARES:
      case WEIGHTED_LEAST_SQUARES:
        SetPrimitive_Gradient_LS(geometry, config, true); break;
      default: break;
    }

    /*--- Limiter computation ---*/

    if (limiter && !van_albada) SetPrimitive_Limiter(geometry, config);
  }
}

unsigned long CEulerSolver::SetPrimitive_Variables(CSolver **solver_container, const CConfig *config) {

  /*--- Number of non-physical points, local to the thread, needs
   *    further reduction if function is called in parallel ---*/
  unsigned long nonPhysicalPoints = 0;

  AD::StartNoSharedReading();

  SU2_OMP_FOR_STAT(omp_chunk_size)
  for (unsigned long iPoint = 0; iPoint < nPoint; iPoint ++) {

    /*--- Compressible flow, primitive variables nDim+9, (T, vx, vy, vz, P, rho, h, c, lamMu, eddyMu, ThCond, Cp) ---*/

    bool physical = nodes->SetPrimVar(iPoint, GetFluidModel());
    nodes->SetSecondaryVar(iPoint, GetFluidModel());

    /*--- Update en---*/
    if(config->GetKind_FluidModel() == DATADRIVEN_FLUID) {
      nodes->SetDataExtrapolation(iPoint, GetFluidModel()->GetExtrapolation());
<<<<<<< HEAD
      nodes->SetEntropy(iPoint, GetFluidModel()->GetStaticEnergy());
=======
      nodes->SetEntropy(iPoint, GetFluidModel()->GetEntropy());
>>>>>>> f14002de
    }

    /* Check for non-realizable states for reporting. */

    if (!physical) nonPhysicalPoints++;
  }
  END_SU2_OMP_FOR

  AD::EndNoSharedReading();

  return nonPhysicalPoints;
}

void CEulerSolver::SetTime_Step(CGeometry *geometry, CSolver **solver_container, CConfig *config,
                                unsigned short iMesh, unsigned long Iteration) {

  /*--- Define an object to compute the speed of sound. ---*/
  struct SoundSpeed {
    FORCEINLINE su2double operator() (const CEulerVariable& nodes, unsigned long iPoint, unsigned long jPoint) const {
      return 0.5 * (nodes.GetSoundSpeed(iPoint) + nodes.GetSoundSpeed(jPoint));
    }

    FORCEINLINE su2double operator() (const CEulerVariable& nodes, unsigned long iPoint) const {
      return nodes.GetSoundSpeed(iPoint);
    }

  } soundSpeed;

  /*--- Define an object to compute the viscous eigenvalue. ---*/
  struct LambdaVisc {
    const su2double gamma, prandtlLam, prandtlTurb;

    LambdaVisc(su2double g, su2double pl, su2double pt) : gamma(g), prandtlLam(pl), prandtlTurb(pt) {}

    FORCEINLINE su2double lambda(su2double laminarVisc, su2double eddyVisc, su2double density) const {
      su2double Lambda_1 = (4.0/3.0)*(laminarVisc + eddyVisc);
      /// TODO: (REAL_GAS) removing gamma as it cannot work with FLUIDPROP
      su2double Lambda_2 = (1.0 + (prandtlLam/prandtlTurb)*(eddyVisc/laminarVisc))*(gamma*laminarVisc/prandtlLam);
      return (Lambda_1 + Lambda_2) / density;
    }

    FORCEINLINE su2double operator() (const CEulerVariable& nodes, unsigned long iPoint, unsigned long jPoint) const {
      su2double laminarVisc = 0.5*(nodes.GetLaminarViscosity(iPoint) + nodes.GetLaminarViscosity(jPoint));
      su2double eddyVisc = 0.5*(nodes.GetEddyViscosity(iPoint) + nodes.GetEddyViscosity(jPoint));
      su2double density = 0.5*(nodes.GetDensity(iPoint) + nodes.GetDensity(jPoint));
      return lambda(laminarVisc, eddyVisc, density);
    }

    FORCEINLINE su2double operator() (const CEulerVariable& nodes, unsigned long iPoint) const {
      su2double laminarVisc = nodes.GetLaminarViscosity(iPoint);
      su2double eddyVisc = nodes.GetEddyViscosity(iPoint);
      su2double density = nodes.GetDensity(iPoint);
      return lambda(laminarVisc, eddyVisc, density);
    }

  } lambdaVisc(Gamma, Prandtl_Lam, Prandtl_Turb);

  /*--- Now instantiate the generic implementation with the two functors above. ---*/

  SetTime_Step_impl(soundSpeed, lambdaVisc, geometry, solver_container, config, iMesh, Iteration);

}

void CEulerSolver::Centered_Residual(CGeometry *geometry, CSolver **solver_container, CNumerics **numerics_container,
                                     CConfig *config, unsigned short iMesh, unsigned short iRKStep) {

  EdgeFluxResidual(geometry, solver_container, config);
}

void CEulerSolver::Upwind_Residual(CGeometry *geometry, CSolver **solver_container,
                                   CNumerics **numerics_container, CConfig *config, unsigned short iMesh) {

  const bool ideal_gas = (config->GetKind_FluidModel() == STANDARD_AIR) ||
                         (config->GetKind_FluidModel() == IDEAL_GAS);
  const bool low_mach_corr = config->Low_Mach_Correction();

  /*--- Use vectorization if the scheme supports it. ---*/
  if (config->GetKind_Upwind_Flow() == UPWIND::ROE && ideal_gas && !low_mach_corr) {
    EdgeFluxResidual(geometry, solver_container, config);
    return;
  }

  const bool implicit         = (config->GetKind_TimeIntScheme() == EULER_IMPLICIT);

  const bool roe_turkel       = (config->GetKind_Upwind_Flow() == UPWIND::TURKEL);
  const auto kind_dissipation = config->GetKind_RoeLowDiss();

  const bool muscl            = (config->GetMUSCL_Flow() && (iMesh == MESH_0));
  const bool limiter          = (config->GetKind_SlopeLimit_Flow() != LIMITER::NONE);
  const bool van_albada       = (config->GetKind_SlopeLimit_Flow() == LIMITER::VAN_ALBADA_EDGE);

  /*--- Non-physical counter. ---*/
  unsigned long counter_local = 0;
  SU2_OMP_MASTER
  ErrorCounter = 0;
  END_SU2_OMP_MASTER

  /*--- Pick one numerics object per thread. ---*/
  CNumerics* numerics = numerics_container[CONV_TERM + omp_get_thread_num()*MAX_TERMS];

  /*--- Static arrays of MUSCL-reconstructed primitives and secondaries (thread safety). ---*/
  su2double Primitive_i[MAXNVAR] = {0.0}, Primitive_j[MAXNVAR] = {0.0};
  su2double Secondary_i[MAXNVAR] = {0.0}, Secondary_j[MAXNVAR] = {0.0};

  /*--- For hybrid parallel AD, pause preaccumulation if there is shared reading of
  * variables, otherwise switch to the faster adjoint evaluation mode. ---*/
  bool pausePreacc = false;
  if (ReducerStrategy) pausePreacc = AD::PausePreaccumulation();
  else AD::StartNoSharedReading();

  /*--- Loop over edge colors. ---*/
  for (auto color : EdgeColoring)
  {
  /*--- Chunk size is at least OMP_MIN_SIZE and a multiple of the color group size. ---*/
  SU2_OMP_FOR_DYN(nextMultiple(OMP_MIN_SIZE, color.groupSize))
  for(auto k = 0ul; k < color.size; ++k) {

    auto iEdge = color.indices[k];

    unsigned short iDim, iVar;

    /*--- Points in edge and normal vectors ---*/

    auto iPoint = geometry->edges->GetNode(iEdge,0);
    auto jPoint = geometry->edges->GetNode(iEdge,1);

    numerics->SetNormal(geometry->edges->GetNormal(iEdge));

    auto Coord_i = geometry->nodes->GetCoord(iPoint);
    auto Coord_j = geometry->nodes->GetCoord(jPoint);

    /*--- Roe Turkel preconditioning ---*/

    if (roe_turkel) {
      numerics->SetVelocity2_Inf(GeometryToolbox::SquaredNorm(nDim, config->GetVelocity_FreeStream()));
    }

    /*--- Grid movement ---*/

    if (dynamic_grid) {
      numerics->SetGridVel(geometry->nodes->GetGridVel(iPoint),
                           geometry->nodes->GetGridVel(jPoint));
    }

    /*--- Get primitive and secondary variables ---*/

    auto V_i = nodes->GetPrimitive(iPoint); auto V_j = nodes->GetPrimitive(jPoint);
    auto S_i = nodes->GetSecondary(iPoint); auto S_j = nodes->GetSecondary(jPoint);

    /*--- Set them with or without high order reconstruction using MUSCL strategy. ---*/

    if (!muscl) {

      numerics->SetPrimitive(V_i, V_j);
      numerics->SetSecondary(S_i, S_j);

    }
    else {
      /*--- Reconstruction ---*/

      su2double Vector_ij[MAXNDIM] = {0.0};
      for (iDim = 0; iDim < nDim; iDim++) {
        Vector_ij[iDim] = 0.5*(Coord_j[iDim] - Coord_i[iDim]);
      }

      auto Gradient_i = nodes->GetGradient_Reconstruction(iPoint);
      auto Gradient_j = nodes->GetGradient_Reconstruction(jPoint);

      for (iVar = 0; iVar < nPrimVarGrad; iVar++) {

        su2double Project_Grad_i = 0.0;
        su2double Project_Grad_j = 0.0;

        for (iDim = 0; iDim < nDim; iDim++) {
          Project_Grad_i += Vector_ij[iDim]*Gradient_i[iVar][iDim];
          Project_Grad_j -= Vector_ij[iDim]*Gradient_j[iVar][iDim];
        }

        su2double lim_i = 1.0;
        su2double lim_j = 1.0;

        if (van_albada) {
          su2double V_ij = V_j[iVar] - V_i[iVar];
          lim_i = LimiterHelpers<>::vanAlbadaFunction(Project_Grad_i, V_ij, EPS);
          lim_j = LimiterHelpers<>::vanAlbadaFunction(-Project_Grad_j, V_ij, EPS);
        }
        else if (limiter) {
          lim_i = nodes->GetLimiter_Primitive(iPoint, iVar);
          lim_j = nodes->GetLimiter_Primitive(jPoint, iVar);
        }

        Primitive_i[iVar] = V_i[iVar] + lim_i * Project_Grad_i;
        Primitive_j[iVar] = V_j[iVar] + lim_j * Project_Grad_j;

      }

      /*--- Recompute the reconstructed quantities in a thermodynamically consistent way. ---*/

      if (!ideal_gas || low_mach_corr) {
        ComputeConsistentExtrapolation(GetFluidModel(), nDim, Primitive_i, Secondary_i);
        ComputeConsistentExtrapolation(GetFluidModel(), nDim, Primitive_j, Secondary_j);
      }

      /*--- Low-Mach number correction. ---*/

      if (low_mach_corr) {
        LowMachPrimitiveCorrection(GetFluidModel(), nDim, Primitive_i, Primitive_j);
      }

      /*--- Check for non-physical solutions after reconstruction. If found, use the
       cell-average value of the solution. This is a locally 1st order approximation,
       which is typically only active during the start-up of a calculation. ---*/

      bool neg_pres_or_rho_i = (Primitive_i[prim_idx.Pressure()] < 0.0) || (Primitive_i[prim_idx.Density()] < 0.0);
      bool neg_pres_or_rho_j = (Primitive_j[prim_idx.Pressure()] < 0.0) || (Primitive_j[prim_idx.Density()] < 0.0);

      su2double R = sqrt(fabs(Primitive_j[prim_idx.Density()]/Primitive_i[prim_idx.Density()]));
      su2double sq_vel = 0.0;
      for (iDim = 0; iDim < nDim; iDim++) {
        su2double RoeVelocity = (R * Primitive_j[iDim + prim_idx.Velocity()] +
                                 Primitive_i[iDim + prim_idx.Velocity()]) / (R+1);
        sq_vel += pow(RoeVelocity, 2);
      }
      su2double RoeEnthalpy = (R * Primitive_j[prim_idx.Enthalpy()] + Primitive_i[prim_idx.Enthalpy()]) / (R+1);

      const bool neg_sound_speed = ((Gamma-1)*(RoeEnthalpy-0.5*sq_vel) < 0.0);
      bool bad_recon = neg_sound_speed || neg_pres_or_rho_i || neg_pres_or_rho_j;
      bad_recon = nodes->UpdateNonPhysicalEdgeCounter(iEdge, bad_recon);
      counter_local += bad_recon;

      numerics->SetPrimitive(bad_recon? V_i : Primitive_i,  bad_recon? V_j : Primitive_j);
      numerics->SetSecondary(bad_recon? S_i : Secondary_i,  bad_recon? S_j : Secondary_j);

    }

    /*--- Roe Low Dissipation Scheme ---*/

    if (kind_dissipation != NO_ROELOWDISS) {

      numerics->SetDissipation(nodes->GetRoe_Dissipation(iPoint),
                               nodes->GetRoe_Dissipation(jPoint));

      if (kind_dissipation == FD_DUCROS || kind_dissipation == NTS_DUCROS){
        numerics->SetSensor(nodes->GetSensor(iPoint),
                            nodes->GetSensor(jPoint));
      }
      if (kind_dissipation == NTS || kind_dissipation == NTS_DUCROS){
        numerics->SetCoord(Coord_i, Coord_j);
      }
    }

    /*--- Compute the residual ---*/

    auto residual = numerics->ComputeResidual(config);

    /*--- Set the final value of the Roe dissipation coefficient ---*/

    if ((kind_dissipation != NO_ROELOWDISS) && (MGLevel != MESH_0)) {
      nodes->SetRoe_Dissipation(iPoint,numerics->GetDissipation());
      nodes->SetRoe_Dissipation(jPoint,numerics->GetDissipation());
    }

    /*--- Update residual value ---*/

    if (ReducerStrategy) {
      EdgeFluxes.SetBlock(iEdge, residual);
      if (implicit)
        Jacobian.SetBlocks(iEdge, residual.jacobian_i, residual.jacobian_j);
    }
    else {
      LinSysRes.AddBlock(iPoint, residual);
      LinSysRes.SubtractBlock(jPoint, residual);

      /*--- Set implicit computation ---*/
      if (implicit)
        Jacobian.UpdateBlocks(iEdge, iPoint, jPoint, residual.jacobian_i, residual.jacobian_j);
    }

    /*--- Viscous contribution. ---*/

    Viscous_Residual(iEdge, geometry, solver_container,
                     numerics_container[VISC_TERM + omp_get_thread_num()*MAX_TERMS], config);
  }
  END_SU2_OMP_FOR
  } // end color loop

  FinalizeResidualComputation(geometry, pausePreacc, counter_local, config);
}

void CEulerSolver::ComputeConsistentExtrapolation(CFluidModel *fluidModel, unsigned short nDim,
                                                  su2double *primitive, su2double *secondary) {
  const CEulerVariable::CIndices<unsigned short> prim_idx(nDim, 0);
  const su2double density = primitive[prim_idx.Density()];
  const su2double pressure = primitive[prim_idx.Pressure()];
  const su2double velocity2 = GeometryToolbox::SquaredNorm(nDim, &primitive[prim_idx.Velocity()]);

  fluidModel->SetTDState_Prho(pressure, density);

  primitive[prim_idx.Temperature()] = fluidModel->GetTemperature();
  primitive[prim_idx.Enthalpy()] = fluidModel->GetStaticEnergy() + pressure / density + 0.5*velocity2;
  primitive[prim_idx.SoundSpeed()] = fluidModel->GetSoundSpeed();
  secondary[0] = fluidModel->GetdPdrho_e();
  secondary[1] = fluidModel->GetdPde_rho();

}

void CEulerSolver::LowMachPrimitiveCorrection(CFluidModel *fluidModel, unsigned short nDim,
                                              su2double *primitive_i, su2double *primitive_j) {
  unsigned short iDim;

  su2double velocity2_i = 0.0;
  su2double velocity2_j = 0.0;

  for (iDim = 0; iDim < nDim; iDim++) {
    velocity2_i += pow(primitive_i[iDim+1], 2);
    velocity2_j += pow(primitive_j[iDim+1], 2);
  }
  su2double mach_i = sqrt(velocity2_i)/primitive_i[nDim+4];
  su2double mach_j = sqrt(velocity2_j)/primitive_j[nDim+4];

  su2double z = min(max(mach_i,mach_j),1.0);
  velocity2_i = 0.0;
  velocity2_j = 0.0;
  for (iDim = 0; iDim < nDim; iDim++) {
    su2double vel_i_corr = ( primitive_i[iDim+1] + primitive_j[iDim+1] )/2.0
                     + z * ( primitive_i[iDim+1] - primitive_j[iDim+1] )/2.0;
    su2double vel_j_corr = ( primitive_i[iDim+1] + primitive_j[iDim+1] )/2.0
                     + z * ( primitive_j[iDim+1] - primitive_i[iDim+1] )/2.0;

    velocity2_i += pow(vel_i_corr, 2);
    velocity2_j += pow(vel_j_corr, 2);

    primitive_i[iDim+1] = vel_i_corr;
    primitive_j[iDim+1] = vel_j_corr;
  }

  fluidModel->SetEnergy_Prho(primitive_i[nDim+1], primitive_i[nDim+2]);
  primitive_i[nDim+3]= fluidModel->GetStaticEnergy() + primitive_i[nDim+1]/primitive_i[nDim+2] + 0.5*velocity2_i;

  fluidModel->SetEnergy_Prho(primitive_j[nDim+1], primitive_j[nDim+2]);
  primitive_j[nDim+3]= fluidModel->GetStaticEnergy() + primitive_j[nDim+1]/primitive_j[nDim+2] + 0.5*velocity2_j;

}

void CEulerSolver::Source_Residual(CGeometry *geometry, CSolver **solver_container,
                                   CNumerics **numerics_container, CConfig *config, unsigned short iMesh) {

  const bool implicit         = config->GetKind_TimeIntScheme() == EULER_IMPLICIT;
  const bool viscous          = config->GetViscous();
  const bool rotating_frame   = config->GetRotating_Frame();
  const bool axisymmetric     = config->GetAxisymmetric();
  const bool gravity          = (config->GetGravityForce() == YES);
  const bool harmonic_balance = (config->GetTime_Marching() == TIME_MARCHING::HARMONIC_BALANCE);
  const bool windgust         = config->GetWind_Gust();
  const bool body_force       = config->GetBody_Force();
  const bool vorticity_confinement = config->GetVorticityConfinement();
  const bool ideal_gas        = (config->GetKind_FluidModel() == STANDARD_AIR) ||
                                (config->GetKind_FluidModel() == IDEAL_GAS);
  const bool rans             = (config->GetKind_Turb_Model() != TURB_MODEL::NONE);

  /*--- Pick one numerics object per thread. ---*/
  CNumerics* numerics = numerics_container[SOURCE_FIRST_TERM + omp_get_thread_num()*MAX_TERMS];

  unsigned short iVar;
  unsigned long iPoint;

  if (body_force) {

    /*--- Loop over all points ---*/
    AD::StartNoSharedReading();
    SU2_OMP_FOR_STAT(omp_chunk_size)
    for (iPoint = 0; iPoint < nPointDomain; iPoint++) {

      /*--- Load the conservative variables ---*/
      numerics->SetConservative(nodes->GetSolution(iPoint),
                                nodes->GetSolution(iPoint));

      /*--- Load the volume of the dual mesh cell ---*/
      numerics->SetVolume(geometry->nodes->GetVolume(iPoint));

      /*--- Compute the rotating frame source residual ---*/
      auto residual = numerics->ComputeResidual(config);

      /*--- Add the source residual to the total ---*/
      LinSysRes.AddBlock(iPoint, residual);

    }
    END_SU2_OMP_FOR
    AD::EndNoSharedReading();
  }

  if (rotating_frame) {

    /*--- Include the residual contribution from GCL due to the static
     mesh movement that is set for rotating frame. ---*/

    SetRotatingFrame_GCL(geometry, config);

    /*--- Loop over all points ---*/
    AD::StartNoSharedReading();
    SU2_OMP_FOR_DYN(omp_chunk_size)
    for (iPoint = 0; iPoint < nPointDomain; iPoint++) {

      /*--- Load the conservative variables ---*/
      numerics->SetConservative(nodes->GetSolution(iPoint),
                                nodes->GetSolution(iPoint));

      /*--- Load the volume of the dual mesh cell ---*/
      numerics->SetVolume(geometry->nodes->GetVolume(iPoint));

      /*--- Compute the rotating frame source residual ---*/
      auto residual = numerics->ComputeResidual(config);

      /*--- Add the source residual to the total ---*/
      LinSysRes.AddBlock(iPoint, residual);

      /*--- Add the implicit Jacobian contribution ---*/
      if (implicit) Jacobian.AddBlock2Diag(iPoint, residual.jacobian_i);

    }
    END_SU2_OMP_FOR
    AD::EndNoSharedReading();
  }

  if (axisymmetric) {

    /*--- For viscous problems, we need an additional gradient. ---*/
    if (viscous) {
      ComputeAxisymmetricAuxGradients(geometry, config);
    }

    /*--- loop over points ---*/
    AD::StartNoSharedReading();
    SU2_OMP_FOR_DYN(omp_chunk_size)
    for (iPoint = 0; iPoint < nPointDomain; iPoint++) {

      /*--- Set solution  ---*/
      numerics->SetConservative(nodes->GetSolution(iPoint), nodes->GetSolution(iPoint));

      /*--- Set control volume ---*/
      numerics->SetVolume(geometry->nodes->GetVolume(iPoint));

      /*--- Set y coordinate ---*/
      numerics->SetCoord(geometry->nodes->GetCoord(iPoint), geometry->nodes->GetCoord(iPoint));

      /*--- Set primitive variables for viscous terms and/or generalised source ---*/
      if (!ideal_gas || viscous) numerics->SetPrimitive(nodes->GetPrimitive(iPoint), nodes->GetPrimitive(iPoint));

      /*--- Set secondary variables for generalised source ---*/
      if (!ideal_gas) numerics->SetSecondary(nodes->GetSecondary(iPoint), nodes->GetSecondary(iPoint));

      if (viscous) {

        /*--- Set gradient of primitive variables ---*/
        numerics->SetPrimVarGradient(nodes->GetGradient_Primitive(iPoint), nodes->GetGradient_Primitive(iPoint));

        /*--- Set gradient of auxillary variables ---*/
        numerics->SetAuxVarGrad(nodes->GetAuxVarGradient(iPoint), nullptr);

        /*--- Set turbulence kinetic energy ---*/
        if (rans){
          CVariable* turbNodes = solver_container[TURB_SOL]->GetNodes();
          numerics->SetTurbKineticEnergy(turbNodes->GetSolution(iPoint,0), turbNodes->GetSolution(iPoint,0));
        }
      }

      /*--- Compute Source term Residual ---*/
      auto residual = numerics->ComputeResidual(config);

      /*--- Add Residual ---*/
      LinSysRes.AddBlock(iPoint, residual);

      /*--- Implicit part ---*/
      if (implicit)
        Jacobian.AddBlock2Diag(iPoint, residual.jacobian_i);
    }
    END_SU2_OMP_FOR

    AD::EndNoSharedReading();
  }

  AD::StartNoSharedReading();

  if (gravity) {

    /*--- loop over points ---*/
    SU2_OMP_FOR_DYN(omp_chunk_size)
    for (iPoint = 0; iPoint < nPointDomain; iPoint++) {

      /*--- Set solution  ---*/
      numerics->SetConservative(nodes->GetSolution(iPoint), nodes->GetSolution(iPoint));

      /*--- Set control volume ---*/
      numerics->SetVolume(geometry->nodes->GetVolume(iPoint));

      /*--- Compute Source term Residual ---*/
      auto residual = numerics->ComputeResidual(config);

      /*--- Add Residual ---*/
      LinSysRes.AddBlock(iPoint, residual);

    }
    END_SU2_OMP_FOR

  }

  if (harmonic_balance) {

    /*--- loop over points ---*/
    SU2_OMP_FOR_STAT(omp_chunk_size)
    for (iPoint = 0; iPoint < nPointDomain; iPoint++) {

      /*--- Get control volume ---*/
      su2double Volume = geometry->nodes->GetVolume(iPoint);

      /*--- Get stored time spectral source term and add to residual ---*/
      for (iVar = 0; iVar < nVar; iVar++) {
        LinSysRes(iPoint,iVar) += Volume * nodes->GetHarmonicBalance_Source(iPoint,iVar);
      }
    }
    END_SU2_OMP_FOR
  }

  if (windgust) {

    /*--- Loop over all points ---*/
    SU2_OMP_FOR_DYN(omp_chunk_size)
    for (iPoint = 0; iPoint < nPointDomain; iPoint++) {

      /*--- Load the wind gust ---*/
      numerics->SetWindGust(nodes->GetWindGust(iPoint), nodes->GetWindGust(iPoint));

      /*--- Load the wind gust derivatives ---*/
      numerics->SetWindGustDer(nodes->GetWindGustDer(iPoint), nodes->GetWindGustDer(iPoint));

      /*--- Load the primitive variables ---*/
      numerics->SetPrimitive(nodes->GetPrimitive(iPoint), nodes->GetPrimitive(iPoint));

      /*--- Load the volume of the dual mesh cell ---*/
      numerics->SetVolume(geometry->nodes->GetVolume(iPoint));

      /*--- Compute the rotating frame source residual ---*/
      auto residual = numerics->ComputeResidual(config);

      /*--- Add the source residual to the total ---*/
      LinSysRes.AddBlock(iPoint, residual);

      /*--- Add the implicit Jacobian contribution ---*/
      if (implicit) Jacobian.AddBlock2Diag(iPoint, residual.jacobian_i);

    }
    END_SU2_OMP_FOR
  }

  if (vorticity_confinement) {

    CNumerics* second_numerics = numerics_container[SOURCE_SECOND_TERM + omp_get_thread_num()*MAX_TERMS];

    /*--- calculate and set the average volume ---*/
    const su2double AvgVolume = config->GetDomainVolume() / geometry->GetGlobal_nPointDomain();
    second_numerics->SetAvgVolume(AvgVolume);

    /*--- set vorticity magnitude as auxilliary variable ---*/
    SU2_OMP_FOR_STAT(omp_chunk_size)
    for (iPoint = 0; iPoint < nPoint; iPoint++) {
      const su2double VorticityMag = max(GeometryToolbox::Norm(3, nodes->GetVorticity(iPoint)), 1e-12);
      nodes->SetAuxVar(iPoint, 0, VorticityMag);
    }
    END_SU2_OMP_FOR

    /*--- calculate the gradient of the vorticity magnitude (AuxVarGradient) ---*/
    SetAuxVar_Gradient_GG(geometry, config);

    SU2_OMP_FOR_DYN(omp_chunk_size)
    for (iPoint = 0; iPoint < nPointDomain; iPoint++) {
      second_numerics->SetPrimitive(nodes->GetPrimitive(iPoint), nullptr);
      second_numerics->SetVorticity(nodes->GetVorticity(iPoint), nullptr);
      second_numerics->SetAuxVarGrad(nodes->GetAuxVarGradient(iPoint), nullptr);
      second_numerics->SetDistance(geometry->nodes->GetWall_Distance(iPoint), 0);
      second_numerics->SetVolume(geometry->nodes->GetVolume(iPoint));
      auto residual = second_numerics->ComputeResidual(config);

      LinSysRes.AddBlock(iPoint, residual);

      if (implicit) Jacobian.AddBlock2Diag(iPoint, residual.jacobian_i);
    }
    END_SU2_OMP_FOR

  }

  /*--- Check if a verification solution is to be computed. ---*/

  if ( VerificationSolution ) {
    if ( VerificationSolution->IsManufacturedSolution() ) {

      /*--- Get the physical time. ---*/
      su2double time = 0.0;
      if (config->GetTime_Marching() != TIME_MARCHING::STEADY) time = config->GetPhysicalTime();

      /*--- Loop over points ---*/
      SU2_OMP_FOR_DYN(omp_chunk_size)
      for (iPoint = 0; iPoint < nPointDomain; iPoint++) {

        /*--- Get control volume size. ---*/
        su2double Volume = geometry->nodes->GetVolume(iPoint);

        /*--- Get the current point coordinates. ---*/
        const su2double *coor = geometry->nodes->GetCoord(iPoint);

        /*--- Get the MMS source term. ---*/
        vector<su2double> sourceMan(nVar,0.0);
        VerificationSolution->GetMMSSourceTerm(coor, time, sourceMan.data());

        /*--- Compute the residual for this control volume and subtract. ---*/
        for (iVar = 0; iVar < nVar; iVar++) {
          LinSysRes(iPoint,iVar) -= sourceMan[iVar]*Volume;
        }
      }
      END_SU2_OMP_FOR
    }
  }

  AD::EndNoSharedReading();
}

void CEulerSolver::Source_Template(CGeometry *geometry, CSolver **solver_container, CNumerics *numerics,
                                   CConfig *config, unsigned short iMesh) {

  /* This method should be used to call any new source terms for a particular problem*/
  /* This method calls the new child class in CNumerics, where the new source term should be implemented.  */

  /* Next we describe how to get access to some important quanties for this method */
  /* Access to all points in the current geometric mesh by saying: nPointDomain */
  /* Get the vector of conservative variables at some point iPoint = nodes->GetSolution(iPoint) */
  /* Get the volume (or area in 2D) associated with iPoint = nodes->GetVolume(iPoint) */
  /* Get the vector of geometric coordinates of point iPoint = nodes->GetCoord(iPoint) */

}

void CEulerSolver::SetMax_Eigenvalue(CGeometry *geometry, const CConfig *config) {

  /*--- Define an object to compute the speed of sound. ---*/
  struct SoundSpeed {
    FORCEINLINE su2double operator() (const CEulerVariable& nodes, unsigned long iPoint, unsigned long jPoint) const {
      return 0.5 * (nodes.GetSoundSpeed(iPoint) + nodes.GetSoundSpeed(jPoint));
    }

    FORCEINLINE su2double operator() (const CEulerVariable& nodes, unsigned long iPoint) const {
      return nodes.GetSoundSpeed(iPoint);
    }

  } soundSpeed;

  /*--- Instantiate generic implementation. ---*/

  SetMax_Eigenvalue_impl(soundSpeed, geometry, config);

}

void CEulerSolver::SetUndivided_Laplacian(CGeometry *geometry, const CConfig *config) {

  /*--- Loop domain points. ---*/

  SU2_OMP_FOR_DYN(omp_chunk_size)
  for (unsigned long iPoint = 0; iPoint < nPointDomain; ++iPoint) {

    const bool boundary_i = geometry->nodes->GetPhysicalBoundary(iPoint);
    const su2double Pressure_i = nodes->GetPressure(iPoint);

    /*--- Initialize. ---*/
    for (unsigned short iVar = 0; iVar < nVar; iVar++)
      nodes->SetUnd_Lapl(iPoint, iVar, 0.0);

    /*--- Loop over the neighbors of point i. ---*/
    for (auto jPoint : geometry->nodes->GetPoints(iPoint)) {

      bool boundary_j = geometry->nodes->GetPhysicalBoundary(jPoint);

      /*--- If iPoint is boundary it only takes contributions from other boundary points. ---*/
      if (boundary_i && !boundary_j) continue;

      /*--- Add solution differences, with correction for compressible flows which use the enthalpy. ---*/

      for (unsigned short iVar = 0; iVar < nVar; iVar++)
        nodes->AddUnd_Lapl(iPoint, iVar, nodes->GetSolution(jPoint,iVar)-nodes->GetSolution(iPoint,iVar));

      su2double Pressure_j = nodes->GetPressure(jPoint);
      nodes->AddUnd_Lapl(iPoint, nVar-1, Pressure_j-Pressure_i);
    }
  }
  END_SU2_OMP_FOR

  /*--- Correct the Laplacian across any periodic boundaries. ---*/

  for (unsigned short iPeriodic = 1; iPeriodic <= config->GetnMarker_Periodic()/2; iPeriodic++) {
    InitiatePeriodicComms(geometry, config, iPeriodic, PERIODIC_LAPLACIAN);
    CompletePeriodicComms(geometry, config, iPeriodic, PERIODIC_LAPLACIAN);
  }

  /*--- MPI parallelization ---*/

  InitiateComms(geometry, config, UNDIVIDED_LAPLACIAN);
  CompleteComms(geometry, config, UNDIVIDED_LAPLACIAN);

}

void CEulerSolver::SetCentered_Dissipation_Sensor(CGeometry *geometry, const CConfig *config) {

  /*--- Define an object for the sensor variable, pressure. ---*/
  struct SensVar {
    FORCEINLINE su2double operator() (const CEulerVariable& nodes, unsigned long iPoint) const {
      return nodes.GetPressure(iPoint);
    }
  } sensVar;

  /*--- Instantiate generic implementation. ---*/
  SetCentered_Dissipation_Sensor_impl(sensVar, geometry, config);
}

void CEulerSolver::SetUpwind_Ducros_Sensor(CGeometry *geometry, CConfig *config){

  SU2_OMP_FOR_STAT(omp_chunk_size)
  for (unsigned long iPoint = 0; iPoint < geometry->GetnPoint(); iPoint++) {

    /*---- Ducros sensor for iPoint and its neighbor points to avoid lower dissipation near shocks. ---*/

    su2double Ducros_i = 0.0;
    const auto nNeigh = geometry->nodes->GetnPoint(iPoint);

    for (unsigned short iNeigh = 0; iNeigh <= nNeigh; iNeigh++) {

      auto jPoint = iPoint; // when iNeigh == nNeigh
      if (iNeigh < nNeigh) jPoint = geometry->nodes->GetPoint(iPoint, iNeigh);

      /*---- Dilatation for jPoint ---*/

      su2double uixi=0.0;
      for(unsigned short iDim = 0; iDim < nDim; iDim++){
        uixi += nodes->GetGradient_Primitive(jPoint,iDim+1, iDim);
      }

      /*--- Compute norm of vorticity ---*/

      const su2double* Vorticity = nodes->GetVorticity(jPoint);
      su2double Omega = 0.0;
      for (unsigned short iDim = 0; iDim < nDim; iDim++) {
        Omega += pow(Vorticity[iDim], 2);
      }
      Omega = sqrt(Omega);

      su2double Ducros_j = 0.0;

      if (config->GetKind_RoeLowDiss() == FD_DUCROS) {
        Ducros_j = -uixi / (fabs(uixi) + Omega + 1e-20);
      }
      else if (config->GetKind_RoeLowDiss() == NTS_DUCROS) {
        Ducros_j = pow(uixi,2.0) /(pow(uixi,2.0)+ pow(Omega,2.0) + 1e-20);
      }
      Ducros_i = max(Ducros_i, Ducros_j);
    }

    nodes->SetSensor(iPoint, Ducros_i);
  }
  END_SU2_OMP_FOR

  InitiateComms(geometry, config, SENSOR);
  CompleteComms(geometry, config, SENSOR);

}

void CEulerSolver::ExplicitRK_Iteration(CGeometry *geometry, CSolver **solver_container,
                                        CConfig *config, unsigned short iRKStep) {

  Explicit_Iteration<RUNGE_KUTTA_EXPLICIT>(geometry, solver_container, config, iRKStep);
}

void CEulerSolver::ClassicalRK4_Iteration(CGeometry *geometry, CSolver **solver_container,
                                        CConfig *config, unsigned short iRKStep) {

  Explicit_Iteration<CLASSICAL_RK4_EXPLICIT>(geometry, solver_container, config, iRKStep);
}

void CEulerSolver::ExplicitEuler_Iteration(CGeometry *geometry, CSolver **solver_container, CConfig *config) {

  Explicit_Iteration<EULER_EXPLICIT>(geometry, solver_container, config, 0);
}

void CEulerSolver::PrepareImplicitIteration(CGeometry *geometry, CSolver**, CConfig *config) {

  struct LowMachPrec {
    const CEulerSolver* solver;
    const bool active;
    su2activematrix matrix;

    LowMachPrec(const CEulerSolver* s, bool a, unsigned short nVar) : solver(s), active(a) {
      if (active) matrix.resize(nVar,nVar);
    }

    FORCEINLINE const su2activematrix& operator() (const CConfig* config, unsigned long iPoint, su2double delta) {
      solver->SetPreconditioner(config, iPoint, delta, matrix);
      return matrix;
    }

  } precond(this, config->Low_Mach_Preconditioning() || (config->GetKind_Upwind_Flow() == UPWIND::TURKEL), nVar);

  PrepareImplicitIteration_impl(precond, geometry, config);
}

void CEulerSolver::CompleteImplicitIteration(CGeometry *geometry, CSolver**, CConfig *config) {

  CompleteImplicitIteration_impl<true>(geometry, config);
}

void CEulerSolver::SetPreconditioner(const CConfig *config, unsigned long iPoint,
                                     su2double delta, su2activematrix& preconditioner) const {

  unsigned short iDim, jDim, iVar, jVar;
  su2double local_Mach, rho, enthalpy, soundspeed, sq_vel;
  su2double *U_i = nullptr;
  su2double Beta_max = config->GetmaxTurkelBeta();
  su2double Mach_infty2, Mach_lim2, aux, parameter;

  /*--- Variables to calculate the preconditioner parameter Beta ---*/
  local_Mach = sqrt(nodes->GetVelocity2(iPoint))/nodes->GetSoundSpeed(iPoint);

  /*--- Weiss and Smith Preconditioning---*/
  Mach_infty2 = pow(config->GetMach(),2.0);
  Mach_lim2 = pow(0.00001,2.0);
  aux = max(pow(local_Mach,2.0),Mach_lim2);
  parameter = min(1.0, max(aux,Beta_max*Mach_infty2));

  U_i = nodes->GetSolution(iPoint);

  rho = U_i[0];
  enthalpy = nodes->GetEnthalpy(iPoint);
  soundspeed = nodes->GetSoundSpeed(iPoint);
  sq_vel = nodes->GetVelocity2(iPoint);

  /*---Calculating the inverse of the preconditioning matrix that multiplies the time derivative  */
  preconditioner[0][0] = 0.5*sq_vel;
  preconditioner[0][nVar-1] = 1.0;
  for (iDim = 0; iDim < nDim; iDim ++)
    preconditioner[0][1+iDim] = -1.0*U_i[iDim+1]/rho;

  for (iDim = 0; iDim < nDim; iDim ++) {
    preconditioner[iDim+1][0] = 0.5*sq_vel*U_i[iDim+1]/rho;
    preconditioner[iDim+1][nVar-1] = U_i[iDim+1]/rho;
    for (jDim = 0; jDim < nDim; jDim ++) {
      preconditioner[iDim+1][1+jDim] = -1.0*U_i[jDim+1]/rho*U_i[iDim+1]/rho;
    }
  }

  preconditioner[nVar-1][0] = 0.5*sq_vel*enthalpy;
  preconditioner[nVar-1][nVar-1] = enthalpy;
  for (iDim = 0; iDim < nDim; iDim ++)
    preconditioner[nVar-1][1+iDim] = -1.0*U_i[iDim+1]/rho*enthalpy;


  for (iVar = 0; iVar < nVar; iVar ++ ) {
    for (jVar = 0; jVar < nVar; jVar ++ ) {
      preconditioner[iVar][jVar] = (parameter - 1.0) * ((Gamma-1.0)/(soundspeed*soundspeed))*preconditioner[iVar][jVar];
      if (iVar == jVar)
        preconditioner[iVar][iVar] += 1.0;

      preconditioner[iVar][jVar] *= delta;
    }
  }

}

void CEulerSolver::GetPower_Properties(CGeometry *geometry, CConfig *config, unsigned short iMesh, bool Output) {

  unsigned short iDim, iMarker, jMarker;
  unsigned long iVertex, iPoint;
  su2double  *V_inlet = nullptr, *V_outlet = nullptr, Pressure, Temperature, Velocity[3], Vn,
  Velocity2, Density, Area, SoundSpeed, TotalPressure, Vel_Infty2, RamDrag,
  TotalTemperature, VelocityJet,
  Vel_Infty, MaxPressure, MinPressure, MFR, InfVel2;
  unsigned short iMarker_Inlet, iMarker_Outlet, nMarker_Inlet, nMarker_Outlet;
  string Inlet_TagBound, Outlet_TagBound;
  su2double DeltaPress = 0.0, DeltaTemp = 0.0, TotalPressRatio = 0.0, TotalTempRatio = 0.0, StaticPressRatio = 0.0, StaticTempRatio = 0.0,
  NetThrust = 0.0, GrossThrust = 0.0, Power = 0.0, MassFlow = 0.0, Mach = 0.0, Force = 0.0;
  bool ReverseFlow, Engine = false, Pair = true;
  su2double Vector[MAXNDIM] = {0.0};

  su2double Gas_Constant = config->GetGas_ConstantND();
  su2double Cp = Gas_Constant*Gamma / (Gamma-1.0);
  su2double Alpha = config->GetAoA()*PI_NUMBER/180.0;
  su2double Beta = config->GetAoS()*PI_NUMBER/180.0;
  bool write_heads = ((((config->GetInnerIter() % (config->GetScreen_Wrt_Freq(2)*40)) == 0) && (config->GetInnerIter()!= 0)) || (config->GetInnerIter() == 1));
  bool Evaluate_BC = ((((config->GetInnerIter() % (config->GetScreen_Wrt_Freq(2)*40)) == 0)) || (config->GetInnerIter() == 1) || (config->GetDiscrete_Adjoint()));

  if ((config->GetnMarker_EngineInflow() != 0) || (config->GetnMarker_EngineExhaust() != 0)) Engine = true;
  if ((config->GetnMarker_ActDiskInlet() != 0) || (config->GetnMarker_ActDiskOutlet() != 0)) Engine = false;
  if ((config->GetnMarker_EngineInflow()) != (config->GetnMarker_EngineExhaust())) Pair = false;

  if (Engine) { nMarker_Inlet  = config->GetnMarker_EngineInflow(); nMarker_Outlet = config->GetnMarker_EngineExhaust(); }
  else  { nMarker_Inlet = config->GetnMarker_ActDiskInlet(); nMarker_Outlet  = config->GetnMarker_ActDiskOutlet(); }

  /*--- Evaluate the MPI for the actuator disk IO ---*/

  if (Evaluate_BC) {

    su2double *Inlet_MassFlow         = new su2double [config->GetnMarker_All()]();
    su2double *Inlet_ReverseMassFlow  = new su2double [config->GetnMarker_All()]();
    su2double *Inlet_Pressure         = new su2double [config->GetnMarker_All()]();
    su2double *Inlet_Mach             = new su2double [config->GetnMarker_All()]();
    su2double *Inlet_MaxPressure      = new su2double [config->GetnMarker_All()]();
    su2double *Inlet_MinPressure      = new su2double [config->GetnMarker_All()]();
    su2double *Inlet_TotalPressure    = new su2double [config->GetnMarker_All()]();
    su2double *Inlet_Temperature      = new su2double [config->GetnMarker_All()]();
    su2double *Inlet_TotalTemperature = new su2double [config->GetnMarker_All()]();
    su2double *Inlet_Area             = new su2double [config->GetnMarker_All()]();
    su2double *Inlet_RamDrag          = new su2double [config->GetnMarker_All()]();
    su2double *Inlet_Force            = new su2double [config->GetnMarker_All()]();
    su2double *Inlet_Power            = new su2double [config->GetnMarker_All()]();
    su2double *Inlet_XCG              = new su2double [config->GetnMarker_All()]();
    su2double *Inlet_YCG              = new su2double [config->GetnMarker_All()]();
    su2double *Inlet_ZCG              = new su2double [config->GetnMarker_All()]();

    su2double *Outlet_MassFlow         = new su2double [config->GetnMarker_All()]();
    su2double *Outlet_Pressure         = new su2double [config->GetnMarker_All()]();
    su2double *Outlet_TotalPressure    = new su2double [config->GetnMarker_All()]();
    su2double *Outlet_Temperature      = new su2double [config->GetnMarker_All()]();
    su2double *Outlet_TotalTemperature = new su2double [config->GetnMarker_All()]();
    su2double *Outlet_Area             = new su2double [config->GetnMarker_All()]();
    su2double *Outlet_GrossThrust      = new su2double [config->GetnMarker_All()]();
    su2double *Outlet_Force            = new su2double [config->GetnMarker_All()]();
    su2double *Outlet_Power            = new su2double [config->GetnMarker_All()]();

    /*--- Comute MassFlow, average temp, press, etc. ---*/

    for (iMarker = 0; iMarker < config->GetnMarker_All(); iMarker++) {

      MinPressure = +1E10; MaxPressure = -1E10;

      if ((config->GetMarker_All_KindBC(iMarker) == ACTDISK_INLET) ||
          (config->GetMarker_All_KindBC(iMarker) == ENGINE_INFLOW)) {

        for (iVertex = 0; iVertex < geometry->nVertex[iMarker]; iVertex++) {

          iPoint = geometry->vertex[iMarker][iVertex]->GetNode();

          if (geometry->nodes->GetDomain(iPoint)) {

            V_inlet = nodes->GetPrimitive(iPoint);

            geometry->vertex[iMarker][iVertex]->GetNormal(Vector);

            Temperature = V_inlet[0];
            Pressure = V_inlet[nDim+1];

            Density = V_inlet[nDim+2];
            SoundSpeed = sqrt(Gamma*Pressure/Density);

            Velocity2 = 0.0; MassFlow = 0.0; Vel_Infty2 =0.0;
            for (iDim = 0; iDim < nDim; iDim++) {
              Velocity[iDim] = V_inlet[iDim+1];
              Velocity2 += Velocity[iDim]*Velocity[iDim];
              Vel_Infty2 += GetVelocity_Inf(iDim)*GetVelocity_Inf(iDim);
              MassFlow -= Vector[iDim]*Velocity[iDim]*Density;
            }

            Area = GeometryToolbox::Norm(nDim, Vector);
            Vn = 0.0; ReverseFlow = false;
            for (iDim = 0; iDim < nDim; iDim++) {  Vn -= Velocity[iDim]*Vector[iDim]/Area; }
            if (Vn < 0.0) { ReverseFlow = true; }

            Vel_Infty = sqrt (Vel_Infty2);
            Mach = sqrt(Velocity2)/SoundSpeed;
            TotalPressure = Pressure * pow( 1.0 + Mach * Mach * 0.5 * (Gamma - 1.0), Gamma    / (Gamma - 1.0));
            TotalTemperature = Temperature * (1.0 + Mach * Mach * 0.5 * (Gamma - 1.0));
            MinPressure = min(MinPressure, TotalPressure);
            MaxPressure = max(MaxPressure, TotalPressure);

            RamDrag = MassFlow * Vel_Infty;

            Inlet_MassFlow[iMarker]         += MassFlow;
            Inlet_Pressure[iMarker]         += Pressure*MassFlow;
            Inlet_Mach[iMarker]             += Mach*MassFlow;
            Inlet_MinPressure[iMarker]       = min (MinPressure, Inlet_MinPressure[iMarker]);
            Inlet_MaxPressure[iMarker]       = max(MaxPressure, Inlet_MaxPressure[iMarker]);
            Inlet_TotalPressure[iMarker]    += TotalPressure*MassFlow;
            Inlet_Temperature[iMarker]      += Temperature*MassFlow;
            Inlet_TotalTemperature[iMarker] += TotalTemperature*MassFlow;
            Inlet_Area[iMarker]             += Area;
            Inlet_RamDrag[iMarker]          += RamDrag;
            Inlet_Power[iMarker] += MassFlow*Cp*TotalTemperature;
            if (ReverseFlow) Inlet_ReverseMassFlow[iMarker]  += MassFlow;

            su2double Inlet_ForceX = -(Pressure - Pressure_Inf)*Vector[0] + MassFlow*Velocity[0];
            su2double Inlet_ForceY = -(Pressure - Pressure_Inf)*Vector[1] + MassFlow*Velocity[1];
            su2double Inlet_ForceZ = 0.0;
            if (nDim == 3) Inlet_ForceZ = -(Pressure - Pressure_Inf)*Vector[2] + MassFlow*Velocity[2];
            Inlet_Force[iMarker] +=  Inlet_ForceX*cos(Alpha)*cos(Beta) + Inlet_ForceY*sin(Beta) +Inlet_ForceZ*sin(Alpha)*cos(Beta);

            Inlet_XCG[iMarker] += geometry->nodes->GetCoord(iPoint, 0)*Area;
            Inlet_YCG[iMarker] += geometry->nodes->GetCoord(iPoint, 1)*Area;
            if (nDim == 3) Inlet_ZCG[iMarker] += geometry->nodes->GetCoord(iPoint, 2)*Area;

          }
        }

      }

      if ((config->GetMarker_All_KindBC(iMarker) == ACTDISK_OUTLET) ||
          (config->GetMarker_All_KindBC(iMarker) == ENGINE_EXHAUST)) {

        for (iVertex = 0; iVertex < geometry->nVertex[iMarker]; iVertex++) {

          iPoint = geometry->vertex[iMarker][iVertex]->GetNode();

          if (geometry->nodes->GetDomain(iPoint)) {

            V_outlet = nodes->GetPrimitive(iPoint);

            geometry->vertex[iMarker][iVertex]->GetNormal(Vector);

            Temperature = V_outlet[0];
            Pressure = V_outlet[nDim+1];

            Density = V_outlet[nDim+2];
            SoundSpeed  = sqrt(Gamma*Pressure/Density);

            Velocity2 = 0.0; MassFlow = 0.0; Vel_Infty2 = 0.0;
            for (iDim = 0; iDim < nDim; iDim++) {
              Velocity[iDim] = V_outlet[iDim+1];
              Velocity2 += Velocity[iDim]*Velocity[iDim];
              Vel_Infty2 += GetVelocity_Inf(iDim)*GetVelocity_Inf(iDim);
              MassFlow += Vector[iDim]*Velocity[iDim]*Density;
            }

            Vel_Infty = sqrt (Vel_Infty2);
            Area = GeometryToolbox::Norm(nDim, Vector);
            Mach = sqrt(Velocity2)/SoundSpeed;
            TotalPressure = Pressure * pow( 1.0 + Mach * Mach * 0.5 * (Gamma - 1.0), Gamma / (Gamma - 1.0));
            TotalTemperature = Temperature * (1.0 + Mach * Mach * 0.5 * (Gamma - 1.0));
            VelocityJet = sqrt(Velocity2) ;

            GrossThrust = MassFlow * VelocityJet;

            Outlet_MassFlow[iMarker] += MassFlow;
            Outlet_Pressure[iMarker] += Pressure*MassFlow;
            Outlet_TotalPressure[iMarker] += TotalPressure*MassFlow;
            Outlet_Temperature[iMarker] += Temperature*MassFlow;
            Outlet_TotalTemperature[iMarker] += TotalTemperature*MassFlow;
            Outlet_Area[iMarker] += Area;
            Outlet_GrossThrust[iMarker] += GrossThrust;
            Outlet_Power[iMarker] += MassFlow*Cp*TotalTemperature;

            su2double Outlet_ForceX = -(Pressure - Pressure_Inf)*Vector[0] -MassFlow*Velocity[0];
            su2double Outlet_ForceY = -(Pressure - Pressure_Inf)*Vector[1] -MassFlow*Velocity[1];
            su2double Outlet_ForceZ = 0.0;
            if (nDim == 3) Outlet_ForceZ = -(Pressure - Pressure_Inf)*Vector[2] -MassFlow*Velocity[2];

            if (nDim == 2) Outlet_Force[iMarker] +=  Outlet_ForceX*cos(Alpha) + Outlet_ForceY*sin(Alpha);
            if (nDim == 3) Outlet_Force[iMarker] +=  Outlet_ForceX*cos(Alpha)*cos(Beta) + Outlet_ForceY*sin(Beta) + Outlet_ForceZ*sin(Alpha)*cos(Beta);

          }
        }

      }

    }

    /*--- Copy to the appropriate structure ---*/

    su2double *Inlet_MassFlow_Local             = new su2double [nMarker_Inlet]();
    su2double *Inlet_ReverseMassFlow_Local      = new su2double [nMarker_Inlet]();
    su2double *Inlet_Temperature_Local          = new su2double [nMarker_Inlet]();
    su2double *Inlet_TotalTemperature_Local     = new su2double [nMarker_Inlet]();
    su2double *Inlet_Pressure_Local             = new su2double [nMarker_Inlet]();
    su2double *Inlet_Mach_Local                 = new su2double [nMarker_Inlet]();
    su2double *Inlet_MinPressure_Local          = new su2double [nMarker_Inlet]();
    su2double *Inlet_MaxPressure_Local          = new su2double [nMarker_Inlet]();
    su2double *Inlet_Power_Local                = new su2double [nMarker_Inlet]();
    su2double *Inlet_TotalPressure_Local        = new su2double [nMarker_Inlet]();
    su2double *Inlet_RamDrag_Local              = new su2double [nMarker_Inlet]();
    su2double *Inlet_Force_Local                = new su2double [nMarker_Inlet]();
    su2double *Inlet_Area_Local                 = new su2double [nMarker_Inlet]();
    su2double *Inlet_XCG_Local                  = new su2double [nMarker_Inlet]();
    su2double *Inlet_YCG_Local                  = new su2double [nMarker_Inlet]();
    su2double *Inlet_ZCG_Local                  = new su2double [nMarker_Inlet]();

    su2double *Inlet_MassFlow_Total             = new su2double [nMarker_Inlet]();
    su2double *Inlet_ReverseMassFlow_Total      = new su2double [nMarker_Inlet]();
    su2double *Inlet_Pressure_Total             = new su2double [nMarker_Inlet]();
    su2double *Inlet_Mach_Total                 = new su2double [nMarker_Inlet]();
    su2double *Inlet_MinPressure_Total          = new su2double [nMarker_Inlet]();
    su2double *Inlet_MaxPressure_Total          = new su2double [nMarker_Inlet]();
    su2double *Inlet_Power_Total                = new su2double [nMarker_Inlet]();
    su2double *Inlet_TotalPressure_Total        = new su2double [nMarker_Inlet]();
    su2double *Inlet_Temperature_Total          = new su2double [nMarker_Inlet]();
    su2double *Inlet_TotalTemperature_Total     = new su2double [nMarker_Inlet]();
    su2double *Inlet_RamDrag_Total              = new su2double [nMarker_Inlet]();
    su2double *Inlet_Force_Total                = new su2double [nMarker_Inlet]();
    su2double *Inlet_Area_Total                 = new su2double [nMarker_Inlet]();
    su2double *Inlet_XCG_Total                  = new su2double [nMarker_Inlet]();
    su2double *Inlet_YCG_Total                  = new su2double [nMarker_Inlet]();
    su2double *Inlet_ZCG_Total                  = new su2double [nMarker_Inlet]();

    su2double *Outlet_MassFlow_Local            = new su2double [nMarker_Outlet]();
    su2double *Outlet_Pressure_Local            = new su2double [nMarker_Outlet]();
    su2double *Outlet_TotalPressure_Local       = new su2double [nMarker_Outlet]();
    su2double *Outlet_Temperature_Local         = new su2double [nMarker_Outlet]();
    su2double *Outlet_TotalTemperature_Local    = new su2double [nMarker_Outlet]();
    su2double *Outlet_GrossThrust_Local         = new su2double [nMarker_Outlet]();
    su2double *Outlet_Force_Local               = new su2double [nMarker_Outlet]();
    su2double *Outlet_Power_Local               = new su2double [nMarker_Outlet]();
    su2double *Outlet_Area_Local                = new su2double [nMarker_Outlet]();

    su2double *Outlet_MassFlow_Total            = new su2double [nMarker_Outlet]();
    su2double *Outlet_Pressure_Total            = new su2double [nMarker_Outlet]();
    su2double *Outlet_TotalPressure_Total       = new su2double [nMarker_Outlet]();
    su2double *Outlet_Temperature_Total         = new su2double [nMarker_Outlet]();
    su2double *Outlet_TotalTemperature_Total    = new su2double [nMarker_Outlet]();
    su2double *Outlet_GrossThrust_Total         = new su2double [nMarker_Outlet]();
    su2double *Outlet_Force_Total               = new su2double [nMarker_Outlet]();
    su2double *Outlet_Power_Total               = new su2double [nMarker_Outlet]();
    su2double *Outlet_Area_Total                = new su2double [nMarker_Outlet]();

    /*--- Copy the values to the local array for MPI ---*/

    for (iMarker = 0; iMarker < config->GetnMarker_All(); iMarker++) {

      if ((config->GetMarker_All_KindBC(iMarker) == ACTDISK_INLET) ||  (config->GetMarker_All_KindBC(iMarker) == ENGINE_INFLOW)) {
        for (iMarker_Inlet = 0; iMarker_Inlet < nMarker_Inlet; iMarker_Inlet++) {

          if (config->GetMarker_All_KindBC(iMarker) == ACTDISK_INLET) Inlet_TagBound = config->GetMarker_ActDiskInlet_TagBound(iMarker_Inlet);
          if (config->GetMarker_All_KindBC(iMarker) == ENGINE_INFLOW) Inlet_TagBound = config->GetMarker_EngineInflow_TagBound(iMarker_Inlet);

          if (config->GetMarker_All_TagBound(iMarker) == Inlet_TagBound) {
            Inlet_MassFlow_Local[iMarker_Inlet]             += Inlet_MassFlow[iMarker];
            Inlet_ReverseMassFlow_Local[iMarker_Inlet]      += Inlet_ReverseMassFlow[iMarker];
            Inlet_Pressure_Local[iMarker_Inlet]             += Inlet_Pressure[iMarker];
            Inlet_Mach_Local[iMarker_Inlet]                 += Inlet_Mach[iMarker];
            Inlet_MinPressure_Local[iMarker_Inlet]          += Inlet_MinPressure[iMarker];
            Inlet_MaxPressure_Local[iMarker_Inlet]          += Inlet_MaxPressure[iMarker];
            Inlet_TotalPressure_Local[iMarker_Inlet]        += Inlet_TotalPressure[iMarker];
            Inlet_Temperature_Local[iMarker_Inlet]          += Inlet_Temperature[iMarker];
            Inlet_TotalTemperature_Local[iMarker_Inlet]     += Inlet_TotalTemperature[iMarker];
            Inlet_RamDrag_Local[iMarker_Inlet]              += Inlet_RamDrag[iMarker];
            Inlet_Force_Local[iMarker_Inlet]                += Inlet_Force[iMarker];
            Inlet_Power_Local[iMarker_Inlet]                += Inlet_Power[iMarker];
            Inlet_Area_Local[iMarker_Inlet]                 += Inlet_Area[iMarker];
            Inlet_XCG_Local[iMarker_Inlet]                  += Inlet_XCG[iMarker];
            Inlet_YCG_Local[iMarker_Inlet]                  += Inlet_YCG[iMarker];
            if (nDim == 3) Inlet_ZCG_Local[iMarker_Inlet]   += Inlet_ZCG[iMarker];
          }

        }
      }

      if ((config->GetMarker_All_KindBC(iMarker) == ACTDISK_OUTLET) || (config->GetMarker_All_KindBC(iMarker) == ENGINE_EXHAUST)) {
        for (iMarker_Outlet= 0; iMarker_Outlet < nMarker_Outlet; iMarker_Outlet++) {

          if (config->GetMarker_All_KindBC(iMarker) == ACTDISK_OUTLET) Outlet_TagBound = config->GetMarker_ActDiskOutlet_TagBound(iMarker_Outlet);
          if (config->GetMarker_All_KindBC(iMarker) == ENGINE_EXHAUST) Outlet_TagBound = config->GetMarker_EngineExhaust_TagBound(iMarker_Outlet);

          if (config->GetMarker_All_TagBound(iMarker) == Outlet_TagBound) {
            Outlet_MassFlow_Local[iMarker_Outlet]               += Outlet_MassFlow[iMarker];
            Outlet_Pressure_Local[iMarker_Outlet]               += Outlet_Pressure[iMarker];
            Outlet_TotalPressure_Local[iMarker_Outlet]          += Outlet_TotalPressure[iMarker];
            Outlet_Temperature_Local[iMarker_Outlet]            += Outlet_Temperature[iMarker];
            Outlet_TotalTemperature_Local[iMarker_Outlet]       += Outlet_TotalTemperature[iMarker];
            Outlet_GrossThrust_Local[iMarker_Outlet]            += Outlet_GrossThrust[iMarker];
            Outlet_Force_Local[iMarker_Outlet]                  += Outlet_Force[iMarker];
            Outlet_Power_Local[iMarker_Outlet]                  += Outlet_Power[iMarker];
            Outlet_Area_Local[iMarker_Outlet]                   += Outlet_Area[iMarker];
          }

        }
      }

    }

    /*--- Correct the min max values for the MPI ---*/

    bool ActDisk  = false;
    for (iMarker = 0; iMarker < config->GetnMarker_All(); iMarker++) {
      if ((config->GetMarker_All_KindBC(iMarker) == ACTDISK_INLET) ||
          (config->GetMarker_All_KindBC(iMarker) == ENGINE_INFLOW)) { ActDisk  = true; break; }
    }

    if (!ActDisk) {
      for (iMarker_Inlet = 0; iMarker_Inlet < nMarker_Inlet; iMarker_Inlet++) {
        Inlet_MinPressure_Local[iMarker_Inlet]      =  1E10;
        Inlet_MaxPressure_Local[iMarker_Inlet]      = -1E10;
      }
    }

    /*--- All the ranks to compute the total value ---*/

    SU2_MPI::Allreduce(Inlet_MassFlow_Local, Inlet_MassFlow_Total, nMarker_Inlet, MPI_DOUBLE, MPI_SUM, SU2_MPI::GetComm());
    SU2_MPI::Allreduce(Inlet_ReverseMassFlow_Local, Inlet_ReverseMassFlow_Total, nMarker_Inlet, MPI_DOUBLE, MPI_SUM, SU2_MPI::GetComm());
    SU2_MPI::Allreduce(Inlet_Pressure_Local, Inlet_Pressure_Total, nMarker_Inlet, MPI_DOUBLE, MPI_SUM, SU2_MPI::GetComm());
    SU2_MPI::Allreduce(Inlet_Mach_Local, Inlet_Mach_Total, nMarker_Inlet, MPI_DOUBLE, MPI_SUM, SU2_MPI::GetComm());
    SU2_MPI::Allreduce(Inlet_MinPressure_Local, Inlet_MinPressure_Total, nMarker_Inlet, MPI_DOUBLE, MPI_MIN, SU2_MPI::GetComm());
    SU2_MPI::Allreduce(Inlet_MaxPressure_Local, Inlet_MaxPressure_Total, nMarker_Inlet, MPI_DOUBLE, MPI_MAX, SU2_MPI::GetComm());
    SU2_MPI::Allreduce(Inlet_TotalPressure_Local, Inlet_TotalPressure_Total, nMarker_Inlet, MPI_DOUBLE, MPI_SUM, SU2_MPI::GetComm());
    SU2_MPI::Allreduce(Inlet_Temperature_Local, Inlet_Temperature_Total, nMarker_Inlet, MPI_DOUBLE, MPI_SUM, SU2_MPI::GetComm());
    SU2_MPI::Allreduce(Inlet_TotalTemperature_Local, Inlet_TotalTemperature_Total, nMarker_Inlet, MPI_DOUBLE, MPI_SUM, SU2_MPI::GetComm());
    SU2_MPI::Allreduce(Inlet_RamDrag_Local, Inlet_RamDrag_Total, nMarker_Inlet, MPI_DOUBLE, MPI_SUM, SU2_MPI::GetComm());
    SU2_MPI::Allreduce(Inlet_Force_Local, Inlet_Force_Total, nMarker_Inlet, MPI_DOUBLE, MPI_SUM, SU2_MPI::GetComm());
    SU2_MPI::Allreduce(Inlet_Power_Local, Inlet_Power_Total, nMarker_Inlet, MPI_DOUBLE, MPI_SUM, SU2_MPI::GetComm());
    SU2_MPI::Allreduce(Inlet_Area_Local, Inlet_Area_Total, nMarker_Inlet, MPI_DOUBLE, MPI_SUM, SU2_MPI::GetComm());
    SU2_MPI::Allreduce(Inlet_XCG_Local, Inlet_XCG_Total, nMarker_Inlet, MPI_DOUBLE, MPI_SUM, SU2_MPI::GetComm());
    SU2_MPI::Allreduce(Inlet_YCG_Local, Inlet_YCG_Total, nMarker_Inlet, MPI_DOUBLE, MPI_SUM, SU2_MPI::GetComm());
    if (nDim == 3) SU2_MPI::Allreduce(Inlet_ZCG_Local, Inlet_ZCG_Total, nMarker_Inlet, MPI_DOUBLE, MPI_SUM, SU2_MPI::GetComm());

    SU2_MPI::Allreduce(Outlet_MassFlow_Local, Outlet_MassFlow_Total, nMarker_Outlet, MPI_DOUBLE, MPI_SUM, SU2_MPI::GetComm());
    SU2_MPI::Allreduce(Outlet_Pressure_Local, Outlet_Pressure_Total, nMarker_Outlet, MPI_DOUBLE, MPI_SUM, SU2_MPI::GetComm());
    SU2_MPI::Allreduce(Outlet_TotalPressure_Local, Outlet_TotalPressure_Total, nMarker_Outlet, MPI_DOUBLE, MPI_SUM, SU2_MPI::GetComm());
    SU2_MPI::Allreduce(Outlet_Temperature_Local, Outlet_Temperature_Total, nMarker_Outlet, MPI_DOUBLE, MPI_SUM, SU2_MPI::GetComm());
    SU2_MPI::Allreduce(Outlet_TotalTemperature_Local, Outlet_TotalTemperature_Total, nMarker_Outlet, MPI_DOUBLE, MPI_SUM, SU2_MPI::GetComm());
    SU2_MPI::Allreduce(Outlet_GrossThrust_Local, Outlet_GrossThrust_Total, nMarker_Outlet, MPI_DOUBLE, MPI_SUM, SU2_MPI::GetComm());
    SU2_MPI::Allreduce(Outlet_Force_Local, Outlet_Force_Total, nMarker_Outlet, MPI_DOUBLE, MPI_SUM, SU2_MPI::GetComm());
    SU2_MPI::Allreduce(Outlet_Power_Local, Outlet_Power_Total, nMarker_Outlet, MPI_DOUBLE, MPI_SUM, SU2_MPI::GetComm());
    SU2_MPI::Allreduce(Outlet_Area_Local, Outlet_Area_Total, nMarker_Outlet, MPI_DOUBLE, MPI_SUM, SU2_MPI::GetComm());

    /*--- Compute the value of the average surface temperature and pressure and
     set the value in the config structure for future use ---*/

    for (iMarker_Inlet = 0; iMarker_Inlet < nMarker_Inlet; iMarker_Inlet++) {
      if (Inlet_Area_Total[iMarker_Inlet] != 0.0) {
        Inlet_Pressure_Total[iMarker_Inlet] /= Inlet_MassFlow_Total[iMarker_Inlet];
        Inlet_Mach_Total[iMarker_Inlet] /= Inlet_MassFlow_Total[iMarker_Inlet];
        Inlet_TotalPressure_Total[iMarker_Inlet] /= Inlet_MassFlow_Total[iMarker_Inlet];
        Inlet_Temperature_Total[iMarker_Inlet] /= Inlet_MassFlow_Total[iMarker_Inlet];
        Inlet_TotalTemperature_Total[iMarker_Inlet] /= Inlet_MassFlow_Total[iMarker_Inlet];
        Inlet_XCG_Total[iMarker_Inlet] /= Inlet_Area_Total[iMarker_Inlet];
        Inlet_YCG_Total[iMarker_Inlet] /= Inlet_Area_Total[iMarker_Inlet];
        if (nDim == 3) Inlet_ZCG_Total[iMarker_Inlet] /= Inlet_Area_Total[iMarker_Inlet];
      }
      else {
        Inlet_Pressure_Total[iMarker_Inlet] = 0.0;
        Inlet_Mach_Total[iMarker_Inlet] = 0.0;
        Inlet_TotalPressure_Total[iMarker_Inlet] = 0.0;
        Inlet_Temperature_Total[iMarker_Inlet] = 0.0;
        Inlet_TotalTemperature_Total[iMarker_Inlet] = 0.0;
        Inlet_XCG_Total[iMarker_Inlet] = 0.0;
        Inlet_YCG_Total[iMarker_Inlet] = 0.0;
        if (nDim == 3) Inlet_ZCG_Total[iMarker_Inlet] = 0.0;
      }

      if (iMesh == MESH_0) {

        if (Engine) {
          config->SetInflow_MassFlow(iMarker_Inlet, Inlet_MassFlow_Total[iMarker_Inlet]);
          config->SetInflow_ReverseMassFlow(iMarker_Inlet, Inlet_ReverseMassFlow_Total[iMarker_Inlet]);
          config->SetInflow_Pressure(iMarker_Inlet, Inlet_Pressure_Total[iMarker_Inlet]);
          config->SetInflow_TotalPressure(iMarker_Inlet, Inlet_TotalPressure_Total[iMarker_Inlet]);
          config->SetInflow_Temperature(iMarker_Inlet, Inlet_Temperature_Total[iMarker_Inlet]);
          config->SetInflow_TotalTemperature(iMarker_Inlet, Inlet_TotalTemperature_Total[iMarker_Inlet]);
          config->SetInflow_RamDrag(iMarker_Inlet, Inlet_RamDrag_Total[iMarker_Inlet]);
          config->SetInflow_Force(iMarker_Inlet, Inlet_Force_Total[iMarker_Inlet]);
          config->SetInflow_Power(iMarker_Inlet, Inlet_Power_Total[iMarker_Inlet]);
        }
        else {
          config->SetActDiskInlet_MassFlow(iMarker_Inlet, Inlet_MassFlow_Total[iMarker_Inlet]);
          config->SetActDiskInlet_ReverseMassFlow(iMarker_Inlet, Inlet_ReverseMassFlow_Total[iMarker_Inlet]);
          config->SetActDiskInlet_Pressure(iMarker_Inlet, Inlet_Pressure_Total[iMarker_Inlet]);
          config->SetActDiskInlet_TotalPressure(iMarker_Inlet, Inlet_TotalPressure_Total[iMarker_Inlet]);
          config->SetActDiskInlet_Temperature(iMarker_Inlet, Inlet_Temperature_Total[iMarker_Inlet]);
          config->SetActDiskInlet_TotalTemperature(iMarker_Inlet, Inlet_TotalTemperature_Total[iMarker_Inlet]);
          config->SetActDiskInlet_RamDrag(iMarker_Inlet, Inlet_RamDrag_Total[iMarker_Inlet]);
          config->SetActDiskInlet_Force(iMarker_Inlet, Inlet_Force_Total[iMarker_Inlet]);
          config->SetActDiskInlet_Power(iMarker_Inlet, Inlet_Power_Total[iMarker_Inlet]);
        }

      }

    }

    for (iMarker_Outlet = 0; iMarker_Outlet < nMarker_Outlet; iMarker_Outlet++) {
      if (Outlet_Area_Total[iMarker_Outlet] != 0.0) {
        Outlet_Pressure_Total[iMarker_Outlet] /= Outlet_MassFlow_Total[iMarker_Outlet];
        Outlet_TotalPressure_Total[iMarker_Outlet] /= Outlet_MassFlow_Total[iMarker_Outlet];
        Outlet_Temperature_Total[iMarker_Outlet] /= Outlet_MassFlow_Total[iMarker_Outlet];
        Outlet_TotalTemperature_Total[iMarker_Outlet] /= Outlet_MassFlow_Total[iMarker_Outlet];
      }
      else {
        Outlet_Pressure_Total[iMarker_Outlet] = 0.0;
        Outlet_TotalPressure_Total[iMarker_Outlet] = 0.0;
        Outlet_Temperature_Total[iMarker_Outlet] = 0.0;
        Outlet_TotalTemperature_Total[iMarker_Outlet] = 0.0;
      }

      if (iMesh == MESH_0) {

        if (Engine) {
          config->SetExhaust_MassFlow(iMarker_Outlet, Outlet_MassFlow_Total[iMarker_Outlet]);
          config->SetExhaust_Pressure(iMarker_Outlet, Outlet_Pressure_Total[iMarker_Outlet]);
          config->SetExhaust_TotalPressure(iMarker_Outlet, Outlet_TotalPressure_Total[iMarker_Outlet]);
          config->SetExhaust_Temperature(iMarker_Outlet, Outlet_Temperature_Total[iMarker_Outlet]);
          config->SetExhaust_TotalTemperature(iMarker_Outlet, Outlet_TotalTemperature_Total[iMarker_Outlet]);
          config->SetExhaust_GrossThrust(iMarker_Outlet, Outlet_GrossThrust_Total[iMarker_Outlet]);
          config->SetExhaust_Force(iMarker_Outlet, Outlet_Force_Total[iMarker_Outlet]);
          config->SetExhaust_Power(iMarker_Outlet, Outlet_Power_Total[iMarker_Outlet]);
        }
        else {
          config->SetActDiskOutlet_MassFlow(iMarker_Outlet, Outlet_MassFlow_Total[iMarker_Outlet]);
          config->SetActDiskOutlet_Pressure(iMarker_Outlet, Outlet_Pressure_Total[iMarker_Outlet]);
          config->SetActDiskOutlet_TotalPressure(iMarker_Outlet, Outlet_TotalPressure_Total[iMarker_Outlet]);
          config->SetActDiskOutlet_Temperature(iMarker_Outlet, Outlet_Temperature_Total[iMarker_Outlet]);
          config->SetActDiskOutlet_TotalTemperature(iMarker_Outlet, Outlet_TotalTemperature_Total[iMarker_Outlet]);
          config->SetActDiskOutlet_GrossThrust(iMarker_Outlet, Outlet_GrossThrust_Total[iMarker_Outlet]);
          config->SetActDiskOutlet_Force(iMarker_Outlet, Outlet_Force_Total[iMarker_Outlet]);
          config->SetActDiskOutlet_Power(iMarker_Outlet, Outlet_Power_Total[iMarker_Outlet]);
        }

      }

    }


    if (Pair) {

      /*--- Store delta pressure, temperature, thrust, and area ---*/

      for (iMarker_Inlet = 0; iMarker_Inlet < nMarker_Inlet; iMarker_Inlet++) {

        if (Engine) {
          Inlet_TagBound = config->GetMarker_EngineInflow_TagBound(iMarker_Inlet);
          jMarker = config->GetMarker_CfgFile_EngineExhaust(Inlet_TagBound);
          Outlet_TagBound = config->GetMarker_CfgFile_TagBound(jMarker);
        }
        else {
          Inlet_TagBound = config->GetMarker_ActDiskInlet_TagBound(iMarker_Inlet);
          jMarker = config->GetMarker_CfgFile_ActDiskOutlet(Inlet_TagBound);
          Outlet_TagBound = config->GetMarker_CfgFile_TagBound(jMarker);
        }


        su2double DeltaPress = 0.0, DeltaTemp = 0.0, NetThrust = 0.0, GrossThrust = 0.0, TotalPressRatio = 0.0, TotalTempRatio = 0.0, StaticPressRatio = 0.0, StaticTempRatio = 0.0;

        if (Engine) {
          DeltaPress   = config->GetExhaust_Pressure(Outlet_TagBound) - config->GetInflow_Pressure(Inlet_TagBound);
          DeltaTemp         = config->GetExhaust_Temperature(Outlet_TagBound) - config->GetInflow_Temperature(Inlet_TagBound);
          NetThrust    = config->GetExhaust_GrossThrust(Outlet_TagBound) - config->GetInflow_RamDrag(Inlet_TagBound);
          GrossThrust   = config->GetExhaust_GrossThrust(Outlet_TagBound);
          TotalPressRatio   = config->GetExhaust_TotalPressure(Outlet_TagBound)/config->GetInflow_TotalPressure(Inlet_TagBound);
          TotalTempRatio    = config->GetExhaust_TotalTemperature(Outlet_TagBound)/config->GetInflow_TotalTemperature(Inlet_TagBound);
          StaticPressRatio   = config->GetExhaust_Pressure(Outlet_TagBound)/config->GetInflow_Pressure(Inlet_TagBound);
          StaticTempRatio    = config->GetExhaust_Temperature(Outlet_TagBound)/config->GetInflow_Temperature(Inlet_TagBound);
          Force = config->GetInflow_Force(Inlet_TagBound) + config->GetExhaust_Force(Outlet_TagBound);
          Power = config->GetExhaust_Power(Outlet_TagBound) - config->GetInflow_Power(Inlet_TagBound);
        }
        else {
          DeltaPress   = config->GetActDiskOutlet_Pressure(Outlet_TagBound) - config->GetActDiskInlet_Pressure(Inlet_TagBound);
          DeltaTemp         = config->GetActDiskOutlet_Temperature(Outlet_TagBound) - config->GetActDiskInlet_Temperature(Inlet_TagBound);
          NetThrust    = config->GetActDiskOutlet_GrossThrust(Outlet_TagBound) - config->GetActDiskInlet_RamDrag(Inlet_TagBound);
          GrossThrust   = config->GetActDiskOutlet_GrossThrust(Outlet_TagBound);
          TotalPressRatio   = config->GetActDiskOutlet_TotalPressure(Outlet_TagBound)/config->GetActDiskInlet_TotalPressure(Inlet_TagBound);
          TotalTempRatio    = config->GetActDiskOutlet_TotalTemperature(Outlet_TagBound)/config->GetActDiskInlet_TotalTemperature(Inlet_TagBound);
          StaticPressRatio   = config->GetActDiskOutlet_Pressure(Outlet_TagBound)/config->GetActDiskInlet_Pressure(Inlet_TagBound);
          StaticTempRatio    = config->GetActDiskOutlet_Temperature(Outlet_TagBound)/config->GetActDiskInlet_Temperature(Inlet_TagBound);
          Force = config->GetActDiskInlet_Force(Inlet_TagBound) + config->GetActDiskOutlet_Force(Outlet_TagBound);
          Power =  config->GetActDiskOutlet_Power(Outlet_TagBound) - config->GetActDiskInlet_Power(Inlet_TagBound);
          MassFlow =  config->GetActDiskInlet_MassFlow(Inlet_TagBound);
        }

        Mach        = Inlet_Mach_Total[iMarker_Inlet];
        Area              = Inlet_Area_Total[iMarker_Inlet];

        if (Engine) {
          config->SetEngine_Mach(iMarker_Inlet, Mach);
          config->SetEngine_Force(iMarker_Inlet, Force);
          config->SetEngine_Power(iMarker_Inlet, Power);
          config->SetEngine_NetThrust(iMarker_Inlet, NetThrust);
          config->SetEngine_GrossThrust(iMarker_Inlet, GrossThrust);
          config->SetEngine_Area(iMarker_Inlet, Area);
        }
        else {
          config->SetActDisk_DeltaPress(iMarker_Inlet, DeltaPress);
          config->SetActDisk_DeltaTemp(iMarker_Inlet, DeltaTemp);
          config->SetActDisk_Mach(iMarker_Inlet, Mach);
          config->SetActDisk_Force(iMarker_Inlet, Force);
          config->SetActDisk_Power(iMarker_Inlet, Power);
          config->SetActDisk_MassFlow(iMarker_Inlet, MassFlow);
          config->SetActDisk_TotalPressRatio(iMarker_Inlet, TotalPressRatio);
          config->SetActDisk_TotalTempRatio(iMarker_Inlet, TotalTempRatio);
          config->SetActDisk_StaticPressRatio(iMarker_Inlet, StaticPressRatio);
          config->SetActDisk_StaticTempRatio(iMarker_Inlet, StaticTempRatio);
          config->SetActDisk_NetThrust(iMarker_Inlet, NetThrust);
          config->SetActDisk_GrossThrust(iMarker_Inlet, GrossThrust);
          config->SetActDisk_Area(iMarker_Inlet, Area);
        }

      }

      /*--- Screen output using the values already stored in the config container ---*/

      if ((rank == MASTER_NODE) && (iMesh == MESH_0) ) {

        cout.precision(5);
        cout.setf(ios::fixed, ios::floatfield);

        if (write_heads && Output && !config->GetDiscrete_Adjoint()) {
          if (Engine) cout << endl   << "---------------------------- Engine properties --------------------------" << endl;
          else cout << endl   << "------------------------ Actuator Disk properties -----------------------" << endl;
        }

        for (iMarker_Inlet = 0; iMarker_Inlet < nMarker_Inlet; iMarker_Inlet++) {

          if (Engine) {
            Inlet_TagBound = config->GetMarker_EngineInflow_TagBound(iMarker_Inlet);
            jMarker = config->GetMarker_CfgFile_EngineExhaust(Inlet_TagBound);
            Outlet_TagBound = config->GetMarker_CfgFile_TagBound(jMarker);
          }
          else {
            Inlet_TagBound = config->GetMarker_ActDiskInlet_TagBound(iMarker_Inlet);
            jMarker = config->GetMarker_CfgFile_ActDiskOutlet(Inlet_TagBound);
            Outlet_TagBound = config->GetMarker_CfgFile_TagBound(jMarker);
          }


          if (Engine) {
            NetThrust             =  config->GetEngine_NetThrust(iMarker_Inlet);
            GrossThrust   = config->GetEngine_GrossThrust(iMarker_Inlet);
            Power               = config->GetEngine_Power(iMarker_Inlet);
            Mach                  = config->GetEngine_Mach(iMarker_Inlet);
            Force               = config->GetEngine_Force(iMarker_Inlet);
          }
          else {
            DeltaPress      = config->GetActDisk_DeltaPress(iMarker_Inlet);
            DeltaTemp         = config->GetActDisk_DeltaTemp(iMarker_Inlet);
            TotalPressRatio       = config->GetActDisk_TotalPressRatio(iMarker_Inlet);
            TotalTempRatio        = config->GetActDisk_TotalTempRatio(iMarker_Inlet);
            StaticPressRatio      = config->GetActDisk_StaticPressRatio(iMarker_Inlet);
            StaticTempRatio           = config->GetActDisk_StaticTempRatio(iMarker_Inlet);
            NetThrust             =  config->GetActDisk_NetThrust(iMarker_Inlet);
            GrossThrust   = config->GetActDisk_GrossThrust(iMarker_Inlet);
            Power               = config->GetActDisk_Power(iMarker_Inlet);
            Mach                  = config->GetActDisk_Mach(iMarker_Inlet);
            Force               = config->GetActDisk_Force(iMarker_Inlet);
          }

          su2double Mach_Inf                  = config->GetMach();
          su2double Pressure_Inf  = config->GetPressure_FreeStreamND();

          su2double TotalPressure_Inf  = Pressure_Inf * pow( 1.0 + Mach_Inf * Mach_Inf * 0.5 * (Gamma - 1.0), Gamma     / (Gamma - 1.0));

          su2double MinPressure = Inlet_MinPressure_Total[iMarker_Inlet]/TotalPressure_Inf;
          su2double MaxPressure = Inlet_MaxPressure_Total[iMarker_Inlet]/TotalPressure_Inf;
          su2double AvePressure = Inlet_TotalPressure_Total[iMarker_Inlet]/TotalPressure_Inf;

          su2double RefDensity  = Density_Inf;
          su2double RefArea     = config->GetRefArea();
          su2double RefVel2 = 0.0;  for (iDim = 0; iDim < nDim; iDim++) RefVel2  += Velocity_Inf[iDim]*Velocity_Inf[iDim];

          su2double Factor = (0.5*RefDensity*RefArea*RefVel2);
          su2double Ref = config->GetDensity_Ref() * config->GetVelocity_Ref() * config->GetVelocity_Ref() * 1.0 * 1.0;
          su2double DmT = GetTotal_CD() * Factor;

//          su2double ModDmT = 0.0;
//          if (nDim == 2) ModDmT = sqrt(GetTotal_CFx()*GetTotal_CFx() +
//                                       GetTotal_CFy()*GetTotal_CFy());
//
//          if (nDim == 3) ModDmT = sqrt(GetTotal_CFx()*GetTotal_CFx() +
//                                       GetTotal_CFy()*GetTotal_CFy() +
//                                       GetTotal_CFz()*GetTotal_CFz());
//
//          DmTVector[0] = GetTotal_CFx()/ModDmT;
//          DmTVector[1] = GetTotal_CFy()/ModDmT;
//          if (nDim == 3)  DmTVector[2] = GetTotal_CFz()/ModDmT;

          /*--- Set the aero drag ---*/

          su2double Aero_Drag = DmT - Force;
          su2double Aero_CD = Aero_Drag / Factor;

          SetTotal_AeroCD(Aero_CD);

          /*--- Set the solid surface drag ---*/

          su2double Solid_Drag = DmT - Force;
          su2double Solid_CD = Solid_Drag / Factor;

          SetTotal_SolidCD(Solid_CD);

          /*--- Set the net thrust value---*/

          su2double CT = NetThrust / Factor;

          SetTotal_NetThrust(CT);

          /*--- Set the total power ---*/

          su2double PowerHP = Power * Ref *  config->GetVelocity_Ref() / 550.0;

          SetTotal_Power(PowerHP);

          /*--- Set the total ReverseFlow ---*/

          su2double ReverseFlow;
          if (Engine) ReverseFlow = fabs(config->GetInflow_ReverseMassFlow(iMarker_Inlet)  / config->GetInflow_MassFlow(Inlet_TagBound));
          else ReverseFlow = fabs(config->GetActDisk_ReverseMassFlow(iMarker_Inlet)  / config->GetActDiskInlet_MassFlow(Inlet_TagBound));

          SetTotal_ReverseFlow(ReverseFlow);

          /*--- Set the total mass flow ratio ---*/

          InfVel2 = 0.0;  for (iDim = 0; iDim < nDim; iDim++) InfVel2  += Velocity_Inf[iDim]*Velocity_Inf[iDim];
          if (Engine) MFR =fabs(config->GetInflow_MassFlow(Inlet_TagBound)) / (Density_Inf * sqrt(InfVel2) * config->GetHighlite_Area());
          else MFR = fabs(config->GetActDiskInlet_MassFlow(Inlet_TagBound)) / (Density_Inf * sqrt(InfVel2) * config->GetHighlite_Area());
          SetTotal_MFR(MFR);

          /*--- Evaluate shaft power and adiabatic efficiency (average) ---*/

          su2double Pstatic1, P1, P2, T1, T2;
          if (Engine) {
            Pstatic1 = config->GetInflow_Pressure(Inlet_TagBound);
            P1 = config->GetInflow_TotalPressure(Inlet_TagBound);
            P2 = config->GetExhaust_TotalPressure(Outlet_TagBound);
            T1 = config->GetInflow_TotalTemperature(Inlet_TagBound);
            T2 = config->GetExhaust_TotalTemperature(Outlet_TagBound);
          }
          else {
            Pstatic1 = config->GetActDiskInlet_Pressure(Inlet_TagBound);
            P1 = config->GetActDiskInlet_TotalPressure(Inlet_TagBound);
            P2 = config->GetActDiskOutlet_TotalPressure(Outlet_TagBound);
            T1 = config->GetActDiskInlet_TotalTemperature(Inlet_TagBound);
            T2 = config->GetActDiskOutlet_TotalTemperature(Outlet_TagBound);
          }

          /*-- Set the propulsive efficiency ---*/

          su2double mu_prop = fabs(DmT)*sqrt(RefVel2)/Power;
          SetTotal_Prop_Eff(mu_prop);

          /*-- Set the bypass propulsive efficiency ---*/

          su2double mu_bypass_prop = NetThrust*sqrt(RefVel2)/Power;
          SetTotal_ByPassProp_Eff(mu_bypass_prop);

          /*-- Set the fan adiabatic efficiency ---*/

          su2double mu_isentropic = 0.0;
          if ((P2/P1) > 0.0) mu_isentropic =    (T1/(T2-T1))*(pow((P2/P1),(Gamma-1.0)/Gamma)-1.0);
          SetTotal_Adiab_Eff(mu_isentropic);

          /*-- Set the polytropic efficiency ---*/

          su2double poly_coeff = 1.0/(1.0-log(T2/T1)/log(P2/P1));
          su2double mu_polytropic = ((Gamma-1.0)/Gamma)/((poly_coeff-1.0)/poly_coeff);
          SetTotal_Poly_Eff(mu_polytropic);

          if (write_heads && Output && !config->GetDiscrete_Adjoint()) {

            if (iMarker_Inlet > 0) cout << endl;

            /*--- Geometry defintion ---*/

            if (Engine) cout <<"Engine surfaces: " << Inlet_TagBound << ", " << Outlet_TagBound << "." << endl;
            else cout <<"Actuator disk surfaces: " << Inlet_TagBound << ", " << Outlet_TagBound << "." << endl;

            if (nDim == 2) {
              if (config->GetSystemMeasurements() == SI)
                cout <<"CG (m): (" << Inlet_XCG_Total[iMarker_Inlet] <<", " << Inlet_YCG_Total[iMarker_Inlet] << "). Length (m): " << Inlet_Area_Total[iMarker_Inlet] << "." << endl;
              else if (config->GetSystemMeasurements() == US)
                cout <<"CG (in): (" << Inlet_XCG_Total[iMarker_Inlet]*12.0 <<", " << Inlet_YCG_Total[iMarker_Inlet]*12.0 << "). Length (in): " << Inlet_Area_Total[iMarker_Inlet]*12.0 << "." << endl;
              cout << endl;
            }

            if (nDim ==3) {
              if (config->GetSystemMeasurements() == SI)
                cout <<"CG (m): (" << Inlet_XCG_Total[iMarker_Inlet] <<", " << Inlet_YCG_Total[iMarker_Inlet] <<", " << Inlet_ZCG_Total[iMarker_Inlet] << "). Area (m^2): " << Inlet_Area_Total[iMarker_Inlet] << ". Radius (m): " << sqrt(Inlet_Area_Total[iMarker_Inlet]/PI_NUMBER) << "." << endl;
              else if (config->GetSystemMeasurements() == US)
                cout <<"CG (in): (" << Inlet_XCG_Total[iMarker_Inlet]*12.0 <<", " << Inlet_YCG_Total[iMarker_Inlet]*12.0 <<", " << Inlet_ZCG_Total[iMarker_Inlet]*12.0 << "). Area (in^2): " << Inlet_Area_Total[iMarker_Inlet]*12.0*12.0 << "." << endl;
              cout << endl;
            }


            /*--- Flow field descritption  ---*/

            if (config->GetSystemMeasurements() == SI) {
              cout << setprecision(2) << "Inlet Ave. P (Pa): " << Pstatic1*config->GetPressure_Ref() << setprecision(3) <<  ". Inlet Ave. Mach: " << Mach << "." << endl;
              cout << setprecision(2) << "Outlet Ave. PT (Pa): " << P2*config->GetPressure_Ref() << ". Outlet Ave. TT (K): " << T2*config->GetTemperature_Ref() << "." << endl;
            }
            else if (config->GetSystemMeasurements() == US) {
              cout << setprecision(2) << "Inlet Ave. P (psf): " << Pstatic1*config->GetPressure_Ref() << setprecision(3) <<  ". Inlet Ave. Mach: " << Mach << "." << endl;
              cout << setprecision(2) << "Outlet Ave. PT (psf): " << P2*config->GetPressure_Ref() << ". Outlet Ave. TT (R): " << T2*config->GetTemperature_Ref() << "." << endl;
            }

            cout << "Inlet min. PT/PTinf: " << MinPressure << ". Inlet max. PT/PTinf: " << MaxPressure << ". Inlet Ave. PT/PTinf: " << AvePressure << endl;

            su2double InfVel2, Inlet_MassFlow, Outlet_MassFlow;

            if (Engine) Inlet_MassFlow = fabs(config->GetInflow_MassFlow(Inlet_TagBound)) * config->GetDensity_Ref() * config->GetVelocity_Ref();
            else Inlet_MassFlow = fabs(config->GetActDiskInlet_MassFlow(Inlet_TagBound)) * config->GetDensity_Ref() * config->GetVelocity_Ref();

            if (config->GetSystemMeasurements() == SI) { cout << "Inlet mass flow (kg/s): "; cout << setprecision(2) << Inlet_MassFlow; }
            else if (config->GetSystemMeasurements() == US) { cout << "Inlet mass flow (lbs/s): "; cout << setprecision(2) << Inlet_MassFlow * 32.174; }

            if (Engine) Outlet_MassFlow = fabs(config->GetExhaust_MassFlow(Outlet_TagBound)) * config->GetDensity_Ref() * config->GetVelocity_Ref();
            else Outlet_MassFlow = fabs(config->GetActDiskOutlet_MassFlow(Outlet_TagBound)) * config->GetDensity_Ref() * config->GetVelocity_Ref();

            //          if (config->GetSystemMeasurements() == SI) { cout << ". Outlet mass flow (kg/s): "; cout << setprecision(2) << Outlet_MassFlow; }
            //          else if (config->GetSystemMeasurements() == US) { cout << ". Outlet mass flow (lbs/s): "; cout << setprecision(2) << Outlet_MassFlow * 32.174; }

            if (Inlet_MassFlow > Outlet_MassFlow) cout << ". I/O diff.: " << setprecision(2) << 100.0*fabs(1.0-(Outlet_MassFlow/Inlet_MassFlow)) << "%";
            else cout << ". I/O diff.: " << setprecision(2) << -100.0*fabs(1.0-(Inlet_MassFlow/Outlet_MassFlow)) << "%";

            InfVel2 = 0.0;  for (iDim = 0; iDim < nDim; iDim++) InfVel2  += Velocity_Inf[iDim]*Velocity_Inf[iDim];
            cout << setprecision(2) << ". MFR: " << MFR << "." << endl;

            if (!Engine) {

              cout << setprecision(3) << "PT in/out ratio: " << TotalPressRatio << ". TT in/out ratio: " << TotalTempRatio  <<  "." << endl;

              if (config->GetActDisk_Jump() == VARIABLES_JUMP) {
                if (config->GetSystemMeasurements() == SI) cout << setprecision(3) << "P in/out jump (Pa): ";
                else if (config->GetSystemMeasurements() == US) cout << setprecision(3) << "P in/out jump (psf): ";
                cout << setprecision(3) << DeltaPress * config->GetPressure_Ref();
                if (config->GetSystemMeasurements() == SI) cout << setprecision(3) << ". T in/out jump (K): ";
                else if (config->GetSystemMeasurements() == US) cout << setprecision(3) << ". T in/out jump (R): ";
                cout << setprecision(3) << DeltaTemp * config->GetTemperature_Ref() <<"."<< endl;
              }
              else  if (config->GetActDisk_Jump() == RATIO) {
                cout << setprecision(3) << "P in/out ratio: ";
                cout << setprecision(3) << StaticPressRatio;
                cout  << setprecision(3) <<". T in/out ratio: ";
                cout << setprecision(3) << StaticTempRatio <<"."<< endl;
              }
            }

            cout << setprecision(1) << "\nProp. eff. (D-T.V/Shaft P): " << 100*mu_prop << "%. By-pass prop. eff. (NetT.V/Shaft P): " << 100*mu_bypass_prop <<   "%." << endl;
            cout << setprecision(1) << "Fan adiabatic eff.: " << 100*mu_isentropic  << "%. Fan poly. eff.: " << 100*mu_polytropic << "%. Poly coeff. (n): " << setprecision(4) << poly_coeff << "." << endl;

            cout << endl;


            /*--- Forces descritption  ---*/

            if (config->GetSystemMeasurements() == SI) cout << setprecision(1) << "Ram Drag (N): ";
            else if (config->GetSystemMeasurements() == US) cout << setprecision(1) << "Ram Drag (lbf): ";
            cout << (GrossThrust-NetThrust) * Ref;

            if (config->GetSystemMeasurements() == SI) cout << setprecision(1) << ". Gross Thrust (N): ";
            else if (config->GetSystemMeasurements() == US) cout << setprecision(1) << ". Gross Thrust (lbf): ";
            cout << -GrossThrust * Ref  << "." << endl;

            if (config->GetSystemMeasurements() == SI) cout << setprecision(1) << "Open surfaces Thurst (N): ";
            else if (config->GetSystemMeasurements() == US) cout  << setprecision(1) << "Open surfaces Thrust (lbf): ";
            cout<< setprecision(1) << Force * Ref << ". Open surfaces CT: " << setprecision(5) << -Force / Factor << "." << endl;

            if (config->GetSystemMeasurements() == SI) cout << "Solid surfaces Drag (N): ";
            else if (config->GetSystemMeasurements() == US) cout << "Solid surfaces Drag (lbf): ";
            cout << setprecision(1) << Solid_Drag * Ref << ". Solid surfaces CD: " << setprecision(5) << Solid_CD << "." << endl;

            if (config->GetSystemMeasurements() == SI) cout << setprecision(1) <<"Net Thrust (N): ";
            else if (config->GetSystemMeasurements() == US) cout << setprecision(1) << "Net Thrust (lbf): ";
            cout << setprecision(5) << -NetThrust * Ref  << ". Net CT: " << CT;

            if (config->GetSystemMeasurements() == SI) {
              cout << ". Power (W): ";
              cout << setprecision(1) << Power * Ref *  config->GetVelocity_Ref()  << "." << endl;
            }
            else if (config->GetSystemMeasurements() == US) {
              cout << ". Power (HP): ";
              cout << setprecision(1) << Power * Ref *  config->GetVelocity_Ref() / 550.0 << "." << endl;
            }

          }

        }

        if (write_heads && Output && !config->GetDiscrete_Adjoint()) cout << "-------------------------------------------------------------------------" << endl << endl;

      }

    }

    delete [] Outlet_MassFlow_Local;
    delete [] Outlet_Temperature_Local;
    delete [] Outlet_TotalTemperature_Local;
    delete [] Outlet_Pressure_Local;
    delete [] Outlet_TotalPressure_Local;
    delete [] Outlet_Area_Local;
    delete [] Outlet_GrossThrust_Local;
    delete [] Outlet_Force_Local;
    delete [] Outlet_Power_Local;

    delete [] Outlet_MassFlow_Total;
    delete [] Outlet_Temperature_Total;
    delete [] Outlet_TotalTemperature_Total;
    delete [] Outlet_Pressure_Total;
    delete [] Outlet_TotalPressure_Total;
    delete [] Outlet_Area_Total;
    delete [] Outlet_GrossThrust_Total;
    delete [] Outlet_Force_Total;
    delete [] Outlet_Power_Total;

    delete [] Inlet_MassFlow_Local;
    delete [] Inlet_ReverseMassFlow_Local;
    delete [] Inlet_Temperature_Local;
    delete [] Inlet_TotalTemperature_Local;
    delete [] Inlet_Pressure_Local;
    delete [] Inlet_Mach_Local;
    delete [] Inlet_MinPressure_Local;
    delete [] Inlet_MaxPressure_Local;
    delete [] Inlet_TotalPressure_Local;
    delete [] Inlet_Area_Local;
    delete [] Inlet_RamDrag_Local;
    delete [] Inlet_Force_Local;
    delete [] Inlet_Power_Local;
    delete [] Inlet_XCG_Local;
    delete [] Inlet_YCG_Local;
    delete [] Inlet_ZCG_Local;

    delete [] Inlet_MassFlow_Total;
    delete [] Inlet_ReverseMassFlow_Total;
    delete [] Inlet_Temperature_Total;
    delete [] Inlet_TotalTemperature_Total;
    delete [] Inlet_Pressure_Total;
    delete [] Inlet_Mach_Total;
    delete [] Inlet_MinPressure_Total;
    delete [] Inlet_MaxPressure_Total;
    delete [] Inlet_TotalPressure_Total;
    delete [] Inlet_Area_Total;
    delete [] Inlet_RamDrag_Total;
    delete [] Inlet_Force_Total;
    delete [] Inlet_Power_Total;
    delete [] Inlet_XCG_Total;
    delete [] Inlet_YCG_Total;
    delete [] Inlet_ZCG_Total;

    delete [] Inlet_MassFlow;
    delete [] Inlet_Mach;
    delete [] Inlet_MinPressure;
    delete [] Inlet_MaxPressure;
    delete [] Inlet_ReverseMassFlow;
    delete [] Inlet_Pressure;
    delete [] Inlet_TotalPressure;
    delete [] Inlet_Temperature;
    delete [] Inlet_TotalTemperature;
    delete [] Inlet_Area;
    delete [] Inlet_RamDrag;
    delete [] Inlet_Force;
    delete [] Inlet_Power;
    delete [] Inlet_XCG;
    delete [] Inlet_YCG;
    delete [] Inlet_ZCG;

    delete [] Outlet_MassFlow;
    delete [] Outlet_Pressure;
    delete [] Outlet_TotalPressure;
    delete [] Outlet_Temperature;
    delete [] Outlet_TotalTemperature;
    delete [] Outlet_Area;
    delete [] Outlet_GrossThrust;
    delete [] Outlet_Force;
    delete [] Outlet_Power;

  }

}

void CEulerSolver::SetActDisk_BCThrust(CGeometry *geometry, CSolver **solver_container,
                                       CConfig *config, unsigned short iMesh, bool Output) {

  su2double Massflow = 0.0 , Target_Massflow = 0.0, DragMinusThrust = 0.0 ,
  Target_DragMinusThrust = 0.0, Target_NetThrust = 0.0, BCThrust = 0.0, BCThrust_inc = 0.0;
  unsigned short iDim, iMarker;
  unsigned long iVertex, iPoint;
  su2double  *V_inlet = nullptr, Pressure,
  Density, T0_Ti, ATerm, BTerm, LHS, RHS, RHS_PDelta, RHS_MDelta, F, DF_DLa, CTerm_, DTerm_,
  ETerm, La, La_old, TotalArea, To_Ti, DeltaT, Po_Pi, DeltaP, Area, Velocity_Normal,
  SoundSpeed2, Force_Normal,
  RefDensity, RefArea, RefVel2, Factor, Ref;
  unsigned short iter;
  string Marker_Tag;
  su2double Target_Force, Force, Target_Power, Power, NetThrust, BCThrust_old, Initial_BCThrust;
  bool ActDisk_Info;
  su2double MyBCThrust, BCThrust_Init;
  su2double Vector[MAXNDIM] = {0.0};

  su2double dNetThrust_dBCThrust        = config->GetdNetThrust_dBCThrust();
  unsigned short Kind_ActDisk           = config->GetKind_ActDisk();
  bool ratio                            = (config->GetActDisk_Jump() == RATIO);
  unsigned long Update_BCThrust         = config->GetUpdate_BCThrust();
  unsigned long Iter_Fixed_NetThrust    = config->GetIter_Fixed_NetThrust();
  unsigned long InnerIter                 = config->GetInnerIter();
  bool Update_BCThrust_Bool             = false;
  bool restart                          = (config->GetRestart() || config->GetRestart_Flow());
  su2double Fan_Poly_Eff                = config->GetFan_Poly_Eff();
  su2double PolyCoeff                   = 1.0/(1.0-((Gamma-1.0)/Gamma)/Fan_Poly_Eff);

  RefDensity   = Density_Inf;
  RefArea = config->GetRefArea();
  RefVel2 = 0.0;  for (iDim = 0; iDim < nDim; iDim++) RefVel2  += Velocity_Inf[iDim]*Velocity_Inf[iDim];

  Factor = (0.5*RefDensity*RefArea*RefVel2);
  Ref = config->GetDensity_Ref() * config->GetVelocity_Ref() * config->GetVelocity_Ref() * 1.0 * 1.0;

  /*--- Variable load distribution is in input file. ---*/
  if (Kind_ActDisk == VARIABLE_LOAD) {
    if(InnerIter == 0) {
      ReadActDisk_InputFile(geometry, solver_container, config, iMesh, Output);
    }
  }
  /*--- Delta P and delta T are inputs ---*/

  else if (Kind_ActDisk == VARIABLES_JUMP) {

    for (iMarker = 0; iMarker < config->GetnMarker_All(); iMarker++) {

      if ((config->GetMarker_All_KindBC(iMarker) == ACTDISK_INLET) ||
          (config->GetMarker_All_KindBC(iMarker) == ACTDISK_OUTLET)) {

        Marker_Tag = config->GetMarker_All_TagBound(iMarker);

        if (ratio) {
          if (config->GetMach()  < 0.5) {
            DeltaP       = config->GetActDisk_PressJump(Marker_Tag, 0);
            DeltaT       = config->GetActDisk_TempJump(Marker_Tag, 0);
          }
          else {
            DeltaP       = config->GetActDisk_PressJump(Marker_Tag, 1);
            DeltaT       = config->GetActDisk_TempJump(Marker_Tag, 1);
          }
        }
        else {
          if (config->GetMach()  < 0.5) {
            DeltaP       = max(0.0, config->GetActDisk_PressJump(Marker_Tag, 0) / config->GetPressure_Ref());
            DeltaT       = max(0.0, config->GetActDisk_TempJump(Marker_Tag, 0) / config->GetTemperature_Ref());
          }
          else {
            DeltaP       = max(0.0, config->GetActDisk_PressJump(Marker_Tag, 1) / config->GetPressure_Ref());
            DeltaT       = max(0.0, config->GetActDisk_TempJump(Marker_Tag, 1) / config->GetTemperature_Ref());
          }
        }

        /*--- Set the Delta P, Delta T values at each discrete point (uniform distribution)  ---*/

        for (iVertex = 0; iVertex < geometry->nVertex[iMarker]; iVertex++) {
          iPoint = geometry->vertex[iMarker][iVertex]->GetNode();
          ActDisk_DeltaP[iMarker][iVertex] = DeltaP;
          ActDisk_DeltaT[iMarker][iVertex] = DeltaT;
        }
      }
    }
  }

  /*--- Iteration using BCThrust ---*/

  else {

    if (InnerIter == 0) BCThrust_Counter = 0;

    /*--- Only the fine mesh level should check the convergence criteria ---*/

    if ((iMesh == MESH_0) && Output) {

      /*--- Initialize the update flag to false ---*/

      Update_BCThrust_Bool = false;

      /*--- Reevaluate BCThrust at a fix number of iterations ---*/

      if ((InnerIter % Iter_Fixed_NetThrust == 0) && (InnerIter != 0)) {
        BCThrust_Counter++;
        if ((BCThrust_Counter != 0) &&
            (BCThrust_Counter != 1) &&
            (BCThrust_Counter != Update_BCThrust) &&
            (BCThrust_Counter != Update_BCThrust + 2) &&
            (BCThrust_Counter != Update_BCThrust + 4) ) Update_BCThrust_Bool = true;
        else Update_BCThrust_Bool = false;
      }

      /*--- Store the update boolean for use on other mesh levels in the MG ---*/

      config->SetUpdate_BCThrust_Bool(Update_BCThrust_Bool);

    }

    else {
      Update_BCThrust_Bool = config->GetUpdate_BCThrust_Bool();
    }


    /*--- If it is the first iteration, set the BCThrust to a meaning full target value,
     * this can be done at an initialization level, for the time being it is OK here ---*/

    if (InnerIter == 0) {
      for (iMarker = 0; iMarker < config->GetnMarker_All(); iMarker++) {
        if ((config->GetMarker_All_KindBC(iMarker) == ACTDISK_INLET) ||
            (config->GetMarker_All_KindBC(iMarker) == ACTDISK_OUTLET)) {
          Marker_Tag = config->GetMarker_All_TagBound(iMarker);

          if (Kind_ActDisk == NET_THRUST) {
            if (restart)
              Initial_BCThrust = config->GetInitial_BCThrust() / Ref;
            else {
              if (config->GetMach() < 0.5) Initial_BCThrust = fabs( config->GetActDisk_PressJump(Marker_Tag, 0) / Ref);
              else Initial_BCThrust = fabs( config->GetActDisk_PressJump(Marker_Tag, 1) / Ref);
            }
            config->SetActDisk_BCThrust(Marker_Tag, Initial_BCThrust);
            config->SetActDisk_BCThrust_Old(Marker_Tag, Initial_BCThrust);
          }

          if (Kind_ActDisk == BC_THRUST) {
            if (restart)
              Initial_BCThrust = config->GetInitial_BCThrust() / Ref;
            else {
              if (config->GetMach() < 0.5) Initial_BCThrust = fabs( config->GetActDisk_PressJump(Marker_Tag, 0) / Ref);
              else Initial_BCThrust = fabs( config->GetActDisk_PressJump(Marker_Tag, 1) / Ref);
            }
            config->SetActDisk_BCThrust(Marker_Tag, Initial_BCThrust);
            config->SetActDisk_BCThrust_Old(Marker_Tag, Initial_BCThrust);
          }

          if (Kind_ActDisk == POWER) {
            Initial_BCThrust = config->GetInitial_BCThrust() / Ref;
            config->SetActDisk_BCThrust(Marker_Tag, Initial_BCThrust);
            config->SetActDisk_BCThrust_Old(Marker_Tag, Initial_BCThrust);
          }

          if (Kind_ActDisk == DRAG_MINUS_THRUST) {
            Initial_BCThrust = config->GetInitial_BCThrust() / Ref;
            config->SetActDisk_BCThrust(Marker_Tag, Initial_BCThrust);
            config->SetActDisk_BCThrust_Old(Marker_Tag, Initial_BCThrust);
          }

          if (Kind_ActDisk == MASSFLOW) {
            Initial_BCThrust = config->GetInitial_BCThrust() / Ref;
            config->SetActDisk_BCThrust(Marker_Tag, Initial_BCThrust);
            config->SetActDisk_BCThrust_Old(Marker_Tag, Initial_BCThrust);
          }

        }
      }
    }

    /*--- Typical iteration to set the value of BC Thrust at each actuator disk ---*/

    if (Update_BCThrust_Bool && Output) {

      for (iMarker = 0; iMarker < config->GetnMarker_All(); iMarker++) {

        if ((config->GetMarker_All_KindBC(iMarker) == ACTDISK_INLET) ||
            (config->GetMarker_All_KindBC(iMarker) == ACTDISK_OUTLET)) {

          Marker_Tag = config->GetMarker_All_TagBound(iMarker);

          if (Kind_ActDisk == NET_THRUST) {

            if (config->GetMach() < 0.5) Target_NetThrust = fabs( config->GetActDisk_PressJump(Marker_Tag, 0) / Ref);
            else Target_NetThrust = fabs( config->GetActDisk_PressJump(Marker_Tag, 1) / Ref);
            NetThrust    = config->GetActDisk_NetThrust(Marker_Tag);
            BCThrust_old = config->GetActDisk_BCThrust_Old(Marker_Tag);
            BCThrust_inc = (1.0/dNetThrust_dBCThrust)*(Target_NetThrust - NetThrust);

            if (iMesh == MESH_0) BCThrust = max(0.0,(BCThrust_old + BCThrust_inc));
            else BCThrust = config->GetActDisk_BCThrust(Marker_Tag);

            if (iMesh == MESH_0) {
              config->SetActDisk_BCThrust(Marker_Tag, BCThrust);
              BCThrust_Init = BCThrust*Ref;
              config->SetInitial_BCThrust(BCThrust_Init);
            }

          }

          if (Kind_ActDisk == BC_THRUST) {

            if (config->GetMach() < 0.5) Target_Force =  fabs( config->GetActDisk_PressJump(Marker_Tag, 0) / Ref);
            else Target_Force =  fabs( config->GetActDisk_PressJump(Marker_Tag, 1) / Ref);
            Force        = -config->GetActDisk_Force(Marker_Tag);
            BCThrust_old = config->GetActDisk_BCThrust_Old(Marker_Tag);
            BCThrust_inc = (1.0/dNetThrust_dBCThrust)*(Target_Force - Force);

            if (iMesh == MESH_0) BCThrust = max(0.0,(BCThrust_old + BCThrust_inc));
            else BCThrust = config->GetActDisk_BCThrust(Marker_Tag);

            if (iMesh == MESH_0) {
              config->SetActDisk_BCThrust(Marker_Tag, BCThrust);
              BCThrust_Init = BCThrust*Ref;
              config->SetInitial_BCThrust(BCThrust_Init);
            }

          }

          if (Kind_ActDisk == POWER) {

            if (config->GetMach() < 0.5) Target_Power =  fabs( config->GetActDisk_PressJump(Marker_Tag, 0) / (Ref * config->GetVelocity_Ref() /  550.0));
            else Target_Power =  fabs( config->GetActDisk_PressJump(Marker_Tag, 1) / (Ref * config->GetVelocity_Ref() /  550.0));
            Power        = config->GetActDisk_Power(Marker_Tag);
            BCThrust_old = config->GetActDisk_BCThrust_Old(Marker_Tag);
            BCThrust_inc = (1.0/dNetThrust_dBCThrust)*(Target_Power - Power);

            if (iMesh == MESH_0) BCThrust = max(0.0,(BCThrust_old + BCThrust_inc));
            else BCThrust = config->GetActDisk_BCThrust(Marker_Tag);

            if (iMesh == MESH_0) {
              config->SetActDisk_BCThrust(Marker_Tag, BCThrust);
              BCThrust_Init = BCThrust*Ref;
              config->SetInitial_BCThrust(BCThrust_Init);
            }

          }

          if (Kind_ActDisk == DRAG_MINUS_THRUST) {

            if (config->GetMach() < 0.5) Target_DragMinusThrust  =  -fabs(config->GetActDisk_PressJump(Marker_Tag, 0)) * Factor;
            else Target_DragMinusThrust  =  -fabs(config->GetActDisk_PressJump(Marker_Tag, 1)) * Factor;
            DragMinusThrust = GetTotal_CD() * Factor;
            BCThrust_old    = config->GetActDisk_BCThrust_Old(Marker_Tag);
            BCThrust_inc    = -(1.0/dNetThrust_dBCThrust)*(Target_DragMinusThrust - DragMinusThrust);

            if (iMesh == MESH_0) BCThrust = max(0.0,(BCThrust_old + BCThrust_inc));
            else BCThrust = config->GetActDisk_BCThrust(Marker_Tag);

            if (iMesh == MESH_0) {
              config->SetActDisk_BCThrust(Marker_Tag, BCThrust);
              BCThrust_Init = BCThrust*Ref;
              config->SetInitial_BCThrust(BCThrust_Init);
            }

          }

          if (Kind_ActDisk == MASSFLOW) {

            if (config->GetMach() < 0.5) {
              Target_Massflow  =  fabs(config->GetActDisk_PressJump(Marker_Tag, 0) / (config->GetDensity_Ref() * config->GetVelocity_Ref()));
              if (config->GetSystemMeasurements() == US) Target_Massflow /= 32.174;
            }
            else {
              Target_Massflow  =  fabs(config->GetActDisk_PressJump(Marker_Tag, 1) / (config->GetDensity_Ref() * config->GetVelocity_Ref()));
              if (config->GetSystemMeasurements() == US) Target_Massflow /= 32.174;
            }

            Massflow = config->GetActDisk_MassFlow(Marker_Tag);
            BCThrust_old    = config->GetActDisk_BCThrust_Old(Marker_Tag);
            BCThrust_inc    = (1.0/dNetThrust_dBCThrust)*(Target_Massflow - Massflow);
            if (iMesh == MESH_0) BCThrust = max(0.0,(BCThrust_old + BCThrust_inc));
            else BCThrust = config->GetActDisk_BCThrust(Marker_Tag);
            if (iMesh == MESH_0) {
              config->SetActDisk_BCThrust(Marker_Tag, BCThrust);
              BCThrust_Init = BCThrust*Ref;
              config->SetInitial_BCThrust(BCThrust_Init);
            }

          }

        }

      }

      /*--- After a complete update of BC_Thrust
       update the value of BC Thrust (old) for future iterations ---*/

      for (iMarker = 0; iMarker < config->GetnMarker_All(); iMarker++) {
        if ((config->GetMarker_All_KindBC(iMarker) == ACTDISK_INLET) ||
            (config->GetMarker_All_KindBC(iMarker) == ACTDISK_OUTLET)) {
          Marker_Tag = config->GetMarker_All_TagBound(iMarker);
          if ((Kind_ActDisk == NET_THRUST) || (Kind_ActDisk == BC_THRUST) ||
              (Kind_ActDisk == POWER) || (Kind_ActDisk == DRAG_MINUS_THRUST) ||
              (Kind_ActDisk == MASSFLOW)) {
            BCThrust = config->GetActDisk_BCThrust(Marker_Tag);
            config->SetActDisk_BCThrust_Old(Marker_Tag, BCThrust);
          }
        }
      }
    }

    /*--- Evaluate the pressure jump at each node using the total thrust ---*/

    if ((Update_BCThrust_Bool && Output) || (InnerIter == 0)) {

      for (iMarker = 0; iMarker < config->GetnMarker_All(); iMarker++) {

        if ((config->GetMarker_All_KindBC(iMarker) == ACTDISK_INLET) ||
            (config->GetMarker_All_KindBC(iMarker) == ACTDISK_OUTLET)) {

          Marker_Tag = config->GetMarker_All_TagBound(iMarker);
          RefDensity  = Density_Inf;
          RefArea = config->GetRefArea();
          RefVel2 = 0.0; for (iDim = 0; iDim < nDim; iDim++) RefVel2  += Velocity_Inf[iDim]*Velocity_Inf[iDim];

          Factor = (0.5*RefDensity*RefArea*RefVel2);
          Ref = config->GetDensity_Ref() * config->GetVelocity_Ref() * config->GetVelocity_Ref() * 1.0 * 1.0;
          BCThrust = config->GetActDisk_BCThrust(Marker_Tag);

          for (iVertex = 0; iVertex < geometry->nVertex[iMarker]; iVertex++) {

            iPoint = geometry->vertex[iMarker][iVertex]->GetNode();

            if (geometry->nodes->GetDomain(iPoint)) {

              geometry->vertex[iMarker][iVertex]->GetNormal(Vector);

              if (config->GetMarker_All_KindBC(iMarker) == ACTDISK_INLET) {
                for (iDim = 0; iDim < nDim; iDim++) { Vector[iDim] = -Vector[iDim]; }
              }

              Area = GeometryToolbox::Norm(nDim, Vector);

              /*--- Use the inlet state to compute the Pressure and Temperature jumps ---*/

              if (config->GetMarker_All_KindBC(iMarker) == ACTDISK_INLET)
                V_inlet = nodes->GetPrimitive(iPoint);
              if (config->GetMarker_All_KindBC(iMarker) == ACTDISK_OUTLET)
                V_inlet = DonorPrimVar[iMarker][iVertex];

              Density       = V_inlet[nDim+2];
              Pressure      = V_inlet[nDim+1];
              SoundSpeed2   = Pressure*Gamma/Density;
              TotalArea     = config->GetActDisk_Area(Marker_Tag);
              Force_Normal  = Area*(BCThrust/TotalArea);


              Velocity_Normal = 0.0;
              for (iDim = 0; iDim < nDim; iDim++) {
                Velocity_Normal += V_inlet[iDim+1]*Vector[iDim]/Area;
              }


              if (Velocity_Normal > EPS) {

                /*--- Ratio of the total temperature to the temperature at the inflow ---*/

                T0_Ti = 1.0 + ((Gamma-1.0)/SoundSpeed2)*(0.5*Velocity_Normal*Velocity_Normal + Force_Normal/(Density*Area));


                ATerm = 2.0*T0_Ti/(Gamma+1.0);
                BTerm = 0.5*(Gamma+1.0)/(Gamma-1.0);
                LHS = fabs(Velocity_Normal)/(sqrt(SoundSpeed2)*pow(ATerm,BTerm));

                CTerm_ = (PolyCoeff-1.0)/(PolyCoeff+1.0);
                DTerm_ = 1.0/(PolyCoeff-1.0);

                La = EPS; La_old = EPS;

                for (iter = 0; iter < 100; iter++) {

                  ETerm = ((1.0-CTerm_*La*La)/(1.0-CTerm_+EPS));

                  RHS = La*pow(ETerm, DTerm_);

                  ETerm = ((1.0-CTerm_*(La+1E-6)*(La+1E-6))/(1.0-CTerm_+EPS));
                  RHS_PDelta = (La+1E-6)*pow(ETerm, DTerm_);

                  ETerm = ((1.0-CTerm_*(La-1E-6)*(La-1E-6))/(1.0-CTerm_+EPS));
                  RHS_MDelta = (La-1E-6)*pow(ETerm, DTerm_);

                  /*--- Objective function and finitte differences derivative ---*/

                  F = RHS - LHS;
                  DF_DLa = (RHS_PDelta - RHS_MDelta)/2E-6;

                  /*--- Newton's step ---*/

                  La_old = La;
                  La = La_old - 0.75*(F/DF_DLa);

                  if (fabs(F) < 1E-10) break;

                }

                if (iter == 99) cout << "The laval number evaluation is not converging." << endl;

                /*--- Laval is bounded ---*/

                La = min(La, sqrt(6.0));  La = max(La, 0.0);

                To_Ti = max(1.0, T0_Ti*(1.0-CTerm_*La*La));
                ActDisk_DeltaT[iMarker][iVertex] = To_Ti;

                Po_Pi = max(1.0, pow(To_Ti, PolyCoeff*DTerm_));
                ActDisk_DeltaP[iMarker][iVertex] = Po_Pi;

              }
              else {
                ActDisk_DeltaT[iMarker][iVertex] = 1.0;
                ActDisk_DeltaP[iMarker][iVertex] = 1.0;
              }
            }
          }
        }
      }
    }
  }

  /*--- Broadcast some information to the master node ---*/

  ActDisk_Info = false;
  for (iMarker = 0; iMarker < config->GetnMarker_All(); iMarker++) {
    if ((config->GetMarker_All_KindBC(iMarker) == ACTDISK_INLET) ||
        (config->GetMarker_All_KindBC(iMarker) == ACTDISK_OUTLET)) {
      ActDisk_Info = true;
    }
  }
  if (!ActDisk_Info) config->SetInitial_BCThrust(0.0);

  MyBCThrust = config->GetInitial_BCThrust();
  SU2_MPI::Allreduce(&MyBCThrust, &BCThrust, 1, MPI_DOUBLE, MPI_MAX, SU2_MPI::GetComm());
  config->SetInitial_BCThrust(BCThrust);

}

void CEulerSolver::ReadActDisk_InputFile(CGeometry *geometry, CSolver **solver_container,
                                       CConfig *config, unsigned short iMesh, bool Output) {
  /*--- Input file provides force coefficients distributions along disk radius. Initialization
        necessary only at initial iteration. ---*/

  unsigned short iDim, iMarker;
  unsigned long iVertex, iPoint;
  string Marker_Tag;
  int iRow, nRow, iEl;
  std::vector<su2double> rad_v, dCt_v, dCp_v, dCr_v;
  su2double r_ = 0.0, r[MAXNDIM] = {0.0},
  AD_Center[MAXNDIM] = {0.0}, AD_Axis[MAXNDIM] = {0.0}, AD_Radius = 0.0, AD_J = 0.0;
  std::vector<su2double> Fa, Ft, Fr;
  su2double Fx = 0.0, Fy = 0.0, Fz = 0.0,
  Fx_inf = 0.0, Fy_inf = 0.0, Fz_inf = 0.0, Fx_sup = 0.0, Fy_sup = 0.0, Fz_sup = 0.0, h = 0.0;
  const su2double *P = nullptr;

  su2double Dens_FreeStream = config->GetDensity_FreeStream();
  const su2double *Vel_FreeStream = config->GetVelocity_FreeStream();

  /*--- Get the file name that contains the propeller data. ---*/
  string ActDisk_filename = config->GetActDisk_FileName();
  /*--- Loop over the markers. ---*/
  for (iMarker = 0; iMarker < config->GetnMarker_All(); iMarker++) {
    if ((config->GetMarker_All_KindBC(iMarker) == ACTDISK_INLET) ||
        (config->GetMarker_All_KindBC(iMarker) == ACTDISK_OUTLET)) {

      /*--- Get the marker tag of the current BC marker. ---*/
      Marker_Tag = config->GetMarker_All_TagBound(iMarker);
      ifstream ActDisk_file;
      /*--- Open the file that contains the propeller data. ---*/
      ActDisk_file.open(ActDisk_filename.data(), ios::in);

      /*--- Error message if the propeller data input file fails to open. ---*/
      if (ActDisk_file.fail()) SU2_MPI::Error("Unable to open Actuator Disk Input File", CURRENT_FUNCTION);

      string text_line, text_line_appo, name[2];
      string::size_type position;

      while (getline (ActDisk_file, text_line)) {
        /*--- Check if there is the "MARKER_ACTDISK=" string in the current line. If not keep on reading. ---*/
        position = text_line.find ("MARKER_ACTDISK=");
        if(position == string::npos){continue;}
        text_line.erase (0,15);
        /*--- Read the names of the two faces of the actuator disk and assign them to the name[] array. ---*/
        istringstream NameID(text_line);
        for (int i = 0; i < 2; i++){
          NameID >> name[i];
        }

        /*--- Check if the propeller data correspond to the actual BC marker. ---*/
        if (Marker_Tag == name[0] || Marker_Tag == name[1]){
          /*--- Read and assign the coordinates of the actuator disk center. ---*/
          getline (ActDisk_file, text_line_appo);
          text_line_appo.erase (0,7);
          istringstream C_value(text_line_appo);
          for (iDim = 0; iDim < nDim; iDim++){
            C_value >> AD_Center[iDim];
          }

          /*--- Read and assign the components of the actuator disk axis versor pointing backward. ---*/
          getline (ActDisk_file, text_line_appo);
          text_line_appo.erase (0,5);
          istringstream axis_value(text_line_appo);
          for (iDim = 0; iDim < nDim; iDim++){
            axis_value >> AD_Axis[iDim];
          }

          /*--- Read and assign the value of the actuator disk radius. ---*/
          getline (ActDisk_file, text_line_appo);
          text_line_appo.erase (0,7);
          istringstream R_value(text_line_appo);
          R_value >> AD_Radius;

          /*--- Read and assign the value of the actuator disk advance ratio. ---*/
          getline (ActDisk_file, text_line_appo);
          text_line_appo.erase (0,10);
          istringstream J_value(text_line_appo);
          J_value >> AD_J;

          /*--- Read and assign the number of radial stations contained in the propeller data file. ---*/
          getline (ActDisk_file, text_line_appo);
          text_line_appo.erase (0,5);
          istringstream row_value(text_line_appo);
          row_value >> nRow;

          /*--- Assign the vectors dimension. ---*/
          rad_v.resize(nRow);
          dCt_v.resize(nRow);
          dCp_v.resize(nRow);
          dCr_v.resize(nRow);

          Fa.resize(nRow);
          Ft.resize(nRow);
          Fr.resize(nRow);

          /*--- Read and assign the values of the non-dimensional radius, thrust coefficient, power coefficient
                and radial force coefficient. ---*/
          getline (ActDisk_file, text_line_appo);
          for (iRow = 0; iRow < nRow; iRow++){
            getline (ActDisk_file, text_line_appo);
            istringstream row_val_value(text_line_appo);
            row_val_value >> rad_v[iRow] >> dCt_v[iRow] >> dCp_v[iRow] >> dCr_v[iRow];
          }

          /*--- Set the actuator disk radius value, center coordiantes values and axis coordinates values. ---*/
          ActDisk_R(iMarker) = AD_Radius;
          for (iDim = 0; iDim < nDim; iDim++){
            ActDisk_C(iMarker, iDim) = AD_Center[iDim];
            ActDisk_Axis(iMarker, iDim) = AD_Axis[iDim];
          }

          /*--- If the first radial station corresponds to the actuator disk center, the radial and tangential forces
                per unit area (Fr and Ft) are equal to zero, while the axial force per unit area (Fa) is computed using
                a linear interpolation in order to avoid a mathematical singularity at actuator disk center. ---*/
          if (rad_v[0] == 0.0){
            Fa[0] = (((2*Dens_FreeStream*pow(Vel_FreeStream[0],2))/
                    (pow(AD_J,2)*PI_NUMBER))*((dCt_v[1] - dCt_v[0])/rad_v[1])) / config->GetPressure_Ref();
            Ft[0] = 0.0;
            Fr[0] = 0.0;
          }
          else {
            Fa[0] = (dCt_v[0]*(2*Dens_FreeStream*pow(Vel_FreeStream[0],2))/
                    (pow(AD_J,2)*PI_NUMBER*rad_v[0])) / config->GetPressure_Ref();
            Ft[0] = (dCp_v[0]*(2*Dens_FreeStream*pow(Vel_FreeStream[0],2))/
                    ((AD_J*PI_NUMBER*rad_v[0])*(AD_J*PI_NUMBER*rad_v[0]))) / config->GetPressure_Ref();
            Fr[0] = (dCr_v[0]*(2*Dens_FreeStream*pow(Vel_FreeStream[0],2))/
                    (pow(AD_J,2)*PI_NUMBER*rad_v[0])) / config->GetPressure_Ref();
          }

          /*--- Loop over the radial stations. Computation of Fa (axial force per unit area), Ft (tangential force per unit area)
                and Fr (radial force per unit area).
                These equations are not valid if the freestream velocity is equal to zero (hovering condition not enabled yet). ---*/
          for (iEl = 1; iEl < nRow; iEl++){
            Fa[iEl] = (dCt_v[iEl]*(2*Dens_FreeStream*pow(Vel_FreeStream[0],2))/
                      (pow(AD_J,2)*PI_NUMBER*rad_v[iEl])) / config->GetPressure_Ref();
            Ft[iEl] = (dCp_v[iEl]*(2*Dens_FreeStream*pow(Vel_FreeStream[0],2))/
                      ((AD_J*PI_NUMBER*rad_v[iEl])*(AD_J*PI_NUMBER*rad_v[iEl]))) / config->GetPressure_Ref();
            Fr[iEl] = (dCr_v[iEl]*(2*Dens_FreeStream*pow(Vel_FreeStream[0],2))/
                      (pow(AD_J,2)*PI_NUMBER*rad_v[iEl])) / config->GetPressure_Ref();
          }

          /*--- Loop over the marker nodes. ---*/
          for (iVertex = 0; iVertex < geometry->nVertex[iMarker]; iVertex++) {
            /*--- Get the coordinates of the current node. ---*/
            iPoint = geometry->vertex[iMarker][iVertex]->GetNode();
            P = geometry->nodes->GetCoord(iPoint);

            /*--- Computation of the radius coordinates for the current node. ---*/
            GeometryToolbox::Distance(nDim, P, AD_Center, r);

            /*--- Computation of the non-dimensional radius for the current node. ---*/
            r_ = GeometryToolbox::Norm(nDim, r) / AD_Radius;

            /*--- Loop over the actuator disk radial stations. ---*/
            for (iEl = 0; iEl < nRow; iEl++){
              /*--- Check if the current node is located between rad_v[iEl] and rad_v[iEl-1]. ---*/
              if (r_ <= rad_v[iEl]){
                /*--- h is the dinstance of the current node from the previous radial element (iEl-1)
                      divided by the length of the radial element in which the node is contained. ---*/
                h = (r_-rad_v[iEl-1])/(rad_v[iEl]-rad_v[iEl-1]);
                /*--- Fx, Fy and Fz are the x, y and z components of the tangential and radial forces
                      per unit area resultant. ---*/
                if(r_ == 0.0){
                  Fx = 0.0;
                  Fy = 0.0;
                  Fz = 0.0;
                }
                /*--- _inf is the value of the previous radial element. _sup is the value of the
                      following radial element. ---*/
                else{
                  Fx_inf = (Ft[iEl-1]+Fr[iEl-1])*(r[0]/(r_*AD_Radius));
                  Fy_inf = (Ft[iEl-1]+Fr[iEl-1])*(r[2]/(r_*AD_Radius));
                  Fz_inf = -(Ft[iEl-1]+Fr[iEl-1])*(r[1]/(r_*AD_Radius));
                  Fx_sup = (Ft[iEl]+Fr[iEl])*(r[0]/(r_*AD_Radius));
                  Fy_sup = (Ft[iEl]+Fr[iEl])*(r[2]/(r_*AD_Radius));
                  Fz_sup = -(Ft[iEl]+Fr[iEl])*(r[1]/(r_*AD_Radius));

                  /*--- Fx, Fy and Fz at the current node are evaluated using a linear interpolation between
                        the end vaues of the radial element in which the current node is contained. ---*/
                  Fx = Fx_inf + (Fx_sup - Fx_inf)*h;
                  Fy = Fy_inf + (Fy_sup - Fy_inf)*h;
                  Fz = Fz_inf + (Fz_sup - Fz_inf)*h;
                }
                /*--- Set the values of Fa, Fx, Fy and Fz. Fa is evaluated using a linear interpolation. ---*/
                ActDisk_Fa[iMarker][iVertex] = Fa[iEl-1] + (Fa[iEl]-Fa[iEl-1])*h;
                ActDisk_Fx[iMarker][iVertex] = Fx;
                ActDisk_Fy[iMarker][iVertex] = Fy;
                ActDisk_Fz[iMarker][iVertex] = Fz;

                break;
              }
            }
          }
        }
      }
    }
  }
}

void CEulerSolver::SetFarfield_AoA(CGeometry *geometry, CSolver **solver_container,
                                   CConfig *config, unsigned short iMesh, bool Output) {

  const auto InnerIter = config->GetInnerIter();
  const su2double AoS = config->GetAoS()*PI_NUMBER/180.0;

  /* --- Initialize values at first iteration --- */

  if (InnerIter == 0) {
    Total_CD_Prev = 0.0;
    Total_CL_Prev = 0.0;
    Total_CMx_Prev = 0.0;
    Total_CMy_Prev = 0.0;
    Total_CMz_Prev = 0.0;
    AoA_Prev = config->GetAoA();
    dCL_dAlpha = config->GetdCL_dAlpha();
    AoA_inc = 0.0;
  }

  /*--- Retrieve the AoA (degrees) ---*/

  su2double AoA = config->GetAoA();

  /* --- Set new AoA if needed --- */

  if (fabs(AoA_inc) > 0.0 && Output) {

    /* --- Update *_Prev values with current coefficients --- */

    SetCoefficient_Gradients(config);

    Total_CD_Prev = TotalCoeff.CD;
    Total_CL_Prev = TotalCoeff.CL;
    Total_CMx_Prev = TotalCoeff.CMx;
    Total_CMy_Prev = TotalCoeff.CMy;
    Total_CMz_Prev = TotalCoeff.CMz;
    AoA_Prev = AoA;

    /*--- Compute a new value for AoA on the fine mesh only (degrees)---*/

    if (iMesh == MESH_0) {
      AoA = AoA + AoA_inc;
      config->SetAoA(AoA);
    }

    AoA *= PI_NUMBER/180.0;

    /*--- Update the freestream velocity vector at the farfield
     * Compute the new freestream velocity with the updated AoA,
     * "Velocity_Inf" is shared with config. ---*/

    const su2double Vel_Infty_Mag = GeometryToolbox::Norm(nDim, Velocity_Inf);

    if (nDim == 2) {
      Velocity_Inf[0] = cos(AoA)*Vel_Infty_Mag;
      Velocity_Inf[1] = sin(AoA)*Vel_Infty_Mag;
    }
    else {
      Velocity_Inf[0] = cos(AoA)*cos(AoS)*Vel_Infty_Mag;
      Velocity_Inf[1] = sin(AoS)*Vel_Infty_Mag;
      Velocity_Inf[2] = sin(AoA)*cos(AoS)*Vel_Infty_Mag;
    }
  }
}

bool CEulerSolver::FixedCL_Convergence(CConfig* config, bool convergence) {
  const su2double Target_CL = config->GetTarget_CL();
  const auto curr_iter = config->GetInnerIter();
  const auto Iter_dCL_dAlpha = config->GetIter_dCL_dAlpha();
  bool fixed_cl_conv = false;
  AoA_inc = 0.0;

  /*--- if in Fixed CL mode, before finite differencing --- */

  if (!Start_AoA_FD){
    if (convergence){

      /* --- C_L and solution are converged, start finite differencing --- */

      if (fabs(TotalCoeff.CL-Target_CL) < (config->GetCauchy_Eps()/2)) {

        /* --- If no finite differencing required --- */

        if (Iter_dCL_dAlpha == 0){
          fixed_cl_conv = true;
          return fixed_cl_conv;
        }

        /* --- Else, set up finite differencing routine ---*/

        Iter_Update_AoA = curr_iter;
        Start_AoA_FD = true;
        fixed_cl_conv = false;
        AoA_inc = 0.001;
      }

      /* --- C_L is not converged to target value and some iterations
          have passed since last update, so update AoA --- */

      else if ((curr_iter - Iter_Update_AoA) > config->GetStartConv_Iter()){
        Iter_Update_AoA = curr_iter;
        fixed_cl_conv = false;
        if (fabs(TotalCoeff.CL-Target_CL) > (config->GetCauchy_Eps()/2)) {
          AoA_inc = (1.0/dCL_dAlpha)*(Target_CL - TotalCoeff.CL);
        }
      }
    }

    /* --- If the iteration limit between AoA updates is met, so update AoA --- */

    else if ((curr_iter - Iter_Update_AoA) == config->GetUpdate_AoA_Iter_Limit()) {
      Iter_Update_AoA = curr_iter;
      fixed_cl_conv = false;
      if (fabs(TotalCoeff.CL-Target_CL) > (config->GetCauchy_Eps()/2)) {
        AoA_inc = (1.0/dCL_dAlpha)*(Target_CL - TotalCoeff.CL);
      }
    }

    /* --- If the total iteration limit is reached, start finite differencing --- */

    if (curr_iter == config->GetnInner_Iter() - Iter_dCL_dAlpha){
      if (Iter_dCL_dAlpha == 0){
        End_AoA_FD = true;
      }
      Iter_Update_AoA = curr_iter;
      Start_AoA_FD = true;
      fixed_cl_conv = false;
      AoA_inc = 0.001;
    }
  }

  /* --- If Finite Difference Mode has ended, end simulation --- */

  if (End_AoA_FD){
    //fixed_cl_conv = true;
    return true;
  }

  /* --- If starting Finite Difference Mode --- */

  if (Start_AoA_FD){

    /* --- Disable history writing --- */

    config->SetHistory_Wrt_Freq(2, 0);

    /* --- End Finite Difference Mode if iteration limit is reached, so simualtion is converged --- */

    End_AoA_FD = ((curr_iter - Iter_Update_AoA - 2) == Iter_dCL_dAlpha ||
      curr_iter == config->GetnInner_Iter()- 2 );

    if (convergence && (curr_iter - Iter_Update_AoA) > config->GetStartConv_Iter())
      End_AoA_FD = true;

    /* --- If Finite Difference mode is ending, reset AoA and calculate Coefficient Gradients --- */

    if (End_AoA_FD){
      SetCoefficient_Gradients(config);
      config->SetAoA(AoA_Prev);
    }
  }

  return fixed_cl_conv;

}

void CEulerSolver::SetCoefficient_Gradients(CConfig *config) const{

  const su2double AoA = config->GetAoA();

  if (AoA == AoA_Prev) return;

  /*--- Calculate gradients of coefficients w.r.t. CL ---*/

  const su2double dCL = TotalCoeff.CL - Total_CL_Prev;
  const su2double dCL_dAlpha_ = dCL / (AoA - AoA_Prev);
  const su2double dCD_dCL_ = (TotalCoeff.CD-Total_CD_Prev) / dCL;
  const su2double dCMx_dCL_ = (TotalCoeff.CMx-Total_CMx_Prev) / dCL;
  const su2double dCMy_dCL_ = (TotalCoeff.CMy-Total_CMy_Prev) / dCL;
  const su2double dCMz_dCL_ = (TotalCoeff.CMz-Total_CMz_Prev) / dCL;

  /*--- Set the value of the  dOF/dCL in the config file ---*/

  config->SetdCD_dCL(dCD_dCL_);
  config->SetdCMx_dCL(dCMx_dCL_);
  config->SetdCMy_dCL(dCMy_dCL_);
  config->SetdCMz_dCL(dCMz_dCL_);
  config->SetdCL_dAlpha(dCL_dAlpha_);
}

void CEulerSolver::UpdateCustomBoundaryConditions(CGeometry **geometry_container, CConfig *config){

  unsigned short nMGlevel;
  unsigned long iMarker;

  // TODO: Update the fluid boundary conditions for MG
  nMGlevel = config->GetnMGLevels();
  if (nMGlevel > 1) {
    for (iMarker=0; iMarker < nMarker; iMarker++) {
      bool isCustomizable = config->GetMarker_All_PyCustom(iMarker);
      bool isInlet = (config->GetMarker_All_KindBC(iMarker) == INLET_FLOW);
      if (isCustomizable && isInlet)
        SU2_MPI::Error("Custom inlet BCs are not currently compatible with multigrid.", CURRENT_FUNCTION);
    }
  }
}

void CEulerSolver::Evaluate_ObjFunc(const CConfig *config, CSolver**) {

  unsigned short iMarker_Monitoring, Kind_ObjFunc;
  su2double Weight_ObjFunc;

  Total_ComboObj = EvaluateCommonObjFunc(*config);

  /*--- Loop over all monitored markers, add to the 'combo' objective ---*/

  if (config->GetFixed_CL_Mode()) {
    for (iMarker_Monitoring = 0; iMarker_Monitoring < config->GetnMarker_Monitoring(); iMarker_Monitoring++) {

      Weight_ObjFunc = config->GetWeight_ObjFunc(iMarker_Monitoring);
      Kind_ObjFunc = config->GetKind_ObjFunc(iMarker_Monitoring);

      switch(Kind_ObjFunc) {
        case DRAG_COEFFICIENT:
          Total_ComboObj -= Weight_ObjFunc*config->GetdCD_dCL()*(SurfaceCoeff.CL[iMarker_Monitoring]);
          break;
        case MOMENT_X_COEFFICIENT:
          Total_ComboObj -= Weight_ObjFunc*config->GetdCMx_dCL()*(SurfaceCoeff.CL[iMarker_Monitoring]);
          break;
        case MOMENT_Y_COEFFICIENT:
          Total_ComboObj -= Weight_ObjFunc*config->GetdCMy_dCL()*(SurfaceCoeff.CL[iMarker_Monitoring]);
          break;
        case MOMENT_Z_COEFFICIENT:
          Total_ComboObj -= Weight_ObjFunc*config->GetdCMz_dCL()*(SurfaceCoeff.CL[iMarker_Monitoring]);
          break;
        default:
          break;
      }
    }
  }

  /*--- The following are not per-surface, and so to avoid that they are
   double-counted when multiple surfaces are specified, they have been
   placed outside of the loop above. In addition, multi-objective mode is
   also disabled for these objective functions (error thrown at start). ---*/

  Weight_ObjFunc = config->GetWeight_ObjFunc(0);
  Kind_ObjFunc   = config->GetKind_ObjFunc(0);

  switch(Kind_ObjFunc) {
    case NEARFIELD_PRESSURE:
      Total_ComboObj+=Weight_ObjFunc*Total_CNearFieldOF;
      break;
    case SURFACE_MACH:
      Total_ComboObj+=Weight_ObjFunc*config->GetSurface_Mach(0);
      break;
    default:
      break;
  }
}

void CEulerSolver::BC_Far_Field(CGeometry *geometry, CSolver **solver_container, CNumerics *conv_numerics,
                                CNumerics *visc_numerics, CConfig *config, unsigned short val_marker) {

  unsigned short iDim;
  unsigned long iVertex, iPoint, Point_Normal;

  su2double *GridVel;
  su2double Area, UnitNormal[MAXNDIM] = {0.0};
  su2double Density, Pressure, Energy,  Velocity[MAXNDIM] = {0.0};
  su2double Density_Bound, Pressure_Bound, Vel_Bound[MAXNDIM] = {0.0};
  su2double Density_Infty, Pressure_Infty, Vel_Infty[MAXNDIM] = {0.0};
  su2double SoundSpeed, Entropy, Velocity2, Vn;
  su2double SoundSpeed_Bound, Entropy_Bound, Vel2_Bound, Vn_Bound;
  su2double SoundSpeed_Infty, Entropy_Infty, Vel2_Infty, Vn_Infty, Qn_Infty;
  su2double RiemannPlus, RiemannMinus;
  su2double *V_infty, *V_domain;

  su2double Gas_Constant     = config->GetGas_ConstantND();

  bool implicit       = config->GetKind_TimeIntScheme() == EULER_IMPLICIT;
  bool viscous        = config->GetViscous();
  bool tkeNeeded = config->GetKind_Turb_Model() == TURB_MODEL::SST;

  su2double *Normal = new su2double[nDim];

  /*--- Loop over all the vertices on this boundary marker ---*/

  SU2_OMP_FOR_DYN(OMP_MIN_SIZE)
  for (iVertex = 0; iVertex < geometry->nVertex[val_marker]; iVertex++) {
    iPoint = geometry->vertex[val_marker][iVertex]->GetNode();

    /*--- Allocate the value at the infinity ---*/
    V_infty = GetCharacPrimVar(val_marker, iVertex);

    /*--- Check if the node belongs to the domain (i.e, not a halo node) ---*/

    if (geometry->nodes->GetDomain(iPoint)) {

      /*--- Index of the closest interior node ---*/

      Point_Normal = geometry->vertex[val_marker][iVertex]->GetNormal_Neighbor();

      /*--- Normal vector for this vertex (negate for outward convention) ---*/

      geometry->vertex[val_marker][iVertex]->GetNormal(Normal);
      for (iDim = 0; iDim < nDim; iDim++) Normal[iDim] = -Normal[iDim];
      conv_numerics->SetNormal(Normal);

      /*--- Retrieve solution at the farfield boundary node ---*/
      V_domain = nodes->GetPrimitive(iPoint);

      /*--- Construct solution state at infinity for compressible flow by
         using Riemann invariants, and then impose a weak boundary condition
         by computing the flux using this new state for U. See CFD texts by
         Hirsch or Blazek for more detail. Adapted from an original
         implementation in the Stanford University multi-block (SUmb) solver
         in the routine bcFarfield.f90 written by Edwin van der Weide,
         last modified 06-12-2005. First, compute the unit normal at the
         boundary nodes. ---*/

      Area = GeometryToolbox::Norm(nDim, Normal);
      for (iDim = 0; iDim < nDim; iDim++)
        UnitNormal[iDim] = Normal[iDim]/Area;

      /*--- Store primitive variables (density, velocities, velocity squared,
         energy, pressure, and sound speed) at the boundary node, and set some
         other quantities for clarity. Project the current flow velocity vector
         at this boundary node into the local normal direction, i.e. compute
         v_bound.n.  ---*/

      Density_Bound = V_domain[nDim+2];
      Vel2_Bound = 0.0; Vn_Bound = 0.0;
      for (iDim = 0; iDim < nDim; iDim++) {
        Vel_Bound[iDim] = V_domain[iDim+1];
        Vel2_Bound     += Vel_Bound[iDim]*Vel_Bound[iDim];
        Vn_Bound       += Vel_Bound[iDim]*UnitNormal[iDim];
      }
      Pressure_Bound   = nodes->GetPressure(iPoint);
      SoundSpeed_Bound = sqrt(Gamma*Pressure_Bound/Density_Bound);
      Entropy_Bound    = pow(Density_Bound, Gamma)/Pressure_Bound;

      /*--- Store the primitive variable state for the freestream. Project
         the freestream velocity vector into the local normal direction,
         i.e. compute v_infty.n. ---*/

      Density_Infty = GetDensity_Inf();
      Vel2_Infty = 0.0; Vn_Infty = 0.0;
      for (iDim = 0; iDim < nDim; iDim++) {
        Vel_Infty[iDim] = GetVelocity_Inf(iDim);
        Vel2_Infty     += Vel_Infty[iDim]*Vel_Infty[iDim];
        Vn_Infty       += Vel_Infty[iDim]*UnitNormal[iDim];
      }
      Pressure_Infty   = GetPressure_Inf();
      SoundSpeed_Infty = sqrt(Gamma*Pressure_Infty/Density_Infty);
      Entropy_Infty    = pow(Density_Infty, Gamma)/Pressure_Infty;

      /*--- Adjust the normal freestream velocity for grid movement ---*/

      Qn_Infty = Vn_Infty;
      if (dynamic_grid) {
        GridVel = geometry->nodes->GetGridVel(iPoint);
        for (iDim = 0; iDim < nDim; iDim++)
          Qn_Infty -= GridVel[iDim]*UnitNormal[iDim];
      }

      /*--- Compute acoustic Riemann invariants: R = u.n +/- 2c/(gamma-1).
         These correspond with the eigenvalues (u+c) and (u-c), respectively,
         which represent the acoustic waves. Positive characteristics are
         incoming, and a physical boundary condition is imposed (freestream
         state). This occurs when either (u.n+c) > 0 or (u.n-c) > 0. Negative
         characteristics are leaving the domain, and numerical boundary
         conditions are required by extrapolating from the interior state
         using the Riemann invariants. This occurs when (u.n+c) < 0 or
         (u.n-c) < 0. Note that grid movement is taken into account when
         checking the sign of the eigenvalue. ---*/

      /*--- Check whether (u.n+c) is greater or less than zero ---*/

      if (Qn_Infty > -SoundSpeed_Infty) {
        /*--- Subsonic inflow or outflow ---*/
        RiemannPlus = Vn_Bound + 2.0*SoundSpeed_Bound/Gamma_Minus_One;
      } else {
        /*--- Supersonic inflow ---*/
        RiemannPlus = Vn_Infty + 2.0*SoundSpeed_Infty/Gamma_Minus_One;
      }

      /*--- Check whether (u.n-c) is greater or less than zero ---*/

      if (Qn_Infty > SoundSpeed_Infty) {
        /*--- Supersonic outflow ---*/
        RiemannMinus = Vn_Bound - 2.0*SoundSpeed_Bound/Gamma_Minus_One;
      } else {
        /*--- Subsonic outflow ---*/
        RiemannMinus = Vn_Infty - 2.0*SoundSpeed_Infty/Gamma_Minus_One;
      }

      /*--- Compute a new value for the local normal velocity and speed of
         sound from the Riemann invariants. ---*/

      Vn = 0.5 * (RiemannPlus + RiemannMinus);
      SoundSpeed = 0.25 * (RiemannPlus - RiemannMinus)*Gamma_Minus_One;

      /*--- Construct the primitive variable state at the boundary for
         computing the flux for the weak boundary condition. The values
         that we choose to construct the solution (boundary or freestream)
         depend on whether we are at an inflow or outflow. At an outflow, we
         choose boundary information (at most one characteristic is incoming),
         while at an inflow, we choose infinity values (at most one
         characteristic is outgoing). ---*/

      if (Qn_Infty > 0.0)   {
        /*--- Outflow conditions ---*/
        for (iDim = 0; iDim < nDim; iDim++)
          Velocity[iDim] = Vel_Bound[iDim] + (Vn-Vn_Bound)*UnitNormal[iDim];
        Entropy = Entropy_Bound;
      } else  {
        /*--- Inflow conditions ---*/
        for (iDim = 0; iDim < nDim; iDim++)
          Velocity[iDim] = Vel_Infty[iDim] + (Vn-Vn_Infty)*UnitNormal[iDim];
        Entropy = Entropy_Infty;
      }

      /*--- Recompute the primitive variables. ---*/

      Density = pow(Entropy*SoundSpeed*SoundSpeed/Gamma,1.0/Gamma_Minus_One);
      Velocity2 = 0.0;
      for (iDim = 0; iDim < nDim; iDim++) {
        Velocity2 += Velocity[iDim]*Velocity[iDim];
      }
      Pressure = Density*SoundSpeed*SoundSpeed/Gamma;
      Energy   = Pressure/(Gamma_Minus_One*Density) + 0.5*Velocity2;
      if (tkeNeeded) Energy += GetTke_Inf();

      /*--- Store new primitive state for computing the flux. ---*/

      V_infty[0] = Pressure/(Gas_Constant*Density);
      for (iDim = 0; iDim < nDim; iDim++)
        V_infty[iDim+1] = Velocity[iDim];
      V_infty[nDim+1] = Pressure;
      V_infty[nDim+2] = Density;
      V_infty[nDim+3] = Energy + Pressure/Density;



      /*--- Set various quantities in the numerics class ---*/

      conv_numerics->SetPrimitive(V_domain, V_infty);

      if (dynamic_grid) {
        conv_numerics->SetGridVel(geometry->nodes->GetGridVel(iPoint),
                                  geometry->nodes->GetGridVel(iPoint));
      }

      /*--- Compute the convective residual using an upwind scheme ---*/

      auto residual = conv_numerics->ComputeResidual(config);

      /*--- Update residual value ---*/

      LinSysRes.AddBlock(iPoint, residual);

      /*--- Convective Jacobian contribution for implicit integration ---*/

      if (implicit)
        Jacobian.AddBlock2Diag(iPoint, residual.jacobian_i);

      /*--- Viscous residual contribution ---*/

      if (viscous) {

        /*--- Set laminar and eddy viscosity at the infinity ---*/

        V_infty[nDim+5] = nodes->GetLaminarViscosity(iPoint);
        V_infty[nDim+6] = nodes->GetEddyViscosity(iPoint);

        /*--- Set the normal vector and the coordinates ---*/

        visc_numerics->SetNormal(Normal);
        su2double Coord_Reflected[MAXNDIM];
        GeometryToolbox::PointPointReflect(nDim, geometry->nodes->GetCoord(Point_Normal),
                                                 geometry->nodes->GetCoord(iPoint), Coord_Reflected);
        visc_numerics->SetCoord(geometry->nodes->GetCoord(iPoint), Coord_Reflected);

        /*--- Primitive variables, and gradient ---*/

        visc_numerics->SetPrimitive(V_domain, V_infty);
        visc_numerics->SetPrimVarGradient(nodes->GetGradient_Primitive(iPoint),
                                          nodes->GetGradient_Primitive(iPoint));

        /*--- Turbulent kinetic energy ---*/

        if (config->GetKind_Turb_Model() == TURB_MODEL::SST)
          visc_numerics->SetTurbKineticEnergy(solver_container[TURB_SOL]->GetNodes()->GetSolution(iPoint,0),
                                              solver_container[TURB_SOL]->GetNodes()->GetSolution(iPoint,0));

        /*--- Compute and update viscous residual ---*/

        auto residual = visc_numerics->ComputeResidual(config);
        LinSysRes.SubtractBlock(iPoint, residual);

        /*--- Viscous Jacobian contribution for implicit integration ---*/

        if (implicit)
          Jacobian.SubtractBlock2Diag(iPoint, residual.jacobian_i);

      }

    }
  }
  END_SU2_OMP_FOR

  /*--- Free locally allocated memory ---*/
  delete [] Normal;

}

void CEulerSolver::BC_Riemann(CGeometry *geometry, CSolver **solver_container,
                              CNumerics *conv_numerics, CNumerics *visc_numerics,
                              CConfig *config, unsigned short val_marker) {

  unsigned short iDim, iVar, jVar, kVar;
  unsigned long iVertex, iPoint, Point_Normal;
  const su2double *Flow_Dir, *Mach;
  su2double P_Total, T_Total, P_static, T_static, Rho_static, Area, UnitNormal[MAXNDIM];
  su2double *Velocity_b, Velocity2_b, Enthalpy_b, Energy_b, StaticEnergy_b, Density_b, Kappa_b, Chi_b, Pressure_b, Temperature_b;
  su2double *Velocity_e, Velocity2_e, VelMag_e, Enthalpy_e, Entropy_e, Energy_e = 0.0, StaticEnthalpy_e, StaticEnergy_e, Density_e = 0.0, Pressure_e;
  su2double *Velocity_i, Velocity2_i, Enthalpy_i, Energy_i, StaticEnergy_i, Density_i, Kappa_i, Chi_i, Pressure_i, SoundSpeed_i;
  su2double ProjVelocity_i;
  su2double **P_Tensor, **invP_Tensor, *Lambda_i, **Jacobian_b, **Jacobian_i, **DubDu, *dw, *u_e, *u_i, *u_b;
  su2double *gridVel, *Residual;
  su2double *V_boundary, *V_domain, *S_boundary, *S_domain;

  bool implicit             = (config->GetKind_TimeIntScheme() == EULER_IMPLICIT);
  string Marker_Tag         = config->GetMarker_All_TagBound(val_marker);
  bool viscous              = config->GetViscous();
  bool gravity = config->GetGravityForce();
  bool tkeNeeded = (config->GetKind_Turb_Model() == TURB_MODEL::SST);

  su2double *Normal, *FlowDirMix, TangVelocity, NormalVelocity;
  Normal = new su2double[nDim];

  Velocity_i = new su2double[nDim];
  Velocity_b = new su2double[nDim];
  Velocity_e = new su2double[nDim];
  FlowDirMix = new su2double[nDim];
  Lambda_i = new su2double[nVar];
  u_i = new su2double[nVar];
  u_e = new su2double[nVar];
  u_b = new su2double[nVar];
  dw = new su2double[nVar];

  Residual = new su2double[nVar];

  S_boundary = new su2double[8];

  P_Tensor = new su2double*[nVar];
  invP_Tensor = new su2double*[nVar];
  Jacobian_i = new su2double*[nVar];
  for (iVar = 0; iVar < nVar; iVar++)
  {
    P_Tensor[iVar] = new su2double[nVar];
    invP_Tensor[iVar] = new su2double[nVar];
    Jacobian_i[iVar] = new su2double[nVar];
  }

  /*--- Loop over all the vertices on this boundary marker ---*/

  SU2_OMP_FOR_DYN(OMP_MIN_SIZE)
  for (iVertex = 0; iVertex < geometry->nVertex[val_marker]; iVertex++) {

    V_boundary= GetCharacPrimVar(val_marker, iVertex);

    iPoint = geometry->vertex[val_marker][iVertex]->GetNode();

    /*--- Check if the node belongs to the domain (i.e., not a halo node) ---*/
    if (geometry->nodes->GetDomain(iPoint)) {

      /*--- Index of the closest interior node ---*/
      Point_Normal = geometry->vertex[val_marker][iVertex]->GetNormal_Neighbor();

      /*--- Normal vector for this vertex (negate for outward convention) ---*/
      geometry->vertex[val_marker][iVertex]->GetNormal(Normal);
      for (iDim = 0; iDim < nDim; iDim++) Normal[iDim] = -Normal[iDim];
      conv_numerics->SetNormal(Normal);

      Area = GeometryToolbox::Norm(nDim, Normal);

      for (iDim = 0; iDim < nDim; iDim++)
        UnitNormal[iDim] = Normal[iDim]/Area;

      /*--- Retrieve solution at this boundary node ---*/
      V_domain = nodes->GetPrimitive(iPoint);

      /*--- Compute the internal state u_i ---*/
      Velocity2_i = 0;
      for (iDim=0; iDim < nDim; iDim++)
      {
        Velocity_i[iDim] = nodes->GetVelocity(iPoint,iDim);
        Velocity2_i += Velocity_i[iDim]*Velocity_i[iDim];
      }


      Density_i = nodes->GetDensity(iPoint);

      Energy_i = nodes->GetEnergy(iPoint);
      StaticEnergy_i = Energy_i - 0.5*Velocity2_i;

      GetFluidModel()->SetTDState_rhoe(Density_i, StaticEnergy_i);

      /*--- Set initial values for density and energy for Newton solvers in fluid model ---*/
      su2double relax_Newton = config->GetRelaxation_DataDriven();
      GetFluidModel()->SetDensity(relax_Newton*Density_i + (1 - relax_Newton)*config->GetDensity_Init_DataDriven());
      GetFluidModel()->SetEnergy(relax_Newton*StaticEnergy_i + (1 - relax_Newton)*config->GetEnergy_Init_DataDriven());

      Pressure_i = GetFluidModel()->GetPressure();
      Enthalpy_i = Energy_i + Pressure_i/Density_i;

      SoundSpeed_i = GetFluidModel()->GetSoundSpeed();

      Kappa_i = GetFluidModel()->GetdPde_rho() / Density_i;
      Chi_i = GetFluidModel()->GetdPdrho_e() - Kappa_i * StaticEnergy_i;

      ProjVelocity_i = 0.0;
      for (iDim = 0; iDim < nDim; iDim++)
        ProjVelocity_i += Velocity_i[iDim]*UnitNormal[iDim];

      /*--- Build the external state u_e from boundary data and internal node ---*/

      switch(config->GetKind_Data_Riemann(Marker_Tag))
      {
      case TOTAL_CONDITIONS_PT:

        /*--- Retrieve the specified total conditions for this boundary. ---*/
        if (gravity) P_Total = config->GetRiemann_Var1(Marker_Tag) - geometry->nodes->GetCoord(iPoint, nDim-1)*STANDARD_GRAVITY;/// check in which case is true (only freesurface?)
        else P_Total  = config->GetRiemann_Var1(Marker_Tag);
        T_Total  = config->GetRiemann_Var2(Marker_Tag);
        Flow_Dir = config->GetRiemann_FlowDir(Marker_Tag);

        /*--- Non-dim. the inputs if necessary. ---*/
        P_Total /= config->GetPressure_Ref();
        T_Total /= config->GetTemperature_Ref();

        /* --- Computes the total state --- */
        GetFluidModel()->SetTDState_PT(P_Total, T_Total);
        Enthalpy_e = GetFluidModel()->GetStaticEnergy()+ GetFluidModel()->GetPressure()/GetFluidModel()->GetDensity();
        Entropy_e = GetFluidModel()->GetEntropy();
        /* --- Compute the boundary state u_e --- */
        Velocity2_e = Velocity2_i;
        if (nDim == 2){
          NormalVelocity= -sqrt(Velocity2_e)*Flow_Dir[0];
          TangVelocity= -sqrt(Velocity2_e)*Flow_Dir[1];
          Velocity_e[0]= UnitNormal[0]*NormalVelocity - UnitNormal[1]*TangVelocity;
          Velocity_e[1]= UnitNormal[1]*NormalVelocity + UnitNormal[0]*TangVelocity;
        }else{
          for (iDim = 0; iDim < nDim; iDim++)
            Velocity_e[iDim] = sqrt(Velocity2_e)*Flow_Dir[iDim];
        }
        StaticEnthalpy_e = Enthalpy_e - 0.5 * Velocity2_e;
        GetFluidModel()->SetTDState_hs(StaticEnthalpy_e, Entropy_e);
        Density_e = GetFluidModel()->GetDensity();
        StaticEnergy_e = GetFluidModel()->GetStaticEnergy();
        Energy_e = StaticEnergy_e + 0.5 * Velocity2_e;
        if (tkeNeeded) Energy_e += GetTke_Inf();
        break;

      case STATIC_SUPERSONIC_INFLOW_PT:

        /*--- Retrieve the specified total conditions for this boundary. ---*/
        if (gravity) P_static = config->GetRiemann_Var1(Marker_Tag) - geometry->nodes->GetCoord(iPoint, nDim-1)*STANDARD_GRAVITY;/// check in which case is true (only freesurface?)
        else P_static  = config->GetRiemann_Var1(Marker_Tag);
        T_static  = config->GetRiemann_Var2(Marker_Tag);
        Mach = config->GetRiemann_FlowDir(Marker_Tag);

        /*--- Non-dim. the inputs if necessary. ---*/
        P_static /= config->GetPressure_Ref();
        T_static /= config->GetTemperature_Ref();

        /* --- Computes the total state --- */
        GetFluidModel()->SetTDState_PT(P_static, T_static);

        /* --- Compute the boundary state u_e --- */
        Velocity2_e = 0.0;
        for (iDim = 0; iDim < nDim; iDim++) {
          Velocity_e[iDim] = Mach[iDim]*GetFluidModel()->GetSoundSpeed();
          Velocity2_e += Velocity_e[iDim]*Velocity_e[iDim];
        }
        Density_e = GetFluidModel()->GetDensity();
        StaticEnergy_e = GetFluidModel()->GetStaticEnergy();
        Energy_e = StaticEnergy_e + 0.5 * Velocity2_e;
        if (tkeNeeded) Energy_e += GetTke_Inf();
        break;

      case STATIC_SUPERSONIC_INFLOW_PD:

        /*--- Retrieve the specified total conditions for this boundary. ---*/

        if (gravity) P_static = config->GetRiemann_Var1(Marker_Tag) - geometry->nodes->GetCoord(iPoint, nDim-1)*STANDARD_GRAVITY;/// check in which case is true (only freesurface?)
        else P_static  = config->GetRiemann_Var1(Marker_Tag);
        Rho_static  = config->GetRiemann_Var2(Marker_Tag);
        Mach = config->GetRiemann_FlowDir(Marker_Tag);

        /*--- Non-dim. the inputs if necessary. ---*/
        P_static /= config->GetPressure_Ref();
        Rho_static /= config->GetDensity_Ref();

        /* --- Computes the total state --- */
        GetFluidModel()->SetTDState_Prho(P_static, Rho_static);

        /* --- Compute the boundary state u_e --- */
        Velocity2_e = 0.0;
        for (iDim = 0; iDim < nDim; iDim++) {
          Velocity_e[iDim] = Mach[iDim]*GetFluidModel()->GetSoundSpeed();
          Velocity2_e += Velocity_e[iDim]*Velocity_e[iDim];
        }
        Density_e = GetFluidModel()->GetDensity();
        StaticEnergy_e = GetFluidModel()->GetStaticEnergy();
        Energy_e = StaticEnergy_e + 0.5 * Velocity2_e;
        if (tkeNeeded) Energy_e += GetTke_Inf();
        break;

      case DENSITY_VELOCITY:

        /*--- Retrieve the specified density and velocity magnitude ---*/
        Density_e  = config->GetRiemann_Var1(Marker_Tag);
        VelMag_e   = config->GetRiemann_Var2(Marker_Tag);
        Flow_Dir = config->GetRiemann_FlowDir(Marker_Tag);

        /*--- Non-dim. the inputs if necessary. ---*/
        Density_e /= config->GetDensity_Ref();
        VelMag_e /= config->GetVelocity_Ref();

        for (iDim = 0; iDim < nDim; iDim++)
          Velocity_e[iDim] = VelMag_e*Flow_Dir[iDim];
        Energy_e = Energy_i;
        break;

      case STATIC_PRESSURE:

        /*--- Retrieve the static pressure for this boundary. ---*/
        Pressure_e = config->GetRiemann_Var1(Marker_Tag);
        Pressure_e /= config->GetPressure_Ref();
        Density_e = Density_i;

        /* --- Compute the boundary state u_e --- */
        GetFluidModel()->SetTDState_Prho(Pressure_e, Density_e);
        Velocity2_e = 0.0;
        for (iDim = 0; iDim < nDim; iDim++) {
          Velocity_e[iDim] = Velocity_i[iDim];
          Velocity2_e += Velocity_e[iDim]*Velocity_e[iDim];
        }
        Energy_e = GetFluidModel()->GetStaticEnergy() + 0.5*Velocity2_e;
        break;

      default:
        SU2_MPI::Error("Invalid Riemann input!", CURRENT_FUNCTION);
        break;
      }

      /*--- Compute P (matrix of right eigenvectors) ---*/
      conv_numerics->GetPMatrix(&Density_i, Velocity_i, &SoundSpeed_i, &Enthalpy_i, &Chi_i, &Kappa_i, UnitNormal, P_Tensor);

      /*--- Compute inverse P (matrix of left eigenvectors)---*/
      conv_numerics->GetPMatrix_inv(invP_Tensor, &Density_i, Velocity_i, &SoundSpeed_i, &Chi_i, &Kappa_i, UnitNormal);

      /*--- eigenvalues contribution due to grid motion ---*/
      if (dynamic_grid) {
        gridVel = geometry->nodes->GetGridVel(iPoint);

        su2double ProjGridVel = 0.0;
        for (iDim = 0; iDim < nDim; iDim++)
          ProjGridVel   += gridVel[iDim]*UnitNormal[iDim];
        ProjVelocity_i -= ProjGridVel;
      }

      /*--- Flow eigenvalues ---*/
      for (iDim = 0; iDim < nDim; iDim++)
        Lambda_i[iDim] = ProjVelocity_i;
      Lambda_i[nVar-2] = ProjVelocity_i + SoundSpeed_i;
      Lambda_i[nVar-1] = ProjVelocity_i - SoundSpeed_i;

      /*--- Compute the boundary state u_e ---*/
      u_e[0] = Density_e;
      for (iDim = 0; iDim < nDim; iDim++)
        u_e[iDim+1] = Velocity_e[iDim]*Density_e;
      u_e[nVar-1] = Energy_e*Density_e;

      /*--- Compute the boundary state u_i ---*/
      u_i[0] = Density_i;
      for (iDim = 0; iDim < nDim; iDim++)
        u_i[iDim+1] = Velocity_i[iDim]*Density_i;
      u_i[nVar-1] = Energy_i*Density_i;

      /*--- Compute the characteristic jumps ---*/
      for (iVar = 0; iVar < nVar; iVar++)
      {
        dw[iVar] = 0;
        for (jVar = 0; jVar < nVar; jVar++)
          dw[iVar] += invP_Tensor[iVar][jVar] * (u_e[jVar] - u_i[jVar]);

      }

      /*--- Compute the boundary state u_b using characteristics ---*/
      for (iVar = 0; iVar < nVar; iVar++)
      {
        u_b[iVar] = u_i[iVar];

        for (jVar = 0; jVar < nVar; jVar++)
        {
          if (Lambda_i[jVar] < 0)
          {
            u_b[iVar] += P_Tensor[iVar][jVar]*dw[jVar];

          }
        }
      }


      /*--- Compute the thermodynamic state in u_b ---*/
      Density_b = u_b[0];
      Velocity2_b = 0;
      for (iDim = 0; iDim < nDim; iDim++)
      {
        Velocity_b[iDim] = u_b[iDim+1]/Density_b;
        Velocity2_b += Velocity_b[iDim]*Velocity_b[iDim];
      }
      Energy_b = u_b[nVar-1]/Density_b;
      StaticEnergy_b = Energy_b - 0.5*Velocity2_b;
      GetFluidModel()->SetTDState_rhoe(Density_b, StaticEnergy_b);

      if(config->GetKind_FluidModel() == DATADRIVEN_FLUID)
        GetNodes()->SetNewtonSolverIterations(iPoint, GetFluidModel()->GetnIter_Newton());

      Pressure_b = GetFluidModel()->GetPressure();
      Temperature_b = GetFluidModel()->GetTemperature();
      Enthalpy_b = Energy_b + Pressure_b/Density_b;
      Kappa_b = GetFluidModel()->GetdPde_rho() / Density_b;
      Chi_b = GetFluidModel()->GetdPdrho_e() - Kappa_b * StaticEnergy_b;

      /*--- Compute the residuals ---*/
      conv_numerics->GetInviscidProjFlux(&Density_b, Velocity_b, &Pressure_b, &Enthalpy_b, Normal, Residual);

      /*--- Residual contribution due to grid motion ---*/
      if (dynamic_grid) {
        gridVel = geometry->nodes->GetGridVel(iPoint);
        su2double projVelocity = 0.0;

        for (iDim = 0; iDim < nDim; iDim++)
          projVelocity +=  gridVel[iDim]*Normal[iDim];
        for (iVar = 0; iVar < nVar; iVar++)
          Residual[iVar] -= projVelocity *(u_b[iVar]);
      }

      if (implicit) {

        Jacobian_b = new su2double*[nVar];
        DubDu = new su2double*[nVar];
        for (iVar = 0; iVar < nVar; iVar++)
        {
          Jacobian_b[iVar] = new su2double[nVar];
          DubDu[iVar] = new su2double[nVar];
        }

        /*--- Initialize DubDu to unit matrix---*/

        for (iVar = 0; iVar < nVar; iVar++)
        {
          for (jVar = 0; jVar < nVar; jVar++)
            DubDu[iVar][jVar]= 0;

          DubDu[iVar][iVar]= 1;
        }

        /*--- Compute DubDu -= RNL---*/
        for (iVar=0; iVar<nVar; iVar++)
        {
          for (jVar=0; jVar<nVar; jVar++)
          {
            for (kVar=0; kVar<nVar; kVar++)
            {
              if (Lambda_i[kVar]<0)
                DubDu[iVar][jVar] -= P_Tensor[iVar][kVar] * invP_Tensor[kVar][jVar];
            }
          }
        }

        /*--- Compute flux Jacobian in state b ---*/
        conv_numerics->GetInviscidProjJac(Velocity_b, &Enthalpy_b, &Chi_b, &Kappa_b, Normal, 1.0, Jacobian_b);

        /*--- Jacobian contribution due to grid motion ---*/
        if (dynamic_grid)
        {
          gridVel = geometry->nodes->GetGridVel(iPoint);
          su2double projVelocity = 0.0;
          for (iDim = 0; iDim < nDim; iDim++)
            projVelocity +=  gridVel[iDim]*Normal[iDim];
          for (iVar = 0; iVar < nVar; iVar++) {
            Jacobian_b[iVar][iVar] -= projVelocity;
          }

        }

        /*--- initiate Jacobian_i to zero matrix ---*/
        for (iVar=0; iVar<nVar; iVar++)
          for (jVar=0; jVar<nVar; jVar++)
            Jacobian_i[iVar][jVar] = 0.0;

        /*--- Compute numerical flux Jacobian at node i ---*/
        for (iVar=0; iVar<nVar; iVar++) {
          for (jVar=0; jVar<nVar; jVar++) {
            for (kVar=0; kVar<nVar; kVar++) {
              Jacobian_i[iVar][jVar] += Jacobian_b[iVar][kVar] * DubDu[kVar][jVar];
            }
          }
        }

        for (iVar = 0; iVar < nVar; iVar++) {
          delete [] Jacobian_b[iVar];
          delete [] DubDu[iVar];
        }
        delete [] Jacobian_b;
        delete [] DubDu;
      }

      /*--- Update residual value ---*/
      LinSysRes.AddBlock(iPoint, Residual);

      /*--- Jacobian contribution for implicit integration ---*/
      if (implicit)
        Jacobian.AddBlock2Diag(iPoint, Jacobian_i);

      /*--- Viscous contribution ---*/

      if (viscous) {

        /*--- Primitive variables, using the derived quantities ---*/

        V_boundary[0] = Temperature_b;
        for (iDim = 0; iDim < nDim; iDim++)
          V_boundary[iDim+1] = Velocity_b[iDim];
        V_boundary[nDim+1] = Pressure_b;
        V_boundary[nDim+2] = Density_b;
        V_boundary[nDim+3] = Enthalpy_b;

        /*--- Set laminar and eddy viscosity at the infinity ---*/

        V_boundary[nDim+5] = GetFluidModel()->GetLaminarViscosity();
        V_boundary[nDim+6] = nodes->GetEddyViscosity(iPoint);
        V_boundary[nDim+7] = GetFluidModel()->GetThermalConductivity();
        V_boundary[nDim+8] = GetFluidModel()->GetCp();

        /*--- Set the normal vector and the coordinates ---*/

        visc_numerics->SetNormal(Normal);
        su2double Coord_Reflected[MAXNDIM];
        GeometryToolbox::PointPointReflect(nDim, geometry->nodes->GetCoord(Point_Normal),
                                                 geometry->nodes->GetCoord(iPoint), Coord_Reflected);
        visc_numerics->SetCoord(geometry->nodes->GetCoord(iPoint), Coord_Reflected);

        /*--- Primitive variables, and gradient ---*/

        visc_numerics->SetPrimitive(V_domain, V_boundary);
        visc_numerics->SetPrimVarGradient(nodes->GetGradient_Primitive(iPoint), nodes->GetGradient_Primitive(iPoint));

        /*--- Secondary variables ---*/

        S_domain = nodes->GetSecondary(iPoint);

        /*--- Compute secondary thermodynamic properties (partial derivatives...) ---*/

        S_boundary[0]= GetFluidModel()->GetdPdrho_e();
        S_boundary[1]= GetFluidModel()->GetdPde_rho();

        S_boundary[2]= GetFluidModel()->GetdTdrho_e();
        S_boundary[3]= GetFluidModel()->GetdTde_rho();

        /*--- Compute secondary thermo-physical properties (partial derivatives...) ---*/

        S_boundary[4]= GetFluidModel()->Getdmudrho_T();
        S_boundary[5]= GetFluidModel()->GetdmudT_rho();

        S_boundary[6]= GetFluidModel()->Getdktdrho_T();
        S_boundary[7]= GetFluidModel()->GetdktdT_rho();

        visc_numerics->SetSecondary(S_domain, S_boundary);

        /*--- Turbulent kinetic energy ---*/

        if (config->GetKind_Turb_Model() == TURB_MODEL::SST)
          visc_numerics->SetTurbKineticEnergy(solver_container[TURB_SOL]->GetNodes()->GetSolution(iPoint,0),
                                              solver_container[TURB_SOL]->GetNodes()->GetSolution(iPoint,0));

        /*--- Compute and update residual ---*/

        auto residual = visc_numerics->ComputeResidual(config);
        LinSysRes.SubtractBlock(iPoint, residual);

        /*--- Jacobian contribution for implicit integration ---*/

        if (implicit)
          Jacobian.SubtractBlock2Diag(iPoint, residual.jacobian_i);

      }

    }
  }
  END_SU2_OMP_FOR

  /*--- Free locally allocated memory ---*/
  delete [] Normal;
  delete [] Velocity_e;
  delete [] Velocity_b;
  delete [] Velocity_i;
  delete [] FlowDirMix;

  delete [] S_boundary;
  delete [] Lambda_i;
  delete [] u_i;
  delete [] u_e;
  delete [] u_b;
  delete [] dw;

  delete [] Residual;

  for (iVar = 0; iVar < nVar; iVar++)
  {
    delete [] P_Tensor[iVar];
    delete [] invP_Tensor[iVar];
    delete [] Jacobian_i[iVar];
  }
  delete [] P_Tensor;
  delete [] invP_Tensor;
  delete [] Jacobian_i;

}


void CEulerSolver::BC_TurboRiemann(CGeometry *geometry, CSolver **solver_container,
                                   CNumerics *conv_numerics, CNumerics *visc_numerics,
                                   CConfig *config, unsigned short val_marker) {

  unsigned short iDim, iVar, jVar, kVar, iSpan;
  unsigned long iPoint, Point_Normal, oldVertex, iVertex;
  const su2double *Flow_Dir;
  su2double P_Total, T_Total;
  su2double *Velocity_b, Velocity2_b, Enthalpy_b, Energy_b, StaticEnergy_b, Density_b, Kappa_b, Chi_b, Pressure_b, Temperature_b;
  su2double *Velocity_e, Velocity2_e, Enthalpy_e, Entropy_e, Energy_e = 0.0, StaticEnthalpy_e, StaticEnergy_e, Density_e = 0.0, Pressure_e;
  su2double *Velocity_i, Velocity2_i, Enthalpy_i, Energy_i, StaticEnergy_i, Density_i, Kappa_i, Chi_i, Pressure_i, SoundSpeed_i;
  su2double ProjVelocity_i;
  su2double **P_Tensor, **invP_Tensor, *Lambda_i, **Jacobian_b, **Jacobian_i, **DubDu, *dw, *u_e, *u_i, *u_b;
  su2double *gridVel, *Residual;
  su2double *V_boundary, *V_domain, *S_boundary, *S_domain;
  su2double AverageEnthalpy, AverageEntropy;
  unsigned short  iZone  = config->GetiZone();
  bool implicit = (config->GetKind_TimeIntScheme() == EULER_IMPLICIT);
  string Marker_Tag = config->GetMarker_All_TagBound(val_marker);
  unsigned short nSpanWiseSections = geometry->GetnSpanWiseSections(config->GetMarker_All_TurbomachineryFlag(val_marker));
  bool viscous = config->GetViscous();
  bool gravity = (config->GetGravityForce());
  bool tkeNeeded = (config->GetKind_Turb_Model() == TURB_MODEL::SST);

  su2double *Normal, *turboNormal, *UnitNormal, *FlowDirMix, FlowDirMixMag, *turboVelocity;
  Normal = new su2double[nDim];
  turboNormal = new su2double[nDim];
  UnitNormal = new su2double[nDim];

  Velocity_i = new su2double[nDim];
  Velocity_b = new su2double[nDim];
  Velocity_e = new su2double[nDim];
  turboVelocity = new su2double[nDim];
  FlowDirMix = new su2double[nDim];
  Lambda_i = new su2double[nVar];
  u_i = new su2double[nVar];
  u_e = new su2double[nVar];
  u_b = new su2double[nVar];
  dw = new su2double[nVar];

  Residual = new su2double[nVar];

  S_boundary = new su2double[8];

  P_Tensor = new su2double*[nVar];
  invP_Tensor = new su2double*[nVar];
  Jacobian_i = new su2double*[nVar];
  for (iVar = 0; iVar < nVar; iVar++)
  {
    P_Tensor[iVar] = new su2double[nVar];
    invP_Tensor[iVar] = new su2double[nVar];
    Jacobian_i[iVar] = new su2double[nVar];
  }

  /*--- Loop over all the vertices on this boundary marker ---*/
  for (iSpan= 0; iSpan < nSpanWiseSections; iSpan++){

    SU2_OMP_FOR_DYN(OMP_MIN_SIZE)
    for (iVertex = 0; iVertex < geometry->GetnVertexSpan(val_marker,iSpan); iVertex++) {

      /*--- using the other vertex information for retrieving some information ---*/
      oldVertex = geometry->turbovertex[val_marker][iSpan][iVertex]->GetOldVertex();
      V_boundary= GetCharacPrimVar(val_marker, oldVertex);

      /*--- Index of the closest interior node ---*/
      Point_Normal = geometry->vertex[val_marker][oldVertex]->GetNormal_Neighbor();

      /*--- Normal vector for this vertex (negate for outward convention),
       *    this normal is scaled with the area of the face of the element  ---*/
      geometry->vertex[val_marker][oldVertex]->GetNormal(Normal);
      for (iDim = 0; iDim < nDim; iDim++) Normal[iDim] = -Normal[iDim];
      conv_numerics->SetNormal(Normal);

      /*--- find the node related to the vertex ---*/
      iPoint = geometry->turbovertex[val_marker][iSpan][iVertex]->GetNode();
      if (geometry->nodes->GetDomain(iPoint)){

        /*--- Normalize Normal vector for this vertex (already for outward convention) ---*/
        geometry->turbovertex[val_marker][iSpan][iVertex]->GetNormal(UnitNormal);
        geometry->turbovertex[val_marker][iSpan][iVertex]->GetTurboNormal(turboNormal);

        /*--- Retrieve solution at this boundary node ---*/
        V_domain = nodes->GetPrimitive(iPoint);

        /* --- Compute the internal state u_i --- */
        Velocity2_i = 0;
        for (iDim=0; iDim < nDim; iDim++)
        {
          Velocity_i[iDim] = nodes->GetVelocity(iPoint,iDim);
          Velocity2_i += Velocity_i[iDim]*Velocity_i[iDim];
        }

        Density_i = nodes->GetDensity(iPoint);

        Energy_i = nodes->GetEnergy(iPoint);
        StaticEnergy_i = Energy_i - 0.5*Velocity2_i;

        GetFluidModel()->SetTDState_rhoe(Density_i, StaticEnergy_i);

        Pressure_i = GetFluidModel()->GetPressure();
        Enthalpy_i = Energy_i + Pressure_i/Density_i;

        SoundSpeed_i = GetFluidModel()->GetSoundSpeed();

        Kappa_i = GetFluidModel()->GetdPde_rho() / Density_i;
        Chi_i = GetFluidModel()->GetdPdrho_e() - Kappa_i * StaticEnergy_i;

        ProjVelocity_i = 0.0;
        for (iDim = 0; iDim < nDim; iDim++)
          ProjVelocity_i += Velocity_i[iDim]*UnitNormal[iDim];

        /*--- Build the external state u_e from boundary data and internal node ---*/

        switch(config->GetKind_Data_Riemann(Marker_Tag))
        {
          //TODO(turbo), generilize for 3D case
          //TODO(turbo), generilize for Inlet and Outlet in for backflow treatment
          //TODO(turbo), implement not uniform inlet and radial equilibrium for the outlet
          case TOTAL_CONDITIONS_PT:

            /*--- Retrieve the specified total conditions for this boundary. ---*/
            if (gravity) P_Total = config->GetRiemann_Var1(Marker_Tag) - geometry->nodes->GetCoord(iPoint, nDim-1)*STANDARD_GRAVITY;/// check in which case is true (only freesurface?)
            else P_Total  = config->GetRiemann_Var1(Marker_Tag);
            T_Total  = config->GetRiemann_Var2(Marker_Tag);
            Flow_Dir = config->GetRiemann_FlowDir(Marker_Tag);

            /*--- Non-dim. the inputs if necessary. ---*/
            P_Total /= config->GetPressure_Ref();
            T_Total /= config->GetTemperature_Ref();

            /* --- Computes the total state --- */
            GetFluidModel()->SetTDState_PT(P_Total, T_Total);
            Enthalpy_e = GetFluidModel()->GetStaticEnergy()+ GetFluidModel()->GetPressure()/GetFluidModel()->GetDensity();
            Entropy_e = GetFluidModel()->GetEntropy();

            /* --- Compute the boundary state u_e --- */
            Velocity2_e = Velocity2_i;
            for (iDim = 0; iDim < nDim; iDim++)
              turboVelocity[iDim] = sqrt(Velocity2_e)*Flow_Dir[iDim];
            ComputeBackVelocity(turboVelocity,turboNormal, Velocity_e, config->GetMarker_All_TurbomachineryFlag(val_marker),config->GetKind_TurboMachinery(iZone));
            StaticEnthalpy_e = Enthalpy_e - 0.5 * Velocity2_e;
            GetFluidModel()->SetTDState_hs(StaticEnthalpy_e, Entropy_e);
            Density_e = GetFluidModel()->GetDensity();
            StaticEnergy_e = GetFluidModel()->GetStaticEnergy();
            Energy_e = StaticEnergy_e + 0.5 * Velocity2_e;
            if (tkeNeeded) Energy_e += GetTke_Inf();
            break;

          case MIXING_IN:

            /* --- compute total averaged quantities ---*/
            GetFluidModel()->SetTDState_Prho(ExtAveragePressure[val_marker][iSpan], ExtAverageDensity[val_marker][iSpan]);
            AverageEnthalpy = GetFluidModel()->GetStaticEnergy() + ExtAveragePressure[val_marker][iSpan]/ExtAverageDensity[val_marker][iSpan];
            AverageEntropy  = GetFluidModel()->GetEntropy();

            FlowDirMixMag = 0;
            for (iDim = 0; iDim < nDim; iDim++)
              FlowDirMixMag += ExtAverageTurboVelocity[val_marker][iSpan][iDim]*ExtAverageTurboVelocity[val_marker][iSpan][iDim];
            for (iDim = 0; iDim < nDim; iDim++){
              FlowDirMix[iDim] = ExtAverageTurboVelocity[val_marker][iSpan][iDim]/sqrt(FlowDirMixMag);
            }


            /* --- Computes the total state --- */
            Enthalpy_e = AverageEnthalpy;
            Entropy_e = AverageEntropy;

            /* --- Compute the boundary state u_e --- */
            Velocity2_e = Velocity2_i;
            for (iDim = 0; iDim < nDim; iDim++){
              turboVelocity[iDim] = sqrt(Velocity2_e)*FlowDirMix[iDim];

            }
            ComputeBackVelocity(turboVelocity,turboNormal, Velocity_e, config->GetMarker_All_TurbomachineryFlag(val_marker),config->GetKind_TurboMachinery(iZone));

            StaticEnthalpy_e = Enthalpy_e - 0.5 * Velocity2_e;
            GetFluidModel()->SetTDState_hs(StaticEnthalpy_e, Entropy_e);
            Density_e = GetFluidModel()->GetDensity();
            StaticEnergy_e = GetFluidModel()->GetStaticEnergy();
            Energy_e = StaticEnergy_e + 0.5 * Velocity2_e;
            // if (tkeNeeded) Energy_e += GetTke_Inf();
            break;


          case MIXING_OUT:

            /*--- Retrieve the static pressure for this boundary. ---*/
            Pressure_e = ExtAveragePressure[val_marker][iSpan];
            Density_e = Density_i;

            /* --- Compute the boundary state u_e --- */
            GetFluidModel()->SetTDState_Prho(Pressure_e, Density_e);
            Velocity2_e = 0.0;
            for (iDim = 0; iDim < nDim; iDim++) {
              Velocity_e[iDim] = Velocity_i[iDim];
              Velocity2_e += Velocity_e[iDim]*Velocity_e[iDim];
            }
            Energy_e = GetFluidModel()->GetStaticEnergy() + 0.5*Velocity2_e;
            break;

          case STATIC_PRESSURE:

            /*--- Retrieve the static pressure for this boundary. ---*/
            Pressure_e = config->GetRiemann_Var1(Marker_Tag);
            Pressure_e /= config->GetPressure_Ref();
            Density_e = Density_i;

            /* --- Compute the boundary state u_e --- */
            GetFluidModel()->SetTDState_Prho(Pressure_e, Density_e);
            Velocity2_e = 0.0;
            for (iDim = 0; iDim < nDim; iDim++) {
              Velocity_e[iDim] = Velocity_i[iDim];
              Velocity2_e += Velocity_e[iDim]*Velocity_e[iDim];
            }
            Energy_e = GetFluidModel()->GetStaticEnergy() + 0.5*Velocity2_e;
            break;


          case RADIAL_EQUILIBRIUM:

            /*--- Retrieve the static pressure for this boundary. ---*/
            Pressure_e = RadialEquilibriumPressure[val_marker][iSpan];
            Density_e = Density_i;

            /* --- Compute the boundary state u_e --- */
            GetFluidModel()->SetTDState_Prho(Pressure_e, Density_e);
            Velocity2_e = 0.0;
            for (iDim = 0; iDim < nDim; iDim++) {
              Velocity_e[iDim] = Velocity_i[iDim];
              Velocity2_e += Velocity_e[iDim]*Velocity_e[iDim];
            }
            Energy_e = GetFluidModel()->GetStaticEnergy() + 0.5*Velocity2_e;
            break;

          default:
            SU2_MPI::Error("Invalid Riemann input!", CURRENT_FUNCTION);
            break;
        }

        /*--- Compute P (matrix of right eigenvectors) ---*/
        conv_numerics->GetPMatrix(&Density_i, Velocity_i, &SoundSpeed_i, &Enthalpy_i, &Chi_i, &Kappa_i, UnitNormal, P_Tensor);

        /*--- Compute inverse P (matrix of left eigenvectors)---*/
        conv_numerics->GetPMatrix_inv(invP_Tensor, &Density_i, Velocity_i, &SoundSpeed_i, &Chi_i, &Kappa_i, UnitNormal);

        /*--- eigenvalues contribution due to grid motion ---*/
        if (dynamic_grid){
          gridVel = geometry->nodes->GetGridVel(iPoint);

          su2double ProjGridVel = 0.0;
          for (iDim = 0; iDim < nDim; iDim++)
            ProjGridVel   += gridVel[iDim]*UnitNormal[iDim];
          ProjVelocity_i -= ProjGridVel;
        }

        /*--- Flow eigenvalues ---*/
        for (iDim = 0; iDim < nDim; iDim++)
          Lambda_i[iDim] = ProjVelocity_i;
        Lambda_i[nVar-2] = ProjVelocity_i + SoundSpeed_i;
        Lambda_i[nVar-1] = ProjVelocity_i - SoundSpeed_i;

        /* --- Compute the boundary state u_e --- */
        u_e[0] = Density_e;
        for (iDim = 0; iDim < nDim; iDim++)
          u_e[iDim+1] = Velocity_e[iDim]*Density_e;
        u_e[nVar-1] = Energy_e*Density_e;

        /* --- Compute the boundary state u_i --- */
        u_i[0] = Density_i;
        for (iDim = 0; iDim < nDim; iDim++)
          u_i[iDim+1] = Velocity_i[iDim]*Density_i;
        u_i[nVar-1] = Energy_i*Density_i;

        /*--- Compute the characteristic jumps ---*/
        for (iVar = 0; iVar < nVar; iVar++)
        {
          dw[iVar] = 0;
          for (jVar = 0; jVar < nVar; jVar++)
            dw[iVar] += invP_Tensor[iVar][jVar] * (u_e[jVar] - u_i[jVar]);

        }

        /*--- Compute the boundary state u_b using characteristics ---*/
        for (iVar = 0; iVar < nVar; iVar++)
        {
          u_b[iVar] = u_i[iVar];

          for (jVar = 0; jVar < nVar; jVar++)
          {
            if (Lambda_i[jVar] < 0)
            {
              u_b[iVar] += P_Tensor[iVar][jVar]*dw[jVar];

            }
          }
        }


        /*--- Compute the thermodynamic state in u_b ---*/
        Density_b = u_b[0];
        Velocity2_b = 0;
        for (iDim = 0; iDim < nDim; iDim++)
        {
          Velocity_b[iDim] = u_b[iDim+1]/Density_b;
          Velocity2_b += Velocity_b[iDim]*Velocity_b[iDim];
        }
        Energy_b = u_b[nVar-1]/Density_b;
        StaticEnergy_b = Energy_b - 0.5*Velocity2_b;
        GetFluidModel()->SetTDState_rhoe(Density_b, StaticEnergy_b);
        Pressure_b = GetFluidModel()->GetPressure();
        Temperature_b = GetFluidModel()->GetTemperature();
        Enthalpy_b = Energy_b + Pressure_b/Density_b;
        Kappa_b = GetFluidModel()->GetdPde_rho() / Density_b;
        Chi_b = GetFluidModel()->GetdPdrho_e() - Kappa_b * StaticEnergy_b;

        /*--- Compute the residuals ---*/
        conv_numerics->GetInviscidProjFlux(&Density_b, Velocity_b, &Pressure_b, &Enthalpy_b, Normal, Residual);

        /*--- Residual contribution due to grid motion ---*/
        if (dynamic_grid) {
          gridVel = geometry->nodes->GetGridVel(iPoint);
          su2double projVelocity = 0.0;

          for (iDim = 0; iDim < nDim; iDim++)
            projVelocity +=  gridVel[iDim]*Normal[iDim];
          for (iVar = 0; iVar < nVar; iVar++)
            Residual[iVar] -= projVelocity *(u_b[iVar]);
        }

        if (implicit) {

          Jacobian_b = new su2double*[nVar];
          DubDu = new su2double*[nVar];
          for (iVar = 0; iVar < nVar; iVar++)
          {
            Jacobian_b[iVar] = new su2double[nVar];
            DubDu[iVar] = new su2double[nVar];
          }

          /*--- Initialize DubDu to unit matrix---*/

          for (iVar = 0; iVar < nVar; iVar++)
          {
            for (jVar = 0; jVar < nVar; jVar++)
              DubDu[iVar][jVar]= 0;

            DubDu[iVar][iVar]= 1;
          }

          /*--- Compute DubDu -= RNL---*/
          for (iVar=0; iVar<nVar; iVar++)
          {
            for (jVar=0; jVar<nVar; jVar++)
            {
              for (kVar=0; kVar<nVar; kVar++)
              {
                if (Lambda_i[kVar]<0)
                  DubDu[iVar][jVar] -= P_Tensor[iVar][kVar] * invP_Tensor[kVar][jVar];
              }
            }
          }

          /*--- Compute flux Jacobian in state b ---*/
          conv_numerics->GetInviscidProjJac(Velocity_b, &Enthalpy_b, &Chi_b, &Kappa_b, Normal, 1.0, Jacobian_b);

          /*--- Jacobian contribution due to grid motion ---*/
          if (dynamic_grid)
          {
            gridVel = geometry->nodes->GetGridVel(iPoint);
            su2double projVelocity = 0.0;
            for (iDim = 0; iDim < nDim; iDim++)
              projVelocity +=  gridVel[iDim]*Normal[iDim];
            for (iVar = 0; iVar < nVar; iVar++){
              Residual[iVar] -= projVelocity *(u_b[iVar]);
              Jacobian_b[iVar][iVar] -= projVelocity;
            }

          }

          /*--- initiate Jacobian_i to zero matrix ---*/
          for (iVar=0; iVar<nVar; iVar++)
            for (jVar=0; jVar<nVar; jVar++)
              Jacobian_i[iVar][jVar] = 0.0;

          /*--- Compute numerical flux Jacobian at node i ---*/
          for (iVar=0; iVar<nVar; iVar++) {
            for (jVar=0; jVar<nVar; jVar++) {
              for (kVar=0; kVar<nVar; kVar++) {
                Jacobian_i[iVar][jVar] += Jacobian_b[iVar][kVar] * DubDu[kVar][jVar];
              }
            }
          }

          for (iVar = 0; iVar < nVar; iVar++) {
            delete [] Jacobian_b[iVar];
            delete [] DubDu[iVar];
          }
          delete [] Jacobian_b;
          delete [] DubDu;
        }

        /*--- Update residual value ---*/
        LinSysRes.AddBlock(iPoint, Residual);

        /*--- Jacobian contribution for implicit integration ---*/
        if (implicit)
          Jacobian.AddBlock2Diag(iPoint, Jacobian_i);

        /*--- Viscous contribution ---*/

        if (viscous) {

          /*--- Primitive variables, using the derived quantities ---*/

          V_boundary[0] = Temperature_b;
          for (iDim = 0; iDim < nDim; iDim++)
            V_boundary[iDim+1] = Velocity_b[iDim];
          V_boundary[nDim+1] = Pressure_b;
          V_boundary[nDim+2] = Density_b;
          V_boundary[nDim+3] = Enthalpy_b;

          /*--- Set laminar and eddy viscosity at the infinity ---*/

          V_boundary[nDim+5] = GetFluidModel()->GetLaminarViscosity();
          V_boundary[nDim+6] = nodes->GetEddyViscosity(iPoint);
          V_boundary[nDim+7] = GetFluidModel()->GetThermalConductivity();
          V_boundary[nDim+8] = GetFluidModel()->GetCp();

          /*--- Set the normal vector and the coordinates ---*/

          visc_numerics->SetNormal(Normal);
          su2double Coord_Reflected[MAXNDIM];
          GeometryToolbox::PointPointReflect(nDim, geometry->nodes->GetCoord(Point_Normal),
                                                   geometry->nodes->GetCoord(iPoint), Coord_Reflected);
          visc_numerics->SetCoord(geometry->nodes->GetCoord(iPoint), Coord_Reflected);

          /*--- Primitive variables, and gradient ---*/

          visc_numerics->SetPrimitive(V_domain, V_boundary);
          visc_numerics->SetPrimVarGradient(nodes->GetGradient_Primitive(iPoint), nodes->GetGradient_Primitive(iPoint));

          /*--- Secondary variables ---*/

          S_domain = nodes->GetSecondary(iPoint);

          /*--- Compute secondary thermodynamic properties (partial derivatives...) ---*/

          S_boundary[0]= GetFluidModel()->GetdPdrho_e();
          S_boundary[1]= GetFluidModel()->GetdPde_rho();

          S_boundary[2]= GetFluidModel()->GetdTdrho_e();
          S_boundary[3]= GetFluidModel()->GetdTde_rho();

          /*--- Compute secondary thermo-physical properties (partial derivatives...) ---*/

          S_boundary[4]= GetFluidModel()->Getdmudrho_T();
          S_boundary[5]= GetFluidModel()->GetdmudT_rho();

          S_boundary[6]= GetFluidModel()->Getdktdrho_T();
          S_boundary[7]= GetFluidModel()->GetdktdT_rho();

          visc_numerics->SetSecondary(S_domain, S_boundary);

          /*--- Turbulent kinetic energy ---*/

          if (config->GetKind_Turb_Model() == TURB_MODEL::SST)
            visc_numerics->SetTurbKineticEnergy(solver_container[TURB_SOL]->GetNodes()->GetSolution(iPoint,0),
                                                solver_container[TURB_SOL]->GetNodes()->GetSolution(iPoint,0));

          /*--- Compute and update residual ---*/

          auto residual = visc_numerics->ComputeResidual(config);
          LinSysRes.SubtractBlock(iPoint, residual);

          /*--- Jacobian contribution for implicit integration ---*/

          if (implicit)
            Jacobian.SubtractBlock2Diag(iPoint, residual.jacobian_i);

        }
      }
    }
    END_SU2_OMP_FOR
  }

  /*--- Free locally allocated memory ---*/
  delete [] Normal;
  delete [] UnitNormal;
  delete [] turboNormal;
  delete [] turboVelocity;
  delete [] Velocity_e;
  delete [] Velocity_b;
  delete [] Velocity_i;
  delete [] FlowDirMix;

  delete [] S_boundary;
  delete [] Lambda_i;
  delete [] u_i;
  delete [] u_e;
  delete [] u_b;
  delete [] dw;

  delete [] Residual;

  for (iVar = 0; iVar < nVar; iVar++)
  {
    delete [] P_Tensor[iVar];
    delete [] invP_Tensor[iVar];
    delete [] Jacobian_i[iVar];
  }
  delete [] P_Tensor;
  delete [] invP_Tensor;
  delete [] Jacobian_i;

}

void CEulerSolver::PreprocessBC_Giles(CGeometry *geometry, CConfig *config, CNumerics *conv_numerics, unsigned short marker_flag) {
  /* Implementation of Fuorier Transformations for non-regfelcting BC will come soon */
  su2double cj_inf,cj_out1, cj_out2, Density_i, Pressure_i, *turboNormal, *turboVelocity, *Velocity_i, AverageSoundSpeed;
  su2double *deltaprim, *cj, TwoPiThetaFreq_Pitch, pitch, theta, deltaTheta;
  unsigned short iMarker, iSpan, iMarkerTP, iDim;
  unsigned long  iPoint, kend_max, k, iVertex;
  long freq;
  unsigned short  iZone     = config->GetiZone();
  unsigned short nSpanWiseSections = geometry->GetnSpanWiseSections(marker_flag);
  turboNormal   = new su2double[nDim];
  turboVelocity = new su2double[nDim];
  Velocity_i    = new su2double[nDim];
  deltaprim     = new su2double[nVar];
  cj            = new su2double[nVar];
  complex<su2double> I, expArg;
  static complex<su2double> cktemp_inf, cktemp_out1, cktemp_out2;
  I = complex<su2double>(0.0,1.0);

  kend_max = geometry->GetnFreqSpanMax(marker_flag);
  for (iSpan= 0; iSpan < nSpanWiseSections ; iSpan++){
    for(k=0; k < 2*kend_max+1; k++){
      freq = k - kend_max;
      SU2_OMP_MASTER
      {
        cktemp_inf = complex<su2double>(0.0,0.0);
        cktemp_out1 = complex<su2double>(0.0,0.0);
        cktemp_out2 = complex<su2double>(0.0,0.0);
      } END_SU2_OMP_MASTER
      for (iMarker = 0; iMarker < config->GetnMarker_All(); iMarker++){
        for (iMarkerTP=1; iMarkerTP < config->GetnMarker_Turbomachinery()+1; iMarkerTP++){
          if (config->GetMarker_All_Turbomachinery(iMarker) == iMarkerTP){
            if (config->GetMarker_All_TurbomachineryFlag(iMarker) == marker_flag){
              complex<su2double> cktemp_inf_local{0.,0.},cktemp_out1_local{0.,0.}, cktemp_out2_local{0.,0.};
              SU2_OMP_FOR_DYN(roundUpDiv(geometry->GetnVertexSpan(iMarker,iSpan), 2*omp_get_max_threads()))
              for (iVertex = 0; iVertex < geometry->GetnVertexSpan(iMarker,iSpan); iVertex++) {

                /*--- find the node related to the vertex ---*/
                iPoint = geometry->turbovertex[iMarker][iSpan][iVertex]->GetNode();

                geometry->turbovertex[iMarker][iSpan][iVertex]->GetTurboNormal(turboNormal);
                /*--- Compute the internal state _i ---*/

                Pressure_i = nodes->GetPressure(iPoint);
                Density_i = nodes->GetDensity(iPoint);
                for (iDim = 0; iDim < nDim; iDim++)
                {
                  Velocity_i[iDim] = nodes->GetVelocity(iPoint,iDim);
                }
                ComputeTurboVelocity(Velocity_i, turboNormal, turboVelocity, marker_flag, config->GetKind_TurboMachinery(iZone));

                if(nDim ==2){
                  deltaprim[0] = Density_i - AverageDensity[iMarker][iSpan];
                  deltaprim[1] = turboVelocity[0] - AverageTurboVelocity[iMarker][iSpan][0];
                  deltaprim[2] = turboVelocity[1] - AverageTurboVelocity[iMarker][iSpan][1];
                  deltaprim[3] = Pressure_i - AveragePressure[iMarker][iSpan];
                }
                else{
                  //Here 3d
                  deltaprim[0] = Density_i - AverageDensity[iMarker][iSpan];
                  deltaprim[1] = turboVelocity[0] - AverageTurboVelocity[iMarker][iSpan][0];
                  deltaprim[2] = turboVelocity[1] - AverageTurboVelocity[iMarker][iSpan][1];
                  deltaprim[3] = turboVelocity[2] - AverageTurboVelocity[iMarker][iSpan][2]; //New char
                  deltaprim[4] = Pressure_i - AveragePressure[iMarker][iSpan];
                }

                GetFluidModel()->SetTDState_Prho(AveragePressure[iMarker][iSpan], AverageDensity[iMarker][iSpan]);
                AverageSoundSpeed = GetFluidModel()->GetSoundSpeed();
                conv_numerics->GetCharJump(AverageSoundSpeed, AverageDensity[iMarker][iSpan], deltaprim, cj);

                /*-----this is only valid 2D ----*/
                if(nDim ==2){
                  cj_out1 = cj[1];
                  cj_out2 = cj[2];
                  cj_inf  = cj[3];
                }
                else{
                  //Here 3D
                  cj_out1 = cj[1];
                  cj_out2 = cj[3];
                  cj_inf  = cj[4];
                }
                pitch      = geometry->GetMaxAngularCoord(iMarker, iSpan) - geometry->GetMinAngularCoord(iMarker,iSpan);
                theta      = geometry->turbovertex[iMarker][iSpan][iVertex]->GetRelAngularCoord();
                deltaTheta = geometry->turbovertex[iMarker][iSpan][iVertex]->GetDeltaAngularCoord();
                TwoPiThetaFreq_Pitch = 2*PI_NUMBER*freq*theta/pitch;

                expArg = complex<su2double>(cos(TwoPiThetaFreq_Pitch)) - I*complex<su2double>(sin(TwoPiThetaFreq_Pitch));
                if (freq != 0){
                  cktemp_out1_local +=  cj_out1*expArg*deltaTheta/pitch;
                  cktemp_out2_local +=  cj_out2*expArg*deltaTheta/pitch;
                  cktemp_inf_local  +=  cj_inf*expArg*deltaTheta/pitch;
                }
                else{
                  cktemp_inf_local += complex<su2double>(0.0,0.0);
                  cktemp_out1_local += complex<su2double>(0.0,0.0);
                  cktemp_out2_local += complex<su2double>(0.0,0.0);
                }
              }
              END_SU2_OMP_FOR
              SU2_OMP_CRITICAL
              {
                cktemp_inf += cktemp_inf_local;
                cktemp_out1 += cktemp_out1_local;
                cktemp_out2 += cktemp_out2_local;
              } END_SU2_OMP_CRITICAL
            }
          }
        }
      }

      BEGIN_SU2_OMP_SAFE_GLOBAL_ACCESS
      {
#ifdef HAVE_MPI
        su2double MyRe_inf = cktemp_inf.real(); su2double Re_inf = 0.0;
        su2double MyIm_inf = cktemp_inf.imag(); su2double Im_inf = 0.0;
        cktemp_inf = complex<su2double>(0.0,0.0);

        su2double MyRe_out1 = cktemp_out1.real(); su2double Re_out1 = 0.0;
        su2double MyIm_out1 = cktemp_out1.imag(); su2double Im_out1 = 0.0;
        cktemp_out1 = complex<su2double>(0.0,0.0);

        su2double MyRe_out2 = cktemp_out2.real(); su2double Re_out2 = 0.0;
        su2double MyIm_out2 = cktemp_out2.imag(); su2double Im_out2 = 0.0;
        cktemp_out2 = complex<su2double>(0.0,0.0);


        SU2_MPI::Allreduce(&MyRe_inf, &Re_inf, 1, MPI_DOUBLE, MPI_SUM, SU2_MPI::GetComm());
        SU2_MPI::Allreduce(&MyIm_inf, &Im_inf, 1, MPI_DOUBLE, MPI_SUM, SU2_MPI::GetComm());
        SU2_MPI::Allreduce(&MyRe_out1, &Re_out1, 1, MPI_DOUBLE, MPI_SUM, SU2_MPI::GetComm());
        SU2_MPI::Allreduce(&MyIm_out1, &Im_out1, 1, MPI_DOUBLE, MPI_SUM, SU2_MPI::GetComm());
        SU2_MPI::Allreduce(&MyRe_out2, &Re_out2, 1, MPI_DOUBLE, MPI_SUM, SU2_MPI::GetComm());
        SU2_MPI::Allreduce(&MyIm_out2, &Im_out2, 1, MPI_DOUBLE, MPI_SUM, SU2_MPI::GetComm());

        cktemp_inf = complex<su2double>(Re_inf,Im_inf);
        cktemp_out1 = complex<su2double>(Re_out1,Im_out1);
        cktemp_out2 = complex<su2double>(Re_out2,Im_out2);
#endif

        for (iMarker = 0; iMarker < config->GetnMarker_All(); iMarker++){
          for (iMarkerTP=1; iMarkerTP < config->GetnMarker_Turbomachinery()+1; iMarkerTP++){
            if (config->GetMarker_All_Turbomachinery(iMarker) == iMarkerTP){
              if (config->GetMarker_All_TurbomachineryFlag(iMarker) == marker_flag){
                /*-----this is only valid 2D ----*/
                if (marker_flag == INFLOW){
                  CkInflow[iMarker][iSpan][k]= cktemp_inf;
                }else{
                  CkOutflow1[iMarker][iSpan][k]=cktemp_out1;
                  CkOutflow2[iMarker][iSpan][k]=cktemp_out2;
                }
              }
            }
          }
        }
      } END_SU2_OMP_SAFE_GLOBAL_ACCESS
    }
  }

  delete [] turboVelocity;
  delete [] turboNormal;
  delete [] Velocity_i;
  delete [] deltaprim;
  delete [] cj;

}

void CEulerSolver::BC_Giles(CGeometry *geometry, CSolver **solver_container, CNumerics *conv_numerics,
                            CNumerics *visc_numerics, CConfig *config, unsigned short val_marker) {

  unsigned short iDim, iVar, jVar, iSpan;
  unsigned long  iPoint, Point_Normal, oldVertex, k, kend, kend_max, iVertex;
  su2double  *UnitNormal, *turboVelocity, *turboNormal;

  su2double *Velocity_b, Velocity2_b, Enthalpy_b, Energy_b, Density_b, Pressure_b, Temperature_b;
  su2double *Velocity_i, Velocity2_i, Energy_i, StaticEnergy_i, Density_i, Pressure_i;
  su2double Pressure_e;
  su2double *V_boundary, *V_domain, *S_boundary, *S_domain;
  unsigned short  iZone     = config->GetiZone();
  bool implicit             = (config->GetKind_TimeIntScheme() == EULER_IMPLICIT);
  string Marker_Tag         = config->GetMarker_All_TagBound(val_marker);
  bool viscous              = config->GetViscous();
  unsigned short nSpanWiseSections = geometry->GetnSpanWiseSections(config->GetMarker_All_TurbomachineryFlag(val_marker));
  su2double relfacAvgCfg       = config->GetGiles_RelaxFactorAverage(Marker_Tag);
  su2double relfacFouCfg       = config->GetGiles_RelaxFactorFourier(Marker_Tag);
  su2double *Normal;
  su2double TwoPiThetaFreq_Pitch, pitch,theta;
  const su2double *SpanWiseValues = nullptr, *FlowDir;
  su2double spanPercent, extrarelfacAvg = 0.0, deltaSpan = 0.0, relfacAvg, relfacFou, coeffrelfacAvg = 0.0;
  unsigned short Turbo_Flag;

  Normal                = new su2double[nDim];
  turboNormal           = new su2double[nDim];
  UnitNormal            = new su2double[nDim];
  turboVelocity         = new su2double[nDim];
  Velocity_i            = new su2double[nDim];
  Velocity_b            = new su2double[nDim];


  su2double AverageSoundSpeed, *AverageTurboMach, AverageEntropy, AverageEnthalpy;
  AverageTurboMach = new su2double[nDim];
  S_boundary       = new su2double[8];

  su2double  AvgMach , *cj, GilesBeta, *delta_c, **R_Matrix, *deltaprim, **R_c_inv,**R_c, alphaIn_BC, gammaIn_BC = 0,
      P_Total, T_Total, Enthalpy_BC, Entropy_BC, *R, *c_avg,*dcjs, Beta_inf2, c2js_Re, c3js_Re, cOutjs_Re, avgVel2 =0.0;

  long freq;

  delta_c       = new su2double[nVar];
  deltaprim     = new su2double[nVar];
  cj            = new su2double[nVar];
  R_Matrix      = new su2double*[nVar];
  R_c           = new su2double*[nVar-1];
  R_c_inv       = new su2double*[nVar-1];
  R             = new su2double[nVar-1];
  c_avg         = new su2double[nVar];
  dcjs          = new su2double[nVar];

  for (iVar = 0; iVar < nVar; iVar++)
  {
    R_Matrix[iVar] = new su2double[nVar];
    c_avg[iVar]    =  0.0;
    dcjs[iVar]     =  0.0;
  }
  for (iVar = 0; iVar < nVar-1; iVar++)
  {
    R_c[iVar] = new su2double[nVar-1];
    R_c_inv[iVar] = new su2double[nVar-1];
  }


  complex<su2double> I, c2ks, c2js, c3ks, c3js, cOutks, cOutjs, Beta_inf;
  I = complex<su2double>(0.0,1.0);

  /*--- Compute coeff for under relaxation of Avg and Fourier Coefficient for hub and shroud---*/
  if (nDim == 3){
    extrarelfacAvg  = config->GetExtraRelFacGiles(0);
    spanPercent     = config->GetExtraRelFacGiles(1);
    Turbo_Flag      = config->GetMarker_All_TurbomachineryFlag(val_marker);
    SpanWiseValues  = geometry->GetSpanWiseValue(Turbo_Flag);
    deltaSpan       = SpanWiseValues[nSpanWiseSections-1]*spanPercent;
    coeffrelfacAvg  = (relfacAvgCfg - extrarelfacAvg)/deltaSpan;
  }

  for (iSpan= 0; iSpan < nSpanWiseSections ; iSpan++){
    /*--- Compute under relaxation for the Hub and Shroud Avg and Fourier Coefficient---*/
    if(nDim == 3){
      if(SpanWiseValues[iSpan] <= SpanWiseValues[0] + deltaSpan){
        relfacAvg = extrarelfacAvg + coeffrelfacAvg*(SpanWiseValues[iSpan] - SpanWiseValues[0]);
        relfacFou = 0.0;
      }
      else if(SpanWiseValues[iSpan] >= SpanWiseValues[nSpanWiseSections -1] - deltaSpan){
        relfacAvg = extrarelfacAvg - coeffrelfacAvg*(SpanWiseValues[iSpan] - SpanWiseValues[nSpanWiseSections -1]);
        relfacFou = 0.0;
      }
      else{
        relfacAvg = relfacAvgCfg;
        relfacFou = relfacFouCfg;
      }
    }
    else{
      {
        relfacAvg = relfacAvgCfg;
        relfacFou = relfacFouCfg;
      }
    }

    GetFluidModel()->SetTDState_Prho(AveragePressure[val_marker][iSpan], AverageDensity[val_marker][iSpan]);
    AverageSoundSpeed = GetFluidModel()->GetSoundSpeed();
    AverageTurboMach[0] = AverageTurboVelocity[val_marker][iSpan][0]/AverageSoundSpeed;
    AverageTurboMach[1] = AverageTurboVelocity[val_marker][iSpan][1]/AverageSoundSpeed;

    if(dynamic_grid){
      AverageTurboMach[1] -= geometry->GetAverageTangGridVel(val_marker,iSpan)/AverageSoundSpeed;
    }

    AvgMach = AverageTurboMach[0]*AverageTurboMach[0] + AverageTurboMach[1]*AverageTurboMach[1];

    kend     = geometry->GetnFreqSpan(val_marker, iSpan);
    kend_max = geometry->GetnFreqSpanMax(config->GetMarker_All_TurbomachineryFlag(val_marker));
    conv_numerics->GetRMatrix(AverageSoundSpeed, AverageDensity[val_marker][iSpan], R_Matrix);

    switch(config->GetKind_Data_Giles(Marker_Tag)){

    case TOTAL_CONDITIONS_PT:

      /*--- Retrieve the specified total conditions for this inlet. ---*/
      P_Total  = config->GetGiles_Var1(Marker_Tag);
      T_Total  = config->GetGiles_Var2(Marker_Tag);
      FlowDir = config->GetGiles_FlowDir(Marker_Tag);
      alphaIn_BC = atan(FlowDir[1]/FlowDir[0]);

      gammaIn_BC = 0;
      if (nDim == 3){
        gammaIn_BC = FlowDir[2]; //atan(FlowDir[2]/FlowDir[0]);
      }

      /*--- Non-dim. the inputs---*/
      P_Total /= config->GetPressure_Ref();
      T_Total /= config->GetTemperature_Ref();

      /* --- Computes the total state --- */
      GetFluidModel()->SetTDState_PT(P_Total, T_Total);
      Enthalpy_BC = GetFluidModel()->GetStaticEnergy()+ GetFluidModel()->GetPressure()/GetFluidModel()->GetDensity();
      Entropy_BC = GetFluidModel()->GetEntropy();


      /* --- Computes the inverse matrix R_c --- */
      conv_numerics->ComputeResJacobianGiles(GetFluidModel(), AveragePressure[val_marker][iSpan], AverageDensity[val_marker][iSpan],
                                             AverageTurboVelocity[val_marker][iSpan], alphaIn_BC, gammaIn_BC, R_c, R_c_inv);

      GetFluidModel()->SetTDState_Prho(AveragePressure[val_marker][iSpan], AverageDensity[val_marker][iSpan]);
      AverageEnthalpy = GetFluidModel()->GetStaticEnergy() + AveragePressure[val_marker][iSpan]/AverageDensity[val_marker][iSpan];
      AverageEntropy  = GetFluidModel()->GetEntropy();

      avgVel2 = 0.0;
      for (iDim = 0; iDim < nDim; iDim++) avgVel2 += AverageVelocity[val_marker][iSpan][iDim]*AverageVelocity[val_marker][iSpan][iDim];
      if (nDim == 2){
        R[0] = -(AverageEntropy - Entropy_BC);
        R[1] = -(AverageTurboVelocity[val_marker][iSpan][1] - tan(alphaIn_BC)*AverageTurboVelocity[val_marker][iSpan][0]);
        R[2] = -(AverageEnthalpy + 0.5*avgVel2 - Enthalpy_BC);
      }

      else{
        R[0] = -(AverageEntropy - Entropy_BC);
        R[1] = -(AverageTurboVelocity[val_marker][iSpan][1] - tan(alphaIn_BC)*AverageTurboVelocity[val_marker][iSpan][0]);
        R[2] = -(AverageTurboVelocity[val_marker][iSpan][2] - tan(gammaIn_BC)*AverageTurboVelocity[val_marker][iSpan][0]);
        R[3] = -(AverageEnthalpy + 0.5*avgVel2 - Enthalpy_BC);

      }
      /* --- Compute the avg component  c_avg = R_c^-1 * R --- */
      for (iVar = 0; iVar < nVar-1; iVar++){
        c_avg[iVar] = 0.0;
        for (jVar = 0; jVar < nVar-1; jVar++){
          c_avg[iVar] += R_c_inv[iVar][jVar]*R[jVar];
        }
      }
      break;

    case TOTAL_CONDITIONS_PT_1D:

      /*--- Retrieve the specified total conditions for this inlet. ---*/
      P_Total  = config->GetGiles_Var1(Marker_Tag);
      T_Total  = config->GetGiles_Var2(Marker_Tag);
      FlowDir = config->GetGiles_FlowDir(Marker_Tag);
      alphaIn_BC = atan(FlowDir[1]/FlowDir[0]);

      gammaIn_BC = 0;
      if (nDim == 3){
        // Review definition of angle
        gammaIn_BC = FlowDir[2]; //atan(FlowDir[2]/FlowDir[0]);
      }

      /*--- Non-dim. the inputs---*/
      P_Total /= config->GetPressure_Ref();
      T_Total /= config->GetTemperature_Ref();

      /* --- Computes the total state --- */
      GetFluidModel()->SetTDState_PT(P_Total, T_Total);
      Enthalpy_BC = GetFluidModel()->GetStaticEnergy()+ GetFluidModel()->GetPressure()/GetFluidModel()->GetDensity();
      Entropy_BC = GetFluidModel()->GetEntropy();


      /* --- Computes the inverse matrix R_c --- */
      conv_numerics->ComputeResJacobianGiles(GetFluidModel(), AveragePressure[val_marker][iSpan], AverageDensity[val_marker][iSpan],
                                             AverageTurboVelocity[val_marker][iSpan], alphaIn_BC, gammaIn_BC, R_c, R_c_inv);

      GetFluidModel()->SetTDState_Prho(AveragePressure[val_marker][nSpanWiseSections], AverageDensity[val_marker][nSpanWiseSections]);
      AverageEnthalpy = GetFluidModel()->GetStaticEnergy() + AveragePressure[val_marker][nSpanWiseSections]/AverageDensity[val_marker][nSpanWiseSections];
      AverageEntropy  = GetFluidModel()->GetEntropy();


      avgVel2 = 0.0;
      for (iDim = 0; iDim < nDim; iDim++) avgVel2 += AverageVelocity[val_marker][iSpan][iDim]*AverageVelocity[val_marker][iSpan][iDim];
      if (nDim == 2){
        R[0] = -(AverageEntropy - Entropy_BC);
        R[1] = -(AverageTurboVelocity[val_marker][nSpanWiseSections][1] - tan(alphaIn_BC)*AverageTurboVelocity[val_marker][nSpanWiseSections][0]);
        R[2] = -(AverageEnthalpy + 0.5*avgVel2 - Enthalpy_BC);
      }

      else{
        R[0] = -(AverageEntropy - Entropy_BC);
        R[1] = -(AverageTurboVelocity[val_marker][nSpanWiseSections][1] - tan(alphaIn_BC)*AverageTurboVelocity[val_marker][nSpanWiseSections][0]);
        R[2] = -(AverageTurboVelocity[val_marker][nSpanWiseSections][2] - tan(gammaIn_BC)*AverageTurboVelocity[val_marker][nSpanWiseSections][0]);
        R[3] = -(AverageEnthalpy + 0.5*avgVel2 - Enthalpy_BC);

      }
      /* --- Compute the avg component  c_avg = R_c^-1 * R --- */
      for (iVar = 0; iVar < nVar-1; iVar++){
        c_avg[iVar] = 0.0;
        for (jVar = 0; jVar < nVar-1; jVar++){
          c_avg[iVar] += R_c_inv[iVar][jVar]*R[jVar];
        }
      }
      break;

    case MIXING_IN: case MIXING_OUT:

      /* --- Compute average jump of primitive at the mixing-plane interface--- */
      deltaprim[0] = ExtAverageDensity[val_marker][iSpan] - AverageDensity[val_marker][iSpan];
      deltaprim[1] = ExtAverageTurboVelocity[val_marker][iSpan][0] - AverageTurboVelocity[val_marker][iSpan][0];
      deltaprim[2] = ExtAverageTurboVelocity[val_marker][iSpan][1] - AverageTurboVelocity[val_marker][iSpan][1];
      if (nDim == 2){
        deltaprim[3] = ExtAveragePressure[val_marker][iSpan] - AveragePressure[val_marker][iSpan];
      }
      else
      {
        deltaprim[3] = ExtAverageTurboVelocity[val_marker][iSpan][2] - AverageTurboVelocity[val_marker][iSpan][2];
        deltaprim[4] = ExtAveragePressure[val_marker][iSpan] - AveragePressure[val_marker][iSpan];
      }


      /* --- Compute average jump of charachteristic variable at the mixing-plane interface--- */
      GetFluidModel()->SetTDState_Prho(AveragePressure[val_marker][iSpan], AverageDensity[val_marker][iSpan]);
      AverageSoundSpeed = GetFluidModel()->GetSoundSpeed();
      conv_numerics->GetCharJump(AverageSoundSpeed, AverageDensity[val_marker][iSpan], deltaprim, c_avg);
      break;

    case MIXING_IN_1D: case MIXING_OUT_1D:

      /* --- Compute average jump of primitive at the mixing-plane interface--- */
      deltaprim[0] = ExtAverageDensity[val_marker][nSpanWiseSections] - AverageDensity[val_marker][nSpanWiseSections];
      deltaprim[1] = ExtAverageTurboVelocity[val_marker][nSpanWiseSections][0] - AverageTurboVelocity[val_marker][nSpanWiseSections][0];
      deltaprim[2] = ExtAverageTurboVelocity[val_marker][nSpanWiseSections][1] - AverageTurboVelocity[val_marker][nSpanWiseSections][1];
      if (nDim == 2){
        deltaprim[3] = ExtAveragePressure[val_marker][nSpanWiseSections] - AveragePressure[val_marker][nSpanWiseSections];
      }
      else
      {
        deltaprim[3] = ExtAverageTurboVelocity[val_marker][nSpanWiseSections][2] - AverageTurboVelocity[val_marker][nSpanWiseSections][2];
        deltaprim[4] = ExtAveragePressure[val_marker][nSpanWiseSections] - AveragePressure[val_marker][nSpanWiseSections];
      }

      /* --- Compute average jump of charachteristic variable at the mixing-plane interface--- */
      GetFluidModel()->SetTDState_Prho(AveragePressure[val_marker][nSpanWiseSections], AverageDensity[val_marker][nSpanWiseSections]);
      AverageSoundSpeed = GetFluidModel()->GetSoundSpeed();
      conv_numerics->GetCharJump(AverageSoundSpeed, AverageDensity[val_marker][nSpanWiseSections], deltaprim, c_avg);
      break;


    case STATIC_PRESSURE:
      Pressure_e = config->GetGiles_Var1(Marker_Tag);
      Pressure_e /= config->GetPressure_Ref();

      /* --- Compute avg characteristic jump  --- */
      if (nDim == 2){
        c_avg[3] = -2.0*(AveragePressure[val_marker][iSpan]-Pressure_e);
      }
      else
      {
        c_avg[4] = -2.0*(AveragePressure[val_marker][iSpan]-Pressure_e);
      }
      break;

    case STATIC_PRESSURE_1D:
      Pressure_e = config->GetGiles_Var1(Marker_Tag);
      Pressure_e /= config->GetPressure_Ref();

      /* --- Compute avg characteristic jump  --- */
      if (nDim == 2){
        c_avg[3] = -2.0*(AveragePressure[val_marker][nSpanWiseSections]-Pressure_e);
      }
      else
      {
        c_avg[4] = -2.0*(AveragePressure[val_marker][nSpanWiseSections]-Pressure_e);
      }
      break;

    case RADIAL_EQUILIBRIUM:
      Pressure_e = RadialEquilibriumPressure[val_marker][iSpan];

      /* --- Compute avg characteristic jump  --- */
      c_avg[4] = -2.0*(AveragePressure[val_marker][iSpan]-Pressure_e);

      break;

    }

    /*--- Loop over all the vertices on this boundary marker ---*/

    SU2_OMP_FOR_DYN(OMP_MIN_SIZE)
    for (iVertex = 0; iVertex < geometry->GetnVertexSpan(val_marker,iSpan); iVertex++) {

      /*--- using the other vertex information for retrieving some information ---*/
      oldVertex = geometry->turbovertex[val_marker][iSpan][iVertex]->GetOldVertex();
      V_boundary= GetCharacPrimVar(val_marker, oldVertex);

      /*--- Index of the closest interior node ---*/
      Point_Normal = geometry->vertex[val_marker][oldVertex]->GetNormal_Neighbor();

      /*--- Normal vector for this vertex (negate for outward convention),
       *    this normal is scaled with the area of the face of the element  ---*/
      geometry->vertex[val_marker][oldVertex]->GetNormal(Normal);
      for (iDim = 0; iDim < nDim; iDim++) Normal[iDim] = -Normal[iDim];
      conv_numerics->SetNormal(Normal);

      /*--- find the node related to the vertex ---*/
      iPoint = geometry->turbovertex[val_marker][iSpan][iVertex]->GetNode();

      /*--- Normalize Normal vector for this vertex (already for outward convention) ---*/
      geometry->turbovertex[val_marker][iSpan][iVertex]->GetNormal(UnitNormal);
      geometry->turbovertex[val_marker][iSpan][iVertex]->GetTurboNormal(turboNormal);

      /*--- Retrieve solution at this boundary node ---*/
      V_domain = nodes->GetPrimitive(iPoint);

      /*--- Retrieve domain Secondary variables ---*/
      S_domain = nodes->GetSecondary(iPoint);


      /*--- Compute the internal state u_i ---*/
      Velocity2_i = 0;
      for (iDim = 0; iDim < nDim; iDim++)
      {
        Velocity_i[iDim] = nodes->GetVelocity(iPoint,iDim);
        Velocity2_i += Velocity_i[iDim]*Velocity_i[iDim];
      }


      Density_i = nodes->GetDensity(iPoint);

      Energy_i = nodes->GetEnergy(iPoint);
      StaticEnergy_i = Energy_i - 0.5*Velocity2_i;

      GetFluidModel()->SetTDState_rhoe(Density_i, StaticEnergy_i);

      Pressure_i = GetFluidModel()->GetPressure();

      ComputeTurboVelocity(Velocity_i, turboNormal, turboVelocity, config->GetMarker_All_TurbomachineryFlag(val_marker),config->GetKind_TurboMachinery(iZone));
      if (nDim == 2){
        deltaprim[0] = Density_i - AverageDensity[val_marker][iSpan];
        deltaprim[1] = turboVelocity[0] - AverageTurboVelocity[val_marker][iSpan][0];
        deltaprim[2] = turboVelocity[1] - AverageTurboVelocity[val_marker][iSpan][1];
        deltaprim[3] = Pressure_i - AveragePressure[val_marker][iSpan];
      }
      else{
        deltaprim[0] = Density_i - AverageDensity[val_marker][iSpan];
        deltaprim[1] = turboVelocity[0] - AverageTurboVelocity[val_marker][iSpan][0];
        deltaprim[2] = turboVelocity[1] - AverageTurboVelocity[val_marker][iSpan][1];
        deltaprim[3] = turboVelocity[2] - AverageTurboVelocity[val_marker][iSpan][2];
        deltaprim[4] = Pressure_i - AveragePressure[val_marker][iSpan];
      }

      GetFluidModel()->SetTDState_Prho(AveragePressure[val_marker][iSpan], AverageDensity[val_marker][iSpan]);
      AverageSoundSpeed = GetFluidModel()->GetSoundSpeed();
      conv_numerics->GetCharJump(AverageSoundSpeed, AverageDensity[val_marker][iSpan], deltaprim, cj);


      pitch      = geometry->GetMaxAngularCoord(val_marker, iSpan) - geometry->GetMinAngularCoord(val_marker,iSpan);
      theta      = geometry->turbovertex[val_marker][iSpan][iVertex]->GetRelAngularCoord();

      switch(config->GetKind_Data_Giles(Marker_Tag))
      {

      //Done, generilize for 3D case
      //TODO(turbo), generilize for Inlet and Outlet in for backflow treatment

      case TOTAL_CONDITIONS_PT: case MIXING_IN:case TOTAL_CONDITIONS_PT_1D: case MIXING_IN_1D:
        if(config->GetSpatialFourier()){
          if (AvgMach <= 1.0){
            Beta_inf= I*complex<su2double>(sqrt(1.0 - AvgMach));
            c2js = complex<su2double>(0.0,0.0);
            c3js = complex<su2double>(0.0,0.0);
            for(k=0; k < 2*kend_max+1; k++){
              freq = k - kend_max;
              if(freq >= (long)(-kend) && freq <= (long)(kend) && AverageTurboMach[0] > config->GetAverageMachLimit()){
                TwoPiThetaFreq_Pitch = 2*PI_NUMBER*freq*theta/pitch;

                c2ks = -CkInflow[val_marker][iSpan][k]*complex<su2double>(Beta_inf + AverageTurboMach[1])/complex<su2double>( 1.0 + AverageTurboMach[0]);
                c3ks =  CkInflow[val_marker][iSpan][k]*complex<su2double>(Beta_inf + AverageTurboMach[1])/complex<su2double>( 1.0 + AverageTurboMach[0]);
                c3ks *= complex<su2double>(Beta_inf + AverageTurboMach[1])/complex<su2double>( 1.0 + AverageTurboMach[0]);
                c2js += c2ks*(complex<su2double>(cos(TwoPiThetaFreq_Pitch))+I*complex<su2double>(sin(TwoPiThetaFreq_Pitch)));
                c3js += c3ks*(complex<su2double>(cos(TwoPiThetaFreq_Pitch))+I*complex<su2double>(sin(TwoPiThetaFreq_Pitch)));
              }
              else{
                c2js += complex<su2double>(0.0,0.0);
                c3js += complex<su2double>(0.0,0.0);
              }
            }
            c2js_Re = c2js.real();
            c3js_Re = c3js.real();

            if (nDim == 2){
              dcjs[0] = 0.0     - cj[0];
              dcjs[1] = c2js_Re - cj[1];
              dcjs[2] = c3js_Re - cj[2];
            }else{
              dcjs[0] = 0.0     - cj[0];
              dcjs[1] = c2js_Re - cj[1];
              dcjs[2] = 0.0     - cj[2];
              dcjs[3] = c3js_Re - cj[3];
            }

          }else{
            if (AverageTurboVelocity[val_marker][iSpan][1] >= 0.0){
              Beta_inf2= -sqrt(AvgMach - 1.0);
            }else{
              Beta_inf2= sqrt(AvgMach-1.0);
            }
            if (nDim == 2){
              c2js_Re = -cj[3]*(Beta_inf2 + AverageTurboMach[1])/( 1.0 + AverageTurboMach[0]);
              c3js_Re = cj[3]*(Beta_inf2 + AverageTurboMach[1])/( 1.0 + AverageTurboMach[0]);
              c3js_Re *= (Beta_inf2 + AverageTurboMach[1])/( 1.0 + AverageTurboMach[0]);
            }else{
              c2js_Re = -cj[4]*(Beta_inf2 + AverageTurboMach[1])/( 1.0 + AverageTurboMach[0]);
              c3js_Re = cj[4]*(Beta_inf2 + AverageTurboMach[1])/( 1.0 + AverageTurboMach[0]);
              c3js_Re *= (Beta_inf2 + AverageTurboMach[1])/( 1.0 + AverageTurboMach[0]);
            }


            if (nDim == 2){
              dcjs[0] = 0.0     - cj[0];
              dcjs[1] = c2js_Re - cj[1];
              dcjs[2] = c3js_Re - cj[2];
            }else{
              dcjs[0] = 0.0     - cj[0];
              dcjs[1] = c2js_Re - cj[1];
              dcjs[2] = 0.0     - cj[2];
              dcjs[3] = c3js_Re - cj[3];
            }
          }
        }
        else{
          if (nDim == 2){
            dcjs[0] = 0.0;
            dcjs[1] = 0.0;
            dcjs[2] = 0.0;
          }else{
            dcjs[0] = 0.0;
            dcjs[1] = 0.0;
            dcjs[2] = 0.0;
            dcjs[3] = 0.0;
          }
        }
        /* --- Impose Inlet BC Reflecting--- */
        delta_c[0] = relfacAvg*c_avg[0] + relfacFou*dcjs[0];
        delta_c[1] = relfacAvg*c_avg[1] + relfacFou*dcjs[1];
        delta_c[2] = relfacAvg*c_avg[2] + relfacFou*dcjs[2];
        if (nDim == 2){
          delta_c[3] = cj[3];
        }else{
          delta_c[3] = relfacAvg*c_avg[3] + relfacFou*dcjs[3];
          delta_c[4] = cj[4];
        }
        break;


      case STATIC_PRESSURE:case STATIC_PRESSURE_1D:case MIXING_OUT:case RADIAL_EQUILIBRIUM:case MIXING_OUT_1D:

        /* --- implementation of Giles BC---*/
        if(config->GetSpatialFourier()){
          if (AvgMach > 1.0){
            /* --- supersonic Giles implementation ---*/
            if (AverageTurboVelocity[val_marker][iSpan][1] >= 0.0){
              GilesBeta= -sqrt(AvgMach - 1.0);

            }else{
              GilesBeta= sqrt(AvgMach - 1.0);
            }
            if(nDim == 2){
              cOutjs_Re= (2.0 * AverageTurboMach[0])/(GilesBeta - AverageTurboMach[1])*cj[1] - (GilesBeta + AverageTurboMach[1])/(GilesBeta - AverageTurboMach[1])*cj[2];
            }
            else{
              cOutjs_Re= (2.0 * AverageTurboMach[0])/(GilesBeta - AverageTurboMach[1])*cj[1] - (GilesBeta + AverageTurboMach[1])/(GilesBeta - AverageTurboMach[1])*cj[3];
            }
            if (nDim == 2){
              dcjs[3] = cOutjs_Re - cj[3];
            }
            else{
              dcjs[4] = cOutjs_Re - cj[4];
            }
          }else{

            /* --- subsonic Giles implementation ---*/
            Beta_inf= I*complex<su2double>(sqrt(1.0  - AvgMach));
            cOutjs  = complex<su2double>(0.0,0.0);
            for(k=0; k < 2*kend_max+1; k++){
              freq = k - kend_max;
              if(freq >= (long)(-kend) && freq <= (long)(kend) && AverageTurboMach[0] > config->GetAverageMachLimit()){
                TwoPiThetaFreq_Pitch = 2*PI_NUMBER*freq*theta/pitch;
                cOutks  = complex<su2double>(2.0 * AverageTurboMach[0])/complex<su2double>(Beta_inf - AverageTurboMach[1])*CkOutflow1[val_marker][iSpan][k];
                cOutks -= complex<su2double>(Beta_inf + AverageTurboMach[1])/complex<su2double>(Beta_inf - AverageTurboMach[1])*CkOutflow2[val_marker][iSpan][k];

                cOutjs += cOutks*(complex<su2double>(cos(TwoPiThetaFreq_Pitch)) + I*complex<su2double>(sin(TwoPiThetaFreq_Pitch)));
              }
              else{
                cOutjs +=complex<su2double>(0.0,0.0);
              }
            }
            cOutjs_Re = cOutjs.real();

            if (nDim == 2){
              dcjs[3] = cOutjs_Re - cj[3];
            }
            else{
              dcjs[4] = cOutjs_Re - cj[4];
            }
          }
        }
        else{
          if (nDim == 2){
            dcjs[3] = 0.0;
          }
          else{
            dcjs[4] = 0.0;
          }
        }
        /* --- Impose Outlet BC Non-Reflecting  --- */
        delta_c[0] = cj[0];
        delta_c[1] = cj[1];
        delta_c[2] = cj[2];
        if (nDim == 2){
          delta_c[3] = relfacAvg*c_avg[3] + relfacFou*dcjs[3];
        }
        else{
          delta_c[3] = cj[3];
          delta_c[4] = relfacAvg*c_avg[4] + relfacFou*dcjs[4];
        }


        /*--- Automatically impose supersonic autoflow ---*/
        if (abs(AverageTurboMach[0]) > 1.0000){
          delta_c[0] = 0.0;
          delta_c[1] = 0.0;
          delta_c[2] = 0.0;
          delta_c[2] = 0.0;
          if (nDim == 3)delta_c[4] = 0.0;
        }

        break;

      default:
        SU2_MPI::Error("Invalid Giles input!", CURRENT_FUNCTION);
        break;
      }

      /*--- Compute primitive jump from characteristic variables  ---*/
      for (iVar = 0; iVar < nVar; iVar++)
      {
        deltaprim[iVar]=0.0;
        for (jVar = 0; jVar < nVar; jVar++)
        {
          deltaprim[iVar] +=  R_Matrix[iVar][jVar]*delta_c[jVar];
        }
      }

      /*--- retrieve boundary variables ---*/
      Density_b = AverageDensity[val_marker][iSpan] + deltaprim[0];
      turboVelocity[0] = AverageTurboVelocity[val_marker][iSpan][0] + deltaprim[1];
      turboVelocity[1] = AverageTurboVelocity[val_marker][iSpan][1] + deltaprim[2];
      if(nDim == 2){
        Pressure_b = AveragePressure[val_marker][iSpan] + deltaprim[3];
      }
      else{
        turboVelocity[2] = AverageTurboVelocity[val_marker][iSpan][2] + deltaprim[3];
        Pressure_b = AveragePressure[val_marker][iSpan] + deltaprim[4];
      }


      ComputeBackVelocity(turboVelocity, turboNormal, Velocity_b, config->GetMarker_All_TurbomachineryFlag(val_marker), config->GetKind_TurboMachinery(iZone));
      Velocity2_b = 0.0;
      for (iDim = 0; iDim < nDim; iDim++) {
        Velocity2_b+= Velocity_b[iDim]*Velocity_b[iDim];
      }

      if(Pressure_b <= 0.0 || Density_b <= 0.0 ){
        Pressure_b = Pressure_i;
        Density_b = Density_i;
        Velocity2_b = 0.0;
        for (iDim = 0; iDim < nDim; iDim++) {
          Velocity_b[iDim] = Velocity_i[iDim];
          Velocity2_b+= Velocity_b[iDim]*Velocity_b[iDim];
        }
      }

      GetFluidModel()->SetTDState_Prho(Pressure_b, Density_b);
      Energy_b = GetFluidModel()->GetStaticEnergy() + 0.5*Velocity2_b;
      Temperature_b= GetFluidModel()->GetTemperature();
      Enthalpy_b = Energy_b + Pressure_b/Density_b;

      /*--- Primitive variables, using the derived quantities ---*/
      V_boundary[0] = Temperature_b;
      for (iDim = 0; iDim < nDim; iDim++)
        V_boundary[iDim+1] = Velocity_b[iDim];
      V_boundary[nDim+1] = Pressure_b;
      V_boundary[nDim+2] = Density_b;
      V_boundary[nDim+3] = Enthalpy_b;

      S_boundary[0]= GetFluidModel()->GetdPdrho_e();
      S_boundary[1]= GetFluidModel()->GetdPde_rho();



      /*--- Set various quantities in the solver class ---*/

      conv_numerics->SetPrimitive(V_domain, V_boundary);
      conv_numerics->SetSecondary(S_domain, S_boundary);


      if (dynamic_grid)
        conv_numerics->SetGridVel(geometry->nodes->GetGridVel(iPoint), geometry->nodes->GetGridVel(iPoint));

      /*--- Compute the residual using an upwind scheme ---*/

      auto residual = conv_numerics->ComputeResidual(config);

      /*--- Update residual value ---*/
      LinSysRes.AddBlock(iPoint, residual);

      /*--- Jacobian contribution for implicit integration ---*/
      if (implicit)
        Jacobian.AddBlock2Diag(iPoint, residual.jacobian_i);

      /*--- Viscous contribution ---*/

      if (viscous) {

        /*--- Set laminar and eddy viscosity at the infinity ---*/

        V_boundary[nDim+5] = GetFluidModel()->GetLaminarViscosity();
        V_boundary[nDim+6] = nodes->GetEddyViscosity(iPoint);
        V_boundary[nDim+7] = GetFluidModel()->GetThermalConductivity();
        V_boundary[nDim+8] = GetFluidModel()->GetCp();

        /*--- Set the normal vector and the coordinates ---*/

        visc_numerics->SetNormal(Normal);
        su2double Coord_Reflected[MAXNDIM];
        GeometryToolbox::PointPointReflect(nDim, geometry->nodes->GetCoord(Point_Normal),
                                                 geometry->nodes->GetCoord(iPoint), Coord_Reflected);
        visc_numerics->SetCoord(geometry->nodes->GetCoord(iPoint), Coord_Reflected);

        /*--- Primitive variables, and gradient ---*/

        visc_numerics->SetPrimitive(V_domain, V_boundary);
        visc_numerics->SetPrimVarGradient(nodes->GetGradient_Primitive(iPoint), nodes->GetGradient_Primitive(iPoint));


        /*--- Compute secondary thermodynamic properties (partial derivatives...) ---*/

        S_boundary[0]= GetFluidModel()->GetdPdrho_e();
        S_boundary[1]= GetFluidModel()->GetdPde_rho();

        S_boundary[2]= GetFluidModel()->GetdTdrho_e();
        S_boundary[3]= GetFluidModel()->GetdTde_rho();

        /*--- Compute secondary thermo-physical properties (partial derivatives...) ---*/

        S_boundary[4]= GetFluidModel()->Getdmudrho_T();
        S_boundary[5]= GetFluidModel()->GetdmudT_rho();

        S_boundary[6]= GetFluidModel()->Getdktdrho_T();
        S_boundary[7]= GetFluidModel()->GetdktdT_rho();

        visc_numerics->SetSecondary(S_domain, S_boundary);

        /*--- Turbulent kinetic energy ---*/

        if (config->GetKind_Turb_Model() == TURB_MODEL::SST)
          visc_numerics->SetTurbKineticEnergy(solver_container[TURB_SOL]->GetNodes()->GetSolution(iPoint,0),
                                              solver_container[TURB_SOL]->GetNodes()->GetSolution(iPoint,0));

        /*--- Compute and update residual ---*/

        auto residual = visc_numerics->ComputeResidual(config);
        LinSysRes.SubtractBlock(iPoint, residual);

        /*--- Jacobian contribution for implicit integration ---*/

        if (implicit)
          Jacobian.SubtractBlock2Diag(iPoint, residual.jacobian_i);

      }

    }
    END_SU2_OMP_FOR
  }

  /*--- Free locally allocated memory ---*/
  delete [] Normal;

  delete [] Velocity_b;
  delete [] Velocity_i;

  delete [] S_boundary;
  delete [] delta_c;
  delete [] deltaprim;
  delete [] cj;
  for (iVar = 0; iVar < nVar; iVar++)
  {
    delete [] R_Matrix[iVar];
  }
  for (iVar = 0; iVar < nVar-1; iVar++)
  {
    delete [] R_c_inv[iVar];
    delete [] R_c[iVar];
  }
  delete [] R_Matrix;
  delete [] R_c;
  delete [] R_c_inv;
  delete [] R;
  delete [] c_avg;
  delete [] dcjs;

  delete [] AverageTurboMach;
  delete [] UnitNormal;
  delete [] turboNormal;
  delete [] turboVelocity;
}

void CEulerSolver::BC_Inlet(CGeometry *geometry, CSolver **solver_container,
                            CNumerics *conv_numerics, CNumerics *visc_numerics,
                            CConfig *config, unsigned short val_marker) {
  unsigned short iDim;
  unsigned long iVertex, iPoint;
  su2double P_Total, T_Total, Velocity[MAXNDIM], Velocity2, H_Total, Temperature, Riemann,
  Pressure, Density, Energy, Flow_Dir[MAXNDIM], Mach2, SoundSpeed2, SoundSpeed_Total2, Vel_Mag,
  alpha, aa, bb, cc, dd, Area, UnitNormal[MAXNDIM], Normal[MAXNDIM];
  su2double *V_inlet, *V_domain;

  const bool implicit = (config->GetKind_TimeIntScheme() == EULER_IMPLICIT);
  const su2double Two_Gamma_M1 = 2.0 / Gamma_Minus_One;
  const su2double Gas_Constant = config->GetGas_ConstantND();
  const auto Kind_Inlet = config->GetKind_Inlet();
  const auto Marker_Tag = config->GetMarker_All_TagBound(val_marker);
  const bool tkeNeeded = (config->GetKind_Turb_Model() == TURB_MODEL::SST);

  /*--- Loop over all the vertices on this boundary marker ---*/

  SU2_OMP_FOR_DYN(OMP_MIN_SIZE)
  for (iVertex = 0; iVertex < geometry->nVertex[val_marker]; iVertex++) {

    /*--- Allocate the value at the inlet ---*/

    V_inlet = GetCharacPrimVar(val_marker, iVertex);

    iPoint = geometry->vertex[val_marker][iVertex]->GetNode();

    /*--- Check if the node belongs to the domain (i.e., not a halo node) ---*/

    if (geometry->nodes->GetDomain(iPoint)) {

      /*--- Normal vector for this vertex (negate for outward convention) ---*/

      geometry->vertex[val_marker][iVertex]->GetNormal(Normal);
      for (iDim = 0; iDim < nDim; iDim++) Normal[iDim] = -Normal[iDim];
      conv_numerics->SetNormal(Normal);

      Area = GeometryToolbox::Norm(nDim, Normal);
      for (iDim = 0; iDim < nDim; iDim++)
        UnitNormal[iDim] = Normal[iDim]/Area;

      /*--- Retrieve solution at this boundary node ---*/

      V_domain = nodes->GetPrimitive(iPoint);

      /*--- Build the fictitious intlet state based on characteristics ---*/


      /*--- Subsonic inflow: there is one outgoing characteristic (u-c),
         therefore we can specify all but one state variable at the inlet.
         The outgoing Riemann invariant provides the final piece of info.
         Adapted from an original implementation in the Stanford University
         multi-block (SUmb) solver in the routine bcSubsonicInflow.f90
         written by Edwin van der Weide, last modified 04-20-2009. ---*/

      switch (Kind_Inlet) {

        /*--- Total properties have been specified at the inlet. ---*/

        case INLET_TYPE::TOTAL_CONDITIONS: {

          /*--- Retrieve the specified total conditions for this inlet. ---*/

          P_Total  = Inlet_Ptotal[val_marker][iVertex];
          T_Total  = Inlet_Ttotal[val_marker][iVertex];
          const su2double* dir = Inlet_FlowDir[val_marker][iVertex];
          const su2double mag = GeometryToolbox::Norm(nDim, dir);
          for (iDim = 0; iDim < nDim; iDim++) {
            Flow_Dir[iDim] = dir[iDim] / mag;
          }

          /*--- Non-dim. the inputs if necessary. ---*/

          P_Total /= config->GetPressure_Ref();
          T_Total /= config->GetTemperature_Ref();

          /*--- Store primitives and set some variables for clarity. ---*/

          Density = V_domain[nDim+2];
          Velocity2 = 0.0;
          for (iDim = 0; iDim < nDim; iDim++) {
            Velocity[iDim] = V_domain[iDim+1];
            Velocity2 += Velocity[iDim]*Velocity[iDim];
          }
          Energy      = V_domain[nDim+3] - V_domain[nDim+1]/V_domain[nDim+2];
          Pressure    = V_domain[nDim+1];
          H_Total     = (Gamma*Gas_Constant/Gamma_Minus_One)*T_Total;
          SoundSpeed2 = Gamma*Pressure/Density;

          /*--- Compute the acoustic Riemann invariant that is extrapolated
             from the domain interior. ---*/

          Riemann   = 2.0*sqrt(SoundSpeed2)/Gamma_Minus_One;
          for (iDim = 0; iDim < nDim; iDim++)
            Riemann += Velocity[iDim]*UnitNormal[iDim];

          /*--- Total speed of sound ---*/

          SoundSpeed_Total2 = Gamma_Minus_One*(H_Total - (Energy + Pressure/Density)+0.5*Velocity2) + SoundSpeed2;

          /*--- Dot product of normal and flow direction. This should
             be negative due to outward facing boundary normal convention. ---*/

          alpha = 0.0;
          for (iDim = 0; iDim < nDim; iDim++)
            alpha += UnitNormal[iDim]*Flow_Dir[iDim];

          /*--- Coefficients in the quadratic equation for the velocity ---*/

          aa =  1.0 + 0.5*Gamma_Minus_One*alpha*alpha;
          bb = -1.0*Gamma_Minus_One*alpha*Riemann;
          cc =  0.5*Gamma_Minus_One*Riemann*Riemann
              -2.0*SoundSpeed_Total2/Gamma_Minus_One;

          /*--- Solve quadratic equation for velocity magnitude. Value must
             be positive, so the choice of root is clear. ---*/

          dd = bb*bb - 4.0*aa*cc;
          dd = sqrt(max(0.0, dd));
          Vel_Mag   = (-bb + dd)/(2.0*aa);
          Vel_Mag   = max(0.0, Vel_Mag);
          Velocity2 = Vel_Mag*Vel_Mag;

          /*--- Compute speed of sound from total speed of sound eqn. ---*/

          SoundSpeed2 = SoundSpeed_Total2 - 0.5*Gamma_Minus_One*Velocity2;

          /*--- Mach squared (cut between 0-1), use to adapt velocity ---*/

          Mach2 = Velocity2/SoundSpeed2;
          Mach2 = min(1.0, Mach2);
          Velocity2   = Mach2*SoundSpeed2;
          Vel_Mag     = sqrt(Velocity2);
          SoundSpeed2 = SoundSpeed_Total2 - 0.5*Gamma_Minus_One*Velocity2;

          /*--- Compute new velocity vector at the inlet ---*/

          for (iDim = 0; iDim < nDim; iDim++)
            Velocity[iDim] = Vel_Mag*Flow_Dir[iDim];

          /*--- Static temperature from the speed of sound relation ---*/

          Temperature = SoundSpeed2/(Gamma*Gas_Constant);

          /*--- Static pressure using isentropic relation at a point ---*/

          Pressure = P_Total*pow((Temperature/T_Total), Gamma/Gamma_Minus_One);

          /*--- Density at the inlet from the gas law ---*/

          Density = Pressure/(Gas_Constant*Temperature);

          /*--- Using pressure, density, & velocity, compute the energy ---*/

          Energy = Pressure/(Density*Gamma_Minus_One) + 0.5*Velocity2;
          if (tkeNeeded) Energy += GetTke_Inf();

          /*--- Primitive variables, using the derived quantities ---*/

          V_inlet[0] = Temperature;
          for (iDim = 0; iDim < nDim; iDim++)
            V_inlet[iDim+1] = Velocity[iDim];
          V_inlet[nDim+1] = Pressure;
          V_inlet[nDim+2] = Density;
          V_inlet[nDim+3] = Energy + Pressure/Density;

          break;
        }
        /*--- Mass flow has been specified at the inlet. ---*/

        case INLET_TYPE::MASS_FLOW: {

          /*--- Retrieve the specified mass flow for the inlet. ---*/

          Density  = Inlet_Ttotal[val_marker][iVertex];
          Vel_Mag  = Inlet_Ptotal[val_marker][iVertex];
          const su2double* dir = Inlet_FlowDir[val_marker][iVertex];
          const su2double mag = GeometryToolbox::Norm(nDim, dir);
          for (iDim = 0; iDim < nDim; iDim++) {
            Flow_Dir[iDim] = dir[iDim] / mag;
          }

          /*--- Non-dim. the inputs if necessary. ---*/

          Density /= config->GetDensity_Ref();
          Vel_Mag /= config->GetVelocity_Ref();

          /*--- Get primitives from current inlet state. ---*/

          for (iDim = 0; iDim < nDim; iDim++)
            Velocity[iDim] = nodes->GetVelocity(iPoint,iDim);
          Pressure    = nodes->GetPressure(iPoint);
          SoundSpeed2 = Gamma*Pressure/V_domain[nDim+2];

          /*--- Compute the acoustic Riemann invariant that is extrapolated
             from the domain interior. ---*/

          Riemann = Two_Gamma_M1*sqrt(SoundSpeed2);
          for (iDim = 0; iDim < nDim; iDim++)
            Riemann += Velocity[iDim]*UnitNormal[iDim];

          /*--- Speed of sound squared for fictitious inlet state ---*/

          SoundSpeed2 = Riemann;
          for (iDim = 0; iDim < nDim; iDim++)
            SoundSpeed2 -= Vel_Mag*Flow_Dir[iDim]*UnitNormal[iDim];

          SoundSpeed2 = max(0.0,0.5*Gamma_Minus_One*SoundSpeed2);
          SoundSpeed2 = SoundSpeed2*SoundSpeed2;

          /*--- Pressure for the fictitious inlet state ---*/

          Pressure = SoundSpeed2*Density/Gamma;

          /*--- Energy for the fictitious inlet state ---*/

          Energy = Pressure/(Density*Gamma_Minus_One) + 0.5*Vel_Mag*Vel_Mag;
          if (tkeNeeded) Energy += GetTke_Inf();

          /*--- Primitive variables, using the derived quantities ---*/

          V_inlet[0] = Pressure / ( Gas_Constant * Density);
          for (iDim = 0; iDim < nDim; iDim++)
            V_inlet[iDim+1] = Vel_Mag*Flow_Dir[iDim];
          V_inlet[nDim+1] = Pressure;
          V_inlet[nDim+2] = Density;
          V_inlet[nDim+3] = Energy + Pressure/Density;

          break;
        }
        default:
          SU2_MPI::Error("Unsupported INLET_TYPE.", CURRENT_FUNCTION);
          break;
      }

      /*--- Set various quantities in the solver class ---*/

      conv_numerics->SetPrimitive(V_domain, V_inlet);

      if (dynamic_grid)
        conv_numerics->SetGridVel(geometry->nodes->GetGridVel(iPoint), geometry->nodes->GetGridVel(iPoint));

      /*--- Compute the residual using an upwind scheme ---*/

      auto residual = conv_numerics->ComputeResidual(config);

      /*--- Update residual value ---*/

      LinSysRes.AddBlock(iPoint, residual);

      /*--- Jacobian contribution for implicit integration ---*/

      if (implicit)
        Jacobian.AddBlock2Diag(iPoint, residual.jacobian_i);

//      /*--- Viscous contribution, commented out because serious convergence problems ---*/
//
//      if (viscous) {
//
//        /*--- Set laminar and eddy viscosity at the infinity ---*/
//
//        V_inlet[nDim+5] = nodes->GetLaminarViscosity(iPoint);
//        V_inlet[nDim+6] = nodes->GetEddyViscosity(iPoint);
//
//        /*--- Set the normal vector and the coordinates ---*/
//
//        visc_numerics->SetNormal(Normal);
//        su2double Coord_Reflected[MAXNDIM];
//        GeometryToolbox::PointPointReflect(nDim, geometry->nodes->GetCoord(Point_Normal),
//                                                 geometry->nodes->GetCoord(iPoint), Coord_Reflected);
//        visc_numerics->SetCoord(geometry->nodes->GetCoord(iPoint), Coord_Reflected);
//
//        /*--- Primitive variables, and gradient ---*/
//
//        visc_numerics->SetPrimitive(V_domain, V_inlet);
//        visc_numerics->SetPrimVarGradient(nodes->GetGradient_Primitive(iPoint), nodes->GetGradient_Primitive(iPoint));
//
//        /*--- Turbulent kinetic energy ---*/
//
//        if (config->GetKind_Turb_Model() == TURB_MODEL::SST)
//          visc_numerics->SetTurbKineticEnergy(solver_container[TURB_SOL]->GetNodes()->GetSolution(iPoint,0),
//                                              solver_container[TURB_SOL]->GetNodes()->GetSolution(iPoint,0));
//
//        /*--- Compute and update residual ---*/
//
//        auto residual = visc_numerics->ComputeResidual(config);
//        LinSysRes.SubtractBlock(iPoint, residual);
//
//        /*--- Jacobian contribution for implicit integration ---*/
//
//        if (implicit)
//          Jacobian.SubtractBlock2Diag(iPoint, residual.jacobian_i);
//
//      }

    }
  }
  END_SU2_OMP_FOR

}

void CEulerSolver::BC_Outlet(CGeometry *geometry, CSolver **solver_container,
                             CNumerics *conv_numerics, CNumerics *visc_numerics,
                             CConfig *config, unsigned short val_marker) {
  unsigned short iVar, iDim;
  unsigned long iVertex, iPoint;
  su2double Pressure, P_Exit, Velocity[3],
  Velocity2, Entropy, Density, Energy, Riemann, Vn, SoundSpeed, Mach_Exit, Vn_Exit,
  Area, UnitNormal[3];
  su2double *V_outlet, *V_domain;

  bool implicit           = (config->GetKind_TimeIntScheme() == EULER_IMPLICIT);
  su2double Gas_Constant     = config->GetGas_ConstantND();
  string Marker_Tag       = config->GetMarker_All_TagBound(val_marker);
  bool gravity = (config->GetGravityForce());
  bool tkeNeeded = (config->GetKind_Turb_Model() == TURB_MODEL::SST);

  su2double *Normal = new su2double[nDim];

  /*--- Loop over all the vertices on this boundary marker ---*/

  SU2_OMP_FOR_DYN(OMP_MIN_SIZE)
  for (iVertex = 0; iVertex < geometry->nVertex[val_marker]; iVertex++) {

    /*--- Allocate the value at the outlet ---*/
    V_outlet = GetCharacPrimVar(val_marker, iVertex);

    iPoint = geometry->vertex[val_marker][iVertex]->GetNode();

    /*--- Check if the node belongs to the domain (i.e., not a halo node) ---*/
    if (geometry->nodes->GetDomain(iPoint)) {

      /*--- Normal vector for this vertex (negate for outward convention) ---*/
      geometry->vertex[val_marker][iVertex]->GetNormal(Normal);
      for (iDim = 0; iDim < nDim; iDim++) Normal[iDim] = -Normal[iDim];
      conv_numerics->SetNormal(Normal);

      Area = GeometryToolbox::Norm(nDim, Normal);
      for (iDim = 0; iDim < nDim; iDim++)
        UnitNormal[iDim] = Normal[iDim]/Area;

      /*--- Current solution at this boundary node ---*/
      V_domain = nodes->GetPrimitive(iPoint);

      /*--- Build the fictitious inlet state based on characteristics ---*/

      /*--- Retrieve the specified back pressure for this outlet. ---*/
      if (gravity) P_Exit = config->GetOutlet_Pressure(Marker_Tag) - geometry->nodes->GetCoord(iPoint, nDim-1)*STANDARD_GRAVITY;
      else P_Exit = config->GetOutlet_Pressure(Marker_Tag);

      /*--- Non-dim. the inputs if necessary. ---*/
      P_Exit = P_Exit/config->GetPressure_Ref();

      /*--- Check whether the flow is supersonic at the exit. The type
         of boundary update depends on this. ---*/
      Density = V_domain[nDim+2];
      Velocity2 = 0.0; Vn = 0.0;
      for (iDim = 0; iDim < nDim; iDim++) {
        Velocity[iDim] = V_domain[iDim+1];
        Velocity2 += Velocity[iDim]*Velocity[iDim];
        Vn += Velocity[iDim]*UnitNormal[iDim];
      }
      Pressure   = V_domain[nDim+1];
      SoundSpeed = sqrt(Gamma*Pressure/Density);
      Mach_Exit  = sqrt(Velocity2)/SoundSpeed;

      if (Mach_Exit >= 1.0) {

        /*--- Supersonic exit flow: there are no incoming characteristics,
           so no boundary condition is necessary. Set outlet state to current
           state so that upwinding handles the direction of propagation. ---*/
        for (iVar = 0; iVar < nPrimVar; iVar++) V_outlet[iVar] = V_domain[iVar];

      } else {

        /*--- Subsonic exit flow: there is one incoming characteristic,
           therefore one variable can be specified (back pressure) and is used
           to update the conservative variables. Compute the entropy and the
           acoustic Riemann variable. These invariants, as well as the
           tangential velocity components, are extrapolated. Adapted from an
           original implementation in the Stanford University multi-block
           (SUmb) solver in the routine bcSubsonicOutflow.f90 by Edwin van
           der Weide, last modified 09-10-2007. ---*/

        Entropy = Pressure*pow(1.0/Density, Gamma);
        Riemann = Vn + 2.0*SoundSpeed/Gamma_Minus_One;

        /*--- Compute the new fictious state at the outlet ---*/
        Density    = pow(P_Exit/Entropy,1.0/Gamma);
        Pressure   = P_Exit;
        SoundSpeed = sqrt(Gamma*P_Exit/Density);
        Vn_Exit    = Riemann - 2.0*SoundSpeed/Gamma_Minus_One;
        Velocity2  = 0.0;
        for (iDim = 0; iDim < nDim; iDim++) {
          Velocity[iDim] = Velocity[iDim] + (Vn_Exit-Vn)*UnitNormal[iDim];
          Velocity2 += Velocity[iDim]*Velocity[iDim];
        }
        Energy = P_Exit/(Density*Gamma_Minus_One) + 0.5*Velocity2;
        if (tkeNeeded) Energy += GetTke_Inf();

        /*--- Conservative variables, using the derived quantities ---*/
        V_outlet[0] = Pressure / ( Gas_Constant * Density);
        for (iDim = 0; iDim < nDim; iDim++)
          V_outlet[iDim+1] = Velocity[iDim];
        V_outlet[nDim+1] = Pressure;
        V_outlet[nDim+2] = Density;
        V_outlet[nDim+3] = Energy + Pressure/Density;

      }

      /*--- Set various quantities in the solver class ---*/
      conv_numerics->SetPrimitive(V_domain, V_outlet);

      if (dynamic_grid)
        conv_numerics->SetGridVel(geometry->nodes->GetGridVel(iPoint), geometry->nodes->GetGridVel(iPoint));

      /*--- Compute the residual using an upwind scheme ---*/

      auto residual = conv_numerics->ComputeResidual(config);

      /*--- Add Residuals and Jacobians ---*/

      LinSysRes.AddBlock(iPoint, residual);
      if (implicit)
        Jacobian.AddBlock2Diag(iPoint, residual.jacobian_i);

//      /*--- Viscous contribution, commented out because serious convergence problems  ---*/
//
//      if (viscous) {
//
//        /*--- Set laminar and eddy viscosity at the infinity ---*/
//
//        V_outlet[nDim+5] = nodes->GetLaminarViscosity(iPoint);
//        V_outlet[nDim+6] = nodes->GetEddyViscosity(iPoint);
//
//        /*--- Set the normal vector and the coordinates ---*/
//
//        visc_numerics->SetNormal(Normal);
//        su2double Coord_Reflected[MAXNDIM];
//        GeometryToolbox::PointPointReflect(nDim, geometry->nodes->GetCoord(Point_Normal),
//                                                 geometry->nodes->GetCoord(iPoint), Coord_Reflected);
//        visc_numerics->SetCoord(geometry->nodes->GetCoord(iPoint), Coord_Reflected);
//
//        /*--- Primitive variables, and gradient ---*/
//
//        visc_numerics->SetPrimitive(V_domain, V_outlet);
//        visc_numerics->SetPrimVarGradient(nodes->GetGradient_Primitive(iPoint), nodes->GetGradient_Primitive(iPoint));
//
//        /*--- Turbulent kinetic energy ---*/
//
//        if (config->GetKind_Turb_Model() == TURB_MODEL::SST)
//          visc_numerics->SetTurbKineticEnergy(solver_container[TURB_SOL]->GetNodes()->GetSolution(iPoint,0),
//                                              solver_container[TURB_SOL]->GetNodes()->GetSolution(iPoint,0));
//
//        /*--- Compute and update residual ---*/
//
//        auto residual = visc_numerics->ComputeResidual(config);
//        LinSysRes.SubtractBlock(iPoint, residual);
//
//        /*--- Jacobian contribution for implicit integration ---*/
//
//        if (implicit)
//         Jacobian.SubtractBlock2Diag(iPoint, residual.acobian_i);
//
//      }

    }
  }
  END_SU2_OMP_FOR

  /*--- Free locally allocated memory ---*/
  delete [] Normal;

}

void CEulerSolver::BC_Supersonic_Inlet(CGeometry *geometry, CSolver **solver_container,
                                       CNumerics *conv_numerics, CNumerics *visc_numerics,
                                       CConfig *config, unsigned short val_marker) {
  const su2double Gas_Constant = config->GetGas_ConstantND();
  const bool implicit = (config->GetKind_TimeIntScheme() == EULER_IMPLICIT);
  const auto Marker_Tag = config->GetMarker_All_TagBound(val_marker);
  const bool tkeNeeded = (config->GetKind_Turb_Model() == TURB_MODEL::SST);

  /*--- Supersonic inlet flow: there are no outgoing characteristics,
   so all flow variables can be imposed at the inlet.
   First, retrieve the specified values for the primitive variables. ---*/

  const su2double Temperature = config->GetInlet_Temperature(Marker_Tag) / config->GetTemperature_Ref();
  const su2double Pressure = config->GetInlet_Pressure(Marker_Tag) / config->GetPressure_Ref();
  const auto* Vel = config->GetInlet_Velocity(Marker_Tag);

  su2double Velocity[MAXNDIM] = {0.0};
  for (unsigned short iDim = 0; iDim < nDim; iDim++)
    Velocity[iDim] = Vel[iDim] / config->GetVelocity_Ref();

  /*--- Density at the inlet from the gas law ---*/

  const su2double Density = Pressure / (Gas_Constant * Temperature);

  /*--- Compute the energy from the specified state ---*/

  const su2double Velocity2 = GeometryToolbox::SquaredNorm(int(MAXNDIM), Velocity);
  su2double Energy = Pressure / (Density * Gamma_Minus_One) + 0.5 * Velocity2;
  if (tkeNeeded) Energy += GetTke_Inf();

  /*--- Loop over all the vertices on this boundary marker ---*/

  SU2_OMP_FOR_DYN(OMP_MIN_SIZE)
  for (auto iVertex = 0ul; iVertex < geometry->nVertex[val_marker]; iVertex++) {
    const auto iPoint = geometry->vertex[val_marker][iVertex]->GetNode();

    if (!geometry->nodes->GetDomain(iPoint)) continue;

    /*--- Allocate the value at the inlet ---*/

    auto* V_inlet = GetCharacPrimVar(val_marker, iVertex);

    /*--- Primitive variables, using the derived quantities ---*/

    V_inlet[prim_idx.Temperature()] = Temperature;
    V_inlet[prim_idx.Pressure()] = Pressure;
    V_inlet[prim_idx.Density()] = Density;
    V_inlet[prim_idx.Enthalpy()] = Energy + Pressure / Density;
    for (unsigned short iDim = 0; iDim < nDim; iDim++)
      V_inlet[iDim+prim_idx.Velocity()] = Velocity[iDim];

    /*--- Current solution at this boundary node ---*/

    auto* V_domain = nodes->GetPrimitive(iPoint);

    /*--- Normal vector for this vertex (negate for outward convention) ---*/

    su2double Normal[MAXNDIM] = {0.0};
    geometry->vertex[val_marker][iVertex]->GetNormal(Normal);
    for (unsigned short iDim = 0; iDim < nDim; iDim++) Normal[iDim] = -Normal[iDim];

    /*--- Set various quantities in the solver class ---*/

    conv_numerics->SetNormal(Normal);
    conv_numerics->SetPrimitive(V_domain, V_inlet);

    if (dynamic_grid)
      conv_numerics->SetGridVel(geometry->nodes->GetGridVel(iPoint),
                                geometry->nodes->GetGridVel(iPoint));

    /*--- Compute the residual using an upwind scheme ---*/

    auto residual = conv_numerics->ComputeResidual(config);

    LinSysRes.AddBlock(iPoint, residual);

    /*--- Jacobian contribution for implicit integration ---*/

    if (implicit)
      Jacobian.AddBlock2Diag(iPoint, residual.jacobian_i);

    /*--- Viscous contribution, omited to improve convergence. ---*/

  }
  END_SU2_OMP_FOR

}

void CEulerSolver::BC_Supersonic_Outlet(CGeometry *geometry, CSolver **solver_container,
                                        CNumerics *conv_numerics, CNumerics *visc_numerics,
                                        CConfig *config, unsigned short val_marker) {
  unsigned short iDim;
  unsigned long iVertex, iPoint;
  su2double *V_outlet, *V_domain;

  bool implicit = (config->GetKind_TimeIntScheme() == EULER_IMPLICIT);
  string Marker_Tag = config->GetMarker_All_TagBound(val_marker);

  su2double *Normal = new su2double[nDim];

  /*--- Supersonic outlet flow: there are no ingoing characteristics,
   so all flow variables can should be interpolated from the domain. ---*/

  /*--- Loop over all the vertices on this boundary marker ---*/

  SU2_OMP_FOR_DYN(OMP_MIN_SIZE)
  for (iVertex = 0; iVertex < geometry->nVertex[val_marker]; iVertex++) {

    iPoint = geometry->vertex[val_marker][iVertex]->GetNode();

    /*--- Check if the node belongs to the domain (i.e, not a halo node) ---*/

    if (geometry->nodes->GetDomain(iPoint)) {

      /*--- Current solution at this boundary node ---*/

      V_domain = nodes->GetPrimitive(iPoint);

      /*--- Allocate the value at the outlet ---*/

      V_outlet = GetCharacPrimVar(val_marker, iVertex);

      /*--- Primitive variables, using the derived quantities ---*/

      V_outlet[0] = V_domain[0];
      for (iDim = 0; iDim < nDim; iDim++)
        V_outlet[iDim+1] = V_domain[iDim+1];
      V_outlet[nDim+1] = V_domain[nDim+1];
      V_outlet[nDim+2] = V_domain[nDim+2];
      V_outlet[nDim+3] = V_domain[nDim+3];

      /*--- Current solution at this boundary node ---*/

      V_domain = nodes->GetPrimitive(iPoint);

      /*--- Normal vector for this vertex (negate for outward convention) ---*/

      geometry->vertex[val_marker][iVertex]->GetNormal(Normal);
      for (iDim = 0; iDim < nDim; iDim++) Normal[iDim] = -Normal[iDim];

      /*--- Set various quantities in the solver class ---*/

      conv_numerics->SetNormal(Normal);
      conv_numerics->SetPrimitive(V_domain, V_outlet);

      if (dynamic_grid)
        conv_numerics->SetGridVel(geometry->nodes->GetGridVel(iPoint),
                                  geometry->nodes->GetGridVel(iPoint));

      /*--- Compute the residual using an upwind scheme ---*/

      auto residual = conv_numerics->ComputeResidual(config);

      LinSysRes.AddBlock(iPoint, residual);

      /*--- Jacobian contribution for implicit integration ---*/

      if (implicit)
        Jacobian.AddBlock2Diag(iPoint, residual.jacobian_i);

//      /*--- Viscous contribution, commented out because serious convergence problems ---*/
//
//      if (viscous) {
//
//        /*--- Set laminar and eddy viscosity at the infinity ---*/
//
//        V_outlet[nDim+5] = nodes->GetLaminarViscosity(iPoint);
//        V_outlet[nDim+6] = nodes->GetEddyViscosity(iPoint);
//
//        /*--- Set the normal vector and the coordinates ---*/
//
//        visc_numerics->SetNormal(Normal);
//        su2double Coord_Reflected[MAXNDIM];
//        GeometryToolbox::PointPointReflect(nDim, geometry->nodes->GetCoord(Point_Normal),
//                                                 geometry->nodes->GetCoord(iPoint), Coord_Reflected);
//        visc_numerics->SetCoord(geometry->nodes->GetCoord(iPoint), Coord_Reflected);
//
//        /*--- Primitive variables, and gradient ---*/
//
//        visc_numerics->SetPrimitive(V_domain, V_outlet);
//        visc_numerics->SetPrimVarGradient(nodes->GetGradient_Primitive(iPoint), nodes->GetGradient_Primitive(iPoint));
//
//        /*--- Turbulent kinetic energy ---*/
//
//        if (config->GetKind_Turb_Model() == TURB_MODEL::SST)
//          visc_numerics->SetTurbKineticEnergy(solver_container[TURB_SOL]->GetNodes()->GetSolution(iPoint,0),
//                                              solver_container[TURB_SOL]->GetNodes()->GetSolution(iPoint,0));
//
//        /*--- Compute and update residual ---*/
//
//        auto residual = visc_numerics->ComputeResidual(config);
//        LinSysRes.SubtractBlock(iPoint, residual);
//
//        /*--- Jacobian contribution for implicit integration ---*/
//
//        if (implicit)
//          Jacobian.SubtractBlock2Diag(iPoint, residual.jacobian_i);
//      }

    }
  }
  END_SU2_OMP_FOR

  /*--- Free locally allocated memory ---*/

  delete [] Normal;

}

void CEulerSolver::BC_Engine_Inflow(CGeometry *geometry, CSolver **solver_container, CNumerics *conv_numerics, CNumerics *visc_numerics, CConfig *config, unsigned short val_marker) {

  unsigned short iDim;
  unsigned long iVertex, iPoint;
  su2double Pressure, Inflow_Pressure = 0.0, Velocity[3], Velocity2, Entropy, Target_Inflow_MassFlow = 0.0, Target_Inflow_Mach = 0.0, Density, Energy,
  Riemann, Area, UnitNormal[3], Vn, SoundSpeed, Vn_Exit, Inflow_Pressure_inc, Inflow_Pressure_old, Inflow_Mach_old, Inflow_MassFlow_old;
  su2double *V_inflow, *V_domain;

  su2double DampingFactor = config->GetDamp_Engine_Inflow();
  bool implicit = (config->GetKind_TimeIntScheme() == EULER_IMPLICIT);
  unsigned short Kind_Engine_Inflow = config->GetKind_Engine_Inflow();
  su2double Gas_Constant = config->GetGas_ConstantND();
  string Marker_Tag = config->GetMarker_All_TagBound(val_marker);
  bool tkeNeeded = (config->GetKind_Turb_Model() == TURB_MODEL::SST);
  su2double Baseline_Press = 0.75 * config->GetPressure_FreeStreamND();
  bool Engine_HalfModel = config->GetEngine_HalfModel();

  su2double *Normal = new su2double[nDim];


  if (Kind_Engine_Inflow == FAN_FACE_MACH) {

    /*--- Retrieve the specified target fan face mach at the nacelle. ---*/

    Target_Inflow_Mach = config->GetEngineInflow_Target(Marker_Tag);

    /*--- Retrieve the old fan face pressure and mach number in the nacelle (this has been computed in a preprocessing). ---*/

    Inflow_Pressure_old = config->GetInflow_Pressure(Marker_Tag);  // Note that has been computed by the code (non-dimensional).
    Inflow_Mach_old = config->GetInflow_Mach(Marker_Tag);

    /*--- Compute the pressure increment (note that increasing pressure decreases flow speed) ---*/

    Inflow_Pressure_inc = - (1.0 - (Inflow_Mach_old/Target_Inflow_Mach)) * Baseline_Press;

    /*--- Estimate the new fan face pressure ---*/

    Inflow_Pressure = (1.0 - DampingFactor)*Inflow_Pressure_old + DampingFactor * (Inflow_Pressure_old + Inflow_Pressure_inc);

  }

  if (Kind_Engine_Inflow == FAN_FACE_MDOT) {

    /*--- Retrieve the specified target mass flow (non-dimensional) at the nacelle. ---*/

    Target_Inflow_MassFlow = config->GetEngineInflow_Target(Marker_Tag) / (config->GetDensity_Ref() * config->GetVelocity_Ref());

    if (config->GetSystemMeasurements() == US) Target_Inflow_MassFlow /= 32.174;

    if (Engine_HalfModel) Target_Inflow_MassFlow /= 2.0;

    /*--- Retrieve the old fan face pressure and mach number in the nacelle (this has been computed in a preprocessing). ---*/

    Inflow_Pressure_old = config->GetInflow_Pressure(Marker_Tag);  // Note that has been computed by the code (non-dimensional).
    Inflow_MassFlow_old = config->GetInflow_MassFlow(Marker_Tag);  // same here... it is a non dimensional value

    /*--- Compute the pressure increment (note that increasing pressure decreases flow speed) ---*/

    Inflow_Pressure_inc = - (1.0 - (Inflow_MassFlow_old/Target_Inflow_MassFlow)) * Baseline_Press;

    /*--- Estimate the new fan face pressure ---*/

    Inflow_Pressure = (1.0 - DampingFactor)*Inflow_Pressure_old + DampingFactor * (Inflow_Pressure_old + Inflow_Pressure_inc);

  }

  /*--- No iterative scheme if we provide the static pressure ---*/

  if (Kind_Engine_Inflow == FAN_FACE_PRESSURE) {

    /*--- Retrieve the specified pressure (non-dimensional) at the nacelle. ---*/

    Inflow_Pressure = config->GetEngineInflow_Target(Marker_Tag) / config->GetPressure_Ref();

  }


  /*--- Loop over all the vertices on this boundary marker ---*/

  SU2_OMP_FOR_DYN(OMP_MIN_SIZE)
  for (iVertex = 0; iVertex < geometry->nVertex[val_marker]; iVertex++) {

    /*--- Allocate the value at the outlet ---*/

    V_inflow = GetCharacPrimVar(val_marker, iVertex);

    iPoint = geometry->vertex[val_marker][iVertex]->GetNode();

    /*--- Check if the node belongs to the domain (i.e, not a halo node) ---*/

    if (geometry->nodes->GetDomain(iPoint)) {

      /*--- Normal vector for this vertex (negate for outward convention) ---*/

      geometry->vertex[val_marker][iVertex]->GetNormal(Normal);
      for (iDim = 0; iDim < nDim; iDim++) Normal[iDim] = -Normal[iDim];

      Area = GeometryToolbox::Norm(nDim, Normal);
      for (iDim = 0; iDim < nDim; iDim++)
        UnitNormal[iDim] = Normal[iDim]/Area;

      /*--- Current solution at this boundary node ---*/

      V_domain = nodes->GetPrimitive(iPoint);

      /*--- Subsonic nacelle inflow: there is one incoming characteristic,
       therefore one variable can be specified (back pressure) and is used
       to update the conservative variables.

       Compute the entropy and the acoustic variable. These
       riemann invariants, as well as the tangential velocity components,
       are extrapolated. ---*/

      Density = V_domain[nDim+2];
      Velocity2 = 0.0; Vn = 0.0;
      for (iDim = 0; iDim < nDim; iDim++) {
        Velocity[iDim] = V_domain[iDim+1];
        Velocity2 += Velocity[iDim]*Velocity[iDim];
        Vn += Velocity[iDim]*UnitNormal[iDim];
      }
      Pressure   = V_domain[nDim+1];
      SoundSpeed = sqrt(Gamma*Pressure/Density);
      Entropy = Pressure*pow(1.0/Density, Gamma);
      Riemann = Vn + 2.0*SoundSpeed/Gamma_Minus_One;

      /*--- Compute the new fictious state at the outlet ---*/

      Density    = pow(Inflow_Pressure/Entropy,1.0/Gamma);
      Pressure   = Inflow_Pressure;
      SoundSpeed = sqrt(Gamma*Inflow_Pressure/Density);
      Vn_Exit    = Riemann - 2.0*SoundSpeed/Gamma_Minus_One;
      Velocity2  = 0.0;
      for (iDim = 0; iDim < nDim; iDim++) {
        Velocity[iDim] = Velocity[iDim] + (Vn_Exit-Vn)*UnitNormal[iDim];
        Velocity2 += Velocity[iDim]*Velocity[iDim];
      }

      Energy = Inflow_Pressure/(Density*Gamma_Minus_One) + 0.5*Velocity2;
      if (tkeNeeded) Energy += GetTke_Inf();

      /*--- Conservative variables, using the derived quantities ---*/

      V_inflow[0] = Pressure / ( Gas_Constant * Density);
      for (iDim = 0; iDim < nDim; iDim++)
        V_inflow[iDim+1] = Velocity[iDim];
      V_inflow[nDim+1] = Pressure;
      V_inflow[nDim+2] = Density;
      V_inflow[nDim+3] = Energy + Pressure/Density;
      V_inflow[nDim+4] = SoundSpeed;

      /*--- Set various quantities in the solver class ---*/

      conv_numerics->SetNormal(Normal);
      conv_numerics->SetPrimitive(V_domain, V_inflow);

      /*--- Set grid movement ---*/

      if (dynamic_grid)
        conv_numerics->SetGridVel(geometry->nodes->GetGridVel(iPoint), geometry->nodes->GetGridVel(iPoint));

      /*--- Compute the residual using an upwind scheme ---*/

      auto residual = conv_numerics->ComputeResidual(config);

      LinSysRes.AddBlock(iPoint, residual);

      /*--- Jacobian contribution for implicit integration ---*/

      if (implicit)
        Jacobian.AddBlock2Diag(iPoint, residual.jacobian_i);

//      /*--- Viscous contribution, commented out because serious convergence problems ---*/
//
//      if (viscous) {
//
//        /*--- Set laminar and eddy viscosity at the infinity ---*/
//
//        V_inflow[nDim+5] = nodes->GetLaminarViscosity(iPoint);
//        V_inflow[nDim+6] = nodes->GetEddyViscosity(iPoint);
//
//        /*--- Set the normal vector and the coordinates ---*/
//
//        visc_numerics->SetNormal(Normal);
//        su2double Coord_Reflected[MAXNDIM];
//        GeometryToolbox::PointPointReflect(nDim, geometry->nodes->GetCoord(Point_Normal),
//                                                 geometry->nodes->GetCoord(iPoint), Coord_Reflected);
//        visc_numerics->SetCoord(geometry->nodes->GetCoord(iPoint), Coord_Reflected);
//
//        /*--- Primitive variables, and gradient ---*/
//
//        visc_numerics->SetPrimitive(V_domain, V_inflow);
//        visc_numerics->SetPrimVarGradient(nodes->GetGradient_Primitive(iPoint), nodes->GetGradient_Primitive(iPoint));
//
//        /*--- Turbulent kinetic energy ---*/
//
//        if (config->GetKind_Turb_Model() == TURB_MODEL::SST)
//          visc_numerics->SetTurbKineticEnergy(solver_container[TURB_SOL]->GetNodes()->GetSolution(iPoint,0),
//                                              solver_container[TURB_SOL]->GetNodes()->GetSolution(iPoint,0));
//
//        /*--- Compute and update residual ---*/
//
//        auto residual = visc_numerics->ComputeResidual(config);
//        LinSysRes.SubtractBlock(iPoint, residual);
//
//        /*--- Jacobian contribution for implicit integration ---*/
//
//        if (implicit)
//          Jacobian.SubtractBlock2Diag(iPoint, residual.jacobian_i);
//
//      }

    }
  }
  END_SU2_OMP_FOR

  delete [] Normal;

}

void CEulerSolver::BC_Engine_Exhaust(CGeometry *geometry, CSolver **solver_container, CNumerics *conv_numerics, CNumerics *visc_numerics, CConfig *config, unsigned short val_marker) {

  unsigned short iDim;
  unsigned long iVertex, iPoint;
  su2double Exhaust_Pressure, Exhaust_Temperature, Velocity[3], Velocity2, H_Exhaust, Temperature, Riemann, Area, UnitNormal[3], Pressure, Density, Energy, Mach2, SoundSpeed2, SoundSpeed_Exhaust2, Vel_Mag, alpha, aa, bb, cc, dd, Flow_Dir[3];
  su2double *V_exhaust, *V_domain, Target_Exhaust_Pressure, Exhaust_Pressure_old, Exhaust_Pressure_inc;

  su2double Gas_Constant = config->GetGas_ConstantND();
  bool implicit = (config->GetKind_TimeIntScheme() == EULER_IMPLICIT);
  string Marker_Tag = config->GetMarker_All_TagBound(val_marker);
  bool tkeNeeded = (config->GetKind_Turb_Model() == TURB_MODEL::SST);
  su2double DampingFactor = config->GetDamp_Engine_Exhaust();
  su2double Baseline_Press = 0.75 * config->GetPressure_FreeStreamND();

  su2double *Normal = new su2double[nDim];

  /*--- Retrieve the specified exhaust pressure in the engine (non-dimensional). ---*/

  Target_Exhaust_Pressure = config->GetExhaust_Pressure_Target(Marker_Tag) / config->GetPressure_Ref();

  /*--- Retrieve the old exhaust pressure in the engine exhaust (this has been computed in a preprocessing). ---*/

  Exhaust_Pressure_old = config->GetExhaust_Pressure(Marker_Tag);

  /*--- Compute the Pressure increment ---*/

  Exhaust_Pressure_inc = (1.0 - (Exhaust_Pressure_old/Target_Exhaust_Pressure)) * Baseline_Press;

  /*--- Estimate the new exhaust pressure ---*/

  Exhaust_Pressure = (1.0 - DampingFactor) * Exhaust_Pressure_old + DampingFactor * (Exhaust_Pressure_old + Exhaust_Pressure_inc);

  /*--- The temperature is given (no iteration is required) ---*/

  Exhaust_Temperature  = config->GetExhaust_Temperature_Target(Marker_Tag);
  Exhaust_Temperature /= config->GetTemperature_Ref();

  /*--- The pressure is given (no iteration is required) ---*/

  Exhaust_Pressure  = config->GetExhaust_Pressure_Target(Marker_Tag);
  Exhaust_Pressure /= config->GetPressure_Ref();

  /*--- Loop over all the vertices on this boundary marker ---*/

  SU2_OMP_FOR_DYN(OMP_MIN_SIZE)
  for (iVertex = 0; iVertex < geometry->nVertex[val_marker]; iVertex++) {

    /*--- Allocate the value at the exhaust ---*/

    V_exhaust = GetCharacPrimVar(val_marker, iVertex);

    iPoint = geometry->vertex[val_marker][iVertex]->GetNode();

    /*--- Check if the node belongs to the domain (i.e, not a halo node) ---*/

    if (geometry->nodes->GetDomain(iPoint)) {

      /*--- Normal vector for this vertex (negate for outward convention) ---*/

      geometry->vertex[val_marker][iVertex]->GetNormal(Normal);
      for (iDim = 0; iDim < nDim; iDim++) Normal[iDim] = -Normal[iDim];

      Area = GeometryToolbox::Norm(nDim, Normal);
      for (iDim = 0; iDim < nDim; iDim++)
        UnitNormal[iDim] = Normal[iDim]/Area;

      /*--- Current solution at this boundary node ---*/

      V_domain = nodes->GetPrimitive(iPoint);

      /*--- Subsonic inflow: there is one outgoing characteristic (u-c),
       therefore we can specify all but one state variable at the inlet.
       The outgoing Riemann invariant provides the final piece of info. ---*/

      /*--- Store primitives and set some variables for clarity. ---*/

      Density = V_domain[nDim+2];
      Velocity2 = 0.0;
      for (iDim = 0; iDim < nDim; iDim++) {
        Velocity[iDim] = V_domain[iDim+1];
        Velocity2 += Velocity[iDim]*Velocity[iDim];
      }
      Energy      = V_domain[nDim+3] - V_domain[nDim+1]/V_domain[nDim+2];
      Pressure    = V_domain[nDim+1];
      H_Exhaust   = (Gamma*Gas_Constant/Gamma_Minus_One)*Exhaust_Temperature;
      SoundSpeed2 = Gamma*Pressure/Density;

      /*--- Compute the acoustic Riemann invariant that is extrapolated
       from the domain interior. ---*/

      Riemann   = 2.0*sqrt(SoundSpeed2)/Gamma_Minus_One;
      for (iDim = 0; iDim < nDim; iDim++)
        Riemann += Velocity[iDim]*UnitNormal[iDim];

      /*--- Total speed of sound ---*/

      SoundSpeed_Exhaust2 = Gamma_Minus_One*(H_Exhaust - (Energy + Pressure/Density)+0.5*Velocity2) + SoundSpeed2;

      /*--- The flow direction is defined by the surface normal ---*/

      for (iDim = 0; iDim < nDim; iDim++)
        Flow_Dir[iDim] = -UnitNormal[iDim];

      /*--- Dot product of normal and flow direction. This should
       be negative due to outward facing boundary normal convention. ---*/

      alpha = 0.0;
      for (iDim = 0; iDim < nDim; iDim++)
        alpha += UnitNormal[iDim]*Flow_Dir[iDim];

      /*--- Coefficients in the quadratic equation for the velocity ---*/

      aa =  1.0 + 0.5*Gamma_Minus_One*alpha*alpha;
      bb = -1.0*Gamma_Minus_One*alpha*Riemann;
      cc =  0.5*Gamma_Minus_One*Riemann*Riemann - 2.0*SoundSpeed_Exhaust2/Gamma_Minus_One;

      /*--- Solve quadratic equation for velocity magnitude. Value must
       be positive, so the choice of root is clear. ---*/

      dd      = bb*bb - 4.0*aa*cc;
      dd      = sqrt(max(0.0, dd));
      Vel_Mag = (-bb + dd)/(2.0*aa);

      if (Vel_Mag >= 0.0) {

        Velocity2 = Vel_Mag*Vel_Mag;

        /*--- Compute speed of sound from total speed of sound eqn. ---*/

        SoundSpeed2 = SoundSpeed_Exhaust2 - 0.5*Gamma_Minus_One*Velocity2;
        Mach2       = Velocity2/SoundSpeed2;
        Velocity2   = Mach2*SoundSpeed2;
        Vel_Mag     = sqrt(Velocity2);
        SoundSpeed2 = SoundSpeed_Exhaust2 - 0.5*Gamma_Minus_One*Velocity2;

        /*--- Compute new velocity vector at the inlet ---*/

        for (iDim = 0; iDim < nDim; iDim++)
          Velocity[iDim] = Vel_Mag*Flow_Dir[iDim];

        /*--- Static temperature from the speed of sound relation ---*/

        Temperature = SoundSpeed2/(Gamma*Gas_Constant);

        /*--- Static pressure using isentropic relation at a point ---*/

        Pressure = Exhaust_Pressure*pow((Temperature/Exhaust_Temperature), Gamma/Gamma_Minus_One);

        /*--- Density at the exhaust from the gas law ---*/

        Density = Pressure/(Gas_Constant*Temperature);

        /*--- Using pressure, density, & velocity, compute the energy ---*/

        Energy = Pressure/(Density*Gamma_Minus_One) + 0.5*Velocity2;
        if (tkeNeeded) Energy += GetTke_Inf();

        /*--- Primitive variables, using the derived quantities ---*/

        V_exhaust[0] = Temperature;
        for (iDim = 0; iDim < nDim; iDim++)
          V_exhaust[iDim+1] = Velocity[iDim];
        V_exhaust[nDim+1] = Pressure;
        V_exhaust[nDim+2] = Density;
        V_exhaust[nDim+3] = Energy + Pressure/Density;
        V_exhaust[nDim+4] = sqrt(SoundSpeed2);

      }
      /*--- The flow goes in the wrong direction ---*/

      else {

        V_exhaust[0] = V_domain[0];
        for (iDim = 0; iDim < nDim; iDim++)
          V_exhaust[iDim+1] = V_domain[iDim+1];
        V_exhaust[nDim+1] = V_domain[nDim+1];
        V_exhaust[nDim+2] = V_domain[nDim+2];
        V_exhaust[nDim+3] = V_domain[nDim+3];
        V_exhaust[nDim+4] = V_domain[nDim+4];

      }

      /*--- Set various quantities in the solver class ---*/

      conv_numerics->SetNormal(Normal);
      conv_numerics->SetPrimitive(V_domain, V_exhaust);

      /*--- Set grid movement ---*/

      if (dynamic_grid)
        conv_numerics->SetGridVel(geometry->nodes->GetGridVel(iPoint), geometry->nodes->GetGridVel(iPoint));

      /*--- Compute the residual using an upwind scheme ---*/

      auto residual = conv_numerics->ComputeResidual(config);

      LinSysRes.AddBlock(iPoint, residual);

      /*--- Jacobian contribution for implicit integration ---*/

      if (implicit)
        Jacobian.AddBlock2Diag(iPoint, residual.jacobian_i);

//      /*--- Viscous contribution, commented out because serious convergence problems ---*/
//
//      if (viscous) {
//
//        /*--- Set laminar and eddy viscosity at the infinity ---*/
//
//        V_exhaust[nDim+5] = nodes->GetLaminarViscosity(iPoint);
//        V_exhaust[nDim+6] = nodes->GetEddyViscosity(iPoint);
//
//        /*--- Set the normal vector and the coordinates ---*/
//
//        visc_numerics->SetNormal(Normal);
//        su2double Coord_Reflected[MAXNDIM];
//        GeometryToolbox::PointPointReflect(nDim, geometry->nodes->GetCoord(Point_Normal),
//                                                 geometry->nodes->GetCoord(iPoint), Coord_Reflected);
//        visc_numerics->SetCoord(geometry->nodes->GetCoord(iPoint), Coord_Reflected);
//
//        /*--- Primitive variables, and gradient ---*/
//
//        visc_numerics->SetPrimitive(V_domain, V_exhaust);
//        visc_numerics->SetPrimVarGradient(nodes->GetGradient_Primitive(iPoint), nodes->GetGradient_Primitive(iPoint));
//
//        /*--- Turbulent kinetic energy ---*/
//
//        if (config->GetKind_Turb_Model() == TURB_MODEL::SST)
//          visc_numerics->SetTurbKineticEnergy(solver_container[TURB_SOL]->GetNodes()->GetSolution(iPoint,0),
//                                              solver_container[TURB_SOL]->GetNodes()->GetSolution(iPoint,0));
//
//        /*--- Compute and update residual ---*/
//
//        auto residual = visc_numerics->ComputeResidual(config)
//        LinSysRes.SubtractBlock(iPoint, residual);
//
//        /*--- Jacobian contribution for implicit integration ---*/
//
//        if (implicit)
//          Jacobian.SubtractBlock2Diag(iPoint, residual.jacobian_i);
//
//      }

    }
  }
  END_SU2_OMP_FOR

  delete [] Normal;

}

void CEulerSolver::BC_ActDisk_Inlet(CGeometry *geometry, CSolver **solver_container, CNumerics *conv_numerics, CNumerics *visc_numerics,
                                    CConfig *config, unsigned short val_marker) {

  unsigned short Kind_ActDisk = config->GetKind_ActDisk();

  if(Kind_ActDisk == VARIABLE_LOAD){
    BC_ActDisk_VariableLoad(geometry, solver_container, conv_numerics, visc_numerics, config, val_marker, true);
  }
  else{
    BC_ActDisk(geometry, solver_container, conv_numerics, visc_numerics, config, val_marker, true);
  }

}

void CEulerSolver::BC_ActDisk_Outlet(CGeometry *geometry, CSolver **solver_container, CNumerics *conv_numerics, CNumerics *visc_numerics,
                                     CConfig *config, unsigned short val_marker) {

  unsigned short Kind_ActDisk = config->GetKind_ActDisk();

  if(Kind_ActDisk == VARIABLE_LOAD){
    BC_ActDisk_VariableLoad(geometry, solver_container, conv_numerics, visc_numerics, config, val_marker, false);
  }
  else{
    BC_ActDisk(geometry, solver_container, conv_numerics, visc_numerics, config, val_marker, false);
  }

}

void CEulerSolver::BC_ActDisk(CGeometry *geometry, CSolver **solver_container, CNumerics *conv_numerics, CNumerics *visc_numerics,
                              CConfig *config, unsigned short val_marker, bool val_inlet_surface) {

  unsigned short iDim;
  unsigned long iVertex, iPoint, GlobalIndex_donor, GlobalIndex;
  su2double Pressure, Velocity[3], Target_Press_Jump, Target_Temp_Jump,
  Velocity2, Entropy, Density, Energy, Riemann, Vn, SoundSpeed, Vn_Inlet, Mach_Outlet,
  Area, UnitNormal[3], *V_outlet, *V_domain, *V_inlet, P_Total, T_Total, H_Total, Temperature,
  Mach2, SoundSpeed2, SoundSpeed_Total2, Vel_Mag, alpha, aa, bb, cc, dd;
  su2double Factor, P_static, T_static, SoS_outlet, Rho_outlet, Rho_inlet;
  su2double Vel_normal_inlet[3], Vel_tangent_inlet[3], Vel_inlet[3];
  su2double Vel_normal_outlet[3], Vel_tangent_outlet[3], Vel_outlet[3];
  su2double Vel_normal_inlet_, Vel_tangent_inlet_, Vel_inlet_;
  su2double Vel_normal_outlet_, Vel_outlet_;

  su2double Pressure_out, Density_out, SoundSpeed_out, Velocity2_out,
  Mach_out, Pressure_in, Density_in, SoundSpeed_in, Velocity2_in,
  Mach_in, PressureAdj, TemperatureAdj;

  bool implicit           = (config->GetKind_TimeIntScheme() == EULER_IMPLICIT);
  su2double Gas_Constant  = config->GetGas_ConstantND();
  bool tkeNeeded          = (config->GetKind_Turb_Model() == TURB_MODEL::SST);
  bool ratio              = (config->GetActDisk_Jump() == RATIO);
  su2double SecondaryFlow = config->GetSecondaryFlow_ActDisk();

  su2double *Normal = new su2double[nDim];
  su2double *Flow_Dir = new su2double[nDim];

  /*--- Loop over all the vertices on this boundary marker ---*/

  SU2_OMP_FOR_DYN(OMP_MIN_SIZE)
  for (iVertex = 0; iVertex < geometry->nVertex[val_marker]; iVertex++) {

    iPoint = geometry->vertex[val_marker][iVertex]->GetNode();
    GlobalIndex = geometry->nodes->GetGlobalIndex(iPoint);
    GlobalIndex_donor = GetDonorGlobalIndex(val_marker, iVertex);

    /*--- Check if the node belongs to the domain (i.e., not a halo node) ---*/

    if ((geometry->nodes->GetDomain(iPoint)) &&
        (GlobalIndex != GlobalIndex_donor)) {

      /*--- Normal vector for this vertex (negative for outward convention) ---*/

      geometry->vertex[val_marker][iVertex]->GetNormal(Normal);
      for (iDim = 0; iDim < nDim; iDim++) Normal[iDim] = -Normal[iDim];
      conv_numerics->SetNormal(Normal);

      Area = GeometryToolbox::Norm(nDim, Normal);
      for (iDim = 0; iDim < nDim; iDim++)
        UnitNormal[iDim] = Normal[iDim]/Area;

      /*--- Current solution at this boundary node and jumps values ---*/

      V_domain = nodes->GetPrimitive(iPoint);
      Target_Press_Jump = ActDisk_DeltaP[val_marker][iVertex];
      Target_Temp_Jump = ActDisk_DeltaT[val_marker][iVertex];

      if (val_inlet_surface) {
        V_inlet  = nodes->GetPrimitive(iPoint);
        V_outlet = DonorPrimVar[val_marker][iVertex];

        Pressure_out    = V_outlet[nDim+1];
        Density_out     = V_outlet[nDim+2];
        SoundSpeed_out  = sqrt(Gamma*Pressure_out/Density_out);

        Pressure_in    = V_inlet[nDim+1];
        Density_in     = V_inlet[nDim+2];
        SoundSpeed_in  = sqrt(Gamma*Pressure_in/Density_in);

        Velocity2_out = 0.0; Velocity2_in = 0.0;
        for (iDim = 0; iDim < nDim; iDim++) {
          Velocity2_out += V_outlet[iDim+1]*V_outlet[iDim+1];
          Velocity2_in  += V_inlet[iDim+1]*V_inlet[iDim+1];
        }

        PressureAdj = 1.0; TemperatureAdj = 1.0;
        if ((Velocity2_out > 0.0) && (Velocity2_in > 0.0)) {

          Mach_out = sqrt(Velocity2_out)/SoundSpeed_out;
          Mach_in  = sqrt(Velocity2_in)/SoundSpeed_in;

          PressureAdj    = pow( 1.0 + Mach_out * Mach_out * 0.5 * (Gamma - 1.0), Gamma / (Gamma - 1.0)) /
          pow( 1.0 + Mach_in * Mach_in * 0.5 * (Gamma - 1.0), Gamma / (Gamma - 1.0));
          TemperatureAdj = (1.0 + Mach_out * Mach_out * 0.5 * (Gamma - 1.0)) /
          (1.0 + Mach_in * Mach_in * 0.5 * (Gamma - 1.0));

        }

        if (ratio) {
          P_static = V_outlet[nDim+1] / (Target_Press_Jump/PressureAdj);
          T_static = V_outlet[0] / (Target_Temp_Jump/TemperatureAdj);
        }
        else { P_static = V_outlet[nDim+1] - Target_Press_Jump; T_static = V_outlet[0] - Target_Temp_Jump; }
      }
      else {
        V_outlet = nodes->GetPrimitive(iPoint);
        V_inlet  = DonorPrimVar[val_marker][iVertex];

        Pressure_out    = V_outlet[nDim+1];
        Density_out     = V_outlet[nDim+2];
        SoundSpeed_out  = sqrt(Gamma*Pressure_out/Density_out);

        Pressure_in    = V_inlet[nDim+1];
        Density_in     = V_inlet[nDim+2];
        SoundSpeed_in  = sqrt(Gamma*Pressure_in/Density_in);

        Velocity2_out = 0.0; Velocity2_in = 0.0;
        for (iDim = 0; iDim < nDim; iDim++) {
          Velocity2_out += V_outlet[iDim+1]*V_outlet[iDim+1];
          Velocity2_in  += V_inlet[iDim+1]*V_inlet[iDim+1];
        }

        PressureAdj = 1.0; TemperatureAdj = 1.0;
        if ((Velocity2_out > 0.0) && (Velocity2_in > 0.0)) {

          Mach_out = sqrt(Velocity2_out)/SoundSpeed_out;
          Mach_in  = sqrt(Velocity2_in)/SoundSpeed_in;

          PressureAdj    = pow( 1.0 + Mach_out * Mach_out * 0.5 * (Gamma - 1.0), Gamma / (Gamma - 1.0)) /
          pow( 1.0 + Mach_in * Mach_in * 0.5 * (Gamma - 1.0), Gamma / (Gamma - 1.0));
          TemperatureAdj = (1.0 + Mach_out * Mach_out * 0.5 * (Gamma - 1.0)) /
          (1.0 + Mach_in * Mach_in * 0.5 * (Gamma - 1.0));
        }

        if (ratio) {
          P_static = V_inlet[nDim+1] * (Target_Press_Jump/PressureAdj);
          T_static = V_inlet[0] * (Target_Temp_Jump/TemperatureAdj);
        }
        else       { P_static = V_inlet[nDim+1] + Target_Press_Jump; T_static = V_inlet[0] + Target_Temp_Jump; }
      }

      /*--- Subsonic inlet ---*/

      if (val_inlet_surface) {

        /*--- Build the fictitious intlet state based on characteristics.
         Retrieve the specified back pressure for this inlet ---*/

        Density = V_domain[nDim+2];
        Velocity2 = 0.0; Vn = 0.0;
        for (iDim = 0; iDim < nDim; iDim++) {
          Velocity[iDim] = V_domain[iDim+1];
          Velocity2 += Velocity[iDim]*Velocity[iDim];
          Vn += Velocity[iDim]*UnitNormal[iDim];
        }
        Pressure   = V_domain[nDim+1];
        SoundSpeed = sqrt(Gamma*Pressure/Density);

        Entropy = Pressure*pow(1.0/Density, Gamma);
        Riemann = Vn + 2.0*SoundSpeed/Gamma_Minus_One;

        /*--- Compute the new fictious state at the outlet ---*/

        Pressure   = P_static;
        Density    = pow(Pressure/Entropy,1.0/Gamma);
        SoundSpeed = sqrt(Gamma*Pressure/Density);
        Vn_Inlet    = Riemann - 2.0*SoundSpeed/Gamma_Minus_One;

        Velocity2  = 0.0;
        for (iDim = 0; iDim < nDim; iDim++) {
          Velocity[iDim] = Velocity[iDim] + (Vn_Inlet-Vn)*UnitNormal[iDim];
          Velocity2 += Velocity[iDim]*Velocity[iDim];
        }
        Energy = Pressure/(Density*Gamma_Minus_One) + 0.5*Velocity2;
        if (tkeNeeded) Energy += GetTke_Inf();

        /*--- Conservative variables, using the derived quantities ---*/

        V_inlet[0] = Pressure / ( Gas_Constant * Density);
        for (iDim = 0; iDim < nDim; iDim++)
          V_inlet[iDim+1] = Velocity[iDim];
        V_inlet[nDim+1] = Pressure;
        V_inlet[nDim+2] = Density;
        V_inlet[nDim+3] = Energy + Pressure/Density;
        V_inlet[nDim+4] = SoundSpeed;
        conv_numerics->SetPrimitive(V_domain, V_inlet);

      }

      /*--- Subsonic outlet ---*/

      else {

        GetFluidModel()->SetTDState_PT(P_static, T_static);
        SoS_outlet = GetFluidModel()->GetSoundSpeed();
        Rho_outlet = GetFluidModel()->GetDensity();

        /*--- We use the velocity and the density from the flow inlet
         to evaluate flow direction and mass flow ---*/

        Rho_inlet = V_inlet[nDim+2];
        for (iDim = 0; iDim < nDim; iDim++)
          Vel_inlet[iDim] = V_inlet[iDim+1];

        Vel_normal_inlet_ = 0.0; Vel_inlet_ = 0.0;
        for (iDim = 0; iDim < nDim; iDim++) {
          Vel_normal_inlet[iDim] = -Vel_inlet[iDim]*UnitNormal[iDim];
          Vel_normal_inlet_ += Vel_normal_inlet[iDim]*Vel_normal_inlet[iDim];
          Vel_inlet_+= Vel_inlet[iDim]*Vel_inlet[iDim];
        }
        Vel_inlet_ = sqrt(Vel_inlet_);
        Vel_normal_inlet_ = sqrt(Vel_normal_inlet_);

        Vel_tangent_inlet_ = 0.0;
        for (iDim = 0; iDim < nDim; iDim++) {
          Vel_tangent_inlet[iDim] = Vel_inlet[iDim] - Vel_normal_inlet[iDim];
          Vel_tangent_inlet_ += Vel_tangent_inlet[iDim]*Vel_tangent_inlet[iDim];
        }
        Vel_tangent_inlet_ = sqrt(Vel_tangent_inlet_);

        /*--- Mass flow conservation (normal direction) and
         no jump in the tangential velocity ---*/

        Vel_normal_outlet_ = (1.0-SecondaryFlow/100.0)*(Rho_inlet*Vel_normal_inlet_)/Rho_outlet;

        Vel_outlet_ = 0.0;
        for (iDim = 0; iDim < nDim; iDim++) {
          Vel_normal_outlet[iDim] = -Vel_normal_outlet_*UnitNormal[iDim];
          Vel_tangent_outlet[iDim] = Vel_tangent_inlet[iDim];
          Vel_outlet[iDim] = Vel_normal_outlet[iDim] + Vel_tangent_outlet[iDim];
          Vel_outlet_ += Vel_outlet[iDim]*Vel_outlet[iDim];
        }
        Vel_outlet_ = sqrt(Vel_outlet_);

        Mach_Outlet = min(Vel_outlet_/SoS_outlet, 1.0);

        /*--- Reevaluate the Total Pressure and Total Temperature using the
         Fan Face Mach number and the static values from the jum condition ---*/

        Factor = 1.0 + 0.5*Mach_Outlet*Mach_Outlet*Gamma_Minus_One;
        P_Total = P_static * pow(Factor, Gamma/Gamma_Minus_One);
        T_Total = T_static * Factor;

        /*--- Flow direction using the velocity direction at the outlet  ---*/

        if (Vel_outlet_ != 0.0) {
          for (iDim = 0; iDim < nDim; iDim++) Flow_Dir[iDim] = Vel_outlet[iDim]/Vel_outlet_;
        }
        else {
          for (iDim = 0; iDim < nDim; iDim++) Flow_Dir[iDim] = 0.0;
        }

        /*--- Store primitives and set some variables for clarity. ---*/

        Density = V_domain[nDim+2];
        Velocity2 = 0.0;
        for (iDim = 0; iDim < nDim; iDim++) {
          Velocity[iDim] = V_domain[iDim+1];
          Velocity2 += Velocity[iDim]*Velocity[iDim];
        }
        Energy      = V_domain[nDim+3] - V_domain[nDim+1]/V_domain[nDim+2];
        Pressure    = V_domain[nDim+1];
        H_Total     = (Gamma*Gas_Constant/Gamma_Minus_One)*T_Total;
        SoundSpeed2 = Gamma*Pressure/Density;

        /*--- Compute the acoustic Riemann invariant that is extrapolated
         from the domain interior. ---*/

        Riemann   = 2.0*sqrt(SoundSpeed2)/Gamma_Minus_One;
        for (iDim = 0; iDim < nDim; iDim++)
          Riemann += Velocity[iDim]*UnitNormal[iDim];

        /*--- Total speed of sound ---*/

        SoundSpeed_Total2 = Gamma_Minus_One*(H_Total - (Energy + Pressure/Density)+0.5*Velocity2) + SoundSpeed2;

        /*--- Dot product of normal and flow direction. This should
         be negative due to outward facing boundary normal convention. ---*/

        alpha = 0.0;
        for (iDim = 0; iDim < nDim; iDim++)
          alpha += UnitNormal[iDim]*Flow_Dir[iDim];

        /*--- Coefficients in the quadratic equation for the velocity ---*/

        aa =  1.0 + 0.5*Gamma_Minus_One*alpha*alpha;
        bb = -1.0*Gamma_Minus_One*alpha*Riemann;
        cc =  0.5*Gamma_Minus_One*Riemann*Riemann - 2.0*SoundSpeed_Total2/Gamma_Minus_One;

        /*--- Solve quadratic equation for velocity magnitude. Value must
         be positive, so the choice of root is clear. ---*/

        dd = bb*bb - 4.0*aa*cc;
        dd = sqrt(max(0.0, dd));
        Vel_Mag   = (-bb + dd)/(2.0*aa);
        Vel_Mag   = max(0.0, Vel_Mag);
        Velocity2 = Vel_Mag*Vel_Mag;

        /*--- Compute speed of sound from total speed of sound eqn. ---*/

        SoundSpeed2 = SoundSpeed_Total2 - 0.5*Gamma_Minus_One*Velocity2;

        /*--- Mach squared (cut between 0-1), use to adapt velocity ---*/

        Mach2 = min(1.0, Velocity2/SoundSpeed2);
        Velocity2   = Mach2*SoundSpeed2;
        Vel_Mag     = sqrt(Velocity2);
        SoundSpeed2 = SoundSpeed_Total2 - 0.5*Gamma_Minus_One*Velocity2;

        /*--- Compute new velocity vector at the exit ---*/

        for (iDim = 0; iDim < nDim; iDim++)
          Velocity[iDim] = Vel_Mag*Flow_Dir[iDim];

        /*--- Static temperature from the speed of sound relation ---*/

        Temperature = SoundSpeed2/(Gamma*Gas_Constant);

        /*--- Static pressure using isentropic relation at a point ---*/

        Pressure = P_Total*pow((Temperature/T_Total), Gamma/Gamma_Minus_One);

        /*--- Density at the inlet from the gas law ---*/

        Density = Pressure/(Gas_Constant*Temperature);

        /*--- Using pressure, density, & velocity, compute the energy ---*/

        Energy = Pressure/(Density*Gamma_Minus_One) + 0.5*Velocity2;
        if (tkeNeeded) Energy += GetTke_Inf();

        /*--- Primitive variables, using the derived quantities ---*/

        V_outlet[0] = Temperature;
        for (iDim = 0; iDim < nDim; iDim++)
          V_outlet[iDim+1] = Velocity[iDim];
        V_outlet[nDim+1] = Pressure;
        V_outlet[nDim+2] = Density;
        V_outlet[nDim+3] = Energy + Pressure/Density;
        V_outlet[nDim+4] = sqrt(SoundSpeed2);
        conv_numerics->SetPrimitive(V_domain, V_outlet);

      }

      /*--- Grid Movement ---*/

      if (dynamic_grid)
        conv_numerics->SetGridVel(geometry->nodes->GetGridVel(iPoint), geometry->nodes->GetGridVel(iPoint));

      /*--- Compute the residual using an upwind scheme ---*/

      auto residual = conv_numerics->ComputeResidual(config);

      /*--- Update residual value ---*/

      LinSysRes.AddBlock(iPoint, residual);

      /*--- Jacobian contribution for implicit integration ---*/

      if (implicit) Jacobian.AddBlock2Diag(iPoint, residual.jacobian_i);

//      /*--- Viscous contribution, commented out because serious convergence problems ---*/
//
//      if (viscous) {
//
//        /*--- Set laminar and eddy viscosity at the infinity ---*/
//
//        if (val_inlet_surface) {
//          V_inlet[nDim+5] = nodes->GetLaminarViscosity(iPoint);
//          V_inlet[nDim+6] = nodes->GetEddyViscosity(iPoint);
//        }
//        else {
//          V_outlet[nDim+5] = nodes->GetLaminarViscosity(iPoint);
//          V_outlet[nDim+6] = nodes->GetEddyViscosity(iPoint);
//        }
//
//        /*--- Set the normal vector and the coordinates ---*/
//
//        visc_numerics->SetNormal(Normal);
//        su2double Coord_Reflected[MAXNDIM];
//        GeometryToolbox::PointPointReflect(nDim, geometry->nodes->GetCoord(Point_Normal),
//                                                 geometry->nodes->GetCoord(iPoint), Coord_Reflected);
//        visc_numerics->SetCoord(geometry->nodes->GetCoord(iPoint), Coord_Reflected);
//
//        /*--- Primitive variables, and gradient ---*/
//
//        if (val_inlet_surface) visc_numerics->SetPrimitive(V_domain, V_inlet);
//        else visc_numerics->SetPrimitive(V_domain, V_outlet);
//
//        visc_numerics->SetPrimVarGradient(nodes->GetGradient_Primitive(iPoint), nodes->GetGradient_Primitive(iPoint));
//
//        /*--- Turbulent kinetic energy ---*/
//
//        if (config->GetKind_Turb_Model() == TURB_MODEL::SST)
//          visc_numerics->SetTurbKineticEnergy(solver_container[TURB_SOL]->GetNodes()->GetSolution(iPoint,0),
//                                              solver_container[TURB_SOL]->GetNodes()->GetSolution(iPoint,0));
//
//        /*--- Compute and update residual ---*/
//
//        auto residual = visc_numerics->ComputeResidual(config);
//        LinSysRes.SubtractBlock(iPoint, residual);
//
//        /*--- Jacobian contribution for implicit integration ---*/
//
//        if (implicit) Jacobian.SubtractBlock2Diag(iPoint, residual.jacobian_i);
//
//      }

    }

  }
  END_SU2_OMP_FOR

  /*--- Free locally allocated memory ---*/

  delete [] Normal;
  delete [] Flow_Dir;

}

void CEulerSolver::BC_ActDisk_VariableLoad(CGeometry *geometry, CSolver **solver_container, CNumerics *conv_numerics, CNumerics *visc_numerics,
                              CConfig *config, unsigned short val_marker, bool val_inlet_surface) {

  /*!
   * \function BC_ActDisk_VariableLoad
   * \brief Actuator disk model with variable load along disk radius.
   * \author: E. Saetta, L. Russo, R. Tognaccini (GitHub references EttoreSaetta, lorenzorusso07, rtogna).
   * Theoretical and Applied Aerodynamics Research Group (TAARG), University of Naples Federico II.
   * First release date : July 1st 2020
   * modified on:
   *
   * Force coefficients distribution given in an input file. Actuator disk data initialized in function SetActDisk_BCThrust.
   * Entropy, acoustic Riemann invariant R+ and  tangential velocity extrapolated  from upstream flow;
   * acoustic Riemann invariant R- is extrapolated from downstream.
   * Hovering condition simulation not available yet: freestream velocity must be different than zero.
   */

  unsigned short iDim;
  unsigned long iVertex, iPoint, GlobalIndex_donor, GlobalIndex;
  su2double Pressure, Velocity[MAXNDIM],
  Velocity2, Entropy, Density, Energy, Riemann, Vn, SoundSpeed, Vn_Inlet,
  Area, UnitNormal[MAXNDIM] = {0.0}, *V_outlet, *V_domain, *V_inlet;

  su2double Pressure_out, Density_out,
  Pressure_in, Density_in;

  su2double Prop_Axis[MAXNDIM];
  su2double Fa, Fx, Fy, Fz;
  su2double u_in, v_in, w_in, u_out, v_out, w_out, uJ, vJ, wJ;
  su2double Temperature_out, H_in, H_out;
  su2double FQ, Q_out, Density_Disk;
  su2double SoSextr, Vnextr[MAXNDIM], Vnextr_, RiemannExtr, QdMnorm[MAXNDIM], QdMnorm2, appo2, SoS_out;
  su2double Normal[MAXNDIM];

  const bool implicit = (config->GetKind_TimeIntScheme() == EULER_IMPLICIT);
  const auto Gas_Constant = config->GetGas_ConstantND();
  const bool tkeNeeded = (config->GetKind_Turb_Model() == TURB_MODEL::SST);

  /*--- Get the actuator disk center and axis coordinates for the current marker. ---*/
  for (iDim = 0; iDim < nDim; iDim++){
    Prop_Axis[iDim] = ActDisk_Axis(val_marker, iDim);
  }

  /*--- Loop over all the vertices on this boundary marker. ---*/
  SU2_OMP_FOR_DYN(OMP_MIN_SIZE)
  for (iVertex = 0; iVertex < geometry->nVertex[val_marker]; iVertex++) {

    iPoint = geometry->vertex[val_marker][iVertex]->GetNode();
    GlobalIndex = geometry->nodes->GetGlobalIndex(iPoint);
    GlobalIndex_donor = GetDonorGlobalIndex(val_marker, iVertex);

    /*--- Check if the node belongs to the domain (i.e., not a halo node) ---*/

    if ((geometry->nodes->GetDomain(iPoint)) &&
       (GlobalIndex != GlobalIndex_donor)) {

      /*--- Normal vector for this vertex (negative for outward convention) ---*/

      geometry->vertex[val_marker][iVertex]->GetNormal(Normal);
      for (iDim = 0; iDim < nDim; iDim++) Normal[iDim] = -Normal[iDim];
      conv_numerics->SetNormal(Normal);

      Area = GeometryToolbox::Norm(nDim, Normal);
      for (iDim = 0; iDim < nDim; iDim++)
            UnitNormal[iDim] = Normal[iDim]/Area;

      /*--- Current solution at this boundary node. ---*/

      V_domain = nodes->GetPrimitive(iPoint);

      /*--- Get the values of Fa (axial force per unit area), Fx, Fy and Fz (x, y and z components of the tangential and
            radial forces per unit area resultant). ---*/
      Fa = ActDisk_Fa[val_marker][iVertex];
      Fx = ActDisk_Fx[val_marker][iVertex];
      Fy = ActDisk_Fy[val_marker][iVertex];
      Fz = ActDisk_Fz[val_marker][iVertex];

      /*--- Get the primitive variables and the extrapolated variables. ---*/
      if (val_inlet_surface){
        V_inlet = nodes->GetPrimitive(iPoint);
        V_outlet = DonorPrimVar[val_marker][iVertex];}
      else{
        V_outlet = nodes->GetPrimitive(iPoint);
        V_inlet = DonorPrimVar[val_marker][iVertex];}

      /*--- u, v and w are the three momentum components. ---*/
      Pressure_out    = V_outlet[nDim+1];
      Density_out     = V_outlet[nDim+2];
      u_out = V_outlet[1]*V_outlet[nDim+2];
      v_out = V_outlet[2]*V_outlet[nDim+2];
      w_out = V_outlet[3]*V_outlet[nDim+2];

      Pressure_in    = V_inlet[nDim+1];
      Density_in     = V_inlet[nDim+2];
      u_in = V_inlet[1]*Density_in;
      v_in = V_inlet[2]*Density_in;
      w_in = V_inlet[3]*Density_in;
      H_in = V_inlet[nDim+3]*Density_in;

      /*--- Density on the disk is computed as an everage value between the inlet and outlet values. ---*/
      Density_Disk = 0.5*(Density_in + Density_out);

      /*--- Computation of the normal momentum flowing through the disk. ---*/
      Q_out = 0.5*((u_in + u_out)*Prop_Axis[0] + (v_in + v_out)*Prop_Axis[1] + (w_in + w_out)*Prop_Axis[2]);

      FQ = Q_out/Density_Disk;

      /*--- Computation of the momentum jumps due to the tnagential and radial forces per unit area. ---*/
      if (FQ < EPS){
        uJ = 0.0;
        vJ = 0.0;
        wJ = 0.0;}
      else{
        uJ = Fx/FQ;
        vJ = Fy/FQ;
        wJ = Fz/FQ;}

      if (val_inlet_surface) {
        /*--- Build the fictitious intlet state based on characteristics.
              Retrieve the specified back pressure for this inlet ---*/

        Density = V_domain[nDim+2];
        Velocity2 = 0.0; Vn = 0.0;
        for (iDim = 0; iDim < nDim; iDim++) {
          Velocity[iDim] = V_domain[iDim+1];
          Velocity2 += Velocity[iDim]*Velocity[iDim];
          Vn += Velocity[iDim]*UnitNormal[iDim];
        }
        Pressure   = V_domain[nDim+1];
        SoundSpeed = sqrt(Gamma*Pressure/Density);

        Entropy = Pressure*pow(1.0/Density, Gamma);
        Riemann = Vn + 2.0*SoundSpeed/Gamma_Minus_One;

        /*--- Compute the new fictious state at the outlet ---*/

        Pressure   = Pressure_out - Fa;
        Density    = pow(Pressure/Entropy,1.0/Gamma);
        SoundSpeed = sqrt(Gamma*Pressure/Density);
        Vn_Inlet    = Riemann - 2.0*SoundSpeed/Gamma_Minus_One;

        Velocity2  = 0.0;
        for (iDim = 0; iDim < nDim; iDim++) {
          Velocity[iDim] = Velocity[iDim] + (Vn_Inlet-Vn)*UnitNormal[iDim];
          Velocity2 += Velocity[iDim]*Velocity[iDim];
        }
        Energy = Pressure/(Density*Gamma_Minus_One) + 0.5*Velocity2;
        if (tkeNeeded) Energy += GetTke_Inf();

        /*--- Conservative variables, using the derived quantities ---*/

        V_inlet[0] = Pressure / ( Gas_Constant * Density);
        for (iDim = 0; iDim < nDim; iDim++) V_inlet[iDim+1] = Velocity[iDim];
        V_inlet[nDim+1] = Pressure;
        V_inlet[nDim+2] = Density;
        V_inlet[nDim+3] = Energy + Pressure/Density;
        V_inlet[nDim+4] = SoundSpeed;
        conv_numerics->SetPrimitive(V_domain, V_inlet);
      }
      else {
        /*--- Acoustic Riemann invariant extrapolation form the interior domain. ---*/
        SoSextr = V_domain[nDim+4];

        Vnextr_ = 0.0;
        for (iDim = 0; iDim < nDim; iDim++){
          Vnextr[iDim] = V_domain[iDim+1]*Prop_Axis[iDim];
          Vnextr_ += Vnextr[iDim]*Vnextr[iDim];
        }
        Vnextr_ = sqrt(max(0.0,Vnextr_));
        RiemannExtr = Vnextr_ - ((2*SoSextr)/(Gamma_Minus_One));

        /*--- Assigning the momentum in tangential direction jump and the pressure jump. ---*/
        Velocity[0] = u_in + uJ;
        Velocity[1] = v_in + vJ;
        Velocity[2] = w_in + wJ;
        Pressure_out = Pressure_in + Fa;

        /*--- Computation of the momentum normal to the disk plane. ---*/
        QdMnorm[0] = u_in*Prop_Axis[0];
        QdMnorm[1] = v_in*Prop_Axis[1];
        QdMnorm[2] = w_in*Prop_Axis[2];

        QdMnorm2 = 0.0;
        for (iDim = 0; iDim < nDim; iDim++) QdMnorm2 += QdMnorm[iDim]*QdMnorm[iDim];

        /*--- Resolving the second grade equation for the density. ---*/
        appo2 = -((2*sqrt(QdMnorm2)*RiemannExtr)+((4*Gamma*Pressure_out)/(pow(Gamma_Minus_One,2))));
        Density_out = (-appo2+sqrt(max(0.0,pow(appo2,2)-4*QdMnorm2*pow(RiemannExtr,2))))/(2*pow(RiemannExtr,2));

        Velocity2 = 0;
        for (iDim = 0; iDim < nDim; iDim++) Velocity2 += (Velocity[iDim]*Velocity[iDim]);

        /*--- Computation of the enthalpy, total energy, temperature and speed of sound. ---*/
        H_out = H_in/Density_in + Fa/Density_out;
        Energy = H_out - Pressure_out/Density_out;
        if (tkeNeeded) Energy += GetTke_Inf();
        Temperature_out = (Energy-0.5*Velocity2/(pow(Density_out,2)))*(Gamma_Minus_One/Gas_Constant);

        SoS_out = sqrt(Gamma*Gas_Constant*Temperature_out);

        /*--- Set the primitive variables. ---*/
        V_outlet[0] = Temperature_out;
        for (iDim = 0; iDim < nDim; iDim++)
          V_outlet[iDim+1] = Velocity[iDim]/Density_out;
        V_outlet[nDim+1] = Pressure_out;
        V_outlet[nDim+2] = Density_out;
        V_outlet[nDim+3] = H_out;
        V_outlet[nDim+4] = SoS_out;
        conv_numerics->SetPrimitive(V_domain, V_outlet);
      }

      /*--- Grid Movement (NOT TESTED!)---*/

      if (dynamic_grid)
        conv_numerics->SetGridVel(geometry->nodes->GetGridVel(iPoint), geometry->nodes->GetGridVel(iPoint));

      /*--- Compute the residual using an upwind scheme ---*/

      auto residual = conv_numerics->ComputeResidual(config);

      /*--- Update residual value ---*/

      LinSysRes.AddBlock(iPoint, residual);

      /*--- Jacobian contribution for implicit integration ---*/

      if (implicit) Jacobian.AddBlock2Diag(iPoint, residual.jacobian_i);
    }
  }
  END_SU2_OMP_FOR
}

void CEulerSolver::PrintVerificationError(const CConfig *config) const {

  if ((rank != MASTER_NODE) || (MGLevel != MESH_0)) return;

  if (config && !config->GetDiscrete_Adjoint()) {

    cout.precision(5);
    cout.setf(ios::scientific, ios::floatfield);

    cout << endl   << "------------------------ Global Error Analysis --------------------------" << endl;

    cout << setw(20) << "RMS Error  [Rho]: " << setw(12) << VerificationSolution->GetError_RMS(0) << "     | ";
    cout << setw(20) << "Max Error  [Rho]: " << setw(12) << VerificationSolution->GetError_Max(0);
    cout << endl;

    cout << setw(20) << "RMS Error [RhoU]: " << setw(12) << VerificationSolution->GetError_RMS(1) << "     | ";
    cout << setw(20) << "Max Error [RhoU]: " << setw(12) << VerificationSolution->GetError_Max(1);
    cout << endl;

    cout << setw(20) << "RMS Error [RhoV]: " << setw(12) << VerificationSolution->GetError_RMS(2) << "     | ";
    cout << setw(20) << "Max Error [RhoV]: " << setw(12) << VerificationSolution->GetError_Max(2);
    cout << endl;

    if (nDim == 3) {
      cout << setw(20) << "RMS Error [RhoW]: " << setw(12) << VerificationSolution->GetError_RMS(3) << "     | ";
      cout << setw(20) << "Max Error [RhoW]: " << setw(12) << VerificationSolution->GetError_Max(3);
      cout << endl;
    }

    cout << setw(20) << "RMS Error [RhoE]: " << setw(12) << VerificationSolution->GetError_RMS(nDim+1) << "     | ";
    cout << setw(20) << "Max Error [RhoE]: " << setw(12) << VerificationSolution->GetError_Max(nDim+1);
    cout << endl;

    cout << "-------------------------------------------------------------------------" << endl << endl;
    cout.unsetf(ios_base::floatfield);
  }
}

void CEulerSolver::SetFreeStream_Solution(const CConfig *config) {

  unsigned long iPoint;
  unsigned short iDim;

  SU2_OMP_FOR_STAT(omp_chunk_size)
  for (iPoint = 0; iPoint < nPoint; iPoint++) {
    nodes->SetSolution(iPoint,0, Density_Inf);
    for (iDim = 0; iDim < nDim; iDim++) {
      nodes->SetSolution(iPoint,iDim+1, Density_Inf*Velocity_Inf[iDim]);
    }
    nodes->SetSolution(iPoint,nVar-1, Density_Inf*Energy_Inf);
  }
  END_SU2_OMP_FOR
}

void CEulerSolver::SetFreeStream_TurboSolution(CConfig *config) {

  unsigned long iPoint;
  unsigned short iDim;
  unsigned short iZone  =  config->GetiZone();
  su2double *turboVelocity, *cartVelocity;

  su2double Alpha            = config->GetAoA()*PI_NUMBER/180.0;
  su2double Mach             = config->GetMach();
  su2double SoundSpeed;

  turboVelocity   = new su2double[nDim];
  cartVelocity    = new su2double[nDim];

  auto turboNormal = config->GetFreeStreamTurboNormal();

  GetFluidModel()->SetTDState_Prho(Pressure_Inf, Density_Inf);
  SoundSpeed = GetFluidModel()->GetSoundSpeed();

  /*--- Compute the Free Stream velocity, using the Mach number ---*/
  turboVelocity[0] = cos(Alpha)*Mach*SoundSpeed;
  turboVelocity[1] = sin(Alpha)*Mach*SoundSpeed;


  if (nDim == 3) {
    turboVelocity[2] = 0.0;
  }

  ComputeBackVelocity(turboVelocity, turboNormal, cartVelocity, INFLOW, config->GetKind_TurboMachinery(iZone));

  for (iPoint = 0; iPoint < nPoint; iPoint++) {
    nodes->SetSolution(iPoint,0, Density_Inf);
    for (iDim = 0; iDim < nDim; iDim++) {
      nodes->SetSolution(iPoint,iDim+1, Density_Inf*cartVelocity[iDim]);
    }
    nodes->SetSolution(iPoint,nVar-1, Density_Inf*Energy_Inf);

    nodes->SetPrimVar(iPoint, GetFluidModel());
    nodes->SetSecondaryVar(iPoint, GetFluidModel());
  }

  delete [] turboVelocity;
  delete [] cartVelocity;


}

void CEulerSolver::PreprocessAverage(CSolver **solver, CGeometry *geometry, CConfig *config, unsigned short marker_flag) {

  unsigned long iVertex, iPoint;
  unsigned short iDim, iMarker, iMarkerTP, iSpan;
  su2double Pressure = 0.0, Density = 0.0, *Velocity = nullptr, *TurboVelocity,
      Area, TotalArea, TotalAreaPressure, TotalAreaDensity, *TotalAreaVelocity, *UnitNormal, *TurboNormal;
  string Marker_Tag, Monitoring_Tag;
  unsigned short  iZone     = config->GetiZone();
  const su2double  *AverageTurboNormal;
  su2double VelSq;

  /*-- Variables declaration and allocation ---*/
  Velocity           = new su2double[nDim];
  UnitNormal         = new su2double[nDim];
  TurboNormal        = new su2double[nDim];
  TurboVelocity      = new su2double[nDim];
  TotalAreaVelocity  = new su2double[nDim];

  const auto nSpanWiseSections = config->GetnSpanWiseSections();

  for (iSpan= 0; iSpan < nSpanWiseSections; iSpan++){

    for (iDim=0; iDim<nDim; iDim++) {
      TotalAreaVelocity[iDim] = 0.0;
    }

    TotalAreaPressure = 0.0;
    TotalAreaDensity  = 0.0;

    for (iMarker = 0; iMarker < config->GetnMarker_All(); iMarker++){
      for (iMarkerTP=1; iMarkerTP < config->GetnMarker_Turbomachinery()+1; iMarkerTP++){
        if (config->GetMarker_All_Turbomachinery(iMarker) == iMarkerTP){
          if (config->GetMarker_All_TurbomachineryFlag(iMarker) == marker_flag){

            /*--- Retrieve Old Solution ---*/

            /*--- Loop over the vertices to sum all the quantities pithc-wise ---*/
            for (iVertex = 0; iVertex < geometry->GetnVertexSpan(iMarker,iSpan); iVertex++) {
              iPoint = geometry->turbovertex[iMarker][iSpan][iVertex]->GetNode();
              if (geometry->nodes->GetDomain(iPoint)){
                /*--- Compute the integral fluxes for the boundaries ---*/

                Pressure = nodes->GetPressure(iPoint);
                Density = nodes->GetDensity(iPoint);

                /*--- Normal vector for this vertex (negate for outward convention) ---*/
                geometry->turbovertex[iMarker][iSpan][iVertex]->GetNormal(UnitNormal);
                geometry->turbovertex[iMarker][iSpan][iVertex]->GetTurboNormal(TurboNormal);
                Area = geometry->turbovertex[iMarker][iSpan][iVertex]->GetArea();

                VelSq = 0.0;
                for (iDim = 0; iDim < nDim; iDim++) {
                  Velocity[iDim] = nodes->GetVelocity(iPoint,iDim);
                  VelSq += Velocity[iDim]*Velocity[iDim];
                }

                ComputeTurboVelocity(Velocity, TurboNormal , TurboVelocity, marker_flag, config->GetKind_TurboMachinery(iZone));

                /*--- Compute different integral quantities for the boundary of interest ---*/

                TotalAreaPressure += Area*Pressure;
                TotalAreaDensity  += Area*Density;
                for (iDim = 0; iDim < nDim; iDim++)
                  TotalAreaVelocity[iDim] += Area*Velocity[iDim];
              }
            }
          }
        }
      }
    }

#ifdef HAVE_MPI

    /*--- Add information using all the nodes ---*/

    su2double MyTotalAreaDensity = TotalAreaDensity;
    su2double MyTotalAreaPressure  = TotalAreaPressure;

    SU2_MPI::Allreduce(&MyTotalAreaDensity, &TotalAreaDensity, 1, MPI_DOUBLE, MPI_SUM, SU2_MPI::GetComm());
    SU2_MPI::Allreduce(&MyTotalAreaPressure, &TotalAreaPressure, 1, MPI_DOUBLE, MPI_SUM, SU2_MPI::GetComm());

    su2double* MyTotalAreaVelocity = new su2double[nDim];

    for (iDim = 0; iDim < nDim; iDim++) {
      MyTotalAreaVelocity[iDim] = TotalAreaVelocity[iDim];
    }

    SU2_MPI::Allreduce(MyTotalAreaVelocity, TotalAreaVelocity, nDim, MPI_DOUBLE, MPI_SUM, SU2_MPI::GetComm());

    delete [] MyTotalAreaVelocity;

#endif

    /*--- initialize spanwise average quantities ---*/


    for (iMarker = 0; iMarker < config->GetnMarker_All(); iMarker++){
      for (iMarkerTP=1; iMarkerTP < config->GetnMarker_Turbomachinery()+1; iMarkerTP++){
        if (config->GetMarker_All_Turbomachinery(iMarker) == iMarkerTP){
          if (config->GetMarker_All_TurbomachineryFlag(iMarker) == marker_flag){

            TotalArea           = geometry->GetSpanArea(iMarker,iSpan);
            AverageTurboNormal  = geometry->GetAverageTurboNormal(iMarker,iSpan);

            /*--- Compute the averaged value for the boundary of interest for the span of interest ---*/

            AverageDensity[iMarker][iSpan]           = TotalAreaDensity / TotalArea;
            AveragePressure[iMarker][iSpan]          = TotalAreaPressure / TotalArea;
            for (iDim = 0; iDim < nDim; iDim++)
              AverageVelocity[iMarker][iSpan][iDim]  = TotalAreaVelocity[iDim] / TotalArea;

            /* --- compute static averaged quantities ---*/
            ComputeTurboVelocity(AverageVelocity[iMarker][iSpan], AverageTurboNormal , AverageTurboVelocity[iMarker][iSpan], marker_flag, config->GetKind_TurboMachinery(iZone));

            OldAverageDensity[iMarker][iSpan]               = AverageDensity[iMarker][iSpan];
            OldAveragePressure[iMarker][iSpan]              = AveragePressure[iMarker][iSpan];
            for(iDim = 0; iDim < nDim;iDim++)
              OldAverageTurboVelocity[iMarker][iSpan][iDim] = AverageTurboVelocity[iMarker][iSpan][iDim];

          }
        }
      }
    }
  }

  /*--- initialize 1D average quantities ---*/

  for (iMarker = 0; iMarker < config->GetnMarker_All(); iMarker++){
    for (iMarkerTP=1; iMarkerTP < config->GetnMarker_Turbomachinery()+1; iMarkerTP++){
      if (config->GetMarker_All_Turbomachinery(iMarker) == iMarkerTP){
        if (config->GetMarker_All_TurbomachineryFlag(iMarker) == marker_flag){

          AverageTurboNormal  = geometry->GetAverageTurboNormal(iMarker,nSpanWiseSections);

          /*--- Compute the averaged value for the boundary of interest for the span of interest ---*/

          AverageDensity[iMarker][nSpanWiseSections]          = AverageDensity[iMarker][nSpanWiseSections/2];
          AveragePressure[iMarker][nSpanWiseSections]         = AveragePressure[iMarker][nSpanWiseSections/2];
          for (iDim = 0; iDim < nDim; iDim++)
            AverageVelocity[iMarker][nSpanWiseSections][iDim] = AverageVelocity[iMarker][nSpanWiseSections/2][iDim];

          /* --- compute static averaged quantities ---*/
          ComputeTurboVelocity(AverageVelocity[iMarker][nSpanWiseSections], AverageTurboNormal , AverageTurboVelocity[iMarker][nSpanWiseSections], marker_flag, config->GetKind_TurboMachinery(iZone));

          OldAverageDensity[iMarker][nSpanWiseSections]               = AverageDensity[iMarker][nSpanWiseSections];
          OldAveragePressure[iMarker][nSpanWiseSections]              = AveragePressure[iMarker][nSpanWiseSections];
          for(iDim = 0; iDim < nDim;iDim++)
            OldAverageTurboVelocity[iMarker][nSpanWiseSections][iDim] = AverageTurboVelocity[iMarker][nSpanWiseSections][iDim];

        }
      }
    }
  }


  /*--- Free locally allocated memory ---*/
  delete [] Velocity;
  delete [] UnitNormal;
  delete [] TurboNormal;
  delete [] TurboVelocity;
  delete [] TotalAreaVelocity;

}


void CEulerSolver::TurboAverageProcess(CSolver **solver, CGeometry *geometry, CConfig *config, unsigned short marker_flag) {

  unsigned long iVertex, iPoint, nVert;
  unsigned short iDim, iVar, iMarker, iMarkerTP, iSpan, jSpan;
  unsigned short average_process = config->GetKind_AverageProcess();
  unsigned short performance_average_process = config->GetKind_PerformanceAverageProcess();
  su2double Pressure = 0.0, Density = 0.0, Enthalpy = 0.0,  *Velocity = nullptr, *TurboVelocity,
      Area, TotalArea, Radius1, Radius2, Vt2, TotalAreaPressure, TotalAreaDensity, *TotalAreaVelocity, *UnitNormal, *TurboNormal,
      TotalMassPressure, TotalMassDensity, *TotalMassVelocity;
  string Marker_Tag, Monitoring_Tag;
  su2double val_init_pressure;
  unsigned short  iZone     = config->GetiZone();
  su2double TotalDensity, TotalPressure, *TotalVelocity, *TotalFluxes;
  const su2double *AverageTurboNormal;
  su2double TotalNu, TotalOmega, TotalKine, TotalMassNu, TotalMassOmega, TotalMassKine, TotalAreaNu, TotalAreaOmega, TotalAreaKine;
  su2double Nu, Kine, Omega;
  su2double MachTest, soundSpeed;
  bool turbulent = (config->GetKind_Turb_Model() != TURB_MODEL::NONE);
  bool spalart_allmaras = (config->GetKind_Turb_Model() == TURB_MODEL::SA);
  bool menter_sst       = (config->GetKind_Turb_Model() == TURB_MODEL::SST);

  /*-- Variables declaration and allocation ---*/
  Velocity            = new su2double[nDim];
  UnitNormal          = new su2double[nDim];
  TurboNormal         = new su2double[nDim];
  TurboVelocity       = new su2double[nDim];
  TotalVelocity       = new su2double[nDim];
  TotalAreaVelocity   = new su2double[nDim];
  TotalMassVelocity   = new su2double[nDim];
  TotalFluxes         = new su2double[nVar];

  su2double avgDensity, *avgVelocity, avgPressure, avgKine, avgOmega, avgNu, avgAreaDensity, *avgAreaVelocity, avgAreaPressure,
  avgAreaKine, avgAreaOmega, avgAreaNu, avgMassDensity, *avgMassVelocity, avgMassPressure, avgMassKine, avgMassOmega, avgMassNu,
  avgMixDensity, *avgMixVelocity, *avgMixTurboVelocity, avgMixPressure, avgMixKine, avgMixOmega, avgMixNu;

  avgVelocity         = new su2double[nDim];
  avgAreaVelocity     = new su2double[nDim];
  avgMassVelocity     = new su2double[nDim];
  avgMixVelocity      = new su2double[nDim];
  avgMixTurboVelocity = new su2double[nDim];

  const auto nSpanWiseSections = config->GetnSpanWiseSections();

  for (iSpan= 0; iSpan < nSpanWiseSections + 1; iSpan++){

    /*--- Forces initialization for contenitors ---*/
    for (iVar=0;iVar<nVar;iVar++)
      TotalFluxes[iVar]= 0.0;
    for (iDim=0; iDim<nDim; iDim++) {
      TotalVelocity[iDim]     = 0.0;
      TotalAreaVelocity[iDim] = 0.0;
      TotalMassVelocity[iDim] = 0.0;
    }

    TotalDensity      = 0.0;
    TotalPressure     = 0.0;
    TotalAreaPressure = 0.0;
    TotalAreaDensity  = 0.0;
    TotalMassPressure = 0.0;
    TotalMassDensity  = 0.0;
    TotalNu           = 0.0;
    TotalOmega        = 0.0;
    TotalKine         = 0.0;
    TotalMassNu       = 0.0;
    TotalMassOmega    = 0.0;
    TotalMassKine     = 0.0;
    TotalAreaNu       = 0.0;
    TotalAreaOmega    = 0.0;
    TotalAreaKine     = 0.0;

    Nu    = 0.0;
    Omega = 0.0;
    Kine  = 0.0;

    for (iMarker = 0; iMarker < config->GetnMarker_All(); iMarker++){
      for (iMarkerTP=1; iMarkerTP < config->GetnMarker_Turbomachinery()+1; iMarkerTP++){
        if (config->GetMarker_All_Turbomachinery(iMarker) == iMarkerTP){
          if (config->GetMarker_All_TurbomachineryFlag(iMarker) == marker_flag){

            /*--- Retrieve Old Solution ---*/

            /*--- Loop over the vertices to sum all the quantities pithc-wise ---*/
            if(iSpan < nSpanWiseSections){
              for (iVertex = 0; iVertex < geometry->GetnVertexSpan(iMarker,iSpan); iVertex++) {
                iPoint = geometry->turbovertex[iMarker][iSpan][iVertex]->GetNode();

                /*--- Compute the integral fluxes for the boundaries ---*/
                Pressure = nodes->GetPressure(iPoint);
                Density  = nodes->GetDensity(iPoint);
                Enthalpy = nodes->GetEnthalpy(iPoint);

                /*--- Normal vector for this vertex (negate for outward convention) ---*/
                geometry->turbovertex[iMarker][iSpan][iVertex]->GetNormal(UnitNormal);
                geometry->turbovertex[iMarker][iSpan][iVertex]->GetTurboNormal(TurboNormal);
                Area = geometry->turbovertex[iMarker][iSpan][iVertex]->GetArea();
                su2double VelNormal = 0.0, VelSq = 0.0;

                for (iDim = 0; iDim < nDim; iDim++) {
                  Velocity[iDim] = nodes->GetVelocity(iPoint,iDim);
                  VelNormal += UnitNormal[iDim]*Velocity[iDim];
                  VelSq += Velocity[iDim]*Velocity[iDim];
                }

                ComputeTurboVelocity(Velocity, TurboNormal , TurboVelocity, marker_flag, config->GetKind_TurboMachinery(iZone));

                /*--- Compute different integral quantities for the boundary of interest ---*/

                TotalDensity          += Density;
                TotalPressure         += Pressure;
                for (iDim = 0; iDim < nDim; iDim++)
                  TotalVelocity[iDim] += Velocity[iDim];

                TotalAreaPressure         += Area*Pressure;
                TotalAreaDensity          += Area*Density;
                for (iDim = 0; iDim < nDim; iDim++)
                  TotalAreaVelocity[iDim] += Area*Velocity[iDim];

                TotalMassPressure         += Area*(Density*TurboVelocity[0] )*Pressure;
                TotalMassDensity          += Area*(Density*TurboVelocity[0] )*Density;
                for (iDim = 0; iDim < nDim; iDim++)
                  TotalMassVelocity[iDim] += Area*(Density*TurboVelocity[0] )*Velocity[iDim];

                TotalFluxes[0]      += Area*(Density*TurboVelocity[0]);
                TotalFluxes[1]      += Area*(Density*TurboVelocity[0]*TurboVelocity[0] + Pressure);
                for (iDim = 2; iDim < nDim+1; iDim++)
                  TotalFluxes[iDim] += Area*(Density*TurboVelocity[0]*TurboVelocity[iDim -1]);
                TotalFluxes[nDim+1] += Area*(Density*TurboVelocity[0]*Enthalpy);


                /*--- Compute turbulent integral quantities for the boundary of interest ---*/

                if(turbulent){
                  if(menter_sst){
                    Kine = solver[TURB_SOL]->GetNodes()->GetSolution(iPoint,0);
                    Omega = solver[TURB_SOL]->GetNodes()->GetSolution(iPoint,1);
                  }
                  if(spalart_allmaras){
                    Nu = solver[TURB_SOL]->GetNodes()->GetSolution(iPoint,0);
                  }

                  TotalKine   += Kine;
                  TotalOmega  += Omega;
                  TotalNu     += Nu;

                  TotalAreaKine    += Area*Kine;
                  TotalAreaOmega   += Area*Omega;
                  TotalAreaNu      += Area*Nu;

                  TotalMassKine    += Area*(Density*TurboVelocity[0] )*Kine;
                  TotalMassOmega   += Area*(Density*TurboVelocity[0] )*Omega;
                  TotalMassNu      += Area*(Density*TurboVelocity[0] )*Nu;


                }
              }
            }
            else{
              for (jSpan= 0; jSpan < nSpanWiseSections; jSpan++){
                for (iVertex = 0; iVertex < geometry->GetnVertexSpan(iMarker,jSpan); iVertex++) {
                  iPoint = geometry->turbovertex[iMarker][jSpan][iVertex]->GetNode();

                  /*--- Compute the integral fluxes for the boundaries ---*/
                  Pressure = nodes->GetPressure(iPoint);
                  Density  = nodes->GetDensity(iPoint);
                  Enthalpy = nodes->GetEnthalpy(iPoint);

                  /*--- Normal vector for this vertex (negate for outward convention) ---*/
                  geometry->turbovertex[iMarker][jSpan][iVertex]->GetNormal(UnitNormal);
                  geometry->turbovertex[iMarker][jSpan][iVertex]->GetTurboNormal(TurboNormal);
                  Area = geometry->turbovertex[iMarker][jSpan][iVertex]->GetArea();
                  su2double VelNormal = 0.0, VelSq = 0.0;

                  for (iDim = 0; iDim < nDim; iDim++) {
                    Velocity[iDim] = nodes->GetVelocity(iPoint,iDim);
                    VelNormal += UnitNormal[iDim]*Velocity[iDim];
                    VelSq += Velocity[iDim]*Velocity[iDim];
                  }

                  ComputeTurboVelocity(Velocity, TurboNormal , TurboVelocity, marker_flag, config->GetKind_TurboMachinery(iZone));

                  /*--- Compute different integral quantities for the boundary of interest ---*/

                  TotalDensity          += Density;
                  TotalPressure         += Pressure;
                  for (iDim = 0; iDim < nDim; iDim++)
                    TotalVelocity[iDim] += Velocity[iDim];

                  TotalAreaPressure         += Area*Pressure;
                  TotalAreaDensity          += Area*Density;
                  for (iDim = 0; iDim < nDim; iDim++)
                    TotalAreaVelocity[iDim] += Area*Velocity[iDim];

                  TotalMassPressure         += Area*(Density*TurboVelocity[0] )*Pressure;
                  TotalMassDensity          += Area*(Density*TurboVelocity[0] )*Density;
                  for (iDim = 0; iDim < nDim; iDim++)
                    TotalMassVelocity[iDim] += Area*(Density*TurboVelocity[0] )*Velocity[iDim];

                  TotalFluxes[0]      += Area*(Density*TurboVelocity[0]);
                  TotalFluxes[1]      += Area*(Density*TurboVelocity[0]*TurboVelocity[0] + Pressure);
                  for (iDim = 2; iDim < nDim+1; iDim++)
                    TotalFluxes[iDim] += Area*(Density*TurboVelocity[0]*TurboVelocity[iDim -1]);
                  TotalFluxes[nDim+1] += Area*(Density*TurboVelocity[0]*Enthalpy);


                  /*--- Compute turbulent integral quantities for the boundary of interest ---*/

                  if(turbulent){
                    if(menter_sst){
                      Kine  = solver[TURB_SOL]->GetNodes()->GetSolution(iPoint,0);
                      Omega = solver[TURB_SOL]->GetNodes()->GetSolution(iPoint,1);
                    }
                    if(spalart_allmaras){
                      Nu    = solver[TURB_SOL]->GetNodes()->GetSolution(iPoint,0);
                    }

                    TotalKine   += Kine;
                    TotalOmega  += Omega;
                    TotalNu     += Nu;

                    TotalAreaKine   += Area*Kine;
                    TotalAreaOmega  += Area*Omega;
                    TotalAreaNu     += Area*Nu;

                    TotalMassKine    += Area*(Density*TurboVelocity[0] )*Kine;
                    TotalMassOmega   += Area*(Density*TurboVelocity[0] )*Omega;
                    TotalMassNu      += Area*(Density*TurboVelocity[0] )*Nu;

                  }
                }
              }
            }
          }
        }
      }
    }

#ifdef HAVE_MPI

    /*--- Add information using all the nodes ---*/

    auto Allreduce = [](su2double x) {
      su2double tmp = x; x = 0.0;
      SU2_MPI::Allreduce(&tmp, &x, 1, MPI_DOUBLE, MPI_SUM, SU2_MPI::GetComm());
      return x;
    };

    TotalDensity = Allreduce(TotalDensity);
    TotalPressure = Allreduce(TotalPressure);
    TotalAreaDensity = Allreduce(TotalAreaDensity);
    TotalAreaPressure = Allreduce(TotalAreaPressure);
    TotalMassDensity = Allreduce(TotalMassDensity);
    TotalMassPressure = Allreduce(TotalMassPressure);

    TotalNu = Allreduce(TotalNu);
    TotalKine = Allreduce(TotalKine);
    TotalOmega = Allreduce(TotalOmega);
    TotalAreaNu = Allreduce(TotalAreaNu);
    TotalAreaKine = Allreduce(TotalAreaKine);
    TotalAreaOmega = Allreduce(TotalAreaOmega);

    TotalMassNu = Allreduce(TotalMassNu);
    TotalMassKine = Allreduce(TotalMassKine);
    TotalMassOmega = Allreduce(TotalMassOmega);

    su2double* buffer = new su2double[max(nVar,nDim)];

    auto Allreduce_inplace = [buffer](int size, su2double* x) {
      SU2_MPI::Allreduce(x, buffer, size, MPI_DOUBLE, MPI_SUM, SU2_MPI::GetComm());
      for(int i=0; i<size; ++i) x[i] = buffer[i];
    };

    Allreduce_inplace(nVar, TotalFluxes);
    Allreduce_inplace(nDim, TotalVelocity);
    Allreduce_inplace(nDim, TotalAreaVelocity);
    Allreduce_inplace(nDim, TotalMassVelocity);

    delete [] buffer;

#endif

    for (iMarker = 0; iMarker < config->GetnMarker_All(); iMarker++){
      for (iMarkerTP=1; iMarkerTP < config->GetnMarker_Turbomachinery()+1; iMarkerTP++){
        if (config->GetMarker_All_Turbomachinery(iMarker) == iMarkerTP){
          if (config->GetMarker_All_TurbomachineryFlag(iMarker) == marker_flag){

            TotalArea           = geometry->GetSpanArea(iMarker,iSpan);
            AverageTurboNormal  = geometry->GetAverageTurboNormal(iMarker,iSpan);
            nVert               = geometry->GetnTotVertexSpan(iMarker,iSpan);

            /*--- compute normal Mach number as a check for massflow average and mixedout average ---*/
            GetFluidModel()->SetTDState_Prho(TotalAreaPressure/TotalArea, TotalAreaDensity / TotalArea);
            soundSpeed = GetFluidModel()->GetSoundSpeed();
            MachTest   = TotalFluxes[0]/(TotalAreaDensity*soundSpeed);

            /*--- Compute the averaged value for the boundary of interest for the span of interest ---*/

            /*--- compute algebraic average ---*/
            avgDensity        = TotalDensity / nVert;
            avgPressure       = TotalPressure / nVert;
            for (iDim = 0; iDim < nDim; iDim++) avgVelocity[iDim] = TotalVelocity[iDim] / nVert;
            avgKine           = TotalKine/nVert;
            avgOmega          = TotalOmega/nVert;
            avgNu             = TotalNu/nVert;

            /*--- compute area average ---*/
            avgAreaDensity     = TotalAreaDensity / TotalArea;
            avgAreaPressure    = TotalAreaPressure / TotalArea;
            for (iDim = 0; iDim < nDim; iDim++) avgAreaVelocity[iDim] = TotalAreaVelocity[iDim] / TotalArea;
            avgAreaKine        = TotalAreaKine / TotalArea;
            avgAreaOmega       = TotalAreaOmega / TotalArea;
            avgAreaNu          = TotalAreaNu / TotalArea;

            /*--- compute mass-flow average ---*/
            if (abs(MachTest)< config->GetAverageMachLimit()) {
              avgMassDensity   = avgAreaDensity;
              avgMassPressure  = avgAreaPressure;
              for (iDim = 0; iDim < nDim; iDim++) avgMassVelocity[iDim] = avgAreaVelocity[iDim];
              avgMassKine      = avgAreaKine;
              avgMassOmega     = avgAreaOmega;
              avgMassNu        = avgAreaNu;
            }else{
              avgMassDensity     = TotalMassDensity / TotalFluxes[0];
              avgMassPressure    = TotalMassPressure / TotalFluxes[0];
              for (iDim = 0; iDim < nDim; iDim++) avgMassVelocity[iDim] = TotalMassVelocity[iDim] / TotalFluxes[0];
              avgMassKine        = TotalMassKine / TotalFluxes[0];
              avgMassOmega       = TotalMassOmega / TotalFluxes[0];
              avgMassNu          = TotalMassNu / TotalFluxes[0];
            }
            /*--- compute mixed-out average ---*/
            for (iVar = 0; iVar<nVar; iVar++){
              AverageFlux[iMarker][iSpan][iVar]   = TotalFluxes[iVar]/TotalArea;
              SpanTotalFlux[iMarker][iSpan][iVar] = TotalFluxes[iVar];
            }
            val_init_pressure = OldAveragePressure[iMarker][iSpan];

            if (abs(MachTest)< config->GetAverageMachLimit()) {
              avgMixDensity    = avgAreaDensity;
              avgMixPressure   = avgAreaPressure;
              for (iDim = 0; iDim < nDim; iDim++)
                avgMixVelocity[iDim] = avgAreaVelocity[iDim];
              ComputeTurboVelocity(avgMixVelocity, AverageTurboNormal , avgMixTurboVelocity, marker_flag, config->GetKind_TurboMachinery(iZone));
              avgMixKine       = avgAreaKine;
              avgMixOmega      = avgAreaOmega;
              avgMixNu         = avgAreaNu;
            }else {
              MixedOut_Average (config, val_init_pressure, AverageFlux[iMarker][iSpan], AverageTurboNormal, avgMixPressure, avgMixDensity);
              avgMixTurboVelocity[0]         = ( AverageFlux[iMarker][iSpan][1] - avgMixPressure) / AverageFlux[iMarker][iSpan][0];
              for (iDim = 2; iDim < nDim +1;iDim++)
                avgMixTurboVelocity[iDim-1]  = AverageFlux[iMarker][iSpan][iDim] / AverageFlux[iMarker][iSpan][0];

              if (avgMixDensity!= avgMixDensity || avgMixPressure!= avgMixPressure || avgMixPressure < 0.0 || avgMixDensity < 0.0 ){
                val_init_pressure = avgAreaPressure;
                MixedOut_Average (config, val_init_pressure, AverageFlux[iMarker][iSpan], AverageTurboNormal, avgMixPressure, avgMixDensity);
                avgMixTurboVelocity[0]          = ( AverageFlux[iMarker][iSpan][1] - avgMixPressure) / AverageFlux[iMarker][iSpan][0];
                for (iDim = 2; iDim < nDim +1;iDim++)
                  avgMixTurboVelocity[iDim-1]   = AverageFlux[iMarker][iSpan][iDim] / AverageFlux[iMarker][iSpan][0];
              }
              avgMixKine       = avgMassKine;
              avgMixOmega      = avgMassOmega;
              avgMixNu         = avgMassNu;
            }

            /*--- Store averaged value for the selected average method ---*/
            switch(average_process){
            case ALGEBRAIC:
              AverageDensity[iMarker][iSpan]  = avgDensity;
              AveragePressure[iMarker][iSpan] = avgPressure;
              ComputeTurboVelocity(avgVelocity, AverageTurboNormal , AverageTurboVelocity[iMarker][iSpan], marker_flag, config->GetKind_TurboMachinery(iZone));
              AverageKine[iMarker][iSpan]     = avgKine;
              AverageOmega[iMarker][iSpan]    = avgOmega;
              AverageNu[iMarker][iSpan]       = avgNu;
              break;

            case AREA:
              AverageDensity[iMarker][iSpan]  = avgAreaDensity;
              AveragePressure[iMarker][iSpan] = avgAreaPressure;
              ComputeTurboVelocity(avgAreaVelocity, AverageTurboNormal , AverageTurboVelocity[iMarker][iSpan], marker_flag, config->GetKind_TurboMachinery(iZone));
              AverageKine[iMarker][iSpan]     = avgAreaKine;
              AverageOmega[iMarker][iSpan]    = avgAreaOmega;
              AverageNu[iMarker][iSpan]       = avgAreaNu;
              break;

            case MASSFLUX:
              AverageDensity[iMarker][iSpan]  = avgMassDensity;
              AveragePressure[iMarker][iSpan] = avgMassPressure;
              ComputeTurboVelocity(avgAreaVelocity, AverageTurboNormal , AverageTurboVelocity[iMarker][iSpan], marker_flag, config->GetKind_TurboMachinery(iZone));
              AverageKine[iMarker][iSpan]     = avgMassKine;
              AverageOmega[iMarker][iSpan]    = avgMassOmega;
              AverageNu[iMarker][iSpan]       = avgMassNu;
              break;

            case MIXEDOUT:
              AverageDensity[iMarker][iSpan] = avgMixDensity;
              AveragePressure[iMarker][iSpan] = avgMixPressure;
              for (iDim = 0; iDim < nDim; iDim++) AverageTurboVelocity[iMarker][iSpan][iDim] = avgMixTurboVelocity[iDim];
              AverageKine[iMarker][iSpan]     = avgMixKine;
              AverageOmega[iMarker][iSpan]    = avgMixOmega;
              AverageNu[iMarker][iSpan]       = avgMixNu;
              break;

            default:
              SU2_MPI::Error(" Invalid AVERAGE PROCESS input!", CURRENT_FUNCTION);
              break;
            }

            /* --- check if averaged quantities are correct otherwise reset the old quantities ---*/
            if (AverageDensity[iMarker][iSpan]!= AverageDensity[iMarker][iSpan] || AveragePressure[iMarker][iSpan]!= AveragePressure[iMarker][iSpan]){
              cout<<"nan in mixing process routine for iSpan: " << iSpan<< " in marker " << config->GetMarker_All_TagBound(iMarker)<< endl;
              AverageDensity[iMarker][iSpan]               = OldAverageDensity[iMarker][iSpan];
              AveragePressure[iMarker][iSpan]              = OldAveragePressure[iMarker][iSpan];
              for(iDim = 0; iDim < nDim;iDim++)
                AverageTurboVelocity[iMarker][iSpan][iDim] = OldAverageTurboVelocity[iMarker][iSpan][iDim];
            }


            if (AverageDensity[iMarker][iSpan] < 0.0 || AveragePressure[iMarker][iSpan] < 0.0){
              cout << " negative density or pressure in mixing process routine for iSpan: " << iSpan<< " in marker " << config->GetMarker_All_TagBound(iMarker)<< endl;
              AverageDensity[iMarker][iSpan]               = OldAverageDensity[iMarker][iSpan];
              AveragePressure[iMarker][iSpan]              = OldAveragePressure[iMarker][iSpan];
              for(iDim = 0; iDim < nDim;iDim++)
                AverageTurboVelocity[iMarker][iSpan][iDim] = OldAverageTurboVelocity[iMarker][iSpan][iDim];
            }

            /* --- update old average solution ---*/
            OldAverageDensity[iMarker][iSpan]               = AverageDensity[iMarker][iSpan];
            OldAveragePressure[iMarker][iSpan]              = AveragePressure[iMarker][iSpan];
            for(iDim = 0; iDim < nDim;iDim++)
              OldAverageTurboVelocity[iMarker][iSpan][iDim] = AverageTurboVelocity[iMarker][iSpan][iDim];

            /*--- to avoid back flow ---*/
            if (AverageTurboVelocity[iMarker][iSpan][0] < 0.0){
              AverageTurboVelocity[iMarker][iSpan][0]       = soundSpeed*config->GetAverageMachLimit();
            }

            /*--- compute cartesian average Velocity ---*/
            ComputeBackVelocity(AverageTurboVelocity[iMarker][iSpan], AverageTurboNormal , AverageVelocity[iMarker][iSpan], marker_flag, config->GetKind_TurboMachinery(iZone));


            /*--- Store averaged performance value for the selected average method ---*/
            switch(performance_average_process){
            case ALGEBRAIC:
              if(marker_flag == INFLOW){
                DensityIn[iMarkerTP - 1][iSpan]   = avgDensity;
                PressureIn[iMarkerTP - 1][iSpan]  = avgPressure;
                ComputeTurboVelocity(avgVelocity, AverageTurboNormal , TurboVelocityIn[iMarkerTP -1][iSpan], marker_flag, config->GetKind_TurboMachinery(iZone));
                KineIn[iMarkerTP - 1][iSpan]      = avgKine;
                OmegaIn[iMarkerTP - 1][iSpan]     = avgOmega;
                NuIn[iMarkerTP - 1][iSpan]        = avgNu;
              }
              else{
                DensityOut[iMarkerTP - 1][iSpan]  = avgDensity;
                PressureOut[iMarkerTP - 1][iSpan] = avgPressure;
                ComputeTurboVelocity(avgVelocity, AverageTurboNormal , TurboVelocityOut[iMarkerTP -1][iSpan], marker_flag, config->GetKind_TurboMachinery(iZone));
                KineOut[iMarkerTP - 1][iSpan]     = avgKine;
                OmegaOut[iMarkerTP - 1][iSpan]    = avgOmega;
                NuOut[iMarkerTP - 1][iSpan]       = avgNu;
              }

              break;
            case AREA:
              if(marker_flag == INFLOW){
                DensityIn[iMarkerTP - 1][iSpan]   = avgAreaDensity;
                PressureIn[iMarkerTP - 1][iSpan]  = avgAreaPressure;
                ComputeTurboVelocity(avgAreaVelocity, AverageTurboNormal , TurboVelocityIn[iMarkerTP -1][iSpan], marker_flag, config->GetKind_TurboMachinery(iZone));
                KineIn[iMarkerTP - 1][iSpan]      = avgAreaKine;
                OmegaIn[iMarkerTP - 1][iSpan]     = avgAreaOmega;
                NuIn[iMarkerTP - 1][iSpan]        = avgAreaNu;
              }
              else{
                DensityOut[iMarkerTP - 1][iSpan]  = avgAreaDensity;
                PressureOut[iMarkerTP - 1][iSpan] = avgAreaPressure;
                ComputeTurboVelocity(avgAreaVelocity, AverageTurboNormal , TurboVelocityOut[iMarkerTP -1][iSpan], marker_flag, config->GetKind_TurboMachinery(iZone));
                KineOut[iMarkerTP - 1][iSpan]     = avgAreaKine;
                OmegaOut[iMarkerTP - 1][iSpan]    = avgAreaOmega;
                NuOut[iMarkerTP - 1][iSpan]       = avgAreaNu/TotalArea;
              }
              break;

            case MASSFLUX:
              if(marker_flag == INFLOW){
                DensityIn[iMarkerTP - 1][iSpan]   = avgMassDensity;
                PressureIn[iMarkerTP - 1][iSpan]  = avgMassPressure;
                ComputeTurboVelocity(avgMassVelocity, AverageTurboNormal , TurboVelocityIn[iMarkerTP -1][iSpan], marker_flag, config->GetKind_TurboMachinery(iZone));
                KineIn[iMarkerTP - 1][iSpan]      = avgMassKine;
                OmegaIn[iMarkerTP - 1][iSpan]     = avgMassOmega;
                NuIn[iMarkerTP - 1][iSpan]        = avgMassNu;
              }
              else{
                DensityOut[iMarkerTP - 1][iSpan]  = avgMassDensity;
                PressureOut[iMarkerTP - 1][iSpan] = avgMassPressure;
                ComputeTurboVelocity(avgMassVelocity, AverageTurboNormal , TurboVelocityOut[iMarkerTP -1][iSpan], marker_flag, config->GetKind_TurboMachinery(iZone));
                KineOut[iMarkerTP - 1][iSpan]     = avgMassKine;
                OmegaOut[iMarkerTP - 1][iSpan]    = avgMassOmega;
                NuOut[iMarkerTP - 1][iSpan]       = avgMassNu;
              }

              break;

            case MIXEDOUT:
              if (marker_flag == INFLOW){
                DensityIn[iMarkerTP - 1][iSpan]  = avgMixDensity;
                PressureIn[iMarkerTP - 1][iSpan] = avgMixPressure;
                for (iDim = 0; iDim < nDim; iDim++) TurboVelocityIn[iMarkerTP -1][iSpan][iDim] = avgMixTurboVelocity[iDim];
                KineIn[iMarkerTP - 1][iSpan]     = avgMixKine;
                OmegaIn[iMarkerTP - 1][iSpan]    = avgMixOmega;
                NuIn[iMarkerTP - 1][iSpan]       = avgMixNu;
              }
              else{
                DensityOut[iMarkerTP - 1][iSpan]  = avgMixDensity;
                PressureOut[iMarkerTP - 1][iSpan] = avgMixPressure;
                for (iDim = 0; iDim < nDim; iDim++) TurboVelocityOut[iMarkerTP -1][iSpan][iDim] = avgMixTurboVelocity[iDim];
                KineOut[iMarkerTP - 1][iSpan]     = avgMixKine;
                OmegaOut[iMarkerTP - 1][iSpan]    = avgMixOmega;
                NuOut[iMarkerTP - 1][iSpan]       = avgMixNu;
              }
              break;

            default:
              SU2_MPI::Error(" Invalid MIXING_PROCESS input!", CURRENT_FUNCTION);
              break;
            }
          }
        }
      }
    }
  }

  /*--- Compute Outlet Static Pressure if Radial equilibrium is imposed ---*/

  for (iMarker = 0; iMarker < config->GetnMarker_All(); iMarker++){
    for (iMarkerTP=1; iMarkerTP < config->GetnMarker_Turbomachinery()+1; iMarkerTP++){
      if (config->GetMarker_All_Turbomachinery(iMarker) == iMarkerTP){
        if (config->GetMarker_All_TurbomachineryFlag(iMarker) == marker_flag){
          Marker_Tag         = config->GetMarker_All_TagBound(iMarker);
          if(config->GetBoolGiles() || config->GetBoolRiemann()){
            if(config->GetBoolRiemann()){
              if(config->GetKind_Data_Riemann(Marker_Tag) == RADIAL_EQUILIBRIUM){
                RadialEquilibriumPressure[iMarker][nSpanWiseSections/2] = config->GetRiemann_Var1(Marker_Tag)/config->GetPressure_Ref();
                for (iSpan= nSpanWiseSections/2; iSpan < nSpanWiseSections-1; iSpan++){
                  Radius2    = geometry->GetTurboRadius(iMarker,iSpan+1);
                  Radius1    = geometry->GetTurboRadius(iMarker,iSpan);
                  Vt2        = AverageTurboVelocity[iMarker][iSpan +1][1]*AverageTurboVelocity[iMarker][iSpan +1][1];
                  RadialEquilibriumPressure[iMarker][iSpan +1] =  RadialEquilibriumPressure[iMarker][iSpan] + AverageDensity[iMarker][iSpan +1]*Vt2/Radius2*(Radius2 - Radius1);
                }
                for (iSpan= nSpanWiseSections/2; iSpan > 0; iSpan--){
                  Radius2    = geometry->GetTurboRadius(iMarker,iSpan);
                  Radius1    = geometry->GetTurboRadius(iMarker,iSpan-1);
                  Vt2        = AverageTurboVelocity[iMarker][iSpan - 1][1]*AverageTurboVelocity[iMarker][iSpan - 1][1];
                  Radius1    = (Radius1 > EPS)? Radius1 : Radius2;
                  RadialEquilibriumPressure[iMarker][iSpan -1] =  RadialEquilibriumPressure[iMarker][iSpan] - AverageDensity[iMarker][iSpan -1]*Vt2/Radius1*(Radius2 - Radius1);
                }
              }
            }
            else{
              if(config->GetKind_Data_Giles(Marker_Tag) == RADIAL_EQUILIBRIUM){
                RadialEquilibriumPressure[iMarker][nSpanWiseSections/2] = config->GetGiles_Var1(Marker_Tag)/config->GetPressure_Ref();
                for (iSpan= nSpanWiseSections/2; iSpan < nSpanWiseSections-1; iSpan++){
                  Radius2    = geometry->GetTurboRadius(iMarker,iSpan+1);
                  Radius1    = geometry->GetTurboRadius(iMarker,iSpan);
                  Vt2        = AverageTurboVelocity[iMarker][iSpan +1][1]*AverageTurboVelocity[iMarker][iSpan +1][1];
                  RadialEquilibriumPressure[iMarker][iSpan +1] =  RadialEquilibriumPressure[iMarker][iSpan] + AverageDensity[iMarker][iSpan +1]*Vt2/Radius2*(Radius2 - Radius1);
                }
                for (iSpan= nSpanWiseSections/2; iSpan > 0; iSpan--){
                  Radius2    = geometry->GetTurboRadius(iMarker,iSpan);
                  Radius1    = geometry->GetTurboRadius(iMarker,iSpan-1);
                  Vt2        = AverageTurboVelocity[iMarker][iSpan -1][1]*AverageTurboVelocity[iMarker][iSpan - 1][1];
                  Radius1    = (Radius1 > EPS)? Radius1 : Radius2;
                  RadialEquilibriumPressure[iMarker][iSpan -1] =  RadialEquilibriumPressure[iMarker][iSpan] - AverageDensity[iMarker][iSpan -1]*Vt2/Radius1*(Radius2 - Radius1);
                }
              }
            }
          }
        }
      }
    }
  }

  /*--- Free locally allocated memory ---*/
  delete [] Velocity;
  delete [] UnitNormal;
  delete [] TurboNormal;
  delete [] TurboVelocity;
  delete [] TotalVelocity;
  delete [] TotalAreaVelocity;
  delete [] TotalFluxes;
  delete [] TotalMassVelocity;
  delete [] avgVelocity;
  delete [] avgAreaVelocity;
  delete [] avgMassVelocity;
  delete [] avgMixVelocity;
  delete [] avgMixTurboVelocity;

}

void CEulerSolver::MixedOut_Average (CConfig *config, su2double val_init_pressure, const su2double *val_Averaged_Flux,
                                     const su2double *val_normal, su2double& pressure_mix, su2double& density_mix) {

  su2double dx, f, df, resdl = 1.0E+05;
  unsigned short iter = 0, iDim;
  su2double relax_factor = config->GetMixedout_Coeff(0);
  su2double toll = config->GetMixedout_Coeff(1);
  unsigned short maxiter = SU2_TYPE::Int(config->GetMixedout_Coeff(2));
  su2double dhdP, dhdrho, enthalpy_mix, velsq, *vel;

  vel = new su2double[nDim];

  pressure_mix = val_init_pressure;

  /*--- Newton-Raphson's method with central difference formula ---*/

  while ( iter <= maxiter ) {

    density_mix = val_Averaged_Flux[0]*val_Averaged_Flux[0]/(val_Averaged_Flux[1] - pressure_mix);
    GetFluidModel()->SetTDState_Prho(pressure_mix, density_mix);
    enthalpy_mix = GetFluidModel()->GetStaticEnergy() + (pressure_mix)/(density_mix);

    GetFluidModel()->ComputeDerivativeNRBC_Prho(pressure_mix, density_mix);
    dhdP   = GetFluidModel()->GetdhdP_rho();
    dhdrho = GetFluidModel()->Getdhdrho_P();

    vel[0]  = (val_Averaged_Flux[1] - pressure_mix) / val_Averaged_Flux[0];
    for (iDim = 1; iDim < nDim; iDim++) {
      vel[iDim]  = val_Averaged_Flux[iDim+1] / val_Averaged_Flux[0];
    }

    velsq = 0.0;
    for (unsigned short iDim = 0; iDim < nDim; iDim++) {
      velsq += vel[iDim]*vel[iDim];
    }
    f = val_Averaged_Flux[nDim+1] - val_Averaged_Flux[0]*(enthalpy_mix + velsq/2);
    df = -val_Averaged_Flux[0]*(dhdP - 1/density_mix) - dhdrho*density_mix*density_mix/val_Averaged_Flux[0];
    dx = -f/df;
    resdl = dx/val_init_pressure;
    pressure_mix += relax_factor*dx;

    iter += 1;
    if ( abs(resdl) <= toll ) {
      break;
    }

  }

  density_mix = val_Averaged_Flux[0]*val_Averaged_Flux[0]/(val_Averaged_Flux[1] - pressure_mix);

  delete [] vel;

}

void CEulerSolver::GatherInOutAverageValues(CConfig *config, CGeometry *geometry){

  unsigned short iMarker, iMarkerTP;
  unsigned short iSpan;
  int markerTP;
  su2double     densityIn, pressureIn, normalVelocityIn, tangVelocityIn, radialVelocityIn;
  su2double     densityOut, pressureOut, normalVelocityOut, tangVelocityOut, radialVelocityOut;
  su2double     kineIn, omegaIn, nuIn, kineOut, omegaOut, nuOut;
  //TODO (turbo) implement interpolation so that Inflow and Outflow spanwise section can be different

  const auto nSpanWiseSections = config->GetnSpanWiseSections();

  for (iSpan= 0; iSpan < nSpanWiseSections + 1 ; iSpan++) {

#ifdef HAVE_MPI
    unsigned short i, n1, n2, n1t,n2t;
    su2double *TurbPerfIn= NULL,*TurbPerfOut= NULL;
    su2double *TotTurbPerfIn = NULL,*TotTurbPerfOut = NULL;
    int *TotMarkerTP = NULL;

    n1          = 8;
    n2          = 8;
    n1t         = n1*size;
    n2t         = n2*size;
    TurbPerfIn  = new su2double[n1];
    TurbPerfOut = new su2double[n2];

    for (i=0;i<n1;i++)
      TurbPerfIn[i]    = -1.0;
    for (i=0;i<n2;i++)
      TurbPerfOut[i]   = -1.0;
#endif

    densityIn            = -1.0;
    pressureIn           = -1.0;
    normalVelocityIn     = -1.0;
    tangVelocityIn       = -1.0;
    radialVelocityIn     = -1.0;
    densityOut           = -1.0;
    pressureOut          = -1.0;
    normalVelocityOut    = -1.0;
    tangVelocityOut      = -1.0;
    radialVelocityOut    = -1.0;
    kineIn               = -1.0;
    omegaIn              = -1.0;
    nuIn                 = -1.0;
    kineOut              = -1.0;
    omegaOut             = -1.0;
    nuOut                = -1.0;

    markerTP             = -1;

    for (iMarker = 0; iMarker < config->GetnMarker_All(); iMarker++){
      for (iMarkerTP = 1; iMarkerTP < config->GetnMarker_Turbomachinery()+1; iMarkerTP++){
        if (config->GetMarker_All_Turbomachinery(iMarker) == iMarkerTP){
          if (config->GetMarker_All_TurbomachineryFlag(iMarker) == INFLOW){
            markerTP            = iMarkerTP;
            densityIn           = DensityIn[iMarkerTP -1][iSpan];
            pressureIn          = PressureIn[iMarkerTP -1][iSpan];
            normalVelocityIn    = TurboVelocityIn[iMarkerTP -1][iSpan][0];
            tangVelocityIn      = TurboVelocityIn[iMarkerTP -1][iSpan][1];
            if (nDim ==3){
              radialVelocityIn  = TurboVelocityIn[iMarkerTP -1][iSpan][2];
            }
            kineIn              = KineIn[iMarkerTP -1][iSpan];
            omegaIn             = OmegaIn[iMarkerTP -1][iSpan];
            nuIn                = NuIn[iMarkerTP -1][iSpan];

#ifdef HAVE_MPI
            TurbPerfIn[0]  = densityIn;
            TurbPerfIn[1]  = pressureIn;
            TurbPerfIn[2]  = normalVelocityIn;
            TurbPerfIn[3]  = tangVelocityIn;
            TurbPerfIn[4]  = radialVelocityIn;
            TurbPerfIn[5]  = kineIn;
            TurbPerfIn[6]  = omegaIn;
            TurbPerfIn[7]  = nuIn;
#endif
          }

          /*--- retrieve outlet information ---*/
          if (config->GetMarker_All_TurbomachineryFlag(iMarker) == OUTFLOW){
            densityOut           = DensityOut[iMarkerTP -1][iSpan];
            pressureOut          = PressureOut[iMarkerTP -1][iSpan];
            normalVelocityOut    = TurboVelocityOut[iMarkerTP -1][iSpan][0];
            tangVelocityOut      = TurboVelocityOut[iMarkerTP -1][iSpan][1];
            if (nDim ==3){
              radialVelocityOut  = TurboVelocityOut[iMarkerTP -1][iSpan][2];
            }
            kineOut              = KineOut[iMarkerTP -1][iSpan];
            omegaOut             = OmegaOut[iMarkerTP -1][iSpan];
            nuOut                = NuOut[iMarkerTP -1][iSpan];

#ifdef HAVE_MPI
            TurbPerfOut[0]  = densityOut;
            TurbPerfOut[1]  = pressureOut;
            TurbPerfOut[2]  = normalVelocityOut;
            TurbPerfOut[3]  = tangVelocityOut;
            TurbPerfOut[4]  = radialVelocityOut;
            TurbPerfOut[5]  = kineOut;
            TurbPerfOut[6]  = omegaOut;
            TurbPerfOut[7]  = nuOut;
#endif
          }
        }
      }
    }

#ifdef HAVE_MPI
    if (rank == MASTER_NODE){
      TotTurbPerfIn       = new su2double[n1t];
      TotTurbPerfOut      = new su2double[n2t];
      for (i=0;i<n1t;i++)
        TotTurbPerfIn[i]  = -1.0;
      for (i=0;i<n2t;i++)
        TotTurbPerfOut[i] = -1.0;
      TotMarkerTP = new int[size];
      for(int i=0; i<size; i++){
        TotMarkerTP[i]    = -1;
      }
    }
    SU2_MPI::Gather(TurbPerfIn, n1, MPI_DOUBLE, TotTurbPerfIn, n1, MPI_DOUBLE, MASTER_NODE, SU2_MPI::GetComm());
    SU2_MPI::Gather(TurbPerfOut, n2, MPI_DOUBLE,TotTurbPerfOut, n2, MPI_DOUBLE, MASTER_NODE, SU2_MPI::GetComm());
    SU2_MPI::Gather(&markerTP, 1, MPI_INT,TotMarkerTP, 1, MPI_INT, MASTER_NODE, SU2_MPI::GetComm());
    if (rank == MASTER_NODE){
      delete [] TurbPerfIn, delete [] TurbPerfOut;
    }

    if (rank == MASTER_NODE){
      for (int i=0;i<size;i++){
        if(TotTurbPerfIn[n1*i] > 0.0){
          densityIn        = TotTurbPerfIn[n1*i];
          pressureIn       = TotTurbPerfIn[n1*i+1];
          normalVelocityIn = TotTurbPerfIn[n1*i+2];
          tangVelocityIn   = TotTurbPerfIn[n1*i+3];
          radialVelocityIn = TotTurbPerfIn[n1*i+4];
          kineIn           = TotTurbPerfIn[n1*i+5];
          omegaIn          = TotTurbPerfIn[n1*i+6];
          nuIn             = TotTurbPerfIn[n1*i+7];
          markerTP         = TotMarkerTP[i];
        }

        if(TotTurbPerfOut[n2*i] > 0.0){
          densityOut        = TotTurbPerfOut[n1*i];
          pressureOut       = TotTurbPerfOut[n1*i+1];
          normalVelocityOut = TotTurbPerfOut[n1*i+2];
          tangVelocityOut   = TotTurbPerfOut[n1*i+3];
          radialVelocityOut = TotTurbPerfOut[n1*i+4];
          kineOut           = TotTurbPerfOut[n1*i+5];
          omegaOut          = TotTurbPerfOut[n1*i+6];
          nuOut             = TotTurbPerfOut[n1*i+7];
        }
      }

      delete [] TotTurbPerfIn, delete [] TotTurbPerfOut; delete [] TotMarkerTP;
    }

#endif

    if (rank == MASTER_NODE && markerTP > -1){
      /*----Quantities needed for computing the turbomachinery performance -----*/
      DensityIn[markerTP -1][iSpan]              = densityIn;
      PressureIn[markerTP -1][iSpan]             = pressureIn;
      TurboVelocityIn[markerTP -1][iSpan][0]     = normalVelocityIn;
      TurboVelocityIn[markerTP -1][iSpan][1]     = tangVelocityIn;
      if (nDim == 3)
        TurboVelocityIn[markerTP -1][iSpan][2]   = radialVelocityIn;
      KineIn[markerTP -1][iSpan]                 = kineIn;
      OmegaIn[markerTP -1][iSpan]                = omegaIn;
      NuIn[markerTP -1][iSpan]                   = nuIn;

      DensityOut[markerTP -1][iSpan]             = densityOut;
      PressureOut[markerTP -1][iSpan]            = pressureOut;
      TurboVelocityOut[markerTP -1][iSpan][0]    = normalVelocityOut;
      TurboVelocityOut[markerTP -1][iSpan][1]    = tangVelocityOut;
      if (nDim == 3)
        TurboVelocityOut[markerTP -1][iSpan][2]  = radialVelocityOut;
      KineOut[markerTP -1][iSpan]                = kineOut;
      OmegaOut[markerTP -1][iSpan]               = omegaOut;
      NuOut[markerTP -1][iSpan]                  = nuOut;
    }
  }
}<|MERGE_RESOLUTION|>--- conflicted
+++ resolved
@@ -1675,11 +1675,7 @@
     /*--- Update en---*/
     if(config->GetKind_FluidModel() == DATADRIVEN_FLUID) {
       nodes->SetDataExtrapolation(iPoint, GetFluidModel()->GetExtrapolation());
-<<<<<<< HEAD
-      nodes->SetEntropy(iPoint, GetFluidModel()->GetStaticEnergy());
-=======
       nodes->SetEntropy(iPoint, GetFluidModel()->GetEntropy());
->>>>>>> f14002de
     }
 
     /* Check for non-realizable states for reporting. */
@@ -4729,6 +4725,7 @@
         GetFluidModel()->SetTDState_PT(P_Total, T_Total);
         Enthalpy_e = GetFluidModel()->GetStaticEnergy()+ GetFluidModel()->GetPressure()/GetFluidModel()->GetDensity();
         Entropy_e = GetFluidModel()->GetEntropy();
+
         /* --- Compute the boundary state u_e --- */
         Velocity2_e = Velocity2_i;
         if (nDim == 2){
