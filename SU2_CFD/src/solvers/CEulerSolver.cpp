/*!
 * \file CEulerSolver.cpp
 * \brief Main subroutines for solving Finite-Volume Euler flow problems.
 * \author F. Palacios, T. Economon
 * \version 7.5.1 "Blackbird"
 *
 * SU2 Project Website: https://su2code.github.io
 *
 * The SU2 Project is maintained by the SU2 Foundation
 * (http://su2foundation.org)
 *
 * Copyright 2012-2023, SU2 Contributors (cf. AUTHORS.md)
 *
 * SU2 is free software; you can redistribute it and/or
 * modify it under the terms of the GNU Lesser General Public
 * License as published by the Free Software Foundation; either
 * version 2.1 of the License, or (at your option) any later version.
 *
 * SU2 is distributed in the hope that it will be useful,
 * but WITHOUT ANY WARRANTY; without even the implied warranty of
 * MERCHANTABILITY or FITNESS FOR A PARTICULAR PURPOSE. See the GNU
 * Lesser General Public License for more details.
 *
 * You should have received a copy of the GNU Lesser General Public
 * License along with SU2. If not, see <http://www.gnu.org/licenses/>.
 */

#include "../../include/solvers/CEulerSolver.hpp"
#include "../../include/variables/CNSVariable.hpp"
#include "../../../Common/include/toolboxes/geometry_toolbox.hpp"
#include "../../../Common/include/toolboxes/printing_toolbox.hpp"
#include "../../include/fluid/CIdealGas.hpp"
#include "../../include/fluid/CVanDerWaalsGas.hpp"
#include "../../include/fluid/CPengRobinson.hpp"
#include "../../include/fluid/CDataDrivenFluid.hpp"
#include "../../include/fluid/CCoolProp.hpp"
#include "../../include/numerics_simd/CNumericsSIMD.hpp"
#include "../../include/limiters/CLimiterDetails.hpp"


CEulerSolver::CEulerSolver(CGeometry *geometry, CConfig *config,
                           unsigned short iMesh, const bool navier_stokes) :
  CFVMFlowSolverBase<CEulerVariable, ENUM_REGIME::COMPRESSIBLE>(*geometry, *config) {

  /*--- Based on the navier_stokes boolean, determine if this constructor is
   *    being called by itself, or by its derived class CNSSolver. ---*/
  string description;
  unsigned short nSecVar;
  if (navier_stokes) {
    description = "Navier-Stokes";
    nSecVar = 8;
  }
  else {
    description = "Euler";
    nSecVar = 2;
  }

  const auto nZone = geometry->GetnZone();
  const bool restart = (config->GetRestart() || config->GetRestart_Flow());
  const bool rans = (config->GetKind_Turb_Model() != TURB_MODEL::NONE);
  const auto direct_diff = config->GetDirectDiff();
  const bool dual_time = (config->GetTime_Marching() == TIME_MARCHING::DT_STEPPING_1ST) ||
                         (config->GetTime_Marching() == TIME_MARCHING::DT_STEPPING_2ND);
  const bool time_stepping = (config->GetTime_Marching() == TIME_MARCHING::TIME_STEPPING);
  const bool adjoint = config->GetContinuous_Adjoint() || config->GetDiscrete_Adjoint();

  int Unst_RestartIter = 0;
  unsigned long iPoint, iMarker, counter_local = 0, counter_global = 0;
  unsigned short iDim;
  su2double StaticEnergy, Density, Velocity2, Pressure, Temperature;

  /*--- A grid is defined as dynamic if there's rigid grid movement or grid deformation AND the problem is time domain ---*/
  dynamic_grid = config->GetDynamic_Grid();

  /*--- Store the multigrid level. ---*/
  MGLevel = iMesh;

  /*--- Check for a restart file to evaluate if there is a change in the angle of attack
   before computing all the non-dimesional quantities. ---*/

  if (restart && (iMesh == MESH_0) && nZone <= 1 && config->GetFixed_CL_Mode()) {

    /*--- Modify file name for a dual-time unsteady restart ---*/

    if (dual_time) {
      if (adjoint) Unst_RestartIter = SU2_TYPE::Int(config->GetUnst_AdjointIter())-1;
      else if (config->GetTime_Marching() == TIME_MARCHING::DT_STEPPING_1ST)
        Unst_RestartIter = SU2_TYPE::Int(config->GetRestart_Iter())-1;
      else Unst_RestartIter = SU2_TYPE::Int(config->GetRestart_Iter())-2;
    }

    /*--- Modify file name for a time stepping unsteady restart ---*/

    if (time_stepping) {
      if (adjoint) Unst_RestartIter = SU2_TYPE::Int(config->GetUnst_AdjointIter())-1;
      else Unst_RestartIter = SU2_TYPE::Int(config->GetRestart_Iter())-1;
    }

    /*--- Read and store the restart metadata. ---*/

    string filename_ = "flow";
    filename_ = config->GetFilename(filename_, ".meta", Unst_RestartIter);
    Read_SU2_Restart_Metadata(geometry, config, adjoint, filename_);

  }

  /*--- Set the gamma value ---*/

  Gamma = config->GetGamma();
  Gamma_Minus_One = Gamma - 1.0;

  /*--- Define geometry constants in the solver structure
   Compressible flow, primitive variables (T, vx, vy, vz, P, rho, h, c, lamMu, EddyMu, ThCond, Cp).
   ---*/

  nDim = geometry->GetnDim();

  nVar = nDim+2;
  nPrimVar = nDim+9; nPrimVarGrad = nDim+4;
  nSecondaryVar = nSecVar; nSecondaryVarGrad = 2;

  /*--- Initialize nVarGrad for deallocation ---*/

  nVarGrad = nPrimVarGrad;

  nMarker      = config->GetnMarker_All();
  nPoint       = geometry->GetnPoint();
  nPointDomain = geometry->GetnPointDomain();

  /*--- Store the number of vertices on each marker for deallocation later ---*/

  nVertex.resize(nMarker);
  for (iMarker = 0; iMarker < nMarker; iMarker++)
    nVertex[iMarker] = geometry->nVertex[iMarker];

  /*--- Perform the non-dimensionalization for the flow equations using the
   specified reference values. ---*/

  SetNondimensionalization(config, iMesh);

  /*--- Check if we are executing a verification case. If so, the
   VerificationSolution object will be instantiated for a particular
   option from the available library of verification solutions. Note
   that this is done after SetNondim(), as problem-specific initial
   parameters are needed by the solution constructors. ---*/

  SetVerificationSolution(nDim, nVar, config);

  /*--- Allocate base class members. ---*/

  Allocate(*config);

  /*--- MPI + OpenMP initialization. ---*/

  HybridParallelInitialization(*config, *geometry);

  /*--- Jacobians and vector structures for implicit computations ---*/

  if (config->GetKind_TimeIntScheme_Flow() == EULER_IMPLICIT) {

    if (rank == MASTER_NODE)
      cout << "Initialize Jacobian structure (" << description << "). MG level: " << iMesh <<"." << endl;

    Jacobian.Initialize(nPoint, nPointDomain, nVar, nVar, true, geometry, config, ReducerStrategy);
  }
  else {
    if (rank == MASTER_NODE)
      cout << "Explicit scheme. No Jacobian structure (" << description << "). MG level: " << iMesh <<"." << endl;
  }

  /*--- Store the value of the primitive variables + 2 turb variables at the boundaries,
   used for IO with a donor cell ---*/

  AllocVectorOfMatrices(nVertex, (rans? nPrimVar+2 : nPrimVar), DonorPrimVar);

  /*--- Store the value of the characteristic primitive variables index at the boundaries ---*/

  DonorGlobalIndex.resize(nMarker);
  for (iMarker = 0; iMarker < nMarker; iMarker++)
    DonorGlobalIndex[iMarker].resize(nVertex[iMarker],0);

  /*--- Actuator Disk Radius allocation ---*/
  ActDisk_R.resize(nMarker);

  /*--- Actuator Disk Center allocation ---*/
  ActDisk_C.resize(nMarker, MAXNDIM);

  /*--- Actuator Disk Axis allocation ---*/
  ActDisk_Axis.resize(nMarker, MAXNDIM);

  /*--- Actuator Disk Fa, Fx, Fy and Fz allocations ---*/
  AllocVectorOfVectors(nVertex, ActDisk_Fa);
  AllocVectorOfVectors(nVertex, ActDisk_Fx);
  AllocVectorOfVectors(nVertex, ActDisk_Fy);
  AllocVectorOfVectors(nVertex, ActDisk_Fz);

  /*--- Store the value of the Delta P at the Actuator Disk ---*/

  AllocVectorOfVectors(nVertex, ActDisk_DeltaP);

  /*--- Store the value of the Delta T at the Actuator Disk ---*/

  AllocVectorOfVectors(nVertex, ActDisk_DeltaT);

  /*--- Supersonic coefficients ---*/

  CEquivArea_Inv.resize(nMarker);

  /*--- Engine simulation ---*/

  Inflow_MassFlow.resize(nMarker);
  Inflow_Pressure.resize(nMarker);
  Inflow_Mach.resize(nMarker);
  Inflow_Area.resize(nMarker);

  Exhaust_Temperature.resize(nMarker);
  Exhaust_MassFlow.resize(nMarker);
  Exhaust_Pressure.resize(nMarker);
  Exhaust_Area.resize(nMarker);

  /*--- Read farfield conditions from config ---*/

  Temperature_Inf = config->GetTemperature_FreeStreamND();
  Velocity_Inf = config->GetVelocity_FreeStreamND();
  Pressure_Inf = config->GetPressure_FreeStreamND();
  Density_Inf = config->GetDensity_FreeStreamND();
  Energy_Inf = config->GetEnergy_FreeStreamND();
  Mach_Inf = config->GetMach();

  /*--- Initialize the secondary values for direct derivative approxiations ---*/

  switch(direct_diff) {
    case NO_DERIVATIVE:
      /*--- Default ---*/
      break;
    case D_DENSITY:
      SU2_TYPE::SetDerivative(Density_Inf, 1.0);
      break;
    case D_PRESSURE:
      SU2_TYPE::SetDerivative(Pressure_Inf, 1.0);
      break;
    case D_TEMPERATURE:
      SU2_TYPE::SetDerivative(Temperature_Inf, 1.0);
      break;
    case D_MACH: case D_AOA:
    case D_SIDESLIP: case D_REYNOLDS:
    case D_TURB2LAM: case D_DESIGN:
      /*--- Already done in postprocessing of config ---*/
      break;
    default:
      break;
  }

  SetReferenceValues(*config);

  /*--- Initialize fan face pressure, fan face mach number, and mass flow rate ---*/

  for (iMarker = 0; iMarker < nMarker; iMarker++) {
    Inflow_MassFlow[iMarker]     = 0.0;
    Inflow_Mach[iMarker]         = Mach_Inf;
    Inflow_Pressure[iMarker]     = Pressure_Inf;
    Inflow_Area[iMarker]         = 0.0;

    Exhaust_MassFlow[iMarker]    = 0.0;
    Exhaust_Temperature[iMarker] = Temperature_Inf;
    Exhaust_Pressure[iMarker]    = Pressure_Inf;
    Exhaust_Area[iMarker]        = 0.0;
  }

  /*--- Initialize the solution to the far-field state everywhere. ---*/

  if (navier_stokes) {
    nodes = new CNSVariable(Density_Inf, Velocity_Inf, Energy_Inf, nPoint, nDim, nVar, config);
  } else {
    nodes = new CEulerVariable(Density_Inf, Velocity_Inf, Energy_Inf, nPoint, nDim, nVar, config);
  }
  SetBaseClassPointerToNodes();

  if (iMesh == MESH_0) {
    nodes->NonPhysicalEdgeCounter.resize(geometry->GetnEdge()) = 0;
  }

  /*--- Check that the initial solution is physical, report any non-physical nodes ---*/

  counter_local = 0;

  for (iPoint = 0; iPoint < nPoint; iPoint++) {

    Density = nodes->GetDensity(iPoint);

    Velocity2 = 0.0;
    for (iDim = 0; iDim < nDim; iDim++)
      Velocity2 += pow(nodes->GetSolution(iPoint,iDim+1)/Density,2);

    StaticEnergy= nodes->GetEnergy(iPoint) - 0.5*Velocity2;

    GetFluidModel()->SetTDState_rhoe(Density, StaticEnergy);
    Pressure= GetFluidModel()->GetPressure();
    Temperature= GetFluidModel()->GetTemperature();

    /*--- Use the values at the infinity ---*/

    su2double Solution[MAXNVAR] = {0.0};
    if ((Pressure < 0.0) || (Density < 0.0) || (Temperature < 0.0)) {
      Solution[0] = Density_Inf;
      for (iDim = 0; iDim < nDim; iDim++)
        Solution[iDim+1] = Velocity_Inf[iDim]*Density_Inf;
      Solution[nDim+1] = Energy_Inf*Density_Inf;
      nodes->SetSolution(iPoint,Solution);
      nodes->SetSolution_Old(iPoint,Solution);
      counter_local++;
    }

  }

  /*--- Warning message about non-physical points ---*/

  if (config->GetComm_Level() == COMM_FULL) {

    SU2_MPI::Reduce(&counter_local, &counter_global, 1, MPI_UNSIGNED_LONG, MPI_SUM, MASTER_NODE, SU2_MPI::GetComm());

    if ((rank == MASTER_NODE) && (counter_global != 0))
      cout << "Warning. The original solution contains " << counter_global << " points that are not physical." << endl;
  }

  /*--- Initial comms. ---*/

  CommunicateInitialState(geometry, config);

  /*--- Add the solver name.. ---*/
  SolverName = "C.FLOW";

  /*--- Finally, check that the static arrays will be large enough (keep this
   *    check at the bottom to make sure we consider the "final" values). ---*/
  if((nDim > MAXNDIM) || (nPrimVar > MAXNVAR) || (nSecondaryVar > MAXNVAR))
    SU2_MPI::Error("Oops! The CEulerSolver static array sizes are not large enough.",CURRENT_FUNCTION);
}

CEulerSolver::~CEulerSolver() {

  for(auto& model : FluidModel) delete model;
}

void CEulerSolver::InstantiateEdgeNumerics(const CSolver* const* solver_container, const CConfig* config) {

  BEGIN_SU2_OMP_SAFE_GLOBAL_ACCESS
  {

  if (config->Low_Mach_Correction())
    SU2_MPI::Error("Low-Mach correction is not supported with vectorization.", CURRENT_FUNCTION);

  if (solver_container[TURB_SOL])
    edgeNumerics = CNumericsSIMD::CreateNumerics(*config, nDim, MGLevel, solver_container[TURB_SOL]->GetNodes());
  else
    edgeNumerics = CNumericsSIMD::CreateNumerics(*config, nDim, MGLevel);

  if (!edgeNumerics)
    SU2_MPI::Error("The numerical scheme + gas model in use do not "
                   "support vectorization.", CURRENT_FUNCTION);

  }
  END_SU2_OMP_SAFE_GLOBAL_ACCESS
}

void CEulerSolver::InitTurboContainers(CGeometry *geometry, CConfig *config){

  /*--- Initialize quantities for the average process for internal flow ---*/

  const auto nSpanWiseSections = config->GetnSpanWiseSections();

  AverageVelocity.resize(nMarker);
  AverageTurboVelocity.resize(nMarker);
  OldAverageTurboVelocity.resize(nMarker);
  ExtAverageTurboVelocity.resize(nMarker);
  AverageFlux.resize(nMarker);
  SpanTotalFlux.resize(nMarker);
  AveragePressure.resize(nMarker,nSpanWiseSections+1) = su2double(0.0);
  OldAveragePressure = AveragePressure;
  RadialEquilibriumPressure = AveragePressure;
  ExtAveragePressure = AveragePressure;
  AverageDensity = AveragePressure;
  OldAverageDensity = AveragePressure;
  ExtAverageDensity = AveragePressure;
  AverageNu = AveragePressure;
  AverageKine = AveragePressure;
  AverageOmega = AveragePressure;
  ExtAverageNu = AveragePressure;
  ExtAverageKine = AveragePressure;
  ExtAverageOmega = AveragePressure;

  for (unsigned long iMarker = 0; iMarker < nMarker; iMarker++) {
    AverageVelocity[iMarker].resize(nSpanWiseSections+1,nDim) = su2double(0.0);
    AverageTurboVelocity[iMarker].resize(nSpanWiseSections+1,nDim) = su2double(0.0);
    OldAverageTurboVelocity[iMarker].resize(nSpanWiseSections+1,nDim) = su2double(0.0);
    ExtAverageTurboVelocity[iMarker].resize(nSpanWiseSections+1,nDim) = su2double(0.0);
    AverageFlux[iMarker].resize(nSpanWiseSections+1,nVar) = su2double(0.0);
    SpanTotalFlux[iMarker].resize(nSpanWiseSections+1,nVar) = su2double(0.0);
  }

  /*--- Initialize primitive quantities for turboperformace ---*/

  const auto nMarkerTurboPerf = config->GetnMarker_TurboPerformance();
  const auto nSpanMax = config->GetnSpanMaxAllZones();

  DensityIn.resize(nMarkerTurboPerf,nSpanMax+1) = su2double(0.0);
  PressureIn = DensityIn;
  TurboVelocityIn.resize(nMarkerTurboPerf);
  DensityOut = DensityIn;
  PressureOut = DensityIn;
  TurboVelocityOut.resize(nMarkerTurboPerf);
  KineIn = DensityIn;
  OmegaIn = DensityIn;
  NuIn = DensityIn;
  KineOut = DensityIn;
  OmegaOut = DensityIn;
  NuOut = DensityIn;

  for (unsigned long iMarker = 0; iMarker < nMarkerTurboPerf; iMarker++) {
    TurboVelocityIn[iMarker].resize(nSpanMax+1,nDim) = su2double(0.0);
    TurboVelocityOut[iMarker].resize(nSpanMax+1,nDim) = su2double(0.0);
  }

  /*--- Initialize quantities for NR BC ---*/

  if(config->GetBoolGiles()){

    CkInflow.resize(nMarker);
    CkOutflow1.resize(nMarker);
    CkOutflow2.resize(nMarker);

    for (unsigned long iMarker = 0; iMarker < nMarker; iMarker++) {
      CkInflow[iMarker].resize(nSpanWiseSections,2*geometry->GetnFreqSpanMax(INFLOW)+1) = complex<su2double>(0.0,0.0);
      CkOutflow1[iMarker].resize(nSpanWiseSections,2*geometry->GetnFreqSpanMax(OUTFLOW)+1) = complex<su2double>(0.0,0.0);
      CkOutflow2[iMarker] = CkOutflow1[iMarker];
    }
  }
}

void CEulerSolver::Set_MPI_ActDisk(CSolver **solver_container, CGeometry *geometry, CConfig *config) {

  unsigned long iter,  iPoint, iVertex, jVertex, iPointTotal,
  Buffer_Send_nPointTotal = 0;
  long iGlobalIndex, iGlobal;
  unsigned short iVar, iMarker, jMarker;
  long nDomain = 0, iDomain, jDomain;
  //bool ActDisk_Perimeter;
  bool rans = (config->GetKind_Turb_Model() != TURB_MODEL::NONE) && (solver_container[TURB_SOL] != nullptr);

  unsigned short nPrimVar_ = nPrimVar;
  if (rans) nPrimVar_ += 2; // Add two extra variables for the turbulence.

  /*--- MPI status and request arrays for non-blocking communications ---*/

  SU2_MPI::Status status;
  SU2_MPI::Request req;

  /*--- Define buffer vector interior domain ---*/

  su2double *Buffer_Send_PrimVar = nullptr;
  long      *Buffer_Send_Data    = nullptr;

  auto *nPointTotal_s = new unsigned long[size];
  auto *nPointTotal_r = new unsigned long[size];
  auto *iPrimVar = new su2double [nPrimVar_];

  unsigned long Buffer_Size_PrimVar = 0;
  unsigned long Buffer_Size_Data    = 0;

  unsigned long PointTotal_Counter = 0;

  /*--- Allocate the memory that we only need if we have MPI support ---*/

  su2double *Buffer_Receive_PrimVar = nullptr;
  long      *Buffer_Receive_Data    = nullptr;

  /*--- Basic dimensionalization ---*/

  nDomain = size;

  /*--- This loop gets the array sizes of points for each
   rank to send to each other rank. ---*/

  for (iDomain = 0; iDomain < nDomain; iDomain++) {

    /*--- Loop over the markers to perform the dimensionalizaton
     of the domain variables ---*/

    Buffer_Send_nPointTotal = 0;

    /*--- Loop over all of the markers and count the number of each
     type of point and element that needs to be sent. ---*/

    for (iMarker = 0; iMarker < config->GetnMarker_All(); iMarker++) {
      if ((config->GetMarker_All_KindBC(iMarker) == ACTDISK_INLET) ||
          (config->GetMarker_All_KindBC(iMarker) == ACTDISK_OUTLET)) {
        for (iVertex = 0; iVertex < geometry->nVertex[iMarker]; iVertex++) {
          //ActDisk_Perimeter = geometry->vertex[iMarker][iVertex]->GetActDisk_Perimeter();
          iPoint = geometry->vertex[iMarker][iVertex]->GetNode();
          jDomain = geometry->vertex[iMarker][iVertex]->GetDonorProcessor();
//          if ((iDomain == jDomain) && (geometry->nodes->GetDomain(iPoint)) && (!ActDisk_Perimeter)) {
          if ((iDomain == jDomain) && (geometry->nodes->GetDomain(iPoint))) {
            Buffer_Send_nPointTotal++;
          }
        }
      }
    }

    /*--- Store the counts on a partition by partition basis. ---*/

    nPointTotal_s[iDomain] = Buffer_Send_nPointTotal;

    /*--- Total counts for allocating send buffers below ---*/

    Buffer_Size_PrimVar += nPointTotal_s[iDomain]*(nPrimVar_);
    Buffer_Size_Data += nPointTotal_s[iDomain]*(3);

  }

  /*--- Allocate the buffer vectors in the appropiate domain (master, iDomain) ---*/

  Buffer_Send_PrimVar = new su2double[Buffer_Size_PrimVar];
  Buffer_Send_Data    = new long[Buffer_Size_Data];

  /*--- Now that we know the sizes of the point, we can
   allocate and send the information in large chunks to all processors. ---*/

  for (iDomain = 0; iDomain < nDomain; iDomain++) {

    /*--- A rank does not communicate with itself through MPI ---*/

    if (rank != iDomain) {

      /*--- Communicate the counts to iDomain with non-blocking sends ---*/

      SU2_MPI::Isend(&nPointTotal_s[iDomain], 1, MPI_UNSIGNED_LONG, iDomain, iDomain, SU2_MPI::GetComm(), &req);
      SU2_MPI::Request_free(&req);

    } else {

      /*--- If iDomain = rank, we simply copy values into place in memory ---*/

      nPointTotal_r[iDomain] = nPointTotal_s[iDomain];

    }

    /*--- Receive the counts. All processors are sending their counters to
     iDomain up above, so only iDomain needs to perform the recv here from
     all other ranks. ---*/

    if (rank == iDomain) {

      for (jDomain = 0; jDomain < size; jDomain++) {

        /*--- A rank does not communicate with itself through MPI ---*/

        if (rank != jDomain) {

          /*--- Recv the data by probing for the current sender, jDomain,
           first and then receiving the values from it. ---*/

          SU2_MPI::Recv(&nPointTotal_r[jDomain], 1, MPI_UNSIGNED_LONG, jDomain, rank, SU2_MPI::GetComm(), &status);

        }
      }

    }
  }

  /*--- Wait for the non-blocking sends to complete. ---*/

  SU2_MPI::Barrier(SU2_MPI::GetComm());

  /*--- Initialize the counters for the larger send buffers (by domain) ---*/

  PointTotal_Counter  = 0;

  for (iDomain = 0; iDomain < nDomain; iDomain++) {

    /*--- Set the value of the interior geometry. Initialize counters. ---*/

    iPointTotal = 0;

    /*--- Load up the actual values into the buffers for sending. ---*/

    for (iMarker = 0; iMarker < config->GetnMarker_All(); iMarker++) {

      if ((config->GetMarker_All_KindBC(iMarker) == ACTDISK_INLET) ||
          (config->GetMarker_All_KindBC(iMarker) == ACTDISK_OUTLET)) {
        for (iVertex = 0; iVertex < geometry->nVertex[iMarker]; iVertex++) {
          iPoint = geometry->vertex[iMarker][iVertex]->GetNode();

          jDomain = geometry->vertex[iMarker][iVertex]->GetDonorProcessor();
          //ActDisk_Perimeter = geometry->vertex[iMarker][iVertex]->GetActDisk_Perimeter();

//          if ((iDomain == jDomain) && (geometry->nodes->GetDomain(iPoint)) && (!ActDisk_Perimeter)) {
          if ((iDomain == jDomain) && (geometry->nodes->GetDomain(iPoint))) {

            for (iVar = 0; iVar < nPrimVar; iVar++) {
              Buffer_Send_PrimVar[(nPrimVar_)*(PointTotal_Counter+iPointTotal)+iVar] = nodes->GetPrimitive(iPoint,iVar);
            }
            if (rans) {
              Buffer_Send_PrimVar[(nPrimVar_)*(PointTotal_Counter+iPointTotal)+nPrimVar] = solver_container[TURB_SOL]->GetNodes()->GetSolution(iPoint,0);
              Buffer_Send_PrimVar[(nPrimVar_)*(PointTotal_Counter+iPointTotal)+(nPrimVar+1)] = 0.0;
            }

            iGlobalIndex = geometry->nodes->GetGlobalIndex(iPoint);
            jVertex = geometry->vertex[iMarker][iVertex]->GetDonorVertex();
            jMarker = geometry->vertex[iMarker][iVertex]->GetDonorMarker();

            Buffer_Send_Data[(3)*(PointTotal_Counter+iPointTotal)+(0)]  = iGlobalIndex;
            Buffer_Send_Data[(3)*(PointTotal_Counter+iPointTotal)+(1)] = jVertex;
            Buffer_Send_Data[(3)*(PointTotal_Counter+iPointTotal)+(2)]  = jMarker;

            iPointTotal++;

          }

        }

      }

    }

    /*--- Send the buffers with the geometrical information ---*/

    if (iDomain != rank) {

      /*--- Communicate the coordinates, global index, colors, and element
       date to iDomain with non-blocking sends. ---*/

      SU2_MPI::Isend(&Buffer_Send_PrimVar[PointTotal_Counter*(nPrimVar_)],
                     nPointTotal_s[iDomain]*(nPrimVar_), MPI_DOUBLE, iDomain,
                     iDomain,  SU2_MPI::GetComm(), &req);
      SU2_MPI::Request_free(&req);

      SU2_MPI::Isend(&Buffer_Send_Data[PointTotal_Counter*(3)],
                     nPointTotal_s[iDomain]*(3), MPI_LONG, iDomain,
                     iDomain+nDomain,  SU2_MPI::GetComm(), &req);
      SU2_MPI::Request_free(&req);
    }

    else {

      /*--- Allocate local memory for the local recv of the elements ---*/

      Buffer_Receive_PrimVar            = new su2double[nPointTotal_s[iDomain]*(nPrimVar_)];
      Buffer_Receive_Data               = new long[nPointTotal_s[iDomain]*(3)];

      for (iter = 0; iter < nPointTotal_s[iDomain]*(nPrimVar_); iter++)
        Buffer_Receive_PrimVar[iter] = Buffer_Send_PrimVar[PointTotal_Counter*(nPrimVar_)+iter];

      for (iter = 0; iter < nPointTotal_s[iDomain]*(3); iter++)
        Buffer_Receive_Data[iter] = Buffer_Send_Data[PointTotal_Counter*(3)+iter];


      /*--- Recv the point data from ourselves (same procedure as above) ---*/

      for (iPoint = 0; iPoint < nPointTotal_r[iDomain]; iPoint++) {

        for (iVar = 0; iVar < nPrimVar_; iVar++)
          iPrimVar[iVar] = Buffer_Receive_PrimVar[iPoint*(nPrimVar_)+iVar];

        iGlobal       =  Buffer_Receive_Data[iPoint*(3)+(0)];
        iVertex      =  Buffer_Receive_Data[iPoint*(3)+(1)];
        iMarker      = Buffer_Receive_Data[iPoint*(3)+(2)];

        for (iVar = 0; iVar < nPrimVar_; iVar++)
          DonorPrimVar[iMarker][iVertex][iVar] = iPrimVar[iVar];

        SetDonorGlobalIndex(iMarker, iVertex, iGlobal);

      }

      /*--- Delete memory for recv the point stuff ---*/

      delete [] Buffer_Receive_PrimVar;
      delete [] Buffer_Receive_Data;

    }

    /*--- Increment the counters for the send buffers (iDomain loop) ---*/

    PointTotal_Counter += iPointTotal;

  }

  /*--- Wait for the non-blocking sends to complete. ---*/

  SU2_MPI::Barrier(SU2_MPI::GetComm());

  /*--- The next section begins the recv of all data for the interior
   points/elements in the mesh. First, create the domain structures for
   the points on this rank. First, we recv all of the point data ---*/

  for (iDomain = 0; iDomain < size; iDomain++) {

    if (rank != iDomain) {

#ifdef HAVE_MPI

      /*--- Allocate the receive buffer vector. Send the colors so that we
       know whether what we recv is an owned or halo node. ---*/

      Buffer_Receive_PrimVar            = new su2double [nPointTotal_r[iDomain]*(nPrimVar_)];
      Buffer_Receive_Data               = new long [nPointTotal_r[iDomain]*(3)];

      /*--- Receive the buffers with the coords, global index, and colors ---*/

      SU2_MPI::Recv(Buffer_Receive_PrimVar, nPointTotal_r[iDomain]*(nPrimVar_) , MPI_DOUBLE,
                    iDomain, rank, SU2_MPI::GetComm(), &status);

      SU2_MPI::Recv(Buffer_Receive_Data, nPointTotal_r[iDomain]*(3) , MPI_LONG,
                    iDomain, rank+nDomain, SU2_MPI::GetComm(), &status);

      /*--- Loop over all of the points that we have recv'd and store the
       coords, global index vertex and markers ---*/

      for (iPoint = 0; iPoint < nPointTotal_r[iDomain]; iPoint++) {

        iGlobal      = Buffer_Receive_Data[iPoint*(3)+(0)];
        iVertex      = Buffer_Receive_Data[iPoint*(3)+(1)];
        iMarker      = Buffer_Receive_Data[iPoint*(3)+(2)];

        for (iVar = 0; iVar < nPrimVar_; iVar++)
          iPrimVar[iVar] = Buffer_Receive_PrimVar[iPoint*(nPrimVar_)+iVar];

        for (iVar = 0; iVar < nPrimVar_; iVar++) {
          DonorPrimVar[iMarker][iVertex][iVar] = iPrimVar[iVar];
        }

        SetDonorGlobalIndex(iMarker, iVertex, iGlobal);

      }

      /*--- Delete memory for recv the point stuff ---*/

      delete [] Buffer_Receive_PrimVar;
      delete [] Buffer_Receive_Data;

#endif

    }

  }

  /*--- Wait for the non-blocking sends to complete. ---*/

  SU2_MPI::Barrier(SU2_MPI::GetComm());

  /*--- Free all of the memory used for communicating points and elements ---*/

  delete[] Buffer_Send_PrimVar;
  delete[] Buffer_Send_Data;

  /*--- Release all of the temporary memory ---*/

  delete [] nPointTotal_s;
  delete [] nPointTotal_r;
  delete [] iPrimVar;

}

void CEulerSolver::SetNondimensionalization(CConfig *config, unsigned short iMesh) {

  su2double Temperature_FreeStream = 0.0, Mach2Vel_FreeStream = 0.0, ModVel_FreeStream = 0.0,
  Energy_FreeStream = 0.0, ModVel_FreeStreamND = 0.0, Velocity_Reynolds = 0.0,
  Omega_FreeStream = 0.0, Omega_FreeStreamND = 0.0, Viscosity_FreeStream = 0.0,
  Density_FreeStream = 0.0, Pressure_FreeStream = 0.0, Tke_FreeStream = 0.0, Re_ThetaT_FreeStream = 0.0,
  Length_Ref = 0.0, Density_Ref = 0.0, Pressure_Ref = 0.0, Velocity_Ref = 0.0,
  Temperature_Ref = 0.0, Time_Ref = 0.0, Omega_Ref = 0.0, Force_Ref = 0.0,
  Gas_Constant_Ref = 0.0, Viscosity_Ref = 0.0, Conductivity_Ref = 0.0, Energy_Ref= 0.0,
  Froude = 0.0, Pressure_FreeStreamND = 0.0, Density_FreeStreamND = 0.0,
  Temperature_FreeStreamND = 0.0, Gas_ConstantND = 0.0,
  Velocity_FreeStreamND[3] = {0.0, 0.0, 0.0}, Viscosity_FreeStreamND = 0.0,
  Tke_FreeStreamND = 0.0, Energy_FreeStreamND = 0.0,
  Total_UnstTimeND = 0.0, Delta_UnstTimeND = 0.0, TgammaR = 0.0, Heat_Flux_Ref = 0.0;

  unsigned short iDim;

  /*--- Local variables ---*/

  su2double Alpha         = config->GetAoA()*PI_NUMBER/180.0;
  su2double Beta          = config->GetAoS()*PI_NUMBER/180.0;
  su2double Mach          = config->GetMach();
  su2double Reynolds      = config->GetReynolds();
  bool unsteady           = (config->GetTime_Marching() != TIME_MARCHING::STEADY);
  bool viscous            = config->GetViscous();
  bool gravity            = config->GetGravityForce();
  bool turbulent          = (config->GetKind_Turb_Model() != TURB_MODEL::NONE);
  bool tkeNeeded          = (turbulent && config->GetKind_Turb_Model() == TURB_MODEL::SST);
  bool free_stream_temp   = (config->GetKind_FreeStreamOption() == FREESTREAM_OPTION::TEMPERATURE_FS);
  bool reynolds_init      = (config->GetKind_InitOption() == REYNOLDS);
  bool aeroelastic        = config->GetAeroelastic_Simulation();
  bool redefine_fluidmodel = true;

  /*--- Set temperature via the flutter speed index ---*/
  if (aeroelastic) {
    su2double vf             = config->GetAeroelastic_Flutter_Speed_Index();
    su2double w_alpha        = config->GetAeroelastic_Frequency_Pitch();
    su2double b              = config->GetLength_Reynolds()/2.0; // airfoil semichord, Reynolds length is by defaul 1.0
    su2double mu             = config->GetAeroelastic_Airfoil_Mass_Ratio();
    // The temperature times gamma times the gas constant. Depending on the FluidModel temp is calculated below.
    TgammaR = ((vf*vf)*(b*b)*(w_alpha*w_alpha)*mu) / (Mach*Mach);
  }

  /*--- Compressible non dimensionalization ---*/

  /*--- Compute the Free Stream velocity, using the Mach number ---*/

  Pressure_FreeStream = config->GetPressure_FreeStream();
  Density_FreeStream  = config->GetDensity_FreeStream();
  Temperature_FreeStream = config->GetTemperature_FreeStream();

  /*--- The dimensional viscosity is needed to determine the free-stream conditions.
        To accomplish this, simply set the non-dimensional coefficients to the
        dimensional ones. This will be overruled later.---*/

  config->SetTemperature_Ref(1.0);
  config->SetViscosity_Ref(1.0);
  config->SetConductivity_Ref(1.0);

  CFluidModel* auxFluidModel = nullptr;

  switch (config->GetKind_FluidModel()) {

    case STANDARD_AIR:

      switch (config->GetSystemMeasurements()) {
        case SI: config->SetGas_Constant(287.058); break;
        case US: config->SetGas_Constant(1716.49); break;
      }

      auxFluidModel = new CIdealGas(1.4, config->GetGas_Constant());

      if (free_stream_temp && aeroelastic) {
        Temperature_FreeStream = TgammaR / (config->GetGas_Constant()*1.4);
        config->SetTemperature_FreeStream(Temperature_FreeStream);
      }
      break;

    case IDEAL_GAS:

      auxFluidModel = new CIdealGas(Gamma, config->GetGas_Constant());
      break;

    case VW_GAS:

      auxFluidModel = new CVanDerWaalsGas(Gamma, config->GetGas_Constant(),
                 config->GetPressure_Critical(), config->GetTemperature_Critical());
      break;

    case PR_GAS:

      auxFluidModel = new CPengRobinson(Gamma, config->GetGas_Constant(), config->GetPressure_Critical(),
                                        config->GetTemperature_Critical(), config->GetAcentric_Factor());
      break;
    
    case DATADRIVEN_FLUID:

      auxFluidModel = new CDataDrivenFluid(config);
<<<<<<< HEAD
      redefine_fluidmodel = false;
=======
>>>>>>> bec052f6

      break;
    case COOLPROP:

      auxFluidModel = new CCoolProp(config->GetFluid_Name());
      break;

    default:
      SU2_MPI::Error("Unknown fluid model.", CURRENT_FUNCTION);
      break;
  }

  if (free_stream_temp) {
    auxFluidModel->SetTDState_PT(Pressure_FreeStream, Temperature_FreeStream);
    Density_FreeStream = auxFluidModel->GetDensity();
    config->SetDensity_FreeStream(Density_FreeStream);
  }
  else {
    auxFluidModel->SetTDState_Prho(Pressure_FreeStream, Density_FreeStream );
    Temperature_FreeStream = auxFluidModel->GetTemperature();
    config->SetTemperature_FreeStream(Temperature_FreeStream);
  }

  Mach2Vel_FreeStream = auxFluidModel->GetSoundSpeed();

  /*--- Compute the Free Stream velocity, using the Mach number ---*/

  if (nDim == 2) {
    config->GetVelocity_FreeStream()[0] = cos(Alpha)*Mach*Mach2Vel_FreeStream;
    config->GetVelocity_FreeStream()[1] = sin(Alpha)*Mach*Mach2Vel_FreeStream;
  }
  if (nDim == 3) {
    config->GetVelocity_FreeStream()[0] = cos(Alpha)*cos(Beta)*Mach*Mach2Vel_FreeStream;
    config->GetVelocity_FreeStream()[1] = sin(Beta)*Mach*Mach2Vel_FreeStream;
    config->GetVelocity_FreeStream()[2] = sin(Alpha)*cos(Beta)*Mach*Mach2Vel_FreeStream;
  }

  /*--- Compute the modulus of the free stream velocity ---*/

  ModVel_FreeStream = 0.0;
  for (iDim = 0; iDim < nDim; iDim++)
    ModVel_FreeStream += config->GetVelocity_FreeStream()[iDim]*config->GetVelocity_FreeStream()[iDim];
  ModVel_FreeStream = sqrt(ModVel_FreeStream); config->SetModVel_FreeStream(ModVel_FreeStream);

  /*--- Viscous initialization ---*/

  if (viscous) {

    /*--- Check if there is mesh motion. If yes, use the Mach
       number relative to the body to initialize the flow. ---*/

    if (dynamic_grid) Velocity_Reynolds = config->GetMach_Motion()*Mach2Vel_FreeStream;
    else Velocity_Reynolds = ModVel_FreeStream;

    /*--- Reynolds based initialization ---*/

    if (reynolds_init) {

      /*--- For viscous flows, pressure will be computed from a density
            that is found from the Reynolds number. The viscosity is computed
            from the dimensional version of Sutherland's law or the constant
            viscosity, depending on the input option.---*/

      auxFluidModel->SetLaminarViscosityModel(config);

      Viscosity_FreeStream = auxFluidModel->GetLaminarViscosity();
      config->SetViscosity_FreeStream(Viscosity_FreeStream);

      Density_FreeStream = Reynolds*Viscosity_FreeStream/(Velocity_Reynolds*config->GetLength_Reynolds());
      config->SetDensity_FreeStream(Density_FreeStream);
      auxFluidModel->SetTDState_rhoT(Density_FreeStream, Temperature_FreeStream);
      Pressure_FreeStream = auxFluidModel->GetPressure();
      config->SetPressure_FreeStream(Pressure_FreeStream);
      Energy_FreeStream = auxFluidModel->GetStaticEnergy() + 0.5*ModVel_FreeStream*ModVel_FreeStream;

    }

    /*--- Thermodynamics quantities based initialization ---*/

    else {

      auxFluidModel->SetLaminarViscosityModel(config);
      Viscosity_FreeStream = auxFluidModel->GetLaminarViscosity();
      config->SetViscosity_FreeStream(Viscosity_FreeStream);
      Energy_FreeStream = auxFluidModel->GetStaticEnergy() + 0.5*ModVel_FreeStream*ModVel_FreeStream;

      /*--- Compute Reynolds number ---*/
      Reynolds = (Density_FreeStream*Velocity_Reynolds*config->GetLength_Reynolds())/Viscosity_FreeStream;
      config->SetReynolds(Reynolds);
    }

    /*--- Turbulence kinetic energy ---*/

    Tke_FreeStream  = 3.0/2.0*(ModVel_FreeStream*ModVel_FreeStream*config->GetTurbulenceIntensity_FreeStream()*config->GetTurbulenceIntensity_FreeStream());

  }
  else {

    /*--- For inviscid flow, energy is calculated from the specified
       FreeStream quantities using the proper gas law. ---*/

    Energy_FreeStream = auxFluidModel->GetStaticEnergy() + 0.5*ModVel_FreeStream*ModVel_FreeStream;

  }

  /*-- Compute the freestream energy. ---*/

  if (tkeNeeded) { Energy_FreeStream += Tke_FreeStream; }; config->SetEnergy_FreeStream(Energy_FreeStream);

  /*--- Compute non dimensional quantities. By definition,
     Lref is one because we have converted the grid to meters. ---*/

  if (config->GetRef_NonDim() == DIMENSIONAL) {
    Pressure_Ref      = 1.0;
    Density_Ref       = 1.0;
    Temperature_Ref   = 1.0;
  }
  else if (config->GetRef_NonDim() == FREESTREAM_PRESS_EQ_ONE) {
    Pressure_Ref      = Pressure_FreeStream;     // Pressure_FreeStream = 1.0
    Density_Ref       = Density_FreeStream;      // Density_FreeStream = 1.0
    Temperature_Ref   = Temperature_FreeStream;  // Temperature_FreeStream = 1.0
  }
  else if (config->GetRef_NonDim() == FREESTREAM_VEL_EQ_MACH) {
    Pressure_Ref      = Gamma*Pressure_FreeStream; // Pressure_FreeStream = 1.0/Gamma
    Density_Ref       = Density_FreeStream;        // Density_FreeStream = 1.0
    Temperature_Ref   = Temperature_FreeStream;    // Temp_FreeStream = 1.0
  }
  else if (config->GetRef_NonDim() == FREESTREAM_VEL_EQ_ONE) {
    Pressure_Ref      = Mach*Mach*Gamma*Pressure_FreeStream; // Pressure_FreeStream = 1.0/(Gamma*(M_inf)^2)
    Density_Ref       = Density_FreeStream;        // Density_FreeStream = 1.0
    Temperature_Ref   = Temperature_FreeStream;    // Temp_FreeStream = 1.0
  }
  config->SetPressure_Ref(Pressure_Ref);
  config->SetDensity_Ref(Density_Ref);
  config->SetTemperature_Ref(Temperature_Ref);

  Length_Ref        = 1.0;                                                         config->SetLength_Ref(Length_Ref);
  Velocity_Ref      = sqrt(config->GetPressure_Ref()/config->GetDensity_Ref());    config->SetVelocity_Ref(Velocity_Ref);
  Time_Ref          = Length_Ref/Velocity_Ref;                                     config->SetTime_Ref(Time_Ref);
  Omega_Ref         = Velocity_Ref/Length_Ref;                                     config->SetOmega_Ref(Omega_Ref);
  Force_Ref         = config->GetDensity_Ref()*Velocity_Ref*Velocity_Ref*Length_Ref*Length_Ref; config->SetForce_Ref(Force_Ref);
  Heat_Flux_Ref     = Density_Ref*Velocity_Ref*Velocity_Ref*Velocity_Ref;           config->SetHeat_Flux_Ref(Heat_Flux_Ref);
  Gas_Constant_Ref  = Velocity_Ref*Velocity_Ref/config->GetTemperature_Ref();      config->SetGas_Constant_Ref(Gas_Constant_Ref);
  Viscosity_Ref     = config->GetDensity_Ref()*Velocity_Ref*Length_Ref;            config->SetViscosity_Ref(Viscosity_Ref);
  Conductivity_Ref  = Viscosity_Ref*Gas_Constant_Ref;                              config->SetConductivity_Ref(Conductivity_Ref);
  Froude            = ModVel_FreeStream/sqrt(STANDARD_GRAVITY*Length_Ref);         config->SetFroude(Froude);

  /*--- Divide by reference values, to compute the non-dimensional free-stream values ---*/

  Pressure_FreeStreamND = Pressure_FreeStream/config->GetPressure_Ref();  config->SetPressure_FreeStreamND(Pressure_FreeStreamND);
  Density_FreeStreamND  = Density_FreeStream/config->GetDensity_Ref();    config->SetDensity_FreeStreamND(Density_FreeStreamND);

  for (iDim = 0; iDim < nDim; iDim++) {
    Velocity_FreeStreamND[iDim] = config->GetVelocity_FreeStream()[iDim]/Velocity_Ref; config->SetVelocity_FreeStreamND(Velocity_FreeStreamND[iDim], iDim);
  }

  Temperature_FreeStreamND = Temperature_FreeStream/config->GetTemperature_Ref(); config->SetTemperature_FreeStreamND(Temperature_FreeStreamND);

  Gas_ConstantND = config->GetGas_Constant()/Gas_Constant_Ref;    config->SetGas_ConstantND(Gas_ConstantND);


  ModVel_FreeStreamND = 0.0;
  for (iDim = 0; iDim < nDim; iDim++) ModVel_FreeStreamND += Velocity_FreeStreamND[iDim]*Velocity_FreeStreamND[iDim];
  ModVel_FreeStreamND    = sqrt(ModVel_FreeStreamND); config->SetModVel_FreeStreamND(ModVel_FreeStreamND);

  Viscosity_FreeStreamND = Viscosity_FreeStream / Viscosity_Ref;   config->SetViscosity_FreeStreamND(Viscosity_FreeStreamND);

  Tke_FreeStream  = 3.0/2.0*(ModVel_FreeStream*ModVel_FreeStream*config->GetTurbulenceIntensity_FreeStream()*config->GetTurbulenceIntensity_FreeStream());
  config->SetTke_FreeStream(Tke_FreeStream);

  Tke_FreeStreamND  = 3.0/2.0*(ModVel_FreeStreamND*ModVel_FreeStreamND*config->GetTurbulenceIntensity_FreeStream()*config->GetTurbulenceIntensity_FreeStream());
  config->SetTke_FreeStreamND(Tke_FreeStreamND);

  Omega_FreeStream = Density_FreeStream*Tke_FreeStream/(Viscosity_FreeStream*config->GetTurb2LamViscRatio_FreeStream());
  config->SetOmega_FreeStream(Omega_FreeStream);

  Omega_FreeStreamND = Density_FreeStreamND*Tke_FreeStreamND/(Viscosity_FreeStreamND*config->GetTurb2LamViscRatio_FreeStream());
  config->SetOmega_FreeStreamND(Omega_FreeStreamND);

  if (config->GetTurbulenceIntensity_FreeStream() *100 <= 1.3) {
    if (config->GetTurbulenceIntensity_FreeStream() *100 >=0.027) {
        Re_ThetaT_FreeStream = (1173.51-589.428*config->GetTurbulenceIntensity_FreeStream() *100+0.2196/
        (config->GetTurbulenceIntensity_FreeStream() *100*config->GetTurbulenceIntensity_FreeStream() *100));
      }
    else {
      Re_ThetaT_FreeStream = (1173.51-589.428*config->GetTurbulenceIntensity_FreeStream() *100+0.2196/(0.27*0.27));
    }
  }
  else {
    Re_ThetaT_FreeStream = 331.5*pow(config->GetTurbulenceIntensity_FreeStream() *100-0.5658,-0.671);
  }
  config->SetReThetaT_FreeStream(Re_ThetaT_FreeStream);

  const su2double MassDiffusivityND = config->GetDiffusivity_Constant() / (Velocity_Ref * Length_Ref);
  config->SetDiffusivity_ConstantND(MassDiffusivityND);

  /*--- Initialize the dimensionless Fluid Model that will be used to solve the dimensionless problem ---*/

  /*--- Auxilary (dimensional) FluidModel no longer needed. ---*/
  if(redefine_fluidmodel) delete auxFluidModel;

  /*--- Create one final fluid model object per OpenMP thread to be able to use them in parallel.
   *    GetFluidModel() should be used to automatically access the "right" object of each thread. ---*/

  assert(FluidModel.empty() && "Potential memory leak!");
  FluidModel.resize(omp_get_max_threads());

  SU2_OMP_PARALLEL
  {
    const int thread = omp_get_thread_num();

    switch (config->GetKind_FluidModel()) {

      case STANDARD_AIR:
        FluidModel[thread] = new CIdealGas(1.4, Gas_ConstantND);
        break;

      case IDEAL_GAS:
        FluidModel[thread] = new CIdealGas(Gamma, Gas_ConstantND);
        break;

      case VW_GAS:
        FluidModel[thread] = new CVanDerWaalsGas(Gamma, Gas_ConstantND,
                                                 config->GetPressure_Critical() / config->GetPressure_Ref(),
                                                 config->GetTemperature_Critical() / config->GetTemperature_Ref());
        break;

      case PR_GAS:
        FluidModel[thread] = new CPengRobinson(Gamma, Gas_ConstantND,
                                               config->GetPressure_Critical() / config->GetPressure_Ref(),
                                               config->GetTemperature_Critical() / config->GetTemperature_Ref(),
                                               config->GetAcentric_Factor());
        break;

      case DATADRIVEN_FLUID:
<<<<<<< HEAD
        FluidModel[thread] = auxFluidModel;
=======
        FluidModel[thread] = new CDataDrivenFluid(config, false);
>>>>>>> bec052f6
        break;

      case COOLPROP:
        FluidModel[thread] = new CCoolProp(config->GetFluid_Name());
        break;
    }

    GetFluidModel()->SetEnergy_Prho(Pressure_FreeStreamND, Density_FreeStreamND);
    if (viscous) {
      GetFluidModel()->SetLaminarViscosityModel(config);
      GetFluidModel()->SetThermalConductivityModel(config);
      GetFluidModel()->SetMassDiffusivityModel(config);
    }

  }
  END_SU2_OMP_PARALLEL

  Energy_FreeStreamND = GetFluidModel()->GetStaticEnergy() + 0.5*ModVel_FreeStreamND*ModVel_FreeStreamND;

  if (tkeNeeded) Energy_FreeStreamND += Tke_FreeStreamND;

  config->SetEnergy_FreeStreamND(Energy_FreeStreamND);

  Energy_Ref = Energy_FreeStream/Energy_FreeStreamND; config->SetEnergy_Ref(Energy_Ref);

  Total_UnstTimeND = config->GetTotal_UnstTime() / Time_Ref;    config->SetTotal_UnstTimeND(Total_UnstTimeND);
  Delta_UnstTimeND = config->GetDelta_UnstTime() / Time_Ref;    config->SetDelta_UnstTimeND(Delta_UnstTimeND);

  /*--- Write output to the console if this is the master node and first domain ---*/

  if ((rank == MASTER_NODE) && (MGLevel == MESH_0)) {

    cout.precision(6);

    if (viscous) {
      cout << "Viscous flow: Computing pressure using the ideal gas law" << endl;
      cout << "based on the free-stream temperature and a density computed" << endl;
      cout << "from the Reynolds number." << endl;
    } else {
      cout << "Inviscid flow: Computing density based on free-stream" << endl;
      cout << "temperature and pressure using the ideal gas law." << endl;
    }

    if (dynamic_grid) cout << "Force coefficients computed using MACH_MOTION." << endl;
    else cout << "Force coefficients computed using free-stream values." << endl;

    stringstream NonDimTableOut, ModelTableOut;
    stringstream Unit;

    cout << endl;
    PrintingToolbox::CTablePrinter ModelTable(&ModelTableOut);
    ModelTableOut <<"-- Models:"<< endl;

    ModelTable.AddColumn("Viscosity Model", 25);
    ModelTable.AddColumn("Conductivity Model", 26);
    ModelTable.AddColumn("Fluid Model", 25);
    ModelTable.SetAlign(PrintingToolbox::CTablePrinter::RIGHT);
    ModelTable.PrintHeader();

    PrintingToolbox::CTablePrinter NonDimTable(&NonDimTableOut);
    NonDimTable.AddColumn("Name", 22);
    NonDimTable.AddColumn("Dim. value", 14);
    NonDimTable.AddColumn("Ref. value", 14);
    NonDimTable.AddColumn("Unit", 10);
    NonDimTable.AddColumn("Non-dim. value", 14);
    NonDimTable.SetAlign(PrintingToolbox::CTablePrinter::RIGHT);

    NonDimTableOut <<"-- Fluid properties:"<< endl;

    NonDimTable.PrintHeader();

    if (viscous) {

      switch(config->GetKind_ViscosityModel()){
      case VISCOSITYMODEL::CONSTANT:
        ModelTable << "CONSTANT_VISCOSITY";
        if      (config->GetSystemMeasurements() == SI) Unit << "N.s/m^2";
        else if (config->GetSystemMeasurements() == US) Unit << "lbf.s/ft^2";
        NonDimTable << "Viscosity" << config->GetMu_Constant() << config->GetMu_Constant()/config->GetMu_ConstantND() << Unit.str() << config->GetMu_ConstantND();
        Unit.str("");
        NonDimTable.PrintFooter();
        break;

      case VISCOSITYMODEL::COOLPROP:
        ModelTable << "COOLPROP";
        if      (config->GetSystemMeasurements() == SI) Unit << "N.s/m^2";
        else if (config->GetSystemMeasurements() == US) Unit << "lbf.s/ft^2";
        NonDimTable << "Viscosity" << "--" << "--" << Unit.str() << config->GetMu_ConstantND();
        Unit.str("");
        NonDimTable.PrintFooter();
        break;

      case VISCOSITYMODEL::SUTHERLAND:
        ModelTable << "SUTHERLAND";
        if      (config->GetSystemMeasurements() == SI) Unit << "N.s/m^2";
        else if (config->GetSystemMeasurements() == US) Unit << "lbf.s/ft^2";
        NonDimTable << "Ref. Viscosity" <<  config->GetMu_Ref() <<  config->GetViscosity_Ref() << Unit.str() << config->GetMu_RefND();
        Unit.str("");
        if      (config->GetSystemMeasurements() == SI) Unit << "K";
        else if (config->GetSystemMeasurements() == US) Unit << "R";
        NonDimTable << "Sutherland Temp." << config->GetMu_Temperature_Ref() <<  config->GetTemperature_Ref() << Unit.str() << config->GetMu_Temperature_RefND();
        Unit.str("");
        if      (config->GetSystemMeasurements() == SI) Unit << "K";
        else if (config->GetSystemMeasurements() == US) Unit << "R";
        NonDimTable << "Sutherland Const." << config->GetMu_S() << config->GetTemperature_Ref() << Unit.str() << config->GetMu_SND();
        Unit.str("");
        NonDimTable.PrintFooter();
        break;

      default:
        break;

      }
      switch(config->GetKind_ConductivityModel()){
      case CONDUCTIVITYMODEL::CONSTANT_PRANDTL:
        ModelTable << "CONSTANT_PRANDTL";
        NonDimTable << "Prandtl (Lam.)"  << "-" << "-" << "-" << config->GetPrandtl_Lam();
        Unit.str("");
        NonDimTable << "Prandtl (Turb.)" << "-" << "-" << "-" << config->GetPrandtl_Turb();
        Unit.str("");
        NonDimTable.PrintFooter();
        break;

      case CONDUCTIVITYMODEL::CONSTANT:
        ModelTable << "CONSTANT";
        Unit << "W/m^2.K";
        NonDimTable << "Molecular Cond." << config->GetThermal_Conductivity_Constant() << config->GetThermal_Conductivity_Constant()/config->GetThermal_Conductivity_ConstantND() << Unit.str() << config->GetThermal_Conductivity_ConstantND();
        Unit.str("");
        NonDimTable.PrintFooter();
        break;

      case CONDUCTIVITYMODEL::COOLPROP:
        ModelTable << "COOLPROP";
        Unit << "W/m^2.K";
        NonDimTable << "Molecular Cond." << "--" << "--" << Unit.str() << config->GetThermal_Conductivity_ConstantND();
        Unit.str("");
        NonDimTable.PrintFooter();
        break;

      default:
        break;

      }
    } else {
      ModelTable << "-" << "-";
    }

    if      (config->GetSystemMeasurements() == SI) Unit << "N.m/kg.K";
    else if (config->GetSystemMeasurements() == US) Unit << "lbf.ft/slug.R";
    if (config->GetKind_FluidModel() == COOLPROP) {
      CCoolProp auxFluidModel(config->GetFluid_Name());
      NonDimTable << "Gas Constant" << auxFluidModel.GetGas_Constant() << config->GetGas_Constant_Ref() << Unit.str() << auxFluidModel.GetGas_Constant()/config->GetGas_Constant_Ref();
    }
    else {
        NonDimTable << "Gas Constant" << config->GetGas_Constant() << config->GetGas_Constant_Ref() << Unit.str() << config->GetGas_ConstantND();
    }
    Unit.str("");
    if      (config->GetSystemMeasurements() == SI) Unit << "N.m/kg.K";
    else if (config->GetSystemMeasurements() == US) Unit << "lbf.ft/slug.R";
    if (config->GetKind_FluidModel() == COOLPROP) {
      NonDimTable << "Spec. Heat Ratio" << "-" << "-" << "-" << "-";
    }
    else {
        NonDimTable << "Spec. Heat Ratio" << "-" << "-" << "-" << Gamma;
    }
    Unit.str("");

    switch(config->GetKind_FluidModel()){
    case STANDARD_AIR:
      ModelTable << "STANDARD_AIR";
      break;
    case IDEAL_GAS:
      ModelTable << "IDEAL_GAS";
      break;
    case VW_GAS:
      ModelTable << "VW_GAS";
      break;
    case PR_GAS:
      ModelTable << "PR_GAS";
      break;
    case COOLPROP:
      ModelTable << "CoolProp library";
      break;
    }

    if (config->GetKind_FluidModel() == VW_GAS || config->GetKind_FluidModel() == PR_GAS){
        NonDimTable << "Critical Pressure" << config->GetPressure_Critical() << config->GetPressure_Ref() << Unit.str() << config->GetPressure_Critical() /config->GetPressure_Ref();
        Unit.str("");
        Unit << "K";
        NonDimTable << "Critical Temperature" << config->GetTemperature_Critical() << config->GetTemperature_Ref() << Unit.str() << config->GetTemperature_Critical() /config->GetTemperature_Ref();
        Unit.str("");
    }
    if (config->GetKind_FluidModel() == COOLPROP) {
      CCoolProp auxFluidModel(config->GetFluid_Name());
      NonDimTable << "Critical Pressure" << auxFluidModel.GetPressure_Critical() << config->GetPressure_Ref() << Unit.str() << auxFluidModel.GetPressure_Critical() /config->GetPressure_Ref();
      Unit.str("");
      Unit << "K";
      NonDimTable << "Critical Temperature" << auxFluidModel.GetTemperature_Critical() << config->GetTemperature_Ref() << Unit.str() << auxFluidModel.GetTemperature_Critical() /config->GetTemperature_Ref();
      Unit.str("");
    }
    NonDimTable.PrintFooter();

    NonDimTableOut <<"-- Initial and free-stream conditions:"<< endl;

    NonDimTable.PrintHeader();

    if      (config->GetSystemMeasurements() == SI) Unit << "Pa";
    else if (config->GetSystemMeasurements() == US) Unit << "psf";
    NonDimTable << "Static Pressure" << config->GetPressure_FreeStream() << config->GetPressure_Ref() << Unit.str() << config->GetPressure_FreeStreamND();
    Unit.str("");
    if      (config->GetSystemMeasurements() == SI) Unit << "kg/m^3";
    else if (config->GetSystemMeasurements() == US) Unit << "slug/ft^3";
    NonDimTable << "Density" << config->GetDensity_FreeStream() << config->GetDensity_Ref() << Unit.str() << config->GetDensity_FreeStreamND();
    Unit.str("");
    if      (config->GetSystemMeasurements() == SI) Unit << "K";
    else if (config->GetSystemMeasurements() == US) Unit << "R";
    NonDimTable << "Temperature" << config->GetTemperature_FreeStream() << config->GetTemperature_Ref() << Unit.str() << config->GetTemperature_FreeStreamND();
    Unit.str("");
    if      (config->GetSystemMeasurements() == SI) Unit << "m^2/s^2";
    else if (config->GetSystemMeasurements() == US) Unit << "ft^2/s^2";
    NonDimTable << "Total Energy" << config->GetEnergy_FreeStream() << config->GetEnergy_Ref() << Unit.str() << config->GetEnergy_FreeStreamND();
    Unit.str("");
    if      (config->GetSystemMeasurements() == SI) Unit << "m/s";
    else if (config->GetSystemMeasurements() == US) Unit << "ft/s";
    NonDimTable << "Velocity-X" << config->GetVelocity_FreeStream()[0] << config->GetVelocity_Ref() << Unit.str() << config->GetVelocity_FreeStreamND()[0];
    NonDimTable << "Velocity-Y" << config->GetVelocity_FreeStream()[1] << config->GetVelocity_Ref() << Unit.str() << config->GetVelocity_FreeStreamND()[1];
    if (nDim == 3){
      NonDimTable << "Velocity-Z" << config->GetVelocity_FreeStream()[2] << config->GetVelocity_Ref() << Unit.str() << config->GetVelocity_FreeStreamND()[2];
    }
    NonDimTable << "Velocity Magnitude" << config->GetModVel_FreeStream() << config->GetVelocity_Ref() << Unit.str() << config->GetModVel_FreeStreamND();
    Unit.str("");

    if (viscous){
      NonDimTable.PrintFooter();
      if      (config->GetSystemMeasurements() == SI) Unit << "N.s/m^2";
      else if (config->GetSystemMeasurements() == US) Unit << "lbf.s/ft^2";
      NonDimTable << "Viscosity" << config->GetViscosity_FreeStream() << config->GetViscosity_Ref() << Unit.str() << config->GetViscosity_FreeStreamND();
      Unit.str("");
      if      (config->GetSystemMeasurements() == SI) Unit << "W/m^2.K";
      else if (config->GetSystemMeasurements() == US) Unit << "lbf/ft.s.R";
      NonDimTable << "Conductivity" << "-" << config->GetThermal_Conductivity_Ref() << Unit.str() << "-";
      Unit.str("");
      if (turbulent){
        if      (config->GetSystemMeasurements() == SI) Unit << "m^2/s^2";
        else if (config->GetSystemMeasurements() == US) Unit << "ft^2/s^2";
        NonDimTable << "Turb. Kin. Energy" << config->GetTke_FreeStream() << config->GetTke_FreeStream()/config->GetTke_FreeStreamND() << Unit.str() << config->GetTke_FreeStreamND();
        Unit.str("");
        if      (config->GetSystemMeasurements() == SI) Unit << "1/s";
        else if (config->GetSystemMeasurements() == US) Unit << "1/s";
        NonDimTable << "Spec. Dissipation" << config->GetOmega_FreeStream() << config->GetOmega_FreeStream()/config->GetOmega_FreeStreamND() << Unit.str() << config->GetOmega_FreeStreamND();
        Unit.str("");
        if (config-> GetKind_Trans_Model() == TURB_TRANS_MODEL::LM) {
          NonDimTable << "Intermittency"  << "-" << "-" << "-" << config->GetIntermittency_FreeStream();
          Unit.str("");
          NonDimTable << "Moment. Thick. Re"  << "-" << "-" << "-" << config->GetReThetaT_FreeStream();
          Unit.str("");
        }
      }
      if (config->GetKind_Species_Model() != SPECIES_MODEL::NONE) {
        if      (config->GetSystemMeasurements() == SI) Unit << "m^2/s";
        else if (config->GetSystemMeasurements() == US) Unit << "ft^2/s";
        NonDimTable << "Mass Diffusivity" << config->GetDiffusivity_Constant() << config->GetDiffusivity_Constant()/config->GetDiffusivity_ConstantND() << Unit.str() << config->GetDiffusivity_ConstantND();
        Unit.str("");
      }
    }

    NonDimTable.PrintFooter();
    NonDimTable << "Mach Number" << "-" << "-" << "-" << config->GetMach();
    if (viscous){
      NonDimTable << "Reynolds Number" << "-" << "-" << "-" << config->GetReynolds();
    }
    if (gravity) {
      NonDimTable << "Froude Number" << "-" << "-" << "-" << Froude;
      NonDimTable << "Wave Length"   << "-" << "-" << "-" << 2.0*PI_NUMBER*Froude*Froude;
    }
    NonDimTable.PrintFooter();
    ModelTable.PrintFooter();

    if (unsteady){
      NonDimTableOut << "-- Unsteady conditions" << endl;
      NonDimTable.PrintHeader();
      NonDimTable << "Total Time" << config->GetMax_Time() << config->GetTime_Ref() << "s" << config->GetMax_Time()/config->GetTime_Ref();
      Unit.str("");
      NonDimTable << "Time Step" << config->GetTime_Step() << config->GetTime_Ref() << "s" << config->GetDelta_UnstTimeND();
      Unit.str("");
      NonDimTable.PrintFooter();
    }

    cout << ModelTableOut.str();
    cout << NonDimTableOut.str();

  }

}

void CEulerSolver::SetReferenceValues(const CConfig& config) {

  /*--- Evaluate reference values for non-dimensionalization. For dynamic meshes,
   use the motion Mach number as a reference value for computing the force coefficients.
   Otherwise, use the freestream values, which is the standard convention. ---*/

  su2double RefVel2;

  if (dynamic_grid && !config.GetFSI_Simulation()) {
    su2double Gas_Constant = config.GetGas_ConstantND();
    su2double Mach2Vel = sqrt(Gamma * Gas_Constant * Temperature_Inf);
    su2double Mach_Motion = config.GetMach_Motion();
    RefVel2 = pow(Mach_Motion * Mach2Vel, 2);
  }
  else {
    RefVel2 = GeometryToolbox::SquaredNorm(nDim, Velocity_Inf);
  }

  DynamicPressureRef = 0.5 * Density_Inf * RefVel2;
  AeroCoeffForceRef =  DynamicPressureRef * config.GetRefArea();

}

void CEulerSolver::SetInitialCondition(CGeometry **geometry, CSolver ***solver_container, CConfig *config, unsigned long TimeIter) {

  const bool restart = (config->GetRestart() || config->GetRestart_Flow());
  const bool SubsonicEngine = config->GetSubsonicEngine();

  /*--- Use default implementation, then add solver-specifics. ---*/

  BaseClass::SetInitialCondition(geometry, solver_container, config, TimeIter);

  /*--- Set subsonic initial condition for engine intakes at iteration 0 ---*/

  if (!SubsonicEngine || (TimeIter != 0) || restart) return;

  /*--- Start OpenMP parallel region. ---*/

  SU2_OMP_PARALLEL {

    unsigned long iPoint;
    unsigned short iMesh, iDim;
    su2double X0[MAXNDIM] = {0.0}, X1[MAXNDIM] = {0.0}, X2[MAXNDIM] = {0.0},
    X1_X0[MAXNDIM] = {0.0}, X2_X0[MAXNDIM] = {0.0}, X2_X1[MAXNDIM] = {0.0},
    CP[MAXNDIM] = {0.0}, Distance, DotCheck, Radius;

    su2double Velocity_Cyl[MAXNDIM] = {0.0}, Velocity_CylND[MAXNDIM] = {0.0}, Viscosity_Cyl,
    Density_Cyl, Density_CylND, Pressure_CylND, ModVel_Cyl, ModVel_CylND, Energy_CylND,
    T_ref = 0.0, S = 0.0, Mu_ref = 0.0;
    const su2double *Coord, *SubsonicEngine_Cyl, *SubsonicEngine_Values;

    SubsonicEngine_Values = config->GetSubsonicEngine_Values();
    su2double Mach_Cyl        = SubsonicEngine_Values[0];
    su2double Alpha_Cyl       = SubsonicEngine_Values[1];
    su2double Beta_Cyl        = SubsonicEngine_Values[2];
    su2double Pressure_Cyl    = SubsonicEngine_Values[3];
    su2double Temperature_Cyl = SubsonicEngine_Values[4];

    su2double Alpha = Alpha_Cyl*PI_NUMBER/180.0;
    su2double Beta  = Beta_Cyl*PI_NUMBER/180.0;

    su2double Gamma_Minus_One = Gamma - 1.0;
    su2double Gas_Constant = config->GetGas_Constant();

    su2double Mach2Vel_Cyl = sqrt(Gamma*Gas_Constant*Temperature_Cyl);

    for (iMesh = 0; iMesh <= config->GetnMGLevels(); iMesh++) {

      auto FlowNodes = solver_container[iMesh][FLOW_SOL]->GetNodes();

      SU2_OMP_FOR_STAT(omp_chunk_size)
      for (iPoint = 0; iPoint < geometry[iMesh]->GetnPoint(); iPoint++) {

        Velocity_Cyl[0] = cos(Alpha)*cos(Beta)*Mach_Cyl*Mach2Vel_Cyl;
        Velocity_Cyl[1] = sin(Beta)*Mach_Cyl*Mach2Vel_Cyl;
        Velocity_Cyl[2] = sin(Alpha)*cos(Beta)*Mach_Cyl*Mach2Vel_Cyl;

        ModVel_Cyl = GeometryToolbox::Norm(nDim, Velocity_Cyl);

        if (config->GetViscous()) {
          if (config->GetSystemMeasurements() == SI) { T_ref = 273.15; S = 110.4; Mu_ref = 1.716E-5; }
          if (config->GetSystemMeasurements() == US) {
            T_ref = (273.15 - 273.15) * 1.8 + 491.67;
            S = (110.4 - 273.15) * 1.8 + 491.67;
            Mu_ref = 1.716E-5/47.88025898;
          }
          Viscosity_Cyl = Mu_ref*(pow(Temperature_Cyl/T_ref, 1.5) * (T_ref+S)/(Temperature_Cyl+S));
          Density_Cyl   = config->GetReynolds()*Viscosity_Cyl/(ModVel_Cyl*config->GetLength_Reynolds());
          Pressure_Cyl  = Density_Cyl*Gas_Constant*Temperature_Cyl;
        }
        else {
          Density_Cyl = Pressure_Cyl/(Gas_Constant*Temperature_Cyl);
        }

        Density_CylND  = Density_Cyl/config->GetDensity_Ref();
        Pressure_CylND = Pressure_Cyl/config->GetPressure_Ref();

        for (iDim = 0; iDim < nDim; iDim++) {
          Velocity_CylND[iDim] = Velocity_Cyl[iDim]/config->GetVelocity_Ref();
        }

        ModVel_CylND = GeometryToolbox::Norm(nDim, Velocity_CylND);

        Energy_CylND = Pressure_CylND/(Density_CylND*Gamma_Minus_One)+0.5*ModVel_CylND*ModVel_CylND;

        Coord = geometry[iMesh]->nodes->GetCoord(iPoint);

        SubsonicEngine_Cyl = config->GetSubsonicEngine_Cyl();

        X0[0] = Coord[0];               X0[1] = Coord[1];               if (nDim==3) X0[2] = Coord[2];
        X1[0] = SubsonicEngine_Cyl[0];  X1[1] = SubsonicEngine_Cyl[1];  X1[2] = SubsonicEngine_Cyl[2];
        X2[0] = SubsonicEngine_Cyl[3];  X2[1] = SubsonicEngine_Cyl[4];  X2[2] = SubsonicEngine_Cyl[5];
        Radius = SubsonicEngine_Cyl[6];

        GeometryToolbox::Distance(3, X1, X2, X2_X1);
        GeometryToolbox::Distance(3, X0, X1, X1_X0);
        GeometryToolbox::Distance(3, X0, X2, X2_X0);

        GeometryToolbox::CrossProduct(X2_X1, X1_X0, CP);

        Distance = sqrt(GeometryToolbox::SquaredNorm(3,CP) / GeometryToolbox::SquaredNorm(3,X2_X1));

        DotCheck = -GeometryToolbox::DotProduct(3, X1_X0, X2_X1);
        if (DotCheck < 0.0) Distance = GeometryToolbox::Norm(3, X1_X0);

        DotCheck = GeometryToolbox::DotProduct(3, X2_X0, X2_X1);
        if (DotCheck < 0.0) Distance = GeometryToolbox::Norm(3, X2_X0);

        if (Distance < Radius) {
          FlowNodes->SetSolution(iPoint, 0, Density_CylND);
          for (iDim = 0; iDim < nDim; iDim++)
            FlowNodes->SetSolution(iPoint, iDim+1, Density_CylND*Velocity_CylND[iDim]);
          FlowNodes->SetSolution(iPoint, nVar-1, Density_CylND*Energy_CylND);
        }

      }
      END_SU2_OMP_FOR

      FlowNodes->Set_OldSolution();

    }

  }
  END_SU2_OMP_PARALLEL

}

void CEulerSolver::CommonPreprocessing(CGeometry *geometry, CSolver **solver_container, CConfig *config, unsigned short iMesh,
                                       unsigned short iRKStep, unsigned short RunTime_EqSystem, bool Output) {

  bool cont_adjoint     = config->GetContinuous_Adjoint();
  bool disc_adjoint     = config->GetDiscrete_Adjoint();
  bool implicit         = (config->GetKind_TimeIntScheme() == EULER_IMPLICIT);
  bool center           = (config->GetKind_ConvNumScheme_Flow() == SPACE_CENTERED);
  bool center_jst       = (config->GetKind_Centered_Flow() == CENTERED::JST) && (iMesh == MESH_0);
  bool center_jst_ke    = (config->GetKind_Centered_Flow() == CENTERED::JST_KE) && (iMesh == MESH_0);
  bool center_jst_mat   = (config->GetKind_Centered_Flow() == CENTERED::JST_MAT) && (iMesh == MESH_0);
  bool engine           = ((config->GetnMarker_EngineInflow() != 0) || (config->GetnMarker_EngineExhaust() != 0));
  bool actuator_disk    = ((config->GetnMarker_ActDiskInlet() != 0) || (config->GetnMarker_ActDiskOutlet() != 0));
  bool fixed_cl         = config->GetFixed_CL_Mode();
  unsigned short kind_row_dissipation = config->GetKind_RoeLowDiss();
  bool roe_low_dissipation  = (kind_row_dissipation != NO_ROELOWDISS) &&
                              (config->GetKind_Upwind_Flow() == UPWIND::ROE ||
                               config->GetKind_Upwind_Flow() == UPWIND::SLAU ||
                               config->GetKind_Upwind_Flow() == UPWIND::SLAU2);

  /*--- Set the primitive variables ---*/

  ompMasterAssignBarrier(ErrorCounter, 0);

  SU2_OMP_ATOMIC
  ErrorCounter += SetPrimitive_Variables(solver_container, config);

  BEGIN_SU2_OMP_SAFE_GLOBAL_ACCESS
  { /*--- Ops that are not OpenMP parallel go in this block. ---*/

    if ((iMesh == MESH_0) && (config->GetComm_Level() == COMM_FULL)) {
      unsigned long tmp = ErrorCounter;
      SU2_MPI::Allreduce(&tmp, &ErrorCounter, 1, MPI_UNSIGNED_LONG, MPI_SUM, SU2_MPI::GetComm());
      config->SetNonphysical_Points(ErrorCounter);
    }

    /*--- Update the angle of attack at the far-field for fixed CL calculations (only direct problem). ---*/

    if (fixed_cl && !disc_adjoint && !cont_adjoint) {
      SetFarfield_AoA(geometry, solver_container, config, iMesh, Output);
    }

    /*--- Compute the engine properties ---*/

    if (engine) GetPower_Properties(geometry, config, iMesh, Output);

    /*--- Compute the actuator disk properties and distortion levels ---*/

    if (actuator_disk) {
      Set_MPI_ActDisk(solver_container, geometry, config);
      GetPower_Properties(geometry, config, iMesh, Output);
      SetActDisk_BCThrust(geometry, solver_container, config, iMesh, Output);
    }

  }
  END_SU2_OMP_SAFE_GLOBAL_ACCESS

  /*--- Artificial dissipation ---*/

  if (center && !Output) {
    if (!center_jst_mat) SetMax_Eigenvalue(geometry, config);
    if (center_jst || center_jst_ke || center_jst_mat) {
      SetCentered_Dissipation_Sensor(geometry, config);
      if (!center_jst_ke) SetUndivided_Laplacian(geometry, config);
    }
  }

  /*--- Roe Low Dissipation Sensor ---*/

  if (roe_low_dissipation) {
    SetRoe_Dissipation(geometry, config);
    if (kind_row_dissipation == FD_DUCROS || kind_row_dissipation == NTS_DUCROS){
      SetUpwind_Ducros_Sensor(geometry, config);
    }
  }

  /*--- Initialize the Jacobian matrix and residual, not needed for the reducer strategy
   *    as we set blocks (including diagonal ones) and completely overwrite. ---*/

  if(!ReducerStrategy && !Output) {
    LinSysRes.SetValZero();
    if (implicit) Jacobian.SetValZero();
    else {SU2_OMP_BARRIER} // because of "nowait" in LinSysRes
  }

}

void CEulerSolver::Preprocessing(CGeometry *geometry, CSolver **solver_container, CConfig *config, unsigned short iMesh,
                                 unsigned short iRKStep, unsigned short RunTime_EqSystem, bool Output) {
  const auto InnerIter = config->GetInnerIter();
  const bool muscl = config->GetMUSCL_Flow() && (iMesh == MESH_0);
  const bool center = (config->GetKind_ConvNumScheme_Flow() == SPACE_CENTERED);
  const bool limiter = (config->GetKind_SlopeLimit_Flow() != LIMITER::NONE) && (InnerIter <= config->GetLimiterIter());
  const bool van_albada = (config->GetKind_SlopeLimit_Flow() == LIMITER::VAN_ALBADA_EDGE);

  /*--- Common preprocessing steps. ---*/

  CommonPreprocessing(geometry, solver_container, config, iMesh, iRKStep, RunTime_EqSystem, Output);

  /*--- Upwind second order reconstruction ---*/

  if (!Output && muscl && !center) {

    /*--- Gradient computation for MUSCL reconstruction. ---*/

    switch (config->GetKind_Gradient_Method_Recon()) {
      case GREEN_GAUSS:
        SetPrimitive_Gradient_GG(geometry, config, true); break;
      case LEAST_SQUARES:
      case WEIGHTED_LEAST_SQUARES:
        SetPrimitive_Gradient_LS(geometry, config, true); break;
      default: break;
    }

    /*--- Limiter computation ---*/

    if (limiter && !van_albada) SetPrimitive_Limiter(geometry, config);
  }
}

unsigned long CEulerSolver::SetPrimitive_Variables(CSolver **solver_container, const CConfig *config) {

  /*--- Number of non-physical points, local to the thread, needs
   *    further reduction if function is called in parallel ---*/
  unsigned long nonPhysicalPoints = 0;

  AD::StartNoSharedReading();

  SU2_OMP_FOR_STAT(omp_chunk_size)
  for (unsigned long iPoint = 0; iPoint < nPoint; iPoint ++) {

    /*--- Compressible flow, primitive variables nDim+9, (T, vx, vy, vz, P, rho, h, c, lamMu, eddyMu, ThCond, Cp) ---*/

    bool physical = nodes->SetPrimVar(iPoint, GetFluidModel());
    nodes->SetSecondaryVar(iPoint, GetFluidModel());

    /* Check for non-realizable states for reporting. */

    if (!physical) nonPhysicalPoints++;
  }
  END_SU2_OMP_FOR

  AD::EndNoSharedReading();

  return nonPhysicalPoints;
}

void CEulerSolver::SetTime_Step(CGeometry *geometry, CSolver **solver_container, CConfig *config,
                                unsigned short iMesh, unsigned long Iteration) {

  /*--- Define an object to compute the speed of sound. ---*/
  struct SoundSpeed {
    FORCEINLINE su2double operator() (const CEulerVariable& nodes, unsigned long iPoint, unsigned long jPoint) const {
      return 0.5 * (nodes.GetSoundSpeed(iPoint) + nodes.GetSoundSpeed(jPoint));
    }

    FORCEINLINE su2double operator() (const CEulerVariable& nodes, unsigned long iPoint) const {
      return nodes.GetSoundSpeed(iPoint);
    }

  } soundSpeed;

  /*--- Define an object to compute the viscous eigenvalue. ---*/
  struct LambdaVisc {
    const su2double gamma, prandtlLam, prandtlTurb;

    LambdaVisc(su2double g, su2double pl, su2double pt) : gamma(g), prandtlLam(pl), prandtlTurb(pt) {}

    FORCEINLINE su2double lambda(su2double laminarVisc, su2double eddyVisc, su2double density) const {
      su2double Lambda_1 = (4.0/3.0)*(laminarVisc + eddyVisc);
      /// TODO: (REAL_GAS) removing gamma as it cannot work with FLUIDPROP
      su2double Lambda_2 = (1.0 + (prandtlLam/prandtlTurb)*(eddyVisc/laminarVisc))*(gamma*laminarVisc/prandtlLam);
      return (Lambda_1 + Lambda_2) / density;
    }

    FORCEINLINE su2double operator() (const CEulerVariable& nodes, unsigned long iPoint, unsigned long jPoint) const {
      su2double laminarVisc = 0.5*(nodes.GetLaminarViscosity(iPoint) + nodes.GetLaminarViscosity(jPoint));
      su2double eddyVisc = 0.5*(nodes.GetEddyViscosity(iPoint) + nodes.GetEddyViscosity(jPoint));
      su2double density = 0.5*(nodes.GetDensity(iPoint) + nodes.GetDensity(jPoint));
      return lambda(laminarVisc, eddyVisc, density);
    }

    FORCEINLINE su2double operator() (const CEulerVariable& nodes, unsigned long iPoint) const {
      su2double laminarVisc = nodes.GetLaminarViscosity(iPoint);
      su2double eddyVisc = nodes.GetEddyViscosity(iPoint);
      su2double density = nodes.GetDensity(iPoint);
      return lambda(laminarVisc, eddyVisc, density);
    }

  } lambdaVisc(Gamma, Prandtl_Lam, Prandtl_Turb);

  /*--- Now instantiate the generic implementation with the two functors above. ---*/

  SetTime_Step_impl(soundSpeed, lambdaVisc, geometry, solver_container, config, iMesh, Iteration);

}

void CEulerSolver::Centered_Residual(CGeometry *geometry, CSolver **solver_container, CNumerics **numerics_container,
                                     CConfig *config, unsigned short iMesh, unsigned short iRKStep) {

  EdgeFluxResidual(geometry, solver_container, config);
}

void CEulerSolver::Upwind_Residual(CGeometry *geometry, CSolver **solver_container,
                                   CNumerics **numerics_container, CConfig *config, unsigned short iMesh) {

  const bool ideal_gas = (config->GetKind_FluidModel() == STANDARD_AIR) ||
                         (config->GetKind_FluidModel() == IDEAL_GAS);
  const bool low_mach_corr = config->Low_Mach_Correction();

  /*--- Use vectorization if the scheme supports it. ---*/
  if (config->GetKind_Upwind_Flow() == UPWIND::ROE && ideal_gas && !low_mach_corr) {
    EdgeFluxResidual(geometry, solver_container, config);
    return;
  }

  const bool implicit         = (config->GetKind_TimeIntScheme() == EULER_IMPLICIT);

  const bool roe_turkel       = (config->GetKind_Upwind_Flow() == UPWIND::TURKEL);
  const auto kind_dissipation = config->GetKind_RoeLowDiss();

  const bool muscl            = (config->GetMUSCL_Flow() && (iMesh == MESH_0));
  const bool limiter          = (config->GetKind_SlopeLimit_Flow() != LIMITER::NONE);
  const bool van_albada       = (config->GetKind_SlopeLimit_Flow() == LIMITER::VAN_ALBADA_EDGE);

  /*--- Non-physical counter. ---*/
  unsigned long counter_local = 0;
  SU2_OMP_MASTER
  ErrorCounter = 0;
  END_SU2_OMP_MASTER

  /*--- Pick one numerics object per thread. ---*/
  CNumerics* numerics = numerics_container[CONV_TERM + omp_get_thread_num()*MAX_TERMS];

  /*--- Static arrays of MUSCL-reconstructed primitives and secondaries (thread safety). ---*/
  su2double Primitive_i[MAXNVAR] = {0.0}, Primitive_j[MAXNVAR] = {0.0};
  su2double Secondary_i[MAXNVAR] = {0.0}, Secondary_j[MAXNVAR] = {0.0};

  /*--- For hybrid parallel AD, pause preaccumulation if there is shared reading of
  * variables, otherwise switch to the faster adjoint evaluation mode. ---*/
  bool pausePreacc = false;
  if (ReducerStrategy) pausePreacc = AD::PausePreaccumulation();
  else AD::StartNoSharedReading();

  /*--- Loop over edge colors. ---*/
  for (auto color : EdgeColoring)
  {
  /*--- Chunk size is at least OMP_MIN_SIZE and a multiple of the color group size. ---*/
  SU2_OMP_FOR_DYN(nextMultiple(OMP_MIN_SIZE, color.groupSize))
  for(auto k = 0ul; k < color.size; ++k) {

    auto iEdge = color.indices[k];

    unsigned short iDim, iVar;

    /*--- Points in edge and normal vectors ---*/

    auto iPoint = geometry->edges->GetNode(iEdge,0);
    auto jPoint = geometry->edges->GetNode(iEdge,1);

    numerics->SetNormal(geometry->edges->GetNormal(iEdge));

    auto Coord_i = geometry->nodes->GetCoord(iPoint);
    auto Coord_j = geometry->nodes->GetCoord(jPoint);

    /*--- Roe Turkel preconditioning ---*/

    if (roe_turkel) {
      numerics->SetVelocity2_Inf(GeometryToolbox::SquaredNorm(nDim, config->GetVelocity_FreeStream()));
    }

    /*--- Grid movement ---*/

    if (dynamic_grid) {
      numerics->SetGridVel(geometry->nodes->GetGridVel(iPoint),
                           geometry->nodes->GetGridVel(jPoint));
    }

    /*--- Get primitive and secondary variables ---*/

    auto V_i = nodes->GetPrimitive(iPoint); auto V_j = nodes->GetPrimitive(jPoint);
    auto S_i = nodes->GetSecondary(iPoint); auto S_j = nodes->GetSecondary(jPoint);

    /*--- Set them with or without high order reconstruction using MUSCL strategy. ---*/

    if (!muscl) {

      numerics->SetPrimitive(V_i, V_j);
      numerics->SetSecondary(S_i, S_j);

    }
    else {
      /*--- Reconstruction ---*/

      su2double Vector_ij[MAXNDIM] = {0.0};
      for (iDim = 0; iDim < nDim; iDim++) {
        Vector_ij[iDim] = 0.5*(Coord_j[iDim] - Coord_i[iDim]);
      }

      auto Gradient_i = nodes->GetGradient_Reconstruction(iPoint);
      auto Gradient_j = nodes->GetGradient_Reconstruction(jPoint);

      for (iVar = 0; iVar < nPrimVarGrad; iVar++) {

        su2double Project_Grad_i = 0.0;
        su2double Project_Grad_j = 0.0;

        for (iDim = 0; iDim < nDim; iDim++) {
          Project_Grad_i += Vector_ij[iDim]*Gradient_i[iVar][iDim];
          Project_Grad_j -= Vector_ij[iDim]*Gradient_j[iVar][iDim];
        }

        su2double lim_i = 1.0;
        su2double lim_j = 1.0;

        if (van_albada) {
          su2double V_ij = V_j[iVar] - V_i[iVar];
          lim_i = LimiterHelpers<>::vanAlbadaFunction(Project_Grad_i, V_ij, EPS);
          lim_j = LimiterHelpers<>::vanAlbadaFunction(-Project_Grad_j, V_ij, EPS);
        }
        else if (limiter) {
          lim_i = nodes->GetLimiter_Primitive(iPoint, iVar);
          lim_j = nodes->GetLimiter_Primitive(jPoint, iVar);
        }

        Primitive_i[iVar] = V_i[iVar] + lim_i * Project_Grad_i;
        Primitive_j[iVar] = V_j[iVar] + lim_j * Project_Grad_j;

      }

      /*--- Recompute the reconstructed quantities in a thermodynamically consistent way. ---*/

      if (!ideal_gas || low_mach_corr) {
        ComputeConsistentExtrapolation(GetFluidModel(), nDim, Primitive_i, Secondary_i);
        ComputeConsistentExtrapolation(GetFluidModel(), nDim, Primitive_j, Secondary_j);
      }

      /*--- Low-Mach number correction. ---*/

      if (low_mach_corr) {
        LowMachPrimitiveCorrection(GetFluidModel(), nDim, Primitive_i, Primitive_j);
      }

      /*--- Check for non-physical solutions after reconstruction. If found, use the
       cell-average value of the solution. This is a locally 1st order approximation,
       which is typically only active during the start-up of a calculation. ---*/

      bool neg_pres_or_rho_i = (Primitive_i[prim_idx.Pressure()] < 0.0) || (Primitive_i[prim_idx.Density()] < 0.0);
      bool neg_pres_or_rho_j = (Primitive_j[prim_idx.Pressure()] < 0.0) || (Primitive_j[prim_idx.Density()] < 0.0);

      su2double R = sqrt(fabs(Primitive_j[prim_idx.Density()]/Primitive_i[prim_idx.Density()]));
      su2double sq_vel = 0.0;
      for (iDim = 0; iDim < nDim; iDim++) {
        su2double RoeVelocity = (R * Primitive_j[iDim + prim_idx.Velocity()] +
                                 Primitive_i[iDim + prim_idx.Velocity()]) / (R+1);
        sq_vel += pow(RoeVelocity, 2);
      }
      su2double RoeEnthalpy = (R * Primitive_j[prim_idx.Enthalpy()] + Primitive_i[prim_idx.Enthalpy()]) / (R+1);

      const bool neg_sound_speed = ((Gamma-1)*(RoeEnthalpy-0.5*sq_vel) < 0.0);
      bool bad_recon = neg_sound_speed || neg_pres_or_rho_i || neg_pres_or_rho_j;
      bad_recon = nodes->UpdateNonPhysicalEdgeCounter(iEdge, bad_recon);
      counter_local += bad_recon;

      numerics->SetPrimitive(bad_recon? V_i : Primitive_i,  bad_recon? V_j : Primitive_j);
      numerics->SetSecondary(bad_recon? S_i : Secondary_i,  bad_recon? S_j : Secondary_j);

    }

    /*--- Roe Low Dissipation Scheme ---*/

    if (kind_dissipation != NO_ROELOWDISS) {

      numerics->SetDissipation(nodes->GetRoe_Dissipation(iPoint),
                               nodes->GetRoe_Dissipation(jPoint));

      if (kind_dissipation == FD_DUCROS || kind_dissipation == NTS_DUCROS){
        numerics->SetSensor(nodes->GetSensor(iPoint),
                            nodes->GetSensor(jPoint));
      }
      if (kind_dissipation == NTS || kind_dissipation == NTS_DUCROS){
        numerics->SetCoord(Coord_i, Coord_j);
      }
    }

    /*--- Compute the residual ---*/

    auto residual = numerics->ComputeResidual(config);

    /*--- Set the final value of the Roe dissipation coefficient ---*/

    if ((kind_dissipation != NO_ROELOWDISS) && (MGLevel != MESH_0)) {
      nodes->SetRoe_Dissipation(iPoint,numerics->GetDissipation());
      nodes->SetRoe_Dissipation(jPoint,numerics->GetDissipation());
    }

    /*--- Update residual value ---*/

    if (ReducerStrategy) {
      EdgeFluxes.SetBlock(iEdge, residual);
      if (implicit)
        Jacobian.SetBlocks(iEdge, residual.jacobian_i, residual.jacobian_j);
    }
    else {
      LinSysRes.AddBlock(iPoint, residual);
      LinSysRes.SubtractBlock(jPoint, residual);

      /*--- Set implicit computation ---*/
      if (implicit)
        Jacobian.UpdateBlocks(iEdge, iPoint, jPoint, residual.jacobian_i, residual.jacobian_j);
    }

    /*--- Viscous contribution. ---*/

    Viscous_Residual(iEdge, geometry, solver_container,
                     numerics_container[VISC_TERM + omp_get_thread_num()*MAX_TERMS], config);
  }
  END_SU2_OMP_FOR
  } // end color loop

  FinalizeResidualComputation(geometry, pausePreacc, counter_local, config);
}

void CEulerSolver::ComputeConsistentExtrapolation(CFluidModel *fluidModel, unsigned short nDim,
                                                  su2double *primitive, su2double *secondary) {
  const CEulerVariable::CIndices<unsigned short> prim_idx(nDim, 0);
  const su2double density = primitive[prim_idx.Density()];
  const su2double pressure = primitive[prim_idx.Pressure()];
  const su2double velocity2 = GeometryToolbox::SquaredNorm(nDim, &primitive[prim_idx.Velocity()]);

  fluidModel->SetTDState_Prho(pressure, density);

  primitive[prim_idx.Temperature()] = fluidModel->GetTemperature();
  primitive[prim_idx.Enthalpy()] = fluidModel->GetStaticEnergy() + pressure / density + 0.5*velocity2;
  primitive[prim_idx.SoundSpeed()] = fluidModel->GetSoundSpeed();
  secondary[0] = fluidModel->GetdPdrho_e();
  secondary[1] = fluidModel->GetdPde_rho();

}

void CEulerSolver::LowMachPrimitiveCorrection(CFluidModel *fluidModel, unsigned short nDim,
                                              su2double *primitive_i, su2double *primitive_j) {
  unsigned short iDim;

  su2double velocity2_i = 0.0;
  su2double velocity2_j = 0.0;

  for (iDim = 0; iDim < nDim; iDim++) {
    velocity2_i += pow(primitive_i[iDim+1], 2);
    velocity2_j += pow(primitive_j[iDim+1], 2);
  }
  su2double mach_i = sqrt(velocity2_i)/primitive_i[nDim+4];
  su2double mach_j = sqrt(velocity2_j)/primitive_j[nDim+4];

  su2double z = min(max(mach_i,mach_j),1.0);
  velocity2_i = 0.0;
  velocity2_j = 0.0;
  for (iDim = 0; iDim < nDim; iDim++) {
    su2double vel_i_corr = ( primitive_i[iDim+1] + primitive_j[iDim+1] )/2.0
                     + z * ( primitive_i[iDim+1] - primitive_j[iDim+1] )/2.0;
    su2double vel_j_corr = ( primitive_i[iDim+1] + primitive_j[iDim+1] )/2.0
                     + z * ( primitive_j[iDim+1] - primitive_i[iDim+1] )/2.0;

    velocity2_i += pow(vel_i_corr, 2);
    velocity2_j += pow(vel_j_corr, 2);

    primitive_i[iDim+1] = vel_i_corr;
    primitive_j[iDim+1] = vel_j_corr;
  }

  fluidModel->SetEnergy_Prho(primitive_i[nDim+1], primitive_i[nDim+2]);
  primitive_i[nDim+3]= fluidModel->GetStaticEnergy() + primitive_i[nDim+1]/primitive_i[nDim+2] + 0.5*velocity2_i;

  fluidModel->SetEnergy_Prho(primitive_j[nDim+1], primitive_j[nDim+2]);
  primitive_j[nDim+3]= fluidModel->GetStaticEnergy() + primitive_j[nDim+1]/primitive_j[nDim+2] + 0.5*velocity2_j;

}

void CEulerSolver::Source_Residual(CGeometry *geometry, CSolver **solver_container,
                                   CNumerics **numerics_container, CConfig *config, unsigned short iMesh) {

  const bool implicit         = config->GetKind_TimeIntScheme() == EULER_IMPLICIT;
  const bool viscous          = config->GetViscous();
  const bool rotating_frame   = config->GetRotating_Frame();
  const bool axisymmetric     = config->GetAxisymmetric();
  const bool gravity          = (config->GetGravityForce() == YES);
  const bool harmonic_balance = (config->GetTime_Marching() == TIME_MARCHING::HARMONIC_BALANCE);
  const bool windgust         = config->GetWind_Gust();
  const bool body_force       = config->GetBody_Force();
  const bool vorticity_confinement = config->GetVorticityConfinement();
  const bool ideal_gas        = (config->GetKind_FluidModel() == STANDARD_AIR) ||
                                (config->GetKind_FluidModel() == IDEAL_GAS);
  const bool rans             = (config->GetKind_Turb_Model() != TURB_MODEL::NONE);

  /*--- Pick one numerics object per thread. ---*/
  CNumerics* numerics = numerics_container[SOURCE_FIRST_TERM + omp_get_thread_num()*MAX_TERMS];

  unsigned short iVar;
  unsigned long iPoint;

  if (body_force) {

    /*--- Loop over all points ---*/
    AD::StartNoSharedReading();
    SU2_OMP_FOR_STAT(omp_chunk_size)
    for (iPoint = 0; iPoint < nPointDomain; iPoint++) {

      /*--- Load the conservative variables ---*/
      numerics->SetConservative(nodes->GetSolution(iPoint),
                                nodes->GetSolution(iPoint));

      /*--- Load the volume of the dual mesh cell ---*/
      numerics->SetVolume(geometry->nodes->GetVolume(iPoint));

      /*--- Compute the rotating frame source residual ---*/
      auto residual = numerics->ComputeResidual(config);

      /*--- Add the source residual to the total ---*/
      LinSysRes.AddBlock(iPoint, residual);

    }
    END_SU2_OMP_FOR
    AD::EndNoSharedReading();
  }

  if (rotating_frame) {

    /*--- Include the residual contribution from GCL due to the static
     mesh movement that is set for rotating frame. ---*/

    SetRotatingFrame_GCL(geometry, config);

    /*--- Loop over all points ---*/
    AD::StartNoSharedReading();
    SU2_OMP_FOR_DYN(omp_chunk_size)
    for (iPoint = 0; iPoint < nPointDomain; iPoint++) {

      /*--- Load the conservative variables ---*/
      numerics->SetConservative(nodes->GetSolution(iPoint),
                                nodes->GetSolution(iPoint));

      /*--- Load the volume of the dual mesh cell ---*/
      numerics->SetVolume(geometry->nodes->GetVolume(iPoint));

      /*--- Compute the rotating frame source residual ---*/
      auto residual = numerics->ComputeResidual(config);

      /*--- Add the source residual to the total ---*/
      LinSysRes.AddBlock(iPoint, residual);

      /*--- Add the implicit Jacobian contribution ---*/
      if (implicit) Jacobian.AddBlock2Diag(iPoint, residual.jacobian_i);

    }
    END_SU2_OMP_FOR
    AD::EndNoSharedReading();
  }

  if (axisymmetric) {

    /*--- For viscous problems, we need an additional gradient. ---*/
    if (viscous) {
      ComputeAxisymmetricAuxGradients(geometry, config);
    }

    /*--- loop over points ---*/
    AD::StartNoSharedReading();
    SU2_OMP_FOR_DYN(omp_chunk_size)
    for (iPoint = 0; iPoint < nPointDomain; iPoint++) {

      /*--- Set solution  ---*/
      numerics->SetConservative(nodes->GetSolution(iPoint), nodes->GetSolution(iPoint));

      /*--- Set control volume ---*/
      numerics->SetVolume(geometry->nodes->GetVolume(iPoint));

      /*--- Set y coordinate ---*/
      numerics->SetCoord(geometry->nodes->GetCoord(iPoint), geometry->nodes->GetCoord(iPoint));

      /*--- Set primitive variables for viscous terms and/or generalised source ---*/
      if (!ideal_gas || viscous) numerics->SetPrimitive(nodes->GetPrimitive(iPoint), nodes->GetPrimitive(iPoint));

      /*--- Set secondary variables for generalised source ---*/
      if (!ideal_gas) numerics->SetSecondary(nodes->GetSecondary(iPoint), nodes->GetSecondary(iPoint));

      if (viscous) {

        /*--- Set gradient of primitive variables ---*/
        numerics->SetPrimVarGradient(nodes->GetGradient_Primitive(iPoint), nodes->GetGradient_Primitive(iPoint));

        /*--- Set gradient of auxillary variables ---*/
        numerics->SetAuxVarGrad(nodes->GetAuxVarGradient(iPoint), nullptr);

        /*--- Set turbulence kinetic energy ---*/
        if (rans){
          CVariable* turbNodes = solver_container[TURB_SOL]->GetNodes();
          numerics->SetTurbKineticEnergy(turbNodes->GetSolution(iPoint,0), turbNodes->GetSolution(iPoint,0));
        }
      }

      /*--- Compute Source term Residual ---*/
      auto residual = numerics->ComputeResidual(config);

      /*--- Add Residual ---*/
      LinSysRes.AddBlock(iPoint, residual);

      /*--- Implicit part ---*/
      if (implicit)
        Jacobian.AddBlock2Diag(iPoint, residual.jacobian_i);
    }
    END_SU2_OMP_FOR

    AD::EndNoSharedReading();
  }

  AD::StartNoSharedReading();

  if (gravity) {

    /*--- loop over points ---*/
    SU2_OMP_FOR_DYN(omp_chunk_size)
    for (iPoint = 0; iPoint < nPointDomain; iPoint++) {

      /*--- Set solution  ---*/
      numerics->SetConservative(nodes->GetSolution(iPoint), nodes->GetSolution(iPoint));

      /*--- Set control volume ---*/
      numerics->SetVolume(geometry->nodes->GetVolume(iPoint));

      /*--- Compute Source term Residual ---*/
      auto residual = numerics->ComputeResidual(config);

      /*--- Add Residual ---*/
      LinSysRes.AddBlock(iPoint, residual);

    }
    END_SU2_OMP_FOR

  }

  if (harmonic_balance) {

    /*--- loop over points ---*/
    SU2_OMP_FOR_STAT(omp_chunk_size)
    for (iPoint = 0; iPoint < nPointDomain; iPoint++) {

      /*--- Get control volume ---*/
      su2double Volume = geometry->nodes->GetVolume(iPoint);

      /*--- Get stored time spectral source term and add to residual ---*/
      for (iVar = 0; iVar < nVar; iVar++) {
        LinSysRes(iPoint,iVar) += Volume * nodes->GetHarmonicBalance_Source(iPoint,iVar);
      }
    }
    END_SU2_OMP_FOR
  }

  if (windgust) {

    /*--- Loop over all points ---*/
    SU2_OMP_FOR_DYN(omp_chunk_size)
    for (iPoint = 0; iPoint < nPointDomain; iPoint++) {

      /*--- Load the wind gust ---*/
      numerics->SetWindGust(nodes->GetWindGust(iPoint), nodes->GetWindGust(iPoint));

      /*--- Load the wind gust derivatives ---*/
      numerics->SetWindGustDer(nodes->GetWindGustDer(iPoint), nodes->GetWindGustDer(iPoint));

      /*--- Load the primitive variables ---*/
      numerics->SetPrimitive(nodes->GetPrimitive(iPoint), nodes->GetPrimitive(iPoint));

      /*--- Load the volume of the dual mesh cell ---*/
      numerics->SetVolume(geometry->nodes->GetVolume(iPoint));

      /*--- Compute the rotating frame source residual ---*/
      auto residual = numerics->ComputeResidual(config);

      /*--- Add the source residual to the total ---*/
      LinSysRes.AddBlock(iPoint, residual);

      /*--- Add the implicit Jacobian contribution ---*/
      if (implicit) Jacobian.AddBlock2Diag(iPoint, residual.jacobian_i);

    }
    END_SU2_OMP_FOR
  }

  if (vorticity_confinement) {

    CNumerics* second_numerics = numerics_container[SOURCE_SECOND_TERM + omp_get_thread_num()*MAX_TERMS];

    /*--- calculate and set the average volume ---*/
    const su2double AvgVolume = config->GetDomainVolume() / geometry->GetGlobal_nPointDomain();
    second_numerics->SetAvgVolume(AvgVolume);

    /*--- set vorticity magnitude as auxilliary variable ---*/
    SU2_OMP_FOR_STAT(omp_chunk_size)
    for (iPoint = 0; iPoint < nPoint; iPoint++) {
      const su2double VorticityMag = max(GeometryToolbox::Norm(3, nodes->GetVorticity(iPoint)), 1e-12);
      nodes->SetAuxVar(iPoint, 0, VorticityMag);
    }
    END_SU2_OMP_FOR

    /*--- calculate the gradient of the vorticity magnitude (AuxVarGradient) ---*/
    SetAuxVar_Gradient_GG(geometry, config);

    SU2_OMP_FOR_DYN(omp_chunk_size)
    for (iPoint = 0; iPoint < nPointDomain; iPoint++) {
      second_numerics->SetPrimitive(nodes->GetPrimitive(iPoint), nullptr);
      second_numerics->SetVorticity(nodes->GetVorticity(iPoint), nullptr);
      second_numerics->SetAuxVarGrad(nodes->GetAuxVarGradient(iPoint), nullptr);
      second_numerics->SetDistance(geometry->nodes->GetWall_Distance(iPoint), 0);
      second_numerics->SetVolume(geometry->nodes->GetVolume(iPoint));
      auto residual = second_numerics->ComputeResidual(config);

      LinSysRes.AddBlock(iPoint, residual);

      if (implicit) Jacobian.AddBlock2Diag(iPoint, residual.jacobian_i);
    }
    END_SU2_OMP_FOR

  }

  /*--- Check if a verification solution is to be computed. ---*/

  if ( VerificationSolution ) {
    if ( VerificationSolution->IsManufacturedSolution() ) {

      /*--- Get the physical time. ---*/
      su2double time = 0.0;
      if (config->GetTime_Marching() != TIME_MARCHING::STEADY) time = config->GetPhysicalTime();

      /*--- Loop over points ---*/
      SU2_OMP_FOR_DYN(omp_chunk_size)
      for (iPoint = 0; iPoint < nPointDomain; iPoint++) {

        /*--- Get control volume size. ---*/
        su2double Volume = geometry->nodes->GetVolume(iPoint);

        /*--- Get the current point coordinates. ---*/
        const su2double *coor = geometry->nodes->GetCoord(iPoint);

        /*--- Get the MMS source term. ---*/
        vector<su2double> sourceMan(nVar,0.0);
        VerificationSolution->GetMMSSourceTerm(coor, time, sourceMan.data());

        /*--- Compute the residual for this control volume and subtract. ---*/
        for (iVar = 0; iVar < nVar; iVar++) {
          LinSysRes(iPoint,iVar) -= sourceMan[iVar]*Volume;
        }
      }
      END_SU2_OMP_FOR
    }
  }

  AD::EndNoSharedReading();
}

void CEulerSolver::Source_Template(CGeometry *geometry, CSolver **solver_container, CNumerics *numerics,
                                   CConfig *config, unsigned short iMesh) {

  /* This method should be used to call any new source terms for a particular problem*/
  /* This method calls the new child class in CNumerics, where the new source term should be implemented.  */

  /* Next we describe how to get access to some important quanties for this method */
  /* Access to all points in the current geometric mesh by saying: nPointDomain */
  /* Get the vector of conservative variables at some point iPoint = nodes->GetSolution(iPoint) */
  /* Get the volume (or area in 2D) associated with iPoint = nodes->GetVolume(iPoint) */
  /* Get the vector of geometric coordinates of point iPoint = nodes->GetCoord(iPoint) */

}

void CEulerSolver::SetMax_Eigenvalue(CGeometry *geometry, const CConfig *config) {

  /*--- Define an object to compute the speed of sound. ---*/
  struct SoundSpeed {
    FORCEINLINE su2double operator() (const CEulerVariable& nodes, unsigned long iPoint, unsigned long jPoint) const {
      return 0.5 * (nodes.GetSoundSpeed(iPoint) + nodes.GetSoundSpeed(jPoint));
    }

    FORCEINLINE su2double operator() (const CEulerVariable& nodes, unsigned long iPoint) const {
      return nodes.GetSoundSpeed(iPoint);
    }

  } soundSpeed;

  /*--- Instantiate generic implementation. ---*/

  SetMax_Eigenvalue_impl(soundSpeed, geometry, config);

}

void CEulerSolver::SetUndivided_Laplacian(CGeometry *geometry, const CConfig *config) {

  /*--- Loop domain points. ---*/

  SU2_OMP_FOR_DYN(omp_chunk_size)
  for (unsigned long iPoint = 0; iPoint < nPointDomain; ++iPoint) {

    const bool boundary_i = geometry->nodes->GetPhysicalBoundary(iPoint);
    const su2double Pressure_i = nodes->GetPressure(iPoint);

    /*--- Initialize. ---*/
    for (unsigned short iVar = 0; iVar < nVar; iVar++)
      nodes->SetUnd_Lapl(iPoint, iVar, 0.0);

    /*--- Loop over the neighbors of point i. ---*/
    for (auto jPoint : geometry->nodes->GetPoints(iPoint)) {

      bool boundary_j = geometry->nodes->GetPhysicalBoundary(jPoint);

      /*--- If iPoint is boundary it only takes contributions from other boundary points. ---*/
      if (boundary_i && !boundary_j) continue;

      /*--- Add solution differences, with correction for compressible flows which use the enthalpy. ---*/

      for (unsigned short iVar = 0; iVar < nVar; iVar++)
        nodes->AddUnd_Lapl(iPoint, iVar, nodes->GetSolution(jPoint,iVar)-nodes->GetSolution(iPoint,iVar));

      su2double Pressure_j = nodes->GetPressure(jPoint);
      nodes->AddUnd_Lapl(iPoint, nVar-1, Pressure_j-Pressure_i);
    }
  }
  END_SU2_OMP_FOR

  /*--- Correct the Laplacian across any periodic boundaries. ---*/

  for (unsigned short iPeriodic = 1; iPeriodic <= config->GetnMarker_Periodic()/2; iPeriodic++) {
    InitiatePeriodicComms(geometry, config, iPeriodic, PERIODIC_LAPLACIAN);
    CompletePeriodicComms(geometry, config, iPeriodic, PERIODIC_LAPLACIAN);
  }

  /*--- MPI parallelization ---*/

  InitiateComms(geometry, config, UNDIVIDED_LAPLACIAN);
  CompleteComms(geometry, config, UNDIVIDED_LAPLACIAN);

}

void CEulerSolver::SetCentered_Dissipation_Sensor(CGeometry *geometry, const CConfig *config) {

  /*--- Define an object for the sensor variable, pressure. ---*/
  struct SensVar {
    FORCEINLINE su2double operator() (const CEulerVariable& nodes, unsigned long iPoint) const {
      return nodes.GetPressure(iPoint);
    }
  } sensVar;

  /*--- Instantiate generic implementation. ---*/
  SetCentered_Dissipation_Sensor_impl(sensVar, geometry, config);
}

void CEulerSolver::SetUpwind_Ducros_Sensor(CGeometry *geometry, CConfig *config){

  SU2_OMP_FOR_STAT(omp_chunk_size)
  for (unsigned long iPoint = 0; iPoint < geometry->GetnPoint(); iPoint++) {

    /*---- Ducros sensor for iPoint and its neighbor points to avoid lower dissipation near shocks. ---*/

    su2double Ducros_i = 0.0;
    const auto nNeigh = geometry->nodes->GetnPoint(iPoint);

    for (unsigned short iNeigh = 0; iNeigh <= nNeigh; iNeigh++) {

      auto jPoint = iPoint; // when iNeigh == nNeigh
      if (iNeigh < nNeigh) jPoint = geometry->nodes->GetPoint(iPoint, iNeigh);

      /*---- Dilatation for jPoint ---*/

      su2double uixi=0.0;
      for(unsigned short iDim = 0; iDim < nDim; iDim++){
        uixi += nodes->GetGradient_Primitive(jPoint,iDim+1, iDim);
      }

      /*--- Compute norm of vorticity ---*/

      const su2double* Vorticity = nodes->GetVorticity(jPoint);
      su2double Omega = 0.0;
      for (unsigned short iDim = 0; iDim < nDim; iDim++) {
        Omega += pow(Vorticity[iDim], 2);
      }
      Omega = sqrt(Omega);

      su2double Ducros_j = 0.0;

      if (config->GetKind_RoeLowDiss() == FD_DUCROS) {
        Ducros_j = -uixi / (fabs(uixi) + Omega + 1e-20);
      }
      else if (config->GetKind_RoeLowDiss() == NTS_DUCROS) {
        Ducros_j = pow(uixi,2.0) /(pow(uixi,2.0)+ pow(Omega,2.0) + 1e-20);
      }
      Ducros_i = max(Ducros_i, Ducros_j);
    }

    nodes->SetSensor(iPoint, Ducros_i);
  }
  END_SU2_OMP_FOR

  InitiateComms(geometry, config, SENSOR);
  CompleteComms(geometry, config, SENSOR);

}

void CEulerSolver::ExplicitRK_Iteration(CGeometry *geometry, CSolver **solver_container,
                                        CConfig *config, unsigned short iRKStep) {

  Explicit_Iteration<RUNGE_KUTTA_EXPLICIT>(geometry, solver_container, config, iRKStep);
}

void CEulerSolver::ClassicalRK4_Iteration(CGeometry *geometry, CSolver **solver_container,
                                        CConfig *config, unsigned short iRKStep) {

  Explicit_Iteration<CLASSICAL_RK4_EXPLICIT>(geometry, solver_container, config, iRKStep);
}

void CEulerSolver::ExplicitEuler_Iteration(CGeometry *geometry, CSolver **solver_container, CConfig *config) {

  Explicit_Iteration<EULER_EXPLICIT>(geometry, solver_container, config, 0);
}

void CEulerSolver::PrepareImplicitIteration(CGeometry *geometry, CSolver**, CConfig *config) {

  struct LowMachPrec {
    const CEulerSolver* solver;
    const bool active;
    su2activematrix matrix;

    LowMachPrec(const CEulerSolver* s, bool a, unsigned short nVar) : solver(s), active(a) {
      if (active) matrix.resize(nVar,nVar);
    }

    FORCEINLINE const su2activematrix& operator() (const CConfig* config, unsigned long iPoint, su2double delta) {
      solver->SetPreconditioner(config, iPoint, delta, matrix);
      return matrix;
    }

  } precond(this, config->Low_Mach_Preconditioning() || (config->GetKind_Upwind_Flow() == UPWIND::TURKEL), nVar);

  PrepareImplicitIteration_impl(precond, geometry, config);
}

void CEulerSolver::CompleteImplicitIteration(CGeometry *geometry, CSolver**, CConfig *config) {

  CompleteImplicitIteration_impl<true>(geometry, config);
}

void CEulerSolver::SetPreconditioner(const CConfig *config, unsigned long iPoint,
                                     su2double delta, su2activematrix& preconditioner) const {

  unsigned short iDim, jDim, iVar, jVar;
  su2double local_Mach, rho, enthalpy, soundspeed, sq_vel;
  su2double *U_i = nullptr;
  su2double Beta_max = config->GetmaxTurkelBeta();
  su2double Mach_infty2, Mach_lim2, aux, parameter;

  /*--- Variables to calculate the preconditioner parameter Beta ---*/
  local_Mach = sqrt(nodes->GetVelocity2(iPoint))/nodes->GetSoundSpeed(iPoint);

  /*--- Weiss and Smith Preconditioning---*/
  Mach_infty2 = pow(config->GetMach(),2.0);
  Mach_lim2 = pow(0.00001,2.0);
  aux = max(pow(local_Mach,2.0),Mach_lim2);
  parameter = min(1.0, max(aux,Beta_max*Mach_infty2));

  U_i = nodes->GetSolution(iPoint);

  rho = U_i[0];
  enthalpy = nodes->GetEnthalpy(iPoint);
  soundspeed = nodes->GetSoundSpeed(iPoint);
  sq_vel = nodes->GetVelocity2(iPoint);

  /*---Calculating the inverse of the preconditioning matrix that multiplies the time derivative  */
  preconditioner[0][0] = 0.5*sq_vel;
  preconditioner[0][nVar-1] = 1.0;
  for (iDim = 0; iDim < nDim; iDim ++)
    preconditioner[0][1+iDim] = -1.0*U_i[iDim+1]/rho;

  for (iDim = 0; iDim < nDim; iDim ++) {
    preconditioner[iDim+1][0] = 0.5*sq_vel*U_i[iDim+1]/rho;
    preconditioner[iDim+1][nVar-1] = U_i[iDim+1]/rho;
    for (jDim = 0; jDim < nDim; jDim ++) {
      preconditioner[iDim+1][1+jDim] = -1.0*U_i[jDim+1]/rho*U_i[iDim+1]/rho;
    }
  }

  preconditioner[nVar-1][0] = 0.5*sq_vel*enthalpy;
  preconditioner[nVar-1][nVar-1] = enthalpy;
  for (iDim = 0; iDim < nDim; iDim ++)
    preconditioner[nVar-1][1+iDim] = -1.0*U_i[iDim+1]/rho*enthalpy;


  for (iVar = 0; iVar < nVar; iVar ++ ) {
    for (jVar = 0; jVar < nVar; jVar ++ ) {
      preconditioner[iVar][jVar] = (parameter - 1.0) * ((Gamma-1.0)/(soundspeed*soundspeed))*preconditioner[iVar][jVar];
      if (iVar == jVar)
        preconditioner[iVar][iVar] += 1.0;

      preconditioner[iVar][jVar] *= delta;
    }
  }

}

void CEulerSolver::GetPower_Properties(CGeometry *geometry, CConfig *config, unsigned short iMesh, bool Output) {

  unsigned short iDim, iMarker, jMarker;
  unsigned long iVertex, iPoint;
  su2double  *V_inlet = nullptr, *V_outlet = nullptr, Pressure, Temperature, Velocity[3], Vn,
  Velocity2, Density, Area, SoundSpeed, TotalPressure, Vel_Infty2, RamDrag,
  TotalTemperature, VelocityJet,
  Vel_Infty, MaxPressure, MinPressure, MFR, InfVel2;
  unsigned short iMarker_Inlet, iMarker_Outlet, nMarker_Inlet, nMarker_Outlet;
  string Inlet_TagBound, Outlet_TagBound;
  su2double DeltaPress = 0.0, DeltaTemp = 0.0, TotalPressRatio = 0.0, TotalTempRatio = 0.0, StaticPressRatio = 0.0, StaticTempRatio = 0.0,
  NetThrust = 0.0, GrossThrust = 0.0, Power = 0.0, MassFlow = 0.0, Mach = 0.0, Force = 0.0;
  bool ReverseFlow, Engine = false, Pair = true;
  su2double Vector[MAXNDIM] = {0.0};

  su2double Gas_Constant = config->GetGas_ConstantND();
  su2double Cp = Gas_Constant*Gamma / (Gamma-1.0);
  su2double Alpha = config->GetAoA()*PI_NUMBER/180.0;
  su2double Beta = config->GetAoS()*PI_NUMBER/180.0;
  bool write_heads = ((((config->GetInnerIter() % (config->GetScreen_Wrt_Freq(2)*40)) == 0) && (config->GetInnerIter()!= 0)) || (config->GetInnerIter() == 1));
  bool Evaluate_BC = ((((config->GetInnerIter() % (config->GetScreen_Wrt_Freq(2)*40)) == 0)) || (config->GetInnerIter() == 1) || (config->GetDiscrete_Adjoint()));

  if ((config->GetnMarker_EngineInflow() != 0) || (config->GetnMarker_EngineExhaust() != 0)) Engine = true;
  if ((config->GetnMarker_ActDiskInlet() != 0) || (config->GetnMarker_ActDiskOutlet() != 0)) Engine = false;
  if ((config->GetnMarker_EngineInflow()) != (config->GetnMarker_EngineExhaust())) Pair = false;

  if (Engine) { nMarker_Inlet  = config->GetnMarker_EngineInflow(); nMarker_Outlet = config->GetnMarker_EngineExhaust(); }
  else  { nMarker_Inlet = config->GetnMarker_ActDiskInlet(); nMarker_Outlet  = config->GetnMarker_ActDiskOutlet(); }

  /*--- Evaluate the MPI for the actuator disk IO ---*/

  if (Evaluate_BC) {

    auto *Inlet_MassFlow         = new su2double [config->GetnMarker_All()]();
    auto *Inlet_ReverseMassFlow  = new su2double [config->GetnMarker_All()]();
    auto *Inlet_Pressure         = new su2double [config->GetnMarker_All()]();
    auto *Inlet_Mach             = new su2double [config->GetnMarker_All()]();
    auto *Inlet_MaxPressure      = new su2double [config->GetnMarker_All()]();
    auto *Inlet_MinPressure      = new su2double [config->GetnMarker_All()]();
    auto *Inlet_TotalPressure    = new su2double [config->GetnMarker_All()]();
    auto *Inlet_Temperature      = new su2double [config->GetnMarker_All()]();
    auto *Inlet_TotalTemperature = new su2double [config->GetnMarker_All()]();
    auto *Inlet_Area             = new su2double [config->GetnMarker_All()]();
    auto *Inlet_RamDrag          = new su2double [config->GetnMarker_All()]();
    auto *Inlet_Force            = new su2double [config->GetnMarker_All()]();
    auto *Inlet_Power            = new su2double [config->GetnMarker_All()]();
    auto *Inlet_XCG              = new su2double [config->GetnMarker_All()]();
    auto *Inlet_YCG              = new su2double [config->GetnMarker_All()]();
    auto *Inlet_ZCG              = new su2double [config->GetnMarker_All()]();

    auto *Outlet_MassFlow         = new su2double [config->GetnMarker_All()]();
    auto *Outlet_Pressure         = new su2double [config->GetnMarker_All()]();
    auto *Outlet_TotalPressure    = new su2double [config->GetnMarker_All()]();
    auto *Outlet_Temperature      = new su2double [config->GetnMarker_All()]();
    auto *Outlet_TotalTemperature = new su2double [config->GetnMarker_All()]();
    auto *Outlet_Area             = new su2double [config->GetnMarker_All()]();
    auto *Outlet_GrossThrust      = new su2double [config->GetnMarker_All()]();
    auto *Outlet_Force            = new su2double [config->GetnMarker_All()]();
    auto *Outlet_Power            = new su2double [config->GetnMarker_All()]();

    /*--- Comute MassFlow, average temp, press, etc. ---*/

    for (iMarker = 0; iMarker < config->GetnMarker_All(); iMarker++) {

      MinPressure = +1E10; MaxPressure = -1E10;

      if ((config->GetMarker_All_KindBC(iMarker) == ACTDISK_INLET) ||
          (config->GetMarker_All_KindBC(iMarker) == ENGINE_INFLOW)) {

        for (iVertex = 0; iVertex < geometry->nVertex[iMarker]; iVertex++) {

          iPoint = geometry->vertex[iMarker][iVertex]->GetNode();

          if (geometry->nodes->GetDomain(iPoint)) {

            V_inlet = nodes->GetPrimitive(iPoint);

            geometry->vertex[iMarker][iVertex]->GetNormal(Vector);

            Temperature = V_inlet[0];
            Pressure = V_inlet[nDim+1];

            Density = V_inlet[nDim+2];
            SoundSpeed = sqrt(Gamma*Pressure/Density);

            Velocity2 = 0.0; MassFlow = 0.0; Vel_Infty2 =0.0;
            for (iDim = 0; iDim < nDim; iDim++) {
              Velocity[iDim] = V_inlet[iDim+1];
              Velocity2 += Velocity[iDim]*Velocity[iDim];
              Vel_Infty2 += GetVelocity_Inf(iDim)*GetVelocity_Inf(iDim);
              MassFlow -= Vector[iDim]*Velocity[iDim]*Density;
            }

            Area = GeometryToolbox::Norm(nDim, Vector);
            Vn = 0.0; ReverseFlow = false;
            for (iDim = 0; iDim < nDim; iDim++) {  Vn -= Velocity[iDim]*Vector[iDim]/Area; }
            if (Vn < 0.0) { ReverseFlow = true; }

            Vel_Infty = sqrt (Vel_Infty2);
            Mach = sqrt(Velocity2)/SoundSpeed;
            TotalPressure = Pressure * pow( 1.0 + Mach * Mach * 0.5 * (Gamma - 1.0), Gamma    / (Gamma - 1.0));
            TotalTemperature = Temperature * (1.0 + Mach * Mach * 0.5 * (Gamma - 1.0));
            MinPressure = min(MinPressure, TotalPressure);
            MaxPressure = max(MaxPressure, TotalPressure);

            RamDrag = MassFlow * Vel_Infty;

            Inlet_MassFlow[iMarker]         += MassFlow;
            Inlet_Pressure[iMarker]         += Pressure*MassFlow;
            Inlet_Mach[iMarker]             += Mach*MassFlow;
            Inlet_MinPressure[iMarker]       = min (MinPressure, Inlet_MinPressure[iMarker]);
            Inlet_MaxPressure[iMarker]       = max(MaxPressure, Inlet_MaxPressure[iMarker]);
            Inlet_TotalPressure[iMarker]    += TotalPressure*MassFlow;
            Inlet_Temperature[iMarker]      += Temperature*MassFlow;
            Inlet_TotalTemperature[iMarker] += TotalTemperature*MassFlow;
            Inlet_Area[iMarker]             += Area;
            Inlet_RamDrag[iMarker]          += RamDrag;
            Inlet_Power[iMarker] += MassFlow*Cp*TotalTemperature;
            if (ReverseFlow) Inlet_ReverseMassFlow[iMarker]  += MassFlow;

            su2double Inlet_ForceX = -(Pressure - Pressure_Inf)*Vector[0] + MassFlow*Velocity[0];
            su2double Inlet_ForceY = -(Pressure - Pressure_Inf)*Vector[1] + MassFlow*Velocity[1];
            su2double Inlet_ForceZ = 0.0;
            if (nDim == 3) Inlet_ForceZ = -(Pressure - Pressure_Inf)*Vector[2] + MassFlow*Velocity[2];
            Inlet_Force[iMarker] +=  Inlet_ForceX*cos(Alpha)*cos(Beta) + Inlet_ForceY*sin(Beta) +Inlet_ForceZ*sin(Alpha)*cos(Beta);

            Inlet_XCG[iMarker] += geometry->nodes->GetCoord(iPoint, 0)*Area;
            Inlet_YCG[iMarker] += geometry->nodes->GetCoord(iPoint, 1)*Area;
            if (nDim == 3) Inlet_ZCG[iMarker] += geometry->nodes->GetCoord(iPoint, 2)*Area;

          }
        }

      }

      if ((config->GetMarker_All_KindBC(iMarker) == ACTDISK_OUTLET) ||
          (config->GetMarker_All_KindBC(iMarker) == ENGINE_EXHAUST)) {

        for (iVertex = 0; iVertex < geometry->nVertex[iMarker]; iVertex++) {

          iPoint = geometry->vertex[iMarker][iVertex]->GetNode();

          if (geometry->nodes->GetDomain(iPoint)) {

            V_outlet = nodes->GetPrimitive(iPoint);

            geometry->vertex[iMarker][iVertex]->GetNormal(Vector);

            Temperature = V_outlet[0];
            Pressure = V_outlet[nDim+1];

            Density = V_outlet[nDim+2];
            SoundSpeed  = sqrt(Gamma*Pressure/Density);

            Velocity2 = 0.0; MassFlow = 0.0; Vel_Infty2 = 0.0;
            for (iDim = 0; iDim < nDim; iDim++) {
              Velocity[iDim] = V_outlet[iDim+1];
              Velocity2 += Velocity[iDim]*Velocity[iDim];
              Vel_Infty2 += GetVelocity_Inf(iDim)*GetVelocity_Inf(iDim);
              MassFlow += Vector[iDim]*Velocity[iDim]*Density;
            }

            Vel_Infty = sqrt (Vel_Infty2);
            Area = GeometryToolbox::Norm(nDim, Vector);
            Mach = sqrt(Velocity2)/SoundSpeed;
            TotalPressure = Pressure * pow( 1.0 + Mach * Mach * 0.5 * (Gamma - 1.0), Gamma / (Gamma - 1.0));
            TotalTemperature = Temperature * (1.0 + Mach * Mach * 0.5 * (Gamma - 1.0));
            VelocityJet = sqrt(Velocity2) ;

            GrossThrust = MassFlow * VelocityJet;

            Outlet_MassFlow[iMarker] += MassFlow;
            Outlet_Pressure[iMarker] += Pressure*MassFlow;
            Outlet_TotalPressure[iMarker] += TotalPressure*MassFlow;
            Outlet_Temperature[iMarker] += Temperature*MassFlow;
            Outlet_TotalTemperature[iMarker] += TotalTemperature*MassFlow;
            Outlet_Area[iMarker] += Area;
            Outlet_GrossThrust[iMarker] += GrossThrust;
            Outlet_Power[iMarker] += MassFlow*Cp*TotalTemperature;

            su2double Outlet_ForceX = -(Pressure - Pressure_Inf)*Vector[0] -MassFlow*Velocity[0];
            su2double Outlet_ForceY = -(Pressure - Pressure_Inf)*Vector[1] -MassFlow*Velocity[1];
            su2double Outlet_ForceZ = 0.0;
            if (nDim == 3) Outlet_ForceZ = -(Pressure - Pressure_Inf)*Vector[2] -MassFlow*Velocity[2];

            if (nDim == 2) Outlet_Force[iMarker] +=  Outlet_ForceX*cos(Alpha) + Outlet_ForceY*sin(Alpha);
            if (nDim == 3) Outlet_Force[iMarker] +=  Outlet_ForceX*cos(Alpha)*cos(Beta) + Outlet_ForceY*sin(Beta) + Outlet_ForceZ*sin(Alpha)*cos(Beta);

          }
        }

      }

    }

    /*--- Copy to the appropriate structure ---*/

    auto *Inlet_MassFlow_Local             = new su2double [nMarker_Inlet]();
    auto *Inlet_ReverseMassFlow_Local      = new su2double [nMarker_Inlet]();
    auto *Inlet_Temperature_Local          = new su2double [nMarker_Inlet]();
    auto *Inlet_TotalTemperature_Local     = new su2double [nMarker_Inlet]();
    auto *Inlet_Pressure_Local             = new su2double [nMarker_Inlet]();
    auto *Inlet_Mach_Local                 = new su2double [nMarker_Inlet]();
    auto *Inlet_MinPressure_Local          = new su2double [nMarker_Inlet]();
    auto *Inlet_MaxPressure_Local          = new su2double [nMarker_Inlet]();
    auto *Inlet_Power_Local                = new su2double [nMarker_Inlet]();
    auto *Inlet_TotalPressure_Local        = new su2double [nMarker_Inlet]();
    auto *Inlet_RamDrag_Local              = new su2double [nMarker_Inlet]();
    auto *Inlet_Force_Local                = new su2double [nMarker_Inlet]();
    auto *Inlet_Area_Local                 = new su2double [nMarker_Inlet]();
    auto *Inlet_XCG_Local                  = new su2double [nMarker_Inlet]();
    auto *Inlet_YCG_Local                  = new su2double [nMarker_Inlet]();
    auto *Inlet_ZCG_Local                  = new su2double [nMarker_Inlet]();

    auto *Inlet_MassFlow_Total             = new su2double [nMarker_Inlet]();
    auto *Inlet_ReverseMassFlow_Total      = new su2double [nMarker_Inlet]();
    auto *Inlet_Pressure_Total             = new su2double [nMarker_Inlet]();
    auto *Inlet_Mach_Total                 = new su2double [nMarker_Inlet]();
    auto *Inlet_MinPressure_Total          = new su2double [nMarker_Inlet]();
    auto *Inlet_MaxPressure_Total          = new su2double [nMarker_Inlet]();
    auto *Inlet_Power_Total                = new su2double [nMarker_Inlet]();
    auto *Inlet_TotalPressure_Total        = new su2double [nMarker_Inlet]();
    auto *Inlet_Temperature_Total          = new su2double [nMarker_Inlet]();
    auto *Inlet_TotalTemperature_Total     = new su2double [nMarker_Inlet]();
    auto *Inlet_RamDrag_Total              = new su2double [nMarker_Inlet]();
    auto *Inlet_Force_Total                = new su2double [nMarker_Inlet]();
    auto *Inlet_Area_Total                 = new su2double [nMarker_Inlet]();
    auto *Inlet_XCG_Total                  = new su2double [nMarker_Inlet]();
    auto *Inlet_YCG_Total                  = new su2double [nMarker_Inlet]();
    auto *Inlet_ZCG_Total                  = new su2double [nMarker_Inlet]();

    auto *Outlet_MassFlow_Local            = new su2double [nMarker_Outlet]();
    auto *Outlet_Pressure_Local            = new su2double [nMarker_Outlet]();
    auto *Outlet_TotalPressure_Local       = new su2double [nMarker_Outlet]();
    auto *Outlet_Temperature_Local         = new su2double [nMarker_Outlet]();
    auto *Outlet_TotalTemperature_Local    = new su2double [nMarker_Outlet]();
    auto *Outlet_GrossThrust_Local         = new su2double [nMarker_Outlet]();
    auto *Outlet_Force_Local               = new su2double [nMarker_Outlet]();
    auto *Outlet_Power_Local               = new su2double [nMarker_Outlet]();
    auto *Outlet_Area_Local                = new su2double [nMarker_Outlet]();

    auto *Outlet_MassFlow_Total            = new su2double [nMarker_Outlet]();
    auto *Outlet_Pressure_Total            = new su2double [nMarker_Outlet]();
    auto *Outlet_TotalPressure_Total       = new su2double [nMarker_Outlet]();
    auto *Outlet_Temperature_Total         = new su2double [nMarker_Outlet]();
    auto *Outlet_TotalTemperature_Total    = new su2double [nMarker_Outlet]();
    auto *Outlet_GrossThrust_Total         = new su2double [nMarker_Outlet]();
    auto *Outlet_Force_Total               = new su2double [nMarker_Outlet]();
    auto *Outlet_Power_Total               = new su2double [nMarker_Outlet]();
    auto *Outlet_Area_Total                = new su2double [nMarker_Outlet]();

    /*--- Copy the values to the local array for MPI ---*/

    for (iMarker = 0; iMarker < config->GetnMarker_All(); iMarker++) {

      if ((config->GetMarker_All_KindBC(iMarker) == ACTDISK_INLET) ||  (config->GetMarker_All_KindBC(iMarker) == ENGINE_INFLOW)) {
        for (iMarker_Inlet = 0; iMarker_Inlet < nMarker_Inlet; iMarker_Inlet++) {

          if (config->GetMarker_All_KindBC(iMarker) == ACTDISK_INLET) Inlet_TagBound = config->GetMarker_ActDiskInlet_TagBound(iMarker_Inlet);
          if (config->GetMarker_All_KindBC(iMarker) == ENGINE_INFLOW) Inlet_TagBound = config->GetMarker_EngineInflow_TagBound(iMarker_Inlet);

          if (config->GetMarker_All_TagBound(iMarker) == Inlet_TagBound) {
            Inlet_MassFlow_Local[iMarker_Inlet]             += Inlet_MassFlow[iMarker];
            Inlet_ReverseMassFlow_Local[iMarker_Inlet]      += Inlet_ReverseMassFlow[iMarker];
            Inlet_Pressure_Local[iMarker_Inlet]             += Inlet_Pressure[iMarker];
            Inlet_Mach_Local[iMarker_Inlet]                 += Inlet_Mach[iMarker];
            Inlet_MinPressure_Local[iMarker_Inlet]          += Inlet_MinPressure[iMarker];
            Inlet_MaxPressure_Local[iMarker_Inlet]          += Inlet_MaxPressure[iMarker];
            Inlet_TotalPressure_Local[iMarker_Inlet]        += Inlet_TotalPressure[iMarker];
            Inlet_Temperature_Local[iMarker_Inlet]          += Inlet_Temperature[iMarker];
            Inlet_TotalTemperature_Local[iMarker_Inlet]     += Inlet_TotalTemperature[iMarker];
            Inlet_RamDrag_Local[iMarker_Inlet]              += Inlet_RamDrag[iMarker];
            Inlet_Force_Local[iMarker_Inlet]                += Inlet_Force[iMarker];
            Inlet_Power_Local[iMarker_Inlet]                += Inlet_Power[iMarker];
            Inlet_Area_Local[iMarker_Inlet]                 += Inlet_Area[iMarker];
            Inlet_XCG_Local[iMarker_Inlet]                  += Inlet_XCG[iMarker];
            Inlet_YCG_Local[iMarker_Inlet]                  += Inlet_YCG[iMarker];
            if (nDim == 3) Inlet_ZCG_Local[iMarker_Inlet]   += Inlet_ZCG[iMarker];
          }

        }
      }

      if ((config->GetMarker_All_KindBC(iMarker) == ACTDISK_OUTLET) || (config->GetMarker_All_KindBC(iMarker) == ENGINE_EXHAUST)) {
        for (iMarker_Outlet= 0; iMarker_Outlet < nMarker_Outlet; iMarker_Outlet++) {

          if (config->GetMarker_All_KindBC(iMarker) == ACTDISK_OUTLET) Outlet_TagBound = config->GetMarker_ActDiskOutlet_TagBound(iMarker_Outlet);
          if (config->GetMarker_All_KindBC(iMarker) == ENGINE_EXHAUST) Outlet_TagBound = config->GetMarker_EngineExhaust_TagBound(iMarker_Outlet);

          if (config->GetMarker_All_TagBound(iMarker) == Outlet_TagBound) {
            Outlet_MassFlow_Local[iMarker_Outlet]               += Outlet_MassFlow[iMarker];
            Outlet_Pressure_Local[iMarker_Outlet]               += Outlet_Pressure[iMarker];
            Outlet_TotalPressure_Local[iMarker_Outlet]          += Outlet_TotalPressure[iMarker];
            Outlet_Temperature_Local[iMarker_Outlet]            += Outlet_Temperature[iMarker];
            Outlet_TotalTemperature_Local[iMarker_Outlet]       += Outlet_TotalTemperature[iMarker];
            Outlet_GrossThrust_Local[iMarker_Outlet]            += Outlet_GrossThrust[iMarker];
            Outlet_Force_Local[iMarker_Outlet]                  += Outlet_Force[iMarker];
            Outlet_Power_Local[iMarker_Outlet]                  += Outlet_Power[iMarker];
            Outlet_Area_Local[iMarker_Outlet]                   += Outlet_Area[iMarker];
          }

        }
      }

    }

    /*--- Correct the min max values for the MPI ---*/

    bool ActDisk  = false;
    for (iMarker = 0; iMarker < config->GetnMarker_All(); iMarker++) {
      if ((config->GetMarker_All_KindBC(iMarker) == ACTDISK_INLET) ||
          (config->GetMarker_All_KindBC(iMarker) == ENGINE_INFLOW)) { ActDisk  = true; break; }
    }

    if (!ActDisk) {
      for (iMarker_Inlet = 0; iMarker_Inlet < nMarker_Inlet; iMarker_Inlet++) {
        Inlet_MinPressure_Local[iMarker_Inlet]      =  1E10;
        Inlet_MaxPressure_Local[iMarker_Inlet]      = -1E10;
      }
    }

    /*--- All the ranks to compute the total value ---*/

    SU2_MPI::Allreduce(Inlet_MassFlow_Local, Inlet_MassFlow_Total, nMarker_Inlet, MPI_DOUBLE, MPI_SUM, SU2_MPI::GetComm());
    SU2_MPI::Allreduce(Inlet_ReverseMassFlow_Local, Inlet_ReverseMassFlow_Total, nMarker_Inlet, MPI_DOUBLE, MPI_SUM, SU2_MPI::GetComm());
    SU2_MPI::Allreduce(Inlet_Pressure_Local, Inlet_Pressure_Total, nMarker_Inlet, MPI_DOUBLE, MPI_SUM, SU2_MPI::GetComm());
    SU2_MPI::Allreduce(Inlet_Mach_Local, Inlet_Mach_Total, nMarker_Inlet, MPI_DOUBLE, MPI_SUM, SU2_MPI::GetComm());
    SU2_MPI::Allreduce(Inlet_MinPressure_Local, Inlet_MinPressure_Total, nMarker_Inlet, MPI_DOUBLE, MPI_MIN, SU2_MPI::GetComm());
    SU2_MPI::Allreduce(Inlet_MaxPressure_Local, Inlet_MaxPressure_Total, nMarker_Inlet, MPI_DOUBLE, MPI_MAX, SU2_MPI::GetComm());
    SU2_MPI::Allreduce(Inlet_TotalPressure_Local, Inlet_TotalPressure_Total, nMarker_Inlet, MPI_DOUBLE, MPI_SUM, SU2_MPI::GetComm());
    SU2_MPI::Allreduce(Inlet_Temperature_Local, Inlet_Temperature_Total, nMarker_Inlet, MPI_DOUBLE, MPI_SUM, SU2_MPI::GetComm());
    SU2_MPI::Allreduce(Inlet_TotalTemperature_Local, Inlet_TotalTemperature_Total, nMarker_Inlet, MPI_DOUBLE, MPI_SUM, SU2_MPI::GetComm());
    SU2_MPI::Allreduce(Inlet_RamDrag_Local, Inlet_RamDrag_Total, nMarker_Inlet, MPI_DOUBLE, MPI_SUM, SU2_MPI::GetComm());
    SU2_MPI::Allreduce(Inlet_Force_Local, Inlet_Force_Total, nMarker_Inlet, MPI_DOUBLE, MPI_SUM, SU2_MPI::GetComm());
    SU2_MPI::Allreduce(Inlet_Power_Local, Inlet_Power_Total, nMarker_Inlet, MPI_DOUBLE, MPI_SUM, SU2_MPI::GetComm());
    SU2_MPI::Allreduce(Inlet_Area_Local, Inlet_Area_Total, nMarker_Inlet, MPI_DOUBLE, MPI_SUM, SU2_MPI::GetComm());
    SU2_MPI::Allreduce(Inlet_XCG_Local, Inlet_XCG_Total, nMarker_Inlet, MPI_DOUBLE, MPI_SUM, SU2_MPI::GetComm());
    SU2_MPI::Allreduce(Inlet_YCG_Local, Inlet_YCG_Total, nMarker_Inlet, MPI_DOUBLE, MPI_SUM, SU2_MPI::GetComm());
    if (nDim == 3) SU2_MPI::Allreduce(Inlet_ZCG_Local, Inlet_ZCG_Total, nMarker_Inlet, MPI_DOUBLE, MPI_SUM, SU2_MPI::GetComm());

    SU2_MPI::Allreduce(Outlet_MassFlow_Local, Outlet_MassFlow_Total, nMarker_Outlet, MPI_DOUBLE, MPI_SUM, SU2_MPI::GetComm());
    SU2_MPI::Allreduce(Outlet_Pressure_Local, Outlet_Pressure_Total, nMarker_Outlet, MPI_DOUBLE, MPI_SUM, SU2_MPI::GetComm());
    SU2_MPI::Allreduce(Outlet_TotalPressure_Local, Outlet_TotalPressure_Total, nMarker_Outlet, MPI_DOUBLE, MPI_SUM, SU2_MPI::GetComm());
    SU2_MPI::Allreduce(Outlet_Temperature_Local, Outlet_Temperature_Total, nMarker_Outlet, MPI_DOUBLE, MPI_SUM, SU2_MPI::GetComm());
    SU2_MPI::Allreduce(Outlet_TotalTemperature_Local, Outlet_TotalTemperature_Total, nMarker_Outlet, MPI_DOUBLE, MPI_SUM, SU2_MPI::GetComm());
    SU2_MPI::Allreduce(Outlet_GrossThrust_Local, Outlet_GrossThrust_Total, nMarker_Outlet, MPI_DOUBLE, MPI_SUM, SU2_MPI::GetComm());
    SU2_MPI::Allreduce(Outlet_Force_Local, Outlet_Force_Total, nMarker_Outlet, MPI_DOUBLE, MPI_SUM, SU2_MPI::GetComm());
    SU2_MPI::Allreduce(Outlet_Power_Local, Outlet_Power_Total, nMarker_Outlet, MPI_DOUBLE, MPI_SUM, SU2_MPI::GetComm());
    SU2_MPI::Allreduce(Outlet_Area_Local, Outlet_Area_Total, nMarker_Outlet, MPI_DOUBLE, MPI_SUM, SU2_MPI::GetComm());

    /*--- Compute the value of the average surface temperature and pressure and
     set the value in the config structure for future use ---*/

    for (iMarker_Inlet = 0; iMarker_Inlet < nMarker_Inlet; iMarker_Inlet++) {
      if (Inlet_Area_Total[iMarker_Inlet] != 0.0) {
        Inlet_Pressure_Total[iMarker_Inlet] /= Inlet_MassFlow_Total[iMarker_Inlet];
        Inlet_Mach_Total[iMarker_Inlet] /= Inlet_MassFlow_Total[iMarker_Inlet];
        Inlet_TotalPressure_Total[iMarker_Inlet] /= Inlet_MassFlow_Total[iMarker_Inlet];
        Inlet_Temperature_Total[iMarker_Inlet] /= Inlet_MassFlow_Total[iMarker_Inlet];
        Inlet_TotalTemperature_Total[iMarker_Inlet] /= Inlet_MassFlow_Total[iMarker_Inlet];
        Inlet_XCG_Total[iMarker_Inlet] /= Inlet_Area_Total[iMarker_Inlet];
        Inlet_YCG_Total[iMarker_Inlet] /= Inlet_Area_Total[iMarker_Inlet];
        if (nDim == 3) Inlet_ZCG_Total[iMarker_Inlet] /= Inlet_Area_Total[iMarker_Inlet];
      }
      else {
        Inlet_Pressure_Total[iMarker_Inlet] = 0.0;
        Inlet_Mach_Total[iMarker_Inlet] = 0.0;
        Inlet_TotalPressure_Total[iMarker_Inlet] = 0.0;
        Inlet_Temperature_Total[iMarker_Inlet] = 0.0;
        Inlet_TotalTemperature_Total[iMarker_Inlet] = 0.0;
        Inlet_XCG_Total[iMarker_Inlet] = 0.0;
        Inlet_YCG_Total[iMarker_Inlet] = 0.0;
        if (nDim == 3) Inlet_ZCG_Total[iMarker_Inlet] = 0.0;
      }

      if (iMesh == MESH_0) {

        if (Engine) {
          config->SetInflow_MassFlow(iMarker_Inlet, Inlet_MassFlow_Total[iMarker_Inlet]);
          config->SetInflow_ReverseMassFlow(iMarker_Inlet, Inlet_ReverseMassFlow_Total[iMarker_Inlet]);
          config->SetInflow_Pressure(iMarker_Inlet, Inlet_Pressure_Total[iMarker_Inlet]);
          config->SetInflow_TotalPressure(iMarker_Inlet, Inlet_TotalPressure_Total[iMarker_Inlet]);
          config->SetInflow_Temperature(iMarker_Inlet, Inlet_Temperature_Total[iMarker_Inlet]);
          config->SetInflow_TotalTemperature(iMarker_Inlet, Inlet_TotalTemperature_Total[iMarker_Inlet]);
          config->SetInflow_RamDrag(iMarker_Inlet, Inlet_RamDrag_Total[iMarker_Inlet]);
          config->SetInflow_Force(iMarker_Inlet, Inlet_Force_Total[iMarker_Inlet]);
          config->SetInflow_Power(iMarker_Inlet, Inlet_Power_Total[iMarker_Inlet]);
        }
        else {
          config->SetActDiskInlet_MassFlow(iMarker_Inlet, Inlet_MassFlow_Total[iMarker_Inlet]);
          config->SetActDiskInlet_ReverseMassFlow(iMarker_Inlet, Inlet_ReverseMassFlow_Total[iMarker_Inlet]);
          config->SetActDiskInlet_Pressure(iMarker_Inlet, Inlet_Pressure_Total[iMarker_Inlet]);
          config->SetActDiskInlet_TotalPressure(iMarker_Inlet, Inlet_TotalPressure_Total[iMarker_Inlet]);
          config->SetActDiskInlet_Temperature(iMarker_Inlet, Inlet_Temperature_Total[iMarker_Inlet]);
          config->SetActDiskInlet_TotalTemperature(iMarker_Inlet, Inlet_TotalTemperature_Total[iMarker_Inlet]);
          config->SetActDiskInlet_RamDrag(iMarker_Inlet, Inlet_RamDrag_Total[iMarker_Inlet]);
          config->SetActDiskInlet_Force(iMarker_Inlet, Inlet_Force_Total[iMarker_Inlet]);
          config->SetActDiskInlet_Power(iMarker_Inlet, Inlet_Power_Total[iMarker_Inlet]);
        }

      }

    }

    for (iMarker_Outlet = 0; iMarker_Outlet < nMarker_Outlet; iMarker_Outlet++) {
      if (Outlet_Area_Total[iMarker_Outlet] != 0.0) {
        Outlet_Pressure_Total[iMarker_Outlet] /= Outlet_MassFlow_Total[iMarker_Outlet];
        Outlet_TotalPressure_Total[iMarker_Outlet] /= Outlet_MassFlow_Total[iMarker_Outlet];
        Outlet_Temperature_Total[iMarker_Outlet] /= Outlet_MassFlow_Total[iMarker_Outlet];
        Outlet_TotalTemperature_Total[iMarker_Outlet] /= Outlet_MassFlow_Total[iMarker_Outlet];
      }
      else {
        Outlet_Pressure_Total[iMarker_Outlet] = 0.0;
        Outlet_TotalPressure_Total[iMarker_Outlet] = 0.0;
        Outlet_Temperature_Total[iMarker_Outlet] = 0.0;
        Outlet_TotalTemperature_Total[iMarker_Outlet] = 0.0;
      }

      if (iMesh == MESH_0) {

        if (Engine) {
          config->SetExhaust_MassFlow(iMarker_Outlet, Outlet_MassFlow_Total[iMarker_Outlet]);
          config->SetExhaust_Pressure(iMarker_Outlet, Outlet_Pressure_Total[iMarker_Outlet]);
          config->SetExhaust_TotalPressure(iMarker_Outlet, Outlet_TotalPressure_Total[iMarker_Outlet]);
          config->SetExhaust_Temperature(iMarker_Outlet, Outlet_Temperature_Total[iMarker_Outlet]);
          config->SetExhaust_TotalTemperature(iMarker_Outlet, Outlet_TotalTemperature_Total[iMarker_Outlet]);
          config->SetExhaust_GrossThrust(iMarker_Outlet, Outlet_GrossThrust_Total[iMarker_Outlet]);
          config->SetExhaust_Force(iMarker_Outlet, Outlet_Force_Total[iMarker_Outlet]);
          config->SetExhaust_Power(iMarker_Outlet, Outlet_Power_Total[iMarker_Outlet]);
        }
        else {
          config->SetActDiskOutlet_MassFlow(iMarker_Outlet, Outlet_MassFlow_Total[iMarker_Outlet]);
          config->SetActDiskOutlet_Pressure(iMarker_Outlet, Outlet_Pressure_Total[iMarker_Outlet]);
          config->SetActDiskOutlet_TotalPressure(iMarker_Outlet, Outlet_TotalPressure_Total[iMarker_Outlet]);
          config->SetActDiskOutlet_Temperature(iMarker_Outlet, Outlet_Temperature_Total[iMarker_Outlet]);
          config->SetActDiskOutlet_TotalTemperature(iMarker_Outlet, Outlet_TotalTemperature_Total[iMarker_Outlet]);
          config->SetActDiskOutlet_GrossThrust(iMarker_Outlet, Outlet_GrossThrust_Total[iMarker_Outlet]);
          config->SetActDiskOutlet_Force(iMarker_Outlet, Outlet_Force_Total[iMarker_Outlet]);
          config->SetActDiskOutlet_Power(iMarker_Outlet, Outlet_Power_Total[iMarker_Outlet]);
        }

      }

    }


    if (Pair) {

      /*--- Store delta pressure, temperature, thrust, and area ---*/

      for (iMarker_Inlet = 0; iMarker_Inlet < nMarker_Inlet; iMarker_Inlet++) {

        if (Engine) {
          Inlet_TagBound = config->GetMarker_EngineInflow_TagBound(iMarker_Inlet);
          jMarker = config->GetMarker_CfgFile_EngineExhaust(Inlet_TagBound);
          Outlet_TagBound = config->GetMarker_CfgFile_TagBound(jMarker);
        }
        else {
          Inlet_TagBound = config->GetMarker_ActDiskInlet_TagBound(iMarker_Inlet);
          jMarker = config->GetMarker_CfgFile_ActDiskOutlet(Inlet_TagBound);
          Outlet_TagBound = config->GetMarker_CfgFile_TagBound(jMarker);
        }


        su2double DeltaPress = 0.0, DeltaTemp = 0.0, NetThrust = 0.0, GrossThrust = 0.0, TotalPressRatio = 0.0, TotalTempRatio = 0.0, StaticPressRatio = 0.0, StaticTempRatio = 0.0;

        if (Engine) {
          DeltaPress   = config->GetExhaust_Pressure(Outlet_TagBound) - config->GetInflow_Pressure(Inlet_TagBound);
          DeltaTemp         = config->GetExhaust_Temperature(Outlet_TagBound) - config->GetInflow_Temperature(Inlet_TagBound);
          NetThrust    = config->GetExhaust_GrossThrust(Outlet_TagBound) - config->GetInflow_RamDrag(Inlet_TagBound);
          GrossThrust   = config->GetExhaust_GrossThrust(Outlet_TagBound);
          TotalPressRatio   = config->GetExhaust_TotalPressure(Outlet_TagBound)/config->GetInflow_TotalPressure(Inlet_TagBound);
          TotalTempRatio    = config->GetExhaust_TotalTemperature(Outlet_TagBound)/config->GetInflow_TotalTemperature(Inlet_TagBound);
          StaticPressRatio   = config->GetExhaust_Pressure(Outlet_TagBound)/config->GetInflow_Pressure(Inlet_TagBound);
          StaticTempRatio    = config->GetExhaust_Temperature(Outlet_TagBound)/config->GetInflow_Temperature(Inlet_TagBound);
          Force = config->GetInflow_Force(Inlet_TagBound) + config->GetExhaust_Force(Outlet_TagBound);
          Power = config->GetExhaust_Power(Outlet_TagBound) - config->GetInflow_Power(Inlet_TagBound);
        }
        else {
          DeltaPress   = config->GetActDiskOutlet_Pressure(Outlet_TagBound) - config->GetActDiskInlet_Pressure(Inlet_TagBound);
          DeltaTemp         = config->GetActDiskOutlet_Temperature(Outlet_TagBound) - config->GetActDiskInlet_Temperature(Inlet_TagBound);
          NetThrust    = config->GetActDiskOutlet_GrossThrust(Outlet_TagBound) - config->GetActDiskInlet_RamDrag(Inlet_TagBound);
          GrossThrust   = config->GetActDiskOutlet_GrossThrust(Outlet_TagBound);
          TotalPressRatio   = config->GetActDiskOutlet_TotalPressure(Outlet_TagBound)/config->GetActDiskInlet_TotalPressure(Inlet_TagBound);
          TotalTempRatio    = config->GetActDiskOutlet_TotalTemperature(Outlet_TagBound)/config->GetActDiskInlet_TotalTemperature(Inlet_TagBound);
          StaticPressRatio   = config->GetActDiskOutlet_Pressure(Outlet_TagBound)/config->GetActDiskInlet_Pressure(Inlet_TagBound);
          StaticTempRatio    = config->GetActDiskOutlet_Temperature(Outlet_TagBound)/config->GetActDiskInlet_Temperature(Inlet_TagBound);
          Force = config->GetActDiskInlet_Force(Inlet_TagBound) + config->GetActDiskOutlet_Force(Outlet_TagBound);
          Power =  config->GetActDiskOutlet_Power(Outlet_TagBound) - config->GetActDiskInlet_Power(Inlet_TagBound);
          MassFlow =  config->GetActDiskInlet_MassFlow(Inlet_TagBound);
        }

        Mach        = Inlet_Mach_Total[iMarker_Inlet];
        Area              = Inlet_Area_Total[iMarker_Inlet];

        if (Engine) {
          config->SetEngine_Mach(iMarker_Inlet, Mach);
          config->SetEngine_Force(iMarker_Inlet, Force);
          config->SetEngine_Power(iMarker_Inlet, Power);
          config->SetEngine_NetThrust(iMarker_Inlet, NetThrust);
          config->SetEngine_GrossThrust(iMarker_Inlet, GrossThrust);
          config->SetEngine_Area(iMarker_Inlet, Area);
        }
        else {
          config->SetActDisk_DeltaPress(iMarker_Inlet, DeltaPress);
          config->SetActDisk_DeltaTemp(iMarker_Inlet, DeltaTemp);
          config->SetActDisk_Mach(iMarker_Inlet, Mach);
          config->SetActDisk_Force(iMarker_Inlet, Force);
          config->SetActDisk_Power(iMarker_Inlet, Power);
          config->SetActDisk_MassFlow(iMarker_Inlet, MassFlow);
          config->SetActDisk_TotalPressRatio(iMarker_Inlet, TotalPressRatio);
          config->SetActDisk_TotalTempRatio(iMarker_Inlet, TotalTempRatio);
          config->SetActDisk_StaticPressRatio(iMarker_Inlet, StaticPressRatio);
          config->SetActDisk_StaticTempRatio(iMarker_Inlet, StaticTempRatio);
          config->SetActDisk_NetThrust(iMarker_Inlet, NetThrust);
          config->SetActDisk_GrossThrust(iMarker_Inlet, GrossThrust);
          config->SetActDisk_Area(iMarker_Inlet, Area);
        }

      }

      /*--- Screen output using the values already stored in the config container ---*/

      if ((rank == MASTER_NODE) && (iMesh == MESH_0) ) {

        cout.precision(5);
        cout.setf(ios::fixed, ios::floatfield);

        if (write_heads && Output && !config->GetDiscrete_Adjoint()) {
          if (Engine) cout << endl   << "---------------------------- Engine properties --------------------------" << endl;
          else cout << endl   << "------------------------ Actuator Disk properties -----------------------" << endl;
        }

        for (iMarker_Inlet = 0; iMarker_Inlet < nMarker_Inlet; iMarker_Inlet++) {

          if (Engine) {
            Inlet_TagBound = config->GetMarker_EngineInflow_TagBound(iMarker_Inlet);
            jMarker = config->GetMarker_CfgFile_EngineExhaust(Inlet_TagBound);
            Outlet_TagBound = config->GetMarker_CfgFile_TagBound(jMarker);
          }
          else {
            Inlet_TagBound = config->GetMarker_ActDiskInlet_TagBound(iMarker_Inlet);
            jMarker = config->GetMarker_CfgFile_ActDiskOutlet(Inlet_TagBound);
            Outlet_TagBound = config->GetMarker_CfgFile_TagBound(jMarker);
          }


          if (Engine) {
            NetThrust             =  config->GetEngine_NetThrust(iMarker_Inlet);
            GrossThrust   = config->GetEngine_GrossThrust(iMarker_Inlet);
            Power               = config->GetEngine_Power(iMarker_Inlet);
            Mach                  = config->GetEngine_Mach(iMarker_Inlet);
            Force               = config->GetEngine_Force(iMarker_Inlet);
          }
          else {
            DeltaPress      = config->GetActDisk_DeltaPress(iMarker_Inlet);
            DeltaTemp         = config->GetActDisk_DeltaTemp(iMarker_Inlet);
            TotalPressRatio       = config->GetActDisk_TotalPressRatio(iMarker_Inlet);
            TotalTempRatio        = config->GetActDisk_TotalTempRatio(iMarker_Inlet);
            StaticPressRatio      = config->GetActDisk_StaticPressRatio(iMarker_Inlet);
            StaticTempRatio           = config->GetActDisk_StaticTempRatio(iMarker_Inlet);
            NetThrust             =  config->GetActDisk_NetThrust(iMarker_Inlet);
            GrossThrust   = config->GetActDisk_GrossThrust(iMarker_Inlet);
            Power               = config->GetActDisk_Power(iMarker_Inlet);
            Mach                  = config->GetActDisk_Mach(iMarker_Inlet);
            Force               = config->GetActDisk_Force(iMarker_Inlet);
          }

          su2double Mach_Inf                  = config->GetMach();
          su2double Pressure_Inf  = config->GetPressure_FreeStreamND();

          su2double TotalPressure_Inf  = Pressure_Inf * pow( 1.0 + Mach_Inf * Mach_Inf * 0.5 * (Gamma - 1.0), Gamma     / (Gamma - 1.0));

          su2double MinPressure = Inlet_MinPressure_Total[iMarker_Inlet]/TotalPressure_Inf;
          su2double MaxPressure = Inlet_MaxPressure_Total[iMarker_Inlet]/TotalPressure_Inf;
          su2double AvePressure = Inlet_TotalPressure_Total[iMarker_Inlet]/TotalPressure_Inf;

          su2double RefDensity  = Density_Inf;
          su2double RefArea     = config->GetRefArea();
          su2double RefVel2 = 0.0;  for (iDim = 0; iDim < nDim; iDim++) RefVel2  += Velocity_Inf[iDim]*Velocity_Inf[iDim];

          su2double Factor = (0.5*RefDensity*RefArea*RefVel2);
          su2double Ref = config->GetDensity_Ref() * config->GetVelocity_Ref() * config->GetVelocity_Ref() * 1.0 * 1.0;
          su2double DmT = GetTotal_CD() * Factor;

//          su2double ModDmT = 0.0;
//          if (nDim == 2) ModDmT = sqrt(GetTotal_CFx()*GetTotal_CFx() +
//                                       GetTotal_CFy()*GetTotal_CFy());
//
//          if (nDim == 3) ModDmT = sqrt(GetTotal_CFx()*GetTotal_CFx() +
//                                       GetTotal_CFy()*GetTotal_CFy() +
//                                       GetTotal_CFz()*GetTotal_CFz());
//
//          DmTVector[0] = GetTotal_CFx()/ModDmT;
//          DmTVector[1] = GetTotal_CFy()/ModDmT;
//          if (nDim == 3)  DmTVector[2] = GetTotal_CFz()/ModDmT;

          /*--- Set the aero drag ---*/

          su2double Aero_Drag = DmT - Force;
          su2double Aero_CD = Aero_Drag / Factor;

          SetTotal_AeroCD(Aero_CD);

          /*--- Set the solid surface drag ---*/

          su2double Solid_Drag = DmT - Force;
          su2double Solid_CD = Solid_Drag / Factor;

          SetTotal_SolidCD(Solid_CD);

          /*--- Set the net thrust value---*/

          su2double CT = NetThrust / Factor;

          SetTotal_NetThrust(CT);

          /*--- Set the total power ---*/

          su2double PowerHP = Power * Ref *  config->GetVelocity_Ref() / 550.0;

          SetTotal_Power(PowerHP);

          /*--- Set the total ReverseFlow ---*/

          su2double ReverseFlow;
          if (Engine) ReverseFlow = fabs(config->GetInflow_ReverseMassFlow(iMarker_Inlet)  / config->GetInflow_MassFlow(Inlet_TagBound));
          else ReverseFlow = fabs(config->GetActDisk_ReverseMassFlow(iMarker_Inlet)  / config->GetActDiskInlet_MassFlow(Inlet_TagBound));

          SetTotal_ReverseFlow(ReverseFlow);

          /*--- Set the total mass flow ratio ---*/

          InfVel2 = 0.0;  for (iDim = 0; iDim < nDim; iDim++) InfVel2  += Velocity_Inf[iDim]*Velocity_Inf[iDim];
          if (Engine) MFR =fabs(config->GetInflow_MassFlow(Inlet_TagBound)) / (Density_Inf * sqrt(InfVel2) * config->GetHighlite_Area());
          else MFR = fabs(config->GetActDiskInlet_MassFlow(Inlet_TagBound)) / (Density_Inf * sqrt(InfVel2) * config->GetHighlite_Area());
          SetTotal_MFR(MFR);

          /*--- Evaluate shaft power and adiabatic efficiency (average) ---*/

          su2double Pstatic1, P1, P2, T1, T2;
          if (Engine) {
            Pstatic1 = config->GetInflow_Pressure(Inlet_TagBound);
            P1 = config->GetInflow_TotalPressure(Inlet_TagBound);
            P2 = config->GetExhaust_TotalPressure(Outlet_TagBound);
            T1 = config->GetInflow_TotalTemperature(Inlet_TagBound);
            T2 = config->GetExhaust_TotalTemperature(Outlet_TagBound);
          }
          else {
            Pstatic1 = config->GetActDiskInlet_Pressure(Inlet_TagBound);
            P1 = config->GetActDiskInlet_TotalPressure(Inlet_TagBound);
            P2 = config->GetActDiskOutlet_TotalPressure(Outlet_TagBound);
            T1 = config->GetActDiskInlet_TotalTemperature(Inlet_TagBound);
            T2 = config->GetActDiskOutlet_TotalTemperature(Outlet_TagBound);
          }

          /*-- Set the propulsive efficiency ---*/

          su2double mu_prop = fabs(DmT)*sqrt(RefVel2)/Power;
          SetTotal_Prop_Eff(mu_prop);

          /*-- Set the bypass propulsive efficiency ---*/

          su2double mu_bypass_prop = NetThrust*sqrt(RefVel2)/Power;
          SetTotal_ByPassProp_Eff(mu_bypass_prop);

          /*-- Set the fan adiabatic efficiency ---*/

          su2double mu_isentropic = 0.0;
          if ((P2/P1) > 0.0) mu_isentropic =    (T1/(T2-T1))*(pow((P2/P1),(Gamma-1.0)/Gamma)-1.0);
          SetTotal_Adiab_Eff(mu_isentropic);

          /*-- Set the polytropic efficiency ---*/

          su2double poly_coeff = 1.0/(1.0-log(T2/T1)/log(P2/P1));
          su2double mu_polytropic = ((Gamma-1.0)/Gamma)/((poly_coeff-1.0)/poly_coeff);
          SetTotal_Poly_Eff(mu_polytropic);

          if (write_heads && Output && !config->GetDiscrete_Adjoint()) {

            if (iMarker_Inlet > 0) cout << endl;

            /*--- Geometry defintion ---*/

            if (Engine) cout <<"Engine surfaces: " << Inlet_TagBound << ", " << Outlet_TagBound << "." << endl;
            else cout <<"Actuator disk surfaces: " << Inlet_TagBound << ", " << Outlet_TagBound << "." << endl;

            if (nDim == 2) {
              if (config->GetSystemMeasurements() == SI)
                cout <<"CG (m): (" << Inlet_XCG_Total[iMarker_Inlet] <<", " << Inlet_YCG_Total[iMarker_Inlet] << "). Length (m): " << Inlet_Area_Total[iMarker_Inlet] << "." << endl;
              else if (config->GetSystemMeasurements() == US)
                cout <<"CG (in): (" << Inlet_XCG_Total[iMarker_Inlet]*12.0 <<", " << Inlet_YCG_Total[iMarker_Inlet]*12.0 << "). Length (in): " << Inlet_Area_Total[iMarker_Inlet]*12.0 << "." << endl;
              cout << endl;
            }

            if (nDim ==3) {
              if (config->GetSystemMeasurements() == SI)
                cout <<"CG (m): (" << Inlet_XCG_Total[iMarker_Inlet] <<", " << Inlet_YCG_Total[iMarker_Inlet] <<", " << Inlet_ZCG_Total[iMarker_Inlet] << "). Area (m^2): " << Inlet_Area_Total[iMarker_Inlet] << ". Radius (m): " << sqrt(Inlet_Area_Total[iMarker_Inlet]/PI_NUMBER) << "." << endl;
              else if (config->GetSystemMeasurements() == US)
                cout <<"CG (in): (" << Inlet_XCG_Total[iMarker_Inlet]*12.0 <<", " << Inlet_YCG_Total[iMarker_Inlet]*12.0 <<", " << Inlet_ZCG_Total[iMarker_Inlet]*12.0 << "). Area (in^2): " << Inlet_Area_Total[iMarker_Inlet]*12.0*12.0 << "." << endl;
              cout << endl;
            }


            /*--- Flow field descritption  ---*/

            if (config->GetSystemMeasurements() == SI) {
              cout << setprecision(2) << "Inlet Ave. P (Pa): " << Pstatic1*config->GetPressure_Ref() << setprecision(3) <<  ". Inlet Ave. Mach: " << Mach << "." << endl;
              cout << setprecision(2) << "Outlet Ave. PT (Pa): " << P2*config->GetPressure_Ref() << ". Outlet Ave. TT (K): " << T2*config->GetTemperature_Ref() << "." << endl;
            }
            else if (config->GetSystemMeasurements() == US) {
              cout << setprecision(2) << "Inlet Ave. P (psf): " << Pstatic1*config->GetPressure_Ref() << setprecision(3) <<  ". Inlet Ave. Mach: " << Mach << "." << endl;
              cout << setprecision(2) << "Outlet Ave. PT (psf): " << P2*config->GetPressure_Ref() << ". Outlet Ave. TT (R): " << T2*config->GetTemperature_Ref() << "." << endl;
            }

            cout << "Inlet min. PT/PTinf: " << MinPressure << ". Inlet max. PT/PTinf: " << MaxPressure << ". Inlet Ave. PT/PTinf: " << AvePressure << endl;

            su2double InfVel2, Inlet_MassFlow, Outlet_MassFlow;

            if (Engine) Inlet_MassFlow = fabs(config->GetInflow_MassFlow(Inlet_TagBound)) * config->GetDensity_Ref() * config->GetVelocity_Ref();
            else Inlet_MassFlow = fabs(config->GetActDiskInlet_MassFlow(Inlet_TagBound)) * config->GetDensity_Ref() * config->GetVelocity_Ref();

            if (config->GetSystemMeasurements() == SI) { cout << "Inlet mass flow (kg/s): "; cout << setprecision(2) << Inlet_MassFlow; }
            else if (config->GetSystemMeasurements() == US) { cout << "Inlet mass flow (lbs/s): "; cout << setprecision(2) << Inlet_MassFlow * 32.174; }

            if (Engine) Outlet_MassFlow = fabs(config->GetExhaust_MassFlow(Outlet_TagBound)) * config->GetDensity_Ref() * config->GetVelocity_Ref();
            else Outlet_MassFlow = fabs(config->GetActDiskOutlet_MassFlow(Outlet_TagBound)) * config->GetDensity_Ref() * config->GetVelocity_Ref();

            //          if (config->GetSystemMeasurements() == SI) { cout << ". Outlet mass flow (kg/s): "; cout << setprecision(2) << Outlet_MassFlow; }
            //          else if (config->GetSystemMeasurements() == US) { cout << ". Outlet mass flow (lbs/s): "; cout << setprecision(2) << Outlet_MassFlow * 32.174; }

            if (Inlet_MassFlow > Outlet_MassFlow) cout << ". I/O diff.: " << setprecision(2) << 100.0*fabs(1.0-(Outlet_MassFlow/Inlet_MassFlow)) << "%";
            else cout << ". I/O diff.: " << setprecision(2) << -100.0*fabs(1.0-(Inlet_MassFlow/Outlet_MassFlow)) << "%";

            InfVel2 = 0.0;  for (iDim = 0; iDim < nDim; iDim++) InfVel2  += Velocity_Inf[iDim]*Velocity_Inf[iDim];
            cout << setprecision(2) << ". MFR: " << MFR << "." << endl;

            if (!Engine) {

              cout << setprecision(3) << "PT in/out ratio: " << TotalPressRatio << ". TT in/out ratio: " << TotalTempRatio  <<  "." << endl;

              if (config->GetActDisk_Jump() == VARIABLES_JUMP) {
                if (config->GetSystemMeasurements() == SI) cout << setprecision(3) << "P in/out jump (Pa): ";
                else if (config->GetSystemMeasurements() == US) cout << setprecision(3) << "P in/out jump (psf): ";
                cout << setprecision(3) << DeltaPress * config->GetPressure_Ref();
                if (config->GetSystemMeasurements() == SI) cout << setprecision(3) << ". T in/out jump (K): ";
                else if (config->GetSystemMeasurements() == US) cout << setprecision(3) << ". T in/out jump (R): ";
                cout << setprecision(3) << DeltaTemp * config->GetTemperature_Ref() <<"."<< endl;
              }
              else  if (config->GetActDisk_Jump() == RATIO) {
                cout << setprecision(3) << "P in/out ratio: ";
                cout << setprecision(3) << StaticPressRatio;
                cout  << setprecision(3) <<". T in/out ratio: ";
                cout << setprecision(3) << StaticTempRatio <<"."<< endl;
              }
            }

            cout << setprecision(1) << "\nProp. eff. (D-T.V/Shaft P): " << 100*mu_prop << "%. By-pass prop. eff. (NetT.V/Shaft P): " << 100*mu_bypass_prop <<   "%." << endl;
            cout << setprecision(1) << "Fan adiabatic eff.: " << 100*mu_isentropic  << "%. Fan poly. eff.: " << 100*mu_polytropic << "%. Poly coeff. (n): " << setprecision(4) << poly_coeff << "." << endl;

            cout << endl;


            /*--- Forces descritption  ---*/

            if (config->GetSystemMeasurements() == SI) cout << setprecision(1) << "Ram Drag (N): ";
            else if (config->GetSystemMeasurements() == US) cout << setprecision(1) << "Ram Drag (lbf): ";
            cout << (GrossThrust-NetThrust) * Ref;

            if (config->GetSystemMeasurements() == SI) cout << setprecision(1) << ". Gross Thrust (N): ";
            else if (config->GetSystemMeasurements() == US) cout << setprecision(1) << ". Gross Thrust (lbf): ";
            cout << -GrossThrust * Ref  << "." << endl;

            if (config->GetSystemMeasurements() == SI) cout << setprecision(1) << "Open surfaces Thurst (N): ";
            else if (config->GetSystemMeasurements() == US) cout  << setprecision(1) << "Open surfaces Thrust (lbf): ";
            cout<< setprecision(1) << Force * Ref << ". Open surfaces CT: " << setprecision(5) << -Force / Factor << "." << endl;

            if (config->GetSystemMeasurements() == SI) cout << "Solid surfaces Drag (N): ";
            else if (config->GetSystemMeasurements() == US) cout << "Solid surfaces Drag (lbf): ";
            cout << setprecision(1) << Solid_Drag * Ref << ". Solid surfaces CD: " << setprecision(5) << Solid_CD << "." << endl;

            if (config->GetSystemMeasurements() == SI) cout << setprecision(1) <<"Net Thrust (N): ";
            else if (config->GetSystemMeasurements() == US) cout << setprecision(1) << "Net Thrust (lbf): ";
            cout << setprecision(5) << -NetThrust * Ref  << ". Net CT: " << CT;

            if (config->GetSystemMeasurements() == SI) {
              cout << ". Power (W): ";
              cout << setprecision(1) << Power * Ref *  config->GetVelocity_Ref()  << "." << endl;
            }
            else if (config->GetSystemMeasurements() == US) {
              cout << ". Power (HP): ";
              cout << setprecision(1) << Power * Ref *  config->GetVelocity_Ref() / 550.0 << "." << endl;
            }

          }

        }

        if (write_heads && Output && !config->GetDiscrete_Adjoint()) cout << "-------------------------------------------------------------------------" << endl << endl;

      }

    }

    delete [] Outlet_MassFlow_Local;
    delete [] Outlet_Temperature_Local;
    delete [] Outlet_TotalTemperature_Local;
    delete [] Outlet_Pressure_Local;
    delete [] Outlet_TotalPressure_Local;
    delete [] Outlet_Area_Local;
    delete [] Outlet_GrossThrust_Local;
    delete [] Outlet_Force_Local;
    delete [] Outlet_Power_Local;

    delete [] Outlet_MassFlow_Total;
    delete [] Outlet_Temperature_Total;
    delete [] Outlet_TotalTemperature_Total;
    delete [] Outlet_Pressure_Total;
    delete [] Outlet_TotalPressure_Total;
    delete [] Outlet_Area_Total;
    delete [] Outlet_GrossThrust_Total;
    delete [] Outlet_Force_Total;
    delete [] Outlet_Power_Total;

    delete [] Inlet_MassFlow_Local;
    delete [] Inlet_ReverseMassFlow_Local;
    delete [] Inlet_Temperature_Local;
    delete [] Inlet_TotalTemperature_Local;
    delete [] Inlet_Pressure_Local;
    delete [] Inlet_Mach_Local;
    delete [] Inlet_MinPressure_Local;
    delete [] Inlet_MaxPressure_Local;
    delete [] Inlet_TotalPressure_Local;
    delete [] Inlet_Area_Local;
    delete [] Inlet_RamDrag_Local;
    delete [] Inlet_Force_Local;
    delete [] Inlet_Power_Local;
    delete [] Inlet_XCG_Local;
    delete [] Inlet_YCG_Local;
    delete [] Inlet_ZCG_Local;

    delete [] Inlet_MassFlow_Total;
    delete [] Inlet_ReverseMassFlow_Total;
    delete [] Inlet_Temperature_Total;
    delete [] Inlet_TotalTemperature_Total;
    delete [] Inlet_Pressure_Total;
    delete [] Inlet_Mach_Total;
    delete [] Inlet_MinPressure_Total;
    delete [] Inlet_MaxPressure_Total;
    delete [] Inlet_TotalPressure_Total;
    delete [] Inlet_Area_Total;
    delete [] Inlet_RamDrag_Total;
    delete [] Inlet_Force_Total;
    delete [] Inlet_Power_Total;
    delete [] Inlet_XCG_Total;
    delete [] Inlet_YCG_Total;
    delete [] Inlet_ZCG_Total;

    delete [] Inlet_MassFlow;
    delete [] Inlet_Mach;
    delete [] Inlet_MinPressure;
    delete [] Inlet_MaxPressure;
    delete [] Inlet_ReverseMassFlow;
    delete [] Inlet_Pressure;
    delete [] Inlet_TotalPressure;
    delete [] Inlet_Temperature;
    delete [] Inlet_TotalTemperature;
    delete [] Inlet_Area;
    delete [] Inlet_RamDrag;
    delete [] Inlet_Force;
    delete [] Inlet_Power;
    delete [] Inlet_XCG;
    delete [] Inlet_YCG;
    delete [] Inlet_ZCG;

    delete [] Outlet_MassFlow;
    delete [] Outlet_Pressure;
    delete [] Outlet_TotalPressure;
    delete [] Outlet_Temperature;
    delete [] Outlet_TotalTemperature;
    delete [] Outlet_Area;
    delete [] Outlet_GrossThrust;
    delete [] Outlet_Force;
    delete [] Outlet_Power;

  }

}

void CEulerSolver::SetActDisk_BCThrust(CGeometry *geometry, CSolver **solver_container,
                                       CConfig *config, unsigned short iMesh, bool Output) {

  su2double Massflow = 0.0 , Target_Massflow = 0.0, DragMinusThrust = 0.0 ,
  Target_DragMinusThrust = 0.0, Target_NetThrust = 0.0, BCThrust = 0.0, BCThrust_inc = 0.0;
  unsigned short iDim, iMarker;
  unsigned long iVertex, iPoint;
  su2double  *V_inlet = nullptr, Pressure,
  Density, T0_Ti, ATerm, BTerm, LHS, RHS, RHS_PDelta, RHS_MDelta, F, DF_DLa, CTerm_, DTerm_,
  ETerm, La, La_old, TotalArea, To_Ti, DeltaT, Po_Pi, DeltaP, Area, Velocity_Normal,
  SoundSpeed2, Force_Normal,
  RefDensity, RefArea, RefVel2, Factor, Ref;
  unsigned short iter;
  string Marker_Tag;
  su2double Target_Force, Force, Target_Power, Power, NetThrust, BCThrust_old, Initial_BCThrust;
  bool ActDisk_Info;
  su2double MyBCThrust, BCThrust_Init;
  su2double Vector[MAXNDIM] = {0.0};

  su2double dNetThrust_dBCThrust        = config->GetdNetThrust_dBCThrust();
  unsigned short Kind_ActDisk           = config->GetKind_ActDisk();
  bool ratio                            = (config->GetActDisk_Jump() == RATIO);
  unsigned long Update_BCThrust         = config->GetUpdate_BCThrust();
  unsigned long Iter_Fixed_NetThrust    = config->GetIter_Fixed_NetThrust();
  unsigned long InnerIter                 = config->GetInnerIter();
  bool Update_BCThrust_Bool             = false;
  bool restart                          = (config->GetRestart() || config->GetRestart_Flow());
  su2double Fan_Poly_Eff                = config->GetFan_Poly_Eff();
  su2double PolyCoeff                   = 1.0/(1.0-((Gamma-1.0)/Gamma)/Fan_Poly_Eff);

  RefDensity   = Density_Inf;
  RefArea = config->GetRefArea();
  RefVel2 = 0.0;  for (iDim = 0; iDim < nDim; iDim++) RefVel2  += Velocity_Inf[iDim]*Velocity_Inf[iDim];

  Factor = (0.5*RefDensity*RefArea*RefVel2);
  Ref = config->GetDensity_Ref() * config->GetVelocity_Ref() * config->GetVelocity_Ref() * 1.0 * 1.0;

  /*--- Variable load distribution is in input file. ---*/
  if (Kind_ActDisk == VARIABLE_LOAD) {
    if(InnerIter == 0) {
      ReadActDisk_InputFile(geometry, solver_container, config, iMesh, Output);
    }
  }
  /*--- Delta P and delta T are inputs ---*/

  else if (Kind_ActDisk == VARIABLES_JUMP) {

    for (iMarker = 0; iMarker < config->GetnMarker_All(); iMarker++) {

      if ((config->GetMarker_All_KindBC(iMarker) == ACTDISK_INLET) ||
          (config->GetMarker_All_KindBC(iMarker) == ACTDISK_OUTLET)) {

        Marker_Tag = config->GetMarker_All_TagBound(iMarker);

        if (ratio) {
          if (config->GetMach()  < 0.5) {
            DeltaP       = config->GetActDisk_PressJump(Marker_Tag, 0);
            DeltaT       = config->GetActDisk_TempJump(Marker_Tag, 0);
          }
          else {
            DeltaP       = config->GetActDisk_PressJump(Marker_Tag, 1);
            DeltaT       = config->GetActDisk_TempJump(Marker_Tag, 1);
          }
        }
        else {
          if (config->GetMach()  < 0.5) {
            DeltaP       = max(0.0, config->GetActDisk_PressJump(Marker_Tag, 0) / config->GetPressure_Ref());
            DeltaT       = max(0.0, config->GetActDisk_TempJump(Marker_Tag, 0) / config->GetTemperature_Ref());
          }
          else {
            DeltaP       = max(0.0, config->GetActDisk_PressJump(Marker_Tag, 1) / config->GetPressure_Ref());
            DeltaT       = max(0.0, config->GetActDisk_TempJump(Marker_Tag, 1) / config->GetTemperature_Ref());
          }
        }

        /*--- Set the Delta P, Delta T values at each discrete point (uniform distribution)  ---*/

        for (iVertex = 0; iVertex < geometry->nVertex[iMarker]; iVertex++) {
          iPoint = geometry->vertex[iMarker][iVertex]->GetNode();
          ActDisk_DeltaP[iMarker][iVertex] = DeltaP;
          ActDisk_DeltaT[iMarker][iVertex] = DeltaT;
        }
      }
    }
  }

  /*--- Iteration using BCThrust ---*/

  else {

    if (InnerIter == 0) BCThrust_Counter = 0;

    /*--- Only the fine mesh level should check the convergence criteria ---*/

    if ((iMesh == MESH_0) && Output) {

      /*--- Initialize the update flag to false ---*/

      Update_BCThrust_Bool = false;

      /*--- Reevaluate BCThrust at a fix number of iterations ---*/

      if ((InnerIter % Iter_Fixed_NetThrust == 0) && (InnerIter != 0)) {
        BCThrust_Counter++;
        Update_BCThrust_Bool = (BCThrust_Counter != 0) &&
            (BCThrust_Counter != 1) &&
            (BCThrust_Counter != Update_BCThrust) &&
            (BCThrust_Counter != Update_BCThrust + 2) &&
            (BCThrust_Counter != Update_BCThrust + 4);
      }

      /*--- Store the update boolean for use on other mesh levels in the MG ---*/

      config->SetUpdate_BCThrust_Bool(Update_BCThrust_Bool);

    }

    else {
      Update_BCThrust_Bool = config->GetUpdate_BCThrust_Bool();
    }


    /*--- If it is the first iteration, set the BCThrust to a meaning full target value,
     * this can be done at an initialization level, for the time being it is OK here ---*/

    if (InnerIter == 0) {
      for (iMarker = 0; iMarker < config->GetnMarker_All(); iMarker++) {
        if ((config->GetMarker_All_KindBC(iMarker) == ACTDISK_INLET) ||
            (config->GetMarker_All_KindBC(iMarker) == ACTDISK_OUTLET)) {
          Marker_Tag = config->GetMarker_All_TagBound(iMarker);

          if (Kind_ActDisk == NET_THRUST) {
            if (restart)
              Initial_BCThrust = config->GetInitial_BCThrust() / Ref;
            else {
              if (config->GetMach() < 0.5) Initial_BCThrust = fabs( config->GetActDisk_PressJump(Marker_Tag, 0) / Ref);
              else Initial_BCThrust = fabs( config->GetActDisk_PressJump(Marker_Tag, 1) / Ref);
            }
            config->SetActDisk_BCThrust(Marker_Tag, Initial_BCThrust);
            config->SetActDisk_BCThrust_Old(Marker_Tag, Initial_BCThrust);
          }

          if (Kind_ActDisk == BC_THRUST) {
            if (restart)
              Initial_BCThrust = config->GetInitial_BCThrust() / Ref;
            else {
              if (config->GetMach() < 0.5) Initial_BCThrust = fabs( config->GetActDisk_PressJump(Marker_Tag, 0) / Ref);
              else Initial_BCThrust = fabs( config->GetActDisk_PressJump(Marker_Tag, 1) / Ref);
            }
            config->SetActDisk_BCThrust(Marker_Tag, Initial_BCThrust);
            config->SetActDisk_BCThrust_Old(Marker_Tag, Initial_BCThrust);
          }

          if (Kind_ActDisk == POWER) {
            Initial_BCThrust = config->GetInitial_BCThrust() / Ref;
            config->SetActDisk_BCThrust(Marker_Tag, Initial_BCThrust);
            config->SetActDisk_BCThrust_Old(Marker_Tag, Initial_BCThrust);
          }

          if (Kind_ActDisk == DRAG_MINUS_THRUST) {
            Initial_BCThrust = config->GetInitial_BCThrust() / Ref;
            config->SetActDisk_BCThrust(Marker_Tag, Initial_BCThrust);
            config->SetActDisk_BCThrust_Old(Marker_Tag, Initial_BCThrust);
          }

          if (Kind_ActDisk == MASSFLOW) {
            Initial_BCThrust = config->GetInitial_BCThrust() / Ref;
            config->SetActDisk_BCThrust(Marker_Tag, Initial_BCThrust);
            config->SetActDisk_BCThrust_Old(Marker_Tag, Initial_BCThrust);
          }

        }
      }
    }

    /*--- Typical iteration to set the value of BC Thrust at each actuator disk ---*/

    if (Update_BCThrust_Bool && Output) {

      for (iMarker = 0; iMarker < config->GetnMarker_All(); iMarker++) {

        if ((config->GetMarker_All_KindBC(iMarker) == ACTDISK_INLET) ||
            (config->GetMarker_All_KindBC(iMarker) == ACTDISK_OUTLET)) {

          Marker_Tag = config->GetMarker_All_TagBound(iMarker);

          if (Kind_ActDisk == NET_THRUST) {

            if (config->GetMach() < 0.5) Target_NetThrust = fabs( config->GetActDisk_PressJump(Marker_Tag, 0) / Ref);
            else Target_NetThrust = fabs( config->GetActDisk_PressJump(Marker_Tag, 1) / Ref);
            NetThrust    = config->GetActDisk_NetThrust(Marker_Tag);
            BCThrust_old = config->GetActDisk_BCThrust_Old(Marker_Tag);
            BCThrust_inc = (1.0/dNetThrust_dBCThrust)*(Target_NetThrust - NetThrust);

            if (iMesh == MESH_0) BCThrust = max(0.0,(BCThrust_old + BCThrust_inc));
            else BCThrust = config->GetActDisk_BCThrust(Marker_Tag);

            if (iMesh == MESH_0) {
              config->SetActDisk_BCThrust(Marker_Tag, BCThrust);
              BCThrust_Init = BCThrust*Ref;
              config->SetInitial_BCThrust(BCThrust_Init);
            }

          }

          if (Kind_ActDisk == BC_THRUST) {

            if (config->GetMach() < 0.5) Target_Force =  fabs( config->GetActDisk_PressJump(Marker_Tag, 0) / Ref);
            else Target_Force =  fabs( config->GetActDisk_PressJump(Marker_Tag, 1) / Ref);
            Force        = -config->GetActDisk_Force(Marker_Tag);
            BCThrust_old = config->GetActDisk_BCThrust_Old(Marker_Tag);
            BCThrust_inc = (1.0/dNetThrust_dBCThrust)*(Target_Force - Force);

            if (iMesh == MESH_0) BCThrust = max(0.0,(BCThrust_old + BCThrust_inc));
            else BCThrust = config->GetActDisk_BCThrust(Marker_Tag);

            if (iMesh == MESH_0) {
              config->SetActDisk_BCThrust(Marker_Tag, BCThrust);
              BCThrust_Init = BCThrust*Ref;
              config->SetInitial_BCThrust(BCThrust_Init);
            }

          }

          if (Kind_ActDisk == POWER) {

            if (config->GetMach() < 0.5) Target_Power =  fabs( config->GetActDisk_PressJump(Marker_Tag, 0) / (Ref * config->GetVelocity_Ref() /  550.0));
            else Target_Power =  fabs( config->GetActDisk_PressJump(Marker_Tag, 1) / (Ref * config->GetVelocity_Ref() /  550.0));
            Power        = config->GetActDisk_Power(Marker_Tag);
            BCThrust_old = config->GetActDisk_BCThrust_Old(Marker_Tag);
            BCThrust_inc = (1.0/dNetThrust_dBCThrust)*(Target_Power - Power);

            if (iMesh == MESH_0) BCThrust = max(0.0,(BCThrust_old + BCThrust_inc));
            else BCThrust = config->GetActDisk_BCThrust(Marker_Tag);

            if (iMesh == MESH_0) {
              config->SetActDisk_BCThrust(Marker_Tag, BCThrust);
              BCThrust_Init = BCThrust*Ref;
              config->SetInitial_BCThrust(BCThrust_Init);
            }

          }

          if (Kind_ActDisk == DRAG_MINUS_THRUST) {

            if (config->GetMach() < 0.5) Target_DragMinusThrust  =  -fabs(config->GetActDisk_PressJump(Marker_Tag, 0)) * Factor;
            else Target_DragMinusThrust  =  -fabs(config->GetActDisk_PressJump(Marker_Tag, 1)) * Factor;
            DragMinusThrust = GetTotal_CD() * Factor;
            BCThrust_old    = config->GetActDisk_BCThrust_Old(Marker_Tag);
            BCThrust_inc    = -(1.0/dNetThrust_dBCThrust)*(Target_DragMinusThrust - DragMinusThrust);

            if (iMesh == MESH_0) BCThrust = max(0.0,(BCThrust_old + BCThrust_inc));
            else BCThrust = config->GetActDisk_BCThrust(Marker_Tag);

            if (iMesh == MESH_0) {
              config->SetActDisk_BCThrust(Marker_Tag, BCThrust);
              BCThrust_Init = BCThrust*Ref;
              config->SetInitial_BCThrust(BCThrust_Init);
            }

          }

          if (Kind_ActDisk == MASSFLOW) {

            if (config->GetMach() < 0.5) {
              Target_Massflow  =  fabs(config->GetActDisk_PressJump(Marker_Tag, 0) / (config->GetDensity_Ref() * config->GetVelocity_Ref()));
              if (config->GetSystemMeasurements() == US) Target_Massflow /= 32.174;
            }
            else {
              Target_Massflow  =  fabs(config->GetActDisk_PressJump(Marker_Tag, 1) / (config->GetDensity_Ref() * config->GetVelocity_Ref()));
              if (config->GetSystemMeasurements() == US) Target_Massflow /= 32.174;
            }

            Massflow = config->GetActDisk_MassFlow(Marker_Tag);
            BCThrust_old    = config->GetActDisk_BCThrust_Old(Marker_Tag);
            BCThrust_inc    = (1.0/dNetThrust_dBCThrust)*(Target_Massflow - Massflow);
            if (iMesh == MESH_0) BCThrust = max(0.0,(BCThrust_old + BCThrust_inc));
            else BCThrust = config->GetActDisk_BCThrust(Marker_Tag);
            if (iMesh == MESH_0) {
              config->SetActDisk_BCThrust(Marker_Tag, BCThrust);
              BCThrust_Init = BCThrust*Ref;
              config->SetInitial_BCThrust(BCThrust_Init);
            }

          }

        }

      }

      /*--- After a complete update of BC_Thrust
       update the value of BC Thrust (old) for future iterations ---*/

      for (iMarker = 0; iMarker < config->GetnMarker_All(); iMarker++) {
        if ((config->GetMarker_All_KindBC(iMarker) == ACTDISK_INLET) ||
            (config->GetMarker_All_KindBC(iMarker) == ACTDISK_OUTLET)) {
          Marker_Tag = config->GetMarker_All_TagBound(iMarker);
          if ((Kind_ActDisk == NET_THRUST) || (Kind_ActDisk == BC_THRUST) ||
              (Kind_ActDisk == POWER) || (Kind_ActDisk == DRAG_MINUS_THRUST) ||
              (Kind_ActDisk == MASSFLOW)) {
            BCThrust = config->GetActDisk_BCThrust(Marker_Tag);
            config->SetActDisk_BCThrust_Old(Marker_Tag, BCThrust);
          }
        }
      }
    }

    /*--- Evaluate the pressure jump at each node using the total thrust ---*/

    if ((Update_BCThrust_Bool && Output) || (InnerIter == 0)) {

      for (iMarker = 0; iMarker < config->GetnMarker_All(); iMarker++) {

        if ((config->GetMarker_All_KindBC(iMarker) == ACTDISK_INLET) ||
            (config->GetMarker_All_KindBC(iMarker) == ACTDISK_OUTLET)) {

          Marker_Tag = config->GetMarker_All_TagBound(iMarker);
          RefDensity  = Density_Inf;
          RefArea = config->GetRefArea();
          RefVel2 = 0.0; for (iDim = 0; iDim < nDim; iDim++) RefVel2  += Velocity_Inf[iDim]*Velocity_Inf[iDim];

          Factor = (0.5*RefDensity*RefArea*RefVel2);
          Ref = config->GetDensity_Ref() * config->GetVelocity_Ref() * config->GetVelocity_Ref() * 1.0 * 1.0;
          BCThrust = config->GetActDisk_BCThrust(Marker_Tag);

          for (iVertex = 0; iVertex < geometry->nVertex[iMarker]; iVertex++) {

            iPoint = geometry->vertex[iMarker][iVertex]->GetNode();

            if (geometry->nodes->GetDomain(iPoint)) {

              geometry->vertex[iMarker][iVertex]->GetNormal(Vector);

              if (config->GetMarker_All_KindBC(iMarker) == ACTDISK_INLET) {
                for (iDim = 0; iDim < nDim; iDim++) { Vector[iDim] = -Vector[iDim]; }
              }

              Area = GeometryToolbox::Norm(nDim, Vector);

              /*--- Use the inlet state to compute the Pressure and Temperature jumps ---*/

              if (config->GetMarker_All_KindBC(iMarker) == ACTDISK_INLET)
                V_inlet = nodes->GetPrimitive(iPoint);
              if (config->GetMarker_All_KindBC(iMarker) == ACTDISK_OUTLET)
                V_inlet = DonorPrimVar[iMarker][iVertex];

              Density       = V_inlet[nDim+2];
              Pressure      = V_inlet[nDim+1];
              SoundSpeed2   = Pressure*Gamma/Density;
              TotalArea     = config->GetActDisk_Area(Marker_Tag);
              Force_Normal  = Area*(BCThrust/TotalArea);


              Velocity_Normal = 0.0;
              for (iDim = 0; iDim < nDim; iDim++) {
                Velocity_Normal += V_inlet[iDim+1]*Vector[iDim]/Area;
              }


              if (Velocity_Normal > EPS) {

                /*--- Ratio of the total temperature to the temperature at the inflow ---*/

                T0_Ti = 1.0 + ((Gamma-1.0)/SoundSpeed2)*(0.5*Velocity_Normal*Velocity_Normal + Force_Normal/(Density*Area));


                ATerm = 2.0*T0_Ti/(Gamma+1.0);
                BTerm = 0.5*(Gamma+1.0)/(Gamma-1.0);
                LHS = fabs(Velocity_Normal)/(sqrt(SoundSpeed2)*pow(ATerm,BTerm));

                CTerm_ = (PolyCoeff-1.0)/(PolyCoeff+1.0);
                DTerm_ = 1.0/(PolyCoeff-1.0);

                La = EPS; La_old = EPS;

                for (iter = 0; iter < 100; iter++) {

                  ETerm = ((1.0-CTerm_*La*La)/(1.0-CTerm_+EPS));

                  RHS = La*pow(ETerm, DTerm_);

                  ETerm = ((1.0-CTerm_*(La+1E-6)*(La+1E-6))/(1.0-CTerm_+EPS));
                  RHS_PDelta = (La+1E-6)*pow(ETerm, DTerm_);

                  ETerm = ((1.0-CTerm_*(La-1E-6)*(La-1E-6))/(1.0-CTerm_+EPS));
                  RHS_MDelta = (La-1E-6)*pow(ETerm, DTerm_);

                  /*--- Objective function and finitte differences derivative ---*/

                  F = RHS - LHS;
                  DF_DLa = (RHS_PDelta - RHS_MDelta)/2E-6;

                  /*--- Newton's step ---*/

                  La_old = La;
                  La = La_old - 0.75*(F/DF_DLa);

                  if (fabs(F) < 1E-10) break;

                }

                if (iter == 99) cout << "The laval number evaluation is not converging." << endl;

                /*--- Laval is bounded ---*/

                La = min(La, sqrt(6.0));  La = max(La, 0.0);

                To_Ti = max(1.0, T0_Ti*(1.0-CTerm_*La*La));
                ActDisk_DeltaT[iMarker][iVertex] = To_Ti;

                Po_Pi = max(1.0, pow(To_Ti, PolyCoeff*DTerm_));
                ActDisk_DeltaP[iMarker][iVertex] = Po_Pi;

              }
              else {
                ActDisk_DeltaT[iMarker][iVertex] = 1.0;
                ActDisk_DeltaP[iMarker][iVertex] = 1.0;
              }
            }
          }
        }
      }
    }
  }

  /*--- Broadcast some information to the master node ---*/

  ActDisk_Info = false;
  for (iMarker = 0; iMarker < config->GetnMarker_All(); iMarker++) {
    if ((config->GetMarker_All_KindBC(iMarker) == ACTDISK_INLET) ||
        (config->GetMarker_All_KindBC(iMarker) == ACTDISK_OUTLET)) {
      ActDisk_Info = true;
    }
  }
  if (!ActDisk_Info) config->SetInitial_BCThrust(0.0);

  MyBCThrust = config->GetInitial_BCThrust();
  SU2_MPI::Allreduce(&MyBCThrust, &BCThrust, 1, MPI_DOUBLE, MPI_MAX, SU2_MPI::GetComm());
  config->SetInitial_BCThrust(BCThrust);

}

void CEulerSolver::ReadActDisk_InputFile(CGeometry *geometry, CSolver **solver_container,
                                       CConfig *config, unsigned short iMesh, bool Output) {
  /*--- Input file provides force coefficients distributions along disk radius. Initialization
        necessary only at initial iteration. ---*/

  unsigned short iDim, iMarker;
  unsigned long iVertex, iPoint;
  string Marker_Tag;
  int iRow, nRow, iEl;
  std::vector<su2double> rad_v, dCt_v, dCp_v, dCr_v;
  su2double r_ = 0.0, r[MAXNDIM] = {0.0},
  AD_Center[MAXNDIM] = {0.0}, AD_Axis[MAXNDIM] = {0.0}, AD_Radius = 0.0, AD_J = 0.0;
  std::vector<su2double> Fa, Ft, Fr;
  su2double Fx = 0.0, Fy = 0.0, Fz = 0.0,
  Fx_inf = 0.0, Fy_inf = 0.0, Fz_inf = 0.0, Fx_sup = 0.0, Fy_sup = 0.0, Fz_sup = 0.0, h = 0.0;
  const su2double *P = nullptr;

  su2double Dens_FreeStream = config->GetDensity_FreeStream();
  const su2double *Vel_FreeStream = config->GetVelocity_FreeStream();

  /*--- Get the file name that contains the propeller data. ---*/
  string ActDisk_filename = config->GetActDisk_FileName();
  /*--- Loop over the markers. ---*/
  for (iMarker = 0; iMarker < config->GetnMarker_All(); iMarker++) {
    if ((config->GetMarker_All_KindBC(iMarker) == ACTDISK_INLET) ||
        (config->GetMarker_All_KindBC(iMarker) == ACTDISK_OUTLET)) {

      /*--- Get the marker tag of the current BC marker. ---*/
      Marker_Tag = config->GetMarker_All_TagBound(iMarker);
      ifstream ActDisk_file;
      /*--- Open the file that contains the propeller data. ---*/
      ActDisk_file.open(ActDisk_filename.data(), ios::in);

      /*--- Error message if the propeller data input file fails to open. ---*/
      if (ActDisk_file.fail()) SU2_MPI::Error("Unable to open Actuator Disk Input File", CURRENT_FUNCTION);

      string text_line, text_line_appo, name[2];
      string::size_type position;

      while (getline (ActDisk_file, text_line)) {
        /*--- Check if there is the "MARKER_ACTDISK=" string in the current line. If not keep on reading. ---*/
        position = text_line.find ("MARKER_ACTDISK=");
        if(position == string::npos){continue;}
        text_line.erase (0,15);
        /*--- Read the names of the two faces of the actuator disk and assign them to the name[] array. ---*/
        istringstream NameID(text_line);
        for (int i = 0; i < 2; i++){
          NameID >> name[i];
        }

        /*--- Check if the propeller data correspond to the actual BC marker. ---*/
        if (Marker_Tag == name[0] || Marker_Tag == name[1]){
          /*--- Read and assign the coordinates of the actuator disk center. ---*/
          getline (ActDisk_file, text_line_appo);
          text_line_appo.erase (0,7);
          istringstream C_value(text_line_appo);
          for (iDim = 0; iDim < nDim; iDim++){
            C_value >> AD_Center[iDim];
          }

          /*--- Read and assign the components of the actuator disk axis versor pointing backward. ---*/
          getline (ActDisk_file, text_line_appo);
          text_line_appo.erase (0,5);
          istringstream axis_value(text_line_appo);
          for (iDim = 0; iDim < nDim; iDim++){
            axis_value >> AD_Axis[iDim];
          }

          /*--- Read and assign the value of the actuator disk radius. ---*/
          getline (ActDisk_file, text_line_appo);
          text_line_appo.erase (0,7);
          istringstream R_value(text_line_appo);
          R_value >> AD_Radius;

          /*--- Read and assign the value of the actuator disk advance ratio. ---*/
          getline (ActDisk_file, text_line_appo);
          text_line_appo.erase (0,10);
          istringstream J_value(text_line_appo);
          J_value >> AD_J;

          /*--- Read and assign the number of radial stations contained in the propeller data file. ---*/
          getline (ActDisk_file, text_line_appo);
          text_line_appo.erase (0,5);
          istringstream row_value(text_line_appo);
          row_value >> nRow;

          /*--- Assign the vectors dimension. ---*/
          rad_v.resize(nRow);
          dCt_v.resize(nRow);
          dCp_v.resize(nRow);
          dCr_v.resize(nRow);

          Fa.resize(nRow);
          Ft.resize(nRow);
          Fr.resize(nRow);

          /*--- Read and assign the values of the non-dimensional radius, thrust coefficient, power coefficient
                and radial force coefficient. ---*/
          getline (ActDisk_file, text_line_appo);
          for (iRow = 0; iRow < nRow; iRow++){
            getline (ActDisk_file, text_line_appo);
            istringstream row_val_value(text_line_appo);
            row_val_value >> rad_v[iRow] >> dCt_v[iRow] >> dCp_v[iRow] >> dCr_v[iRow];
          }

          /*--- Set the actuator disk radius value, center coordiantes values and axis coordinates values. ---*/
          ActDisk_R(iMarker) = AD_Radius;
          for (iDim = 0; iDim < nDim; iDim++){
            ActDisk_C(iMarker, iDim) = AD_Center[iDim];
            ActDisk_Axis(iMarker, iDim) = AD_Axis[iDim];
          }

          /*--- If the first radial station corresponds to the actuator disk center, the radial and tangential forces
                per unit area (Fr and Ft) are equal to zero, while the axial force per unit area (Fa) is computed using
                a linear interpolation in order to avoid a mathematical singularity at actuator disk center. ---*/
          if (rad_v[0] == 0.0){
            Fa[0] = (((2*Dens_FreeStream*pow(Vel_FreeStream[0],2))/
                    (pow(AD_J,2)*PI_NUMBER))*((dCt_v[1] - dCt_v[0])/rad_v[1])) / config->GetPressure_Ref();
            Ft[0] = 0.0;
            Fr[0] = 0.0;
          }
          else {
            Fa[0] = (dCt_v[0]*(2*Dens_FreeStream*pow(Vel_FreeStream[0],2))/
                    (pow(AD_J,2)*PI_NUMBER*rad_v[0])) / config->GetPressure_Ref();
            Ft[0] = (dCp_v[0]*(2*Dens_FreeStream*pow(Vel_FreeStream[0],2))/
                    ((AD_J*PI_NUMBER*rad_v[0])*(AD_J*PI_NUMBER*rad_v[0]))) / config->GetPressure_Ref();
            Fr[0] = (dCr_v[0]*(2*Dens_FreeStream*pow(Vel_FreeStream[0],2))/
                    (pow(AD_J,2)*PI_NUMBER*rad_v[0])) / config->GetPressure_Ref();
          }

          /*--- Loop over the radial stations. Computation of Fa (axial force per unit area), Ft (tangential force per unit area)
                and Fr (radial force per unit area).
                These equations are not valid if the freestream velocity is equal to zero (hovering condition not enabled yet). ---*/
          for (iEl = 1; iEl < nRow; iEl++){
            Fa[iEl] = (dCt_v[iEl]*(2*Dens_FreeStream*pow(Vel_FreeStream[0],2))/
                      (pow(AD_J,2)*PI_NUMBER*rad_v[iEl])) / config->GetPressure_Ref();
            Ft[iEl] = (dCp_v[iEl]*(2*Dens_FreeStream*pow(Vel_FreeStream[0],2))/
                      ((AD_J*PI_NUMBER*rad_v[iEl])*(AD_J*PI_NUMBER*rad_v[iEl]))) / config->GetPressure_Ref();
            Fr[iEl] = (dCr_v[iEl]*(2*Dens_FreeStream*pow(Vel_FreeStream[0],2))/
                      (pow(AD_J,2)*PI_NUMBER*rad_v[iEl])) / config->GetPressure_Ref();
          }

          /*--- Loop over the marker nodes. ---*/
          for (iVertex = 0; iVertex < geometry->nVertex[iMarker]; iVertex++) {
            /*--- Get the coordinates of the current node. ---*/
            iPoint = geometry->vertex[iMarker][iVertex]->GetNode();
            P = geometry->nodes->GetCoord(iPoint);

            /*--- Computation of the radius coordinates for the current node. ---*/
            GeometryToolbox::Distance(nDim, P, AD_Center, r);

            /*--- Computation of the non-dimensional radius for the current node. ---*/
            r_ = GeometryToolbox::Norm(nDim, r) / AD_Radius;

            /*--- Loop over the actuator disk radial stations. ---*/
            for (iEl = 0; iEl < nRow; iEl++){
              /*--- Check if the current node is located between rad_v[iEl] and rad_v[iEl-1]. ---*/
              if (r_ <= rad_v[iEl]){
                /*--- h is the dinstance of the current node from the previous radial element (iEl-1)
                      divided by the length of the radial element in which the node is contained. ---*/
                h = (r_-rad_v[iEl-1])/(rad_v[iEl]-rad_v[iEl-1]);
                /*--- Fx, Fy and Fz are the x, y and z components of the tangential and radial forces
                      per unit area resultant. ---*/
                if(r_ == 0.0){
                  Fx = 0.0;
                  Fy = 0.0;
                  Fz = 0.0;
                }
                /*--- _inf is the value of the previous radial element. _sup is the value of the
                      following radial element. ---*/
                else{
                  Fx_inf = (Ft[iEl-1]+Fr[iEl-1])*(r[0]/(r_*AD_Radius));
                  Fy_inf = (Ft[iEl-1]+Fr[iEl-1])*(r[2]/(r_*AD_Radius));
                  Fz_inf = -(Ft[iEl-1]+Fr[iEl-1])*(r[1]/(r_*AD_Radius));
                  Fx_sup = (Ft[iEl]+Fr[iEl])*(r[0]/(r_*AD_Radius));
                  Fy_sup = (Ft[iEl]+Fr[iEl])*(r[2]/(r_*AD_Radius));
                  Fz_sup = -(Ft[iEl]+Fr[iEl])*(r[1]/(r_*AD_Radius));

                  /*--- Fx, Fy and Fz at the current node are evaluated using a linear interpolation between
                        the end vaues of the radial element in which the current node is contained. ---*/
                  Fx = Fx_inf + (Fx_sup - Fx_inf)*h;
                  Fy = Fy_inf + (Fy_sup - Fy_inf)*h;
                  Fz = Fz_inf + (Fz_sup - Fz_inf)*h;
                }
                /*--- Set the values of Fa, Fx, Fy and Fz. Fa is evaluated using a linear interpolation. ---*/
                ActDisk_Fa[iMarker][iVertex] = Fa[iEl-1] + (Fa[iEl]-Fa[iEl-1])*h;
                ActDisk_Fx[iMarker][iVertex] = Fx;
                ActDisk_Fy[iMarker][iVertex] = Fy;
                ActDisk_Fz[iMarker][iVertex] = Fz;

                break;
              }
            }
          }
        }
      }
    }
  }
}

void CEulerSolver::SetFarfield_AoA(CGeometry *geometry, CSolver **solver_container,
                                   CConfig *config, unsigned short iMesh, bool Output) {

  const auto InnerIter = config->GetInnerIter();
  const su2double AoS = config->GetAoS()*PI_NUMBER/180.0;

  /* --- Initialize values at first iteration --- */

  if (InnerIter == 0) {
    Total_CD_Prev = 0.0;
    Total_CL_Prev = 0.0;
    Total_CMx_Prev = 0.0;
    Total_CMy_Prev = 0.0;
    Total_CMz_Prev = 0.0;
    AoA_Prev = config->GetAoA();
    dCL_dAlpha = config->GetdCL_dAlpha();
    AoA_inc = 0.0;
  }

  /*--- Retrieve the AoA (degrees) ---*/

  su2double AoA = config->GetAoA();

  /* --- Set new AoA if needed --- */

  if (fabs(AoA_inc) > 0.0 && Output) {

    /* --- Update *_Prev values with current coefficients --- */

    SetCoefficient_Gradients(config);

    Total_CD_Prev = TotalCoeff.CD;
    Total_CL_Prev = TotalCoeff.CL;
    Total_CMx_Prev = TotalCoeff.CMx;
    Total_CMy_Prev = TotalCoeff.CMy;
    Total_CMz_Prev = TotalCoeff.CMz;
    AoA_Prev = AoA;

    /*--- Compute a new value for AoA on the fine mesh only (degrees)---*/

    if (iMesh == MESH_0) {
      AoA = AoA + AoA_inc;
      config->SetAoA(AoA);
    }

    AoA *= PI_NUMBER/180.0;

    /*--- Update the freestream velocity vector at the farfield
     * Compute the new freestream velocity with the updated AoA,
     * "Velocity_Inf" is shared with config. ---*/

    const su2double Vel_Infty_Mag = GeometryToolbox::Norm(nDim, Velocity_Inf);

    if (nDim == 2) {
      Velocity_Inf[0] = cos(AoA)*Vel_Infty_Mag;
      Velocity_Inf[1] = sin(AoA)*Vel_Infty_Mag;
    }
    else {
      Velocity_Inf[0] = cos(AoA)*cos(AoS)*Vel_Infty_Mag;
      Velocity_Inf[1] = sin(AoS)*Vel_Infty_Mag;
      Velocity_Inf[2] = sin(AoA)*cos(AoS)*Vel_Infty_Mag;
    }
  }
}

bool CEulerSolver::FixedCL_Convergence(CConfig* config, bool convergence) {
  const su2double Target_CL = config->GetTarget_CL();
  const auto curr_iter = config->GetInnerIter();
  const auto Iter_dCL_dAlpha = config->GetIter_dCL_dAlpha();
  bool fixed_cl_conv = false;
  AoA_inc = 0.0;

  /*--- if in Fixed CL mode, before finite differencing --- */

  if (!Start_AoA_FD){
    if (convergence){

      /* --- C_L and solution are converged, start finite differencing --- */

      if (fabs(TotalCoeff.CL-Target_CL) < (config->GetCauchy_Eps()/2)) {

        /* --- If no finite differencing required --- */

        if (Iter_dCL_dAlpha == 0){
          fixed_cl_conv = true;
          return fixed_cl_conv;
        }

        /* --- Else, set up finite differencing routine ---*/

        Iter_Update_AoA = curr_iter;
        Start_AoA_FD = true;
        fixed_cl_conv = false;
        AoA_inc = 0.001;
      }

      /* --- C_L is not converged to target value and some iterations
          have passed since last update, so update AoA --- */

      else if ((curr_iter - Iter_Update_AoA) > config->GetStartConv_Iter()){
        Iter_Update_AoA = curr_iter;
        fixed_cl_conv = false;
        if (fabs(TotalCoeff.CL-Target_CL) > (config->GetCauchy_Eps()/2)) {
          AoA_inc = (1.0/dCL_dAlpha)*(Target_CL - TotalCoeff.CL);
        }
      }
    }

    /* --- If the iteration limit between AoA updates is met, so update AoA --- */

    else if ((curr_iter - Iter_Update_AoA) == config->GetUpdate_AoA_Iter_Limit()) {
      Iter_Update_AoA = curr_iter;
      fixed_cl_conv = false;
      if (fabs(TotalCoeff.CL-Target_CL) > (config->GetCauchy_Eps()/2)) {
        AoA_inc = (1.0/dCL_dAlpha)*(Target_CL - TotalCoeff.CL);
      }
    }

    /* --- If the total iteration limit is reached, start finite differencing --- */

    if (curr_iter == config->GetnInner_Iter() - Iter_dCL_dAlpha){
      if (Iter_dCL_dAlpha == 0){
        End_AoA_FD = true;
      }
      Iter_Update_AoA = curr_iter;
      Start_AoA_FD = true;
      fixed_cl_conv = false;
      AoA_inc = 0.001;
    }
  }

  /* --- If Finite Difference Mode has ended, end simulation --- */

  if (End_AoA_FD){
    //fixed_cl_conv = true;
    return true;
  }

  /* --- If starting Finite Difference Mode --- */

  if (Start_AoA_FD){

    /* --- Disable history writing --- */

    config->SetHistory_Wrt_Freq(2, 0);

    /* --- End Finite Difference Mode if iteration limit is reached, so simualtion is converged --- */

    End_AoA_FD = ((curr_iter - Iter_Update_AoA - 2) == Iter_dCL_dAlpha ||
      curr_iter == config->GetnInner_Iter()- 2 );

    if (convergence && (curr_iter - Iter_Update_AoA) > config->GetStartConv_Iter())
      End_AoA_FD = true;

    /* --- If Finite Difference mode is ending, reset AoA and calculate Coefficient Gradients --- */

    if (End_AoA_FD){
      SetCoefficient_Gradients(config);
      config->SetAoA(AoA_Prev);
    }
  }

  return fixed_cl_conv;

}

void CEulerSolver::SetCoefficient_Gradients(CConfig *config) const{

  const su2double AoA = config->GetAoA();

  if (AoA == AoA_Prev) return;

  /*--- Calculate gradients of coefficients w.r.t. CL ---*/

  const su2double dCL = TotalCoeff.CL - Total_CL_Prev;
  const su2double dCL_dAlpha_ = dCL / (AoA - AoA_Prev);
  const su2double dCD_dCL_ = (TotalCoeff.CD-Total_CD_Prev) / dCL;
  const su2double dCMx_dCL_ = (TotalCoeff.CMx-Total_CMx_Prev) / dCL;
  const su2double dCMy_dCL_ = (TotalCoeff.CMy-Total_CMy_Prev) / dCL;
  const su2double dCMz_dCL_ = (TotalCoeff.CMz-Total_CMz_Prev) / dCL;

  /*--- Set the value of the  dOF/dCL in the config file ---*/

  config->SetdCD_dCL(dCD_dCL_);
  config->SetdCMx_dCL(dCMx_dCL_);
  config->SetdCMy_dCL(dCMy_dCL_);
  config->SetdCMz_dCL(dCMz_dCL_);
  config->SetdCL_dAlpha(dCL_dAlpha_);
}

void CEulerSolver::UpdateCustomBoundaryConditions(CGeometry **geometry_container, CConfig *config){

  unsigned short nMGlevel;
  unsigned long iMarker;

  // TODO: Update the fluid boundary conditions for MG
  nMGlevel = config->GetnMGLevels();
  if (nMGlevel > 1) {
    for (iMarker=0; iMarker < nMarker; iMarker++) {
      bool isCustomizable = config->GetMarker_All_PyCustom(iMarker);
      bool isInlet = (config->GetMarker_All_KindBC(iMarker) == INLET_FLOW);
      if (isCustomizable && isInlet)
        SU2_MPI::Error("Custom inlet BCs are not currently compatible with multigrid.", CURRENT_FUNCTION);
    }
  }
}

void CEulerSolver::Evaluate_ObjFunc(const CConfig *config, CSolver**) {

  unsigned short iMarker_Monitoring, Kind_ObjFunc;
  su2double Weight_ObjFunc;

  Total_ComboObj = EvaluateCommonObjFunc(*config);

  /*--- Loop over all monitored markers, add to the 'combo' objective ---*/

  if (config->GetFixed_CL_Mode()) {
    for (iMarker_Monitoring = 0; iMarker_Monitoring < config->GetnMarker_Monitoring(); iMarker_Monitoring++) {

      Weight_ObjFunc = config->GetWeight_ObjFunc(iMarker_Monitoring);
      Kind_ObjFunc = config->GetKind_ObjFunc(iMarker_Monitoring);

      switch(Kind_ObjFunc) {
        case DRAG_COEFFICIENT:
          Total_ComboObj -= Weight_ObjFunc*config->GetdCD_dCL()*(SurfaceCoeff.CL[iMarker_Monitoring]);
          break;
        case MOMENT_X_COEFFICIENT:
          Total_ComboObj -= Weight_ObjFunc*config->GetdCMx_dCL()*(SurfaceCoeff.CL[iMarker_Monitoring]);
          break;
        case MOMENT_Y_COEFFICIENT:
          Total_ComboObj -= Weight_ObjFunc*config->GetdCMy_dCL()*(SurfaceCoeff.CL[iMarker_Monitoring]);
          break;
        case MOMENT_Z_COEFFICIENT:
          Total_ComboObj -= Weight_ObjFunc*config->GetdCMz_dCL()*(SurfaceCoeff.CL[iMarker_Monitoring]);
          break;
        default:
          break;
      }
    }
  }

  /*--- The following are not per-surface, and so to avoid that they are
   double-counted when multiple surfaces are specified, they have been
   placed outside of the loop above. In addition, multi-objective mode is
   also disabled for these objective functions (error thrown at start). ---*/

  Weight_ObjFunc = config->GetWeight_ObjFunc(0);
  Kind_ObjFunc   = config->GetKind_ObjFunc(0);

  switch(Kind_ObjFunc) {
    case NEARFIELD_PRESSURE:
      Total_ComboObj+=Weight_ObjFunc*Total_CNearFieldOF;
      break;
    case SURFACE_MACH:
      Total_ComboObj+=Weight_ObjFunc*config->GetSurface_Mach(0);
      break;
    default:
      break;
  }
}

void CEulerSolver::BC_Far_Field(CGeometry *geometry, CSolver **solver_container, CNumerics *conv_numerics,
                                CNumerics *visc_numerics, CConfig *config, unsigned short val_marker) {

  unsigned short iDim;
  unsigned long iVertex, iPoint, Point_Normal;

  su2double *GridVel;
  su2double Area, UnitNormal[MAXNDIM] = {0.0};
  su2double Density, Pressure, Energy,  Velocity[MAXNDIM] = {0.0};
  su2double Density_Bound, Pressure_Bound, Vel_Bound[MAXNDIM] = {0.0};
  su2double Density_Infty, Pressure_Infty, Vel_Infty[MAXNDIM] = {0.0};
  su2double SoundSpeed, Entropy, Velocity2, Vn;
  su2double SoundSpeed_Bound, Entropy_Bound, Vel2_Bound, Vn_Bound;
  su2double SoundSpeed_Infty, Entropy_Infty, Vel2_Infty, Vn_Infty, Qn_Infty;
  su2double RiemannPlus, RiemannMinus;
  su2double *V_infty, *V_domain;

  su2double Gas_Constant     = config->GetGas_ConstantND();

  bool implicit       = config->GetKind_TimeIntScheme() == EULER_IMPLICIT;
  bool viscous        = config->GetViscous();
  bool tkeNeeded = config->GetKind_Turb_Model() == TURB_MODEL::SST;

  auto *Normal = new su2double[nDim];

  /*--- Loop over all the vertices on this boundary marker ---*/

  SU2_OMP_FOR_DYN(OMP_MIN_SIZE)
  for (iVertex = 0; iVertex < geometry->nVertex[val_marker]; iVertex++) {
    iPoint = geometry->vertex[val_marker][iVertex]->GetNode();

    /*--- Allocate the value at the infinity ---*/
    V_infty = GetCharacPrimVar(val_marker, iVertex);

    /*--- Check if the node belongs to the domain (i.e, not a halo node) ---*/

    if (geometry->nodes->GetDomain(iPoint)) {

      /*--- Index of the closest interior node ---*/

      Point_Normal = geometry->vertex[val_marker][iVertex]->GetNormal_Neighbor();

      /*--- Normal vector for this vertex (negate for outward convention) ---*/

      geometry->vertex[val_marker][iVertex]->GetNormal(Normal);
      for (iDim = 0; iDim < nDim; iDim++) Normal[iDim] = -Normal[iDim];
      conv_numerics->SetNormal(Normal);

      /*--- Retrieve solution at the farfield boundary node ---*/
      V_domain = nodes->GetPrimitive(iPoint);

      /*--- Construct solution state at infinity for compressible flow by
         using Riemann invariants, and then impose a weak boundary condition
         by computing the flux using this new state for U. See CFD texts by
         Hirsch or Blazek for more detail. Adapted from an original
         implementation in the Stanford University multi-block (SUmb) solver
         in the routine bcFarfield.f90 written by Edwin van der Weide,
         last modified 06-12-2005. First, compute the unit normal at the
         boundary nodes. ---*/

      Area = GeometryToolbox::Norm(nDim, Normal);
      for (iDim = 0; iDim < nDim; iDim++)
        UnitNormal[iDim] = Normal[iDim]/Area;

      /*--- Store primitive variables (density, velocities, velocity squared,
         energy, pressure, and sound speed) at the boundary node, and set some
         other quantities for clarity. Project the current flow velocity vector
         at this boundary node into the local normal direction, i.e. compute
         v_bound.n.  ---*/

      Density_Bound = V_domain[nDim+2];
      Vel2_Bound = 0.0; Vn_Bound = 0.0;
      for (iDim = 0; iDim < nDim; iDim++) {
        Vel_Bound[iDim] = V_domain[iDim+1];
        Vel2_Bound     += Vel_Bound[iDim]*Vel_Bound[iDim];
        Vn_Bound       += Vel_Bound[iDim]*UnitNormal[iDim];
      }
      Pressure_Bound   = nodes->GetPressure(iPoint);
      SoundSpeed_Bound = sqrt(Gamma*Pressure_Bound/Density_Bound);
      Entropy_Bound    = pow(Density_Bound, Gamma)/Pressure_Bound;

      /*--- Store the primitive variable state for the freestream. Project
         the freestream velocity vector into the local normal direction,
         i.e. compute v_infty.n. ---*/

      Density_Infty = GetDensity_Inf();
      Vel2_Infty = 0.0; Vn_Infty = 0.0;
      for (iDim = 0; iDim < nDim; iDim++) {
        Vel_Infty[iDim] = GetVelocity_Inf(iDim);
        Vel2_Infty     += Vel_Infty[iDim]*Vel_Infty[iDim];
        Vn_Infty       += Vel_Infty[iDim]*UnitNormal[iDim];
      }
      Pressure_Infty   = GetPressure_Inf();
      SoundSpeed_Infty = sqrt(Gamma*Pressure_Infty/Density_Infty);
      Entropy_Infty    = pow(Density_Infty, Gamma)/Pressure_Infty;

      /*--- Adjust the normal freestream velocity for grid movement ---*/

      Qn_Infty = Vn_Infty;
      if (dynamic_grid) {
        GridVel = geometry->nodes->GetGridVel(iPoint);
        for (iDim = 0; iDim < nDim; iDim++)
          Qn_Infty -= GridVel[iDim]*UnitNormal[iDim];
      }

      /*--- Compute acoustic Riemann invariants: R = u.n +/- 2c/(gamma-1).
         These correspond with the eigenvalues (u+c) and (u-c), respectively,
         which represent the acoustic waves. Positive characteristics are
         incoming, and a physical boundary condition is imposed (freestream
         state). This occurs when either (u.n+c) > 0 or (u.n-c) > 0. Negative
         characteristics are leaving the domain, and numerical boundary
         conditions are required by extrapolating from the interior state
         using the Riemann invariants. This occurs when (u.n+c) < 0 or
         (u.n-c) < 0. Note that grid movement is taken into account when
         checking the sign of the eigenvalue. ---*/

      /*--- Check whether (u.n+c) is greater or less than zero ---*/

      if (Qn_Infty > -SoundSpeed_Infty) {
        /*--- Subsonic inflow or outflow ---*/
        RiemannPlus = Vn_Bound + 2.0*SoundSpeed_Bound/Gamma_Minus_One;
      } else {
        /*--- Supersonic inflow ---*/
        RiemannPlus = Vn_Infty + 2.0*SoundSpeed_Infty/Gamma_Minus_One;
      }

      /*--- Check whether (u.n-c) is greater or less than zero ---*/

      if (Qn_Infty > SoundSpeed_Infty) {
        /*--- Supersonic outflow ---*/
        RiemannMinus = Vn_Bound - 2.0*SoundSpeed_Bound/Gamma_Minus_One;
      } else {
        /*--- Subsonic outflow ---*/
        RiemannMinus = Vn_Infty - 2.0*SoundSpeed_Infty/Gamma_Minus_One;
      }

      /*--- Compute a new value for the local normal velocity and speed of
         sound from the Riemann invariants. ---*/

      Vn = 0.5 * (RiemannPlus + RiemannMinus);
      SoundSpeed = 0.25 * (RiemannPlus - RiemannMinus)*Gamma_Minus_One;

      /*--- Construct the primitive variable state at the boundary for
         computing the flux for the weak boundary condition. The values
         that we choose to construct the solution (boundary or freestream)
         depend on whether we are at an inflow or outflow. At an outflow, we
         choose boundary information (at most one characteristic is incoming),
         while at an inflow, we choose infinity values (at most one
         characteristic is outgoing). ---*/

      if (Qn_Infty > 0.0)   {
        /*--- Outflow conditions ---*/
        for (iDim = 0; iDim < nDim; iDim++)
          Velocity[iDim] = Vel_Bound[iDim] + (Vn-Vn_Bound)*UnitNormal[iDim];
        Entropy = Entropy_Bound;
      } else  {
        /*--- Inflow conditions ---*/
        for (iDim = 0; iDim < nDim; iDim++)
          Velocity[iDim] = Vel_Infty[iDim] + (Vn-Vn_Infty)*UnitNormal[iDim];
        Entropy = Entropy_Infty;
      }

      /*--- Recompute the primitive variables. ---*/

      Density = pow(Entropy*SoundSpeed*SoundSpeed/Gamma,1.0/Gamma_Minus_One);
      Velocity2 = 0.0;
      for (iDim = 0; iDim < nDim; iDim++) {
        Velocity2 += Velocity[iDim]*Velocity[iDim];
      }
      Pressure = Density*SoundSpeed*SoundSpeed/Gamma;
      Energy   = Pressure/(Gamma_Minus_One*Density) + 0.5*Velocity2;
      if (tkeNeeded) Energy += GetTke_Inf();

      /*--- Store new primitive state for computing the flux. ---*/

      V_infty[0] = Pressure/(Gas_Constant*Density);
      for (iDim = 0; iDim < nDim; iDim++)
        V_infty[iDim+1] = Velocity[iDim];
      V_infty[nDim+1] = Pressure;
      V_infty[nDim+2] = Density;
      V_infty[nDim+3] = Energy + Pressure/Density;



      /*--- Set various quantities in the numerics class ---*/

      conv_numerics->SetPrimitive(V_domain, V_infty);

      if (dynamic_grid) {
        conv_numerics->SetGridVel(geometry->nodes->GetGridVel(iPoint),
                                  geometry->nodes->GetGridVel(iPoint));
      }

      /*--- Compute the convective residual using an upwind scheme ---*/

      auto residual = conv_numerics->ComputeResidual(config);

      /*--- Update residual value ---*/

      LinSysRes.AddBlock(iPoint, residual);

      /*--- Convective Jacobian contribution for implicit integration ---*/

      if (implicit)
        Jacobian.AddBlock2Diag(iPoint, residual.jacobian_i);

      /*--- Viscous residual contribution ---*/

      if (viscous) {

        /*--- Set laminar and eddy viscosity at the infinity ---*/

        V_infty[nDim+5] = nodes->GetLaminarViscosity(iPoint);
        V_infty[nDim+6] = nodes->GetEddyViscosity(iPoint);

        /*--- Set the normal vector and the coordinates ---*/

        visc_numerics->SetNormal(Normal);
        su2double Coord_Reflected[MAXNDIM];
        GeometryToolbox::PointPointReflect(nDim, geometry->nodes->GetCoord(Point_Normal),
                                                 geometry->nodes->GetCoord(iPoint), Coord_Reflected);
        visc_numerics->SetCoord(geometry->nodes->GetCoord(iPoint), Coord_Reflected);

        /*--- Primitive variables, and gradient ---*/

        visc_numerics->SetPrimitive(V_domain, V_infty);
        visc_numerics->SetPrimVarGradient(nodes->GetGradient_Primitive(iPoint),
                                          nodes->GetGradient_Primitive(iPoint));

        /*--- Turbulent kinetic energy ---*/

        if (config->GetKind_Turb_Model() == TURB_MODEL::SST)
          visc_numerics->SetTurbKineticEnergy(solver_container[TURB_SOL]->GetNodes()->GetSolution(iPoint,0),
                                              solver_container[TURB_SOL]->GetNodes()->GetSolution(iPoint,0));

        /*--- Compute and update viscous residual ---*/

        auto residual = visc_numerics->ComputeResidual(config);
        LinSysRes.SubtractBlock(iPoint, residual);

        /*--- Viscous Jacobian contribution for implicit integration ---*/

        if (implicit)
          Jacobian.SubtractBlock2Diag(iPoint, residual.jacobian_i);

      }

    }
  }
  END_SU2_OMP_FOR

  /*--- Free locally allocated memory ---*/
  delete [] Normal;

}

void CEulerSolver::BC_Riemann(CGeometry *geometry, CSolver **solver_container,
                              CNumerics *conv_numerics, CNumerics *visc_numerics,
                              CConfig *config, unsigned short val_marker) {

  unsigned short iDim, iVar, jVar, kVar;
  unsigned long iVertex, iPoint, Point_Normal;
  const su2double *Flow_Dir, *Mach;
  su2double P_Total, T_Total, P_static, T_static, Rho_static, Area, UnitNormal[MAXNDIM];
  su2double *Velocity_b, Velocity2_b, Enthalpy_b, Energy_b, StaticEnergy_b, Density_b, Kappa_b, Chi_b, Pressure_b, Temperature_b;
  su2double *Velocity_e, Velocity2_e, VelMag_e, Enthalpy_e, Entropy_e, Energy_e = 0.0, StaticEnthalpy_e, StaticEnergy_e, Density_e = 0.0, Pressure_e;
  su2double *Velocity_i, Velocity2_i, Enthalpy_i, Energy_i, StaticEnergy_i, Density_i, Kappa_i, Chi_i, Pressure_i, SoundSpeed_i;
  su2double ProjVelocity_i;
  su2double **P_Tensor, **invP_Tensor, *Lambda_i, **Jacobian_b, **Jacobian_i, **DubDu, *dw, *u_e, *u_i, *u_b;
  su2double *gridVel, *Residual;
  su2double *V_boundary, *V_domain, *S_boundary, *S_domain;

  bool implicit             = (config->GetKind_TimeIntScheme() == EULER_IMPLICIT);
  string Marker_Tag         = config->GetMarker_All_TagBound(val_marker);
  bool viscous              = config->GetViscous();
  bool gravity = config->GetGravityForce();
  bool tkeNeeded = (config->GetKind_Turb_Model() == TURB_MODEL::SST);

  su2double *Normal, *FlowDirMix, TangVelocity, NormalVelocity;
  Normal = new su2double[nDim];

  Velocity_i = new su2double[nDim];
  Velocity_b = new su2double[nDim];
  Velocity_e = new su2double[nDim];
  FlowDirMix = new su2double[nDim];
  Lambda_i = new su2double[nVar];
  u_i = new su2double[nVar];
  u_e = new su2double[nVar];
  u_b = new su2double[nVar];
  dw = new su2double[nVar];

  Residual = new su2double[nVar];

  S_boundary = new su2double[8];

  P_Tensor = new su2double*[nVar];
  invP_Tensor = new su2double*[nVar];
  Jacobian_i = new su2double*[nVar];
  for (iVar = 0; iVar < nVar; iVar++)
  {
    P_Tensor[iVar] = new su2double[nVar];
    invP_Tensor[iVar] = new su2double[nVar];
    Jacobian_i[iVar] = new su2double[nVar];
  }

  /*--- Loop over all the vertices on this boundary marker ---*/

  SU2_OMP_FOR_DYN(OMP_MIN_SIZE)
  for (iVertex = 0; iVertex < geometry->nVertex[val_marker]; iVertex++) {

    V_boundary= GetCharacPrimVar(val_marker, iVertex);

    iPoint = geometry->vertex[val_marker][iVertex]->GetNode();

    /*--- Check if the node belongs to the domain (i.e., not a halo node) ---*/
    if (geometry->nodes->GetDomain(iPoint)) {

      /*--- Index of the closest interior node ---*/
      Point_Normal = geometry->vertex[val_marker][iVertex]->GetNormal_Neighbor();

      /*--- Normal vector for this vertex (negate for outward convention) ---*/
      geometry->vertex[val_marker][iVertex]->GetNormal(Normal);
      for (iDim = 0; iDim < nDim; iDim++) Normal[iDim] = -Normal[iDim];
      conv_numerics->SetNormal(Normal);

      Area = GeometryToolbox::Norm(nDim, Normal);

      for (iDim = 0; iDim < nDim; iDim++)
        UnitNormal[iDim] = Normal[iDim]/Area;

      /*--- Retrieve solution at this boundary node ---*/
      V_domain = nodes->GetPrimitive(iPoint);

      /*--- Compute the internal state u_i ---*/
      Velocity2_i = 0;
      for (iDim=0; iDim < nDim; iDim++)
      {
        Velocity_i[iDim] = nodes->GetVelocity(iPoint,iDim);
        Velocity2_i += Velocity_i[iDim]*Velocity_i[iDim];
      }


      Density_i = nodes->GetDensity(iPoint);

      Energy_i = nodes->GetEnergy(iPoint);
      StaticEnergy_i = Energy_i - 0.5*Velocity2_i;

      GetFluidModel()->SetTDState_rhoe(Density_i, StaticEnergy_i);

      /*--- Set initial values for density and energy for Newton solvers in fluid model ---*/
      if(config->GetKind_FluidModel() == DATADRIVEN_FLUID){
        su2double relax_Newton = config->GetRelaxation_DataDriven();
        GetFluidModel()->SetInitialDensity(relax_Newton*Density_i + (1 - relax_Newton)*config->GetDensity_Init_DataDriven());
        GetFluidModel()->SetInitialEnergy(relax_Newton*StaticEnergy_i + (1 - relax_Newton)*config->GetEnergy_Init_DataDriven());
      }
      
      Pressure_i = GetFluidModel()->GetPressure();
      Enthalpy_i = Energy_i + Pressure_i/Density_i;

      SoundSpeed_i = GetFluidModel()->GetSoundSpeed();

      Kappa_i = GetFluidModel()->GetdPde_rho() / Density_i;
      Chi_i = GetFluidModel()->GetdPdrho_e() - Kappa_i * StaticEnergy_i;

      ProjVelocity_i = 0.0;
      for (iDim = 0; iDim < nDim; iDim++)
        ProjVelocity_i += Velocity_i[iDim]*UnitNormal[iDim];

      /*--- Build the external state u_e from boundary data and internal node ---*/

      switch(config->GetKind_Data_Riemann(Marker_Tag))
      {
      case TOTAL_CONDITIONS_PT:

        /*--- Retrieve the specified total conditions for this boundary. ---*/
        if (gravity) P_Total = config->GetRiemann_Var1(Marker_Tag) - geometry->nodes->GetCoord(iPoint, nDim-1)*STANDARD_GRAVITY;/// check in which case is true (only freesurface?)
        else P_Total  = config->GetRiemann_Var1(Marker_Tag);
        T_Total  = config->GetRiemann_Var2(Marker_Tag);
        Flow_Dir = config->GetRiemann_FlowDir(Marker_Tag);

        /*--- Non-dim. the inputs if necessary. ---*/
        P_Total /= config->GetPressure_Ref();
        T_Total /= config->GetTemperature_Ref();

        /* --- Computes the total state --- */
        GetFluidModel()->SetTDState_PT(P_Total, T_Total);
        Enthalpy_e = GetFluidModel()->GetStaticEnergy()+ GetFluidModel()->GetPressure()/GetFluidModel()->GetDensity();
        Entropy_e = GetFluidModel()->GetEntropy();

        /* --- Compute the boundary state u_e --- */
        Velocity2_e = Velocity2_i;
        if (nDim == 2){
          NormalVelocity= -sqrt(Velocity2_e)*Flow_Dir[0];
          TangVelocity= -sqrt(Velocity2_e)*Flow_Dir[1];
          Velocity_e[0]= UnitNormal[0]*NormalVelocity - UnitNormal[1]*TangVelocity;
          Velocity_e[1]= UnitNormal[1]*NormalVelocity + UnitNormal[0]*TangVelocity;
        }else{
          for (iDim = 0; iDim < nDim; iDim++)
            Velocity_e[iDim] = sqrt(Velocity2_e)*Flow_Dir[iDim];
        }
        StaticEnthalpy_e = Enthalpy_e - 0.5 * Velocity2_e;
        GetFluidModel()->SetTDState_hs(StaticEnthalpy_e, Entropy_e);
        Density_e = GetFluidModel()->GetDensity();
        StaticEnergy_e = GetFluidModel()->GetStaticEnergy();
        Energy_e = StaticEnergy_e + 0.5 * Velocity2_e;
        if (tkeNeeded) Energy_e += GetTke_Inf();
        break;

      case STATIC_SUPERSONIC_INFLOW_PT:

        /*--- Retrieve the specified total conditions for this boundary. ---*/
        if (gravity) P_static = config->GetRiemann_Var1(Marker_Tag) - geometry->nodes->GetCoord(iPoint, nDim-1)*STANDARD_GRAVITY;/// check in which case is true (only freesurface?)
        else P_static  = config->GetRiemann_Var1(Marker_Tag);
        T_static  = config->GetRiemann_Var2(Marker_Tag);
        Mach = config->GetRiemann_FlowDir(Marker_Tag);

        /*--- Non-dim. the inputs if necessary. ---*/
        P_static /= config->GetPressure_Ref();
        T_static /= config->GetTemperature_Ref();

        /* --- Computes the total state --- */
        GetFluidModel()->SetTDState_PT(P_static, T_static);

        /* --- Compute the boundary state u_e --- */
        Velocity2_e = 0.0;
        for (iDim = 0; iDim < nDim; iDim++) {
          Velocity_e[iDim] = Mach[iDim]*GetFluidModel()->GetSoundSpeed();
          Velocity2_e += Velocity_e[iDim]*Velocity_e[iDim];
        }
        Density_e = GetFluidModel()->GetDensity();
        StaticEnergy_e = GetFluidModel()->GetStaticEnergy();
        Energy_e = StaticEnergy_e + 0.5 * Velocity2_e;
        if (tkeNeeded) Energy_e += GetTke_Inf();
        break;

      case STATIC_SUPERSONIC_INFLOW_PD:

        /*--- Retrieve the specified total conditions for this boundary. ---*/

        if (gravity) P_static = config->GetRiemann_Var1(Marker_Tag) - geometry->nodes->GetCoord(iPoint, nDim-1)*STANDARD_GRAVITY;/// check in which case is true (only freesurface?)
        else P_static  = config->GetRiemann_Var1(Marker_Tag);
        Rho_static  = config->GetRiemann_Var2(Marker_Tag);
        Mach = config->GetRiemann_FlowDir(Marker_Tag);

        /*--- Non-dim. the inputs if necessary. ---*/
        P_static /= config->GetPressure_Ref();
        Rho_static /= config->GetDensity_Ref();

        /* --- Computes the total state --- */
        GetFluidModel()->SetTDState_Prho(P_static, Rho_static);

        /* --- Compute the boundary state u_e --- */
        Velocity2_e = 0.0;
        for (iDim = 0; iDim < nDim; iDim++) {
          Velocity_e[iDim] = Mach[iDim]*GetFluidModel()->GetSoundSpeed();
          Velocity2_e += Velocity_e[iDim]*Velocity_e[iDim];
        }
        Density_e = GetFluidModel()->GetDensity();
        StaticEnergy_e = GetFluidModel()->GetStaticEnergy();
        Energy_e = StaticEnergy_e + 0.5 * Velocity2_e;
        if (tkeNeeded) Energy_e += GetTke_Inf();
        break;

      case DENSITY_VELOCITY:

        /*--- Retrieve the specified density and velocity magnitude ---*/
        Density_e  = config->GetRiemann_Var1(Marker_Tag);
        VelMag_e   = config->GetRiemann_Var2(Marker_Tag);
        Flow_Dir = config->GetRiemann_FlowDir(Marker_Tag);

        /*--- Non-dim. the inputs if necessary. ---*/
        Density_e /= config->GetDensity_Ref();
        VelMag_e /= config->GetVelocity_Ref();

        for (iDim = 0; iDim < nDim; iDim++)
          Velocity_e[iDim] = VelMag_e*Flow_Dir[iDim];
        Energy_e = Energy_i;
        break;

      case STATIC_PRESSURE:

        /*--- Retrieve the static pressure for this boundary. ---*/
        Pressure_e = config->GetRiemann_Var1(Marker_Tag);
        Pressure_e /= config->GetPressure_Ref();
        Density_e = Density_i;

        /* --- Compute the boundary state u_e --- */
        GetFluidModel()->SetTDState_Prho(Pressure_e, Density_e);
        Velocity2_e = 0.0;
        for (iDim = 0; iDim < nDim; iDim++) {
          Velocity_e[iDim] = Velocity_i[iDim];
          Velocity2_e += Velocity_e[iDim]*Velocity_e[iDim];
        }
        Energy_e = GetFluidModel()->GetStaticEnergy() + 0.5*Velocity2_e;
        break;

      default:
        SU2_MPI::Error("Invalid Riemann input!", CURRENT_FUNCTION);
        break;
      }

      /*--- Compute P (matrix of right eigenvectors) ---*/
      conv_numerics->GetPMatrix(&Density_i, Velocity_i, &SoundSpeed_i, &Enthalpy_i, &Chi_i, &Kappa_i, UnitNormal, P_Tensor);

      /*--- Compute inverse P (matrix of left eigenvectors)---*/
      conv_numerics->GetPMatrix_inv(invP_Tensor, &Density_i, Velocity_i, &SoundSpeed_i, &Chi_i, &Kappa_i, UnitNormal);

      /*--- eigenvalues contribution due to grid motion ---*/
      if (dynamic_grid) {
        gridVel = geometry->nodes->GetGridVel(iPoint);

        su2double ProjGridVel = 0.0;
        for (iDim = 0; iDim < nDim; iDim++)
          ProjGridVel   += gridVel[iDim]*UnitNormal[iDim];
        ProjVelocity_i -= ProjGridVel;
      }

      /*--- Flow eigenvalues ---*/
      for (iDim = 0; iDim < nDim; iDim++)
        Lambda_i[iDim] = ProjVelocity_i;
      Lambda_i[nVar-2] = ProjVelocity_i + SoundSpeed_i;
      Lambda_i[nVar-1] = ProjVelocity_i - SoundSpeed_i;

      /*--- Compute the boundary state u_e ---*/
      u_e[0] = Density_e;
      for (iDim = 0; iDim < nDim; iDim++)
        u_e[iDim+1] = Velocity_e[iDim]*Density_e;
      u_e[nVar-1] = Energy_e*Density_e;

      /*--- Compute the boundary state u_i ---*/
      u_i[0] = Density_i;
      for (iDim = 0; iDim < nDim; iDim++)
        u_i[iDim+1] = Velocity_i[iDim]*Density_i;
      u_i[nVar-1] = Energy_i*Density_i;

      /*--- Compute the characteristic jumps ---*/
      for (iVar = 0; iVar < nVar; iVar++)
      {
        dw[iVar] = 0;
        for (jVar = 0; jVar < nVar; jVar++)
          dw[iVar] += invP_Tensor[iVar][jVar] * (u_e[jVar] - u_i[jVar]);

      }

      /*--- Compute the boundary state u_b using characteristics ---*/
      for (iVar = 0; iVar < nVar; iVar++)
      {
        u_b[iVar] = u_i[iVar];

        for (jVar = 0; jVar < nVar; jVar++)
        {
          if (Lambda_i[jVar] < 0)
          {
            u_b[iVar] += P_Tensor[iVar][jVar]*dw[jVar];

          }
        }
      }


      /*--- Compute the thermodynamic state in u_b ---*/
      Density_b = u_b[0];
      Velocity2_b = 0;
      for (iDim = 0; iDim < nDim; iDim++)
      {
        Velocity_b[iDim] = u_b[iDim+1]/Density_b;
        Velocity2_b += Velocity_b[iDim]*Velocity_b[iDim];
      }
      Energy_b = u_b[nVar-1]/Density_b;
      StaticEnergy_b = Energy_b - 0.5*Velocity2_b;
      GetFluidModel()->SetTDState_rhoe(Density_b, StaticEnergy_b);

      /*--- Store number of Newton iterations at BC ---*/
      if(config->GetKind_FluidModel() == DATADRIVEN_FLUID)
        nodes->SetNewtonSolverIterations(iPoint, GetFluidModel()->GetnIter_Newton());

      Pressure_b = GetFluidModel()->GetPressure();
      Temperature_b = GetFluidModel()->GetTemperature();
      Enthalpy_b = Energy_b + Pressure_b/Density_b;
      Kappa_b = GetFluidModel()->GetdPde_rho() / Density_b;
      Chi_b = GetFluidModel()->GetdPdrho_e() - Kappa_b * StaticEnergy_b;

      /*--- Compute the residuals ---*/
      conv_numerics->GetInviscidProjFlux(&Density_b, Velocity_b, &Pressure_b, &Enthalpy_b, Normal, Residual);

      /*--- Residual contribution due to grid motion ---*/
      if (dynamic_grid) {
        gridVel = geometry->nodes->GetGridVel(iPoint);
        su2double projVelocity = 0.0;

        for (iDim = 0; iDim < nDim; iDim++)
          projVelocity +=  gridVel[iDim]*Normal[iDim];
        for (iVar = 0; iVar < nVar; iVar++)
          Residual[iVar] -= projVelocity *(u_b[iVar]);
      }

      if (implicit) {

        Jacobian_b = new su2double*[nVar];
        DubDu = new su2double*[nVar];
        for (iVar = 0; iVar < nVar; iVar++)
        {
          Jacobian_b[iVar] = new su2double[nVar];
          DubDu[iVar] = new su2double[nVar];
        }

        /*--- Initialize DubDu to unit matrix---*/

        for (iVar = 0; iVar < nVar; iVar++)
        {
          for (jVar = 0; jVar < nVar; jVar++)
            DubDu[iVar][jVar]= 0;

          DubDu[iVar][iVar]= 1;
        }

        /*--- Compute DubDu -= RNL---*/
        for (iVar=0; iVar<nVar; iVar++)
        {
          for (jVar=0; jVar<nVar; jVar++)
          {
            for (kVar=0; kVar<nVar; kVar++)
            {
              if (Lambda_i[kVar]<0)
                DubDu[iVar][jVar] -= P_Tensor[iVar][kVar] * invP_Tensor[kVar][jVar];
            }
          }
        }

        /*--- Compute flux Jacobian in state b ---*/
        conv_numerics->GetInviscidProjJac(Velocity_b, &Enthalpy_b, &Chi_b, &Kappa_b, Normal, 1.0, Jacobian_b);

        /*--- Jacobian contribution due to grid motion ---*/
        if (dynamic_grid)
        {
          gridVel = geometry->nodes->GetGridVel(iPoint);
          su2double projVelocity = 0.0;
          for (iDim = 0; iDim < nDim; iDim++)
            projVelocity +=  gridVel[iDim]*Normal[iDim];
          for (iVar = 0; iVar < nVar; iVar++) {
            Jacobian_b[iVar][iVar] -= projVelocity;
          }

        }

        /*--- initiate Jacobian_i to zero matrix ---*/
        for (iVar=0; iVar<nVar; iVar++)
          for (jVar=0; jVar<nVar; jVar++)
            Jacobian_i[iVar][jVar] = 0.0;

        /*--- Compute numerical flux Jacobian at node i ---*/
        for (iVar=0; iVar<nVar; iVar++) {
          for (jVar=0; jVar<nVar; jVar++) {
            for (kVar=0; kVar<nVar; kVar++) {
              Jacobian_i[iVar][jVar] += Jacobian_b[iVar][kVar] * DubDu[kVar][jVar];
            }
          }
        }

        for (iVar = 0; iVar < nVar; iVar++) {
          delete [] Jacobian_b[iVar];
          delete [] DubDu[iVar];
        }
        delete [] Jacobian_b;
        delete [] DubDu;
      }

      /*--- Update residual value ---*/
      LinSysRes.AddBlock(iPoint, Residual);

      /*--- Jacobian contribution for implicit integration ---*/
      if (implicit)
        Jacobian.AddBlock2Diag(iPoint, Jacobian_i);

      /*--- Viscous contribution ---*/

      if (viscous) {

        /*--- Primitive variables, using the derived quantities ---*/

        V_boundary[0] = Temperature_b;
        for (iDim = 0; iDim < nDim; iDim++)
          V_boundary[iDim+1] = Velocity_b[iDim];
        V_boundary[nDim+1] = Pressure_b;
        V_boundary[nDim+2] = Density_b;
        V_boundary[nDim+3] = Enthalpy_b;

        /*--- Set laminar and eddy viscosity at the infinity ---*/

        V_boundary[nDim+5] = GetFluidModel()->GetLaminarViscosity();
        V_boundary[nDim+6] = nodes->GetEddyViscosity(iPoint);
        V_boundary[nDim+7] = GetFluidModel()->GetThermalConductivity();
        V_boundary[nDim+8] = GetFluidModel()->GetCp();

        /*--- Set the normal vector and the coordinates ---*/

        visc_numerics->SetNormal(Normal);
        su2double Coord_Reflected[MAXNDIM];
        GeometryToolbox::PointPointReflect(nDim, geometry->nodes->GetCoord(Point_Normal),
                                                 geometry->nodes->GetCoord(iPoint), Coord_Reflected);
        visc_numerics->SetCoord(geometry->nodes->GetCoord(iPoint), Coord_Reflected);

        /*--- Primitive variables, and gradient ---*/

        visc_numerics->SetPrimitive(V_domain, V_boundary);
        visc_numerics->SetPrimVarGradient(nodes->GetGradient_Primitive(iPoint), nodes->GetGradient_Primitive(iPoint));

        /*--- Secondary variables ---*/

        S_domain = nodes->GetSecondary(iPoint);

        /*--- Compute secondary thermodynamic properties (partial derivatives...) ---*/

        S_boundary[0]= GetFluidModel()->GetdPdrho_e();
        S_boundary[1]= GetFluidModel()->GetdPde_rho();

        S_boundary[2]= GetFluidModel()->GetdTdrho_e();
        S_boundary[3]= GetFluidModel()->GetdTde_rho();

        /*--- Compute secondary thermo-physical properties (partial derivatives...) ---*/

        S_boundary[4]= GetFluidModel()->Getdmudrho_T();
        S_boundary[5]= GetFluidModel()->GetdmudT_rho();

        S_boundary[6]= GetFluidModel()->Getdktdrho_T();
        S_boundary[7]= GetFluidModel()->GetdktdT_rho();

        visc_numerics->SetSecondary(S_domain, S_boundary);

        /*--- Turbulent kinetic energy ---*/

        if (config->GetKind_Turb_Model() == TURB_MODEL::SST)
          visc_numerics->SetTurbKineticEnergy(solver_container[TURB_SOL]->GetNodes()->GetSolution(iPoint,0),
                                              solver_container[TURB_SOL]->GetNodes()->GetSolution(iPoint,0));

        /*--- Compute and update residual ---*/

        auto residual = visc_numerics->ComputeResidual(config);
        LinSysRes.SubtractBlock(iPoint, residual);

        /*--- Jacobian contribution for implicit integration ---*/

        if (implicit)
          Jacobian.SubtractBlock2Diag(iPoint, residual.jacobian_i);

      }

    }
  }
  END_SU2_OMP_FOR

  /*--- Free locally allocated memory ---*/
  delete [] Normal;
  delete [] Velocity_e;
  delete [] Velocity_b;
  delete [] Velocity_i;
  delete [] FlowDirMix;

  delete [] S_boundary;
  delete [] Lambda_i;
  delete [] u_i;
  delete [] u_e;
  delete [] u_b;
  delete [] dw;

  delete [] Residual;

  for (iVar = 0; iVar < nVar; iVar++)
  {
    delete [] P_Tensor[iVar];
    delete [] invP_Tensor[iVar];
    delete [] Jacobian_i[iVar];
  }
  delete [] P_Tensor;
  delete [] invP_Tensor;
  delete [] Jacobian_i;

}


void CEulerSolver::BC_TurboRiemann(CGeometry *geometry, CSolver **solver_container,
                                   CNumerics *conv_numerics, CNumerics *visc_numerics,
                                   CConfig *config, unsigned short val_marker) {

  unsigned short iDim, iVar, jVar, kVar, iSpan;
  unsigned long iPoint, Point_Normal, oldVertex, iVertex;
  const su2double *Flow_Dir;
  su2double P_Total, T_Total;
  su2double *Velocity_b, Velocity2_b, Enthalpy_b, Energy_b, StaticEnergy_b, Density_b, Kappa_b, Chi_b, Pressure_b, Temperature_b;
  su2double *Velocity_e, Velocity2_e, Enthalpy_e, Entropy_e, Energy_e = 0.0, StaticEnthalpy_e, StaticEnergy_e, Density_e = 0.0, Pressure_e;
  su2double *Velocity_i, Velocity2_i, Enthalpy_i, Energy_i, StaticEnergy_i, Density_i, Kappa_i, Chi_i, Pressure_i, SoundSpeed_i;
  su2double ProjVelocity_i;
  su2double **P_Tensor, **invP_Tensor, *Lambda_i, **Jacobian_b, **Jacobian_i, **DubDu, *dw, *u_e, *u_i, *u_b;
  su2double *gridVel, *Residual;
  su2double *V_boundary, *V_domain, *S_boundary, *S_domain;
  su2double AverageEnthalpy, AverageEntropy;
  unsigned short  iZone  = config->GetiZone();
  bool implicit = (config->GetKind_TimeIntScheme() == EULER_IMPLICIT);
  string Marker_Tag = config->GetMarker_All_TagBound(val_marker);
  unsigned short nSpanWiseSections = geometry->GetnSpanWiseSections(config->GetMarker_All_TurbomachineryFlag(val_marker));
  bool viscous = config->GetViscous();
  bool gravity = (config->GetGravityForce());
  bool tkeNeeded = (config->GetKind_Turb_Model() == TURB_MODEL::SST);

  su2double *Normal, *turboNormal, *UnitNormal, *FlowDirMix, FlowDirMixMag, *turboVelocity;
  Normal = new su2double[nDim];
  turboNormal = new su2double[nDim];
  UnitNormal = new su2double[nDim];

  Velocity_i = new su2double[nDim];
  Velocity_b = new su2double[nDim];
  Velocity_e = new su2double[nDim];
  turboVelocity = new su2double[nDim];
  FlowDirMix = new su2double[nDim];
  Lambda_i = new su2double[nVar];
  u_i = new su2double[nVar];
  u_e = new su2double[nVar];
  u_b = new su2double[nVar];
  dw = new su2double[nVar];

  Residual = new su2double[nVar];

  S_boundary = new su2double[8];

  P_Tensor = new su2double*[nVar];
  invP_Tensor = new su2double*[nVar];
  Jacobian_i = new su2double*[nVar];
  for (iVar = 0; iVar < nVar; iVar++)
  {
    P_Tensor[iVar] = new su2double[nVar];
    invP_Tensor[iVar] = new su2double[nVar];
    Jacobian_i[iVar] = new su2double[nVar];
  }

  /*--- Loop over all the vertices on this boundary marker ---*/
  for (iSpan= 0; iSpan < nSpanWiseSections; iSpan++){

    SU2_OMP_FOR_DYN(OMP_MIN_SIZE)
    for (iVertex = 0; iVertex < geometry->GetnVertexSpan(val_marker,iSpan); iVertex++) {

      /*--- using the other vertex information for retrieving some information ---*/
      oldVertex = geometry->turbovertex[val_marker][iSpan][iVertex]->GetOldVertex();
      V_boundary= GetCharacPrimVar(val_marker, oldVertex);

      /*--- Index of the closest interior node ---*/
      Point_Normal = geometry->vertex[val_marker][oldVertex]->GetNormal_Neighbor();

      /*--- Normal vector for this vertex (negate for outward convention),
       *    this normal is scaled with the area of the face of the element  ---*/
      geometry->vertex[val_marker][oldVertex]->GetNormal(Normal);
      for (iDim = 0; iDim < nDim; iDim++) Normal[iDim] = -Normal[iDim];
      conv_numerics->SetNormal(Normal);

      /*--- find the node related to the vertex ---*/
      iPoint = geometry->turbovertex[val_marker][iSpan][iVertex]->GetNode();
      if (geometry->nodes->GetDomain(iPoint)){

        /*--- Normalize Normal vector for this vertex (already for outward convention) ---*/
        geometry->turbovertex[val_marker][iSpan][iVertex]->GetNormal(UnitNormal);
        geometry->turbovertex[val_marker][iSpan][iVertex]->GetTurboNormal(turboNormal);

        /*--- Retrieve solution at this boundary node ---*/
        V_domain = nodes->GetPrimitive(iPoint);

        /* --- Compute the internal state u_i --- */
        Velocity2_i = 0;
        for (iDim=0; iDim < nDim; iDim++)
        {
          Velocity_i[iDim] = nodes->GetVelocity(iPoint,iDim);
          Velocity2_i += Velocity_i[iDim]*Velocity_i[iDim];
        }

        Density_i = nodes->GetDensity(iPoint);

        Energy_i = nodes->GetEnergy(iPoint);
        StaticEnergy_i = Energy_i - 0.5*Velocity2_i;

        GetFluidModel()->SetTDState_rhoe(Density_i, StaticEnergy_i);

        Pressure_i = GetFluidModel()->GetPressure();
        Enthalpy_i = Energy_i + Pressure_i/Density_i;

        SoundSpeed_i = GetFluidModel()->GetSoundSpeed();

        Kappa_i = GetFluidModel()->GetdPde_rho() / Density_i;
        Chi_i = GetFluidModel()->GetdPdrho_e() - Kappa_i * StaticEnergy_i;

        ProjVelocity_i = 0.0;
        for (iDim = 0; iDim < nDim; iDim++)
          ProjVelocity_i += Velocity_i[iDim]*UnitNormal[iDim];

        /*--- Build the external state u_e from boundary data and internal node ---*/

        switch(config->GetKind_Data_Riemann(Marker_Tag))
        {
          //TODO(turbo), generilize for 3D case
          //TODO(turbo), generilize for Inlet and Outlet in for backflow treatment
          //TODO(turbo), implement not uniform inlet and radial equilibrium for the outlet
          case TOTAL_CONDITIONS_PT:

            /*--- Retrieve the specified total conditions for this boundary. ---*/
            if (gravity) P_Total = config->GetRiemann_Var1(Marker_Tag) - geometry->nodes->GetCoord(iPoint, nDim-1)*STANDARD_GRAVITY;/// check in which case is true (only freesurface?)
            else P_Total  = config->GetRiemann_Var1(Marker_Tag);
            T_Total  = config->GetRiemann_Var2(Marker_Tag);
            Flow_Dir = config->GetRiemann_FlowDir(Marker_Tag);

            /*--- Non-dim. the inputs if necessary. ---*/
            P_Total /= config->GetPressure_Ref();
            T_Total /= config->GetTemperature_Ref();

            /* --- Computes the total state --- */
            GetFluidModel()->SetTDState_PT(P_Total, T_Total);
            Enthalpy_e = GetFluidModel()->GetStaticEnergy()+ GetFluidModel()->GetPressure()/GetFluidModel()->GetDensity();
            Entropy_e = GetFluidModel()->GetEntropy();

            /* --- Compute the boundary state u_e --- */
            Velocity2_e = Velocity2_i;
            for (iDim = 0; iDim < nDim; iDim++)
              turboVelocity[iDim] = sqrt(Velocity2_e)*Flow_Dir[iDim];
            ComputeBackVelocity(turboVelocity,turboNormal, Velocity_e, config->GetMarker_All_TurbomachineryFlag(val_marker),config->GetKind_TurboMachinery(iZone));
            StaticEnthalpy_e = Enthalpy_e - 0.5 * Velocity2_e;
            GetFluidModel()->SetTDState_hs(StaticEnthalpy_e, Entropy_e);
            Density_e = GetFluidModel()->GetDensity();
            StaticEnergy_e = GetFluidModel()->GetStaticEnergy();
            Energy_e = StaticEnergy_e + 0.5 * Velocity2_e;
            if (tkeNeeded) Energy_e += GetTke_Inf();
            break;

          case MIXING_IN:

            /* --- compute total averaged quantities ---*/
            GetFluidModel()->SetTDState_Prho(ExtAveragePressure[val_marker][iSpan], ExtAverageDensity[val_marker][iSpan]);
            AverageEnthalpy = GetFluidModel()->GetStaticEnergy() + ExtAveragePressure[val_marker][iSpan]/ExtAverageDensity[val_marker][iSpan];
            AverageEntropy  = GetFluidModel()->GetEntropy();

            FlowDirMixMag = 0;
            for (iDim = 0; iDim < nDim; iDim++)
              FlowDirMixMag += ExtAverageTurboVelocity[val_marker][iSpan][iDim]*ExtAverageTurboVelocity[val_marker][iSpan][iDim];
            for (iDim = 0; iDim < nDim; iDim++){
              FlowDirMix[iDim] = ExtAverageTurboVelocity[val_marker][iSpan][iDim]/sqrt(FlowDirMixMag);
            }


            /* --- Computes the total state --- */
            Enthalpy_e = AverageEnthalpy;
            Entropy_e = AverageEntropy;

            /* --- Compute the boundary state u_e --- */
            Velocity2_e = Velocity2_i;
            for (iDim = 0; iDim < nDim; iDim++){
              turboVelocity[iDim] = sqrt(Velocity2_e)*FlowDirMix[iDim];

            }
            ComputeBackVelocity(turboVelocity,turboNormal, Velocity_e, config->GetMarker_All_TurbomachineryFlag(val_marker),config->GetKind_TurboMachinery(iZone));

            StaticEnthalpy_e = Enthalpy_e - 0.5 * Velocity2_e;
            GetFluidModel()->SetTDState_hs(StaticEnthalpy_e, Entropy_e);
            Density_e = GetFluidModel()->GetDensity();
            StaticEnergy_e = GetFluidModel()->GetStaticEnergy();
            Energy_e = StaticEnergy_e + 0.5 * Velocity2_e;
            // if (tkeNeeded) Energy_e += GetTke_Inf();
            break;


          case MIXING_OUT:

            /*--- Retrieve the static pressure for this boundary. ---*/
            Pressure_e = ExtAveragePressure[val_marker][iSpan];
            Density_e = Density_i;

            /* --- Compute the boundary state u_e --- */
            GetFluidModel()->SetTDState_Prho(Pressure_e, Density_e);
            Velocity2_e = 0.0;
            for (iDim = 0; iDim < nDim; iDim++) {
              Velocity_e[iDim] = Velocity_i[iDim];
              Velocity2_e += Velocity_e[iDim]*Velocity_e[iDim];
            }
            Energy_e = GetFluidModel()->GetStaticEnergy() + 0.5*Velocity2_e;
            break;

          case STATIC_PRESSURE:

            /*--- Retrieve the static pressure for this boundary. ---*/
            Pressure_e = config->GetRiemann_Var1(Marker_Tag);
            Pressure_e /= config->GetPressure_Ref();
            Density_e = Density_i;

            /* --- Compute the boundary state u_e --- */
            GetFluidModel()->SetTDState_Prho(Pressure_e, Density_e);
            Velocity2_e = 0.0;
            for (iDim = 0; iDim < nDim; iDim++) {
              Velocity_e[iDim] = Velocity_i[iDim];
              Velocity2_e += Velocity_e[iDim]*Velocity_e[iDim];
            }
            Energy_e = GetFluidModel()->GetStaticEnergy() + 0.5*Velocity2_e;
            break;


          case RADIAL_EQUILIBRIUM:

            /*--- Retrieve the static pressure for this boundary. ---*/
            Pressure_e = RadialEquilibriumPressure[val_marker][iSpan];
            Density_e = Density_i;

            /* --- Compute the boundary state u_e --- */
            GetFluidModel()->SetTDState_Prho(Pressure_e, Density_e);
            Velocity2_e = 0.0;
            for (iDim = 0; iDim < nDim; iDim++) {
              Velocity_e[iDim] = Velocity_i[iDim];
              Velocity2_e += Velocity_e[iDim]*Velocity_e[iDim];
            }
            Energy_e = GetFluidModel()->GetStaticEnergy() + 0.5*Velocity2_e;
            break;

          default:
            SU2_MPI::Error("Invalid Riemann input!", CURRENT_FUNCTION);
            break;
        }

        /*--- Compute P (matrix of right eigenvectors) ---*/
        conv_numerics->GetPMatrix(&Density_i, Velocity_i, &SoundSpeed_i, &Enthalpy_i, &Chi_i, &Kappa_i, UnitNormal, P_Tensor);

        /*--- Compute inverse P (matrix of left eigenvectors)---*/
        conv_numerics->GetPMatrix_inv(invP_Tensor, &Density_i, Velocity_i, &SoundSpeed_i, &Chi_i, &Kappa_i, UnitNormal);

        /*--- eigenvalues contribution due to grid motion ---*/
        if (dynamic_grid){
          gridVel = geometry->nodes->GetGridVel(iPoint);

          su2double ProjGridVel = 0.0;
          for (iDim = 0; iDim < nDim; iDim++)
            ProjGridVel   += gridVel[iDim]*UnitNormal[iDim];
          ProjVelocity_i -= ProjGridVel;
        }

        /*--- Flow eigenvalues ---*/
        for (iDim = 0; iDim < nDim; iDim++)
          Lambda_i[iDim] = ProjVelocity_i;
        Lambda_i[nVar-2] = ProjVelocity_i + SoundSpeed_i;
        Lambda_i[nVar-1] = ProjVelocity_i - SoundSpeed_i;

        /* --- Compute the boundary state u_e --- */
        u_e[0] = Density_e;
        for (iDim = 0; iDim < nDim; iDim++)
          u_e[iDim+1] = Velocity_e[iDim]*Density_e;
        u_e[nVar-1] = Energy_e*Density_e;

        /* --- Compute the boundary state u_i --- */
        u_i[0] = Density_i;
        for (iDim = 0; iDim < nDim; iDim++)
          u_i[iDim+1] = Velocity_i[iDim]*Density_i;
        u_i[nVar-1] = Energy_i*Density_i;

        /*--- Compute the characteristic jumps ---*/
        for (iVar = 0; iVar < nVar; iVar++)
        {
          dw[iVar] = 0;
          for (jVar = 0; jVar < nVar; jVar++)
            dw[iVar] += invP_Tensor[iVar][jVar] * (u_e[jVar] - u_i[jVar]);

        }

        /*--- Compute the boundary state u_b using characteristics ---*/
        for (iVar = 0; iVar < nVar; iVar++)
        {
          u_b[iVar] = u_i[iVar];

          for (jVar = 0; jVar < nVar; jVar++)
          {
            if (Lambda_i[jVar] < 0)
            {
              u_b[iVar] += P_Tensor[iVar][jVar]*dw[jVar];

            }
          }
        }


        /*--- Compute the thermodynamic state in u_b ---*/
        Density_b = u_b[0];
        Velocity2_b = 0;
        for (iDim = 0; iDim < nDim; iDim++)
        {
          Velocity_b[iDim] = u_b[iDim+1]/Density_b;
          Velocity2_b += Velocity_b[iDim]*Velocity_b[iDim];
        }
        Energy_b = u_b[nVar-1]/Density_b;
        StaticEnergy_b = Energy_b - 0.5*Velocity2_b;
        GetFluidModel()->SetTDState_rhoe(Density_b, StaticEnergy_b);
        Pressure_b = GetFluidModel()->GetPressure();
        Temperature_b = GetFluidModel()->GetTemperature();
        Enthalpy_b = Energy_b + Pressure_b/Density_b;
        Kappa_b = GetFluidModel()->GetdPde_rho() / Density_b;
        Chi_b = GetFluidModel()->GetdPdrho_e() - Kappa_b * StaticEnergy_b;

        /*--- Compute the residuals ---*/
        conv_numerics->GetInviscidProjFlux(&Density_b, Velocity_b, &Pressure_b, &Enthalpy_b, Normal, Residual);

        /*--- Residual contribution due to grid motion ---*/
        if (dynamic_grid) {
          gridVel = geometry->nodes->GetGridVel(iPoint);
          su2double projVelocity = 0.0;

          for (iDim = 0; iDim < nDim; iDim++)
            projVelocity +=  gridVel[iDim]*Normal[iDim];
          for (iVar = 0; iVar < nVar; iVar++)
            Residual[iVar] -= projVelocity *(u_b[iVar]);
        }

        if (implicit) {

          Jacobian_b = new su2double*[nVar];
          DubDu = new su2double*[nVar];
          for (iVar = 0; iVar < nVar; iVar++)
          {
            Jacobian_b[iVar] = new su2double[nVar];
            DubDu[iVar] = new su2double[nVar];
          }

          /*--- Initialize DubDu to unit matrix---*/

          for (iVar = 0; iVar < nVar; iVar++)
          {
            for (jVar = 0; jVar < nVar; jVar++)
              DubDu[iVar][jVar]= 0;

            DubDu[iVar][iVar]= 1;
          }

          /*--- Compute DubDu -= RNL---*/
          for (iVar=0; iVar<nVar; iVar++)
          {
            for (jVar=0; jVar<nVar; jVar++)
            {
              for (kVar=0; kVar<nVar; kVar++)
              {
                if (Lambda_i[kVar]<0)
                  DubDu[iVar][jVar] -= P_Tensor[iVar][kVar] * invP_Tensor[kVar][jVar];
              }
            }
          }

          /*--- Compute flux Jacobian in state b ---*/
          conv_numerics->GetInviscidProjJac(Velocity_b, &Enthalpy_b, &Chi_b, &Kappa_b, Normal, 1.0, Jacobian_b);

          /*--- Jacobian contribution due to grid motion ---*/
          if (dynamic_grid)
          {
            gridVel = geometry->nodes->GetGridVel(iPoint);
            su2double projVelocity = 0.0;
            for (iDim = 0; iDim < nDim; iDim++)
              projVelocity +=  gridVel[iDim]*Normal[iDim];
            for (iVar = 0; iVar < nVar; iVar++){
              Residual[iVar] -= projVelocity *(u_b[iVar]);
              Jacobian_b[iVar][iVar] -= projVelocity;
            }

          }

          /*--- initiate Jacobian_i to zero matrix ---*/
          for (iVar=0; iVar<nVar; iVar++)
            for (jVar=0; jVar<nVar; jVar++)
              Jacobian_i[iVar][jVar] = 0.0;

          /*--- Compute numerical flux Jacobian at node i ---*/
          for (iVar=0; iVar<nVar; iVar++) {
            for (jVar=0; jVar<nVar; jVar++) {
              for (kVar=0; kVar<nVar; kVar++) {
                Jacobian_i[iVar][jVar] += Jacobian_b[iVar][kVar] * DubDu[kVar][jVar];
              }
            }
          }

          for (iVar = 0; iVar < nVar; iVar++) {
            delete [] Jacobian_b[iVar];
            delete [] DubDu[iVar];
          }
          delete [] Jacobian_b;
          delete [] DubDu;
        }

        /*--- Update residual value ---*/
        LinSysRes.AddBlock(iPoint, Residual);

        /*--- Jacobian contribution for implicit integration ---*/
        if (implicit)
          Jacobian.AddBlock2Diag(iPoint, Jacobian_i);

        /*--- Viscous contribution ---*/

        if (viscous) {

          /*--- Primitive variables, using the derived quantities ---*/

          V_boundary[0] = Temperature_b;
          for (iDim = 0; iDim < nDim; iDim++)
            V_boundary[iDim+1] = Velocity_b[iDim];
          V_boundary[nDim+1] = Pressure_b;
          V_boundary[nDim+2] = Density_b;
          V_boundary[nDim+3] = Enthalpy_b;

          /*--- Set laminar and eddy viscosity at the infinity ---*/

          V_boundary[nDim+5] = GetFluidModel()->GetLaminarViscosity();
          V_boundary[nDim+6] = nodes->GetEddyViscosity(iPoint);
          V_boundary[nDim+7] = GetFluidModel()->GetThermalConductivity();
          V_boundary[nDim+8] = GetFluidModel()->GetCp();

          /*--- Set the normal vector and the coordinates ---*/

          visc_numerics->SetNormal(Normal);
          su2double Coord_Reflected[MAXNDIM];
          GeometryToolbox::PointPointReflect(nDim, geometry->nodes->GetCoord(Point_Normal),
                                                   geometry->nodes->GetCoord(iPoint), Coord_Reflected);
          visc_numerics->SetCoord(geometry->nodes->GetCoord(iPoint), Coord_Reflected);

          /*--- Primitive variables, and gradient ---*/

          visc_numerics->SetPrimitive(V_domain, V_boundary);
          visc_numerics->SetPrimVarGradient(nodes->GetGradient_Primitive(iPoint), nodes->GetGradient_Primitive(iPoint));

          /*--- Secondary variables ---*/

          S_domain = nodes->GetSecondary(iPoint);

          /*--- Compute secondary thermodynamic properties (partial derivatives...) ---*/

          S_boundary[0]= GetFluidModel()->GetdPdrho_e();
          S_boundary[1]= GetFluidModel()->GetdPde_rho();

          S_boundary[2]= GetFluidModel()->GetdTdrho_e();
          S_boundary[3]= GetFluidModel()->GetdTde_rho();

          /*--- Compute secondary thermo-physical properties (partial derivatives...) ---*/

          S_boundary[4]= GetFluidModel()->Getdmudrho_T();
          S_boundary[5]= GetFluidModel()->GetdmudT_rho();

          S_boundary[6]= GetFluidModel()->Getdktdrho_T();
          S_boundary[7]= GetFluidModel()->GetdktdT_rho();

          visc_numerics->SetSecondary(S_domain, S_boundary);

          /*--- Turbulent kinetic energy ---*/

          if (config->GetKind_Turb_Model() == TURB_MODEL::SST)
            visc_numerics->SetTurbKineticEnergy(solver_container[TURB_SOL]->GetNodes()->GetSolution(iPoint,0),
                                                solver_container[TURB_SOL]->GetNodes()->GetSolution(iPoint,0));

          /*--- Compute and update residual ---*/

          auto residual = visc_numerics->ComputeResidual(config);
          LinSysRes.SubtractBlock(iPoint, residual);

          /*--- Jacobian contribution for implicit integration ---*/

          if (implicit)
            Jacobian.SubtractBlock2Diag(iPoint, residual.jacobian_i);

        }
      }
    }
    END_SU2_OMP_FOR
  }

  /*--- Free locally allocated memory ---*/
  delete [] Normal;
  delete [] UnitNormal;
  delete [] turboNormal;
  delete [] turboVelocity;
  delete [] Velocity_e;
  delete [] Velocity_b;
  delete [] Velocity_i;
  delete [] FlowDirMix;

  delete [] S_boundary;
  delete [] Lambda_i;
  delete [] u_i;
  delete [] u_e;
  delete [] u_b;
  delete [] dw;

  delete [] Residual;

  for (iVar = 0; iVar < nVar; iVar++)
  {
    delete [] P_Tensor[iVar];
    delete [] invP_Tensor[iVar];
    delete [] Jacobian_i[iVar];
  }
  delete [] P_Tensor;
  delete [] invP_Tensor;
  delete [] Jacobian_i;

}

void CEulerSolver::PreprocessBC_Giles(CGeometry *geometry, CConfig *config, CNumerics *conv_numerics, unsigned short marker_flag) {
  /* Implementation of Fuorier Transformations for non-regfelcting BC will come soon */
  su2double cj_inf,cj_out1, cj_out2, Density_i, Pressure_i, *turboNormal, *turboVelocity, *Velocity_i, AverageSoundSpeed;
  su2double *deltaprim, *cj, TwoPiThetaFreq_Pitch, pitch, theta, deltaTheta;
  unsigned short iMarker, iSpan, iMarkerTP, iDim;
  unsigned long  iPoint, kend_max, k, iVertex;
  long freq;
  unsigned short  iZone     = config->GetiZone();
  unsigned short nSpanWiseSections = geometry->GetnSpanWiseSections(marker_flag);
  turboNormal   = new su2double[nDim];
  turboVelocity = new su2double[nDim];
  Velocity_i    = new su2double[nDim];
  deltaprim     = new su2double[nVar];
  cj            = new su2double[nVar];
  complex<su2double> I, expArg;
  static complex<su2double> cktemp_inf, cktemp_out1, cktemp_out2;
  I = complex<su2double>(0.0,1.0);

  kend_max = geometry->GetnFreqSpanMax(marker_flag);
  for (iSpan= 0; iSpan < nSpanWiseSections ; iSpan++){
    for(k=0; k < 2*kend_max+1; k++){
      freq = k - kend_max;
      SU2_OMP_MASTER
      {
        cktemp_inf = complex<su2double>(0.0,0.0);
        cktemp_out1 = complex<su2double>(0.0,0.0);
        cktemp_out2 = complex<su2double>(0.0,0.0);
      } END_SU2_OMP_MASTER
      for (iMarker = 0; iMarker < config->GetnMarker_All(); iMarker++){
        for (iMarkerTP=1; iMarkerTP < config->GetnMarker_Turbomachinery()+1; iMarkerTP++){
          if (config->GetMarker_All_Turbomachinery(iMarker) == iMarkerTP){
            if (config->GetMarker_All_TurbomachineryFlag(iMarker) == marker_flag){
              complex<su2double> cktemp_inf_local{0.,0.},cktemp_out1_local{0.,0.}, cktemp_out2_local{0.,0.};
              SU2_OMP_FOR_DYN(roundUpDiv(geometry->GetnVertexSpan(iMarker,iSpan), 2*omp_get_max_threads()))
              for (iVertex = 0; iVertex < geometry->GetnVertexSpan(iMarker,iSpan); iVertex++) {

                /*--- find the node related to the vertex ---*/
                iPoint = geometry->turbovertex[iMarker][iSpan][iVertex]->GetNode();

                geometry->turbovertex[iMarker][iSpan][iVertex]->GetTurboNormal(turboNormal);
                /*--- Compute the internal state _i ---*/

                Pressure_i = nodes->GetPressure(iPoint);
                Density_i = nodes->GetDensity(iPoint);
                for (iDim = 0; iDim < nDim; iDim++)
                {
                  Velocity_i[iDim] = nodes->GetVelocity(iPoint,iDim);
                }
                ComputeTurboVelocity(Velocity_i, turboNormal, turboVelocity, marker_flag, config->GetKind_TurboMachinery(iZone));

                if(nDim ==2){
                  deltaprim[0] = Density_i - AverageDensity[iMarker][iSpan];
                  deltaprim[1] = turboVelocity[0] - AverageTurboVelocity[iMarker][iSpan][0];
                  deltaprim[2] = turboVelocity[1] - AverageTurboVelocity[iMarker][iSpan][1];
                  deltaprim[3] = Pressure_i - AveragePressure[iMarker][iSpan];
                }
                else{
                  //Here 3d
                  deltaprim[0] = Density_i - AverageDensity[iMarker][iSpan];
                  deltaprim[1] = turboVelocity[0] - AverageTurboVelocity[iMarker][iSpan][0];
                  deltaprim[2] = turboVelocity[1] - AverageTurboVelocity[iMarker][iSpan][1];
                  deltaprim[3] = turboVelocity[2] - AverageTurboVelocity[iMarker][iSpan][2]; //New char
                  deltaprim[4] = Pressure_i - AveragePressure[iMarker][iSpan];
                }

                GetFluidModel()->SetTDState_Prho(AveragePressure[iMarker][iSpan], AverageDensity[iMarker][iSpan]);
                AverageSoundSpeed = GetFluidModel()->GetSoundSpeed();
                conv_numerics->GetCharJump(AverageSoundSpeed, AverageDensity[iMarker][iSpan], deltaprim, cj);

                /*-----this is only valid 2D ----*/
                if(nDim ==2){
                  cj_out1 = cj[1];
                  cj_out2 = cj[2];
                  cj_inf  = cj[3];
                }
                else{
                  //Here 3D
                  cj_out1 = cj[1];
                  cj_out2 = cj[3];
                  cj_inf  = cj[4];
                }
                pitch      = geometry->GetMaxAngularCoord(iMarker, iSpan) - geometry->GetMinAngularCoord(iMarker,iSpan);
                theta      = geometry->turbovertex[iMarker][iSpan][iVertex]->GetRelAngularCoord();
                deltaTheta = geometry->turbovertex[iMarker][iSpan][iVertex]->GetDeltaAngularCoord();
                TwoPiThetaFreq_Pitch = 2*PI_NUMBER*freq*theta/pitch;

                expArg = complex<su2double>(cos(TwoPiThetaFreq_Pitch)) - I*complex<su2double>(sin(TwoPiThetaFreq_Pitch));
                if (freq != 0){
                  cktemp_out1_local +=  cj_out1*expArg*deltaTheta/pitch;
                  cktemp_out2_local +=  cj_out2*expArg*deltaTheta/pitch;
                  cktemp_inf_local  +=  cj_inf*expArg*deltaTheta/pitch;
                }
                else{
                  cktemp_inf_local += complex<su2double>(0.0,0.0);
                  cktemp_out1_local += complex<su2double>(0.0,0.0);
                  cktemp_out2_local += complex<su2double>(0.0,0.0);
                }
              }
              END_SU2_OMP_FOR
              SU2_OMP_CRITICAL
              {
                cktemp_inf += cktemp_inf_local;
                cktemp_out1 += cktemp_out1_local;
                cktemp_out2 += cktemp_out2_local;
              } END_SU2_OMP_CRITICAL
            }
          }
        }
      }

      BEGIN_SU2_OMP_SAFE_GLOBAL_ACCESS
      {
#ifdef HAVE_MPI
        su2double MyRe_inf = cktemp_inf.real(); su2double Re_inf = 0.0;
        su2double MyIm_inf = cktemp_inf.imag(); su2double Im_inf = 0.0;
        cktemp_inf = complex<su2double>(0.0,0.0);

        su2double MyRe_out1 = cktemp_out1.real(); su2double Re_out1 = 0.0;
        su2double MyIm_out1 = cktemp_out1.imag(); su2double Im_out1 = 0.0;
        cktemp_out1 = complex<su2double>(0.0,0.0);

        su2double MyRe_out2 = cktemp_out2.real(); su2double Re_out2 = 0.0;
        su2double MyIm_out2 = cktemp_out2.imag(); su2double Im_out2 = 0.0;
        cktemp_out2 = complex<su2double>(0.0,0.0);


        SU2_MPI::Allreduce(&MyRe_inf, &Re_inf, 1, MPI_DOUBLE, MPI_SUM, SU2_MPI::GetComm());
        SU2_MPI::Allreduce(&MyIm_inf, &Im_inf, 1, MPI_DOUBLE, MPI_SUM, SU2_MPI::GetComm());
        SU2_MPI::Allreduce(&MyRe_out1, &Re_out1, 1, MPI_DOUBLE, MPI_SUM, SU2_MPI::GetComm());
        SU2_MPI::Allreduce(&MyIm_out1, &Im_out1, 1, MPI_DOUBLE, MPI_SUM, SU2_MPI::GetComm());
        SU2_MPI::Allreduce(&MyRe_out2, &Re_out2, 1, MPI_DOUBLE, MPI_SUM, SU2_MPI::GetComm());
        SU2_MPI::Allreduce(&MyIm_out2, &Im_out2, 1, MPI_DOUBLE, MPI_SUM, SU2_MPI::GetComm());

        cktemp_inf = complex<su2double>(Re_inf,Im_inf);
        cktemp_out1 = complex<su2double>(Re_out1,Im_out1);
        cktemp_out2 = complex<su2double>(Re_out2,Im_out2);
#endif

        for (iMarker = 0; iMarker < config->GetnMarker_All(); iMarker++){
          for (iMarkerTP=1; iMarkerTP < config->GetnMarker_Turbomachinery()+1; iMarkerTP++){
            if (config->GetMarker_All_Turbomachinery(iMarker) == iMarkerTP){
              if (config->GetMarker_All_TurbomachineryFlag(iMarker) == marker_flag){
                /*-----this is only valid 2D ----*/
                if (marker_flag == INFLOW){
                  CkInflow[iMarker][iSpan][k]= cktemp_inf;
                }else{
                  CkOutflow1[iMarker][iSpan][k]=cktemp_out1;
                  CkOutflow2[iMarker][iSpan][k]=cktemp_out2;
                }
              }
            }
          }
        }
      } END_SU2_OMP_SAFE_GLOBAL_ACCESS
    }
  }

  delete [] turboVelocity;
  delete [] turboNormal;
  delete [] Velocity_i;
  delete [] deltaprim;
  delete [] cj;

}

void CEulerSolver::BC_Giles(CGeometry *geometry, CSolver **solver_container, CNumerics *conv_numerics,
                            CNumerics *visc_numerics, CConfig *config, unsigned short val_marker) {

  unsigned short iDim, iVar, jVar, iSpan;
  unsigned long  iPoint, Point_Normal, oldVertex, k, kend, kend_max, iVertex;
  su2double  *UnitNormal, *turboVelocity, *turboNormal;

  su2double *Velocity_b, Velocity2_b, Enthalpy_b, Energy_b, Density_b, Pressure_b, Temperature_b;
  su2double *Velocity_i, Velocity2_i, Energy_i, StaticEnergy_i, Density_i, Pressure_i;
  su2double Pressure_e;
  su2double *V_boundary, *V_domain, *S_boundary, *S_domain;
  unsigned short  iZone     = config->GetiZone();
  bool implicit             = (config->GetKind_TimeIntScheme() == EULER_IMPLICIT);
  string Marker_Tag         = config->GetMarker_All_TagBound(val_marker);
  bool viscous              = config->GetViscous();
  unsigned short nSpanWiseSections = geometry->GetnSpanWiseSections(config->GetMarker_All_TurbomachineryFlag(val_marker));
  su2double relfacAvgCfg       = config->GetGiles_RelaxFactorAverage(Marker_Tag);
  su2double relfacFouCfg       = config->GetGiles_RelaxFactorFourier(Marker_Tag);
  su2double *Normal;
  su2double TwoPiThetaFreq_Pitch, pitch,theta;
  const su2double *SpanWiseValues = nullptr, *FlowDir;
  su2double spanPercent, extrarelfacAvg = 0.0, deltaSpan = 0.0, relfacAvg, relfacFou, coeffrelfacAvg = 0.0;
  unsigned short Turbo_Flag;

  Normal                = new su2double[nDim];
  turboNormal           = new su2double[nDim];
  UnitNormal            = new su2double[nDim];
  turboVelocity         = new su2double[nDim];
  Velocity_i            = new su2double[nDim];
  Velocity_b            = new su2double[nDim];


  su2double AverageSoundSpeed, *AverageTurboMach, AverageEntropy, AverageEnthalpy;
  AverageTurboMach = new su2double[nDim];
  S_boundary       = new su2double[8];

  su2double  AvgMach , *cj, GilesBeta, *delta_c, **R_Matrix, *deltaprim, **R_c_inv,**R_c, alphaIn_BC, gammaIn_BC = 0,
      P_Total, T_Total, Enthalpy_BC, Entropy_BC, *R, *c_avg,*dcjs, Beta_inf2, c2js_Re, c3js_Re, cOutjs_Re, avgVel2 =0.0;

  long freq;

  delta_c       = new su2double[nVar];
  deltaprim     = new su2double[nVar];
  cj            = new su2double[nVar];
  R_Matrix      = new su2double*[nVar];
  R_c           = new su2double*[nVar-1];
  R_c_inv       = new su2double*[nVar-1];
  R             = new su2double[nVar-1];
  c_avg         = new su2double[nVar];
  dcjs          = new su2double[nVar];

  for (iVar = 0; iVar < nVar; iVar++)
  {
    R_Matrix[iVar] = new su2double[nVar];
    c_avg[iVar]    =  0.0;
    dcjs[iVar]     =  0.0;
  }
  for (iVar = 0; iVar < nVar-1; iVar++)
  {
    R_c[iVar] = new su2double[nVar-1];
    R_c_inv[iVar] = new su2double[nVar-1];
  }


  complex<su2double> I, c2ks, c2js, c3ks, c3js, cOutks, cOutjs, Beta_inf;
  I = complex<su2double>(0.0,1.0);

  /*--- Compute coeff for under relaxation of Avg and Fourier Coefficient for hub and shroud---*/
  if (nDim == 3){
    extrarelfacAvg  = config->GetExtraRelFacGiles(0);
    spanPercent     = config->GetExtraRelFacGiles(1);
    Turbo_Flag      = config->GetMarker_All_TurbomachineryFlag(val_marker);
    SpanWiseValues  = geometry->GetSpanWiseValue(Turbo_Flag);
    deltaSpan       = SpanWiseValues[nSpanWiseSections-1]*spanPercent;
    coeffrelfacAvg  = (relfacAvgCfg - extrarelfacAvg)/deltaSpan;
  }

  for (iSpan= 0; iSpan < nSpanWiseSections ; iSpan++){
    /*--- Compute under relaxation for the Hub and Shroud Avg and Fourier Coefficient---*/
    if(nDim == 3){
      if(SpanWiseValues[iSpan] <= SpanWiseValues[0] + deltaSpan){
        relfacAvg = extrarelfacAvg + coeffrelfacAvg*(SpanWiseValues[iSpan] - SpanWiseValues[0]);
        relfacFou = 0.0;
      }
      else if(SpanWiseValues[iSpan] >= SpanWiseValues[nSpanWiseSections -1] - deltaSpan){
        relfacAvg = extrarelfacAvg - coeffrelfacAvg*(SpanWiseValues[iSpan] - SpanWiseValues[nSpanWiseSections -1]);
        relfacFou = 0.0;
      }
      else{
        relfacAvg = relfacAvgCfg;
        relfacFou = relfacFouCfg;
      }
    }
    else{
      {
        relfacAvg = relfacAvgCfg;
        relfacFou = relfacFouCfg;
      }
    }

    GetFluidModel()->SetTDState_Prho(AveragePressure[val_marker][iSpan], AverageDensity[val_marker][iSpan]);
    AverageSoundSpeed = GetFluidModel()->GetSoundSpeed();
    AverageTurboMach[0] = AverageTurboVelocity[val_marker][iSpan][0]/AverageSoundSpeed;
    AverageTurboMach[1] = AverageTurboVelocity[val_marker][iSpan][1]/AverageSoundSpeed;

    if(dynamic_grid){
      AverageTurboMach[1] -= geometry->GetAverageTangGridVel(val_marker,iSpan)/AverageSoundSpeed;
    }

    AvgMach = AverageTurboMach[0]*AverageTurboMach[0] + AverageTurboMach[1]*AverageTurboMach[1];

    kend     = geometry->GetnFreqSpan(val_marker, iSpan);
    kend_max = geometry->GetnFreqSpanMax(config->GetMarker_All_TurbomachineryFlag(val_marker));
    conv_numerics->GetRMatrix(AverageSoundSpeed, AverageDensity[val_marker][iSpan], R_Matrix);

    switch(config->GetKind_Data_Giles(Marker_Tag)){

    case TOTAL_CONDITIONS_PT:

      /*--- Retrieve the specified total conditions for this inlet. ---*/
      P_Total  = config->GetGiles_Var1(Marker_Tag);
      T_Total  = config->GetGiles_Var2(Marker_Tag);
      FlowDir = config->GetGiles_FlowDir(Marker_Tag);
      alphaIn_BC = atan(FlowDir[1]/FlowDir[0]);

      gammaIn_BC = 0;
      if (nDim == 3){
        gammaIn_BC = FlowDir[2]; //atan(FlowDir[2]/FlowDir[0]);
      }

      /*--- Non-dim. the inputs---*/
      P_Total /= config->GetPressure_Ref();
      T_Total /= config->GetTemperature_Ref();

      /* --- Computes the total state --- */
      GetFluidModel()->SetTDState_PT(P_Total, T_Total);
      Enthalpy_BC = GetFluidModel()->GetStaticEnergy()+ GetFluidModel()->GetPressure()/GetFluidModel()->GetDensity();
      Entropy_BC = GetFluidModel()->GetEntropy();


      /* --- Computes the inverse matrix R_c --- */
      conv_numerics->ComputeResJacobianGiles(GetFluidModel(), AveragePressure[val_marker][iSpan], AverageDensity[val_marker][iSpan],
                                             AverageTurboVelocity[val_marker][iSpan], alphaIn_BC, gammaIn_BC, R_c, R_c_inv);

      GetFluidModel()->SetTDState_Prho(AveragePressure[val_marker][iSpan], AverageDensity[val_marker][iSpan]);
      AverageEnthalpy = GetFluidModel()->GetStaticEnergy() + AveragePressure[val_marker][iSpan]/AverageDensity[val_marker][iSpan];
      AverageEntropy  = GetFluidModel()->GetEntropy();

      avgVel2 = 0.0;
      for (iDim = 0; iDim < nDim; iDim++) avgVel2 += AverageVelocity[val_marker][iSpan][iDim]*AverageVelocity[val_marker][iSpan][iDim];
      if (nDim == 2){
        R[0] = -(AverageEntropy - Entropy_BC);
        R[1] = -(AverageTurboVelocity[val_marker][iSpan][1] - tan(alphaIn_BC)*AverageTurboVelocity[val_marker][iSpan][0]);
        R[2] = -(AverageEnthalpy + 0.5*avgVel2 - Enthalpy_BC);
      }

      else{
        R[0] = -(AverageEntropy - Entropy_BC);
        R[1] = -(AverageTurboVelocity[val_marker][iSpan][1] - tan(alphaIn_BC)*AverageTurboVelocity[val_marker][iSpan][0]);
        R[2] = -(AverageTurboVelocity[val_marker][iSpan][2] - tan(gammaIn_BC)*AverageTurboVelocity[val_marker][iSpan][0]);
        R[3] = -(AverageEnthalpy + 0.5*avgVel2 - Enthalpy_BC);

      }
      /* --- Compute the avg component  c_avg = R_c^-1 * R --- */
      for (iVar = 0; iVar < nVar-1; iVar++){
        c_avg[iVar] = 0.0;
        for (jVar = 0; jVar < nVar-1; jVar++){
          c_avg[iVar] += R_c_inv[iVar][jVar]*R[jVar];
        }
      }
      break;

    case TOTAL_CONDITIONS_PT_1D:

      /*--- Retrieve the specified total conditions for this inlet. ---*/
      P_Total  = config->GetGiles_Var1(Marker_Tag);
      T_Total  = config->GetGiles_Var2(Marker_Tag);
      FlowDir = config->GetGiles_FlowDir(Marker_Tag);
      alphaIn_BC = atan(FlowDir[1]/FlowDir[0]);

      gammaIn_BC = 0;
      if (nDim == 3){
        // Review definition of angle
        gammaIn_BC = FlowDir[2]; //atan(FlowDir[2]/FlowDir[0]);
      }

      /*--- Non-dim. the inputs---*/
      P_Total /= config->GetPressure_Ref();
      T_Total /= config->GetTemperature_Ref();

      /* --- Computes the total state --- */
      GetFluidModel()->SetTDState_PT(P_Total, T_Total);
      Enthalpy_BC = GetFluidModel()->GetStaticEnergy()+ GetFluidModel()->GetPressure()/GetFluidModel()->GetDensity();
      Entropy_BC = GetFluidModel()->GetEntropy();


      /* --- Computes the inverse matrix R_c --- */
      conv_numerics->ComputeResJacobianGiles(GetFluidModel(), AveragePressure[val_marker][iSpan], AverageDensity[val_marker][iSpan],
                                             AverageTurboVelocity[val_marker][iSpan], alphaIn_BC, gammaIn_BC, R_c, R_c_inv);

      GetFluidModel()->SetTDState_Prho(AveragePressure[val_marker][nSpanWiseSections], AverageDensity[val_marker][nSpanWiseSections]);
      AverageEnthalpy = GetFluidModel()->GetStaticEnergy() + AveragePressure[val_marker][nSpanWiseSections]/AverageDensity[val_marker][nSpanWiseSections];
      AverageEntropy  = GetFluidModel()->GetEntropy();


      avgVel2 = 0.0;
      for (iDim = 0; iDim < nDim; iDim++) avgVel2 += AverageVelocity[val_marker][iSpan][iDim]*AverageVelocity[val_marker][iSpan][iDim];
      if (nDim == 2){
        R[0] = -(AverageEntropy - Entropy_BC);
        R[1] = -(AverageTurboVelocity[val_marker][nSpanWiseSections][1] - tan(alphaIn_BC)*AverageTurboVelocity[val_marker][nSpanWiseSections][0]);
        R[2] = -(AverageEnthalpy + 0.5*avgVel2 - Enthalpy_BC);
      }

      else{
        R[0] = -(AverageEntropy - Entropy_BC);
        R[1] = -(AverageTurboVelocity[val_marker][nSpanWiseSections][1] - tan(alphaIn_BC)*AverageTurboVelocity[val_marker][nSpanWiseSections][0]);
        R[2] = -(AverageTurboVelocity[val_marker][nSpanWiseSections][2] - tan(gammaIn_BC)*AverageTurboVelocity[val_marker][nSpanWiseSections][0]);
        R[3] = -(AverageEnthalpy + 0.5*avgVel2 - Enthalpy_BC);

      }
      /* --- Compute the avg component  c_avg = R_c^-1 * R --- */
      for (iVar = 0; iVar < nVar-1; iVar++){
        c_avg[iVar] = 0.0;
        for (jVar = 0; jVar < nVar-1; jVar++){
          c_avg[iVar] += R_c_inv[iVar][jVar]*R[jVar];
        }
      }
      break;

    case MIXING_IN: case MIXING_OUT:

      /* --- Compute average jump of primitive at the mixing-plane interface--- */
      deltaprim[0] = ExtAverageDensity[val_marker][iSpan] - AverageDensity[val_marker][iSpan];
      deltaprim[1] = ExtAverageTurboVelocity[val_marker][iSpan][0] - AverageTurboVelocity[val_marker][iSpan][0];
      deltaprim[2] = ExtAverageTurboVelocity[val_marker][iSpan][1] - AverageTurboVelocity[val_marker][iSpan][1];
      if (nDim == 2){
        deltaprim[3] = ExtAveragePressure[val_marker][iSpan] - AveragePressure[val_marker][iSpan];
      }
      else
      {
        deltaprim[3] = ExtAverageTurboVelocity[val_marker][iSpan][2] - AverageTurboVelocity[val_marker][iSpan][2];
        deltaprim[4] = ExtAveragePressure[val_marker][iSpan] - AveragePressure[val_marker][iSpan];
      }


      /* --- Compute average jump of charachteristic variable at the mixing-plane interface--- */
      GetFluidModel()->SetTDState_Prho(AveragePressure[val_marker][iSpan], AverageDensity[val_marker][iSpan]);
      AverageSoundSpeed = GetFluidModel()->GetSoundSpeed();
      conv_numerics->GetCharJump(AverageSoundSpeed, AverageDensity[val_marker][iSpan], deltaprim, c_avg);
      break;

    case MIXING_IN_1D: case MIXING_OUT_1D:

      /* --- Compute average jump of primitive at the mixing-plane interface--- */
      deltaprim[0] = ExtAverageDensity[val_marker][nSpanWiseSections] - AverageDensity[val_marker][nSpanWiseSections];
      deltaprim[1] = ExtAverageTurboVelocity[val_marker][nSpanWiseSections][0] - AverageTurboVelocity[val_marker][nSpanWiseSections][0];
      deltaprim[2] = ExtAverageTurboVelocity[val_marker][nSpanWiseSections][1] - AverageTurboVelocity[val_marker][nSpanWiseSections][1];
      if (nDim == 2){
        deltaprim[3] = ExtAveragePressure[val_marker][nSpanWiseSections] - AveragePressure[val_marker][nSpanWiseSections];
      }
      else
      {
        deltaprim[3] = ExtAverageTurboVelocity[val_marker][nSpanWiseSections][2] - AverageTurboVelocity[val_marker][nSpanWiseSections][2];
        deltaprim[4] = ExtAveragePressure[val_marker][nSpanWiseSections] - AveragePressure[val_marker][nSpanWiseSections];
      }

      /* --- Compute average jump of charachteristic variable at the mixing-plane interface--- */
      GetFluidModel()->SetTDState_Prho(AveragePressure[val_marker][nSpanWiseSections], AverageDensity[val_marker][nSpanWiseSections]);
      AverageSoundSpeed = GetFluidModel()->GetSoundSpeed();
      conv_numerics->GetCharJump(AverageSoundSpeed, AverageDensity[val_marker][nSpanWiseSections], deltaprim, c_avg);
      break;


    case STATIC_PRESSURE:
      Pressure_e = config->GetGiles_Var1(Marker_Tag);
      Pressure_e /= config->GetPressure_Ref();

      /* --- Compute avg characteristic jump  --- */
      if (nDim == 2){
        c_avg[3] = -2.0*(AveragePressure[val_marker][iSpan]-Pressure_e);
      }
      else
      {
        c_avg[4] = -2.0*(AveragePressure[val_marker][iSpan]-Pressure_e);
      }
      break;

    case STATIC_PRESSURE_1D:
      Pressure_e = config->GetGiles_Var1(Marker_Tag);
      Pressure_e /= config->GetPressure_Ref();

      /* --- Compute avg characteristic jump  --- */
      if (nDim == 2){
        c_avg[3] = -2.0*(AveragePressure[val_marker][nSpanWiseSections]-Pressure_e);
      }
      else
      {
        c_avg[4] = -2.0*(AveragePressure[val_marker][nSpanWiseSections]-Pressure_e);
      }
      break;

    case RADIAL_EQUILIBRIUM:
      Pressure_e = RadialEquilibriumPressure[val_marker][iSpan];

      /* --- Compute avg characteristic jump  --- */
      c_avg[4] = -2.0*(AveragePressure[val_marker][iSpan]-Pressure_e);

      break;

    }

    /*--- Loop over all the vertices on this boundary marker ---*/

    SU2_OMP_FOR_DYN(OMP_MIN_SIZE)
    for (iVertex = 0; iVertex < geometry->GetnVertexSpan(val_marker,iSpan); iVertex++) {

      /*--- using the other vertex information for retrieving some information ---*/
      oldVertex = geometry->turbovertex[val_marker][iSpan][iVertex]->GetOldVertex();
      V_boundary= GetCharacPrimVar(val_marker, oldVertex);

      /*--- Index of the closest interior node ---*/
      Point_Normal = geometry->vertex[val_marker][oldVertex]->GetNormal_Neighbor();

      /*--- Normal vector for this vertex (negate for outward convention),
       *    this normal is scaled with the area of the face of the element  ---*/
      geometry->vertex[val_marker][oldVertex]->GetNormal(Normal);
      for (iDim = 0; iDim < nDim; iDim++) Normal[iDim] = -Normal[iDim];
      conv_numerics->SetNormal(Normal);

      /*--- find the node related to the vertex ---*/
      iPoint = geometry->turbovertex[val_marker][iSpan][iVertex]->GetNode();

      /*--- Normalize Normal vector for this vertex (already for outward convention) ---*/
      geometry->turbovertex[val_marker][iSpan][iVertex]->GetNormal(UnitNormal);
      geometry->turbovertex[val_marker][iSpan][iVertex]->GetTurboNormal(turboNormal);

      /*--- Retrieve solution at this boundary node ---*/
      V_domain = nodes->GetPrimitive(iPoint);

      /*--- Retrieve domain Secondary variables ---*/
      S_domain = nodes->GetSecondary(iPoint);


      /*--- Compute the internal state u_i ---*/
      Velocity2_i = 0;
      for (iDim = 0; iDim < nDim; iDim++)
      {
        Velocity_i[iDim] = nodes->GetVelocity(iPoint,iDim);
        Velocity2_i += Velocity_i[iDim]*Velocity_i[iDim];
      }


      Density_i = nodes->GetDensity(iPoint);

      Energy_i = nodes->GetEnergy(iPoint);
      StaticEnergy_i = Energy_i - 0.5*Velocity2_i;

<<<<<<< HEAD
      /*--- Set initial values for density and energy for Newton solvers in fluid model ---*/
      su2double relax_Newton = config->GetRelaxation_DataDriven();
      GetFluidModel()->SetInitialDensity(relax_Newton*Density_i + (1 - relax_Newton)*config->GetDensity_Init_DataDriven());
      GetFluidModel()->SetInitialEnergy(relax_Newton*StaticEnergy_i + (1 - relax_Newton)*config->GetEnergy_Init_DataDriven());
=======
      if (config->GetKind_FluidModel() == DATADRIVEN_FLUID) {
        /*--- Set initial values for density and energy for Newton solvers in fluid model ---*/
        su2double relax_Newton = config->GetRelaxation_DataDriven();
        GetFluidModel()->SetInitialDensity(relax_Newton*Density_i + (1 - relax_Newton)*config->GetDensity_Init_DataDriven());
        GetFluidModel()->SetInitialEnergy(relax_Newton*StaticEnergy_i + (1 - relax_Newton)*config->GetEnergy_Init_DataDriven());
      }
>>>>>>> bec052f6

      GetFluidModel()->SetTDState_rhoe(Density_i, StaticEnergy_i);

      Pressure_i = GetFluidModel()->GetPressure();

      ComputeTurboVelocity(Velocity_i, turboNormal, turboVelocity, config->GetMarker_All_TurbomachineryFlag(val_marker),config->GetKind_TurboMachinery(iZone));
      if (nDim == 2){
        deltaprim[0] = Density_i - AverageDensity[val_marker][iSpan];
        deltaprim[1] = turboVelocity[0] - AverageTurboVelocity[val_marker][iSpan][0];
        deltaprim[2] = turboVelocity[1] - AverageTurboVelocity[val_marker][iSpan][1];
        deltaprim[3] = Pressure_i - AveragePressure[val_marker][iSpan];
      }
      else{
        deltaprim[0] = Density_i - AverageDensity[val_marker][iSpan];
        deltaprim[1] = turboVelocity[0] - AverageTurboVelocity[val_marker][iSpan][0];
        deltaprim[2] = turboVelocity[1] - AverageTurboVelocity[val_marker][iSpan][1];
        deltaprim[3] = turboVelocity[2] - AverageTurboVelocity[val_marker][iSpan][2];
        deltaprim[4] = Pressure_i - AveragePressure[val_marker][iSpan];
      }

      GetFluidModel()->SetTDState_Prho(AveragePressure[val_marker][iSpan], AverageDensity[val_marker][iSpan]);
      AverageSoundSpeed = GetFluidModel()->GetSoundSpeed();
      conv_numerics->GetCharJump(AverageSoundSpeed, AverageDensity[val_marker][iSpan], deltaprim, cj);


      pitch      = geometry->GetMaxAngularCoord(val_marker, iSpan) - geometry->GetMinAngularCoord(val_marker,iSpan);
      theta      = geometry->turbovertex[val_marker][iSpan][iVertex]->GetRelAngularCoord();

      switch(config->GetKind_Data_Giles(Marker_Tag))
      {

      //Done, generilize for 3D case
      //TODO(turbo), generilize for Inlet and Outlet in for backflow treatment

      case TOTAL_CONDITIONS_PT: case MIXING_IN:case TOTAL_CONDITIONS_PT_1D: case MIXING_IN_1D:
        if(config->GetSpatialFourier()){
          if (AvgMach <= 1.0){
            Beta_inf= I*complex<su2double>(sqrt(1.0 - AvgMach));
            c2js = complex<su2double>(0.0,0.0);
            c3js = complex<su2double>(0.0,0.0);
            for(k=0; k < 2*kend_max+1; k++){
              freq = k - kend_max;
              if(freq >= (long)(-kend) && freq <= (long)(kend) && AverageTurboMach[0] > config->GetAverageMachLimit()){
                TwoPiThetaFreq_Pitch = 2*PI_NUMBER*freq*theta/pitch;

                c2ks = -CkInflow[val_marker][iSpan][k]*complex<su2double>(Beta_inf + AverageTurboMach[1])/complex<su2double>( 1.0 + AverageTurboMach[0]);
                c3ks =  CkInflow[val_marker][iSpan][k]*complex<su2double>(Beta_inf + AverageTurboMach[1])/complex<su2double>( 1.0 + AverageTurboMach[0]);
                c3ks *= complex<su2double>(Beta_inf + AverageTurboMach[1])/complex<su2double>( 1.0 + AverageTurboMach[0]);
                c2js += c2ks*(complex<su2double>(cos(TwoPiThetaFreq_Pitch))+I*complex<su2double>(sin(TwoPiThetaFreq_Pitch)));
                c3js += c3ks*(complex<su2double>(cos(TwoPiThetaFreq_Pitch))+I*complex<su2double>(sin(TwoPiThetaFreq_Pitch)));
              }
              else{
                c2js += complex<su2double>(0.0,0.0);
                c3js += complex<su2double>(0.0,0.0);
              }
            }
            c2js_Re = c2js.real();
            c3js_Re = c3js.real();

            if (nDim == 2){
              dcjs[0] = 0.0     - cj[0];
              dcjs[1] = c2js_Re - cj[1];
              dcjs[2] = c3js_Re - cj[2];
            }else{
              dcjs[0] = 0.0     - cj[0];
              dcjs[1] = c2js_Re - cj[1];
              dcjs[2] = 0.0     - cj[2];
              dcjs[3] = c3js_Re - cj[3];
            }

          }else{
            if (AverageTurboVelocity[val_marker][iSpan][1] >= 0.0){
              Beta_inf2= -sqrt(AvgMach - 1.0);
            }else{
              Beta_inf2= sqrt(AvgMach-1.0);
            }
            if (nDim == 2){
              c2js_Re = -cj[3]*(Beta_inf2 + AverageTurboMach[1])/( 1.0 + AverageTurboMach[0]);
              c3js_Re = cj[3]*(Beta_inf2 + AverageTurboMach[1])/( 1.0 + AverageTurboMach[0]);
              c3js_Re *= (Beta_inf2 + AverageTurboMach[1])/( 1.0 + AverageTurboMach[0]);
            }else{
              c2js_Re = -cj[4]*(Beta_inf2 + AverageTurboMach[1])/( 1.0 + AverageTurboMach[0]);
              c3js_Re = cj[4]*(Beta_inf2 + AverageTurboMach[1])/( 1.0 + AverageTurboMach[0]);
              c3js_Re *= (Beta_inf2 + AverageTurboMach[1])/( 1.0 + AverageTurboMach[0]);
            }


            if (nDim == 2){
              dcjs[0] = 0.0     - cj[0];
              dcjs[1] = c2js_Re - cj[1];
              dcjs[2] = c3js_Re - cj[2];
            }else{
              dcjs[0] = 0.0     - cj[0];
              dcjs[1] = c2js_Re - cj[1];
              dcjs[2] = 0.0     - cj[2];
              dcjs[3] = c3js_Re - cj[3];
            }
          }
        }
        else{
          if (nDim == 2){
            dcjs[0] = 0.0;
            dcjs[1] = 0.0;
            dcjs[2] = 0.0;
          }else{
            dcjs[0] = 0.0;
            dcjs[1] = 0.0;
            dcjs[2] = 0.0;
            dcjs[3] = 0.0;
          }
        }
        /* --- Impose Inlet BC Reflecting--- */
        delta_c[0] = relfacAvg*c_avg[0] + relfacFou*dcjs[0];
        delta_c[1] = relfacAvg*c_avg[1] + relfacFou*dcjs[1];
        delta_c[2] = relfacAvg*c_avg[2] + relfacFou*dcjs[2];
        if (nDim == 2){
          delta_c[3] = cj[3];
        }else{
          delta_c[3] = relfacAvg*c_avg[3] + relfacFou*dcjs[3];
          delta_c[4] = cj[4];
        }
        break;


      case STATIC_PRESSURE:case STATIC_PRESSURE_1D:case MIXING_OUT:case RADIAL_EQUILIBRIUM:case MIXING_OUT_1D:

        /* --- implementation of Giles BC---*/
        if(config->GetSpatialFourier()){
          if (AvgMach > 1.0){
            /* --- supersonic Giles implementation ---*/
            if (AverageTurboVelocity[val_marker][iSpan][1] >= 0.0){
              GilesBeta= -sqrt(AvgMach - 1.0);

            }else{
              GilesBeta= sqrt(AvgMach - 1.0);
            }
            if(nDim == 2){
              cOutjs_Re= (2.0 * AverageTurboMach[0])/(GilesBeta - AverageTurboMach[1])*cj[1] - (GilesBeta + AverageTurboMach[1])/(GilesBeta - AverageTurboMach[1])*cj[2];
            }
            else{
              cOutjs_Re= (2.0 * AverageTurboMach[0])/(GilesBeta - AverageTurboMach[1])*cj[1] - (GilesBeta + AverageTurboMach[1])/(GilesBeta - AverageTurboMach[1])*cj[3];
            }
            if (nDim == 2){
              dcjs[3] = cOutjs_Re - cj[3];
            }
            else{
              dcjs[4] = cOutjs_Re - cj[4];
            }
          }else{

            /* --- subsonic Giles implementation ---*/
            Beta_inf= I*complex<su2double>(sqrt(1.0  - AvgMach));
            cOutjs  = complex<su2double>(0.0,0.0);
            for(k=0; k < 2*kend_max+1; k++){
              freq = k - kend_max;
              if(freq >= (long)(-kend) && freq <= (long)(kend) && AverageTurboMach[0] > config->GetAverageMachLimit()){
                TwoPiThetaFreq_Pitch = 2*PI_NUMBER*freq*theta/pitch;
                cOutks  = complex<su2double>(2.0 * AverageTurboMach[0])/complex<su2double>(Beta_inf - AverageTurboMach[1])*CkOutflow1[val_marker][iSpan][k];
                cOutks -= complex<su2double>(Beta_inf + AverageTurboMach[1])/complex<su2double>(Beta_inf - AverageTurboMach[1])*CkOutflow2[val_marker][iSpan][k];

                cOutjs += cOutks*(complex<su2double>(cos(TwoPiThetaFreq_Pitch)) + I*complex<su2double>(sin(TwoPiThetaFreq_Pitch)));
              }
              else{
                cOutjs +=complex<su2double>(0.0,0.0);
              }
            }
            cOutjs_Re = cOutjs.real();

            if (nDim == 2){
              dcjs[3] = cOutjs_Re - cj[3];
            }
            else{
              dcjs[4] = cOutjs_Re - cj[4];
            }
          }
        }
        else{
          if (nDim == 2){
            dcjs[3] = 0.0;
          }
          else{
            dcjs[4] = 0.0;
          }
        }
        /* --- Impose Outlet BC Non-Reflecting  --- */
        delta_c[0] = cj[0];
        delta_c[1] = cj[1];
        delta_c[2] = cj[2];
        if (nDim == 2){
          delta_c[3] = relfacAvg*c_avg[3] + relfacFou*dcjs[3];
        }
        else{
          delta_c[3] = cj[3];
          delta_c[4] = relfacAvg*c_avg[4] + relfacFou*dcjs[4];
        }


        /*--- Automatically impose supersonic autoflow ---*/
        if (abs(AverageTurboMach[0]) > 1.0000){
          delta_c[0] = 0.0;
          delta_c[1] = 0.0;
          delta_c[2] = 0.0;
          delta_c[2] = 0.0;
          if (nDim == 3)delta_c[4] = 0.0;
        }

        break;

      default:
        SU2_MPI::Error("Invalid Giles input!", CURRENT_FUNCTION);
        break;
      }

      /*--- Compute primitive jump from characteristic variables  ---*/
      for (iVar = 0; iVar < nVar; iVar++)
      {
        deltaprim[iVar]=0.0;
        for (jVar = 0; jVar < nVar; jVar++)
        {
          deltaprim[iVar] +=  R_Matrix[iVar][jVar]*delta_c[jVar];
        }
      }

      /*--- retrieve boundary variables ---*/
      Density_b = AverageDensity[val_marker][iSpan] + deltaprim[0];
      turboVelocity[0] = AverageTurboVelocity[val_marker][iSpan][0] + deltaprim[1];
      turboVelocity[1] = AverageTurboVelocity[val_marker][iSpan][1] + deltaprim[2];
      if(nDim == 2){
        Pressure_b = AveragePressure[val_marker][iSpan] + deltaprim[3];
      }
      else{
        turboVelocity[2] = AverageTurboVelocity[val_marker][iSpan][2] + deltaprim[3];
        Pressure_b = AveragePressure[val_marker][iSpan] + deltaprim[4];
      }


      ComputeBackVelocity(turboVelocity, turboNormal, Velocity_b, config->GetMarker_All_TurbomachineryFlag(val_marker), config->GetKind_TurboMachinery(iZone));
      Velocity2_b = 0.0;
      for (iDim = 0; iDim < nDim; iDim++) {
        Velocity2_b+= Velocity_b[iDim]*Velocity_b[iDim];
      }

      if(Pressure_b <= 0.0 || Density_b <= 0.0 ){
        Pressure_b = Pressure_i;
        Density_b = Density_i;
        Velocity2_b = 0.0;
        for (iDim = 0; iDim < nDim; iDim++) {
          Velocity_b[iDim] = Velocity_i[iDim];
          Velocity2_b+= Velocity_b[iDim]*Velocity_b[iDim];
        }
      }

      GetFluidModel()->SetTDState_Prho(Pressure_b, Density_b);
      Energy_b = GetFluidModel()->GetStaticEnergy() + 0.5*Velocity2_b;
      Temperature_b= GetFluidModel()->GetTemperature();
      Enthalpy_b = Energy_b + Pressure_b/Density_b;

      /*--- Primitive variables, using the derived quantities ---*/
      V_boundary[0] = Temperature_b;
      for (iDim = 0; iDim < nDim; iDim++)
        V_boundary[iDim+1] = Velocity_b[iDim];
      V_boundary[nDim+1] = Pressure_b;
      V_boundary[nDim+2] = Density_b;
      V_boundary[nDim+3] = Enthalpy_b;

      S_boundary[0]= GetFluidModel()->GetdPdrho_e();
      S_boundary[1]= GetFluidModel()->GetdPde_rho();



      /*--- Set various quantities in the solver class ---*/

      conv_numerics->SetPrimitive(V_domain, V_boundary);
      conv_numerics->SetSecondary(S_domain, S_boundary);


      if (dynamic_grid)
        conv_numerics->SetGridVel(geometry->nodes->GetGridVel(iPoint), geometry->nodes->GetGridVel(iPoint));

      /*--- Compute the residual using an upwind scheme ---*/

      auto residual = conv_numerics->ComputeResidual(config);

      /*--- Update residual value ---*/
      LinSysRes.AddBlock(iPoint, residual);

      /*--- Jacobian contribution for implicit integration ---*/
      if (implicit)
        Jacobian.AddBlock2Diag(iPoint, residual.jacobian_i);

      /*--- Viscous contribution ---*/

      if (viscous) {

        /*--- Set laminar and eddy viscosity at the infinity ---*/

        V_boundary[nDim+5] = GetFluidModel()->GetLaminarViscosity();
        V_boundary[nDim+6] = nodes->GetEddyViscosity(iPoint);
        V_boundary[nDim+7] = GetFluidModel()->GetThermalConductivity();
        V_boundary[nDim+8] = GetFluidModel()->GetCp();

        /*--- Set the normal vector and the coordinates ---*/

        visc_numerics->SetNormal(Normal);
        su2double Coord_Reflected[MAXNDIM];
        GeometryToolbox::PointPointReflect(nDim, geometry->nodes->GetCoord(Point_Normal),
                                                 geometry->nodes->GetCoord(iPoint), Coord_Reflected);
        visc_numerics->SetCoord(geometry->nodes->GetCoord(iPoint), Coord_Reflected);

        /*--- Primitive variables, and gradient ---*/

        visc_numerics->SetPrimitive(V_domain, V_boundary);
        visc_numerics->SetPrimVarGradient(nodes->GetGradient_Primitive(iPoint), nodes->GetGradient_Primitive(iPoint));


        /*--- Compute secondary thermodynamic properties (partial derivatives...) ---*/

        S_boundary[0]= GetFluidModel()->GetdPdrho_e();
        S_boundary[1]= GetFluidModel()->GetdPde_rho();

        S_boundary[2]= GetFluidModel()->GetdTdrho_e();
        S_boundary[3]= GetFluidModel()->GetdTde_rho();

        /*--- Compute secondary thermo-physical properties (partial derivatives...) ---*/

        S_boundary[4]= GetFluidModel()->Getdmudrho_T();
        S_boundary[5]= GetFluidModel()->GetdmudT_rho();

        S_boundary[6]= GetFluidModel()->Getdktdrho_T();
        S_boundary[7]= GetFluidModel()->GetdktdT_rho();

        visc_numerics->SetSecondary(S_domain, S_boundary);

        /*--- Turbulent kinetic energy ---*/

        if (config->GetKind_Turb_Model() == TURB_MODEL::SST)
          visc_numerics->SetTurbKineticEnergy(solver_container[TURB_SOL]->GetNodes()->GetSolution(iPoint,0),
                                              solver_container[TURB_SOL]->GetNodes()->GetSolution(iPoint,0));

        /*--- Compute and update residual ---*/

        auto residual = visc_numerics->ComputeResidual(config);
        LinSysRes.SubtractBlock(iPoint, residual);

        /*--- Jacobian contribution for implicit integration ---*/

        if (implicit)
          Jacobian.SubtractBlock2Diag(iPoint, residual.jacobian_i);

      }
      /*--- Store number of Newton iterations at BC ---*/
      if(config->GetKind_FluidModel() == DATADRIVEN_FLUID)
        nodes->SetNewtonSolverIterations(iPoint, GetFluidModel()->GetnIter_Newton());

    }
    END_SU2_OMP_FOR
  }

  /*--- Free locally allocated memory ---*/
  delete [] Normal;

  delete [] Velocity_b;
  delete [] Velocity_i;

  delete [] S_boundary;
  delete [] delta_c;
  delete [] deltaprim;
  delete [] cj;
  for (iVar = 0; iVar < nVar; iVar++)
  {
    delete [] R_Matrix[iVar];
  }
  for (iVar = 0; iVar < nVar-1; iVar++)
  {
    delete [] R_c_inv[iVar];
    delete [] R_c[iVar];
  }
  delete [] R_Matrix;
  delete [] R_c;
  delete [] R_c_inv;
  delete [] R;
  delete [] c_avg;
  delete [] dcjs;

  delete [] AverageTurboMach;
  delete [] UnitNormal;
  delete [] turboNormal;
  delete [] turboVelocity;
}

void CEulerSolver::BC_Inlet(CGeometry *geometry, CSolver **solver_container,
                            CNumerics *conv_numerics, CNumerics *visc_numerics,
                            CConfig *config, unsigned short val_marker) {
  unsigned short iDim;
  unsigned long iVertex, iPoint;
  su2double P_Total, T_Total, Velocity[MAXNDIM], Velocity2, H_Total, Temperature, Riemann,
  Pressure, Density, Energy, Flow_Dir[MAXNDIM], Mach2, SoundSpeed2, SoundSpeed_Total2, Vel_Mag,
  alpha, aa, bb, cc, dd, Area, UnitNormal[MAXNDIM], Normal[MAXNDIM];
  su2double *V_inlet, *V_domain;

  const bool implicit = (config->GetKind_TimeIntScheme() == EULER_IMPLICIT);
  const su2double Two_Gamma_M1 = 2.0 / Gamma_Minus_One;
  const su2double Gas_Constant = config->GetGas_ConstantND();
  const auto Kind_Inlet = config->GetKind_Inlet();
  const auto Marker_Tag = config->GetMarker_All_TagBound(val_marker);
  const bool tkeNeeded = (config->GetKind_Turb_Model() == TURB_MODEL::SST);

  /*--- Loop over all the vertices on this boundary marker ---*/

  SU2_OMP_FOR_DYN(OMP_MIN_SIZE)
  for (iVertex = 0; iVertex < geometry->nVertex[val_marker]; iVertex++) {

    /*--- Allocate the value at the inlet ---*/

    V_inlet = GetCharacPrimVar(val_marker, iVertex);

    iPoint = geometry->vertex[val_marker][iVertex]->GetNode();

    /*--- Check if the node belongs to the domain (i.e., not a halo node) ---*/

    if (geometry->nodes->GetDomain(iPoint)) {

      /*--- Normal vector for this vertex (negate for outward convention) ---*/

      geometry->vertex[val_marker][iVertex]->GetNormal(Normal);
      for (iDim = 0; iDim < nDim; iDim++) Normal[iDim] = -Normal[iDim];
      conv_numerics->SetNormal(Normal);

      Area = GeometryToolbox::Norm(nDim, Normal);
      for (iDim = 0; iDim < nDim; iDim++)
        UnitNormal[iDim] = Normal[iDim]/Area;

      /*--- Retrieve solution at this boundary node ---*/

      V_domain = nodes->GetPrimitive(iPoint);

      /*--- Build the fictitious intlet state based on characteristics ---*/


      /*--- Subsonic inflow: there is one outgoing characteristic (u-c),
         therefore we can specify all but one state variable at the inlet.
         The outgoing Riemann invariant provides the final piece of info.
         Adapted from an original implementation in the Stanford University
         multi-block (SUmb) solver in the routine bcSubsonicInflow.f90
         written by Edwin van der Weide, last modified 04-20-2009. ---*/

      switch (Kind_Inlet) {

        /*--- Total properties have been specified at the inlet. ---*/

        case INLET_TYPE::TOTAL_CONDITIONS: {

          /*--- Retrieve the specified total conditions for this inlet. ---*/

          P_Total  = Inlet_Ptotal[val_marker][iVertex];
          T_Total  = Inlet_Ttotal[val_marker][iVertex];
          const su2double* dir = Inlet_FlowDir[val_marker][iVertex];
          const su2double mag = GeometryToolbox::Norm(nDim, dir);
          for (iDim = 0; iDim < nDim; iDim++) {
            Flow_Dir[iDim] = dir[iDim] / mag;
          }

          /*--- Non-dim. the inputs if necessary. ---*/

          P_Total /= config->GetPressure_Ref();
          T_Total /= config->GetTemperature_Ref();

          /*--- Store primitives and set some variables for clarity. ---*/

          Density = V_domain[nDim+2];
          Velocity2 = 0.0;
          for (iDim = 0; iDim < nDim; iDim++) {
            Velocity[iDim] = V_domain[iDim+1];
            Velocity2 += Velocity[iDim]*Velocity[iDim];
          }
          Energy      = V_domain[nDim+3] - V_domain[nDim+1]/V_domain[nDim+2];
          Pressure    = V_domain[nDim+1];
          H_Total     = (Gamma*Gas_Constant/Gamma_Minus_One)*T_Total;
          SoundSpeed2 = Gamma*Pressure/Density;

          /*--- Compute the acoustic Riemann invariant that is extrapolated
             from the domain interior. ---*/

          Riemann   = 2.0*sqrt(SoundSpeed2)/Gamma_Minus_One;
          for (iDim = 0; iDim < nDim; iDim++)
            Riemann += Velocity[iDim]*UnitNormal[iDim];

          /*--- Total speed of sound ---*/

          SoundSpeed_Total2 = Gamma_Minus_One*(H_Total - (Energy + Pressure/Density)+0.5*Velocity2) + SoundSpeed2;

          /*--- Dot product of normal and flow direction. This should
             be negative due to outward facing boundary normal convention. ---*/

          alpha = 0.0;
          for (iDim = 0; iDim < nDim; iDim++)
            alpha += UnitNormal[iDim]*Flow_Dir[iDim];

          /*--- Coefficients in the quadratic equation for the velocity ---*/

          aa =  1.0 + 0.5*Gamma_Minus_One*alpha*alpha;
          bb = -1.0*Gamma_Minus_One*alpha*Riemann;
          cc =  0.5*Gamma_Minus_One*Riemann*Riemann
              -2.0*SoundSpeed_Total2/Gamma_Minus_One;

          /*--- Solve quadratic equation for velocity magnitude. Value must
             be positive, so the choice of root is clear. ---*/

          dd = bb*bb - 4.0*aa*cc;
          dd = sqrt(max(0.0, dd));
          Vel_Mag   = (-bb + dd)/(2.0*aa);
          Vel_Mag   = max(0.0, Vel_Mag);
          Velocity2 = Vel_Mag*Vel_Mag;

          /*--- Compute speed of sound from total speed of sound eqn. ---*/

          SoundSpeed2 = SoundSpeed_Total2 - 0.5*Gamma_Minus_One*Velocity2;

          /*--- Mach squared (cut between 0-1), use to adapt velocity ---*/

          Mach2 = Velocity2/SoundSpeed2;
          Mach2 = min(1.0, Mach2);
          Velocity2   = Mach2*SoundSpeed2;
          Vel_Mag     = sqrt(Velocity2);
          SoundSpeed2 = SoundSpeed_Total2 - 0.5*Gamma_Minus_One*Velocity2;

          /*--- Compute new velocity vector at the inlet ---*/

          for (iDim = 0; iDim < nDim; iDim++)
            Velocity[iDim] = Vel_Mag*Flow_Dir[iDim];

          /*--- Static temperature from the speed of sound relation ---*/

          Temperature = SoundSpeed2/(Gamma*Gas_Constant);

          /*--- Static pressure using isentropic relation at a point ---*/

          Pressure = P_Total*pow((Temperature/T_Total), Gamma/Gamma_Minus_One);

          /*--- Density at the inlet from the gas law ---*/

          Density = Pressure/(Gas_Constant*Temperature);

          /*--- Using pressure, density, & velocity, compute the energy ---*/

          Energy = Pressure/(Density*Gamma_Minus_One) + 0.5*Velocity2;
          if (tkeNeeded) Energy += GetTke_Inf();

          /*--- Primitive variables, using the derived quantities ---*/

          V_inlet[0] = Temperature;
          for (iDim = 0; iDim < nDim; iDim++)
            V_inlet[iDim+1] = Velocity[iDim];
          V_inlet[nDim+1] = Pressure;
          V_inlet[nDim+2] = Density;
          V_inlet[nDim+3] = Energy + Pressure/Density;

          break;
        }
        /*--- Mass flow has been specified at the inlet. ---*/

        case INLET_TYPE::MASS_FLOW: {

          /*--- Retrieve the specified mass flow for the inlet. ---*/

          Density  = Inlet_Ttotal[val_marker][iVertex];
          Vel_Mag  = Inlet_Ptotal[val_marker][iVertex];
          const su2double* dir = Inlet_FlowDir[val_marker][iVertex];
          const su2double mag = GeometryToolbox::Norm(nDim, dir);
          for (iDim = 0; iDim < nDim; iDim++) {
            Flow_Dir[iDim] = dir[iDim] / mag;
          }

          /*--- Non-dim. the inputs if necessary. ---*/

          Density /= config->GetDensity_Ref();
          Vel_Mag /= config->GetVelocity_Ref();

          /*--- Get primitives from current inlet state. ---*/

          for (iDim = 0; iDim < nDim; iDim++)
            Velocity[iDim] = nodes->GetVelocity(iPoint,iDim);
          Pressure    = nodes->GetPressure(iPoint);
          SoundSpeed2 = Gamma*Pressure/V_domain[nDim+2];

          /*--- Compute the acoustic Riemann invariant that is extrapolated
             from the domain interior. ---*/

          Riemann = Two_Gamma_M1*sqrt(SoundSpeed2);
          for (iDim = 0; iDim < nDim; iDim++)
            Riemann += Velocity[iDim]*UnitNormal[iDim];

          /*--- Speed of sound squared for fictitious inlet state ---*/

          SoundSpeed2 = Riemann;
          for (iDim = 0; iDim < nDim; iDim++)
            SoundSpeed2 -= Vel_Mag*Flow_Dir[iDim]*UnitNormal[iDim];

          SoundSpeed2 = max(0.0,0.5*Gamma_Minus_One*SoundSpeed2);
          SoundSpeed2 = SoundSpeed2*SoundSpeed2;

          /*--- Pressure for the fictitious inlet state ---*/

          Pressure = SoundSpeed2*Density/Gamma;

          /*--- Energy for the fictitious inlet state ---*/

          Energy = Pressure/(Density*Gamma_Minus_One) + 0.5*Vel_Mag*Vel_Mag;
          if (tkeNeeded) Energy += GetTke_Inf();

          /*--- Primitive variables, using the derived quantities ---*/

          V_inlet[0] = Pressure / ( Gas_Constant * Density);
          for (iDim = 0; iDim < nDim; iDim++)
            V_inlet[iDim+1] = Vel_Mag*Flow_Dir[iDim];
          V_inlet[nDim+1] = Pressure;
          V_inlet[nDim+2] = Density;
          V_inlet[nDim+3] = Energy + Pressure/Density;

          break;
        }
        default:
          SU2_MPI::Error("Unsupported INLET_TYPE.", CURRENT_FUNCTION);
          break;
      }

      /*--- Set various quantities in the solver class ---*/

      conv_numerics->SetPrimitive(V_domain, V_inlet);

      if (dynamic_grid)
        conv_numerics->SetGridVel(geometry->nodes->GetGridVel(iPoint), geometry->nodes->GetGridVel(iPoint));

      /*--- Compute the residual using an upwind scheme ---*/

      auto residual = conv_numerics->ComputeResidual(config);

      /*--- Update residual value ---*/

      LinSysRes.AddBlock(iPoint, residual);

      /*--- Jacobian contribution for implicit integration ---*/

      if (implicit)
        Jacobian.AddBlock2Diag(iPoint, residual.jacobian_i);

//      /*--- Viscous contribution, commented out because serious convergence problems ---*/
//
//      if (viscous) {
//
//        /*--- Set laminar and eddy viscosity at the infinity ---*/
//
//        V_inlet[nDim+5] = nodes->GetLaminarViscosity(iPoint);
//        V_inlet[nDim+6] = nodes->GetEddyViscosity(iPoint);
//
//        /*--- Set the normal vector and the coordinates ---*/
//
//        visc_numerics->SetNormal(Normal);
//        su2double Coord_Reflected[MAXNDIM];
//        GeometryToolbox::PointPointReflect(nDim, geometry->nodes->GetCoord(Point_Normal),
//                                                 geometry->nodes->GetCoord(iPoint), Coord_Reflected);
//        visc_numerics->SetCoord(geometry->nodes->GetCoord(iPoint), Coord_Reflected);
//
//        /*--- Primitive variables, and gradient ---*/
//
//        visc_numerics->SetPrimitive(V_domain, V_inlet);
//        visc_numerics->SetPrimVarGradient(nodes->GetGradient_Primitive(iPoint), nodes->GetGradient_Primitive(iPoint));
//
//        /*--- Turbulent kinetic energy ---*/
//
//        if (config->GetKind_Turb_Model() == TURB_MODEL::SST)
//          visc_numerics->SetTurbKineticEnergy(solver_container[TURB_SOL]->GetNodes()->GetSolution(iPoint,0),
//                                              solver_container[TURB_SOL]->GetNodes()->GetSolution(iPoint,0));
//
//        /*--- Compute and update residual ---*/
//
//        auto residual = visc_numerics->ComputeResidual(config);
//        LinSysRes.SubtractBlock(iPoint, residual);
//
//        /*--- Jacobian contribution for implicit integration ---*/
//
//        if (implicit)
//          Jacobian.SubtractBlock2Diag(iPoint, residual.jacobian_i);
//
//      }

    }
  }
  END_SU2_OMP_FOR

}

void CEulerSolver::BC_Outlet(CGeometry *geometry, CSolver **solver_container,
                             CNumerics *conv_numerics, CNumerics *visc_numerics,
                             CConfig *config, unsigned short val_marker) {
  unsigned short iVar, iDim;
  unsigned long iVertex, iPoint;
  su2double Pressure, P_Exit, Velocity[3],
  Velocity2, Entropy, Density, Energy, Riemann, Vn, SoundSpeed, Mach_Exit, Vn_Exit,
  Area, UnitNormal[3];
  su2double *V_outlet, *V_domain;

  bool implicit           = (config->GetKind_TimeIntScheme() == EULER_IMPLICIT);
  su2double Gas_Constant     = config->GetGas_ConstantND();
  string Marker_Tag       = config->GetMarker_All_TagBound(val_marker);
  bool gravity = (config->GetGravityForce());
  bool tkeNeeded = (config->GetKind_Turb_Model() == TURB_MODEL::SST);

  auto *Normal = new su2double[nDim];

  /*--- Loop over all the vertices on this boundary marker ---*/

  SU2_OMP_FOR_DYN(OMP_MIN_SIZE)
  for (iVertex = 0; iVertex < geometry->nVertex[val_marker]; iVertex++) {

    /*--- Allocate the value at the outlet ---*/
    V_outlet = GetCharacPrimVar(val_marker, iVertex);

    iPoint = geometry->vertex[val_marker][iVertex]->GetNode();

    /*--- Check if the node belongs to the domain (i.e., not a halo node) ---*/
    if (geometry->nodes->GetDomain(iPoint)) {

      /*--- Normal vector for this vertex (negate for outward convention) ---*/
      geometry->vertex[val_marker][iVertex]->GetNormal(Normal);
      for (iDim = 0; iDim < nDim; iDim++) Normal[iDim] = -Normal[iDim];
      conv_numerics->SetNormal(Normal);

      Area = GeometryToolbox::Norm(nDim, Normal);
      for (iDim = 0; iDim < nDim; iDim++)
        UnitNormal[iDim] = Normal[iDim]/Area;

      /*--- Current solution at this boundary node ---*/
      V_domain = nodes->GetPrimitive(iPoint);

      /*--- Build the fictitious inlet state based on characteristics ---*/

      /*--- Retrieve the specified back pressure for this outlet. ---*/
      if (gravity) P_Exit = config->GetOutlet_Pressure(Marker_Tag) - geometry->nodes->GetCoord(iPoint, nDim-1)*STANDARD_GRAVITY;
      else P_Exit = config->GetOutlet_Pressure(Marker_Tag);

      /*--- Non-dim. the inputs if necessary. ---*/
      P_Exit = P_Exit/config->GetPressure_Ref();

      /*--- Check whether the flow is supersonic at the exit. The type
         of boundary update depends on this. ---*/
      Density = V_domain[nDim+2];
      Velocity2 = 0.0; Vn = 0.0;
      for (iDim = 0; iDim < nDim; iDim++) {
        Velocity[iDim] = V_domain[iDim+1];
        Velocity2 += Velocity[iDim]*Velocity[iDim];
        Vn += Velocity[iDim]*UnitNormal[iDim];
      }
      Pressure   = V_domain[nDim+1];
      SoundSpeed = sqrt(Gamma*Pressure/Density);
      Mach_Exit  = sqrt(Velocity2)/SoundSpeed;

      if (Mach_Exit >= 1.0) {

        /*--- Supersonic exit flow: there are no incoming characteristics,
           so no boundary condition is necessary. Set outlet state to current
           state so that upwinding handles the direction of propagation. ---*/
        for (iVar = 0; iVar < nPrimVar; iVar++) V_outlet[iVar] = V_domain[iVar];

      } else {

        /*--- Subsonic exit flow: there is one incoming characteristic,
           therefore one variable can be specified (back pressure) and is used
           to update the conservative variables. Compute the entropy and the
           acoustic Riemann variable. These invariants, as well as the
           tangential velocity components, are extrapolated. Adapted from an
           original implementation in the Stanford University multi-block
           (SUmb) solver in the routine bcSubsonicOutflow.f90 by Edwin van
           der Weide, last modified 09-10-2007. ---*/

        Entropy = Pressure*pow(1.0/Density, Gamma);
        Riemann = Vn + 2.0*SoundSpeed/Gamma_Minus_One;

        /*--- Compute the new fictious state at the outlet ---*/
        Density    = pow(P_Exit/Entropy,1.0/Gamma);
        Pressure   = P_Exit;
        SoundSpeed = sqrt(Gamma*P_Exit/Density);
        Vn_Exit    = Riemann - 2.0*SoundSpeed/Gamma_Minus_One;
        Velocity2  = 0.0;
        for (iDim = 0; iDim < nDim; iDim++) {
          Velocity[iDim] = Velocity[iDim] + (Vn_Exit-Vn)*UnitNormal[iDim];
          Velocity2 += Velocity[iDim]*Velocity[iDim];
        }
        Energy = P_Exit/(Density*Gamma_Minus_One) + 0.5*Velocity2;
        if (tkeNeeded) Energy += GetTke_Inf();

        /*--- Conservative variables, using the derived quantities ---*/
        V_outlet[0] = Pressure / ( Gas_Constant * Density);
        for (iDim = 0; iDim < nDim; iDim++)
          V_outlet[iDim+1] = Velocity[iDim];
        V_outlet[nDim+1] = Pressure;
        V_outlet[nDim+2] = Density;
        V_outlet[nDim+3] = Energy + Pressure/Density;

      }

      /*--- Set various quantities in the solver class ---*/
      conv_numerics->SetPrimitive(V_domain, V_outlet);

      if (dynamic_grid)
        conv_numerics->SetGridVel(geometry->nodes->GetGridVel(iPoint), geometry->nodes->GetGridVel(iPoint));

      /*--- Compute the residual using an upwind scheme ---*/

      auto residual = conv_numerics->ComputeResidual(config);

      /*--- Add Residuals and Jacobians ---*/

      LinSysRes.AddBlock(iPoint, residual);
      if (implicit)
        Jacobian.AddBlock2Diag(iPoint, residual.jacobian_i);

//      /*--- Viscous contribution, commented out because serious convergence problems  ---*/
//
//      if (viscous) {
//
//        /*--- Set laminar and eddy viscosity at the infinity ---*/
//
//        V_outlet[nDim+5] = nodes->GetLaminarViscosity(iPoint);
//        V_outlet[nDim+6] = nodes->GetEddyViscosity(iPoint);
//
//        /*--- Set the normal vector and the coordinates ---*/
//
//        visc_numerics->SetNormal(Normal);
//        su2double Coord_Reflected[MAXNDIM];
//        GeometryToolbox::PointPointReflect(nDim, geometry->nodes->GetCoord(Point_Normal),
//                                                 geometry->nodes->GetCoord(iPoint), Coord_Reflected);
//        visc_numerics->SetCoord(geometry->nodes->GetCoord(iPoint), Coord_Reflected);
//
//        /*--- Primitive variables, and gradient ---*/
//
//        visc_numerics->SetPrimitive(V_domain, V_outlet);
//        visc_numerics->SetPrimVarGradient(nodes->GetGradient_Primitive(iPoint), nodes->GetGradient_Primitive(iPoint));
//
//        /*--- Turbulent kinetic energy ---*/
//
//        if (config->GetKind_Turb_Model() == TURB_MODEL::SST)
//          visc_numerics->SetTurbKineticEnergy(solver_container[TURB_SOL]->GetNodes()->GetSolution(iPoint,0),
//                                              solver_container[TURB_SOL]->GetNodes()->GetSolution(iPoint,0));
//
//        /*--- Compute and update residual ---*/
//
//        auto residual = visc_numerics->ComputeResidual(config);
//        LinSysRes.SubtractBlock(iPoint, residual);
//
//        /*--- Jacobian contribution for implicit integration ---*/
//
//        if (implicit)
//         Jacobian.SubtractBlock2Diag(iPoint, residual.acobian_i);
//
//      }

    }
  }
  END_SU2_OMP_FOR

  /*--- Free locally allocated memory ---*/
  delete [] Normal;

}

void CEulerSolver::BC_Supersonic_Inlet(CGeometry *geometry, CSolver **solver_container,
                                       CNumerics *conv_numerics, CNumerics *visc_numerics,
                                       CConfig *config, unsigned short val_marker) {
  const su2double Gas_Constant = config->GetGas_ConstantND();
  const bool implicit = (config->GetKind_TimeIntScheme() == EULER_IMPLICIT);
  const auto Marker_Tag = config->GetMarker_All_TagBound(val_marker);
  const bool tkeNeeded = (config->GetKind_Turb_Model() == TURB_MODEL::SST);

  /*--- Supersonic inlet flow: there are no outgoing characteristics,
   so all flow variables can be imposed at the inlet.
   First, retrieve the specified values for the primitive variables. ---*/

  const su2double Temperature = config->GetInlet_Temperature(Marker_Tag) / config->GetTemperature_Ref();
  const su2double Pressure = config->GetInlet_Pressure(Marker_Tag) / config->GetPressure_Ref();
  const auto* Vel = config->GetInlet_Velocity(Marker_Tag);

  su2double Velocity[MAXNDIM] = {0.0};
  for (unsigned short iDim = 0; iDim < nDim; iDim++)
    Velocity[iDim] = Vel[iDim] / config->GetVelocity_Ref();

  /*--- Density at the inlet from the gas law ---*/

  const su2double Density = Pressure / (Gas_Constant * Temperature);

  /*--- Compute the energy from the specified state ---*/

  const su2double Velocity2 = GeometryToolbox::SquaredNorm(int(MAXNDIM), Velocity);
  su2double Energy = Pressure / (Density * Gamma_Minus_One) + 0.5 * Velocity2;
  if (tkeNeeded) Energy += GetTke_Inf();

  /*--- Loop over all the vertices on this boundary marker ---*/

  SU2_OMP_FOR_DYN(OMP_MIN_SIZE)
  for (auto iVertex = 0ul; iVertex < geometry->nVertex[val_marker]; iVertex++) {
    const auto iPoint = geometry->vertex[val_marker][iVertex]->GetNode();

    if (!geometry->nodes->GetDomain(iPoint)) continue;

    /*--- Allocate the value at the inlet ---*/

    auto* V_inlet = GetCharacPrimVar(val_marker, iVertex);

    /*--- Primitive variables, using the derived quantities ---*/

    V_inlet[prim_idx.Temperature()] = Temperature;
    V_inlet[prim_idx.Pressure()] = Pressure;
    V_inlet[prim_idx.Density()] = Density;
    V_inlet[prim_idx.Enthalpy()] = Energy + Pressure / Density;
    for (unsigned short iDim = 0; iDim < nDim; iDim++)
      V_inlet[iDim+prim_idx.Velocity()] = Velocity[iDim];

    /*--- Current solution at this boundary node ---*/

    auto* V_domain = nodes->GetPrimitive(iPoint);

    /*--- Normal vector for this vertex (negate for outward convention) ---*/

    su2double Normal[MAXNDIM] = {0.0};
    geometry->vertex[val_marker][iVertex]->GetNormal(Normal);
    for (unsigned short iDim = 0; iDim < nDim; iDim++) Normal[iDim] = -Normal[iDim];

    /*--- Set various quantities in the solver class ---*/

    conv_numerics->SetNormal(Normal);
    conv_numerics->SetPrimitive(V_domain, V_inlet);

    if (dynamic_grid)
      conv_numerics->SetGridVel(geometry->nodes->GetGridVel(iPoint),
                                geometry->nodes->GetGridVel(iPoint));

    /*--- Compute the residual using an upwind scheme ---*/

    auto residual = conv_numerics->ComputeResidual(config);

    LinSysRes.AddBlock(iPoint, residual);

    /*--- Jacobian contribution for implicit integration ---*/

    if (implicit)
      Jacobian.AddBlock2Diag(iPoint, residual.jacobian_i);

    /*--- Viscous contribution, omited to improve convergence. ---*/

  }
  END_SU2_OMP_FOR

}

void CEulerSolver::BC_Supersonic_Outlet(CGeometry *geometry, CSolver **solver_container,
                                        CNumerics *conv_numerics, CNumerics *visc_numerics,
                                        CConfig *config, unsigned short val_marker) {
  unsigned short iDim;
  unsigned long iVertex, iPoint;
  su2double *V_outlet, *V_domain;

  bool implicit = (config->GetKind_TimeIntScheme() == EULER_IMPLICIT);
  string Marker_Tag = config->GetMarker_All_TagBound(val_marker);

  auto *Normal = new su2double[nDim];

  /*--- Supersonic outlet flow: there are no ingoing characteristics,
   so all flow variables can should be interpolated from the domain. ---*/

  /*--- Loop over all the vertices on this boundary marker ---*/

  SU2_OMP_FOR_DYN(OMP_MIN_SIZE)
  for (iVertex = 0; iVertex < geometry->nVertex[val_marker]; iVertex++) {

    iPoint = geometry->vertex[val_marker][iVertex]->GetNode();

    /*--- Check if the node belongs to the domain (i.e, not a halo node) ---*/

    if (geometry->nodes->GetDomain(iPoint)) {

      /*--- Current solution at this boundary node ---*/

      V_domain = nodes->GetPrimitive(iPoint);

      /*--- Allocate the value at the outlet ---*/

      V_outlet = GetCharacPrimVar(val_marker, iVertex);

      /*--- Primitive variables, using the derived quantities ---*/

      V_outlet[0] = V_domain[0];
      for (iDim = 0; iDim < nDim; iDim++)
        V_outlet[iDim+1] = V_domain[iDim+1];
      V_outlet[nDim+1] = V_domain[nDim+1];
      V_outlet[nDim+2] = V_domain[nDim+2];
      V_outlet[nDim+3] = V_domain[nDim+3];

      /*--- Current solution at this boundary node ---*/

      V_domain = nodes->GetPrimitive(iPoint);

      /*--- Normal vector for this vertex (negate for outward convention) ---*/

      geometry->vertex[val_marker][iVertex]->GetNormal(Normal);
      for (iDim = 0; iDim < nDim; iDim++) Normal[iDim] = -Normal[iDim];

      /*--- Set various quantities in the solver class ---*/

      conv_numerics->SetNormal(Normal);
      conv_numerics->SetPrimitive(V_domain, V_outlet);

      if (dynamic_grid)
        conv_numerics->SetGridVel(geometry->nodes->GetGridVel(iPoint),
                                  geometry->nodes->GetGridVel(iPoint));

      /*--- Compute the residual using an upwind scheme ---*/

      auto residual = conv_numerics->ComputeResidual(config);

      LinSysRes.AddBlock(iPoint, residual);

      /*--- Jacobian contribution for implicit integration ---*/

      if (implicit)
        Jacobian.AddBlock2Diag(iPoint, residual.jacobian_i);

//      /*--- Viscous contribution, commented out because serious convergence problems ---*/
//
//      if (viscous) {
//
//        /*--- Set laminar and eddy viscosity at the infinity ---*/
//
//        V_outlet[nDim+5] = nodes->GetLaminarViscosity(iPoint);
//        V_outlet[nDim+6] = nodes->GetEddyViscosity(iPoint);
//
//        /*--- Set the normal vector and the coordinates ---*/
//
//        visc_numerics->SetNormal(Normal);
//        su2double Coord_Reflected[MAXNDIM];
//        GeometryToolbox::PointPointReflect(nDim, geometry->nodes->GetCoord(Point_Normal),
//                                                 geometry->nodes->GetCoord(iPoint), Coord_Reflected);
//        visc_numerics->SetCoord(geometry->nodes->GetCoord(iPoint), Coord_Reflected);
//
//        /*--- Primitive variables, and gradient ---*/
//
//        visc_numerics->SetPrimitive(V_domain, V_outlet);
//        visc_numerics->SetPrimVarGradient(nodes->GetGradient_Primitive(iPoint), nodes->GetGradient_Primitive(iPoint));
//
//        /*--- Turbulent kinetic energy ---*/
//
//        if (config->GetKind_Turb_Model() == TURB_MODEL::SST)
//          visc_numerics->SetTurbKineticEnergy(solver_container[TURB_SOL]->GetNodes()->GetSolution(iPoint,0),
//                                              solver_container[TURB_SOL]->GetNodes()->GetSolution(iPoint,0));
//
//        /*--- Compute and update residual ---*/
//
//        auto residual = visc_numerics->ComputeResidual(config);
//        LinSysRes.SubtractBlock(iPoint, residual);
//
//        /*--- Jacobian contribution for implicit integration ---*/
//
//        if (implicit)
//          Jacobian.SubtractBlock2Diag(iPoint, residual.jacobian_i);
//      }

    }
  }
  END_SU2_OMP_FOR

  /*--- Free locally allocated memory ---*/

  delete [] Normal;

}

void CEulerSolver::BC_Engine_Inflow(CGeometry *geometry, CSolver **solver_container, CNumerics *conv_numerics, CNumerics *visc_numerics, CConfig *config, unsigned short val_marker) {

  unsigned short iDim;
  unsigned long iVertex, iPoint;
  su2double Pressure, Inflow_Pressure = 0.0, Velocity[3], Velocity2, Entropy, Target_Inflow_MassFlow = 0.0, Target_Inflow_Mach = 0.0, Density, Energy,
  Riemann, Area, UnitNormal[3], Vn, SoundSpeed, Vn_Exit, Inflow_Pressure_inc, Inflow_Pressure_old, Inflow_Mach_old, Inflow_MassFlow_old;
  su2double *V_inflow, *V_domain;

  su2double DampingFactor = config->GetDamp_Engine_Inflow();
  bool implicit = (config->GetKind_TimeIntScheme() == EULER_IMPLICIT);
  unsigned short Kind_Engine_Inflow = config->GetKind_Engine_Inflow();
  su2double Gas_Constant = config->GetGas_ConstantND();
  string Marker_Tag = config->GetMarker_All_TagBound(val_marker);
  bool tkeNeeded = (config->GetKind_Turb_Model() == TURB_MODEL::SST);
  su2double Baseline_Press = 0.75 * config->GetPressure_FreeStreamND();
  bool Engine_HalfModel = config->GetEngine_HalfModel();

  auto *Normal = new su2double[nDim];


  if (Kind_Engine_Inflow == FAN_FACE_MACH) {

    /*--- Retrieve the specified target fan face mach at the nacelle. ---*/

    Target_Inflow_Mach = config->GetEngineInflow_Target(Marker_Tag);

    /*--- Retrieve the old fan face pressure and mach number in the nacelle (this has been computed in a preprocessing). ---*/

    Inflow_Pressure_old = config->GetInflow_Pressure(Marker_Tag);  // Note that has been computed by the code (non-dimensional).
    Inflow_Mach_old = config->GetInflow_Mach(Marker_Tag);

    /*--- Compute the pressure increment (note that increasing pressure decreases flow speed) ---*/

    Inflow_Pressure_inc = - (1.0 - (Inflow_Mach_old/Target_Inflow_Mach)) * Baseline_Press;

    /*--- Estimate the new fan face pressure ---*/

    Inflow_Pressure = (1.0 - DampingFactor)*Inflow_Pressure_old + DampingFactor * (Inflow_Pressure_old + Inflow_Pressure_inc);

  }

  if (Kind_Engine_Inflow == FAN_FACE_MDOT) {

    /*--- Retrieve the specified target mass flow (non-dimensional) at the nacelle. ---*/

    Target_Inflow_MassFlow = config->GetEngineInflow_Target(Marker_Tag) / (config->GetDensity_Ref() * config->GetVelocity_Ref());

    if (config->GetSystemMeasurements() == US) Target_Inflow_MassFlow /= 32.174;

    if (Engine_HalfModel) Target_Inflow_MassFlow /= 2.0;

    /*--- Retrieve the old fan face pressure and mach number in the nacelle (this has been computed in a preprocessing). ---*/

    Inflow_Pressure_old = config->GetInflow_Pressure(Marker_Tag);  // Note that has been computed by the code (non-dimensional).
    Inflow_MassFlow_old = config->GetInflow_MassFlow(Marker_Tag);  // same here... it is a non dimensional value

    /*--- Compute the pressure increment (note that increasing pressure decreases flow speed) ---*/

    Inflow_Pressure_inc = - (1.0 - (Inflow_MassFlow_old/Target_Inflow_MassFlow)) * Baseline_Press;

    /*--- Estimate the new fan face pressure ---*/

    Inflow_Pressure = (1.0 - DampingFactor)*Inflow_Pressure_old + DampingFactor * (Inflow_Pressure_old + Inflow_Pressure_inc);

  }

  /*--- No iterative scheme if we provide the static pressure ---*/

  if (Kind_Engine_Inflow == FAN_FACE_PRESSURE) {

    /*--- Retrieve the specified pressure (non-dimensional) at the nacelle. ---*/

    Inflow_Pressure = config->GetEngineInflow_Target(Marker_Tag) / config->GetPressure_Ref();

  }


  /*--- Loop over all the vertices on this boundary marker ---*/

  SU2_OMP_FOR_DYN(OMP_MIN_SIZE)
  for (iVertex = 0; iVertex < geometry->nVertex[val_marker]; iVertex++) {

    /*--- Allocate the value at the outlet ---*/

    V_inflow = GetCharacPrimVar(val_marker, iVertex);

    iPoint = geometry->vertex[val_marker][iVertex]->GetNode();

    /*--- Check if the node belongs to the domain (i.e, not a halo node) ---*/

    if (geometry->nodes->GetDomain(iPoint)) {

      /*--- Normal vector for this vertex (negate for outward convention) ---*/

      geometry->vertex[val_marker][iVertex]->GetNormal(Normal);
      for (iDim = 0; iDim < nDim; iDim++) Normal[iDim] = -Normal[iDim];

      Area = GeometryToolbox::Norm(nDim, Normal);
      for (iDim = 0; iDim < nDim; iDim++)
        UnitNormal[iDim] = Normal[iDim]/Area;

      /*--- Current solution at this boundary node ---*/

      V_domain = nodes->GetPrimitive(iPoint);

      /*--- Subsonic nacelle inflow: there is one incoming characteristic,
       therefore one variable can be specified (back pressure) and is used
       to update the conservative variables.

       Compute the entropy and the acoustic variable. These
       riemann invariants, as well as the tangential velocity components,
       are extrapolated. ---*/

      Density = V_domain[nDim+2];
      Velocity2 = 0.0; Vn = 0.0;
      for (iDim = 0; iDim < nDim; iDim++) {
        Velocity[iDim] = V_domain[iDim+1];
        Velocity2 += Velocity[iDim]*Velocity[iDim];
        Vn += Velocity[iDim]*UnitNormal[iDim];
      }
      Pressure   = V_domain[nDim+1];
      SoundSpeed = sqrt(Gamma*Pressure/Density);
      Entropy = Pressure*pow(1.0/Density, Gamma);
      Riemann = Vn + 2.0*SoundSpeed/Gamma_Minus_One;

      /*--- Compute the new fictious state at the outlet ---*/

      Density    = pow(Inflow_Pressure/Entropy,1.0/Gamma);
      Pressure   = Inflow_Pressure;
      SoundSpeed = sqrt(Gamma*Inflow_Pressure/Density);
      Vn_Exit    = Riemann - 2.0*SoundSpeed/Gamma_Minus_One;
      Velocity2  = 0.0;
      for (iDim = 0; iDim < nDim; iDim++) {
        Velocity[iDim] = Velocity[iDim] + (Vn_Exit-Vn)*UnitNormal[iDim];
        Velocity2 += Velocity[iDim]*Velocity[iDim];
      }

      Energy = Inflow_Pressure/(Density*Gamma_Minus_One) + 0.5*Velocity2;
      if (tkeNeeded) Energy += GetTke_Inf();

      /*--- Conservative variables, using the derived quantities ---*/

      V_inflow[0] = Pressure / ( Gas_Constant * Density);
      for (iDim = 0; iDim < nDim; iDim++)
        V_inflow[iDim+1] = Velocity[iDim];
      V_inflow[nDim+1] = Pressure;
      V_inflow[nDim+2] = Density;
      V_inflow[nDim+3] = Energy + Pressure/Density;
      V_inflow[nDim+4] = SoundSpeed;

      /*--- Set various quantities in the solver class ---*/

      conv_numerics->SetNormal(Normal);
      conv_numerics->SetPrimitive(V_domain, V_inflow);

      /*--- Set grid movement ---*/

      if (dynamic_grid)
        conv_numerics->SetGridVel(geometry->nodes->GetGridVel(iPoint), geometry->nodes->GetGridVel(iPoint));

      /*--- Compute the residual using an upwind scheme ---*/

      auto residual = conv_numerics->ComputeResidual(config);

      LinSysRes.AddBlock(iPoint, residual);

      /*--- Jacobian contribution for implicit integration ---*/

      if (implicit)
        Jacobian.AddBlock2Diag(iPoint, residual.jacobian_i);

//      /*--- Viscous contribution, commented out because serious convergence problems ---*/
//
//      if (viscous) {
//
//        /*--- Set laminar and eddy viscosity at the infinity ---*/
//
//        V_inflow[nDim+5] = nodes->GetLaminarViscosity(iPoint);
//        V_inflow[nDim+6] = nodes->GetEddyViscosity(iPoint);
//
//        /*--- Set the normal vector and the coordinates ---*/
//
//        visc_numerics->SetNormal(Normal);
//        su2double Coord_Reflected[MAXNDIM];
//        GeometryToolbox::PointPointReflect(nDim, geometry->nodes->GetCoord(Point_Normal),
//                                                 geometry->nodes->GetCoord(iPoint), Coord_Reflected);
//        visc_numerics->SetCoord(geometry->nodes->GetCoord(iPoint), Coord_Reflected);
//
//        /*--- Primitive variables, and gradient ---*/
//
//        visc_numerics->SetPrimitive(V_domain, V_inflow);
//        visc_numerics->SetPrimVarGradient(nodes->GetGradient_Primitive(iPoint), nodes->GetGradient_Primitive(iPoint));
//
//        /*--- Turbulent kinetic energy ---*/
//
//        if (config->GetKind_Turb_Model() == TURB_MODEL::SST)
//          visc_numerics->SetTurbKineticEnergy(solver_container[TURB_SOL]->GetNodes()->GetSolution(iPoint,0),
//                                              solver_container[TURB_SOL]->GetNodes()->GetSolution(iPoint,0));
//
//        /*--- Compute and update residual ---*/
//
//        auto residual = visc_numerics->ComputeResidual(config);
//        LinSysRes.SubtractBlock(iPoint, residual);
//
//        /*--- Jacobian contribution for implicit integration ---*/
//
//        if (implicit)
//          Jacobian.SubtractBlock2Diag(iPoint, residual.jacobian_i);
//
//      }

    }
  }
  END_SU2_OMP_FOR

  delete [] Normal;

}

void CEulerSolver::BC_Engine_Exhaust(CGeometry *geometry, CSolver **solver_container, CNumerics *conv_numerics, CNumerics *visc_numerics, CConfig *config, unsigned short val_marker) {

  unsigned short iDim;
  unsigned long iVertex, iPoint;
  su2double Exhaust_Pressure, Exhaust_Temperature, Velocity[3], Velocity2, H_Exhaust, Temperature, Riemann, Area, UnitNormal[3], Pressure, Density, Energy, Mach2, SoundSpeed2, SoundSpeed_Exhaust2, Vel_Mag, alpha, aa, bb, cc, dd, Flow_Dir[3];
  su2double *V_exhaust, *V_domain, Target_Exhaust_Pressure, Exhaust_Pressure_old, Exhaust_Pressure_inc;

  su2double Gas_Constant = config->GetGas_ConstantND();
  bool implicit = (config->GetKind_TimeIntScheme() == EULER_IMPLICIT);
  string Marker_Tag = config->GetMarker_All_TagBound(val_marker);
  bool tkeNeeded = (config->GetKind_Turb_Model() == TURB_MODEL::SST);
  su2double DampingFactor = config->GetDamp_Engine_Exhaust();
  su2double Baseline_Press = 0.75 * config->GetPressure_FreeStreamND();

  auto *Normal = new su2double[nDim];

  /*--- Retrieve the specified exhaust pressure in the engine (non-dimensional). ---*/

  Target_Exhaust_Pressure = config->GetExhaust_Pressure_Target(Marker_Tag) / config->GetPressure_Ref();

  /*--- Retrieve the old exhaust pressure in the engine exhaust (this has been computed in a preprocessing). ---*/

  Exhaust_Pressure_old = config->GetExhaust_Pressure(Marker_Tag);

  /*--- Compute the Pressure increment ---*/

  Exhaust_Pressure_inc = (1.0 - (Exhaust_Pressure_old/Target_Exhaust_Pressure)) * Baseline_Press;

  /*--- Estimate the new exhaust pressure ---*/

  Exhaust_Pressure = (1.0 - DampingFactor) * Exhaust_Pressure_old + DampingFactor * (Exhaust_Pressure_old + Exhaust_Pressure_inc);

  /*--- The temperature is given (no iteration is required) ---*/

  Exhaust_Temperature  = config->GetExhaust_Temperature_Target(Marker_Tag);
  Exhaust_Temperature /= config->GetTemperature_Ref();

  /*--- The pressure is given (no iteration is required) ---*/

  Exhaust_Pressure  = config->GetExhaust_Pressure_Target(Marker_Tag);
  Exhaust_Pressure /= config->GetPressure_Ref();

  /*--- Loop over all the vertices on this boundary marker ---*/

  SU2_OMP_FOR_DYN(OMP_MIN_SIZE)
  for (iVertex = 0; iVertex < geometry->nVertex[val_marker]; iVertex++) {

    /*--- Allocate the value at the exhaust ---*/

    V_exhaust = GetCharacPrimVar(val_marker, iVertex);

    iPoint = geometry->vertex[val_marker][iVertex]->GetNode();

    /*--- Check if the node belongs to the domain (i.e, not a halo node) ---*/

    if (geometry->nodes->GetDomain(iPoint)) {

      /*--- Normal vector for this vertex (negate for outward convention) ---*/

      geometry->vertex[val_marker][iVertex]->GetNormal(Normal);
      for (iDim = 0; iDim < nDim; iDim++) Normal[iDim] = -Normal[iDim];

      Area = GeometryToolbox::Norm(nDim, Normal);
      for (iDim = 0; iDim < nDim; iDim++)
        UnitNormal[iDim] = Normal[iDim]/Area;

      /*--- Current solution at this boundary node ---*/

      V_domain = nodes->GetPrimitive(iPoint);

      /*--- Subsonic inflow: there is one outgoing characteristic (u-c),
       therefore we can specify all but one state variable at the inlet.
       The outgoing Riemann invariant provides the final piece of info. ---*/

      /*--- Store primitives and set some variables for clarity. ---*/

      Density = V_domain[nDim+2];
      Velocity2 = 0.0;
      for (iDim = 0; iDim < nDim; iDim++) {
        Velocity[iDim] = V_domain[iDim+1];
        Velocity2 += Velocity[iDim]*Velocity[iDim];
      }
      Energy      = V_domain[nDim+3] - V_domain[nDim+1]/V_domain[nDim+2];
      Pressure    = V_domain[nDim+1];
      H_Exhaust   = (Gamma*Gas_Constant/Gamma_Minus_One)*Exhaust_Temperature;
      SoundSpeed2 = Gamma*Pressure/Density;

      /*--- Compute the acoustic Riemann invariant that is extrapolated
       from the domain interior. ---*/

      Riemann   = 2.0*sqrt(SoundSpeed2)/Gamma_Minus_One;
      for (iDim = 0; iDim < nDim; iDim++)
        Riemann += Velocity[iDim]*UnitNormal[iDim];

      /*--- Total speed of sound ---*/

      SoundSpeed_Exhaust2 = Gamma_Minus_One*(H_Exhaust - (Energy + Pressure/Density)+0.5*Velocity2) + SoundSpeed2;

      /*--- The flow direction is defined by the surface normal ---*/

      for (iDim = 0; iDim < nDim; iDim++)
        Flow_Dir[iDim] = -UnitNormal[iDim];

      /*--- Dot product of normal and flow direction. This should
       be negative due to outward facing boundary normal convention. ---*/

      alpha = 0.0;
      for (iDim = 0; iDim < nDim; iDim++)
        alpha += UnitNormal[iDim]*Flow_Dir[iDim];

      /*--- Coefficients in the quadratic equation for the velocity ---*/

      aa =  1.0 + 0.5*Gamma_Minus_One*alpha*alpha;
      bb = -1.0*Gamma_Minus_One*alpha*Riemann;
      cc =  0.5*Gamma_Minus_One*Riemann*Riemann - 2.0*SoundSpeed_Exhaust2/Gamma_Minus_One;

      /*--- Solve quadratic equation for velocity magnitude. Value must
       be positive, so the choice of root is clear. ---*/

      dd      = bb*bb - 4.0*aa*cc;
      dd      = sqrt(max(0.0, dd));
      Vel_Mag = (-bb + dd)/(2.0*aa);

      if (Vel_Mag >= 0.0) {

        Velocity2 = Vel_Mag*Vel_Mag;

        /*--- Compute speed of sound from total speed of sound eqn. ---*/

        SoundSpeed2 = SoundSpeed_Exhaust2 - 0.5*Gamma_Minus_One*Velocity2;
        Mach2       = Velocity2/SoundSpeed2;
        Velocity2   = Mach2*SoundSpeed2;
        Vel_Mag     = sqrt(Velocity2);
        SoundSpeed2 = SoundSpeed_Exhaust2 - 0.5*Gamma_Minus_One*Velocity2;

        /*--- Compute new velocity vector at the inlet ---*/

        for (iDim = 0; iDim < nDim; iDim++)
          Velocity[iDim] = Vel_Mag*Flow_Dir[iDim];

        /*--- Static temperature from the speed of sound relation ---*/

        Temperature = SoundSpeed2/(Gamma*Gas_Constant);

        /*--- Static pressure using isentropic relation at a point ---*/

        Pressure = Exhaust_Pressure*pow((Temperature/Exhaust_Temperature), Gamma/Gamma_Minus_One);

        /*--- Density at the exhaust from the gas law ---*/

        Density = Pressure/(Gas_Constant*Temperature);

        /*--- Using pressure, density, & velocity, compute the energy ---*/

        Energy = Pressure/(Density*Gamma_Minus_One) + 0.5*Velocity2;
        if (tkeNeeded) Energy += GetTke_Inf();

        /*--- Primitive variables, using the derived quantities ---*/

        V_exhaust[0] = Temperature;
        for (iDim = 0; iDim < nDim; iDim++)
          V_exhaust[iDim+1] = Velocity[iDim];
        V_exhaust[nDim+1] = Pressure;
        V_exhaust[nDim+2] = Density;
        V_exhaust[nDim+3] = Energy + Pressure/Density;
        V_exhaust[nDim+4] = sqrt(SoundSpeed2);

      }
      /*--- The flow goes in the wrong direction ---*/

      else {

        V_exhaust[0] = V_domain[0];
        for (iDim = 0; iDim < nDim; iDim++)
          V_exhaust[iDim+1] = V_domain[iDim+1];
        V_exhaust[nDim+1] = V_domain[nDim+1];
        V_exhaust[nDim+2] = V_domain[nDim+2];
        V_exhaust[nDim+3] = V_domain[nDim+3];
        V_exhaust[nDim+4] = V_domain[nDim+4];

      }

      /*--- Set various quantities in the solver class ---*/

      conv_numerics->SetNormal(Normal);
      conv_numerics->SetPrimitive(V_domain, V_exhaust);

      /*--- Set grid movement ---*/

      if (dynamic_grid)
        conv_numerics->SetGridVel(geometry->nodes->GetGridVel(iPoint), geometry->nodes->GetGridVel(iPoint));

      /*--- Compute the residual using an upwind scheme ---*/

      auto residual = conv_numerics->ComputeResidual(config);

      LinSysRes.AddBlock(iPoint, residual);

      /*--- Jacobian contribution for implicit integration ---*/

      if (implicit)
        Jacobian.AddBlock2Diag(iPoint, residual.jacobian_i);

//      /*--- Viscous contribution, commented out because serious convergence problems ---*/
//
//      if (viscous) {
//
//        /*--- Set laminar and eddy viscosity at the infinity ---*/
//
//        V_exhaust[nDim+5] = nodes->GetLaminarViscosity(iPoint);
//        V_exhaust[nDim+6] = nodes->GetEddyViscosity(iPoint);
//
//        /*--- Set the normal vector and the coordinates ---*/
//
//        visc_numerics->SetNormal(Normal);
//        su2double Coord_Reflected[MAXNDIM];
//        GeometryToolbox::PointPointReflect(nDim, geometry->nodes->GetCoord(Point_Normal),
//                                                 geometry->nodes->GetCoord(iPoint), Coord_Reflected);
//        visc_numerics->SetCoord(geometry->nodes->GetCoord(iPoint), Coord_Reflected);
//
//        /*--- Primitive variables, and gradient ---*/
//
//        visc_numerics->SetPrimitive(V_domain, V_exhaust);
//        visc_numerics->SetPrimVarGradient(nodes->GetGradient_Primitive(iPoint), nodes->GetGradient_Primitive(iPoint));
//
//        /*--- Turbulent kinetic energy ---*/
//
//        if (config->GetKind_Turb_Model() == TURB_MODEL::SST)
//          visc_numerics->SetTurbKineticEnergy(solver_container[TURB_SOL]->GetNodes()->GetSolution(iPoint,0),
//                                              solver_container[TURB_SOL]->GetNodes()->GetSolution(iPoint,0));
//
//        /*--- Compute and update residual ---*/
//
//        auto residual = visc_numerics->ComputeResidual(config)
//        LinSysRes.SubtractBlock(iPoint, residual);
//
//        /*--- Jacobian contribution for implicit integration ---*/
//
//        if (implicit)
//          Jacobian.SubtractBlock2Diag(iPoint, residual.jacobian_i);
//
//      }

    }
  }
  END_SU2_OMP_FOR

  delete [] Normal;

}

void CEulerSolver::BC_ActDisk_Inlet(CGeometry *geometry, CSolver **solver_container, CNumerics *conv_numerics, CNumerics *visc_numerics,
                                    CConfig *config, unsigned short val_marker) {

  unsigned short Kind_ActDisk = config->GetKind_ActDisk();

  if(Kind_ActDisk == VARIABLE_LOAD){
    BC_ActDisk_VariableLoad(geometry, solver_container, conv_numerics, visc_numerics, config, val_marker, true);
  }
  else{
    BC_ActDisk(geometry, solver_container, conv_numerics, visc_numerics, config, val_marker, true);
  }

}

void CEulerSolver::BC_ActDisk_Outlet(CGeometry *geometry, CSolver **solver_container, CNumerics *conv_numerics, CNumerics *visc_numerics,
                                     CConfig *config, unsigned short val_marker) {

  unsigned short Kind_ActDisk = config->GetKind_ActDisk();

  if(Kind_ActDisk == VARIABLE_LOAD){
    BC_ActDisk_VariableLoad(geometry, solver_container, conv_numerics, visc_numerics, config, val_marker, false);
  }
  else{
    BC_ActDisk(geometry, solver_container, conv_numerics, visc_numerics, config, val_marker, false);
  }

}

void CEulerSolver::BC_ActDisk(CGeometry *geometry, CSolver **solver_container, CNumerics *conv_numerics, CNumerics *visc_numerics,
                              CConfig *config, unsigned short val_marker, bool val_inlet_surface) {

  unsigned short iDim;
  unsigned long iVertex, iPoint, GlobalIndex_donor, GlobalIndex;
  su2double Pressure, Velocity[3], Target_Press_Jump, Target_Temp_Jump,
  Velocity2, Entropy, Density, Energy, Riemann, Vn, SoundSpeed, Vn_Inlet, Mach_Outlet,
  Area, UnitNormal[3], *V_outlet, *V_domain, *V_inlet, P_Total, T_Total, H_Total, Temperature,
  Mach2, SoundSpeed2, SoundSpeed_Total2, Vel_Mag, alpha, aa, bb, cc, dd;
  su2double Factor, P_static, T_static, SoS_outlet, Rho_outlet, Rho_inlet;
  su2double Vel_normal_inlet[3], Vel_tangent_inlet[3], Vel_inlet[3];
  su2double Vel_normal_outlet[3], Vel_tangent_outlet[3], Vel_outlet[3];
  su2double Vel_normal_inlet_, Vel_tangent_inlet_, Vel_inlet_;
  su2double Vel_normal_outlet_, Vel_outlet_;

  su2double Pressure_out, Density_out, SoundSpeed_out, Velocity2_out,
  Mach_out, Pressure_in, Density_in, SoundSpeed_in, Velocity2_in,
  Mach_in, PressureAdj, TemperatureAdj;

  bool implicit           = (config->GetKind_TimeIntScheme() == EULER_IMPLICIT);
  su2double Gas_Constant  = config->GetGas_ConstantND();
  bool tkeNeeded          = (config->GetKind_Turb_Model() == TURB_MODEL::SST);
  bool ratio              = (config->GetActDisk_Jump() == RATIO);
  su2double SecondaryFlow = config->GetSecondaryFlow_ActDisk();

  auto *Normal = new su2double[nDim];
  auto *Flow_Dir = new su2double[nDim];

  /*--- Loop over all the vertices on this boundary marker ---*/

  SU2_OMP_FOR_DYN(OMP_MIN_SIZE)
  for (iVertex = 0; iVertex < geometry->nVertex[val_marker]; iVertex++) {

    iPoint = geometry->vertex[val_marker][iVertex]->GetNode();
    GlobalIndex = geometry->nodes->GetGlobalIndex(iPoint);
    GlobalIndex_donor = GetDonorGlobalIndex(val_marker, iVertex);

    /*--- Check if the node belongs to the domain (i.e., not a halo node) ---*/

    if ((geometry->nodes->GetDomain(iPoint)) &&
        (GlobalIndex != GlobalIndex_donor)) {

      /*--- Normal vector for this vertex (negative for outward convention) ---*/

      geometry->vertex[val_marker][iVertex]->GetNormal(Normal);
      for (iDim = 0; iDim < nDim; iDim++) Normal[iDim] = -Normal[iDim];
      conv_numerics->SetNormal(Normal);

      Area = GeometryToolbox::Norm(nDim, Normal);
      for (iDim = 0; iDim < nDim; iDim++)
        UnitNormal[iDim] = Normal[iDim]/Area;

      /*--- Current solution at this boundary node and jumps values ---*/

      V_domain = nodes->GetPrimitive(iPoint);
      Target_Press_Jump = ActDisk_DeltaP[val_marker][iVertex];
      Target_Temp_Jump = ActDisk_DeltaT[val_marker][iVertex];

      if (val_inlet_surface) {
        V_inlet  = nodes->GetPrimitive(iPoint);
        V_outlet = DonorPrimVar[val_marker][iVertex];

        Pressure_out    = V_outlet[nDim+1];
        Density_out     = V_outlet[nDim+2];
        SoundSpeed_out  = sqrt(Gamma*Pressure_out/Density_out);

        Pressure_in    = V_inlet[nDim+1];
        Density_in     = V_inlet[nDim+2];
        SoundSpeed_in  = sqrt(Gamma*Pressure_in/Density_in);

        Velocity2_out = 0.0; Velocity2_in = 0.0;
        for (iDim = 0; iDim < nDim; iDim++) {
          Velocity2_out += V_outlet[iDim+1]*V_outlet[iDim+1];
          Velocity2_in  += V_inlet[iDim+1]*V_inlet[iDim+1];
        }

        PressureAdj = 1.0; TemperatureAdj = 1.0;
        if ((Velocity2_out > 0.0) && (Velocity2_in > 0.0)) {

          Mach_out = sqrt(Velocity2_out)/SoundSpeed_out;
          Mach_in  = sqrt(Velocity2_in)/SoundSpeed_in;

          PressureAdj    = pow( 1.0 + Mach_out * Mach_out * 0.5 * (Gamma - 1.0), Gamma / (Gamma - 1.0)) /
          pow( 1.0 + Mach_in * Mach_in * 0.5 * (Gamma - 1.0), Gamma / (Gamma - 1.0));
          TemperatureAdj = (1.0 + Mach_out * Mach_out * 0.5 * (Gamma - 1.0)) /
          (1.0 + Mach_in * Mach_in * 0.5 * (Gamma - 1.0));

        }

        if (ratio) {
          P_static = V_outlet[nDim+1] / (Target_Press_Jump/PressureAdj);
          T_static = V_outlet[0] / (Target_Temp_Jump/TemperatureAdj);
        }
        else { P_static = V_outlet[nDim+1] - Target_Press_Jump; T_static = V_outlet[0] - Target_Temp_Jump; }
      }
      else {
        V_outlet = nodes->GetPrimitive(iPoint);
        V_inlet  = DonorPrimVar[val_marker][iVertex];

        Pressure_out    = V_outlet[nDim+1];
        Density_out     = V_outlet[nDim+2];
        SoundSpeed_out  = sqrt(Gamma*Pressure_out/Density_out);

        Pressure_in    = V_inlet[nDim+1];
        Density_in     = V_inlet[nDim+2];
        SoundSpeed_in  = sqrt(Gamma*Pressure_in/Density_in);

        Velocity2_out = 0.0; Velocity2_in = 0.0;
        for (iDim = 0; iDim < nDim; iDim++) {
          Velocity2_out += V_outlet[iDim+1]*V_outlet[iDim+1];
          Velocity2_in  += V_inlet[iDim+1]*V_inlet[iDim+1];
        }

        PressureAdj = 1.0; TemperatureAdj = 1.0;
        if ((Velocity2_out > 0.0) && (Velocity2_in > 0.0)) {

          Mach_out = sqrt(Velocity2_out)/SoundSpeed_out;
          Mach_in  = sqrt(Velocity2_in)/SoundSpeed_in;

          PressureAdj    = pow( 1.0 + Mach_out * Mach_out * 0.5 * (Gamma - 1.0), Gamma / (Gamma - 1.0)) /
          pow( 1.0 + Mach_in * Mach_in * 0.5 * (Gamma - 1.0), Gamma / (Gamma - 1.0));
          TemperatureAdj = (1.0 + Mach_out * Mach_out * 0.5 * (Gamma - 1.0)) /
          (1.0 + Mach_in * Mach_in * 0.5 * (Gamma - 1.0));
        }

        if (ratio) {
          P_static = V_inlet[nDim+1] * (Target_Press_Jump/PressureAdj);
          T_static = V_inlet[0] * (Target_Temp_Jump/TemperatureAdj);
        }
        else       { P_static = V_inlet[nDim+1] + Target_Press_Jump; T_static = V_inlet[0] + Target_Temp_Jump; }
      }

      /*--- Subsonic inlet ---*/

      if (val_inlet_surface) {

        /*--- Build the fictitious intlet state based on characteristics.
         Retrieve the specified back pressure for this inlet ---*/

        Density = V_domain[nDim+2];
        Velocity2 = 0.0; Vn = 0.0;
        for (iDim = 0; iDim < nDim; iDim++) {
          Velocity[iDim] = V_domain[iDim+1];
          Velocity2 += Velocity[iDim]*Velocity[iDim];
          Vn += Velocity[iDim]*UnitNormal[iDim];
        }
        Pressure   = V_domain[nDim+1];
        SoundSpeed = sqrt(Gamma*Pressure/Density);

        Entropy = Pressure*pow(1.0/Density, Gamma);
        Riemann = Vn + 2.0*SoundSpeed/Gamma_Minus_One;

        /*--- Compute the new fictious state at the outlet ---*/

        Pressure   = P_static;
        Density    = pow(Pressure/Entropy,1.0/Gamma);
        SoundSpeed = sqrt(Gamma*Pressure/Density);
        Vn_Inlet    = Riemann - 2.0*SoundSpeed/Gamma_Minus_One;

        Velocity2  = 0.0;
        for (iDim = 0; iDim < nDim; iDim++) {
          Velocity[iDim] = Velocity[iDim] + (Vn_Inlet-Vn)*UnitNormal[iDim];
          Velocity2 += Velocity[iDim]*Velocity[iDim];
        }
        Energy = Pressure/(Density*Gamma_Minus_One) + 0.5*Velocity2;
        if (tkeNeeded) Energy += GetTke_Inf();

        /*--- Conservative variables, using the derived quantities ---*/

        V_inlet[0] = Pressure / ( Gas_Constant * Density);
        for (iDim = 0; iDim < nDim; iDim++)
          V_inlet[iDim+1] = Velocity[iDim];
        V_inlet[nDim+1] = Pressure;
        V_inlet[nDim+2] = Density;
        V_inlet[nDim+3] = Energy + Pressure/Density;
        V_inlet[nDim+4] = SoundSpeed;
        conv_numerics->SetPrimitive(V_domain, V_inlet);

      }

      /*--- Subsonic outlet ---*/

      else {

        GetFluidModel()->SetTDState_PT(P_static, T_static);
        SoS_outlet = GetFluidModel()->GetSoundSpeed();
        Rho_outlet = GetFluidModel()->GetDensity();

        /*--- We use the velocity and the density from the flow inlet
         to evaluate flow direction and mass flow ---*/

        Rho_inlet = V_inlet[nDim+2];
        for (iDim = 0; iDim < nDim; iDim++)
          Vel_inlet[iDim] = V_inlet[iDim+1];

        Vel_normal_inlet_ = 0.0; Vel_inlet_ = 0.0;
        for (iDim = 0; iDim < nDim; iDim++) {
          Vel_normal_inlet[iDim] = -Vel_inlet[iDim]*UnitNormal[iDim];
          Vel_normal_inlet_ += Vel_normal_inlet[iDim]*Vel_normal_inlet[iDim];
          Vel_inlet_+= Vel_inlet[iDim]*Vel_inlet[iDim];
        }
        Vel_inlet_ = sqrt(Vel_inlet_);
        Vel_normal_inlet_ = sqrt(Vel_normal_inlet_);

        Vel_tangent_inlet_ = 0.0;
        for (iDim = 0; iDim < nDim; iDim++) {
          Vel_tangent_inlet[iDim] = Vel_inlet[iDim] - Vel_normal_inlet[iDim];
          Vel_tangent_inlet_ += Vel_tangent_inlet[iDim]*Vel_tangent_inlet[iDim];
        }
        Vel_tangent_inlet_ = sqrt(Vel_tangent_inlet_);

        /*--- Mass flow conservation (normal direction) and
         no jump in the tangential velocity ---*/

        Vel_normal_outlet_ = (1.0-SecondaryFlow/100.0)*(Rho_inlet*Vel_normal_inlet_)/Rho_outlet;

        Vel_outlet_ = 0.0;
        for (iDim = 0; iDim < nDim; iDim++) {
          Vel_normal_outlet[iDim] = -Vel_normal_outlet_*UnitNormal[iDim];
          Vel_tangent_outlet[iDim] = Vel_tangent_inlet[iDim];
          Vel_outlet[iDim] = Vel_normal_outlet[iDim] + Vel_tangent_outlet[iDim];
          Vel_outlet_ += Vel_outlet[iDim]*Vel_outlet[iDim];
        }
        Vel_outlet_ = sqrt(Vel_outlet_);

        Mach_Outlet = min(Vel_outlet_/SoS_outlet, 1.0);

        /*--- Reevaluate the Total Pressure and Total Temperature using the
         Fan Face Mach number and the static values from the jum condition ---*/

        Factor = 1.0 + 0.5*Mach_Outlet*Mach_Outlet*Gamma_Minus_One;
        P_Total = P_static * pow(Factor, Gamma/Gamma_Minus_One);
        T_Total = T_static * Factor;

        /*--- Flow direction using the velocity direction at the outlet  ---*/

        if (Vel_outlet_ != 0.0) {
          for (iDim = 0; iDim < nDim; iDim++) Flow_Dir[iDim] = Vel_outlet[iDim]/Vel_outlet_;
        }
        else {
          for (iDim = 0; iDim < nDim; iDim++) Flow_Dir[iDim] = 0.0;
        }

        /*--- Store primitives and set some variables for clarity. ---*/

        Density = V_domain[nDim+2];
        Velocity2 = 0.0;
        for (iDim = 0; iDim < nDim; iDim++) {
          Velocity[iDim] = V_domain[iDim+1];
          Velocity2 += Velocity[iDim]*Velocity[iDim];
        }
        Energy      = V_domain[nDim+3] - V_domain[nDim+1]/V_domain[nDim+2];
        Pressure    = V_domain[nDim+1];
        H_Total     = (Gamma*Gas_Constant/Gamma_Minus_One)*T_Total;
        SoundSpeed2 = Gamma*Pressure/Density;

        /*--- Compute the acoustic Riemann invariant that is extrapolated
         from the domain interior. ---*/

        Riemann   = 2.0*sqrt(SoundSpeed2)/Gamma_Minus_One;
        for (iDim = 0; iDim < nDim; iDim++)
          Riemann += Velocity[iDim]*UnitNormal[iDim];

        /*--- Total speed of sound ---*/

        SoundSpeed_Total2 = Gamma_Minus_One*(H_Total - (Energy + Pressure/Density)+0.5*Velocity2) + SoundSpeed2;

        /*--- Dot product of normal and flow direction. This should
         be negative due to outward facing boundary normal convention. ---*/

        alpha = 0.0;
        for (iDim = 0; iDim < nDim; iDim++)
          alpha += UnitNormal[iDim]*Flow_Dir[iDim];

        /*--- Coefficients in the quadratic equation for the velocity ---*/

        aa =  1.0 + 0.5*Gamma_Minus_One*alpha*alpha;
        bb = -1.0*Gamma_Minus_One*alpha*Riemann;
        cc =  0.5*Gamma_Minus_One*Riemann*Riemann - 2.0*SoundSpeed_Total2/Gamma_Minus_One;

        /*--- Solve quadratic equation for velocity magnitude. Value must
         be positive, so the choice of root is clear. ---*/

        dd = bb*bb - 4.0*aa*cc;
        dd = sqrt(max(0.0, dd));
        Vel_Mag   = (-bb + dd)/(2.0*aa);
        Vel_Mag   = max(0.0, Vel_Mag);
        Velocity2 = Vel_Mag*Vel_Mag;

        /*--- Compute speed of sound from total speed of sound eqn. ---*/

        SoundSpeed2 = SoundSpeed_Total2 - 0.5*Gamma_Minus_One*Velocity2;

        /*--- Mach squared (cut between 0-1), use to adapt velocity ---*/

        Mach2 = min(1.0, Velocity2/SoundSpeed2);
        Velocity2   = Mach2*SoundSpeed2;
        Vel_Mag     = sqrt(Velocity2);
        SoundSpeed2 = SoundSpeed_Total2 - 0.5*Gamma_Minus_One*Velocity2;

        /*--- Compute new velocity vector at the exit ---*/

        for (iDim = 0; iDim < nDim; iDim++)
          Velocity[iDim] = Vel_Mag*Flow_Dir[iDim];

        /*--- Static temperature from the speed of sound relation ---*/

        Temperature = SoundSpeed2/(Gamma*Gas_Constant);

        /*--- Static pressure using isentropic relation at a point ---*/

        Pressure = P_Total*pow((Temperature/T_Total), Gamma/Gamma_Minus_One);

        /*--- Density at the inlet from the gas law ---*/

        Density = Pressure/(Gas_Constant*Temperature);

        /*--- Using pressure, density, & velocity, compute the energy ---*/

        Energy = Pressure/(Density*Gamma_Minus_One) + 0.5*Velocity2;
        if (tkeNeeded) Energy += GetTke_Inf();

        /*--- Primitive variables, using the derived quantities ---*/

        V_outlet[0] = Temperature;
        for (iDim = 0; iDim < nDim; iDim++)
          V_outlet[iDim+1] = Velocity[iDim];
        V_outlet[nDim+1] = Pressure;
        V_outlet[nDim+2] = Density;
        V_outlet[nDim+3] = Energy + Pressure/Density;
        V_outlet[nDim+4] = sqrt(SoundSpeed2);
        conv_numerics->SetPrimitive(V_domain, V_outlet);

      }

      /*--- Grid Movement ---*/

      if (dynamic_grid)
        conv_numerics->SetGridVel(geometry->nodes->GetGridVel(iPoint), geometry->nodes->GetGridVel(iPoint));

      /*--- Compute the residual using an upwind scheme ---*/

      auto residual = conv_numerics->ComputeResidual(config);

      /*--- Update residual value ---*/

      LinSysRes.AddBlock(iPoint, residual);

      /*--- Jacobian contribution for implicit integration ---*/

      if (implicit) Jacobian.AddBlock2Diag(iPoint, residual.jacobian_i);

//      /*--- Viscous contribution, commented out because serious convergence problems ---*/
//
//      if (viscous) {
//
//        /*--- Set laminar and eddy viscosity at the infinity ---*/
//
//        if (val_inlet_surface) {
//          V_inlet[nDim+5] = nodes->GetLaminarViscosity(iPoint);
//          V_inlet[nDim+6] = nodes->GetEddyViscosity(iPoint);
//        }
//        else {
//          V_outlet[nDim+5] = nodes->GetLaminarViscosity(iPoint);
//          V_outlet[nDim+6] = nodes->GetEddyViscosity(iPoint);
//        }
//
//        /*--- Set the normal vector and the coordinates ---*/
//
//        visc_numerics->SetNormal(Normal);
//        su2double Coord_Reflected[MAXNDIM];
//        GeometryToolbox::PointPointReflect(nDim, geometry->nodes->GetCoord(Point_Normal),
//                                                 geometry->nodes->GetCoord(iPoint), Coord_Reflected);
//        visc_numerics->SetCoord(geometry->nodes->GetCoord(iPoint), Coord_Reflected);
//
//        /*--- Primitive variables, and gradient ---*/
//
//        if (val_inlet_surface) visc_numerics->SetPrimitive(V_domain, V_inlet);
//        else visc_numerics->SetPrimitive(V_domain, V_outlet);
//
//        visc_numerics->SetPrimVarGradient(nodes->GetGradient_Primitive(iPoint), nodes->GetGradient_Primitive(iPoint));
//
//        /*--- Turbulent kinetic energy ---*/
//
//        if (config->GetKind_Turb_Model() == TURB_MODEL::SST)
//          visc_numerics->SetTurbKineticEnergy(solver_container[TURB_SOL]->GetNodes()->GetSolution(iPoint,0),
//                                              solver_container[TURB_SOL]->GetNodes()->GetSolution(iPoint,0));
//
//        /*--- Compute and update residual ---*/
//
//        auto residual = visc_numerics->ComputeResidual(config);
//        LinSysRes.SubtractBlock(iPoint, residual);
//
//        /*--- Jacobian contribution for implicit integration ---*/
//
//        if (implicit) Jacobian.SubtractBlock2Diag(iPoint, residual.jacobian_i);
//
//      }

    }

  }
  END_SU2_OMP_FOR

  /*--- Free locally allocated memory ---*/

  delete [] Normal;
  delete [] Flow_Dir;

}

void CEulerSolver::BC_ActDisk_VariableLoad(CGeometry *geometry, CSolver **solver_container, CNumerics *conv_numerics, CNumerics *visc_numerics,
                              CConfig *config, unsigned short val_marker, bool val_inlet_surface) {

  /*!
   * \function BC_ActDisk_VariableLoad
   * \brief Actuator disk model with variable load along disk radius.
   * \author: E. Saetta, L. Russo, R. Tognaccini (GitHub references EttoreSaetta, lorenzorusso07, rtogna).
   * Theoretical and Applied Aerodynamics Research Group (TAARG), University of Naples Federico II.
   * First release date : July 1st 2020
   * modified on:
   *
   * Force coefficients distribution given in an input file. Actuator disk data initialized in function SetActDisk_BCThrust.
   * Entropy, acoustic Riemann invariant R+ and  tangential velocity extrapolated  from upstream flow;
   * acoustic Riemann invariant R- is extrapolated from downstream.
   * Hovering condition simulation not available yet: freestream velocity must be different than zero.
   */

  unsigned short iDim;
  unsigned long iVertex, iPoint, GlobalIndex_donor, GlobalIndex;
  su2double Pressure, Velocity[MAXNDIM],
  Velocity2, Entropy, Density, Energy, Riemann, Vn, SoundSpeed, Vn_Inlet,
  Area, UnitNormal[MAXNDIM] = {0.0}, *V_outlet, *V_domain, *V_inlet;

  su2double Pressure_out, Density_out,
  Pressure_in, Density_in;

  su2double Prop_Axis[MAXNDIM];
  su2double Fa, Fx, Fy, Fz;
  su2double u_in, v_in, w_in, u_out, v_out, w_out, uJ, vJ, wJ;
  su2double Temperature_out, H_in, H_out;
  su2double FQ, Q_out, Density_Disk;
  su2double SoSextr, Vnextr[MAXNDIM], Vnextr_, RiemannExtr, QdMnorm[MAXNDIM], QdMnorm2, appo2, SoS_out;
  su2double Normal[MAXNDIM];

  const bool implicit = (config->GetKind_TimeIntScheme() == EULER_IMPLICIT);
  const auto Gas_Constant = config->GetGas_ConstantND();
  const bool tkeNeeded = (config->GetKind_Turb_Model() == TURB_MODEL::SST);

  /*--- Get the actuator disk center and axis coordinates for the current marker. ---*/
  for (iDim = 0; iDim < nDim; iDim++){
    Prop_Axis[iDim] = ActDisk_Axis(val_marker, iDim);
  }

  /*--- Loop over all the vertices on this boundary marker. ---*/
  SU2_OMP_FOR_DYN(OMP_MIN_SIZE)
  for (iVertex = 0; iVertex < geometry->nVertex[val_marker]; iVertex++) {

    iPoint = geometry->vertex[val_marker][iVertex]->GetNode();
    GlobalIndex = geometry->nodes->GetGlobalIndex(iPoint);
    GlobalIndex_donor = GetDonorGlobalIndex(val_marker, iVertex);

    /*--- Check if the node belongs to the domain (i.e., not a halo node) ---*/

    if ((geometry->nodes->GetDomain(iPoint)) &&
       (GlobalIndex != GlobalIndex_donor)) {

      /*--- Normal vector for this vertex (negative for outward convention) ---*/

      geometry->vertex[val_marker][iVertex]->GetNormal(Normal);
      for (iDim = 0; iDim < nDim; iDim++) Normal[iDim] = -Normal[iDim];
      conv_numerics->SetNormal(Normal);

      Area = GeometryToolbox::Norm(nDim, Normal);
      for (iDim = 0; iDim < nDim; iDim++)
            UnitNormal[iDim] = Normal[iDim]/Area;

      /*--- Current solution at this boundary node. ---*/

      V_domain = nodes->GetPrimitive(iPoint);

      /*--- Get the values of Fa (axial force per unit area), Fx, Fy and Fz (x, y and z components of the tangential and
            radial forces per unit area resultant). ---*/
      Fa = ActDisk_Fa[val_marker][iVertex];
      Fx = ActDisk_Fx[val_marker][iVertex];
      Fy = ActDisk_Fy[val_marker][iVertex];
      Fz = ActDisk_Fz[val_marker][iVertex];

      /*--- Get the primitive variables and the extrapolated variables. ---*/
      if (val_inlet_surface){
        V_inlet = nodes->GetPrimitive(iPoint);
        V_outlet = DonorPrimVar[val_marker][iVertex];}
      else{
        V_outlet = nodes->GetPrimitive(iPoint);
        V_inlet = DonorPrimVar[val_marker][iVertex];}

      /*--- u, v and w are the three momentum components. ---*/
      Pressure_out    = V_outlet[nDim+1];
      Density_out     = V_outlet[nDim+2];
      u_out = V_outlet[1]*V_outlet[nDim+2];
      v_out = V_outlet[2]*V_outlet[nDim+2];
      w_out = V_outlet[3]*V_outlet[nDim+2];

      Pressure_in    = V_inlet[nDim+1];
      Density_in     = V_inlet[nDim+2];
      u_in = V_inlet[1]*Density_in;
      v_in = V_inlet[2]*Density_in;
      w_in = V_inlet[3]*Density_in;
      H_in = V_inlet[nDim+3]*Density_in;

      /*--- Density on the disk is computed as an everage value between the inlet and outlet values. ---*/
      Density_Disk = 0.5*(Density_in + Density_out);

      /*--- Computation of the normal momentum flowing through the disk. ---*/
      Q_out = 0.5*((u_in + u_out)*Prop_Axis[0] + (v_in + v_out)*Prop_Axis[1] + (w_in + w_out)*Prop_Axis[2]);

      FQ = Q_out/Density_Disk;

      /*--- Computation of the momentum jumps due to the tnagential and radial forces per unit area. ---*/
      if (FQ < EPS){
        uJ = 0.0;
        vJ = 0.0;
        wJ = 0.0;}
      else{
        uJ = Fx/FQ;
        vJ = Fy/FQ;
        wJ = Fz/FQ;}

      if (val_inlet_surface) {
        /*--- Build the fictitious intlet state based on characteristics.
              Retrieve the specified back pressure for this inlet ---*/

        Density = V_domain[nDim+2];
        Velocity2 = 0.0; Vn = 0.0;
        for (iDim = 0; iDim < nDim; iDim++) {
          Velocity[iDim] = V_domain[iDim+1];
          Velocity2 += Velocity[iDim]*Velocity[iDim];
          Vn += Velocity[iDim]*UnitNormal[iDim];
        }
        Pressure   = V_domain[nDim+1];
        SoundSpeed = sqrt(Gamma*Pressure/Density);

        Entropy = Pressure*pow(1.0/Density, Gamma);
        Riemann = Vn + 2.0*SoundSpeed/Gamma_Minus_One;

        /*--- Compute the new fictious state at the outlet ---*/

        Pressure   = Pressure_out - Fa;
        Density    = pow(Pressure/Entropy,1.0/Gamma);
        SoundSpeed = sqrt(Gamma*Pressure/Density);
        Vn_Inlet    = Riemann - 2.0*SoundSpeed/Gamma_Minus_One;

        Velocity2  = 0.0;
        for (iDim = 0; iDim < nDim; iDim++) {
          Velocity[iDim] = Velocity[iDim] + (Vn_Inlet-Vn)*UnitNormal[iDim];
          Velocity2 += Velocity[iDim]*Velocity[iDim];
        }
        Energy = Pressure/(Density*Gamma_Minus_One) + 0.5*Velocity2;
        if (tkeNeeded) Energy += GetTke_Inf();

        /*--- Conservative variables, using the derived quantities ---*/

        V_inlet[0] = Pressure / ( Gas_Constant * Density);
        for (iDim = 0; iDim < nDim; iDim++) V_inlet[iDim+1] = Velocity[iDim];
        V_inlet[nDim+1] = Pressure;
        V_inlet[nDim+2] = Density;
        V_inlet[nDim+3] = Energy + Pressure/Density;
        V_inlet[nDim+4] = SoundSpeed;
        conv_numerics->SetPrimitive(V_domain, V_inlet);
      }
      else {
        /*--- Acoustic Riemann invariant extrapolation form the interior domain. ---*/
        SoSextr = V_domain[nDim+4];

        Vnextr_ = 0.0;
        for (iDim = 0; iDim < nDim; iDim++){
          Vnextr[iDim] = V_domain[iDim+1]*Prop_Axis[iDim];
          Vnextr_ += Vnextr[iDim]*Vnextr[iDim];
        }
        Vnextr_ = sqrt(max(0.0,Vnextr_));
        RiemannExtr = Vnextr_ - ((2*SoSextr)/(Gamma_Minus_One));

        /*--- Assigning the momentum in tangential direction jump and the pressure jump. ---*/
        Velocity[0] = u_in + uJ;
        Velocity[1] = v_in + vJ;
        Velocity[2] = w_in + wJ;
        Pressure_out = Pressure_in + Fa;

        /*--- Computation of the momentum normal to the disk plane. ---*/
        QdMnorm[0] = u_in*Prop_Axis[0];
        QdMnorm[1] = v_in*Prop_Axis[1];
        QdMnorm[2] = w_in*Prop_Axis[2];

        QdMnorm2 = 0.0;
        for (iDim = 0; iDim < nDim; iDim++) QdMnorm2 += QdMnorm[iDim]*QdMnorm[iDim];

        /*--- Resolving the second grade equation for the density. ---*/
        appo2 = -((2*sqrt(QdMnorm2)*RiemannExtr)+((4*Gamma*Pressure_out)/(pow(Gamma_Minus_One,2))));
        Density_out = (-appo2+sqrt(max(0.0,pow(appo2,2)-4*QdMnorm2*pow(RiemannExtr,2))))/(2*pow(RiemannExtr,2));

        Velocity2 = 0;
        for (iDim = 0; iDim < nDim; iDim++) Velocity2 += (Velocity[iDim]*Velocity[iDim]);

        /*--- Computation of the enthalpy, total energy, temperature and speed of sound. ---*/
        H_out = H_in/Density_in + Fa/Density_out;
        Energy = H_out - Pressure_out/Density_out;
        if (tkeNeeded) Energy += GetTke_Inf();
        Temperature_out = (Energy-0.5*Velocity2/(pow(Density_out,2)))*(Gamma_Minus_One/Gas_Constant);

        SoS_out = sqrt(Gamma*Gas_Constant*Temperature_out);

        /*--- Set the primitive variables. ---*/
        V_outlet[0] = Temperature_out;
        for (iDim = 0; iDim < nDim; iDim++)
          V_outlet[iDim+1] = Velocity[iDim]/Density_out;
        V_outlet[nDim+1] = Pressure_out;
        V_outlet[nDim+2] = Density_out;
        V_outlet[nDim+3] = H_out;
        V_outlet[nDim+4] = SoS_out;
        conv_numerics->SetPrimitive(V_domain, V_outlet);
      }

      /*--- Grid Movement (NOT TESTED!)---*/

      if (dynamic_grid)
        conv_numerics->SetGridVel(geometry->nodes->GetGridVel(iPoint), geometry->nodes->GetGridVel(iPoint));

      /*--- Compute the residual using an upwind scheme ---*/

      auto residual = conv_numerics->ComputeResidual(config);

      /*--- Update residual value ---*/

      LinSysRes.AddBlock(iPoint, residual);

      /*--- Jacobian contribution for implicit integration ---*/

      if (implicit) Jacobian.AddBlock2Diag(iPoint, residual.jacobian_i);
    }
  }
  END_SU2_OMP_FOR
}

void CEulerSolver::PrintVerificationError(const CConfig *config) const {

  if ((rank != MASTER_NODE) || (MGLevel != MESH_0)) return;

  if (config && !config->GetDiscrete_Adjoint()) {

    cout.precision(5);
    cout.setf(ios::scientific, ios::floatfield);

    cout << endl   << "------------------------ Global Error Analysis --------------------------" << endl;

    cout << setw(20) << "RMS Error  [Rho]: " << setw(12) << VerificationSolution->GetError_RMS(0) << "     | ";
    cout << setw(20) << "Max Error  [Rho]: " << setw(12) << VerificationSolution->GetError_Max(0);
    cout << endl;

    cout << setw(20) << "RMS Error [RhoU]: " << setw(12) << VerificationSolution->GetError_RMS(1) << "     | ";
    cout << setw(20) << "Max Error [RhoU]: " << setw(12) << VerificationSolution->GetError_Max(1);
    cout << endl;

    cout << setw(20) << "RMS Error [RhoV]: " << setw(12) << VerificationSolution->GetError_RMS(2) << "     | ";
    cout << setw(20) << "Max Error [RhoV]: " << setw(12) << VerificationSolution->GetError_Max(2);
    cout << endl;

    if (nDim == 3) {
      cout << setw(20) << "RMS Error [RhoW]: " << setw(12) << VerificationSolution->GetError_RMS(3) << "     | ";
      cout << setw(20) << "Max Error [RhoW]: " << setw(12) << VerificationSolution->GetError_Max(3);
      cout << endl;
    }

    cout << setw(20) << "RMS Error [RhoE]: " << setw(12) << VerificationSolution->GetError_RMS(nDim+1) << "     | ";
    cout << setw(20) << "Max Error [RhoE]: " << setw(12) << VerificationSolution->GetError_Max(nDim+1);
    cout << endl;

    cout << "-------------------------------------------------------------------------" << endl << endl;
    cout.unsetf(ios_base::floatfield);
  }
}

void CEulerSolver::SetFreeStream_Solution(const CConfig *config) {

  unsigned long iPoint;
  unsigned short iDim;

  SU2_OMP_FOR_STAT(omp_chunk_size)
  for (iPoint = 0; iPoint < nPoint; iPoint++) {
    nodes->SetSolution(iPoint,0, Density_Inf);
    for (iDim = 0; iDim < nDim; iDim++) {
      nodes->SetSolution(iPoint,iDim+1, Density_Inf*Velocity_Inf[iDim]);
    }
    nodes->SetSolution(iPoint,nVar-1, Density_Inf*Energy_Inf);
  }
  END_SU2_OMP_FOR
}

void CEulerSolver::SetFreeStream_TurboSolution(CConfig *config) {

  unsigned long iPoint;
  unsigned short iDim;
  unsigned short iZone  =  config->GetiZone();
  su2double *turboVelocity, *cartVelocity;

  su2double Alpha            = config->GetAoA()*PI_NUMBER/180.0;
  su2double Mach             = config->GetMach();
  su2double SoundSpeed;

  turboVelocity   = new su2double[nDim];
  cartVelocity    = new su2double[nDim];

  auto turboNormal = config->GetFreeStreamTurboNormal();

  GetFluidModel()->SetTDState_Prho(Pressure_Inf, Density_Inf);
  SoundSpeed = GetFluidModel()->GetSoundSpeed();

  /*--- Compute the Free Stream velocity, using the Mach number ---*/
  turboVelocity[0] = cos(Alpha)*Mach*SoundSpeed;
  turboVelocity[1] = sin(Alpha)*Mach*SoundSpeed;


  if (nDim == 3) {
    turboVelocity[2] = 0.0;
  }

  ComputeBackVelocity(turboVelocity, turboNormal, cartVelocity, INFLOW, config->GetKind_TurboMachinery(iZone));

  for (iPoint = 0; iPoint < nPoint; iPoint++) {
    nodes->SetSolution(iPoint,0, Density_Inf);
    for (iDim = 0; iDim < nDim; iDim++) {
      nodes->SetSolution(iPoint,iDim+1, Density_Inf*cartVelocity[iDim]);
    }
    nodes->SetSolution(iPoint,nVar-1, Density_Inf*Energy_Inf);

    nodes->SetPrimVar(iPoint, GetFluidModel());
    nodes->SetSecondaryVar(iPoint, GetFluidModel());
  }

  delete [] turboVelocity;
  delete [] cartVelocity;


}

void CEulerSolver::PreprocessAverage(CSolver **solver, CGeometry *geometry, CConfig *config, unsigned short marker_flag) {

  unsigned long iVertex, iPoint;
  unsigned short iDim, iMarker, iMarkerTP, iSpan;
  su2double Pressure = 0.0, Density = 0.0, *Velocity = nullptr, *TurboVelocity,
      Area, TotalArea, TotalAreaPressure, TotalAreaDensity, *TotalAreaVelocity, *UnitNormal, *TurboNormal;
  string Marker_Tag, Monitoring_Tag;
  unsigned short  iZone     = config->GetiZone();
  const su2double  *AverageTurboNormal;
  su2double VelSq;

  /*-- Variables declaration and allocation ---*/
  Velocity           = new su2double[nDim];
  UnitNormal         = new su2double[nDim];
  TurboNormal        = new su2double[nDim];
  TurboVelocity      = new su2double[nDim];
  TotalAreaVelocity  = new su2double[nDim];

  const auto nSpanWiseSections = config->GetnSpanWiseSections();

  for (iSpan= 0; iSpan < nSpanWiseSections; iSpan++){

    for (iDim=0; iDim<nDim; iDim++) {
      TotalAreaVelocity[iDim] = 0.0;
    }

    TotalAreaPressure = 0.0;
    TotalAreaDensity  = 0.0;

    for (iMarker = 0; iMarker < config->GetnMarker_All(); iMarker++){
      for (iMarkerTP=1; iMarkerTP < config->GetnMarker_Turbomachinery()+1; iMarkerTP++){
        if (config->GetMarker_All_Turbomachinery(iMarker) == iMarkerTP){
          if (config->GetMarker_All_TurbomachineryFlag(iMarker) == marker_flag){

            /*--- Retrieve Old Solution ---*/

            /*--- Loop over the vertices to sum all the quantities pithc-wise ---*/
            for (iVertex = 0; iVertex < geometry->GetnVertexSpan(iMarker,iSpan); iVertex++) {
              iPoint = geometry->turbovertex[iMarker][iSpan][iVertex]->GetNode();
              if (geometry->nodes->GetDomain(iPoint)){
                /*--- Compute the integral fluxes for the boundaries ---*/

                Pressure = nodes->GetPressure(iPoint);
                Density = nodes->GetDensity(iPoint);

                /*--- Normal vector for this vertex (negate for outward convention) ---*/
                geometry->turbovertex[iMarker][iSpan][iVertex]->GetNormal(UnitNormal);
                geometry->turbovertex[iMarker][iSpan][iVertex]->GetTurboNormal(TurboNormal);
                Area = geometry->turbovertex[iMarker][iSpan][iVertex]->GetArea();

                VelSq = 0.0;
                for (iDim = 0; iDim < nDim; iDim++) {
                  Velocity[iDim] = nodes->GetVelocity(iPoint,iDim);
                  VelSq += Velocity[iDim]*Velocity[iDim];
                }

                ComputeTurboVelocity(Velocity, TurboNormal , TurboVelocity, marker_flag, config->GetKind_TurboMachinery(iZone));

                /*--- Compute different integral quantities for the boundary of interest ---*/

                TotalAreaPressure += Area*Pressure;
                TotalAreaDensity  += Area*Density;
                for (iDim = 0; iDim < nDim; iDim++)
                  TotalAreaVelocity[iDim] += Area*Velocity[iDim];
              }
            }
          }
        }
      }
    }

#ifdef HAVE_MPI

    /*--- Add information using all the nodes ---*/

    su2double MyTotalAreaDensity = TotalAreaDensity;
    su2double MyTotalAreaPressure  = TotalAreaPressure;

    SU2_MPI::Allreduce(&MyTotalAreaDensity, &TotalAreaDensity, 1, MPI_DOUBLE, MPI_SUM, SU2_MPI::GetComm());
    SU2_MPI::Allreduce(&MyTotalAreaPressure, &TotalAreaPressure, 1, MPI_DOUBLE, MPI_SUM, SU2_MPI::GetComm());

    auto* MyTotalAreaVelocity = new su2double[nDim];

    for (iDim = 0; iDim < nDim; iDim++) {
      MyTotalAreaVelocity[iDim] = TotalAreaVelocity[iDim];
    }

    SU2_MPI::Allreduce(MyTotalAreaVelocity, TotalAreaVelocity, nDim, MPI_DOUBLE, MPI_SUM, SU2_MPI::GetComm());

    delete [] MyTotalAreaVelocity;

#endif

    /*--- initialize spanwise average quantities ---*/


    for (iMarker = 0; iMarker < config->GetnMarker_All(); iMarker++){
      for (iMarkerTP=1; iMarkerTP < config->GetnMarker_Turbomachinery()+1; iMarkerTP++){
        if (config->GetMarker_All_Turbomachinery(iMarker) == iMarkerTP){
          if (config->GetMarker_All_TurbomachineryFlag(iMarker) == marker_flag){

            TotalArea           = geometry->GetSpanArea(iMarker,iSpan);
            AverageTurboNormal  = geometry->GetAverageTurboNormal(iMarker,iSpan);

            /*--- Compute the averaged value for the boundary of interest for the span of interest ---*/

            AverageDensity[iMarker][iSpan]           = TotalAreaDensity / TotalArea;
            AveragePressure[iMarker][iSpan]          = TotalAreaPressure / TotalArea;
            for (iDim = 0; iDim < nDim; iDim++)
              AverageVelocity[iMarker][iSpan][iDim]  = TotalAreaVelocity[iDim] / TotalArea;

            /* --- compute static averaged quantities ---*/
            ComputeTurboVelocity(AverageVelocity[iMarker][iSpan], AverageTurboNormal , AverageTurboVelocity[iMarker][iSpan], marker_flag, config->GetKind_TurboMachinery(iZone));

            OldAverageDensity[iMarker][iSpan]               = AverageDensity[iMarker][iSpan];
            OldAveragePressure[iMarker][iSpan]              = AveragePressure[iMarker][iSpan];
            for(iDim = 0; iDim < nDim;iDim++)
              OldAverageTurboVelocity[iMarker][iSpan][iDim] = AverageTurboVelocity[iMarker][iSpan][iDim];

          }
        }
      }
    }
  }

  /*--- initialize 1D average quantities ---*/

  for (iMarker = 0; iMarker < config->GetnMarker_All(); iMarker++){
    for (iMarkerTP=1; iMarkerTP < config->GetnMarker_Turbomachinery()+1; iMarkerTP++){
      if (config->GetMarker_All_Turbomachinery(iMarker) == iMarkerTP){
        if (config->GetMarker_All_TurbomachineryFlag(iMarker) == marker_flag){

          AverageTurboNormal  = geometry->GetAverageTurboNormal(iMarker,nSpanWiseSections);

          /*--- Compute the averaged value for the boundary of interest for the span of interest ---*/

          AverageDensity[iMarker][nSpanWiseSections]          = AverageDensity[iMarker][nSpanWiseSections/2];
          AveragePressure[iMarker][nSpanWiseSections]         = AveragePressure[iMarker][nSpanWiseSections/2];
          for (iDim = 0; iDim < nDim; iDim++)
            AverageVelocity[iMarker][nSpanWiseSections][iDim] = AverageVelocity[iMarker][nSpanWiseSections/2][iDim];

          /* --- compute static averaged quantities ---*/
          ComputeTurboVelocity(AverageVelocity[iMarker][nSpanWiseSections], AverageTurboNormal , AverageTurboVelocity[iMarker][nSpanWiseSections], marker_flag, config->GetKind_TurboMachinery(iZone));

          OldAverageDensity[iMarker][nSpanWiseSections]               = AverageDensity[iMarker][nSpanWiseSections];
          OldAveragePressure[iMarker][nSpanWiseSections]              = AveragePressure[iMarker][nSpanWiseSections];
          for(iDim = 0; iDim < nDim;iDim++)
            OldAverageTurboVelocity[iMarker][nSpanWiseSections][iDim] = AverageTurboVelocity[iMarker][nSpanWiseSections][iDim];

        }
      }
    }
  }


  /*--- Free locally allocated memory ---*/
  delete [] Velocity;
  delete [] UnitNormal;
  delete [] TurboNormal;
  delete [] TurboVelocity;
  delete [] TotalAreaVelocity;

}


void CEulerSolver::TurboAverageProcess(CSolver **solver, CGeometry *geometry, CConfig *config, unsigned short marker_flag) {

  unsigned long iVertex, iPoint, nVert;
  unsigned short iDim, iVar, iMarker, iMarkerTP, iSpan, jSpan;
  unsigned short average_process = config->GetKind_AverageProcess();
  unsigned short performance_average_process = config->GetKind_PerformanceAverageProcess();
  su2double Pressure = 0.0, Density = 0.0, Enthalpy = 0.0,  *Velocity = nullptr, *TurboVelocity,
      Area, TotalArea, Radius1, Radius2, Vt2, TotalAreaPressure, TotalAreaDensity, *TotalAreaVelocity, *UnitNormal, *TurboNormal,
      TotalMassPressure, TotalMassDensity, *TotalMassVelocity;
  string Marker_Tag, Monitoring_Tag;
  su2double val_init_pressure;
  unsigned short  iZone     = config->GetiZone();
  su2double TotalDensity, TotalPressure, *TotalVelocity, *TotalFluxes;
  const su2double *AverageTurboNormal;
  su2double TotalNu, TotalOmega, TotalKine, TotalMassNu, TotalMassOmega, TotalMassKine, TotalAreaNu, TotalAreaOmega, TotalAreaKine;
  su2double Nu, Kine, Omega;
  su2double MachTest, soundSpeed;
  bool turbulent = (config->GetKind_Turb_Model() != TURB_MODEL::NONE);
  bool spalart_allmaras = (config->GetKind_Turb_Model() == TURB_MODEL::SA);
  bool menter_sst       = (config->GetKind_Turb_Model() == TURB_MODEL::SST);

  /*-- Variables declaration and allocation ---*/
  Velocity            = new su2double[nDim];
  UnitNormal          = new su2double[nDim];
  TurboNormal         = new su2double[nDim];
  TurboVelocity       = new su2double[nDim];
  TotalVelocity       = new su2double[nDim];
  TotalAreaVelocity   = new su2double[nDim];
  TotalMassVelocity   = new su2double[nDim];
  TotalFluxes         = new su2double[nVar];

  su2double avgDensity, *avgVelocity, avgPressure, avgKine, avgOmega, avgNu, avgAreaDensity, *avgAreaVelocity, avgAreaPressure,
  avgAreaKine, avgAreaOmega, avgAreaNu, avgMassDensity, *avgMassVelocity, avgMassPressure, avgMassKine, avgMassOmega, avgMassNu,
  avgMixDensity, *avgMixVelocity, *avgMixTurboVelocity, avgMixPressure, avgMixKine, avgMixOmega, avgMixNu;

  avgVelocity         = new su2double[nDim];
  avgAreaVelocity     = new su2double[nDim];
  avgMassVelocity     = new su2double[nDim];
  avgMixVelocity      = new su2double[nDim];
  avgMixTurboVelocity = new su2double[nDim];

  const auto nSpanWiseSections = config->GetnSpanWiseSections();

  for (iSpan= 0; iSpan < nSpanWiseSections + 1; iSpan++){

    /*--- Forces initialization for contenitors ---*/
    for (iVar=0;iVar<nVar;iVar++)
      TotalFluxes[iVar]= 0.0;
    for (iDim=0; iDim<nDim; iDim++) {
      TotalVelocity[iDim]     = 0.0;
      TotalAreaVelocity[iDim] = 0.0;
      TotalMassVelocity[iDim] = 0.0;
    }

    TotalDensity      = 0.0;
    TotalPressure     = 0.0;
    TotalAreaPressure = 0.0;
    TotalAreaDensity  = 0.0;
    TotalMassPressure = 0.0;
    TotalMassDensity  = 0.0;
    TotalNu           = 0.0;
    TotalOmega        = 0.0;
    TotalKine         = 0.0;
    TotalMassNu       = 0.0;
    TotalMassOmega    = 0.0;
    TotalMassKine     = 0.0;
    TotalAreaNu       = 0.0;
    TotalAreaOmega    = 0.0;
    TotalAreaKine     = 0.0;

    Nu    = 0.0;
    Omega = 0.0;
    Kine  = 0.0;

    for (iMarker = 0; iMarker < config->GetnMarker_All(); iMarker++){
      for (iMarkerTP=1; iMarkerTP < config->GetnMarker_Turbomachinery()+1; iMarkerTP++){
        if (config->GetMarker_All_Turbomachinery(iMarker) == iMarkerTP){
          if (config->GetMarker_All_TurbomachineryFlag(iMarker) == marker_flag){

            /*--- Retrieve Old Solution ---*/

            /*--- Loop over the vertices to sum all the quantities pithc-wise ---*/
            if(iSpan < nSpanWiseSections){
              for (iVertex = 0; iVertex < geometry->GetnVertexSpan(iMarker,iSpan); iVertex++) {
                iPoint = geometry->turbovertex[iMarker][iSpan][iVertex]->GetNode();

                /*--- Compute the integral fluxes for the boundaries ---*/
                Pressure = nodes->GetPressure(iPoint);
                Density  = nodes->GetDensity(iPoint);
                Enthalpy = nodes->GetEnthalpy(iPoint);

                /*--- Normal vector for this vertex (negate for outward convention) ---*/
                geometry->turbovertex[iMarker][iSpan][iVertex]->GetNormal(UnitNormal);
                geometry->turbovertex[iMarker][iSpan][iVertex]->GetTurboNormal(TurboNormal);
                Area = geometry->turbovertex[iMarker][iSpan][iVertex]->GetArea();
                su2double VelNormal = 0.0, VelSq = 0.0;

                for (iDim = 0; iDim < nDim; iDim++) {
                  Velocity[iDim] = nodes->GetVelocity(iPoint,iDim);
                  VelNormal += UnitNormal[iDim]*Velocity[iDim];
                  VelSq += Velocity[iDim]*Velocity[iDim];
                }

                ComputeTurboVelocity(Velocity, TurboNormal , TurboVelocity, marker_flag, config->GetKind_TurboMachinery(iZone));

                /*--- Compute different integral quantities for the boundary of interest ---*/

                TotalDensity          += Density;
                TotalPressure         += Pressure;
                for (iDim = 0; iDim < nDim; iDim++)
                  TotalVelocity[iDim] += Velocity[iDim];

                TotalAreaPressure         += Area*Pressure;
                TotalAreaDensity          += Area*Density;
                for (iDim = 0; iDim < nDim; iDim++)
                  TotalAreaVelocity[iDim] += Area*Velocity[iDim];

                TotalMassPressure         += Area*(Density*TurboVelocity[0] )*Pressure;
                TotalMassDensity          += Area*(Density*TurboVelocity[0] )*Density;
                for (iDim = 0; iDim < nDim; iDim++)
                  TotalMassVelocity[iDim] += Area*(Density*TurboVelocity[0] )*Velocity[iDim];

                TotalFluxes[0]      += Area*(Density*TurboVelocity[0]);
                TotalFluxes[1]      += Area*(Density*TurboVelocity[0]*TurboVelocity[0] + Pressure);
                for (iDim = 2; iDim < nDim+1; iDim++)
                  TotalFluxes[iDim] += Area*(Density*TurboVelocity[0]*TurboVelocity[iDim -1]);
                TotalFluxes[nDim+1] += Area*(Density*TurboVelocity[0]*Enthalpy);


                /*--- Compute turbulent integral quantities for the boundary of interest ---*/

                if(turbulent){
                  if(menter_sst){
                    Kine = solver[TURB_SOL]->GetNodes()->GetSolution(iPoint,0);
                    Omega = solver[TURB_SOL]->GetNodes()->GetSolution(iPoint,1);
                  }
                  if(spalart_allmaras){
                    Nu = solver[TURB_SOL]->GetNodes()->GetSolution(iPoint,0);
                  }

                  TotalKine   += Kine;
                  TotalOmega  += Omega;
                  TotalNu     += Nu;

                  TotalAreaKine    += Area*Kine;
                  TotalAreaOmega   += Area*Omega;
                  TotalAreaNu      += Area*Nu;

                  TotalMassKine    += Area*(Density*TurboVelocity[0] )*Kine;
                  TotalMassOmega   += Area*(Density*TurboVelocity[0] )*Omega;
                  TotalMassNu      += Area*(Density*TurboVelocity[0] )*Nu;


                }
              }
            }
            else{
              for (jSpan= 0; jSpan < nSpanWiseSections; jSpan++){
                for (iVertex = 0; iVertex < geometry->GetnVertexSpan(iMarker,jSpan); iVertex++) {
                  iPoint = geometry->turbovertex[iMarker][jSpan][iVertex]->GetNode();

                  /*--- Compute the integral fluxes for the boundaries ---*/
                  Pressure = nodes->GetPressure(iPoint);
                  Density  = nodes->GetDensity(iPoint);
                  Enthalpy = nodes->GetEnthalpy(iPoint);

                  /*--- Normal vector for this vertex (negate for outward convention) ---*/
                  geometry->turbovertex[iMarker][jSpan][iVertex]->GetNormal(UnitNormal);
                  geometry->turbovertex[iMarker][jSpan][iVertex]->GetTurboNormal(TurboNormal);
                  Area = geometry->turbovertex[iMarker][jSpan][iVertex]->GetArea();
                  su2double VelNormal = 0.0, VelSq = 0.0;

                  for (iDim = 0; iDim < nDim; iDim++) {
                    Velocity[iDim] = nodes->GetVelocity(iPoint,iDim);
                    VelNormal += UnitNormal[iDim]*Velocity[iDim];
                    VelSq += Velocity[iDim]*Velocity[iDim];
                  }

                  ComputeTurboVelocity(Velocity, TurboNormal , TurboVelocity, marker_flag, config->GetKind_TurboMachinery(iZone));

                  /*--- Compute different integral quantities for the boundary of interest ---*/

                  TotalDensity          += Density;
                  TotalPressure         += Pressure;
                  for (iDim = 0; iDim < nDim; iDim++)
                    TotalVelocity[iDim] += Velocity[iDim];

                  TotalAreaPressure         += Area*Pressure;
                  TotalAreaDensity          += Area*Density;
                  for (iDim = 0; iDim < nDim; iDim++)
                    TotalAreaVelocity[iDim] += Area*Velocity[iDim];

                  TotalMassPressure         += Area*(Density*TurboVelocity[0] )*Pressure;
                  TotalMassDensity          += Area*(Density*TurboVelocity[0] )*Density;
                  for (iDim = 0; iDim < nDim; iDim++)
                    TotalMassVelocity[iDim] += Area*(Density*TurboVelocity[0] )*Velocity[iDim];

                  TotalFluxes[0]      += Area*(Density*TurboVelocity[0]);
                  TotalFluxes[1]      += Area*(Density*TurboVelocity[0]*TurboVelocity[0] + Pressure);
                  for (iDim = 2; iDim < nDim+1; iDim++)
                    TotalFluxes[iDim] += Area*(Density*TurboVelocity[0]*TurboVelocity[iDim -1]);
                  TotalFluxes[nDim+1] += Area*(Density*TurboVelocity[0]*Enthalpy);


                  /*--- Compute turbulent integral quantities for the boundary of interest ---*/

                  if(turbulent){
                    if(menter_sst){
                      Kine  = solver[TURB_SOL]->GetNodes()->GetSolution(iPoint,0);
                      Omega = solver[TURB_SOL]->GetNodes()->GetSolution(iPoint,1);
                    }
                    if(spalart_allmaras){
                      Nu    = solver[TURB_SOL]->GetNodes()->GetSolution(iPoint,0);
                    }

                    TotalKine   += Kine;
                    TotalOmega  += Omega;
                    TotalNu     += Nu;

                    TotalAreaKine   += Area*Kine;
                    TotalAreaOmega  += Area*Omega;
                    TotalAreaNu     += Area*Nu;

                    TotalMassKine    += Area*(Density*TurboVelocity[0] )*Kine;
                    TotalMassOmega   += Area*(Density*TurboVelocity[0] )*Omega;
                    TotalMassNu      += Area*(Density*TurboVelocity[0] )*Nu;

                  }
                }
              }
            }
          }
        }
      }
    }

#ifdef HAVE_MPI

    /*--- Add information using all the nodes ---*/

    auto Allreduce = [](su2double x) {
      su2double tmp = x; x = 0.0;
      SU2_MPI::Allreduce(&tmp, &x, 1, MPI_DOUBLE, MPI_SUM, SU2_MPI::GetComm());
      return x;
    };

    TotalDensity = Allreduce(TotalDensity);
    TotalPressure = Allreduce(TotalPressure);
    TotalAreaDensity = Allreduce(TotalAreaDensity);
    TotalAreaPressure = Allreduce(TotalAreaPressure);
    TotalMassDensity = Allreduce(TotalMassDensity);
    TotalMassPressure = Allreduce(TotalMassPressure);

    TotalNu = Allreduce(TotalNu);
    TotalKine = Allreduce(TotalKine);
    TotalOmega = Allreduce(TotalOmega);
    TotalAreaNu = Allreduce(TotalAreaNu);
    TotalAreaKine = Allreduce(TotalAreaKine);
    TotalAreaOmega = Allreduce(TotalAreaOmega);

    TotalMassNu = Allreduce(TotalMassNu);
    TotalMassKine = Allreduce(TotalMassKine);
    TotalMassOmega = Allreduce(TotalMassOmega);

    auto* buffer = new su2double[max(nVar,nDim)];

    auto Allreduce_inplace = [buffer](int size, su2double* x) {
      SU2_MPI::Allreduce(x, buffer, size, MPI_DOUBLE, MPI_SUM, SU2_MPI::GetComm());
      for(int i=0; i<size; ++i) x[i] = buffer[i];
    };

    Allreduce_inplace(nVar, TotalFluxes);
    Allreduce_inplace(nDim, TotalVelocity);
    Allreduce_inplace(nDim, TotalAreaVelocity);
    Allreduce_inplace(nDim, TotalMassVelocity);

    delete [] buffer;

#endif

    for (iMarker = 0; iMarker < config->GetnMarker_All(); iMarker++){
      for (iMarkerTP=1; iMarkerTP < config->GetnMarker_Turbomachinery()+1; iMarkerTP++){
        if (config->GetMarker_All_Turbomachinery(iMarker) == iMarkerTP){
          if (config->GetMarker_All_TurbomachineryFlag(iMarker) == marker_flag){

            TotalArea           = geometry->GetSpanArea(iMarker,iSpan);
            AverageTurboNormal  = geometry->GetAverageTurboNormal(iMarker,iSpan);
            nVert               = geometry->GetnTotVertexSpan(iMarker,iSpan);

            /*--- compute normal Mach number as a check for massflow average and mixedout average ---*/
            GetFluidModel()->SetTDState_Prho(TotalAreaPressure/TotalArea, TotalAreaDensity / TotalArea);
            soundSpeed = GetFluidModel()->GetSoundSpeed();
            MachTest   = TotalFluxes[0]/(TotalAreaDensity*soundSpeed);

            /*--- Compute the averaged value for the boundary of interest for the span of interest ---*/

            /*--- compute algebraic average ---*/
            avgDensity        = TotalDensity / nVert;
            avgPressure       = TotalPressure / nVert;
            for (iDim = 0; iDim < nDim; iDim++) avgVelocity[iDim] = TotalVelocity[iDim] / nVert;
            avgKine           = TotalKine/nVert;
            avgOmega          = TotalOmega/nVert;
            avgNu             = TotalNu/nVert;

            /*--- compute area average ---*/
            avgAreaDensity     = TotalAreaDensity / TotalArea;
            avgAreaPressure    = TotalAreaPressure / TotalArea;
            for (iDim = 0; iDim < nDim; iDim++) avgAreaVelocity[iDim] = TotalAreaVelocity[iDim] / TotalArea;
            avgAreaKine        = TotalAreaKine / TotalArea;
            avgAreaOmega       = TotalAreaOmega / TotalArea;
            avgAreaNu          = TotalAreaNu / TotalArea;

            /*--- compute mass-flow average ---*/
            if (abs(MachTest)< config->GetAverageMachLimit()) {
              avgMassDensity   = avgAreaDensity;
              avgMassPressure  = avgAreaPressure;
              for (iDim = 0; iDim < nDim; iDim++) avgMassVelocity[iDim] = avgAreaVelocity[iDim];
              avgMassKine      = avgAreaKine;
              avgMassOmega     = avgAreaOmega;
              avgMassNu        = avgAreaNu;
            }else{
              avgMassDensity     = TotalMassDensity / TotalFluxes[0];
              avgMassPressure    = TotalMassPressure / TotalFluxes[0];
              for (iDim = 0; iDim < nDim; iDim++) avgMassVelocity[iDim] = TotalMassVelocity[iDim] / TotalFluxes[0];
              avgMassKine        = TotalMassKine / TotalFluxes[0];
              avgMassOmega       = TotalMassOmega / TotalFluxes[0];
              avgMassNu          = TotalMassNu / TotalFluxes[0];
            }
            /*--- compute mixed-out average ---*/
            for (iVar = 0; iVar<nVar; iVar++){
              AverageFlux[iMarker][iSpan][iVar]   = TotalFluxes[iVar]/TotalArea;
              SpanTotalFlux[iMarker][iSpan][iVar] = TotalFluxes[iVar];
            }
            val_init_pressure = OldAveragePressure[iMarker][iSpan];

            if (abs(MachTest)< config->GetAverageMachLimit()) {
              avgMixDensity    = avgAreaDensity;
              avgMixPressure   = avgAreaPressure;
              for (iDim = 0; iDim < nDim; iDim++)
                avgMixVelocity[iDim] = avgAreaVelocity[iDim];
              ComputeTurboVelocity(avgMixVelocity, AverageTurboNormal , avgMixTurboVelocity, marker_flag, config->GetKind_TurboMachinery(iZone));
              avgMixKine       = avgAreaKine;
              avgMixOmega      = avgAreaOmega;
              avgMixNu         = avgAreaNu;
            }else {
              MixedOut_Average (config, val_init_pressure, AverageFlux[iMarker][iSpan], AverageTurboNormal, avgMixPressure, avgMixDensity);
              avgMixTurboVelocity[0]         = ( AverageFlux[iMarker][iSpan][1] - avgMixPressure) / AverageFlux[iMarker][iSpan][0];
              for (iDim = 2; iDim < nDim +1;iDim++)
                avgMixTurboVelocity[iDim-1]  = AverageFlux[iMarker][iSpan][iDim] / AverageFlux[iMarker][iSpan][0];

              if (avgMixDensity!= avgMixDensity || avgMixPressure!= avgMixPressure || avgMixPressure < 0.0 || avgMixDensity < 0.0 ){
                val_init_pressure = avgAreaPressure;
                MixedOut_Average (config, val_init_pressure, AverageFlux[iMarker][iSpan], AverageTurboNormal, avgMixPressure, avgMixDensity);
                avgMixTurboVelocity[0]          = ( AverageFlux[iMarker][iSpan][1] - avgMixPressure) / AverageFlux[iMarker][iSpan][0];
                for (iDim = 2; iDim < nDim +1;iDim++)
                  avgMixTurboVelocity[iDim-1]   = AverageFlux[iMarker][iSpan][iDim] / AverageFlux[iMarker][iSpan][0];
              }
              avgMixKine       = avgMassKine;
              avgMixOmega      = avgMassOmega;
              avgMixNu         = avgMassNu;
            }

            /*--- Store averaged value for the selected average method ---*/
            switch(average_process){
            case ALGEBRAIC:
              AverageDensity[iMarker][iSpan]  = avgDensity;
              AveragePressure[iMarker][iSpan] = avgPressure;
              ComputeTurboVelocity(avgVelocity, AverageTurboNormal , AverageTurboVelocity[iMarker][iSpan], marker_flag, config->GetKind_TurboMachinery(iZone));
              AverageKine[iMarker][iSpan]     = avgKine;
              AverageOmega[iMarker][iSpan]    = avgOmega;
              AverageNu[iMarker][iSpan]       = avgNu;
              break;

            case AREA:
              AverageDensity[iMarker][iSpan]  = avgAreaDensity;
              AveragePressure[iMarker][iSpan] = avgAreaPressure;
              ComputeTurboVelocity(avgAreaVelocity, AverageTurboNormal , AverageTurboVelocity[iMarker][iSpan], marker_flag, config->GetKind_TurboMachinery(iZone));
              AverageKine[iMarker][iSpan]     = avgAreaKine;
              AverageOmega[iMarker][iSpan]    = avgAreaOmega;
              AverageNu[iMarker][iSpan]       = avgAreaNu;
              break;

            case MASSFLUX:
              AverageDensity[iMarker][iSpan]  = avgMassDensity;
              AveragePressure[iMarker][iSpan] = avgMassPressure;
              ComputeTurboVelocity(avgAreaVelocity, AverageTurboNormal , AverageTurboVelocity[iMarker][iSpan], marker_flag, config->GetKind_TurboMachinery(iZone));
              AverageKine[iMarker][iSpan]     = avgMassKine;
              AverageOmega[iMarker][iSpan]    = avgMassOmega;
              AverageNu[iMarker][iSpan]       = avgMassNu;
              break;

            case MIXEDOUT:
              AverageDensity[iMarker][iSpan] = avgMixDensity;
              AveragePressure[iMarker][iSpan] = avgMixPressure;
              for (iDim = 0; iDim < nDim; iDim++) AverageTurboVelocity[iMarker][iSpan][iDim] = avgMixTurboVelocity[iDim];
              AverageKine[iMarker][iSpan]     = avgMixKine;
              AverageOmega[iMarker][iSpan]    = avgMixOmega;
              AverageNu[iMarker][iSpan]       = avgMixNu;
              break;

            default:
              SU2_MPI::Error(" Invalid AVERAGE PROCESS input!", CURRENT_FUNCTION);
              break;
            }

            /* --- check if averaged quantities are correct otherwise reset the old quantities ---*/
            if (AverageDensity[iMarker][iSpan]!= AverageDensity[iMarker][iSpan] || AveragePressure[iMarker][iSpan]!= AveragePressure[iMarker][iSpan]){
              cout<<"nan in mixing process routine for iSpan: " << iSpan<< " in marker " << config->GetMarker_All_TagBound(iMarker)<< endl;
              AverageDensity[iMarker][iSpan]               = OldAverageDensity[iMarker][iSpan];
              AveragePressure[iMarker][iSpan]              = OldAveragePressure[iMarker][iSpan];
              for(iDim = 0; iDim < nDim;iDim++)
                AverageTurboVelocity[iMarker][iSpan][iDim] = OldAverageTurboVelocity[iMarker][iSpan][iDim];
            }


            if (AverageDensity[iMarker][iSpan] < 0.0 || AveragePressure[iMarker][iSpan] < 0.0){
              cout << " negative density or pressure in mixing process routine for iSpan: " << iSpan<< " in marker " << config->GetMarker_All_TagBound(iMarker)<< endl;
              AverageDensity[iMarker][iSpan]               = OldAverageDensity[iMarker][iSpan];
              AveragePressure[iMarker][iSpan]              = OldAveragePressure[iMarker][iSpan];
              for(iDim = 0; iDim < nDim;iDim++)
                AverageTurboVelocity[iMarker][iSpan][iDim] = OldAverageTurboVelocity[iMarker][iSpan][iDim];
            }

            /* --- update old average solution ---*/
            OldAverageDensity[iMarker][iSpan]               = AverageDensity[iMarker][iSpan];
            OldAveragePressure[iMarker][iSpan]              = AveragePressure[iMarker][iSpan];
            for(iDim = 0; iDim < nDim;iDim++)
              OldAverageTurboVelocity[iMarker][iSpan][iDim] = AverageTurboVelocity[iMarker][iSpan][iDim];

            /*--- to avoid back flow ---*/
            if (AverageTurboVelocity[iMarker][iSpan][0] < 0.0){
              AverageTurboVelocity[iMarker][iSpan][0]       = soundSpeed*config->GetAverageMachLimit();
            }

            /*--- compute cartesian average Velocity ---*/
            ComputeBackVelocity(AverageTurboVelocity[iMarker][iSpan], AverageTurboNormal , AverageVelocity[iMarker][iSpan], marker_flag, config->GetKind_TurboMachinery(iZone));


            /*--- Store averaged performance value for the selected average method ---*/
            switch(performance_average_process){
            case ALGEBRAIC:
              if(marker_flag == INFLOW){
                DensityIn[iMarkerTP - 1][iSpan]   = avgDensity;
                PressureIn[iMarkerTP - 1][iSpan]  = avgPressure;
                ComputeTurboVelocity(avgVelocity, AverageTurboNormal , TurboVelocityIn[iMarkerTP -1][iSpan], marker_flag, config->GetKind_TurboMachinery(iZone));
                KineIn[iMarkerTP - 1][iSpan]      = avgKine;
                OmegaIn[iMarkerTP - 1][iSpan]     = avgOmega;
                NuIn[iMarkerTP - 1][iSpan]        = avgNu;
              }
              else{
                DensityOut[iMarkerTP - 1][iSpan]  = avgDensity;
                PressureOut[iMarkerTP - 1][iSpan] = avgPressure;
                ComputeTurboVelocity(avgVelocity, AverageTurboNormal , TurboVelocityOut[iMarkerTP -1][iSpan], marker_flag, config->GetKind_TurboMachinery(iZone));
                KineOut[iMarkerTP - 1][iSpan]     = avgKine;
                OmegaOut[iMarkerTP - 1][iSpan]    = avgOmega;
                NuOut[iMarkerTP - 1][iSpan]       = avgNu;
              }

              break;
            case AREA:
              if(marker_flag == INFLOW){
                DensityIn[iMarkerTP - 1][iSpan]   = avgAreaDensity;
                PressureIn[iMarkerTP - 1][iSpan]  = avgAreaPressure;
                ComputeTurboVelocity(avgAreaVelocity, AverageTurboNormal , TurboVelocityIn[iMarkerTP -1][iSpan], marker_flag, config->GetKind_TurboMachinery(iZone));
                KineIn[iMarkerTP - 1][iSpan]      = avgAreaKine;
                OmegaIn[iMarkerTP - 1][iSpan]     = avgAreaOmega;
                NuIn[iMarkerTP - 1][iSpan]        = avgAreaNu;
              }
              else{
                DensityOut[iMarkerTP - 1][iSpan]  = avgAreaDensity;
                PressureOut[iMarkerTP - 1][iSpan] = avgAreaPressure;
                ComputeTurboVelocity(avgAreaVelocity, AverageTurboNormal , TurboVelocityOut[iMarkerTP -1][iSpan], marker_flag, config->GetKind_TurboMachinery(iZone));
                KineOut[iMarkerTP - 1][iSpan]     = avgAreaKine;
                OmegaOut[iMarkerTP - 1][iSpan]    = avgAreaOmega;
                NuOut[iMarkerTP - 1][iSpan]       = avgAreaNu/TotalArea;
              }
              break;

            case MASSFLUX:
              if(marker_flag == INFLOW){
                DensityIn[iMarkerTP - 1][iSpan]   = avgMassDensity;
                PressureIn[iMarkerTP - 1][iSpan]  = avgMassPressure;
                ComputeTurboVelocity(avgMassVelocity, AverageTurboNormal , TurboVelocityIn[iMarkerTP -1][iSpan], marker_flag, config->GetKind_TurboMachinery(iZone));
                KineIn[iMarkerTP - 1][iSpan]      = avgMassKine;
                OmegaIn[iMarkerTP - 1][iSpan]     = avgMassOmega;
                NuIn[iMarkerTP - 1][iSpan]        = avgMassNu;
              }
              else{
                DensityOut[iMarkerTP - 1][iSpan]  = avgMassDensity;
                PressureOut[iMarkerTP - 1][iSpan] = avgMassPressure;
                ComputeTurboVelocity(avgMassVelocity, AverageTurboNormal , TurboVelocityOut[iMarkerTP -1][iSpan], marker_flag, config->GetKind_TurboMachinery(iZone));
                KineOut[iMarkerTP - 1][iSpan]     = avgMassKine;
                OmegaOut[iMarkerTP - 1][iSpan]    = avgMassOmega;
                NuOut[iMarkerTP - 1][iSpan]       = avgMassNu;
              }

              break;

            case MIXEDOUT:
              if (marker_flag == INFLOW){
                DensityIn[iMarkerTP - 1][iSpan]  = avgMixDensity;
                PressureIn[iMarkerTP - 1][iSpan] = avgMixPressure;
                for (iDim = 0; iDim < nDim; iDim++) TurboVelocityIn[iMarkerTP -1][iSpan][iDim] = avgMixTurboVelocity[iDim];
                KineIn[iMarkerTP - 1][iSpan]     = avgMixKine;
                OmegaIn[iMarkerTP - 1][iSpan]    = avgMixOmega;
                NuIn[iMarkerTP - 1][iSpan]       = avgMixNu;
              }
              else{
                DensityOut[iMarkerTP - 1][iSpan]  = avgMixDensity;
                PressureOut[iMarkerTP - 1][iSpan] = avgMixPressure;
                for (iDim = 0; iDim < nDim; iDim++) TurboVelocityOut[iMarkerTP -1][iSpan][iDim] = avgMixTurboVelocity[iDim];
                KineOut[iMarkerTP - 1][iSpan]     = avgMixKine;
                OmegaOut[iMarkerTP - 1][iSpan]    = avgMixOmega;
                NuOut[iMarkerTP - 1][iSpan]       = avgMixNu;
              }
              break;

            default:
              SU2_MPI::Error(" Invalid MIXING_PROCESS input!", CURRENT_FUNCTION);
              break;
            }
          }
        }
      }
    }
  }

  /*--- Compute Outlet Static Pressure if Radial equilibrium is imposed ---*/

  for (iMarker = 0; iMarker < config->GetnMarker_All(); iMarker++){
    for (iMarkerTP=1; iMarkerTP < config->GetnMarker_Turbomachinery()+1; iMarkerTP++){
      if (config->GetMarker_All_Turbomachinery(iMarker) == iMarkerTP){
        if (config->GetMarker_All_TurbomachineryFlag(iMarker) == marker_flag){
          Marker_Tag         = config->GetMarker_All_TagBound(iMarker);
          if(config->GetBoolGiles() || config->GetBoolRiemann()){
            if(config->GetBoolRiemann()){
              if(config->GetKind_Data_Riemann(Marker_Tag) == RADIAL_EQUILIBRIUM){
                RadialEquilibriumPressure[iMarker][nSpanWiseSections/2] = config->GetRiemann_Var1(Marker_Tag)/config->GetPressure_Ref();
                for (iSpan= nSpanWiseSections/2; iSpan < nSpanWiseSections-1; iSpan++){
                  Radius2    = geometry->GetTurboRadius(iMarker,iSpan+1);
                  Radius1    = geometry->GetTurboRadius(iMarker,iSpan);
                  Vt2        = AverageTurboVelocity[iMarker][iSpan +1][1]*AverageTurboVelocity[iMarker][iSpan +1][1];
                  RadialEquilibriumPressure[iMarker][iSpan +1] =  RadialEquilibriumPressure[iMarker][iSpan] + AverageDensity[iMarker][iSpan +1]*Vt2/Radius2*(Radius2 - Radius1);
                }
                for (iSpan= nSpanWiseSections/2; iSpan > 0; iSpan--){
                  Radius2    = geometry->GetTurboRadius(iMarker,iSpan);
                  Radius1    = geometry->GetTurboRadius(iMarker,iSpan-1);
                  Vt2        = AverageTurboVelocity[iMarker][iSpan - 1][1]*AverageTurboVelocity[iMarker][iSpan - 1][1];
                  Radius1    = (Radius1 > EPS)? Radius1 : Radius2;
                  RadialEquilibriumPressure[iMarker][iSpan -1] =  RadialEquilibriumPressure[iMarker][iSpan] - AverageDensity[iMarker][iSpan -1]*Vt2/Radius1*(Radius2 - Radius1);
                }
              }
            }
            else{
              if(config->GetKind_Data_Giles(Marker_Tag) == RADIAL_EQUILIBRIUM){
                RadialEquilibriumPressure[iMarker][nSpanWiseSections/2] = config->GetGiles_Var1(Marker_Tag)/config->GetPressure_Ref();
                for (iSpan= nSpanWiseSections/2; iSpan < nSpanWiseSections-1; iSpan++){
                  Radius2    = geometry->GetTurboRadius(iMarker,iSpan+1);
                  Radius1    = geometry->GetTurboRadius(iMarker,iSpan);
                  Vt2        = AverageTurboVelocity[iMarker][iSpan +1][1]*AverageTurboVelocity[iMarker][iSpan +1][1];
                  RadialEquilibriumPressure[iMarker][iSpan +1] =  RadialEquilibriumPressure[iMarker][iSpan] + AverageDensity[iMarker][iSpan +1]*Vt2/Radius2*(Radius2 - Radius1);
                }
                for (iSpan= nSpanWiseSections/2; iSpan > 0; iSpan--){
                  Radius2    = geometry->GetTurboRadius(iMarker,iSpan);
                  Radius1    = geometry->GetTurboRadius(iMarker,iSpan-1);
                  Vt2        = AverageTurboVelocity[iMarker][iSpan -1][1]*AverageTurboVelocity[iMarker][iSpan - 1][1];
                  Radius1    = (Radius1 > EPS)? Radius1 : Radius2;
                  RadialEquilibriumPressure[iMarker][iSpan -1] =  RadialEquilibriumPressure[iMarker][iSpan] - AverageDensity[iMarker][iSpan -1]*Vt2/Radius1*(Radius2 - Radius1);
                }
              }
            }
          }
        }
      }
    }
  }

  /*--- Free locally allocated memory ---*/
  delete [] Velocity;
  delete [] UnitNormal;
  delete [] TurboNormal;
  delete [] TurboVelocity;
  delete [] TotalVelocity;
  delete [] TotalAreaVelocity;
  delete [] TotalFluxes;
  delete [] TotalMassVelocity;
  delete [] avgVelocity;
  delete [] avgAreaVelocity;
  delete [] avgMassVelocity;
  delete [] avgMixVelocity;
  delete [] avgMixTurboVelocity;

}

void CEulerSolver::MixedOut_Average (CConfig *config, su2double val_init_pressure, const su2double *val_Averaged_Flux,
                                     const su2double *val_normal, su2double& pressure_mix, su2double& density_mix) {

  su2double dx, f, df, resdl = 1.0E+05;
  unsigned short iter = 0, iDim;
  su2double relax_factor = config->GetMixedout_Coeff(0);
  su2double toll = config->GetMixedout_Coeff(1);
  unsigned short maxiter = SU2_TYPE::Int(config->GetMixedout_Coeff(2));
  su2double dhdP, dhdrho, enthalpy_mix, velsq, *vel;

  vel = new su2double[nDim];

  pressure_mix = val_init_pressure;

  /*--- Newton-Raphson's method with central difference formula ---*/

  while ( iter <= maxiter ) {

    density_mix = val_Averaged_Flux[0]*val_Averaged_Flux[0]/(val_Averaged_Flux[1] - pressure_mix);
    GetFluidModel()->SetTDState_Prho(pressure_mix, density_mix);
    enthalpy_mix = GetFluidModel()->GetStaticEnergy() + (pressure_mix)/(density_mix);

    GetFluidModel()->ComputeDerivativeNRBC_Prho(pressure_mix, density_mix);
    dhdP   = GetFluidModel()->GetdhdP_rho();
    dhdrho = GetFluidModel()->Getdhdrho_P();

    vel[0]  = (val_Averaged_Flux[1] - pressure_mix) / val_Averaged_Flux[0];
    for (iDim = 1; iDim < nDim; iDim++) {
      vel[iDim]  = val_Averaged_Flux[iDim+1] / val_Averaged_Flux[0];
    }

    velsq = 0.0;
    for (unsigned short iDim = 0; iDim < nDim; iDim++) {
      velsq += vel[iDim]*vel[iDim];
    }
    f = val_Averaged_Flux[nDim+1] - val_Averaged_Flux[0]*(enthalpy_mix + velsq/2);
    df = -val_Averaged_Flux[0]*(dhdP - 1/density_mix) - dhdrho*density_mix*density_mix/val_Averaged_Flux[0];
    dx = -f/df;
    resdl = dx/val_init_pressure;
    pressure_mix += relax_factor*dx;

    iter += 1;
    if ( abs(resdl) <= toll ) {
      break;
    }

  }

  density_mix = val_Averaged_Flux[0]*val_Averaged_Flux[0]/(val_Averaged_Flux[1] - pressure_mix);

  delete [] vel;

}

void CEulerSolver::GatherInOutAverageValues(CConfig *config, CGeometry *geometry){

  unsigned short iMarker, iMarkerTP;
  unsigned short iSpan;
  int markerTP;
  su2double     densityIn, pressureIn, normalVelocityIn, tangVelocityIn, radialVelocityIn;
  su2double     densityOut, pressureOut, normalVelocityOut, tangVelocityOut, radialVelocityOut;
  su2double     kineIn, omegaIn, nuIn, kineOut, omegaOut, nuOut;
  //TODO (turbo) implement interpolation so that Inflow and Outflow spanwise section can be different

  const auto nSpanWiseSections = config->GetnSpanWiseSections();

  for (iSpan= 0; iSpan < nSpanWiseSections + 1 ; iSpan++) {

#ifdef HAVE_MPI
    unsigned short i, n1, n2, n1t,n2t;
    su2double *TurbPerfIn= nullptr,*TurbPerfOut= nullptr;
    su2double *TotTurbPerfIn = nullptr,*TotTurbPerfOut = nullptr;
    int *TotMarkerTP = nullptr;

    n1          = 8;
    n2          = 8;
    n1t         = n1*size;
    n2t         = n2*size;
    TurbPerfIn  = new su2double[n1];
    TurbPerfOut = new su2double[n2];

    for (i=0;i<n1;i++)
      TurbPerfIn[i]    = -1.0;
    for (i=0;i<n2;i++)
      TurbPerfOut[i]   = -1.0;
#endif

    densityIn            = -1.0;
    pressureIn           = -1.0;
    normalVelocityIn     = -1.0;
    tangVelocityIn       = -1.0;
    radialVelocityIn     = -1.0;
    densityOut           = -1.0;
    pressureOut          = -1.0;
    normalVelocityOut    = -1.0;
    tangVelocityOut      = -1.0;
    radialVelocityOut    = -1.0;
    kineIn               = -1.0;
    omegaIn              = -1.0;
    nuIn                 = -1.0;
    kineOut              = -1.0;
    omegaOut             = -1.0;
    nuOut                = -1.0;

    markerTP             = -1;

    for (iMarker = 0; iMarker < config->GetnMarker_All(); iMarker++){
      for (iMarkerTP = 1; iMarkerTP < config->GetnMarker_Turbomachinery()+1; iMarkerTP++){
        if (config->GetMarker_All_Turbomachinery(iMarker) == iMarkerTP){
          if (config->GetMarker_All_TurbomachineryFlag(iMarker) == INFLOW){
            markerTP            = iMarkerTP;
            densityIn           = DensityIn[iMarkerTP -1][iSpan];
            pressureIn          = PressureIn[iMarkerTP -1][iSpan];
            normalVelocityIn    = TurboVelocityIn[iMarkerTP -1][iSpan][0];
            tangVelocityIn      = TurboVelocityIn[iMarkerTP -1][iSpan][1];
            if (nDim ==3){
              radialVelocityIn  = TurboVelocityIn[iMarkerTP -1][iSpan][2];
            }
            kineIn              = KineIn[iMarkerTP -1][iSpan];
            omegaIn             = OmegaIn[iMarkerTP -1][iSpan];
            nuIn                = NuIn[iMarkerTP -1][iSpan];

#ifdef HAVE_MPI
            TurbPerfIn[0]  = densityIn;
            TurbPerfIn[1]  = pressureIn;
            TurbPerfIn[2]  = normalVelocityIn;
            TurbPerfIn[3]  = tangVelocityIn;
            TurbPerfIn[4]  = radialVelocityIn;
            TurbPerfIn[5]  = kineIn;
            TurbPerfIn[6]  = omegaIn;
            TurbPerfIn[7]  = nuIn;
#endif
          }

          /*--- retrieve outlet information ---*/
          if (config->GetMarker_All_TurbomachineryFlag(iMarker) == OUTFLOW){
            densityOut           = DensityOut[iMarkerTP -1][iSpan];
            pressureOut          = PressureOut[iMarkerTP -1][iSpan];
            normalVelocityOut    = TurboVelocityOut[iMarkerTP -1][iSpan][0];
            tangVelocityOut      = TurboVelocityOut[iMarkerTP -1][iSpan][1];
            if (nDim ==3){
              radialVelocityOut  = TurboVelocityOut[iMarkerTP -1][iSpan][2];
            }
            kineOut              = KineOut[iMarkerTP -1][iSpan];
            omegaOut             = OmegaOut[iMarkerTP -1][iSpan];
            nuOut                = NuOut[iMarkerTP -1][iSpan];

#ifdef HAVE_MPI
            TurbPerfOut[0]  = densityOut;
            TurbPerfOut[1]  = pressureOut;
            TurbPerfOut[2]  = normalVelocityOut;
            TurbPerfOut[3]  = tangVelocityOut;
            TurbPerfOut[4]  = radialVelocityOut;
            TurbPerfOut[5]  = kineOut;
            TurbPerfOut[6]  = omegaOut;
            TurbPerfOut[7]  = nuOut;
#endif
          }
        }
      }
    }

#ifdef HAVE_MPI
    if (rank == MASTER_NODE){
      TotTurbPerfIn       = new su2double[n1t];
      TotTurbPerfOut      = new su2double[n2t];
      for (i=0;i<n1t;i++)
        TotTurbPerfIn[i]  = -1.0;
      for (i=0;i<n2t;i++)
        TotTurbPerfOut[i] = -1.0;
      TotMarkerTP = new int[size];
      for(int i=0; i<size; i++){
        TotMarkerTP[i]    = -1;
      }
    }
    SU2_MPI::Gather(TurbPerfIn, n1, MPI_DOUBLE, TotTurbPerfIn, n1, MPI_DOUBLE, MASTER_NODE, SU2_MPI::GetComm());
    SU2_MPI::Gather(TurbPerfOut, n2, MPI_DOUBLE,TotTurbPerfOut, n2, MPI_DOUBLE, MASTER_NODE, SU2_MPI::GetComm());
    SU2_MPI::Gather(&markerTP, 1, MPI_INT,TotMarkerTP, 1, MPI_INT, MASTER_NODE, SU2_MPI::GetComm());
    if (rank == MASTER_NODE){
      delete [] TurbPerfIn, delete [] TurbPerfOut;
    }

    if (rank == MASTER_NODE){
      for (int i=0;i<size;i++){
        if(TotTurbPerfIn[n1*i] > 0.0){
          densityIn        = TotTurbPerfIn[n1*i];
          pressureIn       = TotTurbPerfIn[n1*i+1];
          normalVelocityIn = TotTurbPerfIn[n1*i+2];
          tangVelocityIn   = TotTurbPerfIn[n1*i+3];
          radialVelocityIn = TotTurbPerfIn[n1*i+4];
          kineIn           = TotTurbPerfIn[n1*i+5];
          omegaIn          = TotTurbPerfIn[n1*i+6];
          nuIn             = TotTurbPerfIn[n1*i+7];
          markerTP         = TotMarkerTP[i];
        }

        if(TotTurbPerfOut[n2*i] > 0.0){
          densityOut        = TotTurbPerfOut[n1*i];
          pressureOut       = TotTurbPerfOut[n1*i+1];
          normalVelocityOut = TotTurbPerfOut[n1*i+2];
          tangVelocityOut   = TotTurbPerfOut[n1*i+3];
          radialVelocityOut = TotTurbPerfOut[n1*i+4];
          kineOut           = TotTurbPerfOut[n1*i+5];
          omegaOut          = TotTurbPerfOut[n1*i+6];
          nuOut             = TotTurbPerfOut[n1*i+7];
        }
      }

      delete [] TotTurbPerfIn, delete [] TotTurbPerfOut; delete [] TotMarkerTP;
    }

#endif

    if (rank == MASTER_NODE && markerTP > -1){
      /*----Quantities needed for computing the turbomachinery performance -----*/
      DensityIn[markerTP -1][iSpan]              = densityIn;
      PressureIn[markerTP -1][iSpan]             = pressureIn;
      TurboVelocityIn[markerTP -1][iSpan][0]     = normalVelocityIn;
      TurboVelocityIn[markerTP -1][iSpan][1]     = tangVelocityIn;
      if (nDim == 3)
        TurboVelocityIn[markerTP -1][iSpan][2]   = radialVelocityIn;
      KineIn[markerTP -1][iSpan]                 = kineIn;
      OmegaIn[markerTP -1][iSpan]                = omegaIn;
      NuIn[markerTP -1][iSpan]                   = nuIn;

      DensityOut[markerTP -1][iSpan]             = densityOut;
      PressureOut[markerTP -1][iSpan]            = pressureOut;
      TurboVelocityOut[markerTP -1][iSpan][0]    = normalVelocityOut;
      TurboVelocityOut[markerTP -1][iSpan][1]    = tangVelocityOut;
      if (nDim == 3)
        TurboVelocityOut[markerTP -1][iSpan][2]  = radialVelocityOut;
      KineOut[markerTP -1][iSpan]                = kineOut;
      OmegaOut[markerTP -1][iSpan]               = omegaOut;
      NuOut[markerTP -1][iSpan]                  = nuOut;
    }
  }
}<|MERGE_RESOLUTION|>--- conflicted
+++ resolved
@@ -791,7 +791,6 @@
   bool free_stream_temp   = (config->GetKind_FreeStreamOption() == FREESTREAM_OPTION::TEMPERATURE_FS);
   bool reynolds_init      = (config->GetKind_InitOption() == REYNOLDS);
   bool aeroelastic        = config->GetAeroelastic_Simulation();
-  bool redefine_fluidmodel = true;
 
   /*--- Set temperature via the flutter speed index ---*/
   if (aeroelastic) {
@@ -858,10 +857,6 @@
     case DATADRIVEN_FLUID:
 
       auxFluidModel = new CDataDrivenFluid(config);
-<<<<<<< HEAD
-      redefine_fluidmodel = false;
-=======
->>>>>>> bec052f6
 
       break;
     case COOLPROP:
@@ -1061,7 +1056,7 @@
   /*--- Initialize the dimensionless Fluid Model that will be used to solve the dimensionless problem ---*/
 
   /*--- Auxilary (dimensional) FluidModel no longer needed. ---*/
-  if(redefine_fluidmodel) delete auxFluidModel;
+  delete auxFluidModel;
 
   /*--- Create one final fluid model object per OpenMP thread to be able to use them in parallel.
    *    GetFluidModel() should be used to automatically access the "right" object of each thread. ---*/
@@ -1097,11 +1092,7 @@
         break;
 
       case DATADRIVEN_FLUID:
-<<<<<<< HEAD
-        FluidModel[thread] = auxFluidModel;
-=======
         FluidModel[thread] = new CDataDrivenFluid(config, false);
->>>>>>> bec052f6
         break;
 
       case COOLPROP:
@@ -6157,19 +6148,12 @@
       Energy_i = nodes->GetEnergy(iPoint);
       StaticEnergy_i = Energy_i - 0.5*Velocity2_i;
 
-<<<<<<< HEAD
-      /*--- Set initial values for density and energy for Newton solvers in fluid model ---*/
-      su2double relax_Newton = config->GetRelaxation_DataDriven();
-      GetFluidModel()->SetInitialDensity(relax_Newton*Density_i + (1 - relax_Newton)*config->GetDensity_Init_DataDriven());
-      GetFluidModel()->SetInitialEnergy(relax_Newton*StaticEnergy_i + (1 - relax_Newton)*config->GetEnergy_Init_DataDriven());
-=======
       if (config->GetKind_FluidModel() == DATADRIVEN_FLUID) {
         /*--- Set initial values for density and energy for Newton solvers in fluid model ---*/
         su2double relax_Newton = config->GetRelaxation_DataDriven();
         GetFluidModel()->SetInitialDensity(relax_Newton*Density_i + (1 - relax_Newton)*config->GetDensity_Init_DataDriven());
         GetFluidModel()->SetInitialEnergy(relax_Newton*StaticEnergy_i + (1 - relax_Newton)*config->GetEnergy_Init_DataDriven());
       }
->>>>>>> bec052f6
 
       GetFluidModel()->SetTDState_rhoe(Density_i, StaticEnergy_i);
 
