/*!
 * \file CNEMOEulerSolver.cpp
 * \brief Headers of the CNEMOEulerSolver class
 * \author S. R. Copeland, F. Palacios, W. Maier, C. Garbacz
 * \version 7.1.1 "Blackbird"
 *
 * SU2 Project Website: https://su2code.github.io
 *
 * The SU2 Project is maintained by the SU2 Foundation
 * (http://su2foundation.org)
 *
 * Copyright 2012-2021, SU2 Contributors (cf. AUTHORS.md)
 *
 * SU2 is free software; you can redistribute it and/or
 * modify it under the terms of the GNU Lesser General Public
 * License as published by the Free Software Foundation; either
 * version 2.1 of the License, or (at your option) any later version.
 *
 * SU2 is distributed in the hope that it will be useful,
 * but WITHOUT ANY WARRANTY; without even the implied warranty of
 * MERCHANTABILITY or FITNESS FOR A PARTICULAR PURPOSE. See the GNU
 * Lesser General Public License for more details.
 *
 * You should have received a copy of the GNU Lesser General Public
 * License along with SU2. If not, see <http://www.gnu.org/licenses/>.
 */

#include "../../include/solvers/CNEMOEulerSolver.hpp"
#include "../../include/variables/CNEMONSVariable.hpp"
#include "../../../Common/include/toolboxes/geometry_toolbox.hpp"
#include "../../../Common/include/toolboxes/printing_toolbox.hpp"
#include "../../include/fluid/CMutationTCLib.hpp"
#include "../../include/fluid/CSU2TCLib.hpp"

CNEMOEulerSolver::CNEMOEulerSolver(CGeometry *geometry, CConfig *config,
                           unsigned short iMesh, const bool navier_stokes) :
  CFVMFlowSolverBase<CNEMOEulerVariable, ENUM_REGIME::COMPRESSIBLE>() {

  /*--- Based on the navier_stokes boolean, determine if this constructor is
   *    being called by itself, or by its derived class CNEMONSSolver. ---*/
  string description;
  if (navier_stokes) {
    description = "Navier-Stokes";
  }
  else {
    description = "Euler";
  }

  unsigned short iMarker, nLineLets;
  unsigned short nZone = geometry->GetnZone();
  su2double *Mvec_Inf, Alpha, Beta;
  bool restart   = (config->GetRestart() || config->GetRestart_Flow());
  unsigned short direct_diff = config->GetDirectDiff();
  int Unst_RestartIter = 0;
  bool dual_time = ((config->GetTime_Marching() == TIME_MARCHING::DT_STEPPING_1ST) ||
                    (config->GetTime_Marching() == TIME_MARCHING::DT_STEPPING_2ND));
  bool time_stepping = config->GetTime_Marching() == TIME_MARCHING::TIME_STEPPING;
  bool adjoint = config->GetDiscrete_Adjoint();
  string filename_ = "flow";

  /*--- Store the multigrid level. ---*/
  MGLevel = iMesh;

  /*--- Check for a restart file to evaluate if there is a change in the AoA
  before non-dimensionalizing ---*/
  if (!(!restart || (iMesh != MESH_0) || nZone >1 )) {

    /*--- Modify file name for a dual-time unsteady restart ---*/
    if (dual_time) {
      if (adjoint) Unst_RestartIter = SU2_TYPE::Int(config->GetUnst_AdjointIter())-1;
      else if (config->GetTime_Marching() == TIME_MARCHING::DT_STEPPING_1ST)
        Unst_RestartIter = SU2_TYPE::Int(config->GetRestart_Iter())-1;
      else Unst_RestartIter = SU2_TYPE::Int(config->GetRestart_Iter())-2;
    }

    /*--- Modify file name for a time stepping unsteady restart ---*/
    if (time_stepping) {
      if (adjoint) Unst_RestartIter = SU2_TYPE::Int(config->GetUnst_AdjointIter())-1;
      else Unst_RestartIter = SU2_TYPE::Int(config->GetRestart_Iter())-1;
    }

    filename_ = config->GetFilename(filename_, ".meta", Unst_RestartIter);

    /*--- Read and store the restart metadata ---*/
    Read_SU2_Restart_Metadata(geometry, config, false, filename_);

  }

  /*--- Define geometric constants in the solver structure ---*/
  nSpecies     = config->GetnSpecies();
  nMarker      = config->GetnMarker_All();
  nDim         = geometry->GetnDim();
  nPoint       = geometry->GetnPoint();
  nPointDomain = geometry->GetnPointDomain();

  /*--- Set size of the conserved and primitive vectors ---*/
  //     U: [rho1, ..., rhoNs, rhou, rhov, rhow, rhoe, rhoeve]^T
  //     V: [rho1, ..., rhoNs, T, Tve, u, v, w, P, rho, h, a, rhoCvtr, rhoCvve]^T
  // GradV: [rho1, ..., rhoNs, T, Tve, u, v, w, P, rho, h, a, rhoCvtr, rhoCvve]^T
  // Viscous: append [mu, mu_t]^T
  nVar         = nSpecies + nDim + 2;
  if (navier_stokes) { nPrimVar   = nSpecies + nDim + 10; }
  else {               nPrimVar   = nSpecies +nDim +8;    }
  nPrimVarGrad = nSpecies + nDim + 8;

  /*--- Initialize nVarGrad for deallocation ---*/
  nVarGrad     = nPrimVarGrad;

  /*--- Store the number of vertices on each marker for deallocation ---*/
  nVertex.resize(nMarker);
  for (iMarker = 0; iMarker < nMarker; iMarker++)
    nVertex[iMarker] = geometry->nVertex[iMarker];

  MassFrac_Inf = config->GetGas_Composition();

  /*--- Perform the non-dimensionalization for the flow equations using the
    specified reference values. ---*/
  SetNondimensionalization(config, iMesh);

  /// TODO: This type of variables will be replaced.

  AllocateTerribleLegacyTemporaryVariables();

  /*--- Allocate base class members. ---*/

  Allocate(*config);

  /*--- Allocate Jacobians for implicit time-stepping ---*/
  if (config->GetKind_TimeIntScheme_Flow() == EULER_IMPLICIT) {

    /*--- Jacobians and vector  structures for implicit computations ---*/
    if (rank == MASTER_NODE) cout << "Initialize Jacobian structure (" << description << "). MG level: " << iMesh <<"." << endl;
    Jacobian.Initialize(nPoint, nPointDomain, nVar, nVar, true, geometry, config);

    if (config->GetKind_Linear_Solver_Prec() == LINELET) {
      nLineLets = Jacobian.BuildLineletPreconditioner(geometry, config);
      if (rank == MASTER_NODE) cout << "Compute linelet structure. " << nLineLets << " elements in each line (average)." << endl;
    }
  }
  else {
    if (rank == MASTER_NODE)  cout<< "Explicit Scheme. No Jacobian structure (" << description << "). MG level: " << iMesh <<"."<<endl;
  }

  /*--- Read farfield conditions from the config file ---*/
  Mach_Inf            = config->GetMach();
  Density_Inf         = config->GetDensity_FreeStreamND();
  Pressure_Inf        = config->GetPressure_FreeStreamND();
  Velocity_Inf        = config->GetVelocity_FreeStreamND();
  Temperature_Inf     = config->GetTemperature_FreeStreamND();
  Temperature_ve_Inf  = config->GetTemperature_ve_FreeStreamND();

  /*--- Initialize the secondary values for direct derivative approxiations ---*/
  switch(direct_diff) {
  case NO_DERIVATIVE:
    /*--- Default ---*/
    break;
  case D_DENSITY:
    SU2_TYPE::SetDerivative(Density_Inf, 1.0);
    break;
  case D_PRESSURE:
    SU2_TYPE::SetDerivative(Pressure_Inf, 1.0);
    break;
  case D_TEMPERATURE:
    SU2_TYPE::SetDerivative(Temperature_Inf, 1.0);
    break;
  case D_MACH: case D_AOA:
  case D_SIDESLIP: case D_REYNOLDS:
  case D_TURB2LAM: case D_DESIGN:
    /*--- Already done in postprocessing of config ---*/
    break;
  default:
    break;
  }

  SetReferenceValues(*config);

  /*--- Vectorize free stream Mach number based on AoA & AoS ---*/
  Mvec_Inf = new su2double[nDim];
  Alpha    = config->GetAoA()*PI_NUMBER/180.0;
  Beta     = config->GetAoS()*PI_NUMBER/180.0;
  if (nDim == 2) {
    Mvec_Inf[0] = cos(Alpha)*Mach_Inf;
    Mvec_Inf[1] = sin(Alpha)*Mach_Inf;
  }
  if (nDim == 3) {
    Mvec_Inf[0] = cos(Alpha)*cos(Beta)*Mach_Inf;
    Mvec_Inf[1] = sin(Beta)*Mach_Inf;
    Mvec_Inf[2] = sin(Alpha)*cos(Beta)*Mach_Inf;
  }

  /*--- Initialize the solution to the far-field state everywhere. ---*/

  if (navier_stokes) {
    nodes      = new CNEMONSVariable    (Pressure_Inf, MassFrac_Inf, Mvec_Inf,
                                         Temperature_Inf, Temperature_ve_Inf,
                                         nPoint, nDim, nVar, nPrimVar, nPrimVarGrad,
                                         config, FluidModel);
    node_infty = new CNEMONSVariable    (Pressure_Inf, MassFrac_Inf, Mvec_Inf,
                                        Temperature_Inf, Temperature_ve_Inf,
                                        1, nDim, nVar, nPrimVar, nPrimVarGrad,
                                        config, FluidModel);
  } else {
    nodes      = new CNEMOEulerVariable(Pressure_Inf, MassFrac_Inf, Mvec_Inf,
                                        Temperature_Inf, Temperature_ve_Inf,
                                        nPoint, nDim, nVar, nPrimVar, nPrimVarGrad,
                                        config, FluidModel);
    node_infty = new CNEMOEulerVariable(Pressure_Inf, MassFrac_Inf, Mvec_Inf,
                                        Temperature_Inf, Temperature_ve_Inf,
                                        1, nDim, nVar, nPrimVar, nPrimVarGrad,
                                        config, FluidModel);
  }
  SetBaseClassPointerToNodes();

  node_infty->SetPrimVar(0, FluidModel);

  /*--- Initial comms. ---*/

  CommunicateInitialState(geometry, config);

  /*--- Add the solver name (max 8 characters) ---*/
  SolverName = "NEMO.FLOW";

  /*--- Finally, check that the static arrays will be large enough (keep this
   *    check at the bottom to make sure we consider the "final" values). ---*/
  if((nDim > MAXNDIM) || (nPrimVar > MAXNVAR))
    SU2_MPI::Error("Oops! The CNEMOEulerSolver static array sizes are not large enough.",CURRENT_FUNCTION);

   /*--- Deallocate arrays ---*/
  delete [] Mvec_Inf;

}

CNEMOEulerSolver::~CNEMOEulerSolver(void) {

  delete node_infty;
  delete FluidModel;

}

void CNEMOEulerSolver::CommonPreprocessing(CGeometry *geometry, CSolver **solver_container, CConfig *config, unsigned short iMesh,
                                           unsigned short iRKStep, unsigned short RunTime_EqSystem, bool Output) {

  bool implicit         = (config->GetKind_TimeIntScheme() == EULER_IMPLICIT);
  bool center           = (config->GetKind_ConvNumScheme_Flow() == SPACE_CENTERED);
  bool center_jst       = (config->GetKind_Centered_Flow() == JST) && (iMesh == MESH_0);
  bool center_jst_ke    = (config->GetKind_Centered_Flow() == JST_KE) && (iMesh == MESH_0);

  /*--- Set the primitive variables ---*/
  ErrorCounter  = 0;
  ErrorCounter += SetPrimitive_Variables(solver_container, config, Output);

  if ((iMesh == MESH_0) && (config->GetComm_Level() == COMM_FULL)) {

      unsigned long tmp = ErrorCounter;
      SU2_MPI::Allreduce(&tmp, &ErrorCounter, 1, MPI_UNSIGNED_LONG, MPI_SUM, SU2_MPI::GetComm());
      config->SetNonphysical_Points(ErrorCounter);
      
      if ((rank == MASTER_NODE) && (ErrorCounter != 0))
        cout << "Warning. The initial solution contains "<< ErrorCounter << " points that are not physical." << endl;
  }

  /*--- Artificial dissipation ---*/

  if (center && !Output) {
    SetMax_Eigenvalue(geometry, config);
    if (center_jst) SetUndivided_Laplacian(geometry, config);
    if (center_jst || center_jst_ke) SetCentered_Dissipation_Sensor(geometry, config);
  }

  /*--- Initialize the Jacobian matrix and residual, not needed for the reducer strategy
   *    as we set blocks (including diagonal ones) and completely overwrite. ---*/

  if(!ReducerStrategy && !Output) {
    LinSysRes.SetValZero();
    if (implicit) Jacobian.SetValZero();
  }
}

void CNEMOEulerSolver::Preprocessing(CGeometry *geometry, CSolver **solver_container,
                                     CConfig *config, unsigned short iMesh,
                                     unsigned short iRKStep,
                                     unsigned short RunTime_EqSystem, bool Output) {

  const unsigned long InnerIter = config->GetInnerIter();
  const bool muscl       = config->GetMUSCL_Flow() && (iMesh == MESH_0);
  const bool limiter     = (config->GetKind_SlopeLimit_Flow() != NO_LIMITER) && (InnerIter <= config->GetLimiterIter());
  const bool center      = config->GetKind_ConvNumScheme_Flow() == SPACE_CENTERED;
  const bool van_albada  = config->GetKind_SlopeLimit_Flow() == VAN_ALBADA_EDGE;

  /*--- Common preprocessing steps ---*/
  CommonPreprocessing(geometry, solver_container, config, iMesh, iRKStep, RunTime_EqSystem, Output);

  /*--- Upwind second order reconstruction ---*/
  if (muscl && !center && !Output) {

    /*--- Calculate the gradients ---*/
    if (config->GetKind_Gradient_Method() == GREEN_GAUSS) {
      SetPrimitive_Gradient_GG(geometry, config, true);
    }
    if (config->GetKind_Gradient_Method() == WEIGHTED_LEAST_SQUARES) {
      SetPrimitive_Gradient_LS(geometry, config, true);
    }

    /*--- Limiter computation ---*/
    if (limiter && !van_albada) {
      SetPrimitive_Limiter(geometry, config);
    }
  }
}

unsigned long CNEMOEulerSolver::SetPrimitive_Variables(CSolver **solver_container, CConfig *config, bool Output) {

  unsigned long iPoint, nonPhysicalPoints = 0;
  bool nonphysical = true;

  for (iPoint = 0; iPoint < nPoint; iPoint ++) {

    /*--- Incompressible flow, primitive variables ---*/

    nonphysical = nodes->SetPrimVar(iPoint,FluidModel);

    /* Check for non-realizable states for reporting. */

    if (nonphysical) nonPhysicalPoints++;

    /*--- Initialize the convective, source and viscous residual vector ---*/

    if (!Output) LinSysRes.SetBlock_Zero(iPoint);

  }

  return nonPhysicalPoints;
}

void CNEMOEulerSolver::SetTime_Step(CGeometry *geometry, CSolver **solver_container, CConfig *config,
                                    unsigned short iMesh, unsigned long Iteration) {

  /*--- Define an object to compute the speed of sound. ---*/
  struct SoundSpeed {
    FORCEINLINE su2double operator() (const CNEMOEulerVariable& nodes, unsigned long iPoint, unsigned long jPoint) const {
      return 0.5 * (nodes.GetSoundSpeed(iPoint) + nodes.GetSoundSpeed(jPoint));
    }

    FORCEINLINE su2double operator() (const CNEMOEulerVariable& nodes, unsigned long iPoint) const {
      return nodes.GetSoundSpeed(iPoint);
    }

  } soundSpeed;

  /*--- Define an object to compute the viscous eigenvalue. ---*/
  struct LambdaVisc {
    FORCEINLINE su2double lambda(su2double lamVisc, su2double eddyVisc, su2double rho, su2double k, su2double cv) const {
      /*--- Determine the viscous spectral radius and apply it to the control volume ---*/
      su2double Lambda_1 = (4.0/3.0)*(lamVisc + eddyVisc);
      return (Lambda_1 + k/cv)/rho;
    }

    FORCEINLINE su2double operator() (const CNEMOEulerVariable& nodes, unsigned long iPoint, unsigned long jPoint) const {
      su2double lamVisc = 0.5*(nodes.GetLaminarViscosity(iPoint) + nodes.GetLaminarViscosity(jPoint));
      su2double eddyVisc = 0.5*(nodes.GetEddyViscosity(iPoint) + nodes.GetEddyViscosity(jPoint));
      su2double thermalCond = 0.5*(nodes.GetThermalConductivity(iPoint) + nodes.GetThermalConductivity(jPoint) +
                                   nodes.GetThermalConductivity_ve(iPoint) + nodes.GetThermalConductivity_ve(jPoint));
      su2double density = 0.5*(nodes.GetDensity(iPoint) + nodes.GetDensity(jPoint));
      su2double cv = 0.5*(nodes.GetRhoCv_tr(iPoint) + nodes.GetRhoCv_ve(iPoint) +
                          nodes.GetRhoCv_tr(jPoint) + nodes.GetRhoCv_ve(jPoint))/ density;
      return lambda(lamVisc, eddyVisc, density, thermalCond, cv);
    }

    FORCEINLINE su2double operator() (const CNEMOEulerVariable& nodes, unsigned long iPoint) const {
      su2double lamVisc = nodes.GetLaminarViscosity(iPoint);
      su2double eddyVisc = nodes.GetEddyViscosity(iPoint);
      su2double thermalCond = nodes.GetThermalConductivity(iPoint) + nodes.GetThermalConductivity_ve(iPoint);
      su2double density = nodes.GetDensity(iPoint);
      su2double cv = (nodes.GetRhoCv_tr(iPoint) + nodes.GetRhoCv_ve(iPoint))/ density;
      return lambda(lamVisc, eddyVisc, density, thermalCond, cv);
    }

  } lambdaVisc;

  /*--- Now instantiate the generic implementation with the two functors above. ---*/

  SetTime_Step_impl(soundSpeed, lambdaVisc, geometry, solver_container, config, iMesh, Iteration);

}

void CNEMOEulerSolver::SetMax_Eigenvalue(CGeometry *geometry, CConfig *config) {

  /*--- Define an object to compute the speed of sound. ---*/
  struct SoundSpeed {
    FORCEINLINE su2double operator() (const CNEMOEulerVariable& nodes, unsigned long iPoint, unsigned long jPoint) const {
      return 0.5 * (nodes.GetSoundSpeed(iPoint) + nodes.GetSoundSpeed(jPoint));
    }

    FORCEINLINE su2double operator() (const CNEMOEulerVariable& nodes, unsigned long iPoint) const {
      return nodes.GetSoundSpeed(iPoint);
    }

  } soundSpeed;

  /*--- Instantiate generic implementation. ---*/

  SetMax_Eigenvalue_impl(soundSpeed, geometry, config);

}

void CNEMOEulerSolver::Centered_Residual(CGeometry *geometry, CSolver **solver_container, CNumerics **numerics_container,
                                         CConfig *config, unsigned short iMesh, unsigned short iRKStep) {
  unsigned long iEdge, iPoint, jPoint;
  unsigned short iVar, jVar;
  bool err;

  CNumerics* numerics = numerics_container[CONV_TERM];

  /*--- Set booleans based on config settings ---*/
  bool implicit = (config->GetKind_TimeIntScheme_Flow() == EULER_IMPLICIT);

  for (iEdge = 0; iEdge < geometry->GetnEdge(); iEdge++) {

    /*--- Points in edge, set normal vectors, and number of neighbors ---*/
    iPoint = geometry->edges->GetNode(iEdge, 0);
    jPoint = geometry->edges->GetNode(iEdge, 1);
    numerics->SetNormal(geometry->edges->GetNormal(iEdge));
    numerics->SetNeighbor(geometry->nodes->GetnNeighbor(iPoint),
                          geometry->nodes->GetnNeighbor(jPoint));

    /*--- Pass conservative & primitive variables w/o reconstruction to CNumerics ---*/
    numerics->SetConservative(nodes->GetSolution(iPoint),  nodes->GetSolution(jPoint));
    numerics->SetPrimitive   (nodes->GetPrimitive(iPoint), nodes->GetPrimitive(jPoint));

    /*--- Pass supplementary information to CNumerics ---*/
    numerics->SetdPdU  ( nodes->GetdPdU(iPoint),   nodes->GetdPdU(jPoint));
    numerics->SetdTdU  ( nodes->GetdTdU(iPoint),   nodes->GetdTdU(jPoint));
    numerics->SetdTvedU( nodes->GetdTvedU(iPoint), nodes->GetdTvedU(jPoint));
    numerics->SetEve   ( nodes->GetEve(iPoint),    nodes->GetEve(jPoint));
    numerics->SetCvve  ( nodes->GetCvve(iPoint),   nodes->GetCvve(jPoint));
    numerics->SetGamma ( nodes->GetGamma(iPoint),  nodes->GetGamma(jPoint));

    /*--- Set the largest convective eigenvalue ---*/
    numerics->SetLambda(nodes->GetLambda(iPoint), nodes->GetLambda(jPoint));

    /*--- Compute residuals, and Jacobians ---*/
    auto residual = numerics->ComputeResidual(config);

    /*--- Check for NaNs before applying the residual to the linear system ---*/
    err = false;
    for (iVar = 0; iVar < nVar; iVar++)
      if (residual[iVar] != residual[iVar])
        err = true;
    if (implicit)
      for (iVar = 0; iVar < nVar; iVar++)
        for (jVar = 0; jVar < nVar; jVar++)
          if ((residual.jacobian_i[iVar][jVar] != residual.jacobian_i[iVar][jVar]) ||
              (residual.jacobian_j[iVar][jVar] != residual.jacobian_j[iVar][jVar]))
            err = true;

    /*--- Update the residual and Jacobian ---*/
    if (!err) {
      LinSysRes.AddBlock(iPoint, residual);
      LinSysRes.SubtractBlock(jPoint, residual);
      if (implicit) {
        Jacobian.UpdateBlocks(iEdge, iPoint, jPoint, residual.jacobian_i, residual.jacobian_j);
      }
    }
  }
}

void CNEMOEulerSolver::Upwind_Residual(CGeometry *geometry, CSolver **solver_container, CNumerics **numerics_container,
                                       CConfig *config, unsigned short iMesh) {
  unsigned long iEdge, iPoint, jPoint;
  unsigned short iDim, iVar, jVar;

  /*--- Set booleans based on config settings ---*/
  const bool implicit         = (config->GetKind_TimeIntScheme() == EULER_IMPLICIT);
  const bool muscl            = (config->GetMUSCL_Flow() && (iMesh == MESH_0));
  const bool limiter          = (config->GetKind_SlopeLimit_Flow() != NO_LIMITER);
  const bool van_albada       = (config->GetKind_SlopeLimit_Flow() == VAN_ALBADA_EDGE);

  /*--- Non-physical counter. ---*/
  unsigned long counter_local = 0;
  SU2_OMP_MASTER
  ErrorCounter = 0;
  END_SU2_OMP_MASTER

  /*--- Pick one numerics object per thread. ---*/
  CNumerics* numerics = numerics_container[CONV_TERM];

  /*--- Static arrays for MUSCL reconstructed variables ---*/
  su2double Primitive_i[MAXNVAR] = {0.0}, Primitive_j[MAXNVAR] = {0.0};
  su2double Conserved_i[MAXNVAR] = {0.0}, Conserved_j[MAXNVAR] = {0.0};
  su2double      dPdU_i[MAXNVAR] = {0.0},      dPdU_j[MAXNVAR] = {0.0};
  su2double      dTdU_i[MAXNVAR] = {0.0},      dTdU_j[MAXNVAR] = {0.0};
  su2double    dTvedU_i[MAXNVAR] = {0.0},    dTvedU_j[MAXNVAR] = {0.0};
  su2double       Eve_i[MAXNVAR] = {0.0},       Eve_j[MAXNVAR] = {0.0};
  su2double      Cvve_i[MAXNVAR] = {0.0},      Cvve_j[MAXNVAR] = {0.0};
  su2double Gamma_i = 0.0, Gamma_j = 0.0;

  /*--- Loop over edges and calculate convective fluxes ---*/
  for(unsigned long iEdge = 0; iEdge < geometry->GetnEdge(); iEdge++) {

    unsigned short iDim, iVar;

    /*--- Retrieve node numbers and pass edge normal to CNumerics ---*/
    auto iPoint = geometry->edges->GetNode(iEdge, 0);
    auto jPoint = geometry->edges->GetNode(iEdge, 1);

    numerics->SetNormal(geometry->edges->GetNormal(iEdge));

    auto Coord_i = geometry->nodes->GetCoord(iPoint);
    auto Coord_j = geometry->nodes->GetCoord(jPoint);

    /*--- Get conserved & primitive variables from CVariable ---*/
    auto U_i = nodes->GetSolution(iPoint);   auto U_j = nodes->GetSolution(jPoint);
    auto V_i = nodes->GetPrimitive(iPoint);  auto V_j = nodes->GetPrimitive(jPoint);

    /*--- Set them with or without high order reconstruction using MUSCL strategy. ---*/
    if (!muscl) {

      numerics->SetPrimitive   (V_i, V_j);
      numerics->SetConservative(U_i, U_j);
      numerics->SetdPdU  (nodes->GetdPdU(iPoint),   nodes->GetdPdU(jPoint));
      numerics->SetdTdU  (nodes->GetdTdU(iPoint),   nodes->GetdTdU(jPoint));
      numerics->SetdTvedU(nodes->GetdTvedU(iPoint), nodes->GetdTvedU(jPoint));
      numerics->SetEve   (nodes->GetEve(iPoint),    nodes->GetEve(jPoint));
      numerics->SetCvve  (nodes->GetCvve(iPoint),   nodes->GetCvve(jPoint));
      numerics->SetGamma (nodes->GetGamma(iPoint),  nodes->GetGamma(jPoint));

    } else {

      /*--- High order reconstruction using MUSCL strategy ---*/
      su2double Vector_ij[MAXNDIM] = {0.0};
      for (iDim = 0; iDim < nDim; iDim++) {
        Vector_ij[iDim] = 0.5*(Coord_j[iDim] - Coord_i[iDim]);
      }

      /*--- Retrieve gradient information ---*/
      auto Gradient_i = nodes->GetGradient_Reconstruction(iPoint);
      auto Gradient_j = nodes->GetGradient_Reconstruction(jPoint);

      /*--- Set and extract limiters ---*/
      su2double *Limiter_i = nullptr, *Limiter_j = nullptr;

      if (limiter){
        Limiter_i = nodes->GetLimiter_Primitive(iPoint);
        Limiter_j = nodes->GetLimiter_Primitive(jPoint);
      }

      for (iVar = 0; iVar < nPrimVarGrad; iVar++) {

        su2double lim_i = 0.0;
        su2double lim_j = 0.0;
        su2double Project_Grad_i = 0.0;
        su2double Project_Grad_j = 0.0;

        for (iDim = 0; iDim < nDim; iDim++) {
          Project_Grad_i += Vector_ij[iDim]*Gradient_i[iVar][iDim];
          Project_Grad_j -= Vector_ij[iDim]*Gradient_j[iVar][iDim];
        }

        if (limiter) {
          if (van_albada) {
            su2double V_ij = V_j[iVar] - V_i[iVar];
            Limiter_i[iVar] = V_ij*( 2.0*Project_Grad_i + V_ij) / (4*pow(Project_Grad_i, 2) + pow(V_ij, 2) + EPS);
            Limiter_j[iVar] = V_ij*(-2.0*Project_Grad_j + V_ij) / (4*pow(Project_Grad_j, 2) + pow(V_ij, 2) + EPS);
          }
          if (lim_i > Limiter_i[iVar] && Limiter_i[iVar] != 0) lim_i = Limiter_i[iVar];
          if (lim_j > Limiter_j[iVar] && Limiter_j[iVar] != 0) lim_j = Limiter_j[iVar];
          su2double lim_ij = min(lim_i, lim_j);

          Primitive_i[iVar] = V_i[iVar] + lim_ij*Project_Grad_i;
          Primitive_j[iVar] = V_j[iVar] + lim_ij*Project_Grad_j;
        } else {
          Primitive_i[iVar] = V_i[iVar] + Project_Grad_i;
          Primitive_j[iVar] = V_j[iVar] + Project_Grad_j;
        }
      }

      /*--- Check for non-physical solutions after reconstruction. If found, use the
       cell-average value of the solution. This is a locally 1st order approximation,
       which is typically only active during the start-up of a calculation. ---*/
      bool chk_err_i = CheckNonPhys(Primitive_i);
      bool chk_err_j = CheckNonPhys(Primitive_j);

      nodes->SetNon_Physical(iPoint, chk_err_i);
      nodes->SetNon_Physical(jPoint, chk_err_j);

      /*--- Get updated state, in case the point recovered after the set. ---*/
      chk_err_i = nodes->GetNon_Physical(iPoint);
      chk_err_j = nodes->GetNon_Physical(jPoint);

      counter_local += chk_err_i + chk_err_j;

      /*--- Compute Secondary variables in a thermaodynamically consistent way. ---*/
      if (!chk_err_i) Gamma_i = ComputeConsistentExtrapolation(GetFluidModel(), nSpecies, Primitive_i, dPdU_i, dTdU_i, dTvedU_i, Eve_i, Cvve_i);
      if (!chk_err_j) Gamma_j = ComputeConsistentExtrapolation(GetFluidModel(), nSpecies, Primitive_j, dPdU_j, dTdU_j, dTvedU_j, Eve_j, Cvve_j);

      /*--- Recompute Conserved variables if Roe or MSW scheme ---*/
      if ((config->GetKind_Upwind_Flow() == ROE) || (config->GetKind_Upwind_Flow() == MSW)){
        if (!chk_err_i) RecomputeConservativeVector(Conserved_i, Primitive_i);
        if (!chk_err_j) RecomputeConservativeVector(Conserved_j, Primitive_j);
      }

      /*--- If non-physical, revert to first order ---*/
      numerics->SetConservative(chk_err_i ? U_i : Conserved_i, chk_err_j ? U_j : Conserved_j);
      numerics->SetPrimitive   (chk_err_i ? V_i : Primitive_i, chk_err_j ? V_j : Primitive_j);
      numerics->SetdPdU  (chk_err_i ? nodes->GetdPdU  (iPoint) : dPdU_i,    chk_err_j ? nodes->GetdPdU  (jPoint) : dPdU_j);
      numerics->SetdTdU  (chk_err_i ? nodes->GetdTdU  (iPoint) : dTdU_i,    chk_err_j ? nodes->GetdTdU  (jPoint) : dTdU_j);
      numerics->SetdTvedU(chk_err_i ? nodes->GetdTvedU(iPoint) : dTvedU_i,  chk_err_j ? nodes->GetdTvedU(jPoint) : dTvedU_j);
      numerics->SetEve   (chk_err_i ? nodes->GetEve   (iPoint) : Eve_i,     chk_err_j ? nodes->GetEve   (jPoint) : Eve_j);
      numerics->SetCvve  (chk_err_i ? nodes->GetCvve  (iPoint) : Cvve_i,    chk_err_j ? nodes->GetCvve  (jPoint) : Cvve_j);
      numerics->SetGamma (chk_err_i ? nodes->GetGamma (iPoint) : Gamma_i,   chk_err_j ? nodes->GetGamma (jPoint) : Gamma_j);

    }

    /*--- Compute the residual ---*/
    auto residual = numerics->ComputeResidual(config);

    /*--- Check for NaNs before applying the residual to the linear system ---*/
    bool err = false;
    for (iVar = 0; iVar < nVar; iVar++)
      if (residual[iVar] != residual[iVar]) err = true;
    if (implicit)
      for (iVar = 0; iVar < nVar; iVar++)
        for (jVar = 0; jVar < nVar; jVar++)
          if ((residual.jacobian_i[iVar][jVar] != residual.jacobian_i[iVar][jVar]) ||
              (residual.jacobian_j[iVar][jVar] != residual.jacobian_j[iVar][jVar])   )
            err = true;

    /*--- Update the residual and Jacobian ---*/
    if (!err) {
      LinSysRes.AddBlock(iPoint, residual);
      LinSysRes.SubtractBlock(jPoint, residual);
      if (implicit) {
        Jacobian.UpdateBlocks(iEdge, iPoint, jPoint, residual.jacobian_i, residual.jacobian_j);
      }
    }
  }

  /*--- Warning message about non-physical reconstructions. ---*/
  if ((iMesh == MESH_0) && (config->GetComm_Level() == COMM_FULL)) {
    /*--- Add counter results for all threads. ---*/
    SU2_OMP_ATOMIC
    ErrorCounter += counter_local;
    SU2_OMP_BARRIER

    /*--- Add counter results for all ranks. ---*/
    SU2_OMP_MASTER
    {
      counter_local = ErrorCounter;
      SU2_MPI::Reduce(&counter_local, &ErrorCounter, 1, MPI_UNSIGNED_LONG, MPI_SUM, MASTER_NODE, SU2_MPI::GetComm());
      config->SetNonphysical_Reconstr(ErrorCounter);
    }
    END_SU2_OMP_MASTER
    SU2_OMP_BARRIER
  }
}

su2double CNEMOEulerSolver::ComputeConsistentExtrapolation(CNEMOGas *fluidmodel, unsigned short nSpecies, su2double *V,
                                                           su2double* dPdU, su2double* dTdU, su2double* dTvedU,
                                                           su2double* val_eves, su2double *val_Cvves) {

  //NOTE: TODO - this doesnt compute Cvves/ dPdU,etc.yet
  su2double val_gamma;
  vector<su2double> rhos;

  /*--- Rename index information ---*/
  unsigned short T_INDEX   = nSpecies;
  unsigned short TVE_INDEX = nSpecies+1;

  /*--- Rename density vector ---*/
  rhos.resize(nSpecies,0.0);
  for (unsigned short iSpecies=0; iSpecies < nSpecies; iSpecies++ ){
    rhos[iSpecies] = V[iSpecies];
  }

  /*--- Set new fluid state ---*/
  fluidmodel->SetTDStateRhosTTv(rhos, V[T_INDEX], V[TVE_INDEX]);

  /*---Compute the secondary values ---*/
  // This block of code copies a vector to corresponding pointer.
  auto it = val_eves;
  auto& ref = fluidmodel->ComputeSpeciesEve(V[TVE_INDEX]);
  for (auto v : ref) {
    *it = v;  ++it;
  }

  val_gamma = fluidmodel->ComputeGamma();

  return val_gamma;
}

void CNEMOEulerSolver::RecomputeConservativeVector(su2double *U, const su2double *V) const {

  /*---Useful variables ---*/
  vector<su2double> rhos;
  rhos.resize(nSpecies,0.0);

  /*--- Set Indices ---*/
  //Make these in a general location
  unsigned short RHO_INDEX = nodes->GetRhoIndex();
  unsigned short T_INDEX   = nodes->GetTIndex();
  unsigned short TVE_INDEX = nodes->GetTveIndex();
  unsigned short VEL_INDEX = nodes->GetVelIndex();

  /*--- Set densities and mass fraction ---*/
  for (unsigned short iSpecies = 0; iSpecies < nSpecies; iSpecies++){
    U[iSpecies]    = V[iSpecies];
    rhos[iSpecies] = V[iSpecies];
  }

  /*--- Set momentum and compute v^2 ---*/
  //TODO: geometry toolbox
  su2double sqvel = 0.0;
  for (unsigned short iDim = 0; iDim < nDim; iDim++){
    U[nSpecies+iDim] = V[RHO_INDEX]*V[VEL_INDEX+iDim];
    sqvel           += V[VEL_INDEX+iDim]*V[VEL_INDEX+iDim];
  }

  /*--- Set the fluidmodel and recompute energies ---*/
  FluidModel->SetTDStateRhosTTv( rhos, V[T_INDEX], V[TVE_INDEX]);
  const auto& Energies = FluidModel->ComputeMixtureEnergies();

  /*--- Set conservative energies ---*/
  U[nSpecies+nDim]   = V[RHO_INDEX]*(Energies[0]+0.5*sqvel);
  U[nSpecies+nDim+1] = V[RHO_INDEX]*(Energies[1]);

}

bool CNEMOEulerSolver::CheckNonPhys(const su2double *V) const {

  su2double Tmin, Tmax, Tvemin, Tvemax;

  /*--- Set booleans ---*/
  bool nonPhys = false;

  /*--- Set Indices ---*/
  //Make these in a general location
  unsigned short RHOS_INDEX = nodes->GetRhosIndex();
  unsigned short T_INDEX    = nodes->GetTIndex();
  unsigned short TVE_INDEX  = nodes->GetTveIndex();
  unsigned short P_INDEX    = nodes->GetPIndex();
  unsigned short A_INDEX    = nodes->GetAIndex();

  /*--- Set temperature clipping values ---*/
  Tmin   = 50.0; Tmax   = 8E4;
  Tvemin = 50.0; Tvemax = 8E4;

  /*--- Check whether state makes sense ---*/
  for (unsigned short iSpecies = 0; iSpecies < nSpecies; iSpecies++)
    if (V[RHOS_INDEX+iSpecies] < 0.0) nonPhys = true;

  if (V[P_INDEX] < 0.0) nonPhys = true;

  if (V[T_INDEX] < Tmin || V[T_INDEX] > Tmax) nonPhys = true;

  if (V[TVE_INDEX] < Tvemin || V[TVE_INDEX] > Tvemax) nonPhys = true;

  if (V[A_INDEX] < 0.0 ) nonPhys = true;

  return nonPhys;

}

void CNEMOEulerSolver::Source_Residual(CGeometry *geometry, CSolver **solver_container, CNumerics **numerics_container, CConfig *config, unsigned short iMesh) {

  unsigned short iVar, jVar;
  unsigned long iPoint;

  /*--- Assign booleans ---*/
  bool err        = false;
  bool implicit   = (config->GetKind_TimeIntScheme_Flow() == EULER_IMPLICIT);
  bool frozen     = config->GetFrozen();
  bool monoatomic = config->GetMonoatomic();
  bool axisymm    = config->GetAxisymmetric();
  bool viscous    = config->GetViscous();
  bool rans       = (config->GetKind_Turb_Model() != NONE);

  CNumerics* numerics = numerics_container[SOURCE_FIRST_TERM];

  /*--- Initialize the error counter ---*/
  unsigned long eAxi_local = 0;
  unsigned long eChm_local = 0;
  unsigned long eVib_local = 0;

  /*--- Initialize the source residual to zero ---*/
  for (iVar = 0; iVar < nVar; iVar++) Residual[iVar] = 0.0;

  /*--- Preprocess viscous axisymm variables (if necessary) ---*/
  if (axisymm && viscous) {
    ComputeAxisymmetricAuxGradients(geometry,config);
  }

  /*--- loop over interior points ---*/
  SU2_OMP_FOR_DYN(omp_chunk_size)
  for (iPoint = 0; iPoint < nPointDomain; iPoint++) {

    /*--- Set conserved & primitive variables  ---*/
    numerics->SetConservative(nodes->GetSolution(iPoint),  nullptr);
    numerics->SetPrimitive   (nodes->GetPrimitive(iPoint), nullptr);

    /*--- Pass supplementary information to CNumerics ---*/
<<<<<<< HEAD
    numerics->SetdPdU(nodes->GetdPdU(iPoint), nodes->GetdPdU(iPoint));
    numerics->SetdTdU(nodes->GetdTdU(iPoint), nodes->GetdTdU(iPoint));
    numerics->SetdTvedU(nodes->GetdTvedU(iPoint), nodes->GetdTvedU(iPoint));
    numerics->SetEve(nodes->GetEve(iPoint), nodes->GetEve(iPoint));
    numerics->SetCvve(nodes->GetCvve(iPoint), nodes->GetCvve(iPoint));
=======
    numerics->SetdPdU(nodes->GetdPdU(iPoint),     nullptr);
    numerics->SetdTdU(nodes->GetdTdU(iPoint),     nullptr);
    numerics->SetdTvedU(nodes->GetdTvedU(iPoint), nullptr);
    numerics->SetEve(nodes->GetEve(iPoint),       nullptr);
    numerics->SetCvve(nodes->GetCvve(iPoint),     nullptr);

>>>>>>> f47e22bd
    /*--- Set volume of the dual grid cell ---*/
    numerics->SetVolume(geometry->nodes->GetVolume(iPoint));
    numerics->SetCoord(geometry->nodes->GetCoord(iPoint), nullptr);

    /*--- Compute finite rate chemistry ---*/

    if(!monoatomic){
      if(!frozen){
        /*--- Compute the non-equilibrium chemistry ---*/
        auto residual = numerics->ComputeChemistry(config);

        /*--- Check for errors before applying source to the linear system ---*/
        err = false;
        for (iVar = 0; iVar < nVar; iVar++)
          if (residual[iVar] != residual[iVar]) err = true;
        if (implicit)
          for (iVar = 0; iVar < nVar; iVar++)
            for (jVar = 0; jVar < nVar; jVar++)
              if (residual.jacobian_i[iVar][jVar] != residual.jacobian_i[iVar][jVar]) err = true;

        /*--- Apply the chemical sources to the linear system ---*/
        if (!err) {
          LinSysRes.SubtractBlock(iPoint, residual);
          if (implicit)
            Jacobian.SubtractBlock2Diag(iPoint, residual.jacobian_i);
        } else
          eChm_local++;
      }
    }

    /*--- Compute vibrational energy relaxation ---*/
    /// NOTE: Jacobians don't account for relaxation time derivatives

    if (!monoatomic){
      auto residual = numerics->ComputeVibRelaxation(config);
      /*--- Check for errors before applying source to the linear system ---*/
      err = false;
      for (iVar = 0; iVar < nVar; iVar++)
        if (residual[iVar] != residual[iVar]) err = true;
      if (implicit)
        for (iVar = 0; iVar < nVar; iVar++)
          for (jVar = 0; jVar < nVar; jVar++)
            if (residual.jacobian_i[iVar][jVar] != residual.jacobian_i[iVar][jVar]) err = true;

      /*--- Apply the vibrational relaxation terms to the linear system ---*/
      if (!err) {
        LinSysRes.SubtractBlock(iPoint, residual);
        if (implicit)
          Jacobian.SubtractBlock2Diag(iPoint, residual.jacobian_i);
      } else
        eVib_local++;
    }

    /*--- Compute axisymmetric source terms (if needed) ---*/
    if (axisymm) {

      /*--- If necessary, set variables needed for viscous computation ---*/
      if (viscous) {

        /*--- Set gradient of primitive variables ---*/
        numerics->SetPrimVarGradient(nodes->GetGradient_Primitive(iPoint), nullptr);

        /*--- Set gradient of auxillary variables ---*/
        numerics->SetAuxVarGrad(nodes->GetAuxVarGradient(iPoint), nullptr);

        /*--- Set diffusion coefficient ---*/
        numerics->SetDiffusionCoeff(nodes->GetDiffusionCoeff(iPoint), nullptr);

        /*--- Laminar viscosity ---*/
        numerics->SetLaminarViscosity(nodes->GetLaminarViscosity(iPoint), 0.0);

        /*--- Eddy viscosity ---*/
        numerics->SetEddyViscosity(nodes->GetEddyViscosity(iPoint), 0.0);

        /*--- Thermal conductivity ---*/
        numerics->SetThermalConductivity(nodes->GetThermalConductivity(iPoint), 0.0);

        /*--- Vib-el. thermal conductivity ---*/
        numerics->SetThermalConductivity_ve(nodes->GetThermalConductivity_ve(iPoint), 0.0);

        /*--- Set turbulence kinetic energy ---*/
        if (rans){
          CVariable* turbNodes = solver_container[TURB_SOL]->GetNodes();
          numerics->SetTurbKineticEnergy(turbNodes->GetSolution(iPoint,0), 0.0);
        }
      }

      auto residual = numerics->ComputeAxisymmetric(config);

      /*--- Check for errors before applying source to the linear system ---*/
      err = false;
      for (iVar = 0; iVar < nVar; iVar++)
        if (residual[iVar] != residual[iVar]) err = true;
      if (implicit)
        for (iVar = 0; iVar < nVar; iVar++)
<<<<<<< HEAD
          if (residual[iVar] != residual[iVar]) err = true;
        if (implicit)
          for (iVar = 0; iVar < nVar; iVar++)
            for (jVar = 0; jVar < nVar; jVar++)
              if (residual.jacobian_i[iVar][jVar] != residual.jacobian_i[iVar][jVar]) err = true;
=======
          for (jVar = 0; jVar < nVar; jVar++)
            if (Jacobian_i[iVar][jVar] != Jacobian_i[iVar][jVar]) err = true;
>>>>>>> f47e22bd

      /*--- Apply the update to the linear system ---*/
      if (!err) {
          LinSysRes.AddBlock(iPoint, residual);
          if (implicit)
<<<<<<< HEAD
            Jacobian.AddBlock2Diag(iPoint, residual.jacobian_i);
        }else
          eAxi_local++;
      }
      END_SU2_OMP_FOR
=======
            Jacobian.AddBlock(iPoint, iPoint, Jacobian_i);
      }else
        eAxi_local++;
>>>>>>> f47e22bd
    }
  }
  END_SU2_OMP_FOR

  /*--- Checking for NaN ---*/
  unsigned long eAxi_global = eAxi_local;
  unsigned long eChm_global = eChm_local;
  unsigned long eVib_global = eVib_local;

  //THIS IS NO FUN
  if ((eAxi_global != 0) ||
      (eChm_global != 0) ||
      (eVib_global != 0)) {
    cout << "Warning!! Instances of NaN in the following source terms: " << endl;
    cout << "Axisymmetry: " << eAxi_global << endl;
    cout << "Chemical:    " << eChm_global << endl;
    cout << "Vib. Relax:  " << eVib_global << endl;
  }
}

void CNEMOEulerSolver::ExplicitRK_Iteration(CGeometry *geometry, CSolver **solver_container,
                                            CConfig *config, unsigned short iRKStep) {

  Explicit_Iteration<RUNGE_KUTTA_EXPLICIT>(geometry, solver_container, config, iRKStep);
}

void CNEMOEulerSolver::ClassicalRK4_Iteration(CGeometry *geometry, CSolver **solver_container,
                                              CConfig *config, unsigned short iRKStep) {

  Explicit_Iteration<CLASSICAL_RK4_EXPLICIT>(geometry, solver_container, config, iRKStep);
}

void CNEMOEulerSolver::ExplicitEuler_Iteration(CGeometry *geometry, CSolver **solver_container, CConfig *config) {

  Explicit_Iteration<EULER_EXPLICIT>(geometry, solver_container, config, 0);
}

void CNEMOEulerSolver::PrepareImplicitIteration(CGeometry *geometry, CSolver**, CConfig *config) {

  struct DummyPrec {
    const bool active = false;
    FORCEINLINE su2double** operator() (const CConfig*, unsigned long, su2double) const { return nullptr; }
  } precond;

  PrepareImplicitIteration_impl(precond, geometry, config);
}

void CNEMOEulerSolver::CompleteImplicitIteration(CGeometry *geometry, CSolver**, CConfig *config) {

  CompleteImplicitIteration_impl<true>(geometry, config);
}

void CNEMOEulerSolver::SetNondimensionalization(CConfig *config, unsigned short iMesh) {

  su2double
  Temperature_FreeStream = 0.0, Temperature_ve_FreeStream = 0.0, Mach2Vel_FreeStream         = 0.0,
  ModVel_FreeStream      = 0.0, Energy_FreeStream         = 0.0, ModVel_FreeStreamND         = 0.0,
  Velocity_Reynolds      = 0.0, Omega_FreeStream          = 0.0, Omega_FreeStreamND          = 0.0,
  Viscosity_FreeStream   = 0.0, Density_FreeStream        = 0.0, Pressure_FreeStream         = 0.0,
  Tke_FreeStream         = 0.0, Length_Ref                = 0.0, Density_Ref                 = 0.0,
  Pressure_Ref           = 0.0, Velocity_Ref              = 0.0, Temperature_Ref             = 0.0,
  Temperature_ve_Ref     = 0.0, Time_Ref                  = 0.0, Omega_Ref                   = 0.0,
  Force_Ref              = 0.0, Gas_Constant_Ref          = 0.0, Viscosity_Ref               = 0.0,
  Conductivity_Ref       = 0.0, Energy_Ref                = 0.0, Pressure_FreeStreamND       = 0.0,
  Energy_FreeStreamND    = 0.0, Temperature_FreeStreamND  = 0.0, Temperature_ve_FreeStreamND = 0.0,
  Gas_ConstantND         = 0.0, Viscosity_FreeStreamND    = 0.0, sqvel                       = 0.0,
  Tke_FreeStreamND       = 0.0, Total_UnstTimeND          = 0.0, Delta_UnstTimeND            = 0.0,
  soundspeed             = 0.0, GasConstant_Inf           = 0.0, Froude                      = 0.0,
  Density_FreeStreamND   = 0.0;

  su2double Velocity_FreeStreamND[3] = {0.0, 0.0, 0.0};

  unsigned short iDim;

  /*--- Local variables ---*/
  su2double Alpha         = config->GetAoA()*PI_NUMBER/180.0;
  su2double Beta          = config->GetAoS()*PI_NUMBER/180.0;
  su2double Mach          = config->GetMach();
  su2double Reynolds      = config->GetReynolds();

  bool unsteady           = (config->GetTime_Marching() != TIME_MARCHING::STEADY);
  bool viscous            = config->GetViscous();
  bool dynamic_grid       = config->GetGrid_Movement();
  bool gravity            = config->GetGravityForce();
  bool turbulent          = false;
  bool tkeNeeded          = ((turbulent) && (config->GetKind_Turb_Model() == SST));
  bool reynolds_init      = (config->GetKind_InitOption() == REYNOLDS);

  /*--- Instatiate the fluid model ---*/
  switch (config->GetKind_FluidModel()) {
  case MUTATIONPP:
   #if defined(HAVE_MPP) && !defined(CODI_REVERSE_TYPE) && !defined(CODI_FORWARD_TYPE)
     FluidModel = new CMutationTCLib(config, nDim);
   #else
     SU2_MPI::Error(string("Either 1) Mutation++ has not been configured/compiled (add '-Denable-mpp=true' to your meson string) or 2) CODI must be deactivated since it is not compatible with Mutation++."),
     CURRENT_FUNCTION);
   #endif
   break;
  case SU2_NONEQ:
   FluidModel = new CSU2TCLib(config, nDim, viscous);
   break;
  }

  /*--- Compute the Free Stream Pressure, Temperatrue, and Density ---*/
  Pressure_FreeStream        = config->GetPressure_FreeStream();
  Temperature_FreeStream     = config->GetTemperature_FreeStream();
  Temperature_ve_FreeStream  = config->GetTemperature_ve_FreeStream();

  /*---                                     ---*/
  /*--- Compressible non dimensionalization ---*/
  /*---                                     ---*/

  /*--- Set mixture state based on pressure, mass fractions and temperatures ---*/
  FluidModel->SetTDStatePTTv(Pressure_FreeStream, MassFrac_Inf,
                             Temperature_FreeStream, Temperature_ve_FreeStream);

  /*--- Compute Gas Constant ---*/
  GasConstant_Inf = FluidModel->ComputeGasConstant();
  config->SetGas_Constant(GasConstant_Inf);

  /*--- Compute the freestream density, soundspeed ---*/
  Density_FreeStream = FluidModel->GetDensity();
  soundspeed         = FluidModel->ComputeSoundSpeed();
  Gamma              = FluidModel->ComputeGamma();

  /*--- Compute the Free Stream velocity, using the Mach number ---*/
  if (nDim == 2) {
    config->GetVelocity_FreeStream()[0] = cos(Alpha)*Mach*soundspeed;
    config->GetVelocity_FreeStream()[1] = sin(Alpha)*Mach*soundspeed;
  }
  if (nDim == 3) {
    config->GetVelocity_FreeStream()[0] = cos(Alpha)*cos(Beta)*Mach*soundspeed;
    config->GetVelocity_FreeStream()[1] = sin(Beta)*Mach*soundspeed;
    config->GetVelocity_FreeStream()[2] = sin(Alpha)*cos(Beta)*Mach*soundspeed;
  }

  /*--- Compute the modulus of the free stream velocity ---*/
  ModVel_FreeStream = 0.0;
  for (iDim = 0; iDim < nDim; iDim++){
    ModVel_FreeStream += config->GetVelocity_FreeStream()[iDim]*config->GetVelocity_FreeStream()[iDim];
  }
  sqvel = ModVel_FreeStream;
  ModVel_FreeStream = sqrt(ModVel_FreeStream); config->SetModVel_FreeStream(ModVel_FreeStream);

  /*--- Calculate energies ---*/
  const auto& energies = FluidModel->ComputeMixtureEnergies();

  /*--- Viscous initialization ---*/
  if (viscous) {

    /*--- The dimensional viscosity is needed to determine the free-stream conditions.
          To accomplish this, simply set the non-dimensional coefficients to the
          dimensional ones. This will be overruled later.---*/
    config->SetMu_RefND(config->GetMu_Ref());
    config->SetMu_Temperature_RefND(config->GetMu_Temperature_Ref());
    config->SetMu_SND(config->GetMu_S());
    config->SetMu_ConstantND(config->GetMu_Constant());

    /*--- First, check if there is mesh motion. If yes, use the Mach
         number relative to the body to initialize the flow. ---*/

    if (dynamic_grid) Velocity_Reynolds = config->GetMach_Motion()*Mach2Vel_FreeStream;
    else Velocity_Reynolds = ModVel_FreeStream;

    if (!reynolds_init) {

      /*--- Thermodynamics quantities based initialization ---*/
      Viscosity_FreeStream = FluidModel->GetViscosity();
      Energy_FreeStream    = energies[0] + 0.5*sqvel;

    } else {

      /*--- Reynolds based initialization not present in NEMO ---*/
      SU2_MPI::Error("Only thermodynamics quantities based initialization: set pressure, temperatures and flag INIT_OPTION= TD_CONDITIONS." , CURRENT_FUNCTION);
    }

    config->SetViscosity_FreeStream(Viscosity_FreeStream);

    /*--- Compute Reynolds number ---*/
    Reynolds = (Density_FreeStream*Velocity_Reynolds*config->GetLength_Reynolds())/Viscosity_FreeStream;
    config->SetReynolds(Reynolds);

    /*--- Turbulence kinetic energy ---*/
    Tke_FreeStream  = 3.0/2.0*(ModVel_FreeStream*ModVel_FreeStream*config->GetTurbulenceIntensity_FreeStream()*config->GetTurbulenceIntensity_FreeStream());

  } else {

    /*--- For inviscid flow, energy is calculated from the specified
       FreeStream quantities using the proper gas law. ---*/
    Energy_FreeStream    = energies[0] + 0.5*sqvel;

  }

  config->SetDensity_FreeStream(Density_FreeStream);

  /*-- Compute the freestream energy. ---*/
  if (tkeNeeded) { Energy_FreeStream += Tke_FreeStream; }; config->SetEnergy_FreeStream(Energy_FreeStream);

  /*--- Compute non dimensional quantities. By definition,
     Lref is one because we have converted the grid to meters. ---*/

  if (config->GetRef_NonDim() == DIMENSIONAL) {
    Pressure_Ref       = 1.0;
    Density_Ref        = 1.0;
    Temperature_Ref    = 1.0;
    Temperature_ve_Ref = 1.0;
  }
  else if (config->GetRef_NonDim() == FREESTREAM_PRESS_EQ_ONE) {
    Pressure_Ref       = Pressure_FreeStream;       // Pressure_FreeStream = 1.0
    Density_Ref        = Density_FreeStream;        // Density_FreeStream = 1.0
    Temperature_Ref    = Temperature_FreeStream;    // Temperature_FreeStream = 1.0
    Temperature_ve_Ref = Temperature_ve_FreeStream; // Temperature_ve_FreeStream = 1.0
  }
  else if (config->GetRef_NonDim() == FREESTREAM_VEL_EQ_MACH) {
    Pressure_Ref       = Gamma*Pressure_FreeStream; // Pressure_FreeStream = 1.0/Gamma
    Density_Ref        = Density_FreeStream;        // Density_FreeStream = 1.0
    Temperature_Ref    = Temperature_FreeStream;    // Temp_FreeStream = 1.0
    Temperature_ve_Ref = Temperature_ve_FreeStream; // Temp_ve_FreeStream = 1.0
  }
  else if (config->GetRef_NonDim() == FREESTREAM_VEL_EQ_ONE) {
    Pressure_Ref       = Mach*Mach*Gamma*Pressure_FreeStream; // Pressure_FreeStream = 1.0/(Gamma*(M_inf)^2)
    Density_Ref        = Density_FreeStream;                  // Density_FreeStream = 1.0
    Temperature_Ref    = Temperature_FreeStream;              // Temp_FreeStream = 1.0
    Temperature_ve_Ref = Temperature_ve_FreeStream;           // Temp_ve_FreeStream = 1.0
  }
  config->SetPressure_Ref(Pressure_Ref);
  config->SetDensity_Ref(Density_Ref);
  config->SetTemperature_Ref(Temperature_Ref);
  config->SetTemperature_ve_Ref(Temperature_ve_Ref);

  Length_Ref        = 1.0;                                                         config->SetLength_Ref(Length_Ref);
  Velocity_Ref      = sqrt(config->GetPressure_Ref()/config->GetDensity_Ref());    config->SetVelocity_Ref(Velocity_Ref);
  Time_Ref          = Length_Ref/Velocity_Ref;                                     config->SetTime_Ref(Time_Ref);
  Omega_Ref         = Velocity_Ref/Length_Ref;                                     config->SetOmega_Ref(Omega_Ref);
  Force_Ref         = config->GetDensity_Ref()*Velocity_Ref*Velocity_Ref*Length_Ref*Length_Ref; config->SetForce_Ref(Force_Ref);
  Gas_Constant_Ref  = Velocity_Ref*Velocity_Ref/config->GetTemperature_Ref();      config->SetGas_Constant_Ref(Gas_Constant_Ref);
  Viscosity_Ref     = config->GetDensity_Ref()*Velocity_Ref*Length_Ref;            config->SetViscosity_Ref(Viscosity_Ref);
  Conductivity_Ref  = Viscosity_Ref*Gas_Constant_Ref;                              config->SetConductivity_Ref(Conductivity_Ref);
  Froude            = ModVel_FreeStream/sqrt(STANDARD_GRAVITY*Length_Ref);         config->SetFroude(Froude);

  /*--- Divide by reference values, to compute the non-dimensional free-stream values ---*/

  Pressure_FreeStreamND = Pressure_FreeStream/config->GetPressure_Ref();  config->SetPressure_FreeStreamND(Pressure_FreeStreamND);
  Density_FreeStreamND  = Density_FreeStream/config->GetDensity_Ref();    config->SetDensity_FreeStreamND(Density_FreeStreamND);

  for (iDim = 0; iDim < nDim; iDim++) {
    Velocity_FreeStreamND[iDim] = config->GetVelocity_FreeStream()[iDim]/Velocity_Ref; config->SetVelocity_FreeStreamND(Velocity_FreeStreamND[iDim], iDim);
  }

  Temperature_FreeStreamND    = Temperature_FreeStream/config->GetTemperature_Ref();       config->SetTemperature_FreeStreamND(Temperature_FreeStreamND);
  Temperature_ve_FreeStreamND = Temperature_ve_FreeStream/config->GetTemperature_ve_Ref(); config->SetTemperature_ve_FreeStreamND(Temperature_ve_FreeStreamND);
  Gas_ConstantND              = config->GetGas_Constant()/Gas_Constant_Ref;                config->SetGas_ConstantND(Gas_ConstantND);

  ModVel_FreeStreamND = 0.0;
  for (iDim = 0; iDim < nDim; iDim++) ModVel_FreeStreamND += Velocity_FreeStreamND[iDim]*Velocity_FreeStreamND[iDim];
  ModVel_FreeStreamND    = sqrt(ModVel_FreeStreamND); config->SetModVel_FreeStreamND(ModVel_FreeStreamND);

  Viscosity_FreeStreamND = Viscosity_FreeStream / Viscosity_Ref;   config->SetViscosity_FreeStreamND(Viscosity_FreeStreamND);

  Tke_FreeStream  = 3.0/2.0*(ModVel_FreeStream*ModVel_FreeStream*config->GetTurbulenceIntensity_FreeStream()*config->GetTurbulenceIntensity_FreeStream());
  config->SetTke_FreeStream(Tke_FreeStream);

  Tke_FreeStreamND  = 3.0/2.0*(ModVel_FreeStreamND*ModVel_FreeStreamND*config->GetTurbulenceIntensity_FreeStream()*config->GetTurbulenceIntensity_FreeStream());
  config->SetTke_FreeStreamND(Tke_FreeStreamND);

  Omega_FreeStream = Density_FreeStream*Tke_FreeStream/(Viscosity_FreeStream*config->GetTurb2LamViscRatio_FreeStream());
  config->SetOmega_FreeStream(Omega_FreeStream);

  Omega_FreeStreamND = Density_FreeStreamND*Tke_FreeStreamND/(Viscosity_FreeStreamND*config->GetTurb2LamViscRatio_FreeStream());
  config->SetOmega_FreeStreamND(Omega_FreeStreamND);

  /*--- Initialize the dimensionless Fluid Model that will be used to solve the dimensionless problem ---*/

  Energy_FreeStreamND = energies[0] + 0.5*ModVel_FreeStreamND *ModVel_FreeStreamND;

  if (viscous) {

    /*--- Constant viscosity model ---*/
    config->SetMu_ConstantND(config->GetMu_Constant()/Viscosity_Ref);

    /*--- Sutherland's model ---*/
    config->SetMu_RefND(config->GetMu_Ref()/Viscosity_Ref);
    config->SetMu_SND(config->GetMu_S()/config->GetTemperature_Ref());
    config->SetMu_Temperature_RefND(config->GetMu_Temperature_Ref()/config->GetTemperature_Ref());

    /* constant thermal conductivity model */
    config->SetThermal_Conductivity_ConstantND(config->GetThermal_Conductivity_Constant()/Conductivity_Ref);

  }

  if (tkeNeeded) { Energy_FreeStreamND += Tke_FreeStreamND; };  config->SetEnergy_FreeStreamND(Energy_FreeStreamND);

  Energy_Ref = Energy_FreeStream/Energy_FreeStreamND; config->SetEnergy_Ref(Energy_Ref);

  Total_UnstTimeND = config->GetTotal_UnstTime() / Time_Ref;    config->SetTotal_UnstTimeND(Total_UnstTimeND);
  Delta_UnstTimeND = config->GetDelta_UnstTime() / Time_Ref;    config->SetDelta_UnstTimeND(Delta_UnstTimeND);

  /*--- Write output to the console if this is the master node and first domain ---*/

  if ((rank == MASTER_NODE) && (iMesh == MESH_0)) {

    cout.precision(6);

    if (viscous) {
      if (reynolds_init){
        cout << "Viscous flow: Computing pressure using the equation of state for multi-species and multi-temperatures" << endl;
        cout << "based on the free-stream temperatures and a density computed" << endl;
        cout << "from the Reynolds number." << endl;
      } else {
        cout << "Viscous flow: Computing density using the equation of state for multi-species and multi-temperatures" << endl;
        cout << "based on the free-stream temperatures and pressure." << endl;
      }
    } else {
      cout << "Inviscid flow: Computing density based on free-stream" << endl;
      cout << "and pressure using the the equation of state for multi-species and multi-temperatures." << endl;
    }

    if (dynamic_grid) cout << "Force coefficients computed using MACH_MOTION." << endl;
    else cout << "Force coefficients computed using free-stream values." << endl;

    stringstream NonDimTableOut, ModelTableOut;
    stringstream Unit;

    cout << endl;
    PrintingToolbox::CTablePrinter ModelTable(&ModelTableOut);
    ModelTableOut <<"-- Models:"<< endl;

    ModelTable.AddColumn("Mixture", 25);
    ModelTable.AddColumn("Fluid Model", 25);
    ModelTable.AddColumn("Transport Model", 25);
    ModelTable.SetAlign(PrintingToolbox::CTablePrinter::RIGHT);
    ModelTable.PrintHeader();

    PrintingToolbox::CTablePrinter NonDimTable(&NonDimTableOut);
    NonDimTable.AddColumn("Name", 22);
    NonDimTable.AddColumn("Dim. value", 14);
    NonDimTable.AddColumn("Ref. value", 14);
    NonDimTable.AddColumn("Unit", 10);
    NonDimTable.AddColumn("Non-dim. value", 14);
    NonDimTable.SetAlign(PrintingToolbox::CTablePrinter::RIGHT);

    NonDimTableOut <<"-- Fluid properties:"<< endl;

    NonDimTable.PrintHeader();

    if      (config->GetSystemMeasurements() == SI) Unit << "N.m/kg.K";
    else if (config->GetSystemMeasurements() == US) Unit << "lbf.ft/slug.R";
    NonDimTable << "Gas Constant" << config->GetGas_Constant() << config->GetGas_Constant_Ref() << Unit.str() << config->GetGas_ConstantND();
    Unit.str("");
    if      (config->GetSystemMeasurements() == SI) Unit << "N.m/kg.K";
    else if (config->GetSystemMeasurements() == US) Unit << "lbf.ft/slug.R";
    NonDimTable << "Spec. Heat Ratio" << "-" << "-" << "-" << Gamma;
    Unit.str("");

    ModelTable << config->GetGasModel();

    switch(config->GetKind_FluidModel()){
    case SU2_NONEQ:
      ModelTable << "SU2 NonEq";
      break;
    case MUTATIONPP:
      ModelTable << "Mutation++ NonEq";
      break;
    }

    if (viscous) {

      switch(config->GetKind_TransCoeffModel()){
      case WILKE:
        ModelTable << "Wilke-Blottner-Eucken";
        NonDimTable.PrintFooter();
        break;

      case GUPTAYOS:
        ModelTable << "Gupta-Yos";
        NonDimTable.PrintFooter();
        break;

      default:
        break;
      }
    } else {
      ModelTable << "-" ;
    }

    NonDimTable.PrintFooter();
    NonDimTableOut <<"-- Initial and free-stream conditions:"<< endl;
    NonDimTable.PrintHeader();

    if      (config->GetSystemMeasurements() == SI) Unit << "Pa";
    else if (config->GetSystemMeasurements() == US) Unit << "psf";
    NonDimTable << "Static Pressure" << config->GetPressure_FreeStream() << config->GetPressure_Ref() << Unit.str() << config->GetPressure_FreeStreamND();
    Unit.str("");
    if      (config->GetSystemMeasurements() == SI) Unit << "kg/m^3";
    else if (config->GetSystemMeasurements() == US) Unit << "slug/ft^3";
    NonDimTable << "Density" << config->GetDensity_FreeStream() << config->GetDensity_Ref() << Unit.str() << config->GetDensity_FreeStreamND();
    Unit.str("");
    if      (config->GetSystemMeasurements() == SI) Unit << "K";
    else if (config->GetSystemMeasurements() == US) Unit << "R";
    NonDimTable << " T-R Temperature" << config->GetTemperature_FreeStream() << config->GetTemperature_Ref() << Unit.str() << config->GetTemperature_FreeStreamND();
    Unit.str("");
    if      (config->GetSystemMeasurements() == SI) Unit << "K";
    else if (config->GetSystemMeasurements() == US) Unit << "R";
    NonDimTable << " V-E Temperature" << config->GetTemperature_ve_FreeStream() << config->GetTemperature_ve_Ref() << Unit.str() << config->GetTemperature_ve_FreeStreamND();
    Unit.str("");
    if      (config->GetSystemMeasurements() == SI) Unit << "m^2/s^2";
    else if (config->GetSystemMeasurements() == US) Unit << "ft^2/s^2";
    NonDimTable << "Total Energy" << config->GetEnergy_FreeStream() << config->GetEnergy_Ref() << Unit.str() << config->GetEnergy_FreeStreamND();
    Unit.str("");
    if      (config->GetSystemMeasurements() == SI) Unit << "m/s";
    else if (config->GetSystemMeasurements() == US) Unit << "ft/s";
    NonDimTable << "Velocity-X" << config->GetVelocity_FreeStream()[0] << config->GetVelocity_Ref() << Unit.str() << config->GetVelocity_FreeStreamND()[0];
    NonDimTable << "Velocity-Y" << config->GetVelocity_FreeStream()[1] << config->GetVelocity_Ref() << Unit.str() << config->GetVelocity_FreeStreamND()[1];
    if (nDim == 3){
      NonDimTable << "Velocity-Z" << config->GetVelocity_FreeStream()[2] << config->GetVelocity_Ref() << Unit.str() << config->GetVelocity_FreeStreamND()[2];
    }
    NonDimTable << "Velocity Magnitude" << config->GetModVel_FreeStream() << config->GetVelocity_Ref() << Unit.str() << config->GetModVel_FreeStreamND();
    Unit.str("");

    if (viscous){
      NonDimTable.PrintFooter();
      if      (config->GetSystemMeasurements() == SI) Unit << "N.s/m^2";
      else if (config->GetSystemMeasurements() == US) Unit << "lbf.s/ft^2";
      NonDimTable << "Viscosity" << config->GetViscosity_FreeStream() << config->GetViscosity_Ref() << Unit.str() << config->GetViscosity_FreeStreamND();
      Unit.str("");
      if (turbulent){
        if      (config->GetSystemMeasurements() == SI) Unit << "m^2/s^2";
        else if (config->GetSystemMeasurements() == US) Unit << "ft^2/s^2";
        NonDimTable << "Turb. Kin. Energy" << config->GetTke_FreeStream() << config->GetTke_FreeStream()/config->GetTke_FreeStreamND() << Unit.str() << config->GetTke_FreeStreamND();
        Unit.str("");
        if      (config->GetSystemMeasurements() == SI) Unit << "1/s";
        else if (config->GetSystemMeasurements() == US) Unit << "1/s";
        NonDimTable << "Spec. Dissipation" << config->GetOmega_FreeStream() << config->GetOmega_FreeStream()/config->GetOmega_FreeStreamND() << Unit.str() << config->GetOmega_FreeStreamND();
        Unit.str("");
      }
    }

    NonDimTable.PrintFooter();
    NonDimTable << "Mach Number" << "-" << "-" << "-" << config->GetMach();
    if (viscous){
      NonDimTable << "Reynolds Number" << "-" << "-" << "-" << config->GetReynolds();
    }
    if (gravity) {
      NonDimTable << "Froude Number" << "-" << "-" << "-" << Froude;
      NonDimTable << "Wave Length"   << "-" << "-" << "-" << 2.0*PI_NUMBER*Froude*Froude;
    }
    NonDimTable.PrintFooter();
    ModelTable.PrintFooter();

    if (unsteady){
      NonDimTableOut << "-- Unsteady conditions" << endl;
      NonDimTable.PrintHeader();
      NonDimTable << "Total Time" << config->GetMax_Time() << config->GetTime_Ref() << "s" << config->GetMax_Time()/config->GetTime_Ref();
      Unit.str("");
      NonDimTable << "Time Step" << config->GetTime_Step() << config->GetTime_Ref() << "s" << config->GetDelta_UnstTimeND();
      Unit.str("");
      NonDimTable.PrintFooter();
    }

    cout << ModelTableOut.str();
    cout << NonDimTableOut.str();

  }
}

void CNEMOEulerSolver::SetReferenceValues(const CConfig& config) {

  DynamicPressureRef = 0.5 * Density_Inf * GeometryToolbox::SquaredNorm(nDim, Velocity_Inf);
  AeroCoeffForceRef =  DynamicPressureRef * config.GetRefArea();

}

void CNEMOEulerSolver::BC_Sym_Plane(CGeometry *geometry, CSolver **solver_container, CNumerics *conv_numerics,
                                    CNumerics *visc_numerics, CConfig *config, unsigned short val_marker) {

  unsigned short iDim, jDim, iSpecies, iVar, jVar;
  unsigned long iPoint, iVertex;

  su2double *Normal = nullptr, Area, UnitNormal[3], *NormalArea,
  **Jacobian_b, **DubDu,
  rho, cs, P, rhoE, rhoEve, conc, *u, *dPdU;

  bool implicit = (config->GetKind_TimeIntScheme_Flow() == EULER_IMPLICIT);

  /*--- Allocate arrays ---*/
  Normal     = new su2double[nDim];
  NormalArea = new su2double[nDim];
  Jacobian_b = new su2double*[nVar];
  DubDu      = new su2double*[nVar];
  u          = new su2double[nDim];

  for (iVar = 0; iVar < nVar; iVar++) {
    Jacobian_b[iVar] = new su2double[nVar];
    DubDu[iVar] = new su2double[nVar];
  }

  /*--- Get species molar mass ---*/
  auto& Ms = FluidModel->GetSpeciesMolarMass();

  /*--- Loop over all the vertices on this boundary (val_marker) ---*/
  for (iVertex = 0; iVertex < geometry->nVertex[val_marker]; iVertex++) {
    iPoint = geometry->vertex[val_marker][iVertex]->GetNode();

    /*--- Check if the node belongs to the domain (i.e, not a halo node) ---*/
    if (geometry->nodes->GetDomain(iPoint)) {

      /*--- Normal vector for this vertex (negative for outward convention) ---*/
      geometry->vertex[val_marker][iVertex]->GetNormal(Normal);

      /*--- Calculate parameters from the geometry ---*/
      Area = GeometryToolbox::Norm(nDim, Normal);

      for (iDim = 0; iDim < nDim; iDim++){
        NormalArea[iDim] = -Normal[iDim];
        UnitNormal[iDim] = -Normal[iDim]/Area;
      }

      /*--- Retrieve the pressure on the vertex ---*/
      P   = nodes->GetPressure(iPoint);

      /*--- Apply the flow-tangency b.c. to the convective flux ---*/
      for (iSpecies = 0; iSpecies < nSpecies; iSpecies++)
        Residual[iSpecies] = 0.0;
      for (iDim = 0; iDim < nDim; iDim++){
        Residual[nSpecies+iDim] = P * UnitNormal[iDim] * Area;
      }
      Residual[nSpecies+nDim]   = 0.0;
      Residual[nSpecies+nDim+1] = 0.0;

      /*--- Add value to the residual ---*/
      LinSysRes.AddBlock(iPoint, Residual);

      /*--- If using implicit time-stepping, calculate b.c. contribution to Jacobian ---*/
      if (implicit) {

        /*--- Initialize Jacobian ---*/
        for (iVar = 0; iVar < nVar; iVar++)
          for (jVar = 0; jVar < nVar; jVar++)
            Jacobian_i[iVar][jVar] = 0.0;

        /*--- Calculate state i ---*/
        rho     = nodes->GetDensity(iPoint);
        rhoE    = nodes->GetSolution(iPoint,nSpecies+nDim);
        rhoEve  = nodes->GetSolution(iPoint,nSpecies+nDim+1);
        dPdU    = nodes->GetdPdU(iPoint);
        for (iDim = 0; iDim < nDim; iDim++)
          u[iDim] = nodes->GetVelocity(iPoint,iDim);

        conc = 0.0;
        for (iSpecies = 0; iSpecies < nSpecies; iSpecies++) {
          cs    = nodes->GetMassFraction(iPoint,iSpecies);
          conc += cs * rho/Ms[iSpecies];

          /////// NEW //////
          for (iDim = 0; iDim < nDim; iDim++) {
            Jacobian_i[nSpecies+iDim][iSpecies] = dPdU[iSpecies] * UnitNormal[iDim];
            Jacobian_i[iSpecies][nSpecies+iDim] = cs * UnitNormal[iDim];
          }
        }

        for (iDim = 0; iDim < nDim; iDim++) {
          for (jDim = 0; jDim < nDim; jDim++) {
            Jacobian_i[nSpecies+iDim][nSpecies+jDim] = u[iDim]*UnitNormal[jDim]
                + dPdU[nSpecies+jDim]*UnitNormal[iDim];
          }
          Jacobian_i[nSpecies+iDim][nSpecies+nDim]   = dPdU[nSpecies+nDim]  *UnitNormal[iDim];
          Jacobian_i[nSpecies+iDim][nSpecies+nDim+1] = dPdU[nSpecies+nDim+1]*UnitNormal[iDim];

          Jacobian_i[nSpecies+nDim][nSpecies+iDim]   = (rhoE+P)/rho * UnitNormal[iDim];
          Jacobian_i[nSpecies+nDim+1][nSpecies+iDim] = rhoEve/rho   * UnitNormal[iDim];
        }

        /*--- Integrate over the dual-grid area ---*/
        for (iVar = 0; iVar < nVar; iVar++)
          for (jVar = 0; jVar < nVar; jVar++)
            Jacobian_i[iVar][jVar] = Jacobian_i[iVar][jVar] * Area;

        /*--- Apply the contribution to the system ---*/
        Jacobian.AddBlock2Diag(iPoint,Jacobian_i);

      }
    }
  }
  delete [] Normal;
  delete [] NormalArea;
  delete [] u;

  for (iVar = 0; iVar < nVar; iVar++) {
    delete [] Jacobian_b[iVar];
    delete [] DubDu[iVar];
  }

  delete [] Jacobian_b;
  delete [] DubDu;
}

void CNEMOEulerSolver::BC_Far_Field(CGeometry *geometry, CSolver **solver_container,
                                    CNumerics *conv_numerics, CNumerics *visc_numerics,
                                    CConfig *config, unsigned short val_marker) {

  unsigned short iDim;
  unsigned long iVertex, iPoint, Point_Normal;

  su2double *V_infty, *V_domain, *U_domain,*U_infty;

  /*--- Set booleans from configuration parameters ---*/
  bool implicit = (config->GetKind_TimeIntScheme_Flow() == EULER_IMPLICIT);
  bool viscous  = config->GetViscous();

  /*--- Allocate arrays ---*/
  su2double *Normal = new su2double[nDim];

  /*--- Loop over all the vertices on this boundary (val_marker) ---*/
  for (iVertex = 0; iVertex < geometry->nVertex[val_marker]; iVertex++) {
    iPoint = geometry->vertex[val_marker][iVertex]->GetNode();

    /*--- Check if the node belongs to the domain (i.e, not a halo node) ---*/
    if (geometry->nodes->GetDomain(iPoint)) {

      /*--- Retrieve index of the closest interior node ---*/
      Point_Normal = geometry->vertex[val_marker][iVertex]->GetNormal_Neighbor(); //only used for implicit

      /*--- Pass boundary node normal to CNumerics ---*/
      geometry->vertex[val_marker][iVertex]->GetNormal(Normal);
      for (iDim = 0; iDim < nDim; iDim++) Normal[iDim] = -Normal[iDim];
      conv_numerics->SetNormal(Normal);

      /*--- Retrieve solution at the boundary node & free-stream ---*/
      U_domain = nodes->GetSolution(iPoint);
      V_domain = nodes->GetPrimitive(iPoint);
      U_infty  = node_infty->GetSolution(0);
      V_infty  = node_infty->GetPrimitive(0);

      /*--- Pass conserved & primitive variables to CNumerics ---*/
      conv_numerics->SetConservative(U_domain, U_infty);
      conv_numerics->SetPrimitive(V_domain, V_infty);

      /*--- Pass supplementary information to CNumerics ---*/
      conv_numerics->SetdPdU  (nodes->GetdPdU(iPoint),   node_infty->GetdPdU(0));
      conv_numerics->SetdTdU  (nodes->GetdTdU(iPoint),   node_infty->GetdTdU(0));
      conv_numerics->SetdTvedU(nodes->GetdTvedU(iPoint), node_infty->GetdTvedU(0));
      conv_numerics->SetEve   (nodes->GetEve(iPoint),    node_infty->GetEve(0));
      conv_numerics->SetCvve  (nodes->GetCvve(iPoint),   node_infty->GetCvve(0));
      conv_numerics->SetGamma (nodes->GetGamma(iPoint),  node_infty->GetGamma(0));

      /*--- Compute the convective residual (and Jacobian) ---*/
      // Note: This uses the specified boundary num. method specified in driver_structure.cpp
      auto residual = conv_numerics->ComputeResidual(config);

      /*--- Apply contribution to the linear system ---*/
      LinSysRes.AddBlock(iPoint, residual);

      if (implicit)
        Jacobian.AddBlock2Diag(iPoint, residual.jacobian_i);

      /*--- Viscous contribution ---*/
      if (viscous) {
        su2double Coord_Reflected[MAXNDIM];
        GeometryToolbox::PointPointReflect(nDim, geometry->nodes->GetCoord(Point_Normal),
                                                 geometry->nodes->GetCoord(iPoint), Coord_Reflected);
        visc_numerics->SetCoord(geometry->nodes->GetCoord(iPoint), Coord_Reflected );
        visc_numerics->SetNormal(Normal);

        /*--- Primitive variables, and gradient ---*/
        visc_numerics->SetConservative(nodes->GetSolution(iPoint),
                                       node_infty->GetSolution(0) );
        visc_numerics->SetConsVarGradient(nodes->GetGradient(iPoint),
                                          node_infty->GetGradient(0) );
        visc_numerics->SetPrimitive(nodes->GetPrimitive(iPoint),
                                    node_infty->GetPrimitive(0) );
        visc_numerics->SetPrimVarGradient(nodes->GetGradient_Primitive(iPoint),
                                          node_infty->GetGradient_Primitive(0) );

        /*--- Pass supplementary information to CNumerics ---*/
        visc_numerics->SetdPdU  (nodes->GetdPdU(iPoint),   node_infty->GetdPdU(0));
        visc_numerics->SetdTdU  (nodes->GetdTdU(iPoint),   node_infty->GetdTdU(0));
        visc_numerics->SetdTvedU(nodes->GetdTvedU(iPoint), node_infty->GetdTvedU(0));
        visc_numerics->SetEve   (nodes->GetEve(iPoint),    node_infty->GetEve(0));
        visc_numerics->SetCvve  (nodes->GetCvve(iPoint),   node_infty->GetCvve(0));

        /*--- Species diffusion coefficients ---*/
        visc_numerics->SetDiffusionCoeff(nodes->GetDiffusionCoeff(iPoint),
                                         nodes->GetDiffusionCoeff(iPoint));

        /*--- Laminar viscosity ---*/
        visc_numerics->SetLaminarViscosity(nodes->GetLaminarViscosity(iPoint),
                                           nodes->GetLaminarViscosity(iPoint));

        /*--- Eddy viscosity ---*/
        visc_numerics->SetEddyViscosity(nodes->GetEddyViscosity(iPoint),
                                        nodes->GetEddyViscosity(iPoint));

        /*--- Thermal conductivity ---*/
        visc_numerics->SetThermalConductivity(nodes->GetThermalConductivity(iPoint),
                                              nodes->GetThermalConductivity(iPoint));

        /*--- Vib-el. thermal conductivity ---*/
        visc_numerics->SetThermalConductivity_ve(nodes->GetThermalConductivity_ve(iPoint),
                                                 nodes->GetThermalConductivity_ve(iPoint));

        /*--- Compute and update residual ---*/
        auto residual = visc_numerics->ComputeResidual(config);

        LinSysRes.SubtractBlock(iPoint, residual);
        if (implicit) {
          Jacobian.SubtractBlock(iPoint, iPoint, residual.jacobian_i);
        }
      }
    }
  }

  /*--- Free locally allocated memory ---*/
  delete [] Normal;
}

void CNEMOEulerSolver::BC_Inlet(CGeometry *geometry, CSolver **solver_container,
                                CNumerics *conv_numerics, CNumerics *visc_numerics, CConfig *config, unsigned short val_marker) {

  unsigned short iVar, iDim, iSpecies, nSpecies,
      RHO_INDEX, T_INDEX, TVE_INDEX, VEL_INDEX, H_INDEX, A_INDEX, P_INDEX,
      RHOCVTR_INDEX, RHOCVVE_INDEX;
  unsigned long iVertex, iPoint;
  su2double  T_Total, P_Total, Velocity[3], Velocity2, H_Total, Temperature, Riemann,
      Temperature_ve, Pressure, Density, Energy, Mach2, SoundSpeed2, SoundSpeed_Total2, Vel_Mag,
      alpha, aa, bb, cc, dd, Area, UnitNormal[3];
  const su2double *Flow_Dir;

  bool dynamic_grid         = config->GetGrid_Movement();
  bool implicit             = (config->GetKind_TimeIntScheme() == EULER_IMPLICIT);
  su2double Two_Gamma_M1    = 2.0/Gamma_Minus_One;
  su2double Gas_Constant    = config->GetGas_ConstantND();
  unsigned short Kind_Inlet = config->GetKind_Inlet();
  string Marker_Tag         = config->GetMarker_All_TagBound(val_marker);

  su2double *U_domain = new su2double[nVar];      su2double *U_inlet = new su2double[nVar];
  su2double *V_domain = new su2double[nPrimVar];  su2double *V_inlet = new su2double[nPrimVar];
  su2double *Normal   = new su2double[nDim];
  su2double *Ys       = new su2double[config->GetnSpecies()];

  /*--- Extract NEMO variables ---*/
  nSpecies      = config->GetnSpecies();
  VEL_INDEX     = nodes->GetVelIndex();
  P_INDEX       = nodes->GetPIndex();
  RHO_INDEX     = nodes->GetRhoIndex();
  A_INDEX       = nodes->GetAIndex();
  RHOCVTR_INDEX = nodes->GetRhoCvtrIndex();
  RHOCVVE_INDEX = nodes->GetRhoCvveIndex();
  T_INDEX       = nodes->GetTIndex();
  TVE_INDEX     = nodes->GetTveIndex();
  H_INDEX       = nodes->GetHIndex();
  
  /*--- Loop over all the vertices on this boundary marker ---*/
  for (iVertex = 0; iVertex < geometry->nVertex[val_marker]; iVertex++) {
    iPoint = geometry->vertex[val_marker][iVertex]->GetNode();

    /*--- Check if the node belongs to the domain (i.e., not a halo node) ---*/
    if (geometry->nodes->GetDomain(iPoint)) {

      /*--- Normal vector for this vertex (negate for outward convention) ---*/
      geometry->vertex[val_marker][iVertex]->GetNormal(Normal);
      for (iDim = 0; iDim < nDim; iDim++) Normal[iDim] = -Normal[iDim];
      conv_numerics->SetNormal(Normal);

      Area = GeometryToolbox::Norm(nDim, Normal);

      for (iDim = 0; iDim < nDim; iDim++)
        UnitNormal[iDim] = Normal[iDim]/Area;

      /*--- Retrieve solution at this boundary node ---*/
      U_domain = nodes->GetSolution(iPoint);
      V_domain = nodes->GetPrimitive(iPoint);

      /*--- Build the fictitious intlet state based on characteristics ---*/

      /*--- Subsonic inflow: there is one outgoing characteristic (u-c),
       therefore we can specify all but one state variable at the inlet.
       The outgoing Riemann invariant provides the final piece of info.
       Adapted from an original implementation in the Stanford University
       multi-block (SUmb) solver in the routine bcSubsonicInflow.f90
       written by Edwin van der Weide, last modified 04-20-2009. ---*/

      switch (Kind_Inlet) {

      /*--- Total properties have been specified at the inlet. ---*/
      case TOTAL_CONDITIONS:

        /*--- Retrieve the specified total conditions for this inlet. ---*/
        P_Total  = config->GetInlet_Ptotal(Marker_Tag);
        T_Total  = config->GetInlet_Ttotal(Marker_Tag);
        Flow_Dir = config->GetInlet_FlowDir(Marker_Tag);

        /*--- Non-dim. the inputs if necessary. ---*/
        P_Total /= config->GetPressure_Ref();
        T_Total /= config->GetTemperature_Ref();

        /*--- Compute Gamma ---*/
        //TODO move to fluidmodel
        auto& Ms = FluidModel->GetSpeciesMolarMass();
        su2double Ru = 1000.0* UNIVERSAL_GAS_CONSTANT;
        su2double rhoR = 0.0;
        for (iSpecies = 0; iSpecies < nSpecies; iSpecies++) {
          rhoR += V_domain[iSpecies]*Ru/Ms[iSpecies];        }
        Gamma = rhoR/(V_domain[RHOCVTR_INDEX]+
                      V_domain[RHOCVVE_INDEX])+1;
        Gamma_Minus_One = Gamma-1.0;
        
        /*--- Store primitives and set some variables for clarity. ---*/
        //TODO NEED TO RECOMPUTE GAS_CONSTANT?
        Density = V_domain[RHO_INDEX];
        Velocity2 = 0.0;
        for (iDim = 0; iDim < nDim; iDim++) {
          Velocity[iDim] = V_domain[VEL_INDEX+iDim];
          Velocity2 += Velocity[iDim]*Velocity[iDim];
        }
        Energy      = U_domain[nVar-2]/Density;
        Pressure    = V_domain[P_INDEX];
        H_Total     = (Gamma*Gas_Constant/Gamma_Minus_One)*T_Total;
        SoundSpeed2 = Gamma*Pressure/Density;

        /*--- Mass fractions of gas species ---*/
        //for(iSpecies = 0; iSpecies < nSpecies; iSpecies++){
        //  Ys[iSpecies] = V_domain[iSpecies];              }

        /*--- Compute the acoustic Riemann invariant that is extrapolated
           from the domain interior. ---*/
        Riemann   = 2.0*sqrt(SoundSpeed2)/Gamma_Minus_One;
        for (iDim = 0; iDim < nDim; iDim++)
          Riemann += Velocity[iDim]*UnitNormal[iDim];

        /*--- Total speed of sound ---*/
        SoundSpeed_Total2 = Gamma_Minus_One*(H_Total - (Energy + Pressure/Density)+0.5*Velocity2) + SoundSpeed2;

        /*--- Dot product of normal and flow direction. This should
           be negative due to outward facing boundary normal convention. ---*/
        alpha = 0.0;
        for (iDim = 0; iDim < nDim; iDim++)
          alpha += UnitNormal[iDim]*Flow_Dir[iDim];

        /*--- Coefficients in the quadratic equation for the velocity ---*/
        aa =  1.0 + 0.5*Gamma_Minus_One*alpha*alpha;
        bb = -1.0*Gamma_Minus_One*alpha*Riemann;
        cc =  0.5*Gamma_Minus_One*Riemann*Riemann
            -2.0*SoundSpeed_Total2/Gamma_Minus_One;

        /*--- Solve quadratic equation for velocity magnitude. Value must
           be positive, so the choice of root is clear. ---*/
        dd = bb*bb - 4.0*aa*cc;
        dd = sqrt(max(0.0,dd));
        Vel_Mag   = (-bb + dd)/(2.0*aa);
        Vel_Mag   = max(0.0,Vel_Mag);
        Velocity2 = Vel_Mag*Vel_Mag;

        /*--- Compute speed of sound from total speed of sound eqn. ---*/
        SoundSpeed2 = SoundSpeed_Total2 - 0.5*Gamma_Minus_One*Velocity2;

        /*--- Mach squared (cut between 0-1), use to adapt velocity ---*/
        Mach2 = Velocity2/SoundSpeed2;
        Mach2 = min(1.0,Mach2);
        Velocity2   = Mach2*SoundSpeed2;
        Vel_Mag     = sqrt(Velocity2);
        SoundSpeed2 = SoundSpeed_Total2 - 0.5*Gamma_Minus_One*Velocity2;

        /*--- Compute new velocity vector at the inlet ---*/
        for (iDim = 0; iDim < nDim; iDim++)
          Velocity[iDim] = Vel_Mag*Flow_Dir[iDim];

        /*--- Static temperature from the speed of sound relation ---*/
        Temperature = SoundSpeed2/(Gamma*Gas_Constant);
        Temperature_ve = V_domain[TVE_INDEX]; //TODO NEED TVE AS WELL

        /*--- Static pressure using isentropic relation at a point ---*/
        Pressure = P_Total*pow((Temperature/T_Total),Gamma/Gamma_Minus_One);

        /*--- Density at the inlet from the gas law ---*/
        Density = Pressure/(Gas_Constant*Temperature);
        //TODO NEED SPECIES DENSITIES

        /*--- Using pressure, density, & velocity, compute the energy ---*/
        Energy = Pressure/(Density*Gamma_Minus_One)+0.5*Velocity2;
        //NEED EVE AS WELL

        /*--- Conservative variables, using the derived quantities ---*/
        //TODO EVE
        for (iSpecies=0; iSpecies<nSpecies; iSpecies++)
          U_inlet[iSpecies] = 1.0*Density;
        for (iDim = 0; iDim < nDim; iDim++)
          U_inlet[nSpecies+iDim] = Velocity[iDim]*Density;
        U_inlet[nVar-2] = Energy*Density;
        U_inlet[nVar-1] = U_domain[nVar-1];

  /*--- Primitive variables, using the derived quantities ---*/
        //TODO, 1species only
        for (iSpecies=0; iSpecies<nSpecies; iSpecies++)
          V_inlet[iSpecies] = 1.0*Density;
        V_inlet[T_INDEX]   = Temperature;
        V_inlet[TVE_INDEX] = V_domain[TVE_INDEX];
        for (iDim = 0; iDim < nDim; iDim++)
          V_inlet[VEL_INDEX+iDim] = Velocity[iDim];
        V_inlet[P_INDEX]   = Pressure;
        V_inlet[RHO_INDEX] = Density;
        V_inlet[H_INDEX] = H_Total;
        V_inlet[A_INDEX] = sqrt(SoundSpeed2);
        V_inlet[RHOCVTR_INDEX] = V_domain[RHOCVTR_INDEX];
        V_inlet[RHOCVVE_INDEX] = V_domain[RHOCVVE_INDEX];
  
  break;
      
        /*--- Mass flow has been specified at the inlet. ---*/
//      case MASS_FLOW:

//        SU2_MPI::Error("BC_INLET: If you somehow got here....you are very special..", CURRENT_FUNCTION);

//        /*--- Retrieve the specified mass flow for the inlet. ---*/
//        Density  = config->GetInlet_Ttotal(Marker_Tag);
//        Vel_Mag  = config->GetInlet_Ptotal(Marker_Tag);
//        Flow_Dir = config->GetInlet_FlowDir(Marker_Tag);

//        /*--- Non-dim. the inputs if necessary. ---*/
//        Density /= config->GetDensity_Ref();
//        Vel_Mag /= config->GetVelocity_Ref();

//        /*--- Get primitives from current inlet state. ---*/
//        for (iDim = 0; iDim < nDim; iDim++)
//          Velocity[iDim] = nodes->GetVelocity(iPoint, iDim);
//        Pressure    = nodes->GetPressure(iPoint);
//        SoundSpeed2 = Gamma*Pressure/U_domain[0];

//        /*--- Compute the acoustic Riemann invariant that is extrapolated
//           from the domain interior. ---*/
//        Riemann = Two_Gamma_M1*sqrt(SoundSpeed2);
//        for (iDim = 0; iDim < nDim; iDim++)
//          Riemann += Velocity[iDim]*UnitNormal[iDim];

//        /*--- Speed of sound squared for fictitious inlet state ---*/
//        SoundSpeed2 = Riemann;
//        for (iDim = 0; iDim < nDim; iDim++)
//          SoundSpeed2 -= Vel_Mag*Flow_Dir[iDim]*UnitNormal[iDim];

//        SoundSpeed2 = max(0.0,0.5*Gamma_Minus_One*SoundSpeed2);
//        SoundSpeed2 = SoundSpeed2*SoundSpeed2;

//        /*--- Pressure for the fictitious inlet state ---*/
//        Pressure = SoundSpeed2*Density/Gamma;

//        /*--- Energy for the fictitious inlet state ---*/
//        Energy = Pressure/(Density*Gamma_Minus_One)+0.5*Vel_Mag*Vel_Mag;

//        /*--- Conservative variables, using the derived quantities ---*/
//        U_inlet[0] = Density;
//        for (iDim = 0; iDim < nDim; iDim++)
//          U_inlet[iDim+1] = Vel_Mag*Flow_Dir[iDim]*Density;
//        U_inlet[nDim+1] = Energy*Density;

//        /*--- Primitive variables, using the derived quantities ---*/
//        V_inlet[0] = Pressure / ( Gas_Constant * Density);
//        for (iDim = 0; iDim < nDim; iDim++)
//          V_inlet[iDim+1] = Vel_Mag*Flow_Dir[iDim];
//        V_inlet[nDim+1] = Pressure;
//        V_inlet[nDim+2] = Density;

//        break;
      }

      /*--- Set various quantities in the solver class ---*/
      conv_numerics->SetdPdU  (node_infty->GetdPdU(0),   nodes->GetdPdU(iPoint));
      conv_numerics->SetdTdU  (node_infty->GetdTdU(0),   nodes->GetdTdU(iPoint));
      conv_numerics->SetdTvedU(node_infty->GetdTvedU(0), nodes->GetdTvedU(iPoint));
      conv_numerics->SetEve   (node_infty->GetEve(0),    nodes->GetEve(iPoint));
      conv_numerics->SetCvve  (node_infty->GetCvve(0),   nodes->GetCvve(iPoint));
      conv_numerics->SetGamma (node_infty->GetGamma(0),  nodes->GetGamma(iPoint));

      conv_numerics->SetConservative(U_domain, U_inlet);
      conv_numerics->SetPrimitive(V_domain, V_inlet);

      /*--- Compute the residual using an upwind scheme ---*/
      auto residual = conv_numerics->ComputeResidual(config);

      LinSysRes.AddBlock(iPoint, residual);

      /*--- Jacobian contribution for implicit integration ---*/
      if (implicit) Jacobian.AddBlock2Diag(iPoint, residual.jacobian_i);

//      /*--- Viscous contribution ---*/
//      if (viscous) {

//        /*--- Set the normal vector and the coordinates ---*/
//        visc_numerics->SetNormal(Normal);
//        su2double Coord_Reflected[MAXNDIM];
//        GeometryToolbox::PointPointReflect(nDim, geometry->nodes->GetCoord(Point_Normal),
//                                                 geometry->nodes->GetCoord(iPoint), Coord_Reflected);
//        visc_numerics->SetCoord(geometry->nodes->GetCoord(), Coord_Reflected);

//        /*--- Primitive variables, and gradient ---*/
//        visc_numerics->SetPrimitive(V_domain, V_inlet);
//        visc_numerics->SetPrimVarGradient(nodes->GetGradient_Primitive(), nodes->GetGradient_Primitive());

//        /*--- Laminar viscosity ---*/
//        visc_numerics->SetLaminarViscosity(nodes->GetLaminarViscosity(), nodes->GetLaminarViscosity());

//        /*--- Compute and update residual ---*/
//        visc_numerics->ComputeResidual(Residual, Jacobian_i, Jacobian_j, config);
//        LinSysRes.SubtractBlock(iPoint, Residual);

//        /*--- Jacobian contribution for implicit integration ---*/
//        if (implicit)
//          Jacobian.SubtractBlock(iPoint, iPoint, Jacobian_i);
//      }
    }
  }

  /*--- Free locally allocated memory ---*/
  delete [] U_inlet;
  delete [] V_inlet;
  delete [] Normal;
  delete [] Ys;

}

void CNEMOEulerSolver::BC_Outlet(CGeometry *geometry, CSolver **solver_container,
                                 CNumerics *conv_numerics, CNumerics *visc_numerics, CConfig *config, unsigned short val_marker) {

  unsigned short iVar, iDim, iSpecies;
  unsigned long iVertex, iPoint;
  su2double Pressure, P_Exit, Velocity[3], Temperature, Tve, Velocity2, Entropy, Density,
  Riemann, Vn, SoundSpeed, Mach_Exit, Vn_Exit, Area, UnitNormal[3];
  vector<su2double> rhos;

  rhos.resize(nSpecies,0.0);

  string Marker_Tag  = config->GetMarker_All_TagBound(val_marker);
  bool dynamic_grid  = config->GetGrid_Movement();
  bool gravity       = config->GetGravityForce();
  bool implicit      = (config->GetKind_TimeIntScheme_Flow() == EULER_IMPLICIT);

  su2double *U_domain = new su2double[nVar];      su2double *U_outlet = new su2double[nVar];
  su2double *V_domain = new su2double[nPrimVar];  su2double *V_outlet = new su2double[nPrimVar];
  su2double *Normal   = new su2double[nDim];
  su2double *Ys       = new su2double[nSpecies];

  unsigned short T_INDEX       = nodes->GetTIndex();
  unsigned short TVE_INDEX     = nodes->GetTveIndex();
  unsigned short VEL_INDEX     = nodes->GetVelIndex();
  unsigned short P_INDEX       = nodes->GetPIndex();
  unsigned short RHO_INDEX     = nodes->GetRhoIndex();
  unsigned short H_INDEX       = nodes->GetHIndex();
  unsigned short A_INDEX       = nodes->GetAIndex();
  unsigned short RHOCVTR_INDEX = nodes->GetRhoCvtrIndex();
  unsigned short RHOCVVE_INDEX = nodes->GetRhoCvveIndex();

  /*--- Loop over all the vertices on this boundary marker ---*/
  for (iVertex = 0; iVertex < geometry->nVertex[val_marker]; iVertex++) {
    iPoint = geometry->vertex[val_marker][iVertex]->GetNode();

    /*--- Check if the node belongs to the domain (i.e., not a halo node) ---*/
    if (geometry->nodes->GetDomain(iPoint)) {

      /*--- Normal vector for this vertex (negate for outward convention) ---*/
      geometry->vertex[val_marker][iVertex]->GetNormal(Normal);
      for (iDim = 0; iDim < nDim; iDim++) Normal[iDim] = -Normal[iDim];
      conv_numerics->SetNormal(Normal);

      Area = GeometryToolbox::Norm(nDim, Normal);

      for (iDim = 0; iDim < nDim; iDim++)
        UnitNormal[iDim] = Normal[iDim]/Area;

      /*--- Current solution at this boundary node ---*/
      for (iVar = 0; iVar < nVar; iVar++)     U_domain[iVar] = nodes->GetSolution(iPoint, iVar);
      for (iVar = 0; iVar < nPrimVar; iVar++) V_domain[iVar] = nodes->GetPrimitive(iPoint, iVar);

      /*--- Initialize solution at outlet ---*/
      for (iVar = 0; iVar < nVar; iVar++)     U_outlet[iVar] = 0.0;
      for (iVar = 0; iVar < nPrimVar; iVar++) V_outlet[iVar] = 0.0;

      /*--- Build the fictitious intlet state based on characteristics ---*/

      /*--- Compute Gamma using domain state ---*/
      Gamma = nodes->GetGamma(iPoint);
      Gamma_Minus_One = Gamma - 1.0;

      /*--- Retrieve the specified back pressure for this outlet. ---*/
      if (gravity) P_Exit = config->GetOutlet_Pressure(Marker_Tag) - geometry->nodes->GetCoord(iPoint, nDim-1)*STANDARD_GRAVITY;
      else         P_Exit = config->GetOutlet_Pressure(Marker_Tag);

      /*--- Non-dim. the inputs if necessary. ---*/
      P_Exit = P_Exit/config->GetPressure_Ref();

      /*--- Check whether the flow is supersonic at the exit. The type
       of boundary update depends on this. ---*/
      Density = V_domain[RHO_INDEX];
      Velocity2 = 0.0; Vn = 0.0;
      for (iDim = 0; iDim < nDim; iDim++) {
        Velocity[iDim] = V_domain[VEL_INDEX+iDim];
        Velocity2 += Velocity[iDim]*Velocity[iDim];
        Vn += Velocity[iDim]*UnitNormal[iDim];
      }
      Temperature = V_domain[T_INDEX];
      Tve         = V_domain[TVE_INDEX];
      Pressure    = V_domain[P_INDEX];
      SoundSpeed  = V_domain[A_INDEX];
      Mach_Exit   = sqrt(Velocity2)/SoundSpeed;

      /*--- Compute Species Concentrations ---*/
      for (iSpecies =0; iSpecies<nSpecies;iSpecies++){
        Ys[iSpecies] = V_domain[iSpecies]/Density;
      }

      /*--- Recompute boundary state depending Mach number ---*/
      if (Mach_Exit >= 1.0) {

        /*--- Supersonic exit flow: there are no incoming characteristics,
         so no boundary condition is necessary. Set outlet state to current
         state so that upwinding handles the direction of propagation. ---*/
        for (iVar = 0; iVar < nVar; iVar++)     U_outlet[iVar] = U_domain[iVar];
        for (iVar = 0; iVar < nPrimVar; iVar++) V_outlet[iVar] = V_domain[iVar];

      } else {

        /*--- Subsonic exit flow: there is one incoming characteristic,
         therefore one variable can be specified (back pressure) and is used
         to update the conservative variables. Compute the entropy and the
         acoustic Riemann variable. These invariants, as well as the
         tangential velocity components, are extrapolated. The Temperatures
         (T and Tve) and species concentraition are also assumed to be extrapolated.
         ---*/

        Entropy = Pressure*pow(1.0/Density,Gamma);
        Riemann = Vn + 2.0*SoundSpeed/Gamma_Minus_One;

        /*--- Compute the new fictious state at the outlet ---*/
        //     U: [rho1, ..., rhoNs, rhou, rhov, rhow, rhoe, rhoeve]^T
        //     V: [rho1, ..., rhoNs, T, Tve, u, v, w, P, rho, h, a, rhoCvtr, rhoCvve]^T
        Density    = pow(P_Exit/Entropy,1.0/Gamma);
        Pressure   = P_Exit;
        SoundSpeed = sqrt(Gamma*P_Exit/Density);
        Vn_Exit    = Riemann - 2.0*SoundSpeed/Gamma_Minus_One;
        Velocity2  = 0.0;
        for (iDim = 0; iDim < nDim; iDim++) {
          Velocity[iDim] = Velocity[iDim] + (Vn_Exit-Vn)*UnitNormal[iDim];
          Velocity2 += Velocity[iDim]*Velocity[iDim];
        }

        /*--- Primitive variables, using the derived quantities ---*/
        for (iSpecies = 0; iSpecies < nSpecies; iSpecies ++){
          V_outlet[iSpecies] = Ys[iSpecies]*Density;
          rhos[iSpecies]     = V_outlet[iSpecies];
        }

        V_outlet[T_INDEX]     = V_domain[T_INDEX];
        V_outlet[TVE_INDEX]   = V_domain[TVE_INDEX];

        for (iDim = 0; iDim < nDim; iDim++){
          V_outlet[VEL_INDEX+iDim] = Velocity[iDim];
        }

        V_outlet[P_INDEX]     = Pressure;
        V_outlet[RHO_INDEX]   = Density;
        V_outlet[A_INDEX]     = SoundSpeed;

        /*--- Set mixture state and compute quantities ---*/
        FluidModel->SetTDStateRhosTTv(rhos, Temperature, Tve);
        V_outlet[RHOCVTR_INDEX] = FluidModel->ComputerhoCvtr();
        V_outlet[RHOCVVE_INDEX] = FluidModel->ComputerhoCvve();

        const auto& energies = FluidModel->ComputeMixtureEnergies();

        /*--- Conservative variables, using the derived quantities ---*/
        for (iSpecies = 0; iSpecies < nSpecies; iSpecies ++){
          U_outlet[iSpecies] = V_outlet[iSpecies];
        }

        for (iDim = 0; iDim < nDim; iDim++)
          U_outlet[nSpecies+iDim] = Velocity[iDim]*Density;

        U_outlet[nVar-2] = (energies[0] + 0.5*Velocity2) * Density;
        U_outlet[nVar-1] = energies[1] * Density;

      }

      /*--- Setting Last remaining variables ---*/
      V_outlet[H_INDEX]= (U_outlet[nVar-2]+Pressure)/Density;

      /*--- Set various quantities in the solver class ---*/
      conv_numerics->SetConservative(U_domain, U_outlet);
      conv_numerics->SetPrimitive(V_domain,V_outlet);

      if (dynamic_grid)
        conv_numerics->SetGridVel(geometry->nodes->GetGridVel(iPoint), geometry->nodes->GetGridVel(iPoint));

      /*--- Passing supplementary information to CNumerics ---*/
      conv_numerics->SetdPdU  (nodes->GetdPdU(iPoint),   node_infty->GetdPdU(0));
      conv_numerics->SetdTdU  (nodes->GetdTdU(iPoint),   node_infty->GetdTdU(0));
      conv_numerics->SetdTvedU(nodes->GetdTvedU(iPoint), node_infty->GetdTvedU(0));
      conv_numerics->SetEve   (nodes->GetEve(iPoint),    node_infty->GetEve(0));
      conv_numerics->SetCvve  (nodes->GetCvve(iPoint),   node_infty->GetCvve(0));
      conv_numerics->SetGamma (nodes->GetGamma(iPoint),  node_infty->GetGamma(0));

      /*--- Compute the residual using an upwind scheme ---*/
      auto residual = conv_numerics->ComputeResidual(config);
      LinSysRes.AddBlock(iPoint, residual);

      /*--- Jacobian contribution for implicit integration ---*/
      if (implicit)
        Jacobian.AddBlock2Diag(iPoint, residual.jacobian_i);

      /*--- Viscous contribution ---*/
//      if (viscous) {

//        /*--- Set the normal vector and the coordinates ---*/
//        visc_numerics->SetNormal(Normal);
//        su2double Coord_Reflected[MAXNDIM];
//        GeometryToolbox::PointPointReflect(nDim, geometry->nodes->GetCoord(Point_Normal),
//                                                 geometry->nodes->GetCoord(iPoint), Coord_Reflected);
//        visc_numerics->SetCoord(geometry->nodes->GetCoord(), Coord_Reflected);

//        /*--- Primitive variables, and gradient ---*/
//        visc_numerics->SetPrimitive(V_domain, V_outlet);
//        visc_numerics->SetPrimVarGradient(nodes->GetGradient_Primitive(), nodes->GetGradient_Primitive());

//        /*--- Conservative variables, and gradient ---*/
//        visc_numerics->SetConservative(U_domain, U_outlet);
//        visc_numerics->SetConsVarGradient(nodes->GetGradient(), node_infty->GetGradient() );


//        /*--- Pass supplementary information to CNumerics ---*/
//        visc_numerics->SetdPdU(nodes->GetdPdU(), node_infty->GetdPdU());
//        visc_numerics->SetdTdU(nodes->GetdTdU(), node_infty->GetdTdU());
//        visc_numerics->SetdTvedU(nodes->GetdTvedU(), node_infty->GetdTvedU());

//        /*--- Species diffusion coefficients ---*/
//        visc_numerics->SetDiffusionCoeff(nodes->GetDiffusionCoeff(),
//                                         node_infty->GetDiffusionCoeff() );

//        /*--- Laminar viscosity ---*/
//        visc_numerics->SetLaminarViscosity(nodes->GetLaminarViscosity(),
//                                           node_infty->GetLaminarViscosity() );

//        /*--- Thermal conductivity ---*/
//        visc_numerics->SetThermalConductivity(nodes->GetThermalConductivity(),
//                                              node_infty->GetThermalConductivity());

//        /*--- Vib-el. thermal conductivity ---*/
//        visc_numerics->SetThermalConductivity_ve(nodes->GetThermalConductivity_ve(),
//                                                 node_infty->GetThermalConductivity_ve() );

//        /*--- Laminar viscosity ---*/
//        visc_numerics->SetLaminarViscosity(nodes->GetLaminarViscosity(), nodes->GetLaminarViscosity());

//        /*--- Compute and update residual ---*/
//        visc_numerics->ComputeResidual(Residual, Jacobian_i, Jacobian_j, config);
//        LinSysRes.SubtractBlock(iPoint, Residual);

//        /*--- Jacobian contribution for implicit integration ---*/
//        if (implicit)
//          Jacobian.SubtractBlock(iPoint, iPoint, Jacobian_i);
//      }
    }
  }

  /*--- Free locally allocated memory ---*/
  delete [] U_domain;
  delete [] U_outlet;
  delete [] V_domain;
  delete [] V_outlet;
  delete [] Normal;
  delete [] Ys;

}

void CNEMOEulerSolver::BC_Supersonic_Inlet(CGeometry *geometry, CSolver **solver_container,
                                           CNumerics *conv_numerics, CNumerics *visc_numerics, CConfig *config, unsigned short val_marker) {

SU2_MPI::Error("BC_SUPERSONIC_INLET: Not operational in NEMO.", CURRENT_FUNCTION);

//  unsigned short iDim, iVar;
//  unsigned long iVertex, iPoint, Point_Normal;
//  su2double Density, Pressure, Temperature, Temperature_ve, Energy, *Velocity, Velocity2, soundspeed;
//  su2double Gas_Constant = config->GetGas_ConstantND();
//
//  bool implicit = (config->GetKind_TimeIntScheme_Flow() == EULER_IMPLICIT);
//  bool dynamic_grid  = config->GetGrid_Movement();
//  bool viscous              = config->GetViscous();
//  string Marker_Tag = config->GetMarker_All_TagBound(val_marker);
//
//  su2double RuSI  = UNIVERSAL_GAS_CONSTANT;
//  su2double Ru = 1000.0*RuSI;
//
//  su2double *U_inlet = new su2double[nVar];     su2double *U_domain = new su2double[nVar];
//  su2double *V_inlet = new su2double[nPrimVar]; su2double *V_domain = new su2double[nPrimVar];
//  su2double *Normal = new su2double[nDim];

/* ----------------------------------------------------------------------------- */
/* ----------------------------------------------------------------------------- */
/* The block of code commented below needs to be updated to use Fluidmodel class */
/* ----------------------------------------------------------------------------- */
/* ----------------------------------------------------------------------------- */

//  /*--- Supersonic inlet flow: there are no outgoing characteristics,
//   so all flow variables can be imposed at the inlet.
//   First, retrieve the specified values for the primitive variables. ---*/
//  //ASSUME TVE = T for the time being
//  auto Mass_Frac      = config->GetInlet_MassFrac(Marker_Tag);
//  Temperature    = config->GetInlet_Temperature(Marker_Tag);
//  Pressure       = config->GetInlet_Pressure(Marker_Tag);
//  Velocity       = config->GetInlet_Velocity(Marker_Tag);
//  Temperature_ve = Temperature;
//
//  /*--- Compute Density and Species Densities ---*/
//  for (iSpecies = 0; iSpecies < nHeavy; iSpecies++)
//    denom += Mass_Frac[iSpecies] * (Ru/Ms[iSpecies]) * Temperature;
//  for (iSpecies = 0; iSpecies < nEl; iSpecies++)
//    denom += Mass_Frac[nSpecies-1] * (Ru/Ms[nSpecies-1]) * Temperature_ve;
//  Density = Pressure / denom;
//
//  /*--- Compute Soundspeed and Velocity squared ---*/
//  for (iSpecies = 0; iSpecies < nHeavy; iSpecies++) {
//    conc += Mass_Frac[iSpecies]*Density/Ms[iSpecies];
//    rhoCvtr += Density*Mass_Frac[iSpecies] * (3.0/2.0 + xi[iSpecies]/2.0) * Ru/Ms[iSpecies];
//  }
//  soundspeed = sqrt((1.0 + Ru/rhoCvtr*conc) * Pressure/Density);
//
//  Velocity2 = 0.0;
//  for (iDim = 0; iDim < nDim; iDim++)
//    Velocity2 += Velocity[iDim]*Velocity[iDim];
//
//  /*--- Non-dim. the inputs if necessary. ---*/
//  // Need to update this portion
//  //Temperature = Temperature/config->GetTemperature_Ref();
//  //Pressure    = Pressure/config->GetPressure_Ref();
//  //Density     = Density/config->GetDensity_Ref();
//  //for (iDim = 0; iDim < nDim; iDim++)
//  //  Velocity[iDim] = Velocity[iDim]/config->GetVelocity_Ref();
//
//  /*--- Compute energy (RRHO) from supplied primitive quanitites ---*/
//  for (iSpecies = 0; iSpecies < nHeavy; iSpecies++) {
//
//    // Species density
//    rhos = Mass_Frac[iSpecies]*Density;
//
//    // Species formation energy
//    Ef = hf[iSpecies] - Ru/Ms[iSpecies]*Tref[iSpecies];
//
//    // Species vibrational energy
//    if (thetav[iSpecies] != 0.0)
//      Ev = Ru/Ms[iSpecies] * thetav[iSpecies] / (exp(thetav[iSpecies]/Temperature_ve)-1.0);
//    else
//      Ev = 0.0;
//
//    // Species electronic energy
//    num = 0.0;
//    denom = g[iSpecies][0] * exp(thetae[iSpecies][0]/Temperature_ve);
//    for (iEl = 1; iEl < nElStates[iSpecies]; iEl++) {
//      num   += g[iSpecies][iEl] * thetae[iSpecies][iEl] * exp(-thetae[iSpecies][iEl]/Temperature_ve);
//      denom += g[iSpecies][iEl] * exp(-thetae[iSpecies][iEl]/Temperature_ve);
//    }
//    Ee = Ru/Ms[iSpecies] * (num/denom);
//
//    // Mixture total energy
//    rhoE += rhos * ((3.0/2.0+xi[iSpecies]/2.0) * Ru/Ms[iSpecies] * (Temperature-Tref[iSpecies])
//                    + Ev + Ee + Ef + 0.5*Velocity2);
//
//    // Mixture vibrational-electronic energy
//    rhoEve += rhos * (Ev + Ee);
//  }
//
//  /*--- Setting Conservative Variables ---*/
//  for (iSpecies = 0; iSpecies < nSpecies; iSpecies++)
//    U_inlet[iSpecies] = Mass_Frac[iSpecies]*Density;
//  for (iDim = 0; iDim < nDim; iDim++)
//    U_inlet[nSpecies+iDim] = Density*Velocity[iDim];
//  U_inlet[nVar-2] = rhoE;
//  U_inlet[nVar-1] = rhoEve;
//
//  /*--- Setting Primitive Vaariables ---*/
//  for (iSpecies = 0; iSpecies < nSpecies; iSpecies++)
//    V_inlet[iSpecies] = Mass_Frac[iSpecies]*Density;
//  V_inlet[nSpecies] = Temperature;
//  V_inlet[nSpecies+1] = Temperature_ve;
//  for (iDim = 0; iDim < nDim; iDim++)
//    V_inlet[nSpecies+2+iDim] = Velocity[iDim];
//  V_inlet[nSpecies+2+nDim] = Pressure;
//  V_inlet[nSpecies+3+nDim] = Density;
//  V_inlet[nSpecies+4+nDim] = rhoE+Pressure/Density;
//  V_inlet[nSpecies+5+nDim] = soundspeed;
//  V_inlet[nSpecies+6+nDim] = rhoCvtr;

/* ----------------------------------------------------------------------------- */
/* ----------------------------------------------------------------------------- */
/* The block of code that needs to be updated to use Fluidmodel class end here   */
/* ----------------------------------------------------------------------------- */
/* ----------------------------------------------------------------------------- */

//  //This requires Newtown Raphson.....So this is not currently operational (See Deathstar)
//  //V_inlet[nSpecies+7+nDim] = rhoCvve;
//
//  /*--- Loop over all the vertices on this boundary marker ---*/
//  for(iVertex = 0; iVertex < geometry->nVertex[val_marker]; iVertex++) {
//    iPoint = geometry->vertex[val_marker][iVertex]->GetNode();
//
//    /*--- Check if the node belongs to the domain (i.e, not a halo node) ---*/
//    if (geometry->nodes->GetDomain(iPoint)) {
//
//      /*--- Index of the closest interior node ---*/
//      Point_Normal = geometry->vertex[val_marker][iVertex]->GetNormal_Neighbor();
//
//      /*--- Current solution at this boundary node ---*/
//      for (iVar = 0; iVar < nVar; iVar++) U_domain[iVar] = nodes->GetSolution(iPoint,iVar);
//      for (iVar = 0; iVar < nPrimVar; iVar++) V_domain[iVar] = nodes->GetPrimitive(iPoint,iVar);
//
//      /*--- Normal vector for this vertex (negate for outward convention) ---*/
//      geometry->vertex[val_marker][iVertex]->GetNormal(Normal);
//      for (iDim = 0; iDim < nDim; iDim++) Normal[iDim] = -Normal[iDim];
//
//      su2double Area = 0.0;
//      for (iDim = 0; iDim < nDim; iDim++)
//        Area += Normal[iDim]*Normal[iDim];
//      Area = sqrt (Area);
//
//      /*--- Set various quantities in the solver class ---*/
//      conv_numerics->SetNormal(Normal);
//      conv_numerics->SetConservative(U_domain, U_inlet);
//      conv_numerics->SetPrimitive(V_domain, V_inlet);
//
//      /*--- Pass supplementary info to CNumerics ---*/
//      conv_numerics->SetdPdU(nodes->GetdPdU(iPoint), node_infty->GetdPdU(0));
//      conv_numerics->SetdTdU(nodes->GetdTdU(iPoint), node_infty->GetdTdU(0));
//      conv_numerics->SetdTvedU(nodes->GetdTvedU(iPoint), node_infty->GetdTvedU(0));
//      conv_numerics->SetEve(nodes->GetEve(iPoint), node_infty->GetEve(0));
//      conv_numerics->SetCvve(nodes->GetCvve(iPoint), node_infty->GetCvve(0));
//
//      if (dynamic_grid)
//        conv_numerics->SetGridVel(geometry->nodes->GetGridVel(iPoint),
//                                  geometry->nodes->GetGridVel(iPoint));
//
//      /*--- Compute the residual using an upwind scheme ---*/
//      auto residual = conv_numerics->ComputeResidual(config);
//      LinSysRes.AddBlock(iPoint, residual);
//
//      /*--- Jacobian contribution for implicit integration ---*/
//      //if (implicit)
//      //  Jacobian.AddBlock2Daig(iPoint, residual.jacobian_i);
//
//      /*--- Viscous contribution ---*/
//      if (viscous) {
//
//        /*--- Set the normal vector and the coordinates ---*/
//        visc_numerics->SetNormal(Normal);
//        su2double Coord_Reflected[MAXNDIM];
//        GeometryToolbox::PointPointReflect(nDim, geometry->nodes->GetCoord(Point_Normal),
//                                           geometry->nodes->GetCoord(iPoint), Coord_Reflected);
//        visc_numerics->SetCoord(geometry->nodes->GetCoord(iPoint), Coord_Reflected);
//
//        /*--- Primitive variables, and gradient ---*/
//        visc_numerics->SetPrimitive(V_domain, V_inlet);
//        visc_numerics->SetPrimVarGradient(nodes->GetGradient_Primitive(iPoint), nodes->GetGradient_Primitive(iPoint));
//
//        /*--- Laminar viscosity ---*/
//        visc_numerics->SetLaminarViscosity(nodes->GetLaminarViscosity(iPoint), nodes->GetLaminarViscosity(iPoint));
//
//        /*--- Compute and update residual ---*/
//        auto residual = visc_numerics->ComputeResidual(config);
//        LinSysRes.SubtractBlock(iPoint, residual);
//
//        /*--- Jacobian contribution for implicit integration ---*/
//        //if (implicit)
//        //  Jacobian.SubtractBlock(iPoint, iPoint, Jacobian_i);
//      }
//
//    }
//  }
//
//  /*--- Free locally allocated memory ---*/
//  delete [] U_domain;
//  delete [] U_inlet;
//  delete [] V_domain;
//  delete [] V_inlet;
//  delete [] Normal;

}

void CNEMOEulerSolver::BC_Supersonic_Outlet(CGeometry *geometry, CSolver **solver_container,
                                            CNumerics *conv_numerics, CNumerics *visc_numerics, CConfig *config, unsigned short val_marker) {
  unsigned short iDim;
  unsigned long iVertex, iPoint;
  su2double *V_outlet, *V_domain;
  su2double *U_outlet, *U_domain;

  bool dynamic_grid = config->GetGrid_Movement();
  bool implicit     = (config->GetKind_TimeIntScheme_Flow() == EULER_IMPLICIT);
  string Marker_Tag = config->GetMarker_All_TagBound(val_marker);

  su2double *Normal = new su2double[nDim];

  /*--- Supersonic outlet flow: there are no ingoing characteristics,
   so all flow variables can should be interpolated from the domain. ---*/

  /*--- Loop over all the vertices on this boundary marker ---*/
  for (iVertex = 0; iVertex < geometry->nVertex[val_marker]; iVertex++) {

    iPoint = geometry->vertex[val_marker][iVertex]->GetNode();

    /*--- Check if the node belongs to the domain (i.e, not a halo node) ---*/
    if (geometry->nodes->GetDomain(iPoint)) {

      /*--- Current solution at this boundary node ---*/
      V_domain = nodes->GetPrimitive(iPoint);
      U_domain = nodes->GetSolution(iPoint);

      /*--- Allocate the value at the outlet ---*/
      V_outlet = V_domain;
      U_outlet = U_domain;

      /*--- Normal vector for this vertex (negate for outward convention) ---*/
      geometry->vertex[val_marker][iVertex]->GetNormal(Normal);
      for (iDim = 0; iDim < nDim; iDim++) Normal[iDim] = -Normal[iDim];

      /*--- Set various quantities in the solver class ---*/
      conv_numerics->SetNormal(Normal);
      conv_numerics->SetPrimitive(V_domain, V_outlet);
      conv_numerics->SetConservative(U_domain, U_outlet);

      /*--- Pass supplementary information to CNumerics ---*/
      conv_numerics->SetdPdU  (nodes->GetdPdU(iPoint),   nodes->GetdPdU(iPoint));
      conv_numerics->SetdTdU  (nodes->GetdTdU(iPoint),   nodes->GetdTdU(iPoint));
      conv_numerics->SetdTvedU(nodes->GetdTvedU(iPoint), nodes->GetdTvedU(iPoint));
      conv_numerics->SetEve   (nodes->GetEve(iPoint),    nodes->GetEve(iPoint));
      conv_numerics->SetCvve  (nodes->GetCvve(iPoint),   nodes->GetCvve(iPoint));
      conv_numerics->SetGamma (nodes->GetGamma(iPoint),  nodes->GetGamma(iPoint));

      if (dynamic_grid)
        conv_numerics->SetGridVel(geometry->nodes->GetGridVel(iPoint),
                                  geometry->nodes->GetGridVel(iPoint));

      /*--- Compute the residual using an upwind scheme ---*/
      auto residual = conv_numerics->ComputeResidual(config);
      LinSysRes.AddBlock(iPoint, residual);
      
      /*--- Jacobian contribution for implicit integration ---*/
      if (implicit)
        Jacobian.AddBlock2Diag(iPoint, residual.jacobian_i);
    }
  }

  /*--- Free locally allocated memory ---*/
  delete [] Normal;

}<|MERGE_RESOLUTION|>--- conflicted
+++ resolved
@@ -798,20 +798,12 @@
     numerics->SetPrimitive   (nodes->GetPrimitive(iPoint), nullptr);
 
     /*--- Pass supplementary information to CNumerics ---*/
-<<<<<<< HEAD
-    numerics->SetdPdU(nodes->GetdPdU(iPoint), nodes->GetdPdU(iPoint));
-    numerics->SetdTdU(nodes->GetdTdU(iPoint), nodes->GetdTdU(iPoint));
-    numerics->SetdTvedU(nodes->GetdTvedU(iPoint), nodes->GetdTvedU(iPoint));
-    numerics->SetEve(nodes->GetEve(iPoint), nodes->GetEve(iPoint));
-    numerics->SetCvve(nodes->GetCvve(iPoint), nodes->GetCvve(iPoint));
-=======
     numerics->SetdPdU(nodes->GetdPdU(iPoint),     nullptr);
     numerics->SetdTdU(nodes->GetdTdU(iPoint),     nullptr);
     numerics->SetdTvedU(nodes->GetdTvedU(iPoint), nullptr);
     numerics->SetEve(nodes->GetEve(iPoint),       nullptr);
     numerics->SetCvve(nodes->GetCvve(iPoint),     nullptr);
 
->>>>>>> f47e22bd
     /*--- Set volume of the dual grid cell ---*/
     numerics->SetVolume(geometry->nodes->GetVolume(iPoint));
     numerics->SetCoord(geometry->nodes->GetCoord(iPoint), nullptr);
@@ -907,34 +899,22 @@
         if (residual[iVar] != residual[iVar]) err = true;
       if (implicit)
         for (iVar = 0; iVar < nVar; iVar++)
-<<<<<<< HEAD
           if (residual[iVar] != residual[iVar]) err = true;
         if (implicit)
           for (iVar = 0; iVar < nVar; iVar++)
             for (jVar = 0; jVar < nVar; jVar++)
               if (residual.jacobian_i[iVar][jVar] != residual.jacobian_i[iVar][jVar]) err = true;
-=======
-          for (jVar = 0; jVar < nVar; jVar++)
-            if (Jacobian_i[iVar][jVar] != Jacobian_i[iVar][jVar]) err = true;
->>>>>>> f47e22bd
 
       /*--- Apply the update to the linear system ---*/
       if (!err) {
           LinSysRes.AddBlock(iPoint, residual);
           if (implicit)
-<<<<<<< HEAD
             Jacobian.AddBlock2Diag(iPoint, residual.jacobian_i);
-        }else
+      } else
           eAxi_local++;
-      }
-      END_SU2_OMP_FOR
-=======
-            Jacobian.AddBlock(iPoint, iPoint, Jacobian_i);
-      }else
-        eAxi_local++;
->>>>>>> f47e22bd
-    }
-  }
+    }
+
+  } //iPoint
   END_SU2_OMP_FOR
 
   /*--- Checking for NaN ---*/
