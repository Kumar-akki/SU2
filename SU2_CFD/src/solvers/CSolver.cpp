/*!
 * \file CSolver.cpp
 * \brief Main subroutines for CSolver class.
 * \author F. Palacios, T. Economon
 * \version 7.0.1 "Blackbird"
 *
 * SU2 Project Website: https://su2code.github.io
 *
 * The SU2 Project is maintained by the SU2 Foundation
 * (http://su2foundation.org)
 *
 * Copyright 2012-2019, SU2 Contributors (cf. AUTHORS.md)
 *
 * SU2 is free software; you can redistribute it and/or
 * modify it under the terms of the GNU Lesser General Public
 * License as published by the Free Software Foundation; either
 * version 2.1 of the License, or (at your option) any later version.
 *
 * SU2 is distributed in the hope that it will be useful,
 * but WITHOUT ANY WARRANTY; without even the implied warranty of
 * MERCHANTABILITY or FITNESS FOR A PARTICULAR PURPOSE. See the GNU
 * Lesser General Public License for more details.
 *
 * You should have received a copy of the GNU Lesser General Public
 * License along with SU2. If not, see <http://www.gnu.org/licenses/>.
 */


#include "../../include/solvers/CSolver.hpp"
#include "../../include/gradients/computeGradientsGreenGauss.hpp"
#include "../../include/gradients/computeGradientsLeastSquares.hpp"
#include "../../include/limiters/computeLimiters.hpp"
#include "../../../Common/include/toolboxes/MMS/CIncTGVSolution.hpp"
#include "../../../Common/include/toolboxes/MMS/CInviscidVortexSolution.hpp"
#include "../../../Common/include/toolboxes/MMS/CMMSIncEulerSolution.hpp"
#include "../../../Common/include/toolboxes/MMS/CMMSIncNSSolution.hpp"
#include "../../../Common/include/toolboxes/MMS/CMMSNSTwoHalfCirclesSolution.hpp"
#include "../../../Common/include/toolboxes/MMS/CMMSNSTwoHalfSpheresSolution.hpp"
#include "../../../Common/include/toolboxes/MMS/CMMSNSUnitQuadSolution.hpp"
#include "../../../Common/include/toolboxes/MMS/CMMSNSUnitQuadSolutionWallBC.hpp"
#include "../../../Common/include/toolboxes/MMS/CNSUnitQuadSolution.hpp"
#include "../../../Common/include/toolboxes/MMS/CRinglebSolution.hpp"
#include "../../../Common/include/toolboxes/MMS/CTGVSolution.hpp"
#include "../../../Common/include/toolboxes/MMS/CUserDefinedSolution.hpp"
#include "../../../Common/include/toolboxes/printing_toolbox.hpp"
#include "../../../Common/include/toolboxes/C1DInterpolation.hpp"
#include "../../include/CMarkerProfileReaderFVM.hpp"


CSolver::CSolver(bool mesh_deform_mode) : System(mesh_deform_mode) {

  rank = SU2_MPI::GetRank();
  size = SU2_MPI::GetSize();

  adjoint = false;

  /*--- Set the multigrid level to the finest grid. This can be
        overwritten in the constructors of the derived classes. ---*/
  MGLevel = MESH_0;

  /*--- Array initialization ---*/

  OutputHeadingNames = NULL;
  Residual_RMS       = NULL;
  Residual_Max       = NULL;
  Residual_BGS       = NULL;
  Residual_Max_BGS   = NULL;
  Residual           = NULL;
  Residual_i         = NULL;
  Residual_j         = NULL;
  Point_Max          = NULL;
  Point_Max_Coord    = NULL;
  Point_Max_BGS      = NULL;
  Point_Max_Coord_BGS = NULL;
  Solution           = NULL;
  Solution_i         = NULL;
  Solution_j         = NULL;
  Vector             = NULL;
  Vector_i           = NULL;
  Vector_j           = NULL;
  Res_Conv           = NULL;
  Res_Visc           = NULL;
  Res_Sour           = NULL;
  Res_Conv_i         = NULL;
  Res_Visc_i         = NULL;
  Res_Conv_j         = NULL;
  Res_Visc_j         = NULL;
  Jacobian_i         = NULL;
  Jacobian_j         = NULL;
  Jacobian_ii        = NULL;
  Jacobian_ij        = NULL;
  Jacobian_ji        = NULL;
  Jacobian_jj        = NULL;
  iPoint_UndLapl     = NULL;
  jPoint_UndLapl     = NULL;
  Smatrix            = NULL;
  Cvector            = NULL;
  Restart_Vars       = NULL;
  Restart_Data       = NULL;
  base_nodes         = nullptr;
  nOutputVariables   = 0;
  ResLinSolver       = 0.0;

  /*--- Variable initialization to avoid valgrid warnings when not used. ---*/

  IterLinSolver = 0;

  /*--- Initialize pointer for any verification solution. ---*/
  VerificationSolution  = NULL;

  /*--- Flags for the periodic BC communications. ---*/

  rotate_periodic   = false;
  implicit_periodic = false;

  /*--- Containers to store the markers. ---*/
  nMarker = 0;
  nVertex = nullptr;

  /*--- Flags for the dynamic grid (rigid movement or unsteady deformation). ---*/
  dynamic_grid = false;

  /*--- Container to store the vertex tractions. ---*/
  VertexTraction = NULL;
  VertexTractionAdjoint = NULL;

  /*--- Auxiliary data needed for CFL adaption. ---*/

  NonLinRes_Value = 0;
  NonLinRes_Func = 0;
  Old_Func = 0;
  New_Func = 0;
  NonLinRes_Counter = 0;

  nPrimVarGrad = 0;
  nPrimVar     = 0;

}

CSolver::~CSolver(void) {

  unsigned short iVar, iDim;
  unsigned long iMarker, iVertex;

  /*--- Public variables, may be accessible outside ---*/

  if ( OutputHeadingNames != NULL) {
    delete [] OutputHeadingNames;
  }

  /*--- Private ---*/

  if (Residual_RMS != NULL) delete [] Residual_RMS;
  if (Residual_Max != NULL) delete [] Residual_Max;
  if (Residual != NULL) delete [] Residual;
  if (Residual_i != NULL) delete [] Residual_i;
  if (Residual_j != NULL) delete [] Residual_j;
  if (Point_Max != NULL) delete [] Point_Max;

  if (Residual_BGS != NULL) delete [] Residual_BGS;
  if (Residual_Max_BGS != NULL) delete [] Residual_Max_BGS;
  if (Point_Max_BGS != NULL) delete [] Point_Max_BGS;

  if (Point_Max_Coord != NULL) {
    for (iVar = 0; iVar < nVar; iVar++) {
      delete [] Point_Max_Coord[iVar];
    }
    delete [] Point_Max_Coord;
  }

  if (Point_Max_Coord_BGS != NULL) {
    for (iVar = 0; iVar < nVar; iVar++) {
      delete [] Point_Max_Coord_BGS[iVar];
    }
    delete [] Point_Max_Coord_BGS;
  }

  if (Solution != NULL) delete [] Solution;
  if (Solution_i != NULL) delete [] Solution_i;
  if (Solution_j != NULL) delete [] Solution_j;
  if (Vector != NULL) delete [] Vector;
  if (Vector_i != NULL) delete [] Vector_i;
  if (Vector_j != NULL) delete [] Vector_j;
  if (Res_Conv != NULL) delete [] Res_Conv;
  if (Res_Visc != NULL) delete [] Res_Visc;
  if (Res_Sour != NULL) delete [] Res_Sour;
  if (Res_Conv_i != NULL) delete [] Res_Conv_i;
  if (Res_Visc_i != NULL) delete [] Res_Visc_i;
  if (Res_Visc_j != NULL) delete [] Res_Visc_j;

  if (iPoint_UndLapl != NULL) delete [] iPoint_UndLapl;
  if (jPoint_UndLapl != NULL) delete [] jPoint_UndLapl;

  if (Jacobian_i != NULL) {
    for (iVar = 0; iVar < nVar; iVar++)
      delete [] Jacobian_i[iVar];
    delete [] Jacobian_i;
  }

  if (Jacobian_j != NULL) {
    for (iVar = 0; iVar < nVar; iVar++)
      delete [] Jacobian_j[iVar];
    delete [] Jacobian_j;
  }

  if (Jacobian_ii != NULL) {
    for (iVar = 0; iVar < nVar; iVar++)
      delete [] Jacobian_ii[iVar];
    delete [] Jacobian_ii;
  }

  if (Jacobian_ij != NULL) {
    for (iVar = 0; iVar < nVar; iVar++)
      delete [] Jacobian_ij[iVar];
    delete [] Jacobian_ij;
  }

  if (Jacobian_ji != NULL) {
    for (iVar = 0; iVar < nVar; iVar++)
      delete [] Jacobian_ji[iVar];
    delete [] Jacobian_ji;
  }

  if (Jacobian_jj != NULL) {
    for (iVar = 0; iVar < nVar; iVar++)
      delete [] Jacobian_jj[iVar];
    delete [] Jacobian_jj;
  }

  if (Smatrix != NULL) {
    for (iDim = 0; iDim < nDim; iDim++)
      delete [] Smatrix[iDim];
    delete [] Smatrix;
  }

  if (Cvector != NULL) {
    for (iVar = 0; iVar < nVarGrad; iVar++)
      delete [] Cvector[iVar];
    delete [] Cvector;
  }

  if (VertexTraction != NULL) {
    for (iMarker = 0; iMarker < nMarker; iMarker++) {
      for (iVertex = 0; iVertex < nVertex[iMarker]; iVertex++)
        delete [] VertexTraction[iMarker][iVertex];
      delete [] VertexTraction[iMarker];
    }
    delete [] VertexTraction;
  }

  if (VertexTractionAdjoint != NULL) {
    for (iMarker = 0; iMarker < nMarker; iMarker++) {
      for (iVertex = 0; iVertex < nVertex[iMarker]; iVertex++)
        delete [] VertexTractionAdjoint[iMarker][iVertex];
      delete [] VertexTractionAdjoint[iMarker];
    }
    delete [] VertexTractionAdjoint;
  }

  if (nVertex != nullptr) delete [] nVertex;

  if (Restart_Vars != NULL) {delete [] Restart_Vars; Restart_Vars = NULL;}
  if (Restart_Data != NULL) {delete [] Restart_Data; Restart_Data = NULL;}

  if (VerificationSolution != NULL) {delete VerificationSolution; VerificationSolution = NULL;}

}

void CSolver::InitiatePeriodicComms(CGeometry *geometry,
                                    CConfig *config,
                                    unsigned short val_periodic_index,
                                    unsigned short commType) {

  /*--- Check for dummy communication. ---*/

  if (commType == PERIODIC_NONE) return;

  /*--- Local variables ---*/

  bool boundary_i, boundary_j;
  bool weighted = true;

  unsigned short iVar, jVar, iDim;
  unsigned short iNeighbor, nNeighbor = 0;
  unsigned short COUNT_PER_POINT = 0;
  unsigned short MPI_TYPE        = 0;
  unsigned short ICOUNT          = nVar;
  unsigned short JCOUNT          = nVar;

  int iMessage, iSend, nSend;

  unsigned long iPoint, jPoint, msg_offset, buf_offset, iPeriodic, Neighbor_Point;

  su2double *Diff      = new su2double[nVar];
  su2double *Und_Lapl  = new su2double[nVar];
  su2double *Sol_Min   = new su2double[nPrimVarGrad];
  su2double *Sol_Max   = new su2double[nPrimVarGrad];
  su2double *rotPrim_i = new su2double[nPrimVar];
  su2double *rotPrim_j = new su2double[nPrimVar];

  su2double Sensor_i = 0.0, Sensor_j = 0.0, Pressure_i, Pressure_j;
  su2double *Coord_i, *Coord_j, r11, r12, r13, r22, r23_a, r23_b, r33, weight;
  su2double *center, *angles, translation[3]={0.0,0.0,0.0}, *trans, dx, dy, dz;
  su2double rotMatrix[3][3] = {{1.0,0.0,0.0},{0.0,1.0,0.0},{0.0,0.0,1.0}};
  su2double Theta, Phi, Psi, cosTheta, sinTheta, cosPhi, sinPhi, cosPsi, sinPsi;
  su2double rotCoord_i[3] = {0.0, 0.0, 0.0}, rotCoord_j[3] = {0.0, 0.0, 0.0};

  string Marker_Tag;

  /*--- Set the size of the data packet and type depending on quantity. ---*/

  switch (commType) {
    case PERIODIC_VOLUME:
      COUNT_PER_POINT  = 1;
      MPI_TYPE         = COMM_TYPE_DOUBLE;
      break;
    case PERIODIC_NEIGHBORS:
      COUNT_PER_POINT  = 1;
      MPI_TYPE         = COMM_TYPE_UNSIGNED_SHORT;
      break;
    case PERIODIC_RESIDUAL:
      COUNT_PER_POINT  = nVar + nVar*nVar + 1;
      MPI_TYPE         = COMM_TYPE_DOUBLE;
      break;
    case PERIODIC_IMPLICIT:
      COUNT_PER_POINT  = nVar;
      MPI_TYPE         = COMM_TYPE_DOUBLE;
      break;
    case PERIODIC_LAPLACIAN:
      COUNT_PER_POINT  = nVar;
      MPI_TYPE         = COMM_TYPE_DOUBLE;
      break;
    case PERIODIC_MAX_EIG:
      COUNT_PER_POINT  = 1;
      MPI_TYPE         = COMM_TYPE_DOUBLE;
      break;
    case PERIODIC_SENSOR:
      COUNT_PER_POINT  = 2;
      MPI_TYPE         = COMM_TYPE_DOUBLE;
      break;
    case PERIODIC_SOL_GG:
      COUNT_PER_POINT  = nVar*nDim;
      MPI_TYPE         = COMM_TYPE_DOUBLE;
      ICOUNT           = nVar;
      JCOUNT           = nDim;
      break;
    case PERIODIC_PRIM_GG:
      COUNT_PER_POINT  = nPrimVarGrad*nDim;
      MPI_TYPE         = COMM_TYPE_DOUBLE;
      ICOUNT           = nPrimVarGrad;
      JCOUNT           = nDim;
      break;
    case PERIODIC_SOL_LS: case PERIODIC_SOL_ULS:
      COUNT_PER_POINT  = nDim*nDim + nVar*nDim;
      MPI_TYPE         = COMM_TYPE_DOUBLE;
      break;
    case PERIODIC_PRIM_LS: case PERIODIC_PRIM_ULS:
      COUNT_PER_POINT  = nDim*nDim + nPrimVarGrad*nDim;
      MPI_TYPE         = COMM_TYPE_DOUBLE;
      break;
    case PERIODIC_LIM_PRIM_1:
      COUNT_PER_POINT  = nPrimVarGrad*2;
      MPI_TYPE         = COMM_TYPE_DOUBLE;
      break;
    case PERIODIC_LIM_PRIM_2:
      COUNT_PER_POINT  = nPrimVarGrad;
      MPI_TYPE         = COMM_TYPE_DOUBLE;
      break;
    case PERIODIC_LIM_SOL_1:
      COUNT_PER_POINT  = nVar*2;
      MPI_TYPE         = COMM_TYPE_DOUBLE;
      break;
    case PERIODIC_LIM_SOL_2:
      COUNT_PER_POINT  = nVar;
      MPI_TYPE         = COMM_TYPE_DOUBLE;
      break;
    default:
      SU2_MPI::Error("Unrecognized quantity for periodic communication.",
                     CURRENT_FUNCTION);
      break;
  }

  su2double **jacBlock = new su2double*[ICOUNT];
  su2double **rotBlock = new su2double*[ICOUNT];
  for (iVar = 0; iVar < ICOUNT; iVar++) {
    jacBlock[iVar] = new su2double[JCOUNT];
    rotBlock[iVar] = new su2double[JCOUNT];
  }

  /*--- Check to make sure we have created a large enough buffer
   for these comms during preprocessing. It will be reallocated whenever
   we find a larger count per point than currently exists. After the
   first cycle of comms, this should be inactive. ---*/

  if (COUNT_PER_POINT > geometry->countPerPeriodicPoint) {
    geometry->AllocatePeriodicComms(COUNT_PER_POINT);
  }

  /*--- Set some local pointers to make access simpler. ---*/

  su2double *bufDSend = geometry->bufD_PeriodicSend;

  unsigned short *bufSSend = geometry->bufS_PeriodicSend;

  /*--- Load the specified quantity from the solver into the generic
   communication buffer in the geometry class. ---*/

  if (geometry->nPeriodicSend > 0) {

    /*--- Post all non-blocking recvs first before sends. ---*/

    geometry->PostPeriodicRecvs(geometry, config, MPI_TYPE);

    for (iMessage = 0; iMessage < geometry->nPeriodicSend; iMessage++) {

      /*--- Get the offset in the buffer for the start of this message. ---*/

      msg_offset = geometry->nPoint_PeriodicSend[iMessage];

      /*--- Get the number of periodic points we need to
       communicate on the current periodic marker. ---*/

      nSend = (geometry->nPoint_PeriodicSend[iMessage+1] -
               geometry->nPoint_PeriodicSend[iMessage]);

      for (iSend = 0; iSend < nSend; iSend++) {

        /*--- Get the local index for this communicated data. We need
         both the node and periodic face index (for rotations). ---*/

        iPoint    = geometry->Local_Point_PeriodicSend[msg_offset  + iSend];
        iPeriodic = geometry->Local_Marker_PeriodicSend[msg_offset + iSend];

        /*--- Retrieve the supplied periodic information. ---*/

        Marker_Tag = config->GetMarker_All_TagBound(iPeriodic);
        center     = config->GetPeriodicRotCenter(Marker_Tag);
        angles     = config->GetPeriodicRotAngles(Marker_Tag);
        trans      = config->GetPeriodicTranslation(Marker_Tag);

        /*--- Store (center+trans) as it is constant and will be added. ---*/

        translation[0] = center[0] + trans[0];
        translation[1] = center[1] + trans[1];
        translation[2] = center[2] + trans[2];

        /*--- Store angles separately for clarity. Compute sines/cosines. ---*/

        Theta    = angles[0];      Phi = angles[1];     Psi = angles[2];
        cosTheta = cos(Theta);  cosPhi = cos(Phi);   cosPsi = cos(Psi);
        sinTheta = sin(Theta);  sinPhi = sin(Phi);   sinPsi = sin(Psi);

        /*--- Compute the rotation matrix. Note that the implicit
         ordering is rotation about the x-axis, y-axis, then z-axis. ---*/

        rotMatrix[0][0] = cosPhi*cosPsi;
        rotMatrix[1][0] = cosPhi*sinPsi;
        rotMatrix[2][0] = -sinPhi;

        rotMatrix[0][1] = sinTheta*sinPhi*cosPsi - cosTheta*sinPsi;
        rotMatrix[1][1] = sinTheta*sinPhi*sinPsi + cosTheta*cosPsi;
        rotMatrix[2][1] = sinTheta*cosPhi;

        rotMatrix[0][2] = cosTheta*sinPhi*cosPsi + sinTheta*sinPsi;
        rotMatrix[1][2] = cosTheta*sinPhi*sinPsi - sinTheta*cosPsi;
        rotMatrix[2][2] = cosTheta*cosPhi;

        /*--- Compute the offset in the recv buffer for this point. ---*/

        buf_offset = (msg_offset + iSend)*geometry->countPerPeriodicPoint;

        /*--- Load the send buffers depending on the particular value
         that has been requested for communication. ---*/

        switch (commType) {

          case PERIODIC_VOLUME:

            /*--- Load the volume of the current periodic CV so that
             we can accumulate the total control volume size on all
             periodic faces. ---*/

            bufDSend[buf_offset] = geometry->node[iPoint]->GetVolume() +
            geometry->node[iPoint]->GetPeriodicVolume();

            break;

          case PERIODIC_NEIGHBORS:

            nNeighbor = 0;
            for (iNeighbor = 0; iNeighbor < geometry->node[iPoint]->GetnPoint(); iNeighbor++) {
              Neighbor_Point = geometry->node[iPoint]->GetPoint(iNeighbor);

              /*--- Check if this neighbor lies on the periodic face so
               that we avoid double counting neighbors on both sides. If
               not, increment the count of neighbors for the donor. ---*/

              if (!geometry->node[Neighbor_Point]->GetPeriodicBoundary())
              nNeighbor++;

            }

            /*--- Store the number of neighbors in bufffer. ---*/

            bufSSend[buf_offset] = nNeighbor;

            break;

          case PERIODIC_RESIDUAL:

            /*--- Communicate the residual from our partial control
             volume to the other side of the periodic face. ---*/

            for (iVar = 0; iVar < nVar; iVar++) {
              bufDSend[buf_offset+iVar] = LinSysRes.GetBlock(iPoint, iVar);
            }

            /*--- Rotate the momentum components of the residual array. ---*/

            if (rotate_periodic) {
              if (nDim == 2) {
                bufDSend[buf_offset+1] = (rotMatrix[0][0]*LinSysRes.GetBlock(iPoint, 1) +
                                          rotMatrix[0][1]*LinSysRes.GetBlock(iPoint, 2));
                bufDSend[buf_offset+2] = (rotMatrix[1][0]*LinSysRes.GetBlock(iPoint, 1) +
                                          rotMatrix[1][1]*LinSysRes.GetBlock(iPoint, 2));
              } else {
                bufDSend[buf_offset+1] = (rotMatrix[0][0]*LinSysRes.GetBlock(iPoint, 1) +
                                          rotMatrix[0][1]*LinSysRes.GetBlock(iPoint, 2) +
                                          rotMatrix[0][2]*LinSysRes.GetBlock(iPoint, 3));
                bufDSend[buf_offset+2] = (rotMatrix[1][0]*LinSysRes.GetBlock(iPoint, 1) +
                                          rotMatrix[1][1]*LinSysRes.GetBlock(iPoint, 2) +
                                          rotMatrix[1][2]*LinSysRes.GetBlock(iPoint, 3));
                bufDSend[buf_offset+3] = (rotMatrix[2][0]*LinSysRes.GetBlock(iPoint, 1) +
                                          rotMatrix[2][1]*LinSysRes.GetBlock(iPoint, 2) +
                                          rotMatrix[2][2]*LinSysRes.GetBlock(iPoint, 3));
              }
            }
            buf_offset += nVar;

            /*--- Load the time step for the current point. ---*/

            bufDSend[buf_offset] = base_nodes->GetDelta_Time(iPoint);
            buf_offset++;

            /*--- For implicit calculations, we will communicate the
             contributions to the Jacobian block diagonal, i.e., the
             impact of the point upon itself, J_ii. ---*/

            if (implicit_periodic) {

              for (iVar = 0; iVar < nVar; iVar++) {
                for (jVar = 0; jVar < nVar; jVar++) {
                  jacBlock[iVar][jVar] = Jacobian.GetBlock(iPoint, iPoint, iVar, jVar);
                }
              }

              /*--- Rotate the momentum columns of the Jacobian. ---*/

              if (rotate_periodic) {
                for (iVar = 0; iVar < nVar; iVar++) {
                  if (nDim == 2) {
                    jacBlock[1][iVar] = (rotMatrix[0][0]*Jacobian.GetBlock(iPoint, iPoint, 1, iVar) +
                                         rotMatrix[0][1]*Jacobian.GetBlock(iPoint, iPoint, 2, iVar));
                    jacBlock[2][iVar] = (rotMatrix[1][0]*Jacobian.GetBlock(iPoint, iPoint, 1, iVar) +
                                         rotMatrix[1][1]*Jacobian.GetBlock(iPoint, iPoint, 2, iVar));
                  } else {

                    jacBlock[1][iVar] = (rotMatrix[0][0]*Jacobian.GetBlock(iPoint, iPoint, 1, iVar) +
                                         rotMatrix[0][1]*Jacobian.GetBlock(iPoint, iPoint, 2, iVar) +
                                         rotMatrix[0][2]*Jacobian.GetBlock(iPoint, iPoint, 3, iVar));
                    jacBlock[2][iVar] = (rotMatrix[1][0]*Jacobian.GetBlock(iPoint, iPoint, 1, iVar) +
                                         rotMatrix[1][1]*Jacobian.GetBlock(iPoint, iPoint, 2, iVar) +
                                         rotMatrix[1][2]*Jacobian.GetBlock(iPoint, iPoint, 3, iVar));
                    jacBlock[3][iVar] = (rotMatrix[2][0]*Jacobian.GetBlock(iPoint, iPoint, 1, iVar) +
                                         rotMatrix[2][1]*Jacobian.GetBlock(iPoint, iPoint, 2, iVar) +
                                         rotMatrix[2][2]*Jacobian.GetBlock(iPoint, iPoint, 3, iVar));
                  }
                }
              }

              /*--- Load the Jacobian terms into the buffer for sending. ---*/

              for (iVar = 0; iVar < nVar; iVar++) {
                for (jVar = 0; jVar < nVar; jVar++) {
                  bufDSend[buf_offset] = jacBlock[iVar][jVar];
                  buf_offset++;
                }
              }
            }

            break;

          case PERIODIC_IMPLICIT:

            /*--- Communicate the solution from our master set of periodic
             nodes (from the linear solver perspective) to the passive
             periodic nodes on the matching face. This is done at the
             end of the iteration to synchronize the solution after the
             linear solve. ---*/

            for (iVar = 0; iVar < nVar; iVar++) {
              bufDSend[buf_offset+iVar] = base_nodes->GetSolution(iPoint, iVar);
            }

            /*--- Rotate the momentum components of the solution array. ---*/

            if (rotate_periodic) {
              if (nDim == 2) {
                bufDSend[buf_offset+1] = (rotMatrix[0][0]*base_nodes->GetSolution(iPoint,1) +
                                          rotMatrix[0][1]*base_nodes->GetSolution(iPoint,2));
                bufDSend[buf_offset+2] = (rotMatrix[1][0]*base_nodes->GetSolution(iPoint,1) +
                                          rotMatrix[1][1]*base_nodes->GetSolution(iPoint,2));
              } else {
                bufDSend[buf_offset+1] = (rotMatrix[0][0]*base_nodes->GetSolution(iPoint,1) +
                                          rotMatrix[0][1]*base_nodes->GetSolution(iPoint,2) +
                                          rotMatrix[0][2]*base_nodes->GetSolution(iPoint,3));
                bufDSend[buf_offset+2] = (rotMatrix[1][0]*base_nodes->GetSolution(iPoint,1) +
                                          rotMatrix[1][1]*base_nodes->GetSolution(iPoint,2) +
                                          rotMatrix[1][2]*base_nodes->GetSolution(iPoint,3));
                bufDSend[buf_offset+3] = (rotMatrix[2][0]*base_nodes->GetSolution(iPoint,1) +
                                          rotMatrix[2][1]*base_nodes->GetSolution(iPoint,2) +
                                          rotMatrix[2][2]*base_nodes->GetSolution(iPoint,3));
              }
            }

            break;

          case PERIODIC_LAPLACIAN:

            /*--- For JST, the undivided Laplacian must be computed
             consistently by using the complete control volume info
             from both sides of the periodic face. ---*/

            for (iVar = 0; iVar< nVar; iVar++)
            Und_Lapl[iVar] = 0.0;

            for (iNeighbor = 0; iNeighbor < geometry->node[iPoint]->GetnPoint(); iNeighbor++) {
              jPoint = geometry->node[iPoint]->GetPoint(iNeighbor);

              /*--- Avoid periodic boundary points so that we do not
               duplicate edges on both sides of the periodic BC. ---*/

              if (!geometry->node[jPoint]->GetPeriodicBoundary()) {

                /*--- Solution differences ---*/

                for (iVar = 0; iVar < nVar; iVar++)
                Diff[iVar] = (base_nodes->GetSolution(iPoint, iVar) -
                              base_nodes->GetSolution(jPoint,iVar));

                /*--- Correction for compressible flows (use enthalpy) ---*/

                if (!(config->GetKind_Regime() == INCOMPRESSIBLE)) {
                  Pressure_i   = base_nodes->GetPressure(iPoint);
                  Pressure_j   = base_nodes->GetPressure(jPoint);
                  Diff[nVar-1] = ((base_nodes->GetSolution(iPoint,nVar-1) + Pressure_i) -
                                  (base_nodes->GetSolution(jPoint,nVar-1) + Pressure_j));
                }

                boundary_i = geometry->node[iPoint]->GetPhysicalBoundary();
                boundary_j = geometry->node[jPoint]->GetPhysicalBoundary();

                /*--- Both points inside the domain, or both in the boundary ---*/

                if ((!boundary_i && !boundary_j) ||
                    ( boundary_i &&  boundary_j)) {
                  if (geometry->node[iPoint]->GetDomain()) {
                    for (iVar = 0; iVar< nVar; iVar++)
                    Und_Lapl[iVar] -= Diff[iVar];
                  }
                }

                /*--- iPoint inside the domain, jPoint on the boundary ---*/

                if (!boundary_i && boundary_j)
                if (geometry->node[iPoint]->GetDomain()){
                  for (iVar = 0; iVar< nVar; iVar++)
                  Und_Lapl[iVar] -= Diff[iVar];
                }

              }
            }

            /*--- Store the components to be communicated in the buffer. ---*/

            for (iVar = 0; iVar < nVar; iVar++)
            bufDSend[buf_offset+iVar] = Und_Lapl[iVar];

            /*--- Rotate the momentum components of the Laplacian. ---*/

            if (rotate_periodic) {
              if (nDim == 2) {
                bufDSend[buf_offset+1] = (rotMatrix[0][0]*Und_Lapl[1] +
                                          rotMatrix[0][1]*Und_Lapl[2]);
                bufDSend[buf_offset+2] = (rotMatrix[1][0]*Und_Lapl[1] +
                                          rotMatrix[1][1]*Und_Lapl[2]);
              }
              else {
                bufDSend[buf_offset+1] = (rotMatrix[0][0]*Und_Lapl[1] +
                                          rotMatrix[0][1]*Und_Lapl[2] +
                                          rotMatrix[0][2]*Und_Lapl[3]);
                bufDSend[buf_offset+2] = (rotMatrix[1][0]*Und_Lapl[1] +
                                          rotMatrix[1][1]*Und_Lapl[2] +
                                          rotMatrix[1][2]*Und_Lapl[3]);
                bufDSend[buf_offset+3] = (rotMatrix[2][0]*Und_Lapl[1] +
                                          rotMatrix[2][1]*Und_Lapl[2] +
                                          rotMatrix[2][2]*Und_Lapl[3]);
              }
            }

            break;

          case PERIODIC_MAX_EIG:

            /*--- Simple summation of eig calc on both periodic faces. ---*/

            bufDSend[buf_offset] = base_nodes->GetLambda(iPoint);

            break;

          case PERIODIC_SENSOR:

            /*--- For the centered schemes, the sensor must be computed
             consistently using info from the entire control volume
             on both sides of the periodic face. ---*/

            Sensor_i = 0.0; Sensor_j = 0.0;
            for (iNeighbor = 0; iNeighbor < geometry->node[iPoint]->GetnPoint(); iNeighbor++) {
              jPoint = geometry->node[iPoint]->GetPoint(iNeighbor);

              /*--- Avoid halos and boundary points so that we don't
               duplicate edges on both sides of the periodic BC. ---*/

              if (!geometry->node[jPoint]->GetPeriodicBoundary()) {

                /*--- Use density instead of pressure for incomp. flows. ---*/

                if ((config->GetKind_Regime() == INCOMPRESSIBLE)) {
                  Pressure_i = base_nodes->GetDensity(iPoint);
                  Pressure_j = base_nodes->GetDensity(jPoint);
                } else {
                  Pressure_i = base_nodes->GetPressure(iPoint);
                  Pressure_j = base_nodes->GetPressure(jPoint);
                }

                boundary_i = geometry->node[iPoint]->GetPhysicalBoundary();
                boundary_j = geometry->node[jPoint]->GetPhysicalBoundary();

                /*--- Both points inside domain, or both on boundary ---*/

                if ((!boundary_i && !boundary_j) ||
                    (boundary_i && boundary_j)) {
                  if (geometry->node[iPoint]->GetDomain()) {
                    Sensor_i += Pressure_j - Pressure_i;
                    Sensor_j += Pressure_i + Pressure_j;
                  }
                }

                /*--- iPoint inside the domain, jPoint on the boundary ---*/

                if (!boundary_i && boundary_j) {
                  if (geometry->node[iPoint]->GetDomain()) {
                    Sensor_i += (Pressure_j - Pressure_i);
                    Sensor_j += (Pressure_i + Pressure_j);

                  }
                }

              }
            }

            /*--- Store the sensor increments to buffer. After summing
             all contributions, these will be divided. ---*/

            bufDSend[buf_offset] = Sensor_i;
            buf_offset++;
            bufDSend[buf_offset] = Sensor_j;

            break;

          case PERIODIC_SOL_GG:

            /*--- Access and rotate the partial G-G gradient. These will be
             summed on both sides of the periodic faces before dividing
             by the volume to complete the Green-Gauss gradient calc. ---*/

            for (iVar = 0; iVar < nVar; iVar++) {
              for (iDim = 0; iDim < nDim; iDim++) {
                jacBlock[iVar][iDim] = base_nodes->GetGradient(iPoint, iVar, iDim);
                rotBlock[iVar][iDim] = base_nodes->GetGradient(iPoint, iVar, iDim);
              }
            }

            /*--- Rotate the gradients in x,y,z space for all variables. ---*/

            for (iVar = 0; iVar < nVar; iVar++) {
              if (nDim == 2) {
                rotBlock[iVar][0] = (rotMatrix[0][0]*jacBlock[iVar][0] +
                                     rotMatrix[0][1]*jacBlock[iVar][1]);
                rotBlock[iVar][1] = (rotMatrix[1][0]*jacBlock[iVar][0] +
                                     rotMatrix[1][1]*jacBlock[iVar][1]);
              } else {

                rotBlock[iVar][0] = (rotMatrix[0][0]*jacBlock[iVar][0] +
                                     rotMatrix[0][1]*jacBlock[iVar][1] +
                                     rotMatrix[0][2]*jacBlock[iVar][2]);
                rotBlock[iVar][1] = (rotMatrix[1][0]*jacBlock[iVar][0] +
                                     rotMatrix[1][1]*jacBlock[iVar][1] +
                                     rotMatrix[1][2]*jacBlock[iVar][2]);
                rotBlock[iVar][2] = (rotMatrix[2][0]*jacBlock[iVar][0] +
                                     rotMatrix[2][1]*jacBlock[iVar][1] +
                                     rotMatrix[2][2]*jacBlock[iVar][2]);
              }
            }

            /*--- Store the partial gradient in the buffer. ---*/

            for (iVar = 0; iVar < nVar; iVar++) {
              for (iDim = 0; iDim < nDim; iDim++) {
                bufDSend[buf_offset+iVar*nDim+iDim] = rotBlock[iVar][iDim];
              }
            }

            break;

          case PERIODIC_PRIM_GG:

            /*--- Access and rotate the partial G-G gradient. These will be
             summed on both sides of the periodic faces before dividing
             by the volume to complete the Green-Gauss gradient calc. ---*/

            for (iVar = 0; iVar < nPrimVarGrad; iVar++) {
              for (iDim = 0; iDim < nDim; iDim++){
                jacBlock[iVar][iDim] = base_nodes->GetGradient_Primitive(iPoint, iVar, iDim);
                rotBlock[iVar][iDim] = base_nodes->GetGradient_Primitive(iPoint, iVar, iDim);
              }
            }

            /*--- Rotate the partial gradients in space for all variables. ---*/

            for (iVar = 0; iVar < nPrimVarGrad; iVar++) {
              if (nDim == 2) {
                rotBlock[iVar][0] = (rotMatrix[0][0]*jacBlock[iVar][0] +
                                     rotMatrix[0][1]*jacBlock[iVar][1]);
                rotBlock[iVar][1] = (rotMatrix[1][0]*jacBlock[iVar][0] +
                                     rotMatrix[1][1]*jacBlock[iVar][1]);
              } else {
                rotBlock[iVar][0] = (rotMatrix[0][0]*jacBlock[iVar][0] +
                                     rotMatrix[0][1]*jacBlock[iVar][1] +
                                     rotMatrix[0][2]*jacBlock[iVar][2]);
                rotBlock[iVar][1] = (rotMatrix[1][0]*jacBlock[iVar][0] +
                                     rotMatrix[1][1]*jacBlock[iVar][1] +
                                     rotMatrix[1][2]*jacBlock[iVar][2]);
                rotBlock[iVar][2] = (rotMatrix[2][0]*jacBlock[iVar][0] +
                                     rotMatrix[2][1]*jacBlock[iVar][1] +
                                     rotMatrix[2][2]*jacBlock[iVar][2]);
              }
            }

            /*--- Store the partial gradient in the buffer. ---*/

            for (iVar = 0; iVar < nPrimVarGrad; iVar++) {
              for (iDim = 0; iDim < nDim; iDim++) {
                bufDSend[buf_offset+iVar*nDim+iDim] = rotBlock[iVar][iDim];
              }
            }

            break;

          case PERIODIC_SOL_LS: case PERIODIC_SOL_ULS:

            /*--- For L-S gradient calculations with rotational periodicity,
             we will need to rotate the x,y,z components. To make the process
             easier, we choose to rotate the initial periodic point and their
             neighbor points into their location on the donor marker before
             computing the terms that we need to communicate. ---*/

            /*--- Set a flag for unweighted or weighted least-squares. ---*/

            weighted = true;
            if (commType == PERIODIC_SOL_ULS) {
              weighted = false;
            }

            /*--- Get coordinates for the current point. ---*/

            Coord_i = geometry->node[iPoint]->GetCoord();

            /*--- Get the position vector from rotation center to point. ---*/

            dx = Coord_i[0] - center[0];
            dy = Coord_i[1] - center[1];
            if (nDim == 3) dz = Coord_i[2] - center[2];
            else           dz = 0.0;

            /*--- Compute transformed point coordinates. ---*/

            rotCoord_i[0] = (rotMatrix[0][0]*dx +
                             rotMatrix[0][1]*dy +
                             rotMatrix[0][2]*dz + translation[0]);

            rotCoord_i[1] = (rotMatrix[1][0]*dx +
                             rotMatrix[1][1]*dy +
                             rotMatrix[1][2]*dz + translation[1]);

            rotCoord_i[2] = (rotMatrix[2][0]*dx +
                             rotMatrix[2][1]*dy +
                             rotMatrix[2][2]*dz + translation[2]);

            /*--- Get conservative solution and rotate if necessary. ---*/

            for (iVar = 0; iVar < nVar; iVar++)
            rotPrim_i[iVar] = base_nodes->GetSolution(iPoint, iVar);

            if (rotate_periodic) {
              if (nDim == 2) {
                rotPrim_i[1] = (rotMatrix[0][0]*base_nodes->GetSolution(iPoint,1) +
                                rotMatrix[0][1]*base_nodes->GetSolution(iPoint,2));
                rotPrim_i[2] = (rotMatrix[1][0]*base_nodes->GetSolution(iPoint,1) +
                                rotMatrix[1][1]*base_nodes->GetSolution(iPoint,2));
              }
              else {
                rotPrim_i[1] = (rotMatrix[0][0]*base_nodes->GetSolution(iPoint,1) +
                                rotMatrix[0][1]*base_nodes->GetSolution(iPoint,2) +
                                rotMatrix[0][2]*base_nodes->GetSolution(iPoint,3));
                rotPrim_i[2] = (rotMatrix[1][0]*base_nodes->GetSolution(iPoint,1) +
                                rotMatrix[1][1]*base_nodes->GetSolution(iPoint,2) +
                                rotMatrix[1][2]*base_nodes->GetSolution(iPoint,3));
                rotPrim_i[3] = (rotMatrix[2][0]*base_nodes->GetSolution(iPoint,1) +
                                rotMatrix[2][1]*base_nodes->GetSolution(iPoint,2) +
                                rotMatrix[2][2]*base_nodes->GetSolution(iPoint,3));
              }
            }

            /*--- Inizialization of variables ---*/

            for (iVar = 0; iVar < nVar; iVar++)
            for (iDim = 0; iDim < nDim; iDim++)
            Cvector[iVar][iDim] = 0.0;

            r11 = 0.0;   r12 = 0.0;   r22 = 0.0;
            r13 = 0.0; r23_a = 0.0; r23_b = 0.0;  r33 = 0.0;

            for (iNeighbor = 0; iNeighbor < geometry->node[iPoint]->GetnPoint(); iNeighbor++) {
              jPoint = geometry->node[iPoint]->GetPoint(iNeighbor);

              /*--- Avoid periodic boundary points so that we do not
               duplicate edges on both sides of the periodic BC. ---*/

              if (!geometry->node[jPoint]->GetPeriodicBoundary()) {

                /*--- Get coordinates for the neighbor point. ---*/

                Coord_j = geometry->node[jPoint]->GetCoord();

                /*--- Get the position vector from rotation center. ---*/

                dx = Coord_j[0] - center[0];
                dy = Coord_j[1] - center[1];
                if (nDim == 3) dz = Coord_j[2] - center[2];
                else           dz = 0.0;

                /*--- Compute transformed point coordinates. ---*/

                rotCoord_j[0] = (rotMatrix[0][0]*dx +
                                 rotMatrix[0][1]*dy +
                                 rotMatrix[0][2]*dz + translation[0]);

                rotCoord_j[1] = (rotMatrix[1][0]*dx +
                                 rotMatrix[1][1]*dy +
                                 rotMatrix[1][2]*dz + translation[1]);

                rotCoord_j[2] = (rotMatrix[2][0]*dx +
                                 rotMatrix[2][1]*dy +
                                 rotMatrix[2][2]*dz + translation[2]);

                /*--- Get conservative solution and rotte if necessary. ---*/

                for (iVar = 0; iVar < nVar; iVar++)
                rotPrim_j[iVar] = base_nodes->GetSolution(jPoint,iVar);

                if (rotate_periodic) {
                  if (nDim == 2) {
                    rotPrim_j[1] = (rotMatrix[0][0]*base_nodes->GetSolution(jPoint,1) +
                                    rotMatrix[0][1]*base_nodes->GetSolution(jPoint,2));
                    rotPrim_j[2] = (rotMatrix[1][0]*base_nodes->GetSolution(jPoint,1) +
                                    rotMatrix[1][1]*base_nodes->GetSolution(jPoint,2));
                  }
                  else {
                    rotPrim_j[1] = (rotMatrix[0][0]*base_nodes->GetSolution(jPoint,1) +
                                    rotMatrix[0][1]*base_nodes->GetSolution(jPoint,2) +
                                    rotMatrix[0][2]*base_nodes->GetSolution(jPoint,3));
                    rotPrim_j[2] = (rotMatrix[1][0]*base_nodes->GetSolution(jPoint,1) +
                                    rotMatrix[1][1]*base_nodes->GetSolution(jPoint,2) +
                                    rotMatrix[1][2]*base_nodes->GetSolution(jPoint,3));
                    rotPrim_j[3] = (rotMatrix[2][0]*base_nodes->GetSolution(jPoint,1) +
                                    rotMatrix[2][1]*base_nodes->GetSolution(jPoint,2) +
                                    rotMatrix[2][2]*base_nodes->GetSolution(jPoint,3));
                  }
                }

                if (weighted) {
                  weight = 0.0;
                  for (iDim = 0; iDim < nDim; iDim++) {
                    weight += ((rotCoord_j[iDim]-rotCoord_i[iDim])*
                               (rotCoord_j[iDim]-rotCoord_i[iDim]));
                  }
                } else {
                  weight = 1.0;
                }

                /*--- Sumations for entries of upper triangular matrix R ---*/

                if (weight != 0.0) {

                  r11 += ((rotCoord_j[0]-rotCoord_i[0])*
                          (rotCoord_j[0]-rotCoord_i[0])/weight);
                  r12 += ((rotCoord_j[0]-rotCoord_i[0])*
                          (rotCoord_j[1]-rotCoord_i[1])/weight);
                  r22 += ((rotCoord_j[1]-rotCoord_i[1])*
                          (rotCoord_j[1]-rotCoord_i[1])/weight);

                  if (nDim == 3) {
                    r13   += ((rotCoord_j[0]-rotCoord_i[0])*
                              (rotCoord_j[2]-rotCoord_i[2])/weight);
                    r23_a += ((rotCoord_j[1]-rotCoord_i[1])*
                              (rotCoord_j[2]-rotCoord_i[2])/weight);
                    r23_b += ((rotCoord_j[0]-rotCoord_i[0])*
                              (rotCoord_j[2]-rotCoord_i[2])/weight);
                    r33   += ((rotCoord_j[2]-rotCoord_i[2])*
                              (rotCoord_j[2]-rotCoord_i[2])/weight);
                  }

                  /*--- Entries of c:= transpose(A)*b ---*/

                  for (iVar = 0; iVar < nVar; iVar++)
                  for (iDim = 0; iDim < nDim; iDim++)
                  Cvector[iVar][iDim] += ((rotCoord_j[iDim]-rotCoord_i[iDim])*
                                          (rotPrim_j[iVar]-rotPrim_i[iVar])/weight);

                }
              }
            }

            /*--- We store and communicate the increments for the matching
             upper triangular matrix (weights) and the r.h.s. vector.
             These will be accumulated before completing the L-S gradient
             calculation for each periodic point. ---*/

            if (nDim == 2) {
              bufDSend[buf_offset] = r11;   buf_offset++;
              bufDSend[buf_offset] = r12;   buf_offset++;
              bufDSend[buf_offset] = 0.0;   buf_offset++;
              bufDSend[buf_offset] = r22;   buf_offset++;
            }
            if (nDim == 3) {
              bufDSend[buf_offset] = r11;   buf_offset++;
              bufDSend[buf_offset] = r12;   buf_offset++;
              bufDSend[buf_offset] = r13;   buf_offset++;

              bufDSend[buf_offset] = 0.0;   buf_offset++;
              bufDSend[buf_offset] = r22;   buf_offset++;
              bufDSend[buf_offset] = r23_a; buf_offset++;

              bufDSend[buf_offset] = 0.0;   buf_offset++;
              bufDSend[buf_offset] = r23_b; buf_offset++;
              bufDSend[buf_offset] = r33;   buf_offset++;
            }

            for (iVar = 0; iVar < nVar; iVar++) {
              for (iDim = 0; iDim < nDim; iDim++) {
                bufDSend[buf_offset] = Cvector[iVar][iDim];
                buf_offset++;
              }
            }

            break;

          case PERIODIC_PRIM_LS: case PERIODIC_PRIM_ULS:

            /*--- For L-S gradient calculations with rotational periodicity,
             we will need to rotate the x,y,z components. To make the process
             easier, we choose to rotate the initial periodic point and their
             neighbor points into their location on the donor marker before
             computing the terms that we need to communicate. ---*/

            /*--- Set a flag for unweighted or weighted least-squares. ---*/

            weighted = true;
            if (commType == PERIODIC_PRIM_ULS) {
              weighted = false;
            }

            /*--- Get coordinates ---*/

            Coord_i = geometry->node[iPoint]->GetCoord();

            /*--- Get the position vector from rot center to point. ---*/

            dx = Coord_i[0] - center[0];
            dy = Coord_i[1] - center[1];
            if (nDim == 3) dz = Coord_i[2] - center[2];
            else           dz = 0.0;

            /*--- Compute transformed point coordinates. ---*/

            rotCoord_i[0] = (rotMatrix[0][0]*dx +
                             rotMatrix[0][1]*dy +
                             rotMatrix[0][2]*dz + translation[0]);

            rotCoord_i[1] = (rotMatrix[1][0]*dx +
                             rotMatrix[1][1]*dy +
                             rotMatrix[1][2]*dz + translation[1]);

            rotCoord_i[2] = (rotMatrix[2][0]*dx +
                             rotMatrix[2][1]*dy +
                             rotMatrix[2][2]*dz + translation[2]);

            /*--- Get primitives and rotate if necessary. ---*/

            for (iVar = 0; iVar < nPrimVar; iVar++)
            rotPrim_i[iVar] = base_nodes->GetPrimitive(iPoint, iVar);

            if (rotate_periodic) {
              if (nDim == 2) {
                rotPrim_i[1] = (rotMatrix[0][0]*base_nodes->GetPrimitive(iPoint,1) +
                                rotMatrix[0][1]*base_nodes->GetPrimitive(iPoint,2));
                rotPrim_i[2] = (rotMatrix[1][0]*base_nodes->GetPrimitive(iPoint,1) +
                                rotMatrix[1][1]*base_nodes->GetPrimitive(iPoint,2));
              }
              else {
                rotPrim_i[1] = (rotMatrix[0][0]*base_nodes->GetPrimitive(iPoint,1) +
                                rotMatrix[0][1]*base_nodes->GetPrimitive(iPoint,2) +
                                rotMatrix[0][2]*base_nodes->GetPrimitive(iPoint,3));
                rotPrim_i[2] = (rotMatrix[1][0]*base_nodes->GetPrimitive(iPoint,1) +
                                rotMatrix[1][1]*base_nodes->GetPrimitive(iPoint,2) +
                                rotMatrix[1][2]*base_nodes->GetPrimitive(iPoint,3));
                rotPrim_i[3] = (rotMatrix[2][0]*base_nodes->GetPrimitive(iPoint,1) +
                                rotMatrix[2][1]*base_nodes->GetPrimitive(iPoint,2) +
                                rotMatrix[2][2]*base_nodes->GetPrimitive(iPoint,3));
              }
            }

            /*--- Inizialization of variables ---*/

            for (iVar = 0; iVar < nPrimVarGrad; iVar++)
            for (iDim = 0; iDim < nDim; iDim++)
            Cvector[iVar][iDim] = 0.0;

            r11 = 0.0;   r12 = 0.0;   r22 = 0.0;
            r13 = 0.0; r23_a = 0.0; r23_b = 0.0;  r33 = 0.0;

            for (iNeighbor = 0; iNeighbor < geometry->node[iPoint]->GetnPoint(); iNeighbor++) {
              jPoint = geometry->node[iPoint]->GetPoint(iNeighbor);

              /*--- Avoid periodic boundary points so that we do not
               duplicate edges on both sides of the periodic BC. ---*/

              if (!geometry->node[jPoint]->GetPeriodicBoundary()) {

                /*--- Get coordinates for the neighbor point. ---*/

                Coord_j = geometry->node[jPoint]->GetCoord();

                /*--- Get the position vector from rotation center. ---*/

                dx = Coord_j[0] - center[0];
                dy = Coord_j[1] - center[1];
                if (nDim == 3) dz = Coord_j[2] - center[2];
                else           dz = 0.0;

                /*--- Compute transformed point coordinates. ---*/

                rotCoord_j[0] = (rotMatrix[0][0]*dx +
                                 rotMatrix[0][1]*dy +
                                 rotMatrix[0][2]*dz + translation[0]);

                rotCoord_j[1] = (rotMatrix[1][0]*dx +
                                 rotMatrix[1][1]*dy +
                                 rotMatrix[1][2]*dz + translation[1]);

                rotCoord_j[2] = (rotMatrix[2][0]*dx +
                                 rotMatrix[2][1]*dy +
                                 rotMatrix[2][2]*dz + translation[2]);

                /*--- Get primitives from CVariable ---*/

                for (iVar = 0; iVar < nPrimVar; iVar++)
                rotPrim_j[iVar] = base_nodes->GetPrimitive(jPoint,iVar);

                if (rotate_periodic) {
                  if (nDim == 2) {
                    rotPrim_j[1] = (rotMatrix[0][0]*base_nodes->GetPrimitive(jPoint,1) +
                                    rotMatrix[0][1]*base_nodes->GetPrimitive(jPoint,2));
                    rotPrim_j[2] = (rotMatrix[1][0]*base_nodes->GetPrimitive(jPoint,1) +
                                    rotMatrix[1][1]*base_nodes->GetPrimitive(jPoint,2));
                  }
                  else {
                    rotPrim_j[1] = (rotMatrix[0][0]*base_nodes->GetPrimitive(jPoint,1) +
                                    rotMatrix[0][1]*base_nodes->GetPrimitive(jPoint,2) +
                                    rotMatrix[0][2]*base_nodes->GetPrimitive(jPoint,3));
                    rotPrim_j[2] = (rotMatrix[1][0]*base_nodes->GetPrimitive(jPoint,1) +
                                    rotMatrix[1][1]*base_nodes->GetPrimitive(jPoint,2) +
                                    rotMatrix[1][2]*base_nodes->GetPrimitive(jPoint,3));
                    rotPrim_j[3] = (rotMatrix[2][0]*base_nodes->GetPrimitive(jPoint,1) +
                                    rotMatrix[2][1]*base_nodes->GetPrimitive(jPoint,2) +
                                    rotMatrix[2][2]*base_nodes->GetPrimitive(jPoint,3));
                  }
                }

                if (weighted) {
                  weight = 0.0;
                  for (iDim = 0; iDim < nDim; iDim++) {
                    weight += ((rotCoord_j[iDim]-rotCoord_i[iDim])*
                               (rotCoord_j[iDim]-rotCoord_i[iDim]));
                  }
                } else {
                  weight = 1.0;
                }

                /*--- Sumations for entries of upper triangular matrix R ---*/

                if (weight != 0.0) {

                  r11 += ((rotCoord_j[0]-rotCoord_i[0])*
                          (rotCoord_j[0]-rotCoord_i[0])/weight);
                  r12 += ((rotCoord_j[0]-rotCoord_i[0])*
                          (rotCoord_j[1]-rotCoord_i[1])/weight);
                  r22 += ((rotCoord_j[1]-rotCoord_i[1])*
                          (rotCoord_j[1]-rotCoord_i[1])/weight);

                  if (nDim == 3) {
                    r13   += ((rotCoord_j[0]-rotCoord_i[0])*
                              (rotCoord_j[2]-rotCoord_i[2])/weight);
                    r23_a += ((rotCoord_j[1]-rotCoord_i[1])*
                              (rotCoord_j[2]-rotCoord_i[2])/weight);
                    r23_b += ((rotCoord_j[0]-rotCoord_i[0])*
                              (rotCoord_j[2]-rotCoord_i[2])/weight);
                    r33   += ((rotCoord_j[2]-rotCoord_i[2])*
                              (rotCoord_j[2]-rotCoord_i[2])/weight);
                  }

                  /*--- Entries of c:= transpose(A)*b ---*/

                  for (iVar = 0; iVar < nPrimVarGrad; iVar++)
                  for (iDim = 0; iDim < nDim; iDim++)
                  Cvector[iVar][iDim] += ((rotCoord_j[iDim]-rotCoord_i[iDim])*
                                          (rotPrim_j[iVar]-rotPrim_i[iVar])/weight);

                }
              }
            }

            /*--- We store and communicate the increments for the matching
             upper triangular matrix (weights) and the r.h.s. vector.
             These will be accumulated before completing the L-S gradient
             calculation for each periodic point. ---*/

            if (nDim == 2) {
              bufDSend[buf_offset] = r11;   buf_offset++;
              bufDSend[buf_offset] = r12;   buf_offset++;
              bufDSend[buf_offset] = 0.0;   buf_offset++;
              bufDSend[buf_offset] = r22;   buf_offset++;
            }
            if (nDim == 3) {
              bufDSend[buf_offset] = r11;   buf_offset++;
              bufDSend[buf_offset] = r12;   buf_offset++;
              bufDSend[buf_offset] = r13;   buf_offset++;

              bufDSend[buf_offset] = 0.0;   buf_offset++;
              bufDSend[buf_offset] = r22;   buf_offset++;
              bufDSend[buf_offset] = r23_a; buf_offset++;

              bufDSend[buf_offset] = 0.0;   buf_offset++;
              bufDSend[buf_offset] = r23_b; buf_offset++;
              bufDSend[buf_offset] = r33;   buf_offset++;
            }

            for (iVar = 0; iVar < nPrimVarGrad; iVar++) {
              for (iDim = 0; iDim < nDim; iDim++) {
                bufDSend[buf_offset] = Cvector[iVar][iDim];
                buf_offset++;
              }
            }

            break;

          case PERIODIC_LIM_PRIM_1:

            /*--- The first phase of the periodic limiter calculation
             ensures that the proper min and max of the solution are found
             among all nodes adjacent to periodic faces. ---*/

            /*--- We send the min and max over "our" neighbours. ---*/

            for (iVar = 0; iVar < nPrimVarGrad; iVar++) {
              Sol_Min[iVar] = base_nodes->GetSolution_Min(iPoint, iVar);
              Sol_Max[iVar] = base_nodes->GetSolution_Max(iPoint, iVar);
            }

            for (iNeighbor = 0; iNeighbor < geometry->node[iPoint]->GetnPoint(); iNeighbor++) {
              jPoint = geometry->node[iPoint]->GetPoint(iNeighbor);
              for (iVar = 0; iVar < nPrimVarGrad; iVar++) {
                Sol_Min[iVar] = min(Sol_Min[iVar], base_nodes->GetPrimitive(jPoint, iVar));
                Sol_Max[iVar] = max(Sol_Max[iVar], base_nodes->GetPrimitive(jPoint, iVar));
              }
            }

            for (iVar = 0; iVar < nPrimVarGrad; iVar++) {
              bufDSend[buf_offset+iVar]              = Sol_Min[iVar];
              bufDSend[buf_offset+nPrimVarGrad+iVar] = Sol_Max[iVar];
            }

            /*--- Rotate the momentum components of the min/max. ---*/

            if (rotate_periodic) {
              if (nDim == 2) {
                bufDSend[buf_offset+1] = (rotMatrix[0][0]*Sol_Min[1] +
                                          rotMatrix[0][1]*Sol_Min[2]);
                bufDSend[buf_offset+2] = (rotMatrix[1][0]*Sol_Min[1] +
                                          rotMatrix[1][1]*Sol_Min[2]);

                bufDSend[buf_offset+nPrimVarGrad+1] = (rotMatrix[0][0]*Sol_Max[1] +
                                                       rotMatrix[0][1]*Sol_Max[2]);
                bufDSend[buf_offset+nPrimVarGrad+2] = (rotMatrix[1][0]*Sol_Max[1] +
                                                       rotMatrix[1][1]*Sol_Max[2]);

              } else {
                bufDSend[buf_offset+1] = (rotMatrix[0][0]*Sol_Min[1] +
                                          rotMatrix[0][1]*Sol_Min[2] +
                                          rotMatrix[0][2]*Sol_Min[3]);
                bufDSend[buf_offset+2] = (rotMatrix[1][0]*Sol_Min[1] +
                                          rotMatrix[1][1]*Sol_Min[2] +
                                          rotMatrix[1][2]*Sol_Min[3]);
                bufDSend[buf_offset+3] = (rotMatrix[2][0]*Sol_Min[1] +
                                          rotMatrix[2][1]*Sol_Min[2] +
                                          rotMatrix[2][2]*Sol_Min[3]);

                bufDSend[buf_offset+nPrimVarGrad+1] = (rotMatrix[0][0]*Sol_Max[1] +
                                                       rotMatrix[0][1]*Sol_Max[2] +
                                                       rotMatrix[0][2]*Sol_Max[3]);
                bufDSend[buf_offset+nPrimVarGrad+2] = (rotMatrix[1][0]*Sol_Max[1] +
                                                       rotMatrix[1][1]*Sol_Max[2] +
                                                       rotMatrix[1][2]*Sol_Max[3]);
                bufDSend[buf_offset+nPrimVarGrad+3] = (rotMatrix[2][0]*Sol_Max[1] +
                                                       rotMatrix[2][1]*Sol_Max[2] +
                                                       rotMatrix[2][2]*Sol_Max[3]);
              }
            }

            break;

          case PERIODIC_LIM_PRIM_2:

            /*--- The second phase of the periodic limiter calculation
             ensures that the correct minimum value of the limiter is
             found for a node on a periodic face and stores it. ---*/

            for (iVar = 0; iVar < nPrimVarGrad; iVar++) {
              bufDSend[buf_offset+iVar] = base_nodes->GetLimiter_Primitive(iPoint, iVar);
            }

            if (rotate_periodic) {
              if (nDim == 2) {
                bufDSend[buf_offset+1] = (rotMatrix[0][0]*base_nodes->GetLimiter_Primitive(iPoint,1) +
                                          rotMatrix[0][1]*base_nodes->GetLimiter_Primitive(iPoint,2));
                bufDSend[buf_offset+2] = (rotMatrix[1][0]*base_nodes->GetLimiter_Primitive(iPoint,1) +
                                          rotMatrix[1][1]*base_nodes->GetLimiter_Primitive(iPoint,2));

              }
              else {
                bufDSend[buf_offset+1] = (rotMatrix[0][0]*base_nodes->GetLimiter_Primitive(iPoint,1) +
                                          rotMatrix[0][1]*base_nodes->GetLimiter_Primitive(iPoint,2) +
                                          rotMatrix[0][2]*base_nodes->GetLimiter_Primitive(iPoint,3));
                bufDSend[buf_offset+2] = (rotMatrix[1][0]*base_nodes->GetLimiter_Primitive(iPoint,1) +
                                          rotMatrix[1][1]*base_nodes->GetLimiter_Primitive(iPoint,2) +
                                          rotMatrix[1][2]*base_nodes->GetLimiter_Primitive(iPoint,3));
                bufDSend[buf_offset+3] = (rotMatrix[2][0]*base_nodes->GetLimiter_Primitive(iPoint,1) +
                                          rotMatrix[2][1]*base_nodes->GetLimiter_Primitive(iPoint,2) +
                                          rotMatrix[2][2]*base_nodes->GetLimiter_Primitive(iPoint,3));
              }
            }

            break;

          case PERIODIC_LIM_SOL_1:

            /*--- The first phase of the periodic limiter calculation
             ensures that the proper min and max of the solution are found
             among all nodes adjacent to periodic faces. ---*/

            /*--- We send the min and max over "our" neighbours. ---*/

            for (iVar = 0; iVar < nVar; iVar++) {
              Sol_Min[iVar] = base_nodes->GetSolution_Min(iPoint, iVar);
              Sol_Max[iVar] = base_nodes->GetSolution_Max(iPoint, iVar);
            }

            for (iNeighbor = 0; iNeighbor < geometry->node[iPoint]->GetnPoint(); iNeighbor++) {
              jPoint = geometry->node[iPoint]->GetPoint(iNeighbor);
              for (iVar = 0; iVar < nVar; iVar++) {
                Sol_Min[iVar] = min(Sol_Min[iVar], base_nodes->GetSolution(jPoint, iVar));
                Sol_Max[iVar] = max(Sol_Max[iVar], base_nodes->GetSolution(jPoint, iVar));
              }
            }

            for (iVar = 0; iVar < nVar; iVar++) {
              bufDSend[buf_offset+iVar]      = Sol_Min[iVar];
              bufDSend[buf_offset+nVar+iVar] = Sol_Max[iVar];
            }

            /*--- Rotate the momentum components of the min/max. ---*/

            if (rotate_periodic) {

              if (nDim == 2) {
                bufDSend[buf_offset+1] = (rotMatrix[0][0]*Sol_Min[1] +
                                          rotMatrix[0][1]*Sol_Min[2]);
                bufDSend[buf_offset+2] = (rotMatrix[1][0]*Sol_Min[1] +
                                          rotMatrix[1][1]*Sol_Min[2]);

                bufDSend[buf_offset+nVar+1] = (rotMatrix[0][0]*Sol_Max[1] +
                                               rotMatrix[0][1]*Sol_Max[2]);
                bufDSend[buf_offset+nVar+2] = (rotMatrix[1][0]*Sol_Max[1] +
                                               rotMatrix[1][1]*Sol_Max[2]);

              }
              else {
                bufDSend[buf_offset+1] = (rotMatrix[0][0]*Sol_Min[1] +
                                          rotMatrix[0][1]*Sol_Min[2] +
                                          rotMatrix[0][2]*Sol_Min[3]);
                bufDSend[buf_offset+2] = (rotMatrix[1][0]*Sol_Min[1] +
                                          rotMatrix[1][1]*Sol_Min[2] +
                                          rotMatrix[1][2]*Sol_Min[3]);
                bufDSend[buf_offset+3] = (rotMatrix[2][0]*Sol_Min[1] +
                                          rotMatrix[2][1]*Sol_Min[2] +
                                          rotMatrix[2][2]*Sol_Min[3]);

                bufDSend[buf_offset+nVar+1] = (rotMatrix[0][0]*Sol_Max[1] +
                                               rotMatrix[0][1]*Sol_Max[2] +
                                               rotMatrix[0][2]*Sol_Max[3]);
                bufDSend[buf_offset+nVar+2] = (rotMatrix[1][0]*Sol_Max[1] +
                                               rotMatrix[1][1]*Sol_Max[2] +
                                               rotMatrix[1][2]*Sol_Max[3]);
                bufDSend[buf_offset+nVar+3] = (rotMatrix[2][0]*Sol_Max[1] +
                                               rotMatrix[2][1]*Sol_Max[2] +
                                               rotMatrix[2][2]*Sol_Max[3]);

              }
            }

            break;

          case PERIODIC_LIM_SOL_2:

            /*--- The second phase of the periodic limiter calculation
             ensures that the correct minimum value of the limiter is
             found for a node on a periodic face and stores it. ---*/

            for (iVar = 0; iVar < nVar; iVar++) {
              bufDSend[buf_offset+iVar] = base_nodes->GetLimiter(iPoint, iVar);
            }

            if (rotate_periodic) {
              if (nDim == 2) {
                bufDSend[buf_offset+1] = (rotMatrix[0][0]*base_nodes->GetLimiter(iPoint,1) +
                                          rotMatrix[0][1]*base_nodes->GetLimiter(iPoint,2));
                bufDSend[buf_offset+2] = (rotMatrix[1][0]*base_nodes->GetLimiter(iPoint,1) +
                                          rotMatrix[1][1]*base_nodes->GetLimiter(iPoint,2));

              }
              else {
                bufDSend[buf_offset+1] = (rotMatrix[0][0]*base_nodes->GetLimiter(iPoint,1) +
                                          rotMatrix[0][1]*base_nodes->GetLimiter(iPoint,2) +
                                          rotMatrix[0][2]*base_nodes->GetLimiter(iPoint,3));
                bufDSend[buf_offset+2] = (rotMatrix[1][0]*base_nodes->GetLimiter(iPoint,1) +
                                          rotMatrix[1][1]*base_nodes->GetLimiter(iPoint,2) +
                                          rotMatrix[1][2]*base_nodes->GetLimiter(iPoint,3));
                bufDSend[buf_offset+3] = (rotMatrix[2][0]*base_nodes->GetLimiter(iPoint,1) +
                                          rotMatrix[2][1]*base_nodes->GetLimiter(iPoint,2) +
                                          rotMatrix[2][2]*base_nodes->GetLimiter(iPoint,3));
              }
            }

            break;

          default:
            SU2_MPI::Error("Unrecognized quantity for periodic communication.",
                           CURRENT_FUNCTION);
            break;
        }
      }

      /*--- Launch the point-to-point MPI send for this message. ---*/

      geometry->PostPeriodicSends(geometry, config, MPI_TYPE, iMessage);

    }
  }

  delete [] Diff;
  delete [] Und_Lapl;
  delete [] Sol_Min;
  delete [] Sol_Max;
  delete [] rotPrim_i;
  delete [] rotPrim_j;

  for (iVar = 0; iVar < ICOUNT; iVar++) {
    delete [] jacBlock[iVar];
    delete [] rotBlock[iVar];
  }
  delete [] jacBlock;
  delete [] rotBlock;

}

void CSolver::CompletePeriodicComms(CGeometry *geometry,
                                    CConfig *config,
                                    unsigned short val_periodic_index,
                                    unsigned short commType) {

  /*--- Check for dummy communication. ---*/

  if (commType == PERIODIC_NONE) return;

  /*--- Local variables ---*/

  unsigned short nPeriodic = config->GetnMarker_Periodic();
  unsigned short iDim, jDim, iVar, jVar, iPeriodic, nNeighbor;

  unsigned long iPoint, iRecv, nRecv, msg_offset, buf_offset, total_index;

  int source, iMessage, jRecv;

  SU2_MPI::Status status;

  su2double *Diff = new su2double[nVar];

  su2double Time_Step, Volume, Solution_Min, Solution_Max, Limiter_Min;

  /*--- Set some local pointers to make access simpler. ---*/

  su2double *bufDRecv = geometry->bufD_PeriodicRecv;

  unsigned short *bufSRecv = geometry->bufS_PeriodicRecv;

  /*--- Store the data that was communicated into the appropriate
   location within the local class data structures. ---*/

  if (geometry->nPeriodicRecv > 0) {

    for (iMessage = 0; iMessage < geometry->nPeriodicRecv; iMessage++) {

      /*--- For efficiency, recv the messages dynamically based on
       the order they arrive. ---*/

#ifdef HAVE_MPI
      /*--- Once we have recv'd a message, get the source rank. ---*/
      int ind;
      SU2_MPI::Waitany(geometry->nPeriodicRecv,
                       geometry->req_PeriodicRecv,
                       &ind, &status);
      source = status.MPI_SOURCE;
#else
      /*--- For serial calculations, we know the rank. ---*/
      source = rank;
#endif

      /*--- We know the offsets based on the source rank. ---*/

      jRecv = geometry->PeriodicRecv2Neighbor[source];

      /*--- Get the offset in the buffer for the start of this message. ---*/

      msg_offset = geometry->nPoint_PeriodicRecv[jRecv];

      /*--- Get the number of packets to be received in this message. ---*/

      nRecv = (geometry->nPoint_PeriodicRecv[jRecv+1] -
               geometry->nPoint_PeriodicRecv[jRecv]);

      for (iRecv = 0; iRecv < nRecv; iRecv++) {

        /*--- Get the local index for this communicated data. ---*/

        iPoint    = geometry->Local_Point_PeriodicRecv[msg_offset  + iRecv];
        iPeriodic = geometry->Local_Marker_PeriodicRecv[msg_offset + iRecv];

        /*--- While all periodic face data was accumulated, we only store
         the values for the current pair of periodic faces. This is slightly
         inefficient when we have multiple pairs of periodic faces, but
         it simplifies the communications. ---*/

        if ((iPeriodic == val_periodic_index) ||
            (iPeriodic == val_periodic_index + nPeriodic/2)) {

          /*--- Compute the offset in the recv buffer for this point. ---*/

          buf_offset = (msg_offset + iRecv)*geometry->countPerPeriodicPoint;

          /*--- Store the data correctly depending on the quantity. ---*/

          switch (commType) {

            case PERIODIC_VOLUME:

              /*--- The periodic points need to keep track of their
               total volume spread across the periodic faces. ---*/

              Volume = (bufDRecv[buf_offset] +
                        geometry->node[iPoint]->GetPeriodicVolume());
              geometry->node[iPoint]->SetPeriodicVolume(Volume);

              break;

            case PERIODIC_NEIGHBORS:

              /*--- Store the extra neighbors on the periodic face. ---*/

              nNeighbor = (geometry->node[iPoint]->GetnNeighbor() +
                           bufSRecv[buf_offset]);
              geometry->node[iPoint]->SetnNeighbor(nNeighbor);

              break;

            case PERIODIC_RESIDUAL:

              /*--- Access the residual from the donor. ---*/

              for (iVar = 0; iVar < nVar; iVar++) {
                Residual[iVar] = bufDRecv[buf_offset];
                buf_offset++;
              }

              /*--- Check the computed time step against the donor
               value and keep the minimum in order to be conservative. ---*/

              Time_Step = base_nodes->GetDelta_Time(iPoint);
              if (bufDRecv[buf_offset] < Time_Step)
                base_nodes->SetDelta_Time(iPoint,bufDRecv[buf_offset]);
              buf_offset++;

              /*--- Access the Jacobian from the donor if implicit. ---*/

              if (implicit_periodic) {
                for (iVar = 0; iVar < nVar; iVar++) {
                  for (jVar = 0; jVar < nVar; jVar++) {
                    Jacobian_i[iVar][jVar] = bufDRecv[buf_offset];
                    buf_offset++;
                  }
                }
              }

              /*--- Add contributions to total residual. ---*/

              LinSysRes.AddBlock(iPoint, Residual);

              /*--- For implicit integration, we choose the first
               periodic face of each pair to be the master/owner of
               the solution for the linear system while fixing the
               solution at the matching face during the solve. Here,
               we remove the Jacobian and residual contributions from
               the passive face such that it does not participate in
               the linear solve. ---*/

              if (implicit_periodic) {

                Jacobian.AddBlock(iPoint, iPoint, Jacobian_i);

                if (iPeriodic == val_periodic_index + nPeriodic/2) {
                  for (iVar = 0; iVar < nVar; iVar++) {
                    LinSysRes.SetBlock_Zero(iPoint, iVar);
                    total_index = iPoint*nVar+iVar;
                    Jacobian.DeleteValsRowi(total_index);
                  }
                }

              }

              break;

            case PERIODIC_IMPLICIT:

              /*--- For implicit integration, we choose the first
               periodic face of each pair to be the master/owner of
               the solution for the linear system while fixing the
               solution at the matching face during the solve. Here,
               we are updating the solution at the passive nodes
               using the new solution from the master. ---*/

              if ((implicit_periodic) &&
                  (iPeriodic == val_periodic_index + nPeriodic/2)) {

                /*--- Access the solution from the donor. ---*/

                for (iVar = 0; iVar < nVar; iVar++) {
                  Solution[iVar] = bufDRecv[buf_offset];
                  buf_offset++;
                }

                /*--- Directly set the solution on the passive periodic
                 face that is provided from the master. ---*/

                for (iVar = 0; iVar < nVar; iVar++) {
                  base_nodes->SetSolution(iPoint, iVar, Solution[iVar]);
                  base_nodes->SetSolution_Old(iPoint, iVar, Solution[iVar]);
                }

              }

              break;

            case PERIODIC_LAPLACIAN:

              /*--- Adjust the undivided Laplacian. The accumulation was
               with a subtraction before communicating, so now just add. ---*/

              for (iVar = 0; iVar < nVar; iVar++)
                Diff[iVar] = bufDRecv[buf_offset+iVar];

              base_nodes->AddUnd_Lapl(iPoint,Diff);

              break;

            case PERIODIC_MAX_EIG:

              /*--- Simple accumulation of the max eig on periodic faces. ---*/

              base_nodes->AddLambda(iPoint,bufDRecv[buf_offset]);

              break;

            case PERIODIC_SENSOR:

              /*--- Simple accumulation of the sensors on periodic faces. ---*/

              iPoint_UndLapl[iPoint] += bufDRecv[buf_offset]; buf_offset++;
              jPoint_UndLapl[iPoint] += bufDRecv[buf_offset];

              break;

            case PERIODIC_SOL_GG:

              /*--- For G-G, we accumulate partial gradients then compute
               the final value using the entire volume of the periodic cell. ---*/

              for (iVar = 0; iVar < nVar; iVar++)
                for (iDim = 0; iDim < nDim; iDim++)
                  base_nodes->SetGradient(iPoint, iVar, iDim, bufDRecv[buf_offset+iVar*nDim+iDim] + base_nodes->GetGradient(iPoint, iVar, iDim));

              break;

            case PERIODIC_PRIM_GG:

              /*--- For G-G, we accumulate partial gradients then compute
               the final value using the entire volume of the periodic cell. ---*/

              for (iVar = 0; iVar < nPrimVarGrad; iVar++)
                for (iDim = 0; iDim < nDim; iDim++)
                  base_nodes->SetGradient_Primitive(iPoint, iVar, iDim, bufDRecv[buf_offset+iVar*nDim+iDim] + base_nodes->GetGradient_Primitive(iPoint, iVar, iDim));
              break;

            case PERIODIC_SOL_LS: case PERIODIC_SOL_ULS:

              /*--- For L-S, we build the upper triangular matrix and the
               r.h.s. vector by accumulating from all periodic partial
               control volumes. ---*/

              for (iDim = 0; iDim < nDim; iDim++) {
                for (jDim = 0; jDim < nDim; jDim++) {
                  base_nodes->AddRmatrix(iPoint, iDim,jDim,bufDRecv[buf_offset]);
                  buf_offset++;
                }
              }
              for (iVar = 0; iVar < nVar; iVar++) {
                for (iDim = 0; iDim < nDim; iDim++) {
                  base_nodes->AddGradient(iPoint, iVar, iDim, bufDRecv[buf_offset]);
                  buf_offset++;
                }
              }

              break;

            case PERIODIC_PRIM_LS: case PERIODIC_PRIM_ULS:

              /*--- For L-S, we build the upper triangular matrix and the
               r.h.s. vector by accumulating from all periodic partial
               control volumes. ---*/

              for (iDim = 0; iDim < nDim; iDim++) {
                for (jDim = 0; jDim < nDim; jDim++) {
                  base_nodes->AddRmatrix(iPoint, iDim,jDim,bufDRecv[buf_offset]);
                  buf_offset++;
                }
              }
              for (iVar = 0; iVar < nPrimVarGrad; iVar++) {
                for (iDim = 0; iDim < nDim; iDim++) {
                  base_nodes->AddGradient_Primitive(iPoint, iVar, iDim, bufDRecv[buf_offset]);
                  buf_offset++;
                }
              }

              break;

            case PERIODIC_LIM_PRIM_1:

              /*--- Update solution min/max with min/max between "us" and
               the periodic match plus its neighbors, computation will need to
               be concluded on "our" side to account for "our" neighbors. ---*/

              for (iVar = 0; iVar < nPrimVarGrad; iVar++) {

                /*--- Solution minimum. ---*/

                Solution_Min = min(base_nodes->GetSolution_Min(iPoint, iVar),
                                   bufDRecv[buf_offset+iVar]);
                base_nodes->SetSolution_Min(iPoint, iVar, Solution_Min);

                /*--- Solution maximum. ---*/

                Solution_Max = max(base_nodes->GetSolution_Max(iPoint, iVar),
                                   bufDRecv[buf_offset+nPrimVarGrad+iVar]);
                base_nodes->SetSolution_Max(iPoint, iVar, Solution_Max);
              }

              break;

            case PERIODIC_LIM_PRIM_2:

              /*--- Check the min values found on the matching periodic
               faces for the limiter, and store the proper min value. ---*/

              for (iVar = 0; iVar < nPrimVarGrad; iVar++) {
                Limiter_Min = min(base_nodes->GetLimiter_Primitive(iPoint, iVar),
                                  bufDRecv[buf_offset+iVar]);
                base_nodes->SetLimiter_Primitive(iPoint, iVar, Limiter_Min);
              }

              break;

            case PERIODIC_LIM_SOL_1:

              /*--- Update solution min/max with min/max between "us" and
               the periodic match plus its neighbors, computation will need to
               be concluded on "our" side to account for "our" neighbors. ---*/

              for (iVar = 0; iVar < nVar; iVar++) {

                /*--- Solution minimum. ---*/

                Solution_Min = min(base_nodes->GetSolution_Min(iPoint, iVar),
                                   bufDRecv[buf_offset+iVar]);
                base_nodes->SetSolution_Min(iPoint, iVar, Solution_Min);

                /*--- Solution maximum. ---*/

                Solution_Max = max(base_nodes->GetSolution_Max(iPoint, iVar),
                                   bufDRecv[buf_offset+nVar+iVar]);
                base_nodes->SetSolution_Max(iPoint, iVar, Solution_Max);

              }

              break;

            case PERIODIC_LIM_SOL_2:

              /*--- Check the min values found on the matching periodic
               faces for the limiter, and store the proper min value. ---*/

              for (iVar = 0; iVar < nVar; iVar++) {
                Limiter_Min = min(base_nodes->GetLimiter_Primitive(iPoint, iVar),
                                  bufDRecv[buf_offset+iVar]);
                base_nodes->SetLimiter_Primitive(iPoint, iVar, Limiter_Min);
              }

              break;

            default:

              SU2_MPI::Error("Unrecognized quantity for periodic communication.",
                             CURRENT_FUNCTION);
              break;

          }
        }
      }
    }

    /*--- Verify that all non-blocking point-to-point sends have finished.
     Note that this should be satisfied, as we have received all of the
     data in the loop above at this point. ---*/

#ifdef HAVE_MPI
    SU2_MPI::Waitall(geometry->nPeriodicSend,
                     geometry->req_PeriodicSend,
                     MPI_STATUS_IGNORE);
#endif

  }

  delete [] Diff;

}

void CSolver::InitiateComms(CGeometry *geometry,
                            CConfig *config,
                            unsigned short commType) {

  /*--- Local variables ---*/

  unsigned short iVar, iDim;
  unsigned short COUNT_PER_POINT = 0;
  unsigned short MPI_TYPE        = 0;

  unsigned long iPoint, msg_offset, buf_offset;

  int iMessage, iSend, nSend;

  /*--- Set the size of the data packet and type depending on quantity. ---*/

  switch (commType) {
    case SOLUTION:
    case SOLUTION_OLD:
    case UNDIVIDED_LAPLACIAN:
    case SOLUTION_LIMITER:
      COUNT_PER_POINT  = nVar;
      MPI_TYPE         = COMM_TYPE_DOUBLE;
      break;
    case MAX_EIGENVALUE:
    case SENSOR:
      COUNT_PER_POINT  = 1;
      MPI_TYPE         = COMM_TYPE_DOUBLE;
      break;
    case SOLUTION_GRADIENT:
      COUNT_PER_POINT  = nVar*nDim*2;
      MPI_TYPE         = COMM_TYPE_DOUBLE;
      break;
    case PRIMITIVE_GRADIENT:
      COUNT_PER_POINT  = nPrimVarGrad*nDim*2;
      MPI_TYPE         = COMM_TYPE_DOUBLE;
      break;
    case PRIMITIVE_LIMITER:
      COUNT_PER_POINT  = nPrimVarGrad;
      MPI_TYPE         = COMM_TYPE_DOUBLE;
      break;
    case SOLUTION_EDDY:
      COUNT_PER_POINT  = nVar+1;
      MPI_TYPE         = COMM_TYPE_DOUBLE;
      break;
    case SOLUTION_FEA:
      if (config->GetTime_Domain())
        COUNT_PER_POINT  = nVar*3;
      else
        COUNT_PER_POINT  = nVar;
      MPI_TYPE         = COMM_TYPE_DOUBLE;
      break;
    case SOLUTION_FEA_OLD:
      COUNT_PER_POINT  = nVar*3;
      MPI_TYPE         = COMM_TYPE_DOUBLE;
      break;
    case SOLUTION_DISPONLY:
      COUNT_PER_POINT  = nVar;
      MPI_TYPE         = COMM_TYPE_DOUBLE;
      break;
    case SOLUTION_PRED:
      COUNT_PER_POINT  = nVar;
      MPI_TYPE         = COMM_TYPE_DOUBLE;
      break;
    case SOLUTION_PRED_OLD:
      COUNT_PER_POINT  = nVar*3;
      MPI_TYPE         = COMM_TYPE_DOUBLE;
      break;
    case AUXVAR_GRADIENT:
      COUNT_PER_POINT  = nDim;
      MPI_TYPE         = COMM_TYPE_DOUBLE;
      break;
    case MESH_DISPLACEMENTS:
      COUNT_PER_POINT  = nDim;
      MPI_TYPE         = COMM_TYPE_DOUBLE;
      break;
    case SOLUTION_TIME_N:
      COUNT_PER_POINT  = nVar;
      MPI_TYPE         = COMM_TYPE_DOUBLE;
      break;
    case SOLUTION_TIME_N1:
      COUNT_PER_POINT  = nVar;
      MPI_TYPE         = COMM_TYPE_DOUBLE;
      break;
    default:
      SU2_MPI::Error("Unrecognized quantity for point-to-point MPI comms.",
                     CURRENT_FUNCTION);
      break;
  }

  /*--- Check to make sure we have created a large enough buffer
   for these comms during preprocessing. This is only for the su2double
   buffer. It will be reallocated whenever we find a larger count
   per point. After the first cycle of comms, this should be inactive. ---*/

  if (COUNT_PER_POINT > geometry->countPerPoint) {
    geometry->AllocateP2PComms(COUNT_PER_POINT);
  }

  /*--- Set some local pointers to make access simpler. ---*/

  su2double *bufDSend = geometry->bufD_P2PSend;

  /*--- Load the specified quantity from the solver into the generic
   communication buffer in the geometry class. ---*/

  if (geometry->nP2PSend > 0) {

    /*--- Post all non-blocking recvs first before sends. ---*/

    geometry->PostP2PRecvs(geometry, config, MPI_TYPE, false);

    for (iMessage = 0; iMessage < geometry->nP2PSend; iMessage++) {

      /*--- Get the offset in the buffer for the start of this message. ---*/

      msg_offset = geometry->nPoint_P2PSend[iMessage];

      /*--- Total count can include multiple pieces of data per element. ---*/

      nSend = (geometry->nPoint_P2PSend[iMessage+1] -
               geometry->nPoint_P2PSend[iMessage]);

      for (iSend = 0; iSend < nSend; iSend++) {

        /*--- Get the local index for this communicated data. ---*/

        iPoint = geometry->Local_Point_P2PSend[msg_offset + iSend];

        /*--- Compute the offset in the recv buffer for this point. ---*/

        buf_offset = (msg_offset + iSend)*geometry->countPerPoint;

        switch (commType) {
          case SOLUTION:
            for (iVar = 0; iVar < nVar; iVar++)
              bufDSend[buf_offset+iVar] = base_nodes->GetSolution(iPoint, iVar);
            break;
          case SOLUTION_OLD:
            for (iVar = 0; iVar < nVar; iVar++)
              bufDSend[buf_offset+iVar] = base_nodes->GetSolution_Old(iPoint, iVar);
            break;
          case SOLUTION_EDDY:
            for (iVar = 0; iVar < nVar; iVar++)
              bufDSend[buf_offset+iVar] = base_nodes->GetSolution(iPoint, iVar);
            bufDSend[buf_offset+nVar]   = base_nodes->GetmuT(iPoint);
            break;
          case UNDIVIDED_LAPLACIAN:
            for (iVar = 0; iVar < nVar; iVar++)
              bufDSend[buf_offset+iVar] = base_nodes->GetUndivided_Laplacian(iPoint, iVar);
            break;
          case SOLUTION_LIMITER:
            for (iVar = 0; iVar < nVar; iVar++)
              bufDSend[buf_offset+iVar] = base_nodes->GetLimiter(iPoint, iVar);
            break;
          case MAX_EIGENVALUE:
            bufDSend[buf_offset] = base_nodes->GetLambda(iPoint);
            break;
          case SENSOR:
            bufDSend[buf_offset] = base_nodes->GetSensor(iPoint);
            break;
          case SOLUTION_GRADIENT:
            for (iVar = 0; iVar < nVar; iVar++) {
              for (iDim = 0; iDim < nDim; iDim++) {
                bufDSend[buf_offset+iVar*nDim+iDim] = base_nodes->GetGradient(iPoint, iVar, iDim);
                bufDSend[buf_offset+iVar*nDim+iDim+nDim*nVar] = base_nodes->GetGradient_Reconstruction(iPoint, iVar, iDim);
              }
            }
            break;
          case PRIMITIVE_GRADIENT:
            for (iVar = 0; iVar < nPrimVarGrad; iVar++) {
              for (iDim = 0; iDim < nDim; iDim++) {
                bufDSend[buf_offset+iVar*nDim+iDim] = base_nodes->GetGradient_Primitive(iPoint, iVar, iDim);
                bufDSend[buf_offset+iVar*nDim+iDim+nDim*nPrimVarGrad] = base_nodes->GetGradient_Reconstruction(iPoint, iVar, iDim);
              }
            }
            break;
          case PRIMITIVE_LIMITER:
            for (iVar = 0; iVar < nPrimVarGrad; iVar++)
              bufDSend[buf_offset+iVar] = base_nodes->GetLimiter_Primitive(iPoint, iVar);
            break;
          case AUXVAR_GRADIENT:
            for (iDim = 0; iDim < nDim; iDim++)
              bufDSend[buf_offset+iDim] = base_nodes->GetAuxVarGradient(iPoint, iDim);
            break;
          case SOLUTION_FEA:
            for (iVar = 0; iVar < nVar; iVar++) {
              bufDSend[buf_offset+iVar] = base_nodes->GetSolution(iPoint, iVar);
              if (config->GetTime_Domain()) {
                bufDSend[buf_offset+nVar+iVar]   = base_nodes->GetSolution_Vel(iPoint, iVar);
                bufDSend[buf_offset+nVar*2+iVar] = base_nodes->GetSolution_Accel(iPoint, iVar);
              }
            }
            break;
          case SOLUTION_FEA_OLD:
            for (iVar = 0; iVar < nVar; iVar++) {
              bufDSend[buf_offset+iVar]        = base_nodes->GetSolution_time_n(iPoint, iVar);
              bufDSend[buf_offset+nVar+iVar]   = base_nodes->GetSolution_Vel_time_n(iPoint, iVar);
              bufDSend[buf_offset+nVar*2+iVar] = base_nodes->GetSolution_Accel_time_n(iPoint, iVar);
            }
            break;
          case SOLUTION_DISPONLY:
            for (iVar = 0; iVar < nVar; iVar++)
              bufDSend[buf_offset+iVar] = base_nodes->GetSolution(iPoint, iVar);
            break;
          case SOLUTION_PRED:
            for (iVar = 0; iVar < nVar; iVar++)
              bufDSend[buf_offset+iVar] = base_nodes->GetSolution_Pred(iPoint, iVar);
            break;
          case SOLUTION_PRED_OLD:
            for (iVar = 0; iVar < nVar; iVar++) {
              bufDSend[buf_offset+iVar]        = base_nodes->GetSolution_Old(iPoint, iVar);
              bufDSend[buf_offset+nVar+iVar]   = base_nodes->GetSolution_Pred(iPoint, iVar);
              bufDSend[buf_offset+nVar*2+iVar] = base_nodes->GetSolution_Pred_Old(iPoint, iVar);
            }
            break;
          case MESH_DISPLACEMENTS:
            for (iDim = 0; iDim < nDim; iDim++)
              bufDSend[buf_offset+iDim] = base_nodes->GetBound_Disp(iPoint, iDim);
            break;
          case SOLUTION_TIME_N:
            for (iVar = 0; iVar < nVar; iVar++)
              bufDSend[buf_offset+iVar] = base_nodes->GetSolution_time_n(iPoint, iVar);
            break;
          case SOLUTION_TIME_N1:
            for (iVar = 0; iVar < nVar; iVar++)
              bufDSend[buf_offset+iVar] = base_nodes->GetSolution_time_n1(iPoint, iVar);
            break;
          default:
            SU2_MPI::Error("Unrecognized quantity for point-to-point MPI comms.",
                           CURRENT_FUNCTION);
            break;
        }
      }

      /*--- Launch the point-to-point MPI send for this message. ---*/

      geometry->PostP2PSends(geometry, config, MPI_TYPE, iMessage, false);

    }
  }

}
void CSolver::CompleteComms(CGeometry *geometry,
                            CConfig *config,
                            unsigned short commType) {

  /*--- Local variables ---*/

  unsigned short iDim, iVar;
  unsigned long iPoint, iRecv, nRecv, msg_offset, buf_offset;

  int ind, source, iMessage, jRecv;
  SU2_MPI::Status status;

  /*--- Set some local pointers to make access simpler. ---*/

  su2double *bufDRecv = geometry->bufD_P2PRecv;

  /*--- Store the data that was communicated into the appropriate
   location within the local class data structures. ---*/

  if (geometry->nP2PRecv > 0) {

    for (iMessage = 0; iMessage < geometry->nP2PRecv; iMessage++) {

      /*--- For efficiency, recv the messages dynamically based on
       the order they arrive. ---*/

      SU2_MPI::Waitany(geometry->nP2PRecv, geometry->req_P2PRecv,
                       &ind, &status);

      /*--- Once we have recv'd a message, get the source rank. ---*/

      source = status.MPI_SOURCE;

      /*--- We know the offsets based on the source rank. ---*/

      jRecv = geometry->P2PRecv2Neighbor[source];

      /*--- Get the offset in the buffer for the start of this message. ---*/

      msg_offset = geometry->nPoint_P2PRecv[jRecv];

      /*--- Get the number of packets to be received in this message. ---*/

      nRecv = (geometry->nPoint_P2PRecv[jRecv+1] -
               geometry->nPoint_P2PRecv[jRecv]);

      for (iRecv = 0; iRecv < nRecv; iRecv++) {

        /*--- Get the local index for this communicated data. ---*/

        iPoint = geometry->Local_Point_P2PRecv[msg_offset + iRecv];

        /*--- Compute the offset in the recv buffer for this point. ---*/

        buf_offset = (msg_offset + iRecv)*geometry->countPerPoint;

        /*--- Store the data correctly depending on the quantity. ---*/

        switch (commType) {
          case SOLUTION:
            for (iVar = 0; iVar < nVar; iVar++)
              base_nodes->SetSolution(iPoint, iVar, bufDRecv[buf_offset+iVar]);
            break;
          case SOLUTION_OLD:
            for (iVar = 0; iVar < nVar; iVar++)
              base_nodes->SetSolution_Old(iPoint, iVar, bufDRecv[buf_offset+iVar]);
            break;
          case SOLUTION_EDDY:
            for (iVar = 0; iVar < nVar; iVar++)
              base_nodes->SetSolution(iPoint, iVar, bufDRecv[buf_offset+iVar]);
            base_nodes->SetmuT(iPoint,bufDRecv[buf_offset+nVar]);
            break;
          case UNDIVIDED_LAPLACIAN:
            for (iVar = 0; iVar < nVar; iVar++)
              base_nodes->SetUndivided_Laplacian(iPoint, iVar, bufDRecv[buf_offset+iVar]);
            break;
          case SOLUTION_LIMITER:
            for (iVar = 0; iVar < nVar; iVar++)
              base_nodes->SetLimiter(iPoint, iVar, bufDRecv[buf_offset+iVar]);
            break;
          case MAX_EIGENVALUE:
            base_nodes->SetLambda(iPoint,bufDRecv[buf_offset]);
            break;
          case SENSOR:
            base_nodes->SetSensor(iPoint,bufDRecv[buf_offset]);
            break;
          case SOLUTION_GRADIENT:
            for (iVar = 0; iVar < nVar; iVar++) {
              for (iDim = 0; iDim < nDim; iDim++) {
                base_nodes->SetGradient(iPoint, iVar, iDim, bufDRecv[buf_offset+iVar*nDim+iDim]);
                base_nodes->SetGradient_Reconstruction(iPoint, iVar, iDim, bufDRecv[buf_offset+iVar*nDim+iDim+nDim*nVar]);
              }
            }
            break;
          case PRIMITIVE_GRADIENT:
            for (iVar = 0; iVar < nPrimVarGrad; iVar++) {
              for (iDim = 0; iDim < nDim; iDim++) {
                base_nodes->SetGradient_Primitive(iPoint, iVar, iDim, bufDRecv[buf_offset+iVar*nDim+iDim]);
                base_nodes->SetGradient_Reconstruction(iPoint, iVar, iDim, bufDRecv[buf_offset+iVar*nDim+iDim+nDim*nPrimVarGrad]);
              }
            }
            break;
          case PRIMITIVE_LIMITER:
            for (iVar = 0; iVar < nPrimVarGrad; iVar++)
              base_nodes->SetLimiter_Primitive(iPoint, iVar, bufDRecv[buf_offset+iVar]);
            break;
          case AUXVAR_GRADIENT:
            for (iDim = 0; iDim < nDim; iDim++)
              base_nodes->SetAuxVarGradient(iPoint, iDim, bufDRecv[buf_offset+iDim]);
            break;
          case SOLUTION_FEA:
            for (iVar = 0; iVar < nVar; iVar++) {
              base_nodes->SetSolution(iPoint, iVar, bufDRecv[buf_offset+iVar]);
              if (config->GetTime_Domain()) {
                base_nodes->SetSolution_Vel(iPoint, iVar, bufDRecv[buf_offset+nVar+iVar]);
                base_nodes->SetSolution_Accel(iPoint, iVar, bufDRecv[buf_offset+nVar*2+iVar]);
              }
            }
            break;
          case SOLUTION_FEA_OLD:
            for (iVar = 0; iVar < nVar; iVar++) {
              base_nodes->Set_Solution_time_n(iPoint, iVar, bufDRecv[buf_offset+iVar]);
              base_nodes->SetSolution_Vel_time_n(iPoint, iVar, bufDRecv[buf_offset+nVar+iVar]);
              base_nodes->SetSolution_Accel_time_n(iPoint, iVar, bufDRecv[buf_offset+nVar*2+iVar]);
            }
            break;
          case SOLUTION_DISPONLY:
            for (iVar = 0; iVar < nVar; iVar++)
              base_nodes->SetSolution(iPoint, iVar, bufDRecv[buf_offset+iVar]);
            break;
          case SOLUTION_PRED:
            for (iVar = 0; iVar < nVar; iVar++)
              base_nodes->SetSolution_Pred(iPoint, iVar, bufDRecv[buf_offset+iVar]);
            break;
          case SOLUTION_PRED_OLD:
            for (iVar = 0; iVar < nVar; iVar++) {
              base_nodes->SetSolution_Old(iPoint, iVar, bufDRecv[buf_offset+iVar]);
              base_nodes->SetSolution_Pred(iPoint, iVar, bufDRecv[buf_offset+nVar+iVar]);
              base_nodes->SetSolution_Pred_Old(iPoint, iVar, bufDRecv[buf_offset+nVar*2+iVar]);
            }
            break;
          case MESH_DISPLACEMENTS:
            for (iDim = 0; iDim < nDim; iDim++)
              base_nodes->SetBound_Disp(iPoint, iDim, bufDRecv[buf_offset+iDim]);
            break;
          case SOLUTION_TIME_N:
            for (iVar = 0; iVar < nVar; iVar++)
              base_nodes->Set_Solution_time_n(iPoint, iVar, bufDRecv[buf_offset+iVar]);
            break;
          case SOLUTION_TIME_N1:
            for (iVar = 0; iVar < nVar; iVar++)
              base_nodes->Set_Solution_time_n1(iPoint, iVar, bufDRecv[buf_offset+iVar]);
            break;
          default:
            SU2_MPI::Error("Unrecognized quantity for point-to-point MPI comms.",
                           CURRENT_FUNCTION);
            break;
        }
      }
    }

    /*--- Verify that all non-blocking point-to-point sends have finished.
     Note that this should be satisfied, as we have received all of the
     data in the loop above at this point. ---*/

#ifdef HAVE_MPI
    SU2_MPI::Waitall(geometry->nP2PSend, geometry->req_P2PSend, MPI_STATUS_IGNORE);
#endif

  }

}

void CSolver::ResetCFLAdapt(){
  NonLinRes_Series.clear();
  NonLinRes_Value = 0;
  NonLinRes_Func = 0;
  Old_Func = 0;
  New_Func = 0;
  NonLinRes_Counter = 0;
}


void CSolver::AdaptCFLNumber(CGeometry **geometry,
                             CSolver   ***solver_container,
                             CConfig   *config) {

  /* Adapt the CFL number on all multigrid levels using an
   exponential progression with under-relaxation approach. */

  vector<su2double> MGFactor(config->GetnMGLevels()+1,1.0);
  const su2double CFLFactorDecrease = config->GetCFL_AdaptParam(0);
  const su2double CFLFactorIncrease = config->GetCFL_AdaptParam(1);
  const su2double CFLMin            = config->GetCFL_AdaptParam(2);
  const su2double CFLMax            = config->GetCFL_AdaptParam(3);

  for (unsigned short iMesh = 0; iMesh <= config->GetnMGLevels(); iMesh++) {

    /* Store the mean flow, and turbulence solvers more clearly. */

    CSolver *solverFlow = solver_container[iMesh][FLOW_SOL];
    CSolver *solverTurb = solver_container[iMesh][TURB_SOL];

    /* Compute the reduction factor for CFLs on the coarse levels. */

    if (iMesh == MESH_0) {
      MGFactor[iMesh] = 1.0;
    } else {
      const su2double CFLRatio = config->GetCFL(iMesh)/config->GetCFL(iMesh-1);
      MGFactor[iMesh] = MGFactor[iMesh-1]*CFLRatio;
    }

    /* Check whether we achieved the requested reduction in the linear
     solver residual within the specified number of linear iterations. */

    bool reduceCFL = false;
    su2double linResFlow = solverFlow->GetResLinSolver();
    su2double linResTurb = -1.0;
    if ((iMesh == MESH_0) && (config->GetKind_Turb_Model() != NONE)) {
      linResTurb = solverTurb->GetResLinSolver();
    }

    su2double maxLinResid = max(linResFlow, linResTurb);
    if (maxLinResid > 0.5) {
      reduceCFL = true;
    }

    /* Check that we are meeting our nonlinear residual reduction target
     over time so that we do not get stuck in limit cycles. */

    Old_Func = New_Func;
    unsigned short Res_Count = 100;
    if (NonLinRes_Series.size() == 0) NonLinRes_Series.resize(Res_Count,0.0);

    /* Sum the RMS residuals for all equations. */

    New_Func = 0.0;
    for (unsigned short iVar = 0; iVar < solverFlow->GetnVar(); iVar++) {
      New_Func += solverFlow->GetRes_RMS(iVar);
    }
    if ((iMesh == MESH_0) && (config->GetKind_Turb_Model() != NONE)) {
      for (unsigned short iVar = 0; iVar < solverTurb->GetnVar(); iVar++) {
        New_Func += solverTurb->GetRes_RMS(iVar);
      }
    }

    /* Compute the difference in the nonlinear residuals between the
     current and previous iterations. */

    NonLinRes_Func = (New_Func - Old_Func);
    NonLinRes_Series[NonLinRes_Counter] = NonLinRes_Func;

    /* Increment the counter, if we hit the max size, then start over. */

    NonLinRes_Counter++;
    if (NonLinRes_Counter == Res_Count) NonLinRes_Counter = 0;

    /* Sum the total change in nonlinear residuals over the previous
     set of all stored iterations. */

    NonLinRes_Value = New_Func;
    if (config->GetTimeIter() >= Res_Count) {
      NonLinRes_Value = 0.0;
      for (unsigned short iCounter = 0; iCounter < Res_Count; iCounter++)
        NonLinRes_Value += NonLinRes_Series[iCounter];
    }

    /* If the sum is larger than a small fraction of the current nonlinear
     residual, then we are not decreasing the nonlinear residual at a high
     rate. In this situation, we force a reduction of the CFL in all cells.
     Reset the array so that we delay the next decrease for some iterations. */

    if (fabs(NonLinRes_Value) < 0.1*New_Func) {
      reduceCFL = true;
      NonLinRes_Counter = 0;
      for (unsigned short iCounter = 0; iCounter < Res_Count; iCounter++)
        NonLinRes_Series[iCounter] = New_Func;
    }

    /* Loop over all points on this grid and apply CFL adaption. */

    su2double myCFLMin = 1e30;
    su2double myCFLMax = 0.0;
    su2double myCFLSum = 0.0;
    for (unsigned long iPoint = 0; iPoint < geometry[iMesh]->GetnPointDomain(); iPoint++) {

      /* Get the current local flow CFL number at this point. */

      su2double CFL = solverFlow->GetNodes()->GetLocalCFL(iPoint);

      /* Get the current under-relaxation parameters that were computed
       during the previous nonlinear update. If we have a turbulence model,
       take the minimum under-relaxation parameter between the mean flow
       and turbulence systems. */

      su2double underRelaxationFlow = solverFlow->GetNodes()->GetUnderRelaxation(iPoint);
      su2double underRelaxationTurb = 1.0;
      if ((iMesh == MESH_0) && (config->GetKind_Turb_Model() != NONE))
        underRelaxationTurb = solverTurb->GetNodes()->GetUnderRelaxation(iPoint);
      const su2double underRelaxation = min(underRelaxationFlow,underRelaxationTurb);

      /* If we apply a small under-relaxation parameter for stability,
       then we should reduce the CFL before the next iteration. If we
       are able to add the entire nonlinear update (under-relaxation = 1)
       then we schedule an increase the CFL number for the next iteration. */

      su2double CFLFactor = 1.0;
      if ((underRelaxation < 0.1)) {
        CFLFactor = CFLFactorDecrease;
      } else if (underRelaxation >= 0.1 && underRelaxation < 1.0) {
        CFLFactor = 1.0;
      } else {
        CFLFactor = CFLFactorIncrease;
      }

      /* Check if we are hitting the min or max and adjust. */

      if (CFL*CFLFactor <= CFLMin) {
        CFL       = CFLMin;
        CFLFactor = MGFactor[iMesh];
      } else if (CFL*CFLFactor >= CFLMax) {
        CFL       = CFLMax;
        CFLFactor = MGFactor[iMesh];
      }

      /* If we detect a stalled nonlinear residual, then force the CFL
       for all points to the minimum temporarily to restart the ramp. */

      if (reduceCFL) {
        CFL       = CFLMin;
        CFLFactor = MGFactor[iMesh];
      }

      /* Apply the adjustment to the CFL and store local values. */

      CFL *= CFLFactor;
      solverFlow->GetNodes()->SetLocalCFL(iPoint, CFL);
      if ((iMesh == MESH_0) && (config->GetKind_Turb_Model() != NONE)) {
        solverTurb->GetNodes()->SetLocalCFL(iPoint, CFL);
      }

      /* Store min and max CFL for reporting on fine grid. */

      myCFLMin = min(CFL,myCFLMin);
      myCFLMax = max(CFL,myCFLMax);
      myCFLSum += CFL;

    }

    /* Reduce the min/max/avg local CFL numbers. */

    su2double rbuf_min, sbuf_min;
    sbuf_min = myCFLMin;
    SU2_MPI::Allreduce(&sbuf_min, &rbuf_min, 1, MPI_DOUBLE, MPI_MIN, MPI_COMM_WORLD);
    Min_CFL_Local = rbuf_min;

    su2double rbuf_max, sbuf_max;
    sbuf_max = myCFLMax;
    SU2_MPI::Allreduce(&sbuf_max, &rbuf_max, 1, MPI_DOUBLE, MPI_MAX, MPI_COMM_WORLD);
    Max_CFL_Local = rbuf_max;

    su2double rbuf_sum, sbuf_sum;
    sbuf_sum = myCFLSum;
    SU2_MPI::Allreduce(&sbuf_sum, &rbuf_sum, 1, MPI_DOUBLE, MPI_SUM, MPI_COMM_WORLD);
    Avg_CFL_Local = rbuf_sum;

    unsigned long Global_nPointDomain;
    unsigned long Local_nPointDomain = geometry[iMesh]->GetnPointDomain();
    SU2_MPI::Allreduce(&Local_nPointDomain, &Global_nPointDomain, 1,
                       MPI_UNSIGNED_LONG, MPI_SUM, MPI_COMM_WORLD);
    Avg_CFL_Local /= (su2double)Global_nPointDomain;

  }

}

void CSolver::SetResidual_RMS(CGeometry *geometry, CConfig *config) {
  unsigned short iVar;

#ifndef HAVE_MPI

  for (iVar = 0; iVar < nVar; iVar++) {

    if (GetRes_RMS(iVar) != GetRes_RMS(iVar)) {
        SU2_MPI::Error("SU2 has diverged. (NaN detected)", CURRENT_FUNCTION);
    }
    if (log10(sqrt(GetRes_RMS(iVar)/geometry->GetnPoint())) > 20 ){
      SU2_MPI::Error("SU2 has diverged. (Residual > 10^20 detected)", CURRENT_FUNCTION);
    }

    SetRes_RMS(iVar, max(EPS*EPS, sqrt(GetRes_RMS(iVar)/geometry->GetnPoint())));

  }

#else

  int nProcessor = size, iProcessor;

  su2double *sbuf_residual, *rbuf_residual, *sbuf_coord, *rbuf_coord, *Coord;
  unsigned long *sbuf_point, *rbuf_point, Global_nPointDomain;
  unsigned short iDim;

  /*--- Set the L2 Norm residual in all the processors ---*/

  sbuf_residual  = new su2double[nVar]; for (iVar = 0; iVar < nVar; iVar++) sbuf_residual[iVar] = 0.0;
  rbuf_residual  = new su2double[nVar]; for (iVar = 0; iVar < nVar; iVar++) rbuf_residual[iVar] = 0.0;

  for (iVar = 0; iVar < nVar; iVar++) sbuf_residual[iVar] = GetRes_RMS(iVar);

  if (config->GetComm_Level() == COMM_FULL) {

    unsigned long Local_nPointDomain = geometry->GetnPointDomain();
    SU2_MPI::Allreduce(sbuf_residual, rbuf_residual, nVar, MPI_DOUBLE, MPI_SUM, MPI_COMM_WORLD);
    SU2_MPI::Allreduce(&Local_nPointDomain, &Global_nPointDomain, 1, MPI_UNSIGNED_LONG, MPI_SUM, MPI_COMM_WORLD);

  } else {

    /*--- Reduced MPI comms have been requested. Use a local residual only. ---*/

    for (iVar = 0; iVar < nVar; iVar++) rbuf_residual[iVar] = sbuf_residual[iVar];
    Global_nPointDomain = geometry->GetnPointDomain();

  }


  for (iVar = 0; iVar < nVar; iVar++) {

    if (rbuf_residual[iVar] != rbuf_residual[iVar]) {
      SU2_MPI::Error("SU2 has diverged. (NaN detected)", CURRENT_FUNCTION);
    }

    SetRes_RMS(iVar, max(EPS*EPS, sqrt(rbuf_residual[iVar]/Global_nPointDomain)));

  }

  delete [] sbuf_residual;
  delete [] rbuf_residual;

  /*--- Set the Maximum residual in all the processors ---*/

  if (config->GetComm_Level() == COMM_FULL) {

    sbuf_residual = new su2double [nVar]; for (iVar = 0; iVar < nVar; iVar++) sbuf_residual[iVar] = 0.0;
    sbuf_point = new unsigned long [nVar]; for (iVar = 0; iVar < nVar; iVar++) sbuf_point[iVar] = 0;
    sbuf_coord = new su2double[nVar*nDim]; for (iVar = 0; iVar < nVar*nDim; iVar++) sbuf_coord[iVar] = 0.0;

    rbuf_residual = new su2double [nProcessor*nVar]; for (iVar = 0; iVar < nProcessor*nVar; iVar++) rbuf_residual[iVar] = 0.0;
    rbuf_point = new unsigned long [nProcessor*nVar]; for (iVar = 0; iVar < nProcessor*nVar; iVar++) rbuf_point[iVar] = 0;
    rbuf_coord = new su2double[nProcessor*nVar*nDim]; for (iVar = 0; iVar < nProcessor*nVar*nDim; iVar++) rbuf_coord[iVar] = 0.0;

    for (iVar = 0; iVar < nVar; iVar++) {
      sbuf_residual[iVar] = GetRes_Max(iVar);
      sbuf_point[iVar] = GetPoint_Max(iVar);
      Coord = GetPoint_Max_Coord(iVar);
      for (iDim = 0; iDim < nDim; iDim++)
        sbuf_coord[iVar*nDim+iDim] = Coord[iDim];
    }

    SU2_MPI::Allgather(sbuf_residual, nVar, MPI_DOUBLE, rbuf_residual, nVar, MPI_DOUBLE, MPI_COMM_WORLD);
    SU2_MPI::Allgather(sbuf_point, nVar, MPI_UNSIGNED_LONG, rbuf_point, nVar, MPI_UNSIGNED_LONG, MPI_COMM_WORLD);
    SU2_MPI::Allgather(sbuf_coord, nVar*nDim, MPI_DOUBLE, rbuf_coord, nVar*nDim, MPI_DOUBLE, MPI_COMM_WORLD);

    for (iVar = 0; iVar < nVar; iVar++) {
      for (iProcessor = 0; iProcessor < nProcessor; iProcessor++) {
        AddRes_Max(iVar, rbuf_residual[iProcessor*nVar+iVar], rbuf_point[iProcessor*nVar+iVar], &rbuf_coord[iProcessor*nVar*nDim+iVar*nDim]);
      }
    }

    delete [] sbuf_residual;
    delete [] rbuf_residual;

    delete [] sbuf_point;
    delete [] rbuf_point;

    delete [] sbuf_coord;
    delete [] rbuf_coord;

  }

#endif

}

void CSolver::SetResidual_BGS(CGeometry *geometry, CConfig *config) {
  unsigned short iVar;

#ifndef HAVE_MPI

  for (iVar = 0; iVar < nVar; iVar++) {

//    if (GetRes_BGS(iVar) != GetRes_BGS(iVar)) {
//      SU2_MPI::Error("SU2 has diverged.", CURRENT_FUNCTION);
//    }

    SetRes_BGS(iVar, max(EPS*EPS, sqrt(GetRes_BGS(iVar)/geometry->GetnPoint())));

  }

#else

  int nProcessor = size, iProcessor;

  su2double *sbuf_residual, *rbuf_residual, *sbuf_coord, *rbuf_coord, *Coord;
  unsigned long *sbuf_point, *rbuf_point, Local_nPointDomain, Global_nPointDomain;
  unsigned short iDim;

  /*--- Set the L2 Norm residual in all the processors ---*/

  sbuf_residual  = new su2double[nVar]; for (iVar = 0; iVar < nVar; iVar++) sbuf_residual[iVar] = 0.0;
  rbuf_residual  = new su2double[nVar]; for (iVar = 0; iVar < nVar; iVar++) rbuf_residual[iVar] = 0.0;

  for (iVar = 0; iVar < nVar; iVar++) sbuf_residual[iVar] = GetRes_BGS(iVar);
  Local_nPointDomain = geometry->GetnPointDomain();


  SU2_MPI::Allreduce(sbuf_residual, rbuf_residual, nVar, MPI_DOUBLE, MPI_SUM, MPI_COMM_WORLD);
  SU2_MPI::Allreduce(&Local_nPointDomain, &Global_nPointDomain, 1, MPI_UNSIGNED_LONG, MPI_SUM, MPI_COMM_WORLD);


  for (iVar = 0; iVar < nVar; iVar++) {

//    if (rbuf_residual[iVar] != rbuf_residual[iVar]) {

//      SU2_MPI::Error("SU2 has diverged (NaN detected)", CURRENT_FUNCTION);

//    }

    SetRes_BGS(iVar, max(EPS*EPS, sqrt(rbuf_residual[iVar]/Global_nPointDomain)));

  }

  delete [] sbuf_residual;
  delete [] rbuf_residual;

  /*--- Set the Maximum residual in all the processors ---*/
  sbuf_residual = new su2double [nVar]; for (iVar = 0; iVar < nVar; iVar++) sbuf_residual[iVar] = 0.0;
  sbuf_point = new unsigned long [nVar]; for (iVar = 0; iVar < nVar; iVar++) sbuf_point[iVar] = 0;
  sbuf_coord = new su2double[nVar*nDim]; for (iVar = 0; iVar < nVar*nDim; iVar++) sbuf_coord[iVar] = 0.0;

  rbuf_residual = new su2double [nProcessor*nVar]; for (iVar = 0; iVar < nProcessor*nVar; iVar++) rbuf_residual[iVar] = 0.0;
  rbuf_point = new unsigned long [nProcessor*nVar]; for (iVar = 0; iVar < nProcessor*nVar; iVar++) rbuf_point[iVar] = 0;
  rbuf_coord = new su2double[nProcessor*nVar*nDim]; for (iVar = 0; iVar < nProcessor*nVar*nDim; iVar++) rbuf_coord[iVar] = 0.0;

  for (iVar = 0; iVar < nVar; iVar++) {
    sbuf_residual[iVar] = GetRes_Max_BGS(iVar);
    sbuf_point[iVar] = GetPoint_Max_BGS(iVar);
    Coord = GetPoint_Max_Coord_BGS(iVar);
    for (iDim = 0; iDim < nDim; iDim++)
      sbuf_coord[iVar*nDim+iDim] = Coord[iDim];
  }

  SU2_MPI::Allgather(sbuf_residual, nVar, MPI_DOUBLE, rbuf_residual, nVar, MPI_DOUBLE, MPI_COMM_WORLD);
  SU2_MPI::Allgather(sbuf_point, nVar, MPI_UNSIGNED_LONG, rbuf_point, nVar, MPI_UNSIGNED_LONG, MPI_COMM_WORLD);
  SU2_MPI::Allgather(sbuf_coord, nVar*nDim, MPI_DOUBLE, rbuf_coord, nVar*nDim, MPI_DOUBLE, MPI_COMM_WORLD);

  for (iVar = 0; iVar < nVar; iVar++) {
    for (iProcessor = 0; iProcessor < nProcessor; iProcessor++) {
      AddRes_Max_BGS(iVar, rbuf_residual[iProcessor*nVar+iVar], rbuf_point[iProcessor*nVar+iVar], &rbuf_coord[iProcessor*nVar*nDim+iVar*nDim]);
    }
  }

  delete [] sbuf_residual;
  delete [] rbuf_residual;

  delete [] sbuf_point;
  delete [] rbuf_point;

  delete [] sbuf_coord;
  delete [] rbuf_coord;

#endif

}

void CSolver::SetRotatingFrame_GCL(CGeometry *geometry, CConfig *config) {

  unsigned short iDim, nDim = geometry->GetnDim(), iVar, nVar = GetnVar(), iMarker;
  unsigned long iVertex, iEdge;
  su2double ProjGridVel, *Normal;

  /*--- Loop interior edges ---*/

  for (iEdge = 0; iEdge < geometry->GetnEdge(); iEdge++) {

    const unsigned long iPoint = geometry->edge[iEdge]->GetNode(0);
    const unsigned long jPoint = geometry->edge[iEdge]->GetNode(1);

    /*--- Solution at each edge point ---*/

    su2double *Solution_i = base_nodes->GetSolution(iPoint);
    su2double *Solution_j = base_nodes->GetSolution(jPoint);

    for (iVar = 0; iVar < nVar; iVar++)
      Solution[iVar] = 0.5* (Solution_i[iVar] + Solution_j[iVar]);

    /*--- Grid Velocity at each edge point ---*/

    su2double *GridVel_i = geometry->node[iPoint]->GetGridVel();
    su2double *GridVel_j = geometry->node[jPoint]->GetGridVel();
    for (iDim = 0; iDim < nDim; iDim++)
      Vector[iDim] = 0.5* (GridVel_i[iDim] + GridVel_j[iDim]);

    Normal = geometry->edge[iEdge]->GetNormal();

    ProjGridVel = 0.0;
    for (iDim = 0; iDim < nDim; iDim++)
      ProjGridVel += Vector[iDim]*Normal[iDim];

    for (iVar = 0; iVar < nVar; iVar++)
      Residual[iVar] = ProjGridVel*Solution_i[iVar];

    LinSysRes.AddBlock(iPoint, Residual);

    for (iVar = 0; iVar < nVar; iVar++)
      Residual[iVar] = ProjGridVel*Solution_j[iVar];

    LinSysRes.SubtractBlock(jPoint, Residual);

  }

  /*--- Loop boundary edges ---*/

  for (iMarker = 0; iMarker < geometry->GetnMarker(); iMarker++) {
    if ((config->GetMarker_All_KindBC(iMarker) != INTERNAL_BOUNDARY)  &&
        (config->GetMarker_All_KindBC(iMarker) != PERIODIC_BOUNDARY)) {
      for (iVertex = 0; iVertex < geometry->GetnVertex(iMarker); iVertex++) {
        const unsigned long Point = geometry->vertex[iMarker][iVertex]->GetNode();

        /*--- Solution at each edge point ---*/

        su2double *Solution = base_nodes->GetSolution(Point);

        /*--- Grid Velocity at each edge point ---*/

        su2double *GridVel = geometry->node[Point]->GetGridVel();

        /*--- Summed normal components ---*/

        Normal = geometry->vertex[iMarker][iVertex]->GetNormal();

        ProjGridVel = 0.0;
        for (iDim = 0; iDim < nDim; iDim++)
          ProjGridVel += GridVel[iDim]*Normal[iDim];

        for (iVar = 0; iVar < nVar; iVar++)
          Residual[iVar] = ProjGridVel*Solution[iVar];

        LinSysRes.SubtractBlock(Point, Residual);

      }
    }
  }

}

void CSolver::SetAuxVar_Gradient_GG(CGeometry *geometry, CConfig *config) {

  const auto solution = base_nodes->GetAuxVar();
  auto gradient = base_nodes->GetAuxVarGradient();

  computeGradientsGreenGauss(this, AUXVAR_GRADIENT, PERIODIC_NONE, *geometry,
                             *config, solution, 0, 1, gradient);
}

void CSolver::SetAuxVar_Gradient_LS(CGeometry *geometry, CConfig *config) {

  bool weighted = true;
  const auto solution = base_nodes->GetAuxVar();
  auto gradient = base_nodes->GetAuxVarGradient();
  auto& rmatrix  = base_nodes->GetRmatrix();

  computeGradientsLeastSquares(this, AUXVAR_GRADIENT, PERIODIC_NONE, *geometry, *config,
                               weighted, solution, 0, 1, gradient, rmatrix);
}

void CSolver::SetSolution_Gradient_GG(CGeometry *geometry, CConfig *config, bool reconstruction) {

  const auto& solution = base_nodes->GetSolution();
  auto& gradient = reconstruction? base_nodes->GetGradient_Reconstruction() : base_nodes->GetGradient();

  computeGradientsGreenGauss(this, SOLUTION_GRADIENT, PERIODIC_SOL_GG, *geometry,
                             *config, solution, 0, nVar, gradient);
}

void CSolver::SetSolution_Gradient_LS(CGeometry *geometry, CConfig *config, bool reconstruction) {

  /*--- Set a flag for unweighted or weighted least-squares. ---*/
  bool weighted;

  if (reconstruction)
    weighted = (config->GetKind_Gradient_Method_Recon() == WEIGHTED_LEAST_SQUARES);
  else
    weighted = (config->GetKind_Gradient_Method() == WEIGHTED_LEAST_SQUARES);

  const auto& solution = base_nodes->GetSolution();
  auto& rmatrix = base_nodes->GetRmatrix();
  auto& gradient = reconstruction? base_nodes->GetGradient_Reconstruction() : base_nodes->GetGradient();
  PERIODIC_QUANTITIES kindPeriodicComm = weighted? PERIODIC_SOL_LS : PERIODIC_SOL_ULS;

  computeGradientsLeastSquares(this, SOLUTION_GRADIENT, kindPeriodicComm, *geometry, *config,
                               weighted, solution, 0, nVar, gradient, rmatrix);
}

void CSolver::Add_External_To_Solution() {
  for (unsigned long iPoint = 0; iPoint < nPoint; iPoint++) {
    base_nodes->AddSolution(iPoint, base_nodes->Get_External(iPoint));
  }
}

void CSolver::Add_Solution_To_External() {
  for (unsigned long iPoint = 0; iPoint < nPoint; iPoint++) {
    base_nodes->Add_External(iPoint, base_nodes->GetSolution(iPoint));
  }
}

void CSolver::Update_Cross_Term(CConfig *config, su2passivematrix &cross_term) {

  /*--- This method is for discrete adjoint solvers and it is used in multi-physics
   *    contexts, "cross_term" is the old value, the new one is in "Solution".
   *    We update "cross_term" and the sum of all cross terms (in "External")
   *    with a fraction of the difference between new and old.
   *    When "alpha" is 1, i.e. no relaxation, we effectively subtract the old
   *    value and add the new one to the total ("External"). ---*/

  passivedouble alpha = SU2_TYPE::GetValue(config->GetAitkenStatRelax());

  for (unsigned long iPoint = 0; iPoint < nPoint; iPoint++) {
    for (unsigned short iVar = 0; iVar < nVar; iVar++) {
      passivedouble
      new_val = SU2_TYPE::GetValue(base_nodes->GetSolution(iPoint,iVar)),
      delta = alpha * (new_val - cross_term(iPoint,iVar));
      /*--- Update cross term. ---*/
      cross_term(iPoint,iVar) += delta;
      Solution[iVar] = delta;
    }
    /*--- Update the sum of all cross-terms. ---*/
    base_nodes->Add_External(iPoint, Solution);
  }
}

void CSolver::SetGridVel_Gradient(CGeometry *geometry, CConfig *config) {
  unsigned short iDim, jDim, iVar, iNeigh;
  unsigned long iPoint, jPoint;
  su2double *Coord_i, *Coord_j, *Solution_i, *Solution_j, Smatrix[3][3],
  r11, r12, r13, r22, r23, r23_a, r23_b, r33, weight, detR2, z11, z12, z13,
  z22, z23, z33, product;
  su2double **Cvector;

  /*--- Note that all nVar entries in this routine have been changed to nDim ---*/
  Cvector = new su2double* [nDim];
  for (iVar = 0; iVar < nDim; iVar++)
    Cvector[iVar] = new su2double [nDim];

  /*--- Loop over points of the grid ---*/
  for (iPoint = 0; iPoint < geometry->GetnPointDomain(); iPoint++) {

    Coord_i = geometry->node[iPoint]->GetCoord();
    Solution_i = geometry->node[iPoint]->GetGridVel();

    /*--- Inizialization of variables ---*/
    for (iVar = 0; iVar < nDim; iVar++)
      for (iDim = 0; iDim < nDim; iDim++)
        Cvector[iVar][iDim] = 0.0;
    r11 = 0.0; r12 = 0.0; r13 = 0.0; r22 = 0.0; r23 = 0.0; r23_a = 0.0; r23_b = 0.0; r33 = 0.0;

    for (iNeigh = 0; iNeigh < geometry->node[iPoint]->GetnPoint(); iNeigh++) {
      jPoint = geometry->node[iPoint]->GetPoint(iNeigh);
      Coord_j = geometry->node[jPoint]->GetCoord();
      Solution_j = geometry->node[jPoint]->GetGridVel();

      weight = 0.0;
      for (iDim = 0; iDim < nDim; iDim++)
        weight += (Coord_j[iDim]-Coord_i[iDim])*(Coord_j[iDim]-Coord_i[iDim]);

      /*--- Sumations for entries of upper triangular matrix R ---*/
      r11 += (Coord_j[0]-Coord_i[0])*(Coord_j[0]-Coord_i[0])/(weight);
      r12 += (Coord_j[0]-Coord_i[0])*(Coord_j[1]-Coord_i[1])/(weight);
      r22 += (Coord_j[1]-Coord_i[1])*(Coord_j[1]-Coord_i[1])/(weight);
      if (nDim == 3) {
        r13 += (Coord_j[0]-Coord_i[0])*(Coord_j[2]-Coord_i[2])/(weight);
        r23_a += (Coord_j[1]-Coord_i[1])*(Coord_j[2]-Coord_i[2])/(weight);
        r23_b += (Coord_j[0]-Coord_i[0])*(Coord_j[2]-Coord_i[2])/(weight);
        r33 += (Coord_j[2]-Coord_i[2])*(Coord_j[2]-Coord_i[2])/(weight);
      }

      /*--- Entries of c:= transpose(A)*b ---*/
      for (iVar = 0; iVar < nDim; iVar++)
        for (iDim = 0; iDim < nDim; iDim++)
          Cvector[iVar][iDim] += (Coord_j[iDim]-Coord_i[iDim])*(Solution_j[iVar]-Solution_i[iVar])/(weight);
    }

    /*--- Entries of upper triangular matrix R ---*/
    r11 = sqrt(r11);
    r12 = r12/(r11);
    r22 = sqrt(r22-r12*r12);
    if (nDim == 3) {
      r13 = r13/(r11);
      r23 = r23_a/(r22) - r23_b*r12/(r11*r22);
      r33 = sqrt(r33-r23*r23-r13*r13);
    }
    /*--- S matrix := inv(R)*traspose(inv(R)) ---*/
    if (nDim == 2) {
      detR2 = (r11*r22)*(r11*r22);
      Smatrix[0][0] = (r12*r12+r22*r22)/(detR2);
      Smatrix[0][1] = -r11*r12/(detR2);
      Smatrix[1][0] = Smatrix[0][1];
      Smatrix[1][1] = r11*r11/(detR2);
    }
    else {
      detR2 = (r11*r22*r33)*(r11*r22*r33);
      z11 = r22*r33;
      z12 = -r12*r33;
      z13 = r12*r23-r13*r22;
      z22 = r11*r33;
      z23 = -r11*r23;
      z33 = r11*r22;
      Smatrix[0][0] = (z11*z11+z12*z12+z13*z13)/(detR2);
      Smatrix[0][1] = (z12*z22+z13*z23)/(detR2);
      Smatrix[0][2] = (z13*z33)/(detR2);
      Smatrix[1][0] = Smatrix[0][1];
      Smatrix[1][1] = (z22*z22+z23*z23)/(detR2);
      Smatrix[1][2] = (z23*z33)/(detR2);
      Smatrix[2][0] = Smatrix[0][2];
      Smatrix[2][1] = Smatrix[1][2];
      Smatrix[2][2] = (z33*z33)/(detR2);
    }
    /*--- Computation of the gradient: S*c ---*/
    for (iVar = 0; iVar < nDim; iVar++) {
      for (iDim = 0; iDim < nDim; iDim++) {
        product = 0.0;
        for (jDim = 0; jDim < nDim; jDim++)
          product += Smatrix[iDim][jDim]*Cvector[iVar][jDim];
        geometry->node[iPoint]->SetGridVel_Grad(iVar, iDim, product);
      }
    }
  }

  /*--- Deallocate memory ---*/
  for (iVar = 0; iVar < nDim; iVar++)
    delete [] Cvector[iVar];
  delete [] Cvector;

}

void CSolver::SetAuxVar_Surface_Gradient(CGeometry *geometry, CConfig *config) {

  unsigned short iDim, jDim, iNeigh, iMarker, Boundary;
  unsigned short nDim = geometry->GetnDim();
  unsigned long iPoint, jPoint, iVertex;
  su2double *Coord_i, *Coord_j, AuxVar_i, AuxVar_j;
  su2double **Smatrix, *Cvector;

  Smatrix = new su2double* [nDim];
  Cvector = new su2double [nDim];
  for (iDim = 0; iDim < nDim; iDim++)
    Smatrix[iDim] = new su2double [nDim];


  /*--- Loop over boundary markers to select those for Euler or NS walls ---*/
  for (iMarker = 0; iMarker < config->GetnMarker_All(); iMarker++) {
    Boundary = config->GetMarker_All_KindBC(iMarker);
    switch (Boundary) {
      case EULER_WALL:
      case HEAT_FLUX:
      case ISOTHERMAL:
      case CHT_WALL_INTERFACE:

        /*--- Loop over points on the surface (Least-Squares approximation) ---*/
        for (iVertex = 0; iVertex < geometry->nVertex[iMarker]; iVertex++) {
          iPoint = geometry->vertex[iMarker][iVertex]->GetNode();
          if (geometry->node[iPoint]->GetDomain()) {
            Coord_i = geometry->node[iPoint]->GetCoord();
            AuxVar_i = base_nodes->GetAuxVar(iPoint);

            /*--- Inizialization of variables ---*/
            for (iDim = 0; iDim < nDim; iDim++)
              Cvector[iDim] = 0.0;
            su2double r11 = 0.0, r12 = 0.0, r13 = 0.0, r22 = 0.0, r23 = 0.0, r23_a = 0.0, r23_b = 0.0, r33 = 0.0;

            for (iNeigh = 0; iNeigh < geometry->node[iPoint]->GetnPoint(); iNeigh++) {
              jPoint = geometry->node[iPoint]->GetPoint(iNeigh);
              Coord_j = geometry->node[jPoint]->GetCoord();
              AuxVar_j = base_nodes->GetAuxVar(jPoint);

              su2double weight = 0;
              for (iDim = 0; iDim < nDim; iDim++)
                weight += (Coord_j[iDim]-Coord_i[iDim])*(Coord_j[iDim]-Coord_i[iDim]);

              /*--- Sumations for entries of upper triangular matrix R ---*/
              r11 += (Coord_j[0]-Coord_i[0])*(Coord_j[0]-Coord_i[0])/weight;
              r12 += (Coord_j[0]-Coord_i[0])*(Coord_j[1]-Coord_i[1])/weight;
              r22 += (Coord_j[1]-Coord_i[1])*(Coord_j[1]-Coord_i[1])/weight;
              if (nDim == 3) {
                r13 += (Coord_j[0]-Coord_i[0])*(Coord_j[2]-Coord_i[2])/weight;
                r23_a += (Coord_j[1]-Coord_i[1])*(Coord_j[2]-Coord_i[2])/weight;
                r23_b += (Coord_j[0]-Coord_i[0])*(Coord_j[2]-Coord_i[2])/weight;
                r33 += (Coord_j[2]-Coord_i[2])*(Coord_j[2]-Coord_i[2])/weight;
              }

              /*--- Entries of c:= transpose(A)*b ---*/
              for (iDim = 0; iDim < nDim; iDim++)
                Cvector[iDim] += (Coord_j[iDim]-Coord_i[iDim])*(AuxVar_j-AuxVar_i)/weight;
            }

            /*--- Entries of upper triangular matrix R ---*/
            r11 = sqrt(r11);
            r12 = r12/r11;
            r22 = sqrt(r22-r12*r12);
            if (nDim == 3) {
              r13 = r13/r11;
              r23 = r23_a/r22 - r23_b*r12/(r11*r22);
              r33 = sqrt(r33-r23*r23-r13*r13);
            }
            /*--- S matrix := inv(R)*traspose(inv(R)) ---*/
            if (nDim == 2) {
              su2double detR2 = (r11*r22)*(r11*r22);
              Smatrix[0][0] = (r12*r12+r22*r22)/detR2;
              Smatrix[0][1] = -r11*r12/detR2;
              Smatrix[1][0] = Smatrix[0][1];
              Smatrix[1][1] = r11*r11/detR2;
            }
            else {
              su2double detR2 = (r11*r22*r33)*(r11*r22*r33);
              su2double z11, z12, z13, z22, z23, z33; // aux vars
              z11 = r22*r33;
              z12 = -r12*r33;
              z13 = r12*r23-r13*r22;
              z22 = r11*r33;
              z23 = -r11*r23;
              z33 = r11*r22;
              Smatrix[0][0] = (z11*z11+z12*z12+z13*z13)/detR2;
              Smatrix[0][1] = (z12*z22+z13*z23)/detR2;
              Smatrix[0][2] = (z13*z33)/detR2;
              Smatrix[1][0] = Smatrix[0][1];
              Smatrix[1][1] = (z22*z22+z23*z23)/detR2;
              Smatrix[1][2] = (z23*z33)/detR2;
              Smatrix[2][0] = Smatrix[0][2];
              Smatrix[2][1] = Smatrix[1][2];
              Smatrix[2][2] = (z33*z33)/detR2;
            }
            /*--- Computation of the gradient: S*c ---*/
            su2double product;
            for (iDim = 0; iDim < nDim; iDim++) {
              product = 0.0;
              for (jDim = 0; jDim < nDim; jDim++)
                product += Smatrix[iDim][jDim]*Cvector[jDim];
              base_nodes->SetAuxVarGradient(iPoint, iDim, product);
            }
          }
        } /*--- End of loop over surface points ---*/
        break;
      default:
        break;
    }
  }

  /*--- Memory deallocation ---*/
  for (iDim = 0; iDim < nDim; iDim++)
    delete [] Smatrix[iDim];
  delete [] Cvector;
  delete [] Smatrix;
}

void CSolver::SetSolution_Limiter(CGeometry *geometry, CConfig *config) {

  auto kindLimiter = static_cast<ENUM_LIMITER>(config->GetKind_SlopeLimit());
  const auto& solution = base_nodes->GetSolution();
  const auto& gradient = base_nodes->GetGradient_Reconstruction();
  auto& solMin = base_nodes->GetSolution_Min();
  auto& solMax = base_nodes->GetSolution_Max();
  auto& limiter = base_nodes->GetLimiter();

  computeLimiters(kindLimiter, this, SOLUTION_LIMITER, PERIODIC_LIM_SOL_1, PERIODIC_LIM_SOL_2,
                  *geometry, *config, 0, nVar, solution, gradient, solMin, solMax, limiter);
}

void CSolver::Gauss_Elimination(su2double** A, su2double* rhs, unsigned short nVar) {

  short iVar, jVar, kVar;
  su2double weight, aux;

  if (nVar == 1)
    rhs[0] /= A[0][0];
  else {

    /*--- Transform system in Upper Matrix ---*/

    for (iVar = 1; iVar < (short)nVar; iVar++) {
      for (jVar = 0; jVar < iVar; jVar++) {
        weight = A[iVar][jVar]/A[jVar][jVar];
        for (kVar = jVar; kVar < (short)nVar; kVar++)
          A[iVar][kVar] -= weight*A[jVar][kVar];
        rhs[iVar] -= weight*rhs[jVar];
      }
    }

    /*--- Backwards substitution ---*/

    rhs[nVar-1] = rhs[nVar-1]/A[nVar-1][nVar-1];
    for (iVar = (short)nVar-2; iVar >= 0; iVar--) {
      aux = 0;
      for (jVar = iVar+1; jVar < (short)nVar; jVar++)
        aux += A[iVar][jVar]*rhs[jVar];
      rhs[iVar] = (rhs[iVar]-aux)/A[iVar][iVar];
      if (iVar == 0) break;
    }
  }

}

void CSolver::Aeroelastic(CSurfaceMovement *surface_movement, CGeometry *geometry, CConfig *config, unsigned long TimeIter) {

  /*--- Variables used for Aeroelastic case ---*/

  su2double Cl, Cd, Cn, Ct, Cm, Cn_rot;
  su2double Alpha = config->GetAoA()*PI_NUMBER/180.0;
  vector<su2double> structural_solution(4,0.0); //contains solution(displacements and rates) of typical section wing model.

  unsigned short iMarker, iMarker_Monitoring, Monitoring;
  string Marker_Tag, Monitoring_Tag;

  /*--- Loop over markers and find the ones being monitored. ---*/

  for (iMarker = 0; iMarker < config->GetnMarker_All(); iMarker++) {
    Monitoring = config->GetMarker_All_Monitoring(iMarker);
    if (Monitoring == YES) {

      /*--- Find the particular marker being monitored and get the forces acting on it. ---*/

      for (iMarker_Monitoring = 0; iMarker_Monitoring < config->GetnMarker_Monitoring(); iMarker_Monitoring++) {
        Monitoring_Tag = config->GetMarker_Monitoring_TagBound(iMarker_Monitoring);
        Marker_Tag = config->GetMarker_All_TagBound(iMarker);
        if (Marker_Tag == Monitoring_Tag) {

          Cl = GetSurface_CL(iMarker_Monitoring);
          Cd = GetSurface_CD(iMarker_Monitoring);

          /*--- For typical section wing model want the force normal to the airfoil (in the direction of the spring) ---*/
          Cn = Cl*cos(Alpha) + Cd*sin(Alpha);
          Ct = -Cl*sin(Alpha) + Cd*cos(Alpha);

          Cm = GetSurface_CMz(iMarker_Monitoring);

          /*--- Calculate forces for the Typical Section Wing Model taking into account rotation ---*/

          /*--- Note that the calculation of the forces and the subsequent displacements ...
           is only correct for the airfoil that starts at the 0 degree position ---*/

          if (config->GetKind_GridMovement() == AEROELASTIC_RIGID_MOTION) {
            su2double Omega, dt, psi;
            dt = config->GetDelta_UnstTimeND();
            Omega  = (config->GetRotation_Rate(2)/config->GetOmega_Ref());
            psi = Omega*(dt*TimeIter);

            /*--- Correct for the airfoil starting position (This is hardcoded in here) ---*/
            if (Monitoring_Tag == "Airfoil1") {
              psi = psi + 0.0;
            }
            else if (Monitoring_Tag == "Airfoil2") {
              psi = psi + 2.0/3.0*PI_NUMBER;
            }
            else if (Monitoring_Tag == "Airfoil3") {
              psi = psi + 4.0/3.0*PI_NUMBER;
            }
            else
              cout << "WARNING: There is a marker that we are monitoring that doesn't match the values hardcoded above!" << endl;

            cout << Monitoring_Tag << " position " << psi*180.0/PI_NUMBER << " degrees. " << endl;

            Cn_rot = Cn*cos(psi) - Ct*sin(psi); //Note the signs are different for accounting for the AOA.
            Cn = Cn_rot;
          }

          /*--- Solve the aeroelastic equations for the particular marker(surface) ---*/

          SolveTypicalSectionWingModel(geometry, Cn, Cm, config, iMarker_Monitoring, structural_solution);

          break;
        }
      }

      /*--- Compute the new surface node locations ---*/
      surface_movement->AeroelasticDeform(geometry, config, TimeIter, iMarker, iMarker_Monitoring, structural_solution);

    }

  }

}

void CSolver::SetUpTypicalSectionWingModel(vector<vector<su2double> >& Phi, vector<su2double>& omega, CConfig *config) {

  /*--- Retrieve values from the config file ---*/
  su2double w_h = config->GetAeroelastic_Frequency_Plunge();
  su2double w_a = config->GetAeroelastic_Frequency_Pitch();
  su2double x_a = config->GetAeroelastic_CG_Location();
  su2double r_a = sqrt(config->GetAeroelastic_Radius_Gyration_Squared());
  su2double w = w_h/w_a;

  // Mass Matrix
  vector<vector<su2double> > M(2,vector<su2double>(2,0.0));
  M[0][0] = 1;
  M[0][1] = x_a;
  M[1][0] = x_a;
  M[1][1] = r_a*r_a;

  // Stiffness Matrix
  //  vector<vector<su2double> > K(2,vector<su2double>(2,0.0));
  //  K[0][0] = (w_h/w_a)*(w_h/w_a);
  //  K[0][1] = 0.0;
  //  K[1][0] = 0.0;
  //  K[1][1] = r_a*r_a;

  /* Eigenvector and Eigenvalue Matrices of the Generalized EigenValue Problem. */

  vector<vector<su2double> > Omega2(2,vector<su2double>(2,0.0));
  su2double aux; // auxiliary variable
  aux = sqrt(pow(r_a,2)*pow(w,4) - 2*pow(r_a,2)*pow(w,2) + pow(r_a,2) + 4*pow(x_a,2)*pow(w,2));
  Phi[0][0] = (r_a * (r_a - r_a*pow(w,2) + aux)) / (2*x_a*pow(w, 2));
  Phi[0][1] = (r_a * (r_a - r_a*pow(w,2) - aux)) / (2*x_a*pow(w, 2));
  Phi[1][0] = 1.0;
  Phi[1][1] = 1.0;

  Omega2[0][0] = (r_a * (r_a + r_a*pow(w,2) - aux)) / (2*(pow(r_a, 2) - pow(x_a, 2)));
  Omega2[0][1] = 0;
  Omega2[1][0] = 0;
  Omega2[1][1] = (r_a * (r_a + r_a*pow(w,2) + aux)) / (2*(pow(r_a, 2) - pow(x_a, 2)));

  /* Nondimesionalize the Eigenvectors such that Phi'*M*Phi = I and PHI'*K*PHI = Omega */
  // Phi'*M*Phi = D
  // D^(-1/2)*Phi'*M*Phi*D^(-1/2) = D^(-1/2)*D^(1/2)*D^(1/2)*D^(-1/2) = I,  D^(-1/2) = inv(sqrt(D))
  // Phi = Phi*D^(-1/2)

  vector<vector<su2double> > Aux(2,vector<su2double>(2,0.0));
  vector<vector<su2double> > D(2,vector<su2double>(2,0.0));
  // Aux = M*Phi
  for (int i=0; i<2; i++) {
    for (int j=0; j<2; j++) {
      Aux[i][j] = 0;
      for (int k=0; k<2; k++) {
        Aux[i][j] += M[i][k]*Phi[k][j];
      }
    }
  }

  // D = Phi'*Aux
  for (int i=0; i<2; i++) {
    for (int j=0; j<2; j++) {
      D[i][j] = 0;
      for (int k=0; k<2; k++) {
        D[i][j] += Phi[k][i]*Aux[k][j]; //PHI transpose
      }
    }
  }

  //Modify the first column
  Phi[0][0] = Phi[0][0] * 1/sqrt(D[0][0]);
  Phi[1][0] = Phi[1][0] * 1/sqrt(D[0][0]);
  //Modify the second column
  Phi[0][1] = Phi[0][1] * 1/sqrt(D[1][1]);
  Phi[1][1] = Phi[1][1] * 1/sqrt(D[1][1]);

  // Sqrt of the eigenvalues (frequency of vibration of the modes)
  omega[0] = sqrt(Omega2[0][0]);
  omega[1] = sqrt(Omega2[1][1]);

}

void CSolver::SolveTypicalSectionWingModel(CGeometry *geometry, su2double Cl, su2double Cm, CConfig *config, unsigned short iMarker, vector<su2double>& displacements) {

  /*--- The aeroelastic model solved in this routine is the typical section wing model
   The details of the implementation are similar to those found in J.J. Alonso
   "Fully-Implicit Time-Marching Aeroelastic Solutions" 1994. ---*/

  /*--- Retrieve values from the config file ---*/
  su2double w_alpha = config->GetAeroelastic_Frequency_Pitch();
  su2double vf      = config->GetAeroelastic_Flutter_Speed_Index();
  su2double b       = config->GetLength_Reynolds()/2.0; // airfoil semichord, Reynolds length is by defaul 1.0
  su2double dt      = config->GetDelta_UnstTimeND();
  dt = dt*w_alpha; //Non-dimensionalize the structural time.

  /*--- Structural Equation damping ---*/
  vector<su2double> xi(2,0.0);

  /*--- Eigenvectors and Eigenvalues of the Generalized EigenValue Problem. ---*/
  vector<vector<su2double> > Phi(2,vector<su2double>(2,0.0));   // generalized eigenvectors.
  vector<su2double> w(2,0.0);        // sqrt of the generalized eigenvalues (frequency of vibration of the modes).
  SetUpTypicalSectionWingModel(Phi, w, config);

  /*--- Solving the Decoupled Aeroelastic Problem with second order time discretization Eq (9) ---*/

  /*--- Solution variables description. //x[j][i], j-entry, i-equation. // Time (n+1)->np1, n->n, (n-1)->n1 ---*/
  vector<vector<su2double> > x_np1(2,vector<su2double>(2,0.0));

  /*--- Values from previous movement of spring at true time step n+1
   We use this values because we are solving for delta changes not absolute changes ---*/
  vector<vector<su2double> > x_np1_old = config->GetAeroelastic_np1(iMarker);

  /*--- Values at previous timesteps. ---*/
  vector<vector<su2double> > x_n = config->GetAeroelastic_n(iMarker);
  vector<vector<su2double> > x_n1 = config->GetAeroelastic_n1(iMarker);

  /*--- Set up of variables used to solve the structural problem. ---*/
  vector<su2double> f_tilde(2,0.0);
  vector<vector<su2double> > A_inv(2,vector<su2double>(2,0.0));
  su2double detA;
  su2double s1, s2;
  vector<su2double> rhs(2,0.0); //right hand side
  vector<su2double> eta(2,0.0);
  vector<su2double> eta_dot(2,0.0);

  /*--- Forcing Term ---*/
  su2double cons = vf*vf/PI_NUMBER;
  vector<su2double> f(2,0.0);
  f[0] = cons*(-Cl);
  f[1] = cons*(2*-Cm);

  //f_tilde = Phi'*f
  for (int i=0; i<2; i++) {
    f_tilde[i] = 0;
    for (int k=0; k<2; k++) {
      f_tilde[i] += Phi[k][i]*f[k]; //PHI transpose
    }
  }

  /*--- solve each decoupled equation (The inverse of the 2x2 matrix is provided) ---*/
  for (int i=0; i<2; i++) {
    /* Matrix Inverse */
    detA = 9.0/(4.0*dt*dt) + 3*w[i]*xi[i]/(dt) + w[i]*w[i];
    A_inv[0][0] = 1/detA * (3/(2.0*dt) + 2*xi[i]*w[i]);
    A_inv[0][1] = 1/detA * 1;
    A_inv[1][0] = 1/detA * -w[i]*w[i];
    A_inv[1][1] = 1/detA * 3/(2.0*dt);

    /* Source Terms from previous iterations */
    s1 = (-4*x_n[0][i] + x_n1[0][i])/(2.0*dt);
    s2 = (-4*x_n[1][i] + x_n1[1][i])/(2.0*dt);

    /* Problem Right Hand Side */
    rhs[0] = -s1;
    rhs[1] = f_tilde[i]-s2;

    /* Solve the equations */
    x_np1[0][i] = A_inv[0][0]*rhs[0] + A_inv[0][1]*rhs[1];
    x_np1[1][i] = A_inv[1][0]*rhs[0] + A_inv[1][1]*rhs[1];

    eta[i] = x_np1[0][i]-x_np1_old[0][i];  // For displacements, the change(deltas) is used.
    eta_dot[i] = x_np1[1][i]; // For velocities, absolute values are used.
  }

  /*--- Transform back from the generalized coordinates to get the actual displacements in plunge and pitch  q = Phi*eta ---*/
  vector<su2double> q(2,0.0);
  vector<su2double> q_dot(2,0.0);
  for (int i=0; i<2; i++) {
    q[i] = 0;
    q_dot[i] = 0;
    for (int k=0; k<2; k++) {
      q[i] += Phi[i][k]*eta[k];
      q_dot[i] += Phi[i][k]*eta_dot[k];
    }
  }

  su2double dh = b*q[0];
  su2double dalpha = q[1];

  su2double h_dot = w_alpha*b*q_dot[0];  //The w_a brings it back to actual time.
  su2double alpha_dot = w_alpha*q_dot[1];

  /*--- Set the solution of the structural equations ---*/
  displacements[0] = dh;
  displacements[1] = dalpha;
  displacements[2] = h_dot;
  displacements[3] = alpha_dot;

  /*--- Calculate the total plunge and total pitch displacements for the unsteady step by summing the displacement at each sudo time step ---*/
  su2double pitch, plunge;
  pitch = config->GetAeroelastic_pitch(iMarker);
  plunge = config->GetAeroelastic_plunge(iMarker);

  config->SetAeroelastic_pitch(iMarker , pitch+dalpha);
  config->SetAeroelastic_plunge(iMarker , plunge+dh/b);

  /*--- Set the Aeroelastic solution at time n+1. This gets update every sudo time step
   and after convering the sudo time step the solution at n+1 get moved to the solution at n
   in SetDualTime_Solver method ---*/

  config->SetAeroelastic_np1(iMarker, x_np1);

}

void CSolver::Restart_OldGeometry(CGeometry *geometry, CConfig *config) {

  /*--- This function is intended for dual time simulations ---*/

  int Unst_RestartIter;
  ifstream restart_file_n;

  string filename = config->GetSolution_FileName();
  string filename_n;

  /*--- Auxiliary vector for storing the coordinates ---*/
  su2double *Coord;
  Coord = new su2double[nDim];

  /*--- Variables for reading the restart files ---*/
  string text_line;
  long iPoint_Local;
  unsigned long iPoint_Global_Local = 0, iPoint_Global = 0;
  unsigned short rbuf_NotMatching, sbuf_NotMatching;

  /*--- First, we load the restart file for time n ---*/

  /*-------------------------------------------------------------------------------------------*/

  /*--- Modify file name for an unsteady restart ---*/
  Unst_RestartIter = SU2_TYPE::Int(config->GetRestart_Iter())-1;
  filename_n = config->GetFilename(filename, ".csv", Unst_RestartIter);

  /*--- Open the restart file, throw an error if this fails. ---*/

  restart_file_n.open(filename_n.data(), ios::in);
  if (restart_file_n.fail()) {
    SU2_MPI::Error(string("There is no flow restart file ") + filename_n, CURRENT_FUNCTION);
  }

  /*--- First, set all indices to a negative value by default, and Global n indices to 0 ---*/
  iPoint_Global_Local = 0; iPoint_Global = 0;

  /*--- Read all lines in the restart file ---*/
  /*--- The first line is the header ---*/

  getline (restart_file_n, text_line);

  for (iPoint_Global = 0; iPoint_Global < geometry->GetGlobal_nPointDomain(); iPoint_Global++ ) {

    getline (restart_file_n, text_line);

    vector<string> point_line = PrintingToolbox::split(text_line, ',');

    /*--- Retrieve local index. If this node from the restart file lives
     on the current processor, we will load and instantiate the vars. ---*/

    iPoint_Local = geometry->GetGlobal_to_Local_Point(iPoint_Global);

    if (iPoint_Local > -1) {

      Coord[0] = PrintingToolbox::stod(point_line[1]);
      Coord[1] = PrintingToolbox::stod(point_line[2]);
      if (nDim == 3){
        Coord[2] = PrintingToolbox::stod(point_line[3]);
      }
      geometry->node[iPoint_Local]->SetCoord_n(Coord);

      iPoint_Global_Local++;
    }
  }

  /*--- Detect a wrong solution file ---*/

  rbuf_NotMatching = 0; sbuf_NotMatching = 0;

  if (iPoint_Global_Local < geometry->GetnPointDomain()) { sbuf_NotMatching = 1; }

  SU2_MPI::Allreduce(&sbuf_NotMatching, &rbuf_NotMatching, 1, MPI_UNSIGNED_SHORT, MPI_SUM, MPI_COMM_WORLD);

  if (rbuf_NotMatching != 0) {
    SU2_MPI::Error(string("The solution file ") + filename + string(" doesn't match with the mesh file!\n") +
                   string("It could be empty lines at the end of the file."), CURRENT_FUNCTION);
  }

  /*--- Close the restart file ---*/

  restart_file_n.close();

  /*-------------------------------------------------------------------------------------------*/
  /*-------------------------------------------------------------------------------------------*/

  /*--- Now, we load the restart file for time n-1, if the simulation is 2nd Order ---*/

  if (config->GetTime_Marching() == DT_STEPPING_2ND) {

    ifstream restart_file_n1;
    string filename_n1;

    /*--- Modify file name for an unsteady restart ---*/
    Unst_RestartIter = SU2_TYPE::Int(config->GetRestart_Iter())-2;
    filename_n1 = config->GetFilename(filename, ".csv", Unst_RestartIter);

    /*--- Open the restart file, throw an error if this fails. ---*/

    restart_file_n1.open(filename_n1.data(), ios::in);
    if (restart_file_n1.fail()) {
        SU2_MPI::Error(string("There is no flow restart file ") + filename_n1, CURRENT_FUNCTION);

    }

    /*--- First, set all indices to a negative value by default, and Global n indices to 0 ---*/
    iPoint_Global_Local = 0; iPoint_Global = 0;

    /*--- Read all lines in the restart file ---*/
    /*--- The first line is the header ---*/

    getline (restart_file_n1, text_line);

    for (iPoint_Global = 0; iPoint_Global < geometry->GetGlobal_nPointDomain(); iPoint_Global++ ) {

      getline (restart_file_n1, text_line);

      vector<string> point_line = PrintingToolbox::split(text_line, ',');

      /*--- Retrieve local index. If this node from the restart file lives
       on the current processor, we will load and instantiate the vars. ---*/

      iPoint_Local = geometry->GetGlobal_to_Local_Point(iPoint_Global);

      if (iPoint_Local > -1) {

        Coord[0] = PrintingToolbox::stod(point_line[1]);
        Coord[1] = PrintingToolbox::stod(point_line[2]);
        if (nDim == 3){
          Coord[2] = PrintingToolbox::stod(point_line[3]);
        }

        geometry->node[iPoint_Local]->SetCoord_n1(Coord);

        iPoint_Global_Local++;
      }

    }

    /*--- Detect a wrong solution file ---*/

    rbuf_NotMatching = 0; sbuf_NotMatching = 0;

    if (iPoint_Global_Local < geometry->GetnPointDomain()) { sbuf_NotMatching = 1; }

    SU2_MPI::Allreduce(&sbuf_NotMatching, &rbuf_NotMatching, 1, MPI_UNSIGNED_SHORT, MPI_SUM, MPI_COMM_WORLD);

    if (rbuf_NotMatching != 0) {
      SU2_MPI::Error(string("The solution file ") + filename + string(" doesn't match with the mesh file!\n") +
                     string("It could be empty lines at the end of the file."), CURRENT_FUNCTION);
    }

    /*--- Close the restart file ---*/

    restart_file_n1.close();

  }

  /*--- It's necessary to communicate this information ---*/

  geometry->InitiateComms(geometry, config, COORDINATES_OLD);
  geometry->CompleteComms(geometry, config, COORDINATES_OLD);

  delete [] Coord;

}

void CSolver::Read_SU2_Restart_ASCII(CGeometry *geometry, CConfig *config, string val_filename) {

  ifstream restart_file;
  string text_line, Tag;
  unsigned short iVar;
  long iPoint_Local = 0; unsigned long iPoint_Global = 0;
  int counter = 0;
  fields.clear();

  Restart_Vars = new int[5];

  string error_string = "Note: ASCII restart files must be in CSV format since v7.0.\n"
                        "Check https://su2code.github.io/docs/Guide-to-v7 for more information.";

  /*--- First, check that this is not a binary restart file. ---*/

  char fname[100];
  val_filename += ".csv";
  strcpy(fname, val_filename.c_str());
  int magic_number;

#ifndef HAVE_MPI

  /*--- Serial binary input. ---*/

  FILE *fhw;
  fhw = fopen(fname,"rb");
  size_t ret;

  /*--- Error check for opening the file. ---*/

  if (!fhw) {
    SU2_MPI::Error(string("Unable to open SU2 restart file ") + fname, CURRENT_FUNCTION);
  }

  /*--- Attempt to read the first int, which should be our magic number. ---*/

  ret = fread(&magic_number, sizeof(int), 1, fhw);
  if (ret != 1) {
    SU2_MPI::Error("Error reading restart file.", CURRENT_FUNCTION);
  }

  /*--- Check that this is an SU2 binary file. SU2 binary files
   have the hex representation of "SU2" as the first int in the file. ---*/

  if (magic_number == 535532) {
    SU2_MPI::Error(string("File ") + string(fname) + string(" is a binary SU2 restart file, expected ASCII.\n") +
                   string("SU2 reads/writes binary restart files by default.\n") +
                   string("Note that backward compatibility for ASCII restart files is\n") +
                   string("possible with the WRT_BINARY_RESTART / READ_BINARY_RESTART options."), CURRENT_FUNCTION);
  }

  fclose(fhw);

#else

  /*--- Parallel binary input using MPI I/O. ---*/

  MPI_File fhw;
  int ierr;

  /*--- All ranks open the file using MPI. ---*/

  ierr = MPI_File_open(MPI_COMM_WORLD, fname, MPI_MODE_RDONLY, MPI_INFO_NULL, &fhw);

  /*--- Error check opening the file. ---*/

  if (ierr) {
    SU2_MPI::Error(string("SU2 ASCII restart file ") + string(fname) + string(" not found.\n") + error_string,
                   CURRENT_FUNCTION);
  }

  /*--- Have the master attempt to read the magic number. ---*/

  if (rank == MASTER_NODE)
    MPI_File_read(fhw, &magic_number, 1, MPI_INT, MPI_STATUS_IGNORE);

  /*--- Broadcast the number of variables to all procs and store clearly. ---*/

  SU2_MPI::Bcast(&magic_number, 1, MPI_INT, MASTER_NODE, MPI_COMM_WORLD);

  /*--- Check that this is an SU2 binary file. SU2 binary files
   have the hex representation of "SU2" as the first int in the file. ---*/

  if (magic_number == 535532) {
    SU2_MPI::Error(string("File ") + string(fname) + string(" is a binary SU2 restart file, expected ASCII.\n") +
                   string("SU2 reads/writes binary restart files by default.\n") +
                   string("Note that backward compatibility for ASCII restart files is\n") +
                   string("possible with the WRT_BINARY_RESTART / READ_BINARY_RESTART options."), CURRENT_FUNCTION);
  }

  MPI_File_close(&fhw);

#endif

  /*--- Open the restart file ---*/

  restart_file.open(val_filename.data(), ios::in);

  /*--- In case there is no restart file ---*/

  if (restart_file.fail()) {
    SU2_MPI::Error(string("SU2 ASCII restart file ") + string(fname) + string(" not found.\n") + error_string,
                   CURRENT_FUNCTION);
  }

  /*--- Identify the number of fields (and names) in the restart file ---*/

  getline (restart_file, text_line);

  char delimiter = ',';
  fields = PrintingToolbox::split(text_line, delimiter);

  if (fields.size() <= 1) {
    SU2_MPI::Error(string("Restart file does not seem to be a CSV file.\n") + error_string, CURRENT_FUNCTION);
  }

  for (unsigned short iField = 0; iField < fields.size(); iField++){
    PrintingToolbox::trim(fields[iField]);
  }

  /*--- Set the number of variables, one per field in the
   restart file (without including the PointID) ---*/

  Restart_Vars[1] = (int)fields.size() - 1;

  /*--- Allocate memory for the restart data. ---*/

  Restart_Data = new passivedouble[Restart_Vars[1]*geometry->GetnPointDomain()];

  /*--- Read all lines in the restart file and extract data. ---*/

  for (iPoint_Global = 0; iPoint_Global < geometry->GetGlobal_nPointDomain(); iPoint_Global++ ) {

    getline (restart_file, text_line);

    vector<string> point_line = PrintingToolbox::split(text_line, delimiter);

    /*--- Retrieve local index. If this node from the restart file lives
     on the current processor, we will load and instantiate the vars. ---*/

    iPoint_Local = geometry->GetGlobal_to_Local_Point(iPoint_Global);

    if (iPoint_Local > -1) {

      /*--- Store the solution (starting with node coordinates) --*/

      for (iVar = 0; iVar < Restart_Vars[1]; iVar++)
        Restart_Data[counter*Restart_Vars[1] + iVar] = SU2_TYPE::GetValue(PrintingToolbox::stod(point_line[iVar+1]));

      /*--- Increment our local point counter. ---*/

      counter++;

    }
  }

}

void CSolver::Read_SU2_Restart_Binary(CGeometry *geometry, CConfig *config, string val_filename) {

  char str_buf[CGNS_STRING_SIZE], fname[100];
  unsigned short iVar;
  val_filename += ".dat";
  strcpy(fname, val_filename.c_str());
  int nRestart_Vars = 5, nFields;
  Restart_Vars = new int[5];
  fields.clear();

#ifndef HAVE_MPI

  /*--- Serial binary input. ---*/

  FILE *fhw;
  fhw = fopen(fname,"rb");
  size_t ret;

  /*--- Error check for opening the file. ---*/

  if (!fhw) {
    SU2_MPI::Error(string("Unable to open SU2 restart file ") + string(fname), CURRENT_FUNCTION);
  }

  /*--- First, read the number of variables and points. ---*/

  ret = fread(Restart_Vars, sizeof(int), nRestart_Vars, fhw);
  if (ret != (unsigned long)nRestart_Vars) {
    SU2_MPI::Error("Error reading restart file.", CURRENT_FUNCTION);
  }

  /*--- Check that this is an SU2 binary file. SU2 binary files
   have the hex representation of "SU2" as the first int in the file. ---*/

  if (Restart_Vars[0] != 535532) {
    SU2_MPI::Error(string("File ") + string(fname) + string(" is not a binary SU2 restart file.\n") +
                   string("SU2 reads/writes binary restart files by default.\n") +
                   string("Note that backward compatibility for ASCII restart files is\n") +
                   string("possible with the WRT_BINARY_RESTART / READ_BINARY_RESTART options."), CURRENT_FUNCTION);
  }

  /*--- Store the number of fields to be read for clarity. ---*/

  nFields = Restart_Vars[1];

  /*--- Read the variable names from the file. Note that we are adopting a
   fixed length of 33 for the string length to match with CGNS. This is
   needed for when we read the strings later. We pad the beginning of the
   variable string vector with the Point_ID tag that wasn't written. ---*/

  fields.push_back("Point_ID");
  for (iVar = 0; iVar < nFields; iVar++) {
    ret = fread(str_buf, sizeof(char), CGNS_STRING_SIZE, fhw);
    if (ret != (unsigned long)CGNS_STRING_SIZE) {
      SU2_MPI::Error("Error reading restart file.", CURRENT_FUNCTION);
    }
    fields.push_back(str_buf);
  }

  /*--- For now, create a temp 1D buffer to read the data from file. ---*/

  Restart_Data = new passivedouble[nFields*geometry->GetnPointDomain()];

  /*--- Read in the data for the restart at all local points. ---*/

  ret = fread(Restart_Data, sizeof(passivedouble), nFields*geometry->GetnPointDomain(), fhw);
  if (ret != (unsigned long)nFields*geometry->GetnPointDomain()) {
    SU2_MPI::Error("Error reading restart file.", CURRENT_FUNCTION);
  }

  /*--- Close the file. ---*/

  fclose(fhw);

#else

  /*--- Parallel binary input using MPI I/O. ---*/

  MPI_File fhw;
  SU2_MPI::Status status;
  MPI_Datatype etype, filetype;
  MPI_Offset disp;
  unsigned long iPoint_Global, index, iChar;
  string field_buf;

  int ierr;

  /*--- All ranks open the file using MPI. ---*/

  ierr = MPI_File_open(MPI_COMM_WORLD, fname, MPI_MODE_RDONLY, MPI_INFO_NULL, &fhw);

  /*--- Error check opening the file. ---*/

  if (ierr) {
    SU2_MPI::Error(string("Unable to open SU2 restart file ") + string(fname), CURRENT_FUNCTION);
  }

  /*--- First, read the number of variables and points (i.e., cols and rows),
   which we will need in order to read the file later. Also, read the
   variable string names here. Only the master rank reads the header. ---*/

  if (rank == MASTER_NODE)
    MPI_File_read(fhw, Restart_Vars, nRestart_Vars, MPI_INT, MPI_STATUS_IGNORE);

  /*--- Broadcast the number of variables to all procs and store clearly. ---*/

  SU2_MPI::Bcast(Restart_Vars, nRestart_Vars, MPI_INT, MASTER_NODE, MPI_COMM_WORLD);

  /*--- Check that this is an SU2 binary file. SU2 binary files
   have the hex representation of "SU2" as the first int in the file. ---*/

  if (Restart_Vars[0] != 535532) {
    SU2_MPI::Error(string("File ") + string(fname) + string(" is not a binary SU2 restart file.\n") +
                   string("SU2 reads/writes binary restart files by default.\n") +
                   string("Note that backward compatibility for ASCII restart files is\n") +
                   string("possible with the WRT_BINARY_RESTART / READ_BINARY_RESTART options."), CURRENT_FUNCTION);
  }

  /*--- Store the number of fields to be read for clarity. ---*/

  nFields = Restart_Vars[1];

  /*--- Read the variable names from the file. Note that we are adopting a
   fixed length of 33 for the string length to match with CGNS. This is
   needed for when we read the strings later. ---*/

  char *mpi_str_buf = new char[nFields*CGNS_STRING_SIZE];
  if (rank == MASTER_NODE) {
    disp = nRestart_Vars*sizeof(int);
    MPI_File_read_at(fhw, disp, mpi_str_buf, nFields*CGNS_STRING_SIZE,
                     MPI_CHAR, MPI_STATUS_IGNORE);
  }

  /*--- Broadcast the string names of the variables. ---*/

  SU2_MPI::Bcast(mpi_str_buf, nFields*CGNS_STRING_SIZE, MPI_CHAR,
                 MASTER_NODE, MPI_COMM_WORLD);

  /*--- Now parse the string names and load into the config class in case
   we need them for writing visualization files (SU2_SOL). ---*/

  fields.push_back("Point_ID");
  for (iVar = 0; iVar < nFields; iVar++) {
    index = iVar*CGNS_STRING_SIZE;
    field_buf.append("\"");
    for (iChar = 0; iChar < (unsigned long)CGNS_STRING_SIZE; iChar++) {
      str_buf[iChar] = mpi_str_buf[index + iChar];
    }
    field_buf.append(str_buf);
    field_buf.append("\"");
    fields.push_back(field_buf.c_str());
    field_buf.clear();
  }

  /*--- Free string buffer memory. ---*/

  delete [] mpi_str_buf;

  /*--- We're writing only su2doubles in the data portion of the file. ---*/

  etype = MPI_DOUBLE;

  /*--- We need to ignore the 4 ints describing the nVar_Restart and nPoints,
   along with the string names of the variables. ---*/

  disp = nRestart_Vars*sizeof(int) + CGNS_STRING_SIZE*nFields*sizeof(char);

  /*--- Define a derived datatype for this rank's set of non-contiguous data
   that will be placed in the restart. Here, we are collecting each one of the
   points which are distributed throughout the file in blocks of nVar_Restart data. ---*/

  int *blocklen = new int[geometry->GetnPointDomain()];
  int *displace = new int[geometry->GetnPointDomain()];
  int counter = 0;
  for (iPoint_Global = 0; iPoint_Global < geometry->GetGlobal_nPointDomain(); iPoint_Global++ ) {
    if (geometry->GetGlobal_to_Local_Point(iPoint_Global) > -1) {
      blocklen[counter] = nFields;
      displace[counter] = iPoint_Global*nFields;
      counter++;
    }
  }
  MPI_Type_indexed(geometry->GetnPointDomain(), blocklen, displace, MPI_DOUBLE, &filetype);
  MPI_Type_commit(&filetype);

  /*--- Set the view for the MPI file write, i.e., describe the location in
   the file that this rank "sees" for writing its piece of the restart file. ---*/

  MPI_File_set_view(fhw, disp, etype, filetype, (char*)"native", MPI_INFO_NULL);

  /*--- For now, create a temp 1D buffer to read the data from file. ---*/

  Restart_Data = new passivedouble[nFields*geometry->GetnPointDomain()];

  /*--- Collective call for all ranks to read from their view simultaneously. ---*/

  MPI_File_read_all(fhw, Restart_Data, nFields*geometry->GetnPointDomain(), MPI_DOUBLE, &status);

  /*--- All ranks close the file after writing. ---*/

  MPI_File_close(&fhw);

  /*--- Free the derived datatype and release temp memory. ---*/

  MPI_Type_free(&filetype);

  delete [] blocklen;
  delete [] displace;

#endif

}

void CSolver::Read_SU2_Restart_Metadata(CGeometry *geometry, CConfig *config, bool adjoint, string val_filename) {

  su2double AoA_ = config->GetAoA();
  su2double AoS_ = config->GetAoS();
  su2double BCThrust_ = config->GetInitial_BCThrust();
  su2double dCD_dCL_ = config->GetdCD_dCL();
  su2double dCMx_dCL_ = config->GetdCMx_dCL();
  su2double dCMy_dCL_ = config->GetdCMy_dCL();
  su2double dCMz_dCL_ = config->GetdCMz_dCL();
  string::size_type position;
  unsigned long InnerIter_ = 0;
  ifstream restart_file;

  /*--- Carry on with ASCII metadata reading. ---*/

  restart_file.open(val_filename.data(), ios::in);
  if (restart_file.fail()) {
    if (rank == MASTER_NODE) {
      cout << " Warning: There is no restart file (" << val_filename.data() << ")."<< endl;
      cout << " Computation will continue without updating metadata parameters." << endl;
    }
  }
  else {

    string text_line;

    /*--- Space for extra info (if any) ---*/

    while (getline (restart_file, text_line)) {

      /*--- External iteration ---*/

      position = text_line.find ("ITER=",0);
      if (position != string::npos) {
        text_line.erase (0,9); InnerIter_ = atoi(text_line.c_str());
      }

      /*--- Angle of attack ---*/

      position = text_line.find ("AOA=",0);
      if (position != string::npos) {
        text_line.erase (0,4); AoA_ = atof(text_line.c_str());
      }

      /*--- Sideslip angle ---*/

      position = text_line.find ("SIDESLIP_ANGLE=",0);
      if (position != string::npos) {
        text_line.erase (0,15); AoS_ = atof(text_line.c_str());
      }

      /*--- BCThrust angle ---*/

      position = text_line.find ("INITIAL_BCTHRUST=",0);
      if (position != string::npos) {
        text_line.erase (0,17); BCThrust_ = atof(text_line.c_str());
      }

      /*--- dCD_dCL coefficient ---*/

      position = text_line.find ("DCD_DCL_VALUE=",0);
      if (position != string::npos) {
        text_line.erase (0,14); dCD_dCL_ = atof(text_line.c_str());
      }

      /*--- dCMx_dCL coefficient ---*/

      position = text_line.find ("DCMX_DCL_VALUE=",0);
      if (position != string::npos) {
        text_line.erase (0,15); dCMx_dCL_ = atof(text_line.c_str());
      }

      /*--- dCMy_dCL coefficient ---*/

      position = text_line.find ("DCMY_DCL_VALUE=",0);
      if (position != string::npos) {
        text_line.erase (0,15); dCMy_dCL_ = atof(text_line.c_str());
      }

      /*--- dCMz_dCL coefficient ---*/

      position = text_line.find ("DCMZ_DCL_VALUE=",0);
      if (position != string::npos) {
        text_line.erase (0,15); dCMz_dCL_ = atof(text_line.c_str());
      }

    }

    /*--- Close the restart meta file. ---*/

    restart_file.close();

  }


  /*--- Load the metadata. ---*/

  /*--- Angle of attack ---*/

  if (config->GetDiscard_InFiles() == false) {
    if ((config->GetAoA() != AoA_) && (rank == MASTER_NODE)) {
      cout.precision(6);
      cout <<"WARNING: AoA in the solution file (" << AoA_ << " deg.) +" << endl;
      cout << "         AoA offset in mesh file (" << config->GetAoA_Offset() << " deg.) = " << AoA_ + config->GetAoA_Offset() << " deg." << endl;
    }
    config->SetAoA(AoA_ + config->GetAoA_Offset());
  }

  else {
    if ((config->GetAoA() != AoA_) && (rank == MASTER_NODE))
      cout <<"WARNING: Discarding the AoA in the solution file." << endl;
  }

  /*--- Sideslip angle ---*/

  if (config->GetDiscard_InFiles() == false) {
    if ((config->GetAoS() != AoS_) && (rank == MASTER_NODE)) {
      cout.precision(6);
      cout <<"WARNING: AoS in the solution file (" << AoS_ << " deg.) +" << endl;
      cout << "         AoS offset in mesh file (" << config->GetAoS_Offset() << " deg.) = " << AoS_ + config->GetAoS_Offset() << " deg." << endl;
    }
    config->SetAoS(AoS_ + config->GetAoS_Offset());
  }
  else {
    if ((config->GetAoS() != AoS_) && (rank == MASTER_NODE))
      cout <<"WARNING: Discarding the AoS in the solution file." << endl;
  }

  /*--- BCThrust ---*/

  if (config->GetDiscard_InFiles() == false) {
    if ((config->GetInitial_BCThrust() != BCThrust_) && (rank == MASTER_NODE))
      cout <<"WARNING: SU2 will use the initial BC Thrust provided in the solution file: " << BCThrust_ << " lbs." << endl;
    config->SetInitial_BCThrust(BCThrust_);
  }
  else {
    if ((config->GetInitial_BCThrust() != BCThrust_) && (rank == MASTER_NODE))
      cout <<"WARNING: Discarding the BC Thrust in the solution file." << endl;
  }


  if (config->GetDiscard_InFiles() == false) {

    if ((config->GetdCD_dCL() != dCD_dCL_) && (rank == MASTER_NODE))
      cout <<"WARNING: SU2 will use the dCD/dCL provided in the direct solution file: " << dCD_dCL_ << "." << endl;
    config->SetdCD_dCL(dCD_dCL_);

    if ((config->GetdCMx_dCL() != dCMx_dCL_) && (rank == MASTER_NODE))
      cout <<"WARNING: SU2 will use the dCMx/dCL provided in the direct solution file: " << dCMx_dCL_ << "." << endl;
    config->SetdCMx_dCL(dCMx_dCL_);

    if ((config->GetdCMy_dCL() != dCMy_dCL_) && (rank == MASTER_NODE))
      cout <<"WARNING: SU2 will use the dCMy/dCL provided in the direct solution file: " << dCMy_dCL_ << "." << endl;
    config->SetdCMy_dCL(dCMy_dCL_);

    if ((config->GetdCMz_dCL() != dCMz_dCL_) && (rank == MASTER_NODE))
      cout <<"WARNING: SU2 will use the dCMz/dCL provided in the direct solution file: " << dCMz_dCL_ << "." << endl;
    config->SetdCMz_dCL(dCMz_dCL_);

  }

  else {

    if ((config->GetdCD_dCL() != dCD_dCL_) && (rank == MASTER_NODE))
      cout <<"WARNING: Discarding the dCD/dCL in the direct solution file." << endl;

    if ((config->GetdCMx_dCL() != dCMx_dCL_) && (rank == MASTER_NODE))
      cout <<"WARNING: Discarding the dCMx/dCL in the direct solution file." << endl;

    if ((config->GetdCMy_dCL() != dCMy_dCL_) && (rank == MASTER_NODE))
      cout <<"WARNING: Discarding the dCMy/dCL in the direct solution file." << endl;

    if ((config->GetdCMz_dCL() != dCMz_dCL_) && (rank == MASTER_NODE))
      cout <<"WARNING: Discarding the dCMz/dCL in the direct solution file." << endl;

  }

  /*--- External iteration ---*/

  if ((config->GetDiscard_InFiles() == false) && (!adjoint || (adjoint && config->GetRestart())))
    config->SetExtIter_OffSet(InnerIter_);

}

void CSolver::LoadInletProfile(CGeometry **geometry,
                               CSolver ***solver,
                               CConfig *config,
                               int val_iter,
                               unsigned short val_kind_solver,
                               unsigned short val_kind_marker) {

  /*-- First, set the solver and marker kind for the particular problem at
   hand. Note that, in the future, these routines can be used for any solver
   and potentially any marker type (beyond inlets). ---*/

  unsigned short KIND_SOLVER = val_kind_solver;
  unsigned short KIND_MARKER = val_kind_marker;

  /*--- Local variables ---*/

  unsigned short iDim, iVar, iMesh, iMarker, jMarker;
  unsigned long iPoint, iVertex, index, iChildren, Point_Fine, iRow;
  su2double Area_Children, Area_Parent, *Coord, dist, min_dist, Interp_Radius, Theta;
  bool dual_time = ((config->GetTime_Marching() == DT_STEPPING_1ST) ||
                    (config->GetTime_Marching() == DT_STEPPING_2ND));
  bool time_stepping = config->GetTime_Marching() == TIME_STEPPING;

  string UnstExt, text_line;
  ifstream restart_file;

  unsigned short iZone = config->GetiZone();
  unsigned short nZone = config->GetnZone();

  string Marker_Tag;
  string profile_filename = config->GetInlet_FileName();
  ifstream inlet_file;
  string Interpolation_Function, Interpolation_Type;
  bool Interpolate;

  su2double *Normal       = new su2double[nDim];

  unsigned long Marker_Counter = 0;

  bool turbulent = (config->GetKind_Solver() == RANS ||
                    config->GetKind_Solver() == INC_RANS ||
                    config->GetKind_Solver() == ADJ_RANS ||
                    config->GetKind_Solver() == DISC_ADJ_RANS ||
                    config->GetKind_Solver() == DISC_ADJ_INC_RANS);

  unsigned short nVar_Turb = 0;
  if (turbulent)
    switch (config->GetKind_Turb_Model()) {
      case SA: case SA_NEG: case SA_E: case SA_COMP: case SA_E_COMP:
        nVar_Turb = 1;
        break;
      case SST: case SST_SUST:
        nVar_Turb = 2;
        break;
      default:
        SU2_MPI::Error("Specified turbulence model unavailable or none selected", CURRENT_FUNCTION);
        break;
    }

  /*--- Count the number of columns that we have for this flow case,
   excluding the coordinates. Here, we have 2 entries for the total
   conditions or mass flow, another nDim for the direction vector, and
   finally entries for the number of turbulence variables. This is only
   necessary in case we are writing a template profile file. ---*/

  unsigned short nCol_InletFile = 2 + nDim + nVar_Turb;

  /*--- Multizone problems require the number of the zone to be appended. ---*/

  if (nZone > 1)
    profile_filename = config->GetMultizone_FileName(profile_filename, iZone, ".dat");

  /*--- Modify file name for an unsteady restart ---*/

  if (dual_time || time_stepping)
    profile_filename = config->GetUnsteady_FileName(profile_filename, val_iter, ".dat");

  /*--- Read the profile data from an ASCII file. ---*/

  CMarkerProfileReaderFVM profileReader(geometry[MESH_0], config, profile_filename, KIND_MARKER, nCol_InletFile);

  /*--- Load data from the restart into correct containers. ---*/

  Marker_Counter = 0;

  unsigned short global_failure = 0, local_failure = 0;
  ostringstream error_msg;

  const su2double tolerance = config->GetInlet_Profile_Matching_Tolerance();

  for (iMarker = 0; iMarker < config->GetnMarker_All(); iMarker++) {
    if (config->GetMarker_All_KindBC(iMarker) == KIND_MARKER) {

      /*--- Get tag in order to identify the correct inlet data. ---*/

      Marker_Tag = config->GetMarker_All_TagBound(iMarker);

      for (jMarker = 0; jMarker < profileReader.GetNumberOfProfiles(); jMarker++) {

        /*--- If we have found the matching marker string, continue. ---*/

        if (profileReader.GetTagForProfile(jMarker) == Marker_Tag) {

          /*--- Increment our counter for marker matches. ---*/

          Marker_Counter++;

          /*--- Get data for this profile. ---*/

          vector<passivedouble> Inlet_Data = profileReader.GetDataForProfile(jMarker);
          unsigned short nColumns = profileReader.GetNumberOfColumnsInProfile(jMarker);
          vector<su2double> Inlet_Data_Interpolated (nCol_InletFile);

          /*--- Define Inlet Values vectors before and after interpolation (if needed) ---*/
          vector<su2double> Inlet_Values(nCol_InletFile);
          vector<su2double> Inlet_Interpolated(nColumns);

          unsigned long nRows = profileReader.GetNumberOfRowsInProfile(jMarker);

          /*--- Pointer to call Set and Evaluate functions. ---*/
          vector<C1DInterpolation*> interpolator (nColumns);

          /*--- Object to call Corrected Inlet Values and Print Interpolated Data functions ---*/
          C1DInterpolation *corrector = nullptr;

          switch(config->GetKindInletInterpolationFunction()){

            case (NONE):
            Interpolate = false;
            break;

            case (ONED_AKIMASPLINE_SPANWISE):
              for (unsigned int iCol=0; iCol < nColumns; iCol++)
                interpolator[iCol] = new CAkimaInterpolation(Inlet_Data, nColumns, nRows, iCol);
              Interpolate = true;
            break;

            case (ONED_LINEAR_SPANWISE):
              for (unsigned int iCol=0; iCol < nColumns; iCol++)
                interpolator[iCol] = new CLinearInterpolation(Inlet_Data, nColumns, nRows, iCol);
              Interpolate = true;
            break;

            default:
              SU2_MPI::Error("Error in the Kind_InletInterpolation Marker\n",CURRENT_FUNCTION);
            break;
          }

            /*--- Loop through the nodes on this marker. ---*/

            for (iVertex = 0; iVertex < geometry[MESH_0]->nVertex[iMarker]; iVertex++) {
            
            if(Interpolate == false){ 
              iPoint   = geometry[MESH_0]->vertex[iMarker][iVertex]->GetNode();
              Coord    = geometry[MESH_0]->node[iPoint]->GetCoord();
              min_dist = 1e16;

                /*--- Find the distance to the closest point in our inlet profile data. ---*/
                
                for (iRow = 0; iRow < nRows; iRow++) {

                    /*--- Get the coords for this data point. ---*/

                    index = iRow*nColumns;

                    dist = 0.0;
                    for (unsigned short iDim = 0; iDim < nDim; iDim++)
                    dist += pow(Inlet_Data[index+iDim] - Coord[iDim], 2);
                    dist = sqrt(dist);

                    /*--- Check is this is the closest point and store data if so. ---*/

                    if (dist < min_dist) {
                    min_dist = dist;
                    for (iVar = 0; iVar < nColumns; iVar++)
                        Inlet_Values[iVar] = Inlet_Data[index+iVar];
                    }

                }

                /*--- If the diff is less than the tolerance, match the two.
                We could modify this to simply use the nearest neighbor, or
                eventually add something more elaborate here for interpolation. ---*/

                if (min_dist < tolerance) {

                    solver[MESH_0][KIND_SOLVER]->SetInletAtVertex(Inlet_Values.data(), iMarker, iVertex);

                } else {

                    unsigned long GlobalIndex = geometry[MESH_0]->node[iPoint]->GetGlobalIndex();
                    cout << "WARNING: Did not find a match between the points in the inlet file" << endl;
                    cout << "and point " << GlobalIndex;
                    cout << std::scientific;
                    cout << " at location: [" << Coord[0] << ", " << Coord[1];
                    if (nDim ==3) error_msg << ", " << Coord[2];
                    cout << "]" << endl;
                    cout << "Distance to closest point: " << min_dist << endl;
                    cout << "Current tolerance:         " << tolerance << endl;
                    cout << endl;
                    cout << "You can widen the tolerance for point matching by changing the value" << endl;
                    cout << "of the option INLET_MATCHING_TOLERANCE in your *.cfg file." << endl;
                    local_failure++;
                    break;
                }

            }

            else if(Interpolate == true){
              /* --- Calculating the radius and angle of the vertex ---*/
              Interp_Radius = sqrt(pow(Coord[0],2)+ pow(Coord[1],2));
              Theta = atan2(Coord[1],Coord[0]);

              /* --- Evaluating and saving the final spline data ---*/
              for  (unsigned short iVar=0; iVar < nColumns; iVar++){
              //Evaluate spline will get the respective value of the Data set (column) specified
              //for that interpolator[iVar], cycling through all columns to get all the 
              //data for that vertex
                Inlet_Interpolated[iVar]=interpolator[iVar]->EvaluateSpline(Interp_Radius);
                if (interpolator[iVar]->GetPointMatch() == false){
                    cout << "WARNING: Did not find a match between the radius in the inlet file" << endl;
                    cout << std::scientific;
                    cout << " at location: [" << Coord[0] << ", " << Coord[1];
                    if (nDim ==3) error_msg << ", " << Coord[2];
                    cout << "]" << endl;
                    cout << "with Radius: "<< Interp_Radius << endl;
                    cout << "You can add a row for Radius: " << Interp_Radius <<" in the inlet file ";
                    cout << "to eliminate this issue or give proper data" << endl;
                    local_failure++;
                    break;
                }
              }

              /* --- Correcting for Interpolation Type ---*/
              Inlet_Values = corrector->CorrectedInletValues(Inlet_Interpolated, Theta, nDim, Coord, nVar_Turb, config);
              solver[MESH_0][KIND_SOLVER]->SetInletAtVertex(Inlet_Values.data(), iMarker, iVertex);

              for (unsigned short iVar=0; iVar < nCol_InletFile; iVar++)
                Inlet_Data_Interpolated[iVertex*nCol_InletFile+iVar] = Inlet_Values[iVar];
            }
          }
<<<<<<< HEAD
=======
            if(config->GetPrintInlet_InterpolatedData() == true)
                corrector->PrintInletInterpolatedData(Inlet_Data_Interpolated,profileReader.GetTagForProfile(jMarker),geometry[MESH_0]->nVertex[iMarker],nDim);
            
            for (int i=0; i<nColumns;i++)
              delete interpolator[i];

>>>>>>> e13087d6
            delete corrector;
        }
      }
      if (local_failure > 0) break;
    }
  }

  SU2_MPI::Allreduce(&local_failure, &global_failure, 1, MPI_UNSIGNED_SHORT, MPI_SUM, MPI_COMM_WORLD);

  if (global_failure > 0) {
    SU2_MPI::Error("Prescribed inlet data does not match markers within tolerance.", CURRENT_FUNCTION);
  }

  /*--- Copy the inlet data down to the coarse levels if multigrid is active.
   Here, we use a face area-averaging to restrict the values. ---*/

  for (iMesh = 1; iMesh <= config->GetnMGLevels(); iMesh++) {
    for (iMarker=0; iMarker < config->GetnMarker_All(); iMarker++) {
      if (config->GetMarker_All_KindBC(iMarker) == KIND_MARKER) {

        Marker_Tag = config->GetMarker_All_TagBound(iMarker);

        /* Check the number of columns and allocate temp array. */

        unsigned short nColumns = 0;
        for (jMarker = 0; jMarker < profileReader.GetNumberOfProfiles(); jMarker++) {
          if (profileReader.GetTagForProfile(jMarker) == Marker_Tag) {
            nColumns = profileReader.GetNumberOfColumnsInProfile(jMarker);
          }
        }
        vector<su2double> Inlet_Values(nColumns);
        vector<su2double> Inlet_Fine(nColumns);

        /*--- Loop through the nodes on this marker. ---*/

        for (iVertex = 0; iVertex < geometry[iMesh]->nVertex[iMarker]; iVertex++) {

          /*--- Get the coarse mesh point and compute the boundary area. ---*/

          iPoint = geometry[iMesh]->vertex[iMarker][iVertex]->GetNode();
          geometry[iMesh]->vertex[iMarker][iVertex]->GetNormal(Normal);
          Area_Parent = 0.0;
          for (iDim = 0; iDim < nDim; iDim++) Area_Parent += Normal[iDim]*Normal[iDim];
          Area_Parent = sqrt(Area_Parent);

          /*--- Reset the values for the coarse point. ---*/

          for (iVar = 0; iVar < nColumns; iVar++) Inlet_Values[iVar] = 0.0;

          /*-- Loop through the children and extract the inlet values
           from those nodes that lie on the boundary as well as their
           boundary area. We build a face area-averaged value for the
           coarse point values from the fine grid points. Note that
           children from the interior volume will not be included in
           the averaging. ---*/

          for (iChildren = 0; iChildren < geometry[iMesh]->node[iPoint]->GetnChildren_CV(); iChildren++) {
            Point_Fine = geometry[iMesh]->node[iPoint]->GetChildren_CV(iChildren);
            for (iVar = 0; iVar < nColumns; iVar++) Inlet_Fine[iVar] = 0.0;
            Area_Children = solver[iMesh-1][KIND_SOLVER]->GetInletAtVertex(Inlet_Fine.data(), Point_Fine, KIND_MARKER,
                                                                           Marker_Tag, geometry[iMesh-1], config);
            for (iVar = 0; iVar < nColumns; iVar++) {
              Inlet_Values[iVar] += Inlet_Fine[iVar]*Area_Children/Area_Parent;
            }
          }

          /*--- Set the boundary area-averaged inlet values for the coarse point. ---*/

          solver[iMesh][KIND_SOLVER]->SetInletAtVertex(Inlet_Values.data(), iMarker, iVertex);

        }
      }
    }
  }

  delete [] Normal;
}


void CSolver::ComputeVertexTractions(CGeometry *geometry, CConfig *config){

  /*--- Compute the constant factor to dimensionalize pressure and shear stress. ---*/
  su2double *Velocity_ND, *Velocity_Real;
  su2double Density_ND,  Density_Real, Velocity2_Real, Velocity2_ND;
  su2double factor;

  unsigned short iDim, jDim;

  // Check whether the problem is viscous
  bool viscous_flow = ((config->GetKind_Solver() == NAVIER_STOKES) ||
                       (config->GetKind_Solver() == INC_NAVIER_STOKES) ||
                       (config->GetKind_Solver() == RANS) ||
                       (config->GetKind_Solver() == INC_RANS) ||
                       (config->GetKind_Solver() == DISC_ADJ_NAVIER_STOKES) ||
                       (config->GetKind_Solver() == DISC_ADJ_INC_NAVIER_STOKES) ||
                       (config->GetKind_Solver() == DISC_ADJ_INC_RANS) ||
                       (config->GetKind_Solver() == DISC_ADJ_RANS));

  // Parameters for the calculations
  su2double Pn = 0.0, div_vel = 0.0;
  su2double Viscosity = 0.0;
  su2double Tau[3][3] = {{0.0, 0.0, 0.0},{0.0, 0.0, 0.0},{0.0, 0.0, 0.0}};
  su2double Grad_Vel[3][3] = {{0.0, 0.0, 0.0},{0.0, 0.0, 0.0},{0.0, 0.0, 0.0}};
  su2double delta[3][3] = {{1.0, 0.0, 0.0},{0.0, 1.0, 0.0},{0.0, 0.0, 1.0}};
  su2double auxForce[3] = {1.0, 0.0, 0.0};

  unsigned short iMarker;
  unsigned long iVertex, iPoint;
  su2double const *iNormal;

  su2double Pressure_Inf = config->GetPressure_FreeStreamND();

  Velocity_Real = config->GetVelocity_FreeStream();
  Density_Real  = config->GetDensity_FreeStream();

  Velocity_ND = config->GetVelocity_FreeStreamND();
  Density_ND  = config->GetDensity_FreeStreamND();

  Velocity2_Real = 0.0;
  Velocity2_ND   = 0.0;
  for (unsigned short iDim = 0; iDim < nDim; iDim++) {
    Velocity2_Real += Velocity_Real[iDim]*Velocity_Real[iDim];
    Velocity2_ND   += Velocity_ND[iDim]*Velocity_ND[iDim];
  }

  factor = Density_Real * Velocity2_Real / ( Density_ND * Velocity2_ND );

  for (iMarker = 0; iMarker < config->GetnMarker_All(); iMarker++) {

    /*--- If this is defined as an interface marker ---*/
    if (config->GetMarker_All_Fluid_Load(iMarker) == YES) {

      // Loop over the vertices
      for (iVertex = 0; iVertex < geometry->nVertex[iMarker]; iVertex++) {

        // Recover the point index
        iPoint = geometry->vertex[iMarker][iVertex]->GetNode();
        // Get the normal at the vertex: this normal goes inside the fluid domain.
        iNormal = geometry->vertex[iMarker][iVertex]->GetNormal();

        /*--- Check if the node belongs to the domain (i.e, not a halo node) ---*/
        if (geometry->node[iPoint]->GetDomain()) {

          // Retrieve the values of pressure
          Pn = base_nodes->GetPressure(iPoint);

          // Calculate tn in the fluid nodes for the inviscid term --> Units of force (non-dimensional).
          for (iDim = 0; iDim < nDim; iDim++)
            auxForce[iDim] = -(Pn-Pressure_Inf)*iNormal[iDim];

          // Calculate tn in the fluid nodes for the viscous term
          if (viscous_flow) {

            Viscosity = base_nodes->GetLaminarViscosity(iPoint);

            for (iDim = 0; iDim < nDim; iDim++) {
              for (jDim = 0 ; jDim < nDim; jDim++) {
                Grad_Vel[iDim][jDim] = base_nodes->GetGradient_Primitive(iPoint, iDim+1, jDim);
              }
            }

            // Divergence of the velocity
            div_vel = 0.0; for (iDim = 0; iDim < nDim; iDim++) div_vel += Grad_Vel[iDim][iDim];

            for (iDim = 0; iDim < nDim; iDim++) {
              for (jDim = 0 ; jDim < nDim; jDim++) {

                // Viscous stress
                Tau[iDim][jDim] = Viscosity*(Grad_Vel[jDim][iDim] + Grad_Vel[iDim][jDim])
                                 - TWO3*Viscosity*div_vel*delta[iDim][jDim];

                // Viscous component in the tn vector --> Units of force (non-dimensional).
                auxForce[iDim] += Tau[iDim][jDim]*iNormal[jDim];
              }
            }
          }

          // Redimensionalize the forces
          for (iDim = 0; iDim < nDim; iDim++) {
            VertexTraction[iMarker][iVertex][iDim] = factor * auxForce[iDim];
          }
        }
        else{
          for (iDim = 0; iDim < nDim; iDim++) {
            VertexTraction[iMarker][iVertex][iDim] = 0.0;
          }
        }
      }
    }
  }

}

void CSolver::RegisterVertexTractions(CGeometry *geometry, CConfig *config){

  unsigned short iMarker, iDim;
  unsigned long iVertex, iPoint;

  /*--- Loop over all the markers ---*/
  for (iMarker = 0; iMarker < config->GetnMarker_All(); iMarker++) {

    /*--- If this is defined as an interface marker ---*/
    if (config->GetMarker_All_Fluid_Load(iMarker) == YES) {

      /*--- Loop over the vertices ---*/
      for (iVertex = 0; iVertex < geometry->nVertex[iMarker]; iVertex++) {

        /*--- Recover the point index ---*/
        iPoint = geometry->vertex[iMarker][iVertex]->GetNode();

        /*--- Check if the node belongs to the domain (i.e, not a halo node) ---*/
        if (geometry->node[iPoint]->GetDomain()) {

          /*--- Register the vertex traction as output ---*/
          for (iDim = 0; iDim < nDim; iDim++) {
            AD::RegisterOutput(VertexTraction[iMarker][iVertex][iDim]);
          }

        }
      }
    }
  }

}

void CSolver::SetVertexTractionsAdjoint(CGeometry *geometry, CConfig *config){

  unsigned short iMarker, iDim;
  unsigned long iVertex, iPoint;

  /*--- Loop over all the markers ---*/
  for (iMarker = 0; iMarker < config->GetnMarker_All(); iMarker++) {

    /*--- If this is defined as an interface marker ---*/
    if (config->GetMarker_All_Fluid_Load(iMarker) == YES) {

      /*--- Loop over the vertices ---*/
      for (iVertex = 0; iVertex < geometry->nVertex[iMarker]; iVertex++) {

        /*--- Recover the point index ---*/
        iPoint = geometry->vertex[iMarker][iVertex]->GetNode();

        /*--- Check if the node belongs to the domain (i.e, not a halo node) ---*/
        if (geometry->node[iPoint]->GetDomain()) {

          /*--- Set the adjoint of the vertex traction from the value received ---*/
          for (iDim = 0; iDim < nDim; iDim++) {

            SU2_TYPE::SetDerivative(VertexTraction[iMarker][iVertex][iDim],
                                    SU2_TYPE::GetValue(VertexTractionAdjoint[iMarker][iVertex][iDim]));
          }

        }
      }
    }
  }

}


void CSolver::SetVerificationSolution(unsigned short nDim,
                                      unsigned short nVar,
                                      CConfig        *config) {

  /*--- Determine the verification solution to be set and
        allocate memory for the corresponding class. ---*/
  switch( config->GetVerification_Solution() ) {

    case NO_VERIFICATION_SOLUTION:
      VerificationSolution = NULL; break;
    case INVISCID_VORTEX:
      VerificationSolution = new CInviscidVortexSolution(nDim, nVar, MGLevel, config); break;
    case RINGLEB:
      VerificationSolution = new CRinglebSolution(nDim, nVar, MGLevel, config); break;
    case NS_UNIT_QUAD:
      VerificationSolution = new CNSUnitQuadSolution(nDim, nVar, MGLevel, config); break;
    case TAYLOR_GREEN_VORTEX:
      VerificationSolution = new CTGVSolution(nDim, nVar, MGLevel, config); break;
    case INC_TAYLOR_GREEN_VORTEX:
      VerificationSolution = new CIncTGVSolution(nDim, nVar, MGLevel, config); break;
    case MMS_NS_UNIT_QUAD:
      VerificationSolution = new CMMSNSUnitQuadSolution(nDim, nVar, MGLevel, config); break;
    case MMS_NS_UNIT_QUAD_WALL_BC:
      VerificationSolution = new CMMSNSUnitQuadSolutionWallBC(nDim, nVar, MGLevel, config); break;
    case MMS_NS_TWO_HALF_CIRCLES:
      VerificationSolution = new CMMSNSTwoHalfCirclesSolution(nDim, nVar, MGLevel, config); break;
    case MMS_NS_TWO_HALF_SPHERES:
      VerificationSolution = new CMMSNSTwoHalfSpheresSolution(nDim, nVar, MGLevel, config); break;
    case MMS_INC_EULER:
      VerificationSolution = new CMMSIncEulerSolution(nDim, nVar, MGLevel, config); break;
    case MMS_INC_NS:
      VerificationSolution = new CMMSIncNSSolution(nDim, nVar, MGLevel, config); break;
    case USER_DEFINED_SOLUTION:
      VerificationSolution = new CUserDefinedSolution(nDim, nVar, MGLevel, config); break;
  }
}

void CSolver::ComputeResidual_Multizone(CGeometry *geometry, CConfig *config){

  unsigned short iVar;
  unsigned long iPoint;
  su2double residual;

  /*--- Set Residuals to zero ---*/

  for (iVar = 0; iVar < nVar; iVar++){
    SetRes_BGS(iVar,0.0);
    SetRes_Max_BGS(iVar,0.0,0);
  }

  /*--- Set the residuals ---*/
  for (iPoint = 0; iPoint < nPointDomain; iPoint++){
    for (iVar = 0; iVar < nVar; iVar++){
      residual = base_nodes->GetSolution(iPoint,iVar) - base_nodes->Get_BGSSolution_k(iPoint,iVar);
      AddRes_BGS(iVar,residual*residual);
      AddRes_Max_BGS(iVar,fabs(residual),geometry->node[iPoint]->GetGlobalIndex(),geometry->node[iPoint]->GetCoord());
    }
  }

  SetResidual_BGS(geometry, config);

}


void CSolver::UpdateSolution_BGS(CGeometry *geometry, CConfig *config){

  /*--- To nPoint: The solution must be communicated beforehand ---*/
  base_nodes->Set_BGSSolution_k();
}<|MERGE_RESOLUTION|>--- conflicted
+++ resolved
@@ -4399,15 +4399,12 @@
                 Inlet_Data_Interpolated[iVertex*nCol_InletFile+iVar] = Inlet_Values[iVar];
             }
           }
-<<<<<<< HEAD
-=======
             if(config->GetPrintInlet_InterpolatedData() == true)
                 corrector->PrintInletInterpolatedData(Inlet_Data_Interpolated,profileReader.GetTagForProfile(jMarker),geometry[MESH_0]->nVertex[iMarker],nDim);
             
             for (int i=0; i<nColumns;i++)
               delete interpolator[i];
 
->>>>>>> e13087d6
             delete corrector;
         }
       }
