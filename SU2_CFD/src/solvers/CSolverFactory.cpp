/*!
 * \file CSolverFactory.cpp
 * \brief Main subroutines for CSolverFactoryclass.
 * \author T. Albring
 * \version 7.5.1 "Blackbird"
 *
 * SU2 Project Website: https://su2code.github.io
 *
 * The SU2 Project is maintained by the SU2 Foundation
 * (http://su2foundation.org)
 *
 * Copyright 2012-2023, SU2 Contributors (cf. AUTHORS.md)
 *
 * SU2 is free software; you can redistribute it and/or
 * modify it under the terms of the GNU Lesser General Public
 * License as published by the Free Software Foundation; either
 * version 2.1 of the License, or (at your option) any later version.
 *
 * SU2 is distributed in the hope that it will be useful,
 * but WITHOUT ANY WARRANTY; without even the implied warranty of
 * MERCHANTABILITY or FITNESS FOR A PARTICULAR PURPOSE. See the GNU
 * Lesser General Public License for more details.
 *
 * You should have received a copy of the GNU Lesser General Public
 * License along with SU2. If not, see <http://www.gnu.org/licenses/>.
 */

#include "../../include/solvers/CSolver.hpp"
#include "../../include/solvers/CSolverFactory.hpp"
#include "../../include/solvers/CEulerSolver.hpp"
#include "../../include/solvers/CIncEulerSolver.hpp"
#include "../../include/solvers/CNSSolver.hpp"
#include "../../include/solvers/CIncNSSolver.hpp"
#include "../../include/solvers/CNEMOEulerSolver.hpp"
#include "../../include/solvers/CNEMONSSolver.hpp"
#include "../../include/solvers/CTurbSASolver.hpp"
#include "../../include/solvers/CTurbSSTSolver.hpp"
#include "../../include/solvers/CTransLMSolver.hpp"
#include "../../include/solvers/CTransENSolver.hpp"
#include "../../include/solvers/CAdjEulerSolver.hpp"
#include "../../include/solvers/CAdjNSSolver.hpp"
#include "../../include/solvers/CAdjTurbSolver.hpp"
#include "../../include/solvers/CHeatSolver.hpp"
#include "../../include/solvers/CFEASolver.hpp"
#include "../../include/solvers/CTemplateSolver.hpp"
#include "../../include/solvers/CDiscAdjSolver.hpp"
#include "../../include/solvers/CDiscAdjFEASolver.hpp"
#include "../../include/solvers/CFEM_DG_EulerSolver.hpp"
#include "../../include/solvers/CFEM_DG_NSSolver.hpp"
#include "../../include/solvers/CMeshSolver.hpp"
#include "../../include/solvers/CDiscAdjMeshSolver.hpp"
#include "../../include/solvers/CBaselineSolver.hpp"
#include "../../include/solvers/CBaselineSolver_FEM.hpp"
#include "../../include/solvers/CRadP1Solver.hpp"
#include "../../include/solvers/CSpeciesSolver.hpp"

map<const CSolver*, SolverMetaData> CSolverFactory::allocatedSolvers;

CSolver** CSolverFactory::CreateSolverContainer(MAIN_SOLVER kindMainSolver, CConfig *config, CGeometry *geometry, int iMGLevel){

  CSolver** solver;

  solver = new CSolver*[MAX_SOLS]();

  switch (kindMainSolver) {
    case MAIN_SOLVER::TEMPLATE_SOLVER:
      solver[FLOW_SOL]    = CreateSubSolver(SUB_SOLVER_TYPE::TEMPLATE, solver, geometry, config, iMGLevel);
      break;
    case MAIN_SOLVER::INC_EULER:
      solver[FLOW_SOL]    = CreateSubSolver(SUB_SOLVER_TYPE::INC_EULER, solver, geometry, config, iMGLevel);
      solver[RAD_SOL]     = CreateSubSolver(SUB_SOLVER_TYPE::RADIATION, solver, geometry, config, iMGLevel);
      break;
    case MAIN_SOLVER::EULER:
      solver[FLOW_SOL]    = CreateSubSolver(SUB_SOLVER_TYPE::EULER, solver, geometry, config, iMGLevel);
      break;
    case MAIN_SOLVER::NEMO_EULER:
      solver[FLOW_SOL]    = CreateSubSolver(SUB_SOLVER_TYPE::NEMO_EULER, solver, geometry, config, iMGLevel);
      break;
    case MAIN_SOLVER::INC_NAVIER_STOKES:
      solver[FLOW_SOL]    = CreateSubSolver(SUB_SOLVER_TYPE::INC_NAVIER_STOKES, solver, geometry, config, iMGLevel);
      solver[HEAT_SOL]    = CreateSubSolver(SUB_SOLVER_TYPE::HEAT, solver, geometry, config, iMGLevel);
      solver[RAD_SOL]     = CreateSubSolver(SUB_SOLVER_TYPE::RADIATION, solver, geometry, config, iMGLevel);
      solver[SPECIES_SOL] = CreateSubSolver(SUB_SOLVER_TYPE::SPECIES, solver, geometry, config, iMGLevel);
      break;
    case MAIN_SOLVER::NAVIER_STOKES:
      solver[FLOW_SOL]    = CreateSubSolver(SUB_SOLVER_TYPE::NAVIER_STOKES, solver, geometry, config, iMGLevel);
      solver[SPECIES_SOL] = CreateSubSolver(SUB_SOLVER_TYPE::SPECIES, solver, geometry, config, iMGLevel);
      break;
    case MAIN_SOLVER::NEMO_NAVIER_STOKES:
      solver[FLOW_SOL]    = CreateSubSolver(SUB_SOLVER_TYPE::NEMO_NAVIER_STOKES, solver, geometry, config, iMGLevel);
      solver[SPECIES_SOL] = CreateSubSolver(SUB_SOLVER_TYPE::SPECIES, solver, geometry, config, iMGLevel);
      break;
    case MAIN_SOLVER::RANS:
      solver[FLOW_SOL]    = CreateSubSolver(SUB_SOLVER_TYPE::NAVIER_STOKES, solver, geometry, config, iMGLevel);
      solver[TURB_SOL]    = CreateSubSolver(SUB_SOLVER_TYPE::TURB, solver, geometry, config, iMGLevel);
      solver[TRANS_SOL]   = CreateSubSolver(SUB_SOLVER_TYPE::TRANSITION, solver, geometry, config, iMGLevel);
      solver[SPECIES_SOL] = CreateSubSolver(SUB_SOLVER_TYPE::SPECIES, solver, geometry, config, iMGLevel);
      break;
    case MAIN_SOLVER::INC_RANS:
      solver[FLOW_SOL]    = CreateSubSolver(SUB_SOLVER_TYPE::INC_NAVIER_STOKES, solver, geometry, config, iMGLevel);
      solver[HEAT_SOL]    = CreateSubSolver(SUB_SOLVER_TYPE::HEAT, solver, geometry, config, iMGLevel);
      solver[SPECIES_SOL] = CreateSubSolver(SUB_SOLVER_TYPE::SPECIES, solver, geometry, config, iMGLevel);
      solver[TURB_SOL] 	  = CreateSubSolver(SUB_SOLVER_TYPE::TURB, solver, geometry, config, iMGLevel);
      solver[TRANS_SOL]   = CreateSubSolver(SUB_SOLVER_TYPE::TRANSITION, solver, geometry, config, iMGLevel);
      solver[RAD_SOL]     = CreateSubSolver(SUB_SOLVER_TYPE::RADIATION, solver, geometry, config, iMGLevel);
      break;
    case MAIN_SOLVER::HEAT_EQUATION:
      solver[HEAT_SOL]    = CreateSubSolver(SUB_SOLVER_TYPE::HEAT, solver, geometry, config, iMGLevel);
      break;
    case MAIN_SOLVER::ADJ_EULER:
      solver[FLOW_SOL]    = CreateSubSolver(SUB_SOLVER_TYPE::EULER, solver, geometry, config, iMGLevel);
      solver[ADJFLOW_SOL] = CreateSubSolver(SUB_SOLVER_TYPE::CONT_ADJ_EULER, solver, geometry, config, iMGLevel);
      break;
    case MAIN_SOLVER::ADJ_NAVIER_STOKES:
      solver[FLOW_SOL]    = CreateSubSolver(SUB_SOLVER_TYPE::NAVIER_STOKES, solver, geometry, config, iMGLevel);
      solver[ADJFLOW_SOL] = CreateSubSolver(SUB_SOLVER_TYPE::CONT_ADJ_NAVIER_STOKES, solver, geometry, config, iMGLevel);
      break;
    case MAIN_SOLVER::ADJ_RANS:
      solver[FLOW_SOL]    = CreateSubSolver(SUB_SOLVER_TYPE::NAVIER_STOKES, solver, geometry, config, iMGLevel);
      solver[ADJFLOW_SOL] = CreateSubSolver(SUB_SOLVER_TYPE::CONT_ADJ_NAVIER_STOKES, solver, geometry, config, iMGLevel);
      solver[TURB_SOL]    = CreateSubSolver(SUB_SOLVER_TYPE::TURB, solver, geometry, config, iMGLevel);
      solver[ADJTURB_SOL] = CreateSubSolver(SUB_SOLVER_TYPE::CONT_ADJ_TURB, solver, geometry, config, iMGLevel);
      break;
    case MAIN_SOLVER::DISC_ADJ_EULER:
      solver[FLOW_SOL]    = CreateSubSolver(SUB_SOLVER_TYPE::EULER, solver, geometry, config, iMGLevel);
      solver[ADJFLOW_SOL] = CreateSubSolver(SUB_SOLVER_TYPE::DISC_ADJ_FLOW, solver, geometry, config, iMGLevel);
      break;
    case MAIN_SOLVER::DISC_ADJ_NAVIER_STOKES:
      solver[FLOW_SOL]    = CreateSubSolver(SUB_SOLVER_TYPE::NAVIER_STOKES, solver, geometry, config, iMGLevel);
      solver[ADJFLOW_SOL] = CreateSubSolver(SUB_SOLVER_TYPE::DISC_ADJ_FLOW, solver, geometry, config, iMGLevel);
      solver[SPECIES_SOL] = CreateSubSolver(SUB_SOLVER_TYPE::SPECIES, solver, geometry, config, iMGLevel);
      solver[ADJSPECIES_SOL] = CreateSubSolver(SUB_SOLVER_TYPE::DISC_ADJ_SPECIES, solver, geometry, config, iMGLevel);
      break;
    case MAIN_SOLVER::DISC_ADJ_RANS:
      solver[FLOW_SOL]    = CreateSubSolver(SUB_SOLVER_TYPE::NAVIER_STOKES, solver, geometry, config, iMGLevel);
      solver[ADJFLOW_SOL] = CreateSubSolver(SUB_SOLVER_TYPE::DISC_ADJ_FLOW, solver, geometry, config, iMGLevel);
      solver[TURB_SOL]    = CreateSubSolver(SUB_SOLVER_TYPE::TURB, solver, geometry, config, iMGLevel);
      solver[ADJTURB_SOL] = CreateSubSolver(SUB_SOLVER_TYPE::DISC_ADJ_TURB, solver, geometry, config, iMGLevel);
      solver[SPECIES_SOL] = CreateSubSolver(SUB_SOLVER_TYPE::SPECIES, solver, geometry, config, iMGLevel);
      solver[ADJSPECIES_SOL] = CreateSubSolver(SUB_SOLVER_TYPE::DISC_ADJ_SPECIES, solver, geometry, config, iMGLevel);
      break;
    case MAIN_SOLVER::DISC_ADJ_INC_EULER:
      solver[FLOW_SOL]    = CreateSubSolver(SUB_SOLVER_TYPE::INC_EULER, solver, geometry, config, iMGLevel);
      solver[ADJFLOW_SOL] = CreateSubSolver(SUB_SOLVER_TYPE::DISC_ADJ_FLOW, solver, geometry, config, iMGLevel);
      solver[RAD_SOL]     = CreateSubSolver(SUB_SOLVER_TYPE::RADIATION, solver, geometry, config, iMGLevel);
      solver[ADJRAD_SOL]  = CreateSubSolver(SUB_SOLVER_TYPE::DISC_ADJ_RADIATION, solver, geometry, config, iMGLevel);
      break;
    case MAIN_SOLVER::DISC_ADJ_INC_NAVIER_STOKES:
      solver[FLOW_SOL]    = CreateSubSolver(SUB_SOLVER_TYPE::INC_NAVIER_STOKES, solver, geometry, config, iMGLevel);
      solver[ADJFLOW_SOL] = CreateSubSolver(SUB_SOLVER_TYPE::DISC_ADJ_FLOW, solver, geometry, config, iMGLevel);
      solver[HEAT_SOL]    = CreateSubSolver(SUB_SOLVER_TYPE::HEAT, solver, geometry, config, iMGLevel);
      solver[ADJHEAT_SOL] = CreateSubSolver(SUB_SOLVER_TYPE::DISC_ADJ_HEAT, solver, geometry, config, iMGLevel);
      solver[RAD_SOL]     = CreateSubSolver(SUB_SOLVER_TYPE::RADIATION, solver, geometry, config, iMGLevel);
      solver[ADJRAD_SOL]  = CreateSubSolver(SUB_SOLVER_TYPE::DISC_ADJ_RADIATION, solver, geometry, config, iMGLevel);
      solver[SPECIES_SOL] = CreateSubSolver(SUB_SOLVER_TYPE::SPECIES, solver, geometry, config, iMGLevel);
      solver[ADJSPECIES_SOL] = CreateSubSolver(SUB_SOLVER_TYPE::DISC_ADJ_SPECIES, solver, geometry, config, iMGLevel);
      break;
    case MAIN_SOLVER::DISC_ADJ_INC_RANS:
      solver[FLOW_SOL]    = CreateSubSolver(SUB_SOLVER_TYPE::INC_NAVIER_STOKES, solver, geometry, config, iMGLevel);
      solver[ADJFLOW_SOL] = CreateSubSolver(SUB_SOLVER_TYPE::DISC_ADJ_FLOW, solver, geometry, config, iMGLevel);
      solver[HEAT_SOL]    = CreateSubSolver(SUB_SOLVER_TYPE::HEAT, solver, geometry, config, iMGLevel);
      solver[ADJHEAT_SOL] = CreateSubSolver(SUB_SOLVER_TYPE::DISC_ADJ_HEAT, solver, geometry, config, iMGLevel);
      solver[SPECIES_SOL] = CreateSubSolver(SUB_SOLVER_TYPE::SPECIES, solver, geometry, config, iMGLevel);
      solver[ADJSPECIES_SOL] = CreateSubSolver(SUB_SOLVER_TYPE::DISC_ADJ_SPECIES, solver, geometry, config, iMGLevel);
      solver[TURB_SOL]    = CreateSubSolver(SUB_SOLVER_TYPE::TURB, solver, geometry, config, iMGLevel);
      solver[ADJTURB_SOL] = CreateSubSolver(SUB_SOLVER_TYPE::DISC_ADJ_TURB, solver, geometry, config, iMGLevel);
      solver[RAD_SOL]     = CreateSubSolver(SUB_SOLVER_TYPE::RADIATION, solver, geometry, config, iMGLevel);
      solver[ADJRAD_SOL]  = CreateSubSolver(SUB_SOLVER_TYPE::DISC_ADJ_RADIATION, solver, geometry, config, iMGLevel);
    break;
    case MAIN_SOLVER::DISC_ADJ_HEAT:
      solver[HEAT_SOL]    = CreateSubSolver(SUB_SOLVER_TYPE::HEAT, solver, geometry, config, iMGLevel);
      solver[ADJHEAT_SOL] = CreateSubSolver(SUB_SOLVER_TYPE::DISC_ADJ_HEAT, solver, geometry, config, iMGLevel);
      break;
    case MAIN_SOLVER::FEM_ELASTICITY:
      solver[FEA_SOL] = CreateSubSolver(SUB_SOLVER_TYPE::FEA, solver, geometry, config, iMGLevel);
      break;
    case MAIN_SOLVER::DISC_ADJ_FEM:
      solver[FEA_SOL]    = CreateSubSolver(SUB_SOLVER_TYPE::FEA, solver, geometry, config, iMGLevel);
      solver[ADJFEA_SOL] = CreateSubSolver(SUB_SOLVER_TYPE::DISC_ADJ_FEA, solver, geometry, config, iMGLevel);
      break;
    case MAIN_SOLVER::FEM_EULER:
      solver[FLOW_SOL] = CreateSubSolver(SUB_SOLVER_TYPE::DG_EULER, solver, geometry, config, iMGLevel);
      break;
    case MAIN_SOLVER::FEM_NAVIER_STOKES: case MAIN_SOLVER::FEM_LES:
      solver[FLOW_SOL] = CreateSubSolver(SUB_SOLVER_TYPE::DG_NAVIER_STOKES, solver, geometry, config, iMGLevel);
      break;
    case MAIN_SOLVER::FEM_RANS:
      SU2_MPI::Error("FEM RANS not available", CURRENT_FUNCTION);
      break;
    case MAIN_SOLVER::DISC_ADJ_FEM_EULER:
      solver[FLOW_SOL]    = CreateSubSolver(SUB_SOLVER_TYPE::DG_EULER, solver, geometry, config, iMGLevel);
      solver[ADJFLOW_SOL] = CreateSubSolver(SUB_SOLVER_TYPE::DISC_ADJ_FLOW, solver, geometry, config, iMGLevel);
      break;
    case MAIN_SOLVER::DISC_ADJ_FEM_NS:
      solver[FLOW_SOL]    = CreateSubSolver(SUB_SOLVER_TYPE::DG_NAVIER_STOKES, solver, geometry, config, iMGLevel);
      solver[ADJFLOW_SOL] = CreateSubSolver(SUB_SOLVER_TYPE::DISC_ADJ_FLOW, solver, geometry, config, iMGLevel);
      break;
    case MAIN_SOLVER::DISC_ADJ_FEM_RANS:
      SU2_MPI::Error("Adjoint FEM RANS not available", CURRENT_FUNCTION);
      break;
     default:
      solver = nullptr;
  }

  solver[MESH_SOL]    = CreateSubSolver(SUB_SOLVER_TYPE::MESH, solver, geometry, config, iMGLevel);
  solver[ADJMESH_SOL] = CreateSubSolver(SUB_SOLVER_TYPE::DISC_ADJ_MESH, solver, geometry, config, iMGLevel);

  return solver;

}

CSolver* CSolverFactory::CreateSubSolver(SUB_SOLVER_TYPE kindSolver, CSolver **solver, CGeometry *geometry, CConfig *config, int iMGLevel){

  CSolver *genericSolver = nullptr;

  TURB_MODEL kindTurbModel = config->GetKind_Turb_Model();
  TURB_TRANS_MODEL kindTransModel = config->GetKind_Trans_Model();

  SolverMetaData metaData;

  metaData.solverType = kindSolver;

  switch (kindSolver) {
    case SUB_SOLVER_TYPE::CONT_ADJ_EULER:
      genericSolver = new CAdjEulerSolver(geometry, config, iMGLevel);
      metaData.integrationType = INTEGRATION_TYPE::MULTIGRID;
      break;
    case SUB_SOLVER_TYPE::CONT_ADJ_NAVIER_STOKES:
      genericSolver = new CAdjNSSolver(geometry, config, iMGLevel);
      metaData.integrationType = INTEGRATION_TYPE::MULTIGRID;
      break;
    case SUB_SOLVER_TYPE::CONT_ADJ_TURB:
      genericSolver = CreateTurbSolver(kindTurbModel, solver, geometry, config, iMGLevel, true);
      metaData.integrationType = INTEGRATION_TYPE::SINGLEGRID;
      break;
    case SUB_SOLVER_TYPE::DISC_ADJ_TURB:
      genericSolver = CreateTurbSolver(kindTurbModel, solver, geometry, config, iMGLevel, true);
      metaData.integrationType = INTEGRATION_TYPE::DEFAULT;
      break;
    case SUB_SOLVER_TYPE::BASELINE:
      genericSolver = new CBaselineSolver(geometry, config);
      metaData.integrationType = INTEGRATION_TYPE::DEFAULT;
      break;
    case SUB_SOLVER_TYPE::BASELINE_FEM:
      genericSolver = new CBaselineSolver_FEM(geometry, config);
      metaData.integrationType = INTEGRATION_TYPE::DEFAULT;
      break;
    case SUB_SOLVER_TYPE::DISC_ADJ_FEA:
      genericSolver = new CDiscAdjFEASolver(geometry, config, solver[FEA_SOL], RUNTIME_FEA_SYS, iMGLevel);
      metaData.integrationType = INTEGRATION_TYPE::DEFAULT;
      break;
    case SUB_SOLVER_TYPE::DISC_ADJ_MESH:
      genericSolver = CreateMeshSolver(solver, geometry, config, iMGLevel, true);
      metaData.integrationType = INTEGRATION_TYPE::DEFAULT;
      break;
    case SUB_SOLVER_TYPE::DISC_ADJ_FLOW:
      genericSolver = new CDiscAdjSolver(geometry, config, solver[FLOW_SOL], RUNTIME_FLOW_SYS, iMGLevel);
      metaData.integrationType = INTEGRATION_TYPE::DEFAULT;
      break;
    case SUB_SOLVER_TYPE::EULER:
    case SUB_SOLVER_TYPE::INC_EULER:
    case SUB_SOLVER_TYPE::NEMO_EULER:
    case SUB_SOLVER_TYPE::NAVIER_STOKES:
    case SUB_SOLVER_TYPE::INC_NAVIER_STOKES:
    case SUB_SOLVER_TYPE::NEMO_NAVIER_STOKES:
      genericSolver = CreateFlowSolver(kindSolver, solver, geometry, config, iMGLevel);
      if (!config->GetNewtonKrylov() || config->GetDiscrete_Adjoint() || config->GetContinuous_Adjoint())
        metaData.integrationType = INTEGRATION_TYPE::MULTIGRID;
      else
        metaData.integrationType = INTEGRATION_TYPE::NEWTON;
      break;
    case SUB_SOLVER_TYPE::FEA:
      genericSolver = new CFEASolver(geometry, config);
      metaData.integrationType = INTEGRATION_TYPE::STRUCTURAL;
      break;
    case SUB_SOLVER_TYPE::MESH:
      genericSolver = CreateMeshSolver(solver, geometry, config, iMGLevel, false);
      metaData.integrationType = INTEGRATION_TYPE::NONE;
      break;
    case SUB_SOLVER_TYPE::DG_EULER:
    case SUB_SOLVER_TYPE::DG_NAVIER_STOKES:
      genericSolver = CreateDGSolver(kindSolver, geometry, config, iMGLevel);
      metaData.integrationType = INTEGRATION_TYPE::FEM_DG;
      break;
    case SUB_SOLVER_TYPE::HEAT:
      genericSolver = CreateHeatSolver(solver, geometry, config, iMGLevel, false);
      metaData.integrationType = INTEGRATION_TYPE::SINGLEGRID;
      break;
    case SUB_SOLVER_TYPE::DISC_ADJ_HEAT:
      genericSolver = CreateHeatSolver(solver, geometry, config, iMGLevel, true);
      metaData.integrationType = INTEGRATION_TYPE::DEFAULT;
      break;
    case SUB_SOLVER_TYPE::TRANSITION:
      genericSolver = CreateTransSolver(kindTransModel, solver, geometry, config, iMGLevel, false);
      metaData.integrationType = INTEGRATION_TYPE::SINGLEGRID;
      break;
    case SUB_SOLVER_TYPE::SPECIES:
      genericSolver = CreateSpeciesSolver(solver, geometry, config, iMGLevel, false);
      metaData.integrationType = INTEGRATION_TYPE::SINGLEGRID;
      break;
    case SUB_SOLVER_TYPE::DISC_ADJ_SPECIES:
      genericSolver = CreateSpeciesSolver(solver, geometry, config, iMGLevel, true);
      metaData.integrationType = INTEGRATION_TYPE::DEFAULT;
      break;
    case SUB_SOLVER_TYPE::TURB:
    case SUB_SOLVER_TYPE::TURB_SA:
    case SUB_SOLVER_TYPE::TURB_SST:
      genericSolver = CreateTurbSolver(kindTurbModel, solver, geometry, config, iMGLevel, false);
      metaData.integrationType = INTEGRATION_TYPE::SINGLEGRID;
      break;
    case SUB_SOLVER_TYPE::TEMPLATE:
      genericSolver = new CTemplateSolver(geometry, config);
      metaData.integrationType = INTEGRATION_TYPE::SINGLEGRID;
      break;
    case SUB_SOLVER_TYPE::RADIATION:
      if (config->AddRadiation()){
        genericSolver = new CRadP1Solver(geometry, config);
      }
      metaData.integrationType = INTEGRATION_TYPE::SINGLEGRID;
      break;
    case SUB_SOLVER_TYPE::DISC_ADJ_RADIATION:
      if (config->AddRadiation()){
        genericSolver = new CDiscAdjSolver(geometry, config, solver[RAD_SOL], RUNTIME_RADIATION_SYS, iMGLevel);
      }
      metaData.integrationType = INTEGRATION_TYPE::DEFAULT;
      break;
    default:
      SU2_MPI::Error("No proper allocation found for requested sub solver", CURRENT_FUNCTION);
      break;
  }

  if (genericSolver != nullptr)
    allocatedSolvers[genericSolver] = metaData;

  return genericSolver;

}

CSolver* CSolverFactory::CreateTurbSolver(TURB_MODEL kindTurbModel, CSolver **solver, CGeometry *geometry, CConfig *config, int iMGLevel, int adjoint){

  CSolver *turbSolver = nullptr;

  if (!adjoint){
    switch (TurbModelFamily(kindTurbModel)) {
      case TURB_FAMILY::SA:
        turbSolver = new CTurbSASolver(geometry, config, iMGLevel, solver[FLOW_SOL]->GetFluidModel());
        solver[FLOW_SOL]->Preprocessing(geometry, solver, config, iMGLevel, NO_RK_ITER, RUNTIME_FLOW_SYS, false);
        turbSolver->Postprocessing(geometry, solver, config, iMGLevel);
        break;
      case TURB_FAMILY::KW:
        turbSolver = new CTurbSSTSolver(geometry, config, iMGLevel);
        solver[FLOW_SOL]->Preprocessing(geometry, solver, config, iMGLevel, NO_RK_ITER, RUNTIME_FLOW_SYS, false);
        turbSolver->Postprocessing(geometry, solver, config, iMGLevel);
        solver[FLOW_SOL]->Preprocessing(geometry, solver, config, iMGLevel, NO_RK_ITER, RUNTIME_FLOW_SYS, false);
        break;
      case TURB_FAMILY::NONE:
        SU2_MPI::Error("Trying to create TurbSolver container but TURB_MODEL=NONE.", CURRENT_FUNCTION);
        break;
    }
  } else {

    if (config->GetDiscrete_Adjoint()){
      if (!config->GetFrozen_Visc_Disc())
        turbSolver = new CDiscAdjSolver(geometry, config, solver[TURB_SOL], RUNTIME_TURB_SYS, iMGLevel);
    } else {
      if (!config->GetFrozen_Visc_Cont())
        turbSolver = new CAdjTurbSolver(geometry, config, iMGLevel);
    }
  }

  return turbSolver;
}

CSolver* CSolverFactory::CreateTransSolver(TURB_TRANS_MODEL kindTransModel, CSolver **solver, CGeometry *geometry, CConfig *config, int iMGLevel, int adjoint){
<<<<<<< HEAD
	
  CSolver *transSolver = nullptr; 
=======

  CSolver *transSolver = nullptr;
>>>>>>> 09ba9e3a

  if (config->GetKind_Trans_Model() != TURB_TRANS_MODEL::NONE) {
    switch (kindTransModel) {
      case TURB_TRANS_MODEL::LM :
        transSolver = new CTransLMSolver(geometry, config, iMGLevel);
        solver[FLOW_SOL]->Preprocessing(geometry, solver, config, iMGLevel, NO_RK_ITER, RUNTIME_FLOW_SYS, false);
        transSolver->Postprocessing(geometry, solver, config, iMGLevel);
        solver[FLOW_SOL]->Preprocessing(geometry, solver, config, iMGLevel, NO_RK_ITER, RUNTIME_FLOW_SYS, false);
<<<<<<< HEAD
        break; 
		
	  case TURB_TRANS_MODEL::EN :
        transSolver = new CTransENSolver(geometry, config, iMGLevel);
        solver[FLOW_SOL]->Preprocessing(geometry, solver, config, iMGLevel, NO_RK_ITER, RUNTIME_FLOW_SYS, false);
        transSolver->Postprocessing(geometry, solver, config, iMGLevel);
        solver[FLOW_SOL]->Preprocessing(geometry, solver, config, iMGLevel, NO_RK_ITER, RUNTIME_FLOW_SYS, false);
        break;

      case TURB_TRANS_MODEL::NONE:        
        break;
    }
  }  
=======
        break;
      case TURB_TRANS_MODEL::NONE:
        break;
    }
  }
>>>>>>> 09ba9e3a

  return transSolver;
}

CSolver* CSolverFactory::CreateSpeciesSolver(CSolver **solver, CGeometry *geometry, CConfig *config, int iMGLevel, bool adjoint){

  CSolver *speciesSolver = nullptr;

  if (config->GetKind_Species_Model() != SPECIES_MODEL::NONE) {
    if (adjoint){
      speciesSolver = new CDiscAdjSolver(geometry, config, solver[SPECIES_SOL], RUNTIME_SPECIES_SYS, iMGLevel);
    } else {
      speciesSolver = new CSpeciesSolver(geometry, config, iMGLevel);
    }
  }
  return speciesSolver;
}

CSolver* CSolverFactory::CreateHeatSolver(CSolver **solver, CGeometry *geometry, CConfig *config, int iMGLevel, bool adjoint){

  CSolver *heatSolver = nullptr;

  /*--- Only allocate a heat solver if it should run standalone
   * or if the weakly coupled heat solver is enabled and no energy equation is included ---*/

  if ((config->GetWeakly_Coupled_Heat() && !config->GetEnergy_Equation()) || config->GetHeatProblem()){
    if (adjoint){
      if (config->GetDiscrete_Adjoint()){
        heatSolver = new CDiscAdjSolver(geometry, config, solver[HEAT_SOL], RUNTIME_HEAT_SYS, iMGLevel);
      }
      else {
        SU2_MPI::Error("No continuous adjoint heat solver available.", CURRENT_FUNCTION);
      }
    }
    else {
      heatSolver = new CHeatSolver(geometry, config, iMGLevel);
    }
  }
  return heatSolver;

}

CSolver* CSolverFactory::CreateMeshSolver(CSolver **solver, CGeometry *geometry, CConfig *config, int iMGLevel, bool adjoint){

  CSolver *meshSolver = nullptr;

  if (config->GetDeform_Mesh() && iMGLevel == MESH_0){
    if (!adjoint){
      meshSolver = new CMeshSolver(geometry, config);
    }
    if (adjoint && config->GetDiscrete_Adjoint()){
      meshSolver = new CDiscAdjMeshSolver(geometry, config, solver[MESH_SOL]);
    }
  }
  return meshSolver;

}

CSolver* CSolverFactory::CreateDGSolver(SUB_SOLVER_TYPE kindDGSolver, CGeometry *geometry, CConfig *config, int iMGLevel){

  CSolver *DGSolver = nullptr;

  switch (kindDGSolver) {
    case SUB_SOLVER_TYPE::DG_EULER:
      if (config->GetKind_FEM_DG_Shock() == FEM_SHOCK_CAPTURING_DG::PERSSON){
        DGSolver = new CFEM_DG_NSSolver(geometry, config, iMGLevel);
      } else {
        DGSolver = new CFEM_DG_EulerSolver(geometry, config, iMGLevel);
      }
      break;
    case SUB_SOLVER_TYPE::DG_NAVIER_STOKES:
      DGSolver = new CFEM_DG_NSSolver(geometry, config, iMGLevel);
      break;
    default:
      SU2_MPI::Error("Requested DG solver not found", CURRENT_FUNCTION);
      break;
  }

  return DGSolver;
}

CSolver* CSolverFactory::CreateFlowSolver(SUB_SOLVER_TYPE kindFlowSolver, CSolver **solver,  CGeometry *geometry, CConfig *config, int iMGLevel){

  CSolver *flowSolver = nullptr;

  switch (kindFlowSolver) {
    case SUB_SOLVER_TYPE::EULER:
      flowSolver = new CEulerSolver(geometry, config, iMGLevel);
      flowSolver->Preprocessing(geometry, solver, config, iMGLevel, NO_RK_ITER, RUNTIME_FLOW_SYS, false);
      break;
    case SUB_SOLVER_TYPE::NAVIER_STOKES:
      flowSolver = new CNSSolver(geometry, config, iMGLevel);
      break;
    case SUB_SOLVER_TYPE::INC_EULER:
      flowSolver = new CIncEulerSolver(geometry, config, iMGLevel);
      flowSolver->Preprocessing(geometry, solver, config, iMGLevel, NO_RK_ITER, RUNTIME_FLOW_SYS, false);
      break;
    case SUB_SOLVER_TYPE::INC_NAVIER_STOKES:
      flowSolver = new CIncNSSolver(geometry, config, iMGLevel);
      break;
    case SUB_SOLVER_TYPE::NEMO_EULER:
      flowSolver = new CNEMOEulerSolver(geometry, config, iMGLevel);
      break;
    case SUB_SOLVER_TYPE::NEMO_NAVIER_STOKES:
      flowSolver = new CNEMONSSolver(geometry, config, iMGLevel);
      break;
    default:
      SU2_MPI::Error("Flow solver not found", CURRENT_FUNCTION);
      break;
  }

  return flowSolver;
}<|MERGE_RESOLUTION|>--- conflicted
+++ resolved
@@ -372,13 +372,8 @@
 }
 
 CSolver* CSolverFactory::CreateTransSolver(TURB_TRANS_MODEL kindTransModel, CSolver **solver, CGeometry *geometry, CConfig *config, int iMGLevel, int adjoint){
-<<<<<<< HEAD
-	
-  CSolver *transSolver = nullptr; 
-=======
 
   CSolver *transSolver = nullptr;
->>>>>>> 09ba9e3a
 
   if (config->GetKind_Trans_Model() != TURB_TRANS_MODEL::NONE) {
     switch (kindTransModel) {
@@ -387,10 +382,9 @@
         solver[FLOW_SOL]->Preprocessing(geometry, solver, config, iMGLevel, NO_RK_ITER, RUNTIME_FLOW_SYS, false);
         transSolver->Postprocessing(geometry, solver, config, iMGLevel);
         solver[FLOW_SOL]->Preprocessing(geometry, solver, config, iMGLevel, NO_RK_ITER, RUNTIME_FLOW_SYS, false);
-<<<<<<< HEAD
         break; 
 		
-	  case TURB_TRANS_MODEL::EN :
+	    case TURB_TRANS_MODEL::EN :
         transSolver = new CTransENSolver(geometry, config, iMGLevel);
         solver[FLOW_SOL]->Preprocessing(geometry, solver, config, iMGLevel, NO_RK_ITER, RUNTIME_FLOW_SYS, false);
         transSolver->Postprocessing(geometry, solver, config, iMGLevel);
@@ -401,13 +395,6 @@
         break;
     }
   }  
-=======
-        break;
-      case TURB_TRANS_MODEL::NONE:
-        break;
-    }
-  }
->>>>>>> 09ba9e3a
 
   return transSolver;
 }
