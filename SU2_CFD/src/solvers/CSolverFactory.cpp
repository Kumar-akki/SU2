--- conflicted
+++ resolved
@@ -155,14 +155,9 @@
       solver[ADJTURB_SOL] = CreateSubSolver(SUB_SOLVER_TYPE::DISC_ADJ_TURB, solver, geometry, config, iMGLevel);
       solver[RAD_SOL]     = CreateSubSolver(SUB_SOLVER_TYPE::RADIATION, solver, geometry, config, iMGLevel);
       solver[ADJRAD_SOL]  = CreateSubSolver(SUB_SOLVER_TYPE::DISC_ADJ_RADIATION, solver, geometry, config, iMGLevel);
-<<<<<<< HEAD
       solver[GRADIENT_SMOOTHING] = CreateSubSolver(SUB_SOLVER_TYPE::GRAD_SMOOTH, solver, geometry, config, iMGLevel);
     break;
-    case DISC_ADJ_HEAT:
-=======
-      break;
     case MAIN_SOLVER::DISC_ADJ_HEAT:
->>>>>>> 0a88a1ac
       solver[HEAT_SOL]    = CreateSubSolver(SUB_SOLVER_TYPE::HEAT, solver, geometry, config, iMGLevel);
       solver[ADJHEAT_SOL] = CreateSubSolver(SUB_SOLVER_TYPE::DISC_ADJ_HEAT, solver, geometry, config, iMGLevel);
       break;
