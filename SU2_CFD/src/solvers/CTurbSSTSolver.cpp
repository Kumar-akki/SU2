/*!
 * \file CTurbSSTSolver.cpp
 * \brief Main subrotuines of CTurbSSTSolver class
 * \author F. Palacios, A. Bueno
 * \version 7.2.1 "Blackbird"
 *
 * SU2 Project Website: https://su2code.github.io
 *
 * The SU2 Project is maintained by the SU2 Foundation
 * (http://su2foundation.org)
 *
 * Copyright 2012-2021, SU2 Contributors (cf. AUTHORS.md)
 *
 * SU2 is free software; you can redistribute it and/or
 * modify it under the terms of the GNU Lesser General Public
 * License as published by the Free Software Foundation; either
 * version 2.1 of the License, or (at your option) any later version.
 *
 * SU2 is distributed in the hope that it will be useful,
 * but WITHOUT ANY WARRANTY; without even the implied warranty of
 * MERCHANTABILITY or FITNESS FOR A PARTICULAR PURPOSE. See the GNU
 * Lesser General Public License for more details.
 *
 * You should have received a copy of the GNU Lesser General Public
 * License along with SU2. If not, see <http://www.gnu.org/licenses/>.
 */

#include "../../include/solvers/CTurbSSTSolver.hpp"
#include "../../include/variables/CTurbSSTVariable.hpp"
#include "../../include/variables/CFlowVariable.hpp"
#include "../../../Common/include/parallelization/omp_structure.hpp"
#include "../../../Common/include/toolboxes/geometry_toolbox.hpp"


CTurbSSTSolver::CTurbSSTSolver(CGeometry *geometry, CConfig *config, unsigned short iMesh)
    : CTurbSolver(geometry, config, true) {
  unsigned short nLineLets;
  unsigned long iPoint;
  ifstream restart_file;
  string text_line;

  bool multizone = config->GetMultizone_Problem();

  /*--- Dimension of the problem --> dependent on the turbulence model. ---*/

  nVar = 2;
  nPrimVar = 2;
  nPoint = geometry->GetnPoint();
  nPointDomain = geometry->GetnPointDomain();

  /*--- Initialize nVarGrad for deallocation ---*/

  nVarGrad = nVar;

  /*--- Define geometry constants in the solver structure ---*/

  nDim = geometry->GetnDim();

  /*--- Single grid simulation ---*/

  if (iMesh == MESH_0) {

    /*--- Define some auxiliary vector related with the residual ---*/

    Residual_RMS.resize(nVar,0.0);
    Residual_Max.resize(nVar,0.0);
    Point_Max.resize(nVar,0);
    Point_Max_Coord.resize(nVar,nDim) = su2double(0.0);

    /*--- Initialization of the structure of the whole Jacobian ---*/

    if (rank == MASTER_NODE) cout << "Initialize Jacobian structure (SST model)." << endl;
    Jacobian.Initialize(nPoint, nPointDomain, nVar, nVar, true, geometry, config, ReducerStrategy);

    if (config->GetKind_Linear_Solver_Prec() == LINELET) {
      nLineLets = Jacobian.BuildLineletPreconditioner(geometry, config);
      if (rank == MASTER_NODE) cout << "Compute linelet structure. " << nLineLets << " elements in each line (average)." << endl;
    }

    LinSysSol.Initialize(nPoint, nPointDomain, nVar, 0.0);
    LinSysRes.Initialize(nPoint, nPointDomain, nVar, 0.0);
    System.SetxIsZero(true);

    if (ReducerStrategy)
      EdgeFluxes.Initialize(geometry->GetnEdge(), geometry->GetnEdge(), nVar, nullptr);

    /*--- Initialize the BGS residuals in multizone problems. ---*/
    if (multizone){
      Residual_BGS.resize(nVar,0.0);
      Residual_Max_BGS.resize(nVar,0.0);
      Point_Max_BGS.resize(nVar,0);
      Point_Max_Coord_BGS.resize(nVar,nDim) = su2double(0.0);
    }

  }

  /*--- Initialize value for model constants ---*/
  constants[0] = 0.85;   //sigma_k1
  constants[1] = 1.0;    //sigma_k2
  constants[2] = 0.5;    //sigma_om1
  constants[3] = 0.856;  //sigma_om2
  constants[4] = 0.075;  //beta_1
  constants[5] = 0.0828; //beta_2
  constants[6] = 0.09;   //betaStar
  constants[7] = 0.31;   //a1
  constants[8] = constants[4]/constants[6] - constants[2]*0.41*0.41/sqrt(constants[6]);  //alfa_1
  constants[9] = constants[5]/constants[6] - constants[3]*0.41*0.41/sqrt(constants[6]);  //alfa_2

  /*--- Initialize lower and upper limits---*/
  lowerlimit[0] = 1.0e-10;
  upperlimit[0] = 1.0e10;

  lowerlimit[1] = 1.0e-4;
  upperlimit[1] = 1.0e15;

  /*--- Far-field flow state quantities and initialization. ---*/
  su2double rhoInf, *VelInf, muLamInf, Intensity, viscRatio, muT_Inf;

  rhoInf    = config->GetDensity_FreeStreamND();
  VelInf    = config->GetVelocity_FreeStreamND();
  muLamInf  = config->GetViscosity_FreeStreamND();
  Intensity = config->GetTurbulenceIntensity_FreeStream();
  viscRatio = config->GetTurb2LamViscRatio_FreeStream();

  su2double VelMag2 = GeometryToolbox::SquaredNorm(nDim, VelInf);

  su2double kine_Inf  = 3.0/2.0*(VelMag2*Intensity*Intensity);
  su2double omega_Inf = rhoInf*kine_Inf/(muLamInf*viscRatio);

  Solution_Inf[0] = kine_Inf;
  Solution_Inf[1] = omega_Inf;

  /*--- Eddy viscosity, initialized without stress limiter at the infinity ---*/
  muT_Inf = rhoInf*kine_Inf/omega_Inf;

  /*--- Initialize the solution to the far-field state everywhere. ---*/

  nodes = new CTurbSSTVariable(kine_Inf, omega_Inf, muT_Inf, nPoint, nDim, nVar, constants, config);
  SetBaseClassPointerToNodes();

  /*--- MPI solution ---*/

  InitiateComms(geometry, config, SOLUTION_EDDY);
  CompleteComms(geometry, config, SOLUTION_EDDY);

  /*--- Initializate quantities for SlidingMesh Interface ---*/

  SlidingState.resize(nMarker);
  SlidingStateNodes.resize(nMarker);

  for (unsigned long iMarker = 0; iMarker < nMarker; iMarker++) {
    if (config->GetMarker_All_KindBC(iMarker) == FLUID_INTERFACE) {
      SlidingState[iMarker].resize(nVertex[iMarker], nPrimVar+1) = nullptr;
      SlidingStateNodes[iMarker].resize(nVertex[iMarker],0);
    }
  }

  /*-- Allocation of inlets has to happen in derived classes (not CTurbSolver),
    due to arbitrary number of turbulence variables ---*/

  Inlet_TurbVars.resize(nMarker);
  for (unsigned long iMarker = 0; iMarker < nMarker; iMarker++) {
    Inlet_TurbVars[iMarker].resize(nVertex[iMarker],nVar);
    for (unsigned long iVertex = 0; iVertex < nVertex[iMarker]; ++iVertex) {
      Inlet_TurbVars[iMarker](iVertex,0) = kine_Inf;
      Inlet_TurbVars[iMarker](iVertex,1) = omega_Inf;
    }
  }

  /*--- Store the initial CFL number for all grid points. ---*/

  const su2double CFL = config->GetCFL(MGLevel)*config->GetCFLRedCoeff_Turb();
  for (iPoint = 0; iPoint < nPoint; iPoint++) {
    nodes->SetLocalCFL(iPoint, CFL);
  }
  Min_CFL_Local = CFL;
  Max_CFL_Local = CFL;
  Avg_CFL_Local = CFL;

  /*--- Add the solver name (max 8 characters) ---*/
  SolverName = "K-W SST";

}

void CTurbSSTSolver::Preprocessing(CGeometry *geometry, CSolver **solver_container, CConfig *config,
         unsigned short iMesh, unsigned short iRKStep, unsigned short RunTime_EqSystem, bool Output) {
  /*--- Upwind second order reconstruction and gradients ---*/
  CommonPreprocessing(geometry, config, Output);
}

void CTurbSSTSolver::Postprocessing(CGeometry *geometry, CSolver **solver_container,
                                    CConfig *config, unsigned short iMesh) {

  const su2double a1 = constants[7];

  /*--- Compute turbulence gradients. ---*/

  if (config->GetKind_Gradient_Method() == GREEN_GAUSS) {
    SetSolution_Gradient_GG(geometry, config);
  }
  if (config->GetKind_Gradient_Method() == WEIGHTED_LEAST_SQUARES) {
    SetSolution_Gradient_LS(geometry, config);
  }

  AD::StartNoSharedReading();

  auto* flowNodes = su2staticcast_p<CFlowVariable*>(solver_container[FLOW_SOL]->GetNodes());

  SU2_OMP_FOR_STAT(omp_chunk_size)
  for (unsigned long iPoint = 0; iPoint < nPoint; iPoint ++) {

    /*--- Compute blending functions and cross diffusion ---*/

    su2double rho = flowNodes->GetDensity(iPoint);
    su2double mu  = flowNodes->GetLaminarViscosity(iPoint);

    su2double dist = geometry->nodes->GetWall_Distance(iPoint);

    su2double VorticityMag = GeometryToolbox::Norm(3, flowNodes->GetVorticity(iPoint));
<<<<<<< HEAD
=======
    VorticityMag = max(VorticityMag, 1e-12); // safety against division by zero
>>>>>>> 1249f9f6

    nodes->SetBlendingFunc(iPoint, mu, dist, rho);

    su2double F2 = nodes->GetF2blending(iPoint);

    /*--- Compute the eddy viscosity ---*/

    su2double kine  = nodes->GetSolution(iPoint,0);
    su2double omega = nodes->GetSolution(iPoint,1);
    su2double zeta  = min(1.0/omega, a1/(VorticityMag*F2));
    su2double muT   = max(rho*kine*zeta,0.0);

    nodes->SetmuT(iPoint,muT);

  }
  END_SU2_OMP_FOR

  AD::EndNoSharedReading();
}

void CTurbSSTSolver::Viscous_Residual(unsigned long iEdge, CGeometry* geometry, CSolver** solver_container,
                                     CNumerics* numerics, CConfig* config) {

  /*--- Define an object to set solver specific numerics contribution. ---*/
  auto SolverSpecificNumerics = [&](unsigned long iPoint, unsigned long jPoint) {
    /*--- Menter's first blending function (only SST)---*/
    numerics->SetF1blending(nodes->GetF1blending(iPoint), nodes->GetF1blending(jPoint));
  };

  /*--- Now instantiate the generic implementation with the functor above. ---*/

  Viscous_Residual_impl(SolverSpecificNumerics, iEdge, geometry, solver_container, numerics, config);
}

void CTurbSSTSolver::Source_Residual(CGeometry *geometry, CSolver **solver_container,
                                     CNumerics **numerics_container, CConfig *config, unsigned short iMesh) {

  bool axisymmetric = config->GetAxisymmetric();

  const bool implicit = (config->GetKind_TimeIntScheme() == EULER_IMPLICIT);

  auto* flowNodes = su2staticcast_p<CFlowVariable*>(solver_container[FLOW_SOL]->GetNodes());

  /*--- Pick one numerics object per thread. ---*/
  auto* numerics = numerics_container[SOURCE_FIRST_TERM + omp_get_thread_num()*MAX_TERMS];

  /*--- Loop over all points. ---*/

  AD::StartNoSharedReading();

  SU2_OMP_FOR_DYN(omp_chunk_size)
  for (unsigned long iPoint = 0; iPoint < nPointDomain; iPoint++) {

    /*--- Conservative variables w/o reconstruction ---*/

    numerics->SetPrimitive(flowNodes->GetPrimitive(iPoint), nullptr);

    /*--- Gradient of the primitive and conservative variables ---*/

    numerics->SetPrimVarGradient(flowNodes->GetGradient_Primitive(iPoint), nullptr);

    /*--- Turbulent variables w/o reconstruction, and its gradient ---*/

    numerics->SetScalarVar(nodes->GetSolution(iPoint), nullptr);
    numerics->SetScalarVarGradient(nodes->GetGradient(iPoint), nullptr);

    /*--- Set volume ---*/

    numerics->SetVolume(geometry->nodes->GetVolume(iPoint));

    /*--- Set distance to the surface ---*/

    numerics->SetDistance(geometry->nodes->GetWall_Distance(iPoint), 0.0);

    /*--- Menter's first blending function ---*/

    numerics->SetF1blending(nodes->GetF1blending(iPoint),0.0);

    /*--- Menter's second blending function ---*/

    numerics->SetF2blending(nodes->GetF2blending(iPoint),0.0);

    /*--- Set vorticity and strain rate magnitude ---*/

    numerics->SetVorticity(flowNodes->GetVorticity(iPoint), nullptr);

    numerics->SetStrainMag(flowNodes->GetStrainMag(iPoint), 0.0);

    /*--- Cross diffusion ---*/

    numerics->SetCrossDiff(nodes->GetCrossDiff(iPoint),0.0);

    if (axisymmetric){
      /*--- Set y coordinate ---*/
      numerics->SetCoord(geometry->nodes->GetCoord(iPoint), geometry->nodes->GetCoord(iPoint));
    }

    /*--- Compute the source term ---*/

    auto residual = numerics->ComputeResidual(config);

    /*--- Subtract residual and the Jacobian ---*/

    LinSysRes.SubtractBlock(iPoint, residual);
    if (implicit) Jacobian.SubtractBlock2Diag(iPoint, residual.jacobian_i);

  }
  END_SU2_OMP_FOR

  AD::EndNoSharedReading();

}

void CTurbSSTSolver::Source_Template(CGeometry *geometry, CSolver **solver_container, CNumerics *numerics,
                                     CConfig *config, unsigned short iMesh) {
}

void CTurbSSTSolver::BC_HeatFlux_Wall(CGeometry *geometry, CSolver **solver_container, CNumerics *conv_numerics,
                                      CNumerics *visc_numerics, CConfig *config, unsigned short val_marker) {

  const bool implicit = (config->GetKind_TimeIntScheme() == EULER_IMPLICIT);

  bool rough_wall = false;
  string Marker_Tag = config->GetMarker_All_TagBound(val_marker);
  WALL_TYPE WallType; su2double Roughness_Height;
  tie(WallType, Roughness_Height) = config->GetWallRoughnessProperties(Marker_Tag);
  if (WallType == WALL_TYPE::ROUGH) rough_wall = true;

  /*--- Evaluate nu tilde at the closest point to the surface using the wall functions. ---*/

  if (config->GetWall_Functions()) {
    SU2_OMP_MASTER
    SetTurbVars_WF(geometry, solver_container, config, val_marker);
    END_SU2_OMP_MASTER
    SU2_OMP_BARRIER
    return;
  }

  SU2_OMP_FOR_STAT(OMP_MIN_SIZE)
  for (auto iVertex = 0u; iVertex < geometry->nVertex[val_marker]; iVertex++) {

    const auto iPoint = geometry->vertex[val_marker][iVertex]->GetNode();

    /*--- Check if the node belongs to the domain (i.e, not a halo node) ---*/
    if (geometry->nodes->GetDomain(iPoint)) {

      if (rough_wall) {

        /*--- Set wall values ---*/
        su2double density = solver_container[FLOW_SOL]->GetNodes()->GetDensity(iPoint);
        su2double laminar_viscosity = solver_container[FLOW_SOL]->GetNodes()->GetLaminarViscosity(iPoint);
        su2double WallShearStress = solver_container[FLOW_SOL]->GetWallShearStress(val_marker, iVertex);

        /*--- Compute non-dimensional velocity ---*/
        su2double FrictionVel = sqrt(fabs(WallShearStress)/density);

        /*--- Compute roughness in wall units. ---*/
        //su2double Roughness_Height = config->GetWall_RoughnessHeight(Marker_Tag);
        su2double kPlus = FrictionVel*Roughness_Height*density/laminar_viscosity;

        su2double S_R= 0.0;
        /*--- Reference 1 original Wilcox (1998) ---*/
        /*if (kPlus <= 25)
            S_R = (50/(kPlus+EPS))*(50/(kPlus+EPS));
          else
            S_R = 100/(kPlus+EPS);*/

        /*--- Reference 2 from D.C. Wilcox Turbulence Modeling for CFD (2006) ---*/
        if (kPlus <= 5)
          S_R = (200/(kPlus+EPS))*(200/(kPlus+EPS));
        else
          S_R = 100/(kPlus+EPS) + ((200/(kPlus+EPS))*(200/(kPlus+EPS)) - 100/(kPlus+EPS))*exp(5-kPlus);

        /*--- Modify the omega to account for a rough wall. ---*/
        su2double solution[2];
        solution[0] = 0.0;
        solution[1] = FrictionVel*FrictionVel*S_R/(laminar_viscosity/density);

        /*--- Set the solution values and zero the residual ---*/
        nodes->SetSolution_Old(iPoint,solution);
        nodes->SetSolution(iPoint,solution);
        LinSysRes.SetBlock_Zero(iPoint);

      } else { // smooth wall

        /*--- distance to closest neighbor ---*/
        const auto jPoint = geometry->vertex[val_marker][iVertex]->GetNormal_Neighbor();

        su2double distance2 = GeometryToolbox::SquaredDistance(nDim,
                                                             geometry->nodes->GetCoord(iPoint),
                                                             geometry->nodes->GetCoord(jPoint));
        /*--- Set wall values ---*/

        su2double density = solver_container[FLOW_SOL]->GetNodes()->GetDensity(jPoint);
        su2double laminar_viscosity = solver_container[FLOW_SOL]->GetNodes()->GetLaminarViscosity(jPoint);

        su2double beta_1 = constants[4];
        su2double solution[MAXNVAR];
        solution[0] = 0.0;
        solution[1] = 60.0*laminar_viscosity/(density*beta_1*distance2);

        /*--- Set the solution values and zero the residual ---*/
        nodes->SetSolution_Old(iPoint,solution);
        nodes->SetSolution(iPoint,solution);
        LinSysRes.SetBlock_Zero(iPoint);
      }

      if (implicit) {
        /*--- Change rows of the Jacobian (includes 1 in the diagonal) ---*/
        Jacobian.DeleteValsRowi(iPoint*nVar);
        Jacobian.DeleteValsRowi(iPoint*nVar+1);
      }
    }
  }
  END_SU2_OMP_FOR
}


void CTurbSSTSolver::SetTurbVars_WF(CGeometry *geometry, CSolver **solver_container,
                                    const CConfig *config, unsigned short val_marker) {

  const bool implicit = (config->GetKind_TimeIntScheme() == EULER_IMPLICIT);

  /*--- von Karman constant from boundary layer theory ---*/
  const su2double kappa = config->GetwallModel_Kappa();
  const su2double minYPlus = config->GetwallModel_MinYPlus();
  /*--- relaxation factor for k-omega values ---*/
  const su2double relax = config->GetwallModel_RelFac();

  /*--- Loop over all of the vertices on this boundary marker ---*/

  for (auto iVertex = 0u; iVertex < geometry->nVertex[val_marker]; iVertex++) {

    const auto iPoint = geometry->vertex[val_marker][iVertex]->GetNode();
    const auto iPoint_Neighbor = geometry->vertex[val_marker][iVertex]->GetNormal_Neighbor();

    su2double Y_Plus = solver_container[FLOW_SOL]->GetYPlus(val_marker, iVertex);
    su2double Lam_Visc_Wall = solver_container[FLOW_SOL]->GetNodes()->GetLaminarViscosity(iPoint);

    /*--- Do not use wall model at the ipoint when y+ < "limit", use zero flux (Neumann) conditions. ---*/

    if (Y_Plus < minYPlus) {
      /* --- Use zero flux (Neumann) conditions, i.e. nothing has to be done. --- */
      continue;
    }

    su2double Eddy_Visc = solver_container[FLOW_SOL]->GetEddyViscWall(val_marker, iVertex);
    su2double k = nodes->GetSolution(iPoint_Neighbor,0);
    su2double omega = nodes->GetSolution(iPoint_Neighbor,1);
    su2double Density_Wall = solver_container[FLOW_SOL]->GetNodes()->GetDensity(iPoint);
    su2double U_Tau = solver_container[FLOW_SOL]->GetUTau(val_marker, iVertex);
    su2double y = Y_Plus*Lam_Visc_Wall/(Density_Wall*U_Tau);

    su2double omega1 = 6.0*Lam_Visc_Wall/(0.075*Density_Wall*y*y);  // eq. 19
    su2double omega0 = U_Tau/(sqrt(0.09)*kappa*y);                  // eq. 20
    su2double omega_new = sqrt(omega0*omega0 + omega1*omega1);      // eq. 21 Nichols & Nelson
    su2double k_new = omega_new * Eddy_Visc/Density_Wall;           // eq. 22 Nichols & Nelson
                                           // (is this the correct density? paper says rho and not rho_w)

    /*--- put some relaxation factor on the k-omega values ---*/
    k += relax*(k_new - k);
    omega += relax*(omega_new - omega);

    su2double solution[MAXNVAR] = {k, omega};

    nodes->SetSolution_Old(iPoint_Neighbor,solution);
    nodes->SetSolution(iPoint,solution);

    LinSysRes.SetBlock_Zero(iPoint_Neighbor);

    if (implicit) {
      /*--- includes 1 in the diagonal ---*/
      Jacobian.DeleteValsRowi(iPoint_Neighbor*nVar);
      Jacobian.DeleteValsRowi(iPoint_Neighbor*nVar+1);
    }
  }
}

void CTurbSSTSolver::BC_Isothermal_Wall(CGeometry *geometry, CSolver **solver_container, CNumerics *conv_numerics,
                                        CNumerics *visc_numerics, CConfig *config, unsigned short val_marker) {

  BC_HeatFlux_Wall(geometry, solver_container, conv_numerics, visc_numerics, config, val_marker);

}

void CTurbSSTSolver::BC_Far_Field(CGeometry *geometry, CSolver **solver_container, CNumerics *conv_numerics,
                                  CNumerics *visc_numerics, CConfig *config, unsigned short val_marker) {

  const bool implicit = (config->GetKind_TimeIntScheme() == EULER_IMPLICIT);

  SU2_OMP_FOR_STAT(OMP_MIN_SIZE)
  for (auto iVertex = 0u; iVertex < geometry->nVertex[val_marker]; iVertex++) {

    const auto iPoint = geometry->vertex[val_marker][iVertex]->GetNode();

    /*--- Check if the node belongs to the domain (i.e, not a halo node) ---*/

    if (geometry->nodes->GetDomain(iPoint)) {

      /*--- Allocate the value at the infinity ---*/

      auto V_infty = solver_container[FLOW_SOL]->GetCharacPrimVar(val_marker, iVertex);

      /*--- Retrieve solution at the farfield boundary node ---*/

      auto V_domain = solver_container[FLOW_SOL]->GetNodes()->GetPrimitive(iPoint);

      conv_numerics->SetPrimitive(V_domain, V_infty);

      /*--- Set turbulent variable at the wall, and at infinity ---*/

      conv_numerics->SetScalarVar(nodes->GetSolution(iPoint), Solution_Inf);

      /*--- Set Normal (it is necessary to change the sign) ---*/

      su2double Normal[MAXNDIM] = {0.0};
      for (auto iDim = 0u; iDim < nDim; iDim++)
        Normal[iDim] = -geometry->vertex[val_marker][iVertex]->GetNormal(iDim);
      conv_numerics->SetNormal(Normal);

      /*--- Grid Movement ---*/

      if (dynamic_grid)
        conv_numerics->SetGridVel(geometry->nodes->GetGridVel(iPoint),
                                  geometry->nodes->GetGridVel(iPoint));

      /*--- Compute residuals and Jacobians ---*/

      auto residual = conv_numerics->ComputeResidual(config);

      /*--- Add residuals and Jacobians ---*/

      LinSysRes.AddBlock(iPoint, residual);
      if (implicit) Jacobian.AddBlock2Diag(iPoint, residual.jacobian_i);
    }
  }
  END_SU2_OMP_FOR

}

void CTurbSSTSolver::BC_Inlet(CGeometry *geometry, CSolver **solver_container, CNumerics *conv_numerics,
                              CNumerics *visc_numerics, CConfig *config, unsigned short val_marker) {

  const bool implicit = (config->GetKind_TimeIntScheme() == EULER_IMPLICIT);

  /*--- Loop over all the vertices on this boundary marker ---*/

  SU2_OMP_FOR_STAT(OMP_MIN_SIZE)
  for (auto iVertex = 0u; iVertex < geometry->nVertex[val_marker]; iVertex++) {

    const auto iPoint = geometry->vertex[val_marker][iVertex]->GetNode();

    /*--- Check if the node belongs to the domain (i.e., not a halo node) ---*/

    if (geometry->nodes->GetDomain(iPoint)) {

      /*--- Normal vector for this vertex (negate for outward convention) ---*/

      su2double Normal[MAXNDIM] = {0.0};
      for (auto iDim = 0u; iDim < nDim; iDim++)
        Normal[iDim] = -geometry->vertex[val_marker][iVertex]->GetNormal(iDim);
      conv_numerics->SetNormal(Normal);

      /*--- Allocate the value at the inlet ---*/

      auto V_inlet = solver_container[FLOW_SOL]->GetCharacPrimVar(val_marker, iVertex);

      /*--- Retrieve solution at the farfield boundary node ---*/

      auto V_domain = solver_container[FLOW_SOL]->GetNodes()->GetPrimitive(iPoint);

      /*--- Set various quantities in the solver class ---*/

      conv_numerics->SetPrimitive(V_domain, V_inlet);

      /*--- Non-dimensionalize Inlet_TurbVars if Inlet-Files are used. ---*/
      su2double Inlet_Vars[MAXNVAR];
      Inlet_Vars[0] = Inlet_TurbVars[val_marker][iVertex][0];
      Inlet_Vars[1] = Inlet_TurbVars[val_marker][iVertex][1];
      if (config->GetInlet_Profile_From_File()) {
        Inlet_Vars[0] /= pow(config->GetVelocity_Ref(), 2);
        Inlet_Vars[1] *= config->GetViscosity_Ref() / (config->GetDensity_Ref() * pow(config->GetVelocity_Ref(), 2));
      }

      /*--- Set the turbulent variable states. Use free-stream SST
       values for the turbulent state at the inflow. ---*/
      /*--- Load the inlet turbulence variables (uniform by default). ---*/

<<<<<<< HEAD
      conv_numerics->SetScalarVar(nodes->GetSolution(iPoint),
                                Inlet_TurbVars[val_marker][iVertex]);
=======
      conv_numerics->SetScalarVar(nodes->GetSolution(iPoint), Inlet_Vars);
>>>>>>> 1249f9f6

      /*--- Set various other quantities in the solver class ---*/

      if (dynamic_grid)
        conv_numerics->SetGridVel(geometry->nodes->GetGridVel(iPoint),
                                  geometry->nodes->GetGridVel(iPoint));

      /*--- Compute the residual using an upwind scheme ---*/

      auto residual = conv_numerics->ComputeResidual(config);
      LinSysRes.AddBlock(iPoint, residual);

      /*--- Jacobian contribution for implicit integration ---*/

      if (implicit) Jacobian.AddBlock2Diag(iPoint, residual.jacobian_i);

      //      /*--- Viscous contribution, commented out because serious convergence problems ---*/
      //
      //      su2double Coord_Reflected[MAXNDIM];
      //      GeometryToolbox::PointPointReflect(nDim, geometry->nodes->GetCoord(Point_Normal),
      //                                               geometry->nodes->GetCoord(iPoint), Coord_Reflected);
      //      visc_numerics->SetCoord(geometry->nodes->GetCoord(iPoint), Coord_Reflected);
      //      visc_numerics->SetNormal(Normal);
      //
      //      /*--- Conservative variables w/o reconstruction ---*/
      //
      //      visc_numerics->SetPrimitive(V_domain, V_inlet);
      //
      //      /*--- Turbulent variables w/o reconstruction, and its gradients ---*/
      //
      //     visc_numerics->SetScalarVar(Solution_i, Solution_j);
      //     visc_numerics->SetScalarVarGradient(node[iPoint]->GetGradient(), node[iPoint]->GetGradient());
      //
      //      /*--- Menter's first blending function ---*/
      //
      //      visc_numerics->SetF1blending(node[iPoint]->GetF1blending(), node[iPoint]->GetF1blending());
      //
      //      /*--- Compute residual, and Jacobians ---*/
      //
      //      auto residual = visc_numerics->ComputeResidual(config);
      //
      //      /*--- Subtract residual, and update Jacobians ---*/
      //
      //      LinSysRes.SubtractBlock(iPoint, residual);
      //      Jacobian.SubtractBlock2Diag(iPoint, residual.jacobian_i);

    }

  }
  END_SU2_OMP_FOR

}

void CTurbSSTSolver::BC_Outlet(CGeometry *geometry, CSolver **solver_container, CNumerics *conv_numerics,
                               CNumerics *visc_numerics, CConfig *config, unsigned short val_marker) {

  const bool implicit = (config->GetKind_TimeIntScheme() == EULER_IMPLICIT);

  /*--- Loop over all the vertices on this boundary marker ---*/

  SU2_OMP_FOR_STAT(OMP_MIN_SIZE)
  for (auto iVertex = 0u; iVertex < geometry->nVertex[val_marker]; iVertex++) {

    const auto iPoint = geometry->vertex[val_marker][iVertex]->GetNode();

    /*--- Check if the node belongs to the domain (i.e., not a halo node) ---*/

    if (geometry->nodes->GetDomain(iPoint)) {

      /*--- Allocate the value at the outlet ---*/

      auto V_outlet = solver_container[FLOW_SOL]->GetCharacPrimVar(val_marker, iVertex);

      /*--- Retrieve solution at the farfield boundary node ---*/

      auto V_domain = solver_container[FLOW_SOL]->GetNodes()->GetPrimitive(iPoint);

      /*--- Set various quantities in the solver class ---*/

      conv_numerics->SetPrimitive(V_domain, V_outlet);

      /*--- Set the turbulent variables. Here we use a Neumann BC such
       that the turbulent variable is copied from the interior of the
       domain to the outlet before computing the residual. ---*/

      conv_numerics->SetScalarVar(nodes->GetSolution(iPoint),
                                nodes->GetSolution(iPoint));

      /*--- Set Normal (negate for outward convention) ---*/

      su2double Normal[MAXNDIM] = {0.0};
      for (auto iDim = 0u; iDim < nDim; iDim++)
        Normal[iDim] = -geometry->vertex[val_marker][iVertex]->GetNormal(iDim);
      conv_numerics->SetNormal(Normal);

      if (dynamic_grid)
      conv_numerics->SetGridVel(geometry->nodes->GetGridVel(iPoint),
                                geometry->nodes->GetGridVel(iPoint));

      /*--- Compute the residual using an upwind scheme ---*/

      auto residual = conv_numerics->ComputeResidual(config);
      LinSysRes.AddBlock(iPoint, residual);

      /*--- Jacobian contribution for implicit integration ---*/

      if (implicit) Jacobian.AddBlock2Diag(iPoint, residual.jacobian_i);

//      /*--- Viscous contribution, commented out because serious convergence problems ---*/
//
//      su2double Coord_Reflected[MAXNDIM];
//      GeometryToolbox::PointPointReflect(nDim, geometry->nodes->GetCoord(Point_Normal),
//                                               geometry->nodes->GetCoord(iPoint), Coord_Reflected);
//      visc_numerics->SetCoord(geometry->nodes->GetCoord(iPoint), Coord_Reflected);
//      visc_numerics->SetNormal(Normal);
//
//      /*--- Conservative variables w/o reconstruction ---*/
//
//      visc_numerics->SetPrimitive(V_domain, V_outlet);
//
//      /*--- Turbulent variables w/o reconstruction, and its gradients ---*/
//
//      visc_numerics->SetScalarVar(Solution_i, Solution_j);
//      visc_numerics->SetScalarVarGradient(node[iPoint]->GetGradient(), node[iPoint]->GetGradient());
//
//      /*--- Menter's first blending function ---*/
//
//      visc_numerics->SetF1blending(node[iPoint]->GetF1blending(), node[iPoint]->GetF1blending());
//
//      /*--- Compute residual, and Jacobians ---*/
//
//      auto residual = visc_numerics->ComputeResidual(config);
//
//      /*--- Subtract residual, and update Jacobians ---*/
//
//      LinSysRes.SubtractBlock(iPoint, residual);
//      Jacobian.SubtractBlock2Diag(iPoint, residual.jacobian_i);

    }
  }
  END_SU2_OMP_FOR

}


void CTurbSSTSolver::BC_Inlet_MixingPlane(CGeometry *geometry, CSolver **solver_container, CNumerics *conv_numerics,
                                          CNumerics *visc_numerics, CConfig *config, unsigned short val_marker) {

  const bool implicit = (config->GetKind_TimeIntScheme() == EULER_IMPLICIT);

  const auto nSpanWiseSections = config->GetnSpanWiseSections();

  /*--- Loop over all the vertices on this boundary marker ---*/

  for (auto iSpan = 0u; iSpan < nSpanWiseSections ; iSpan++){

    su2double extAverageKine = solver_container[FLOW_SOL]->GetExtAverageKine(val_marker, iSpan);
    su2double extAverageOmega = solver_container[FLOW_SOL]->GetExtAverageOmega(val_marker, iSpan);
    su2double solution_j[] = {extAverageKine, extAverageOmega};

    /*--- Loop over all the vertices on this boundary marker ---*/

    SU2_OMP_FOR_STAT(OMP_MIN_SIZE)
    for (auto iVertex = 0u; iVertex < geometry->GetnVertexSpan(val_marker,iSpan); iVertex++) {

      /*--- find the node related to the vertex ---*/
      const auto iPoint = geometry->turbovertex[val_marker][iSpan][iVertex]->GetNode();

      /*--- using the other vertex information for retrieving some information ---*/
      const auto oldVertex = geometry->turbovertex[val_marker][iSpan][iVertex]->GetOldVertex();

      /*--- Index of the closest interior node ---*/
      const auto Point_Normal = geometry->vertex[val_marker][oldVertex]->GetNormal_Neighbor();

      /*--- Normal vector for this vertex (negate for outward convention) ---*/

      su2double Normal[MAXNDIM] = {0.0};
      for (auto iDim = 0u; iDim < nDim; iDim++)
        Normal[iDim] = -geometry->vertex[val_marker][oldVertex]->GetNormal(iDim);
      conv_numerics->SetNormal(Normal);

      /*--- Allocate the value at the inlet ---*/
      auto V_inlet = solver_container[FLOW_SOL]->GetCharacPrimVar(val_marker, oldVertex);

      /*--- Retrieve solution at the farfield boundary node ---*/

      auto V_domain = solver_container[FLOW_SOL]->GetNodes()->GetPrimitive(iPoint);

      /*--- Set various quantities in the solver class ---*/

      conv_numerics->SetPrimitive(V_domain, V_inlet);

      /*--- Set the turbulent variable states (prescribed for an inflow) ---*/

      conv_numerics->SetScalarVar(nodes->GetSolution(iPoint), solution_j);

      if (dynamic_grid)
        conv_numerics->SetGridVel(geometry->nodes->GetGridVel(iPoint),
                                  geometry->nodes->GetGridVel(iPoint));

      /*--- Compute the residual using an upwind scheme ---*/
      auto conv_residual = conv_numerics->ComputeResidual(config);

      /*--- Jacobian contribution for implicit integration ---*/
      LinSysRes.AddBlock(iPoint, conv_residual);
      if (implicit) Jacobian.AddBlock2Diag(iPoint, conv_residual.jacobian_i);

      /*--- Viscous contribution ---*/
      su2double Coord_Reflected[MAXNDIM];
      GeometryToolbox::PointPointReflect(nDim, geometry->nodes->GetCoord(Point_Normal),
                                               geometry->nodes->GetCoord(iPoint), Coord_Reflected);
      visc_numerics->SetCoord(geometry->nodes->GetCoord(iPoint), Coord_Reflected);
      visc_numerics->SetNormal(Normal);

      /*--- Conservative variables w/o reconstruction ---*/
      visc_numerics->SetPrimitive(V_domain, V_inlet);

      /*--- Turbulent variables w/o reconstruction, and its gradients ---*/
      visc_numerics->SetScalarVar(nodes->GetSolution(iPoint), solution_j);
      visc_numerics->SetScalarVarGradient(nodes->GetGradient(iPoint), nodes->GetGradient(iPoint));

      /*--- Menter's first blending function ---*/
      visc_numerics->SetF1blending(nodes->GetF1blending(iPoint), nodes->GetF1blending(iPoint));

      /*--- Compute residual, and Jacobians ---*/
      auto visc_residual = visc_numerics->ComputeResidual(config);

      /*--- Subtract residual, and update Jacobians ---*/
      LinSysRes.SubtractBlock(iPoint, visc_residual);
      if (implicit) Jacobian.SubtractBlock2Diag(iPoint, visc_residual.jacobian_i);

    }
    END_SU2_OMP_FOR
  }

}

void CTurbSSTSolver::BC_Inlet_Turbo(CGeometry *geometry, CSolver **solver_container, CNumerics *conv_numerics,
                                    CNumerics *visc_numerics, CConfig *config, unsigned short val_marker) {

  const bool implicit = (config->GetKind_TimeIntScheme() == EULER_IMPLICIT);

  const auto nSpanWiseSections = config->GetnSpanWiseSections();

  /*--- Quantities for computing the  kine and omega to impose at the inlet boundary. ---*/
  CFluidModel *FluidModel = solver_container[FLOW_SOL]->GetFluidModel();

  su2double Intensity = config->GetTurbulenceIntensity_FreeStream();
  su2double viscRatio = config->GetTurb2LamViscRatio_FreeStream();

  for (auto iSpan = 0u; iSpan < nSpanWiseSections ; iSpan++){

    /*--- Compute the inflow kine and omega using the span wise averge quntities---*/

    su2double rho       = solver_container[FLOW_SOL]->GetAverageDensity(val_marker, iSpan);
    su2double pressure  = solver_container[FLOW_SOL]->GetAveragePressure(val_marker, iSpan);
    su2double kine      = solver_container[FLOW_SOL]->GetAverageKine(val_marker, iSpan);

    FluidModel->SetTDState_Prho(pressure, rho);
    su2double muLam = FluidModel->GetLaminarViscosity();

    su2double VelMag2 = GeometryToolbox::SquaredNorm(nDim,
                          solver_container[FLOW_SOL]->GetAverageTurboVelocity(val_marker, iSpan));

    su2double kine_b  = 3.0/2.0*(VelMag2*Intensity*Intensity);
    su2double omega_b = rho*kine/(muLam*viscRatio);

    su2double solution_j[] = {kine_b, omega_b};

    /*--- Loop over all the vertices on this boundary marker ---*/

    SU2_OMP_FOR_STAT(OMP_MIN_SIZE)
    for (auto iVertex = 0u; iVertex < geometry->GetnVertexSpan(val_marker,iSpan); iVertex++) {

      /*--- find the node related to the vertex ---*/
      const auto iPoint = geometry->turbovertex[val_marker][iSpan][iVertex]->GetNode();

      /*--- using the other vertex information for retrieving some information ---*/
      const auto oldVertex = geometry->turbovertex[val_marker][iSpan][iVertex]->GetOldVertex();

      /*--- Index of the closest interior node ---*/
      const auto Point_Normal = geometry->vertex[val_marker][oldVertex]->GetNormal_Neighbor();

      /*--- Normal vector for this vertex (negate for outward convention) ---*/

      su2double Normal[MAXNDIM] = {0.0};
      for (auto iDim = 0u; iDim < nDim; iDim++)
        Normal[iDim] = -geometry->vertex[val_marker][oldVertex]->GetNormal(iDim);
      conv_numerics->SetNormal(Normal);

      /*--- Allocate the value at the inlet ---*/
      auto V_inlet = solver_container[FLOW_SOL]->GetCharacPrimVar(val_marker, oldVertex);

      /*--- Retrieve solution at the farfield boundary node ---*/

      auto V_domain = solver_container[FLOW_SOL]->GetNodes()->GetPrimitive(iPoint);

      /*--- Set various quantities in the solver class ---*/

      conv_numerics->SetPrimitive(V_domain, V_inlet);

      /*--- Set the turbulent variable states. Use average span-wise values
             values for the turbulent state at the inflow. ---*/

      conv_numerics->SetScalarVar(nodes->GetSolution(iPoint), solution_j);

      if (dynamic_grid)
        conv_numerics->SetGridVel(geometry->nodes->GetGridVel(iPoint),
                                  geometry->nodes->GetGridVel(iPoint));

      /*--- Compute the residual using an upwind scheme ---*/
      auto conv_residual = conv_numerics->ComputeResidual(config);

      /*--- Jacobian contribution for implicit integration ---*/
      LinSysRes.AddBlock(iPoint, conv_residual);
      if (implicit) Jacobian.AddBlock2Diag(iPoint, conv_residual.jacobian_i);

      /*--- Viscous contribution ---*/
      su2double Coord_Reflected[MAXNDIM];
      GeometryToolbox::PointPointReflect(nDim, geometry->nodes->GetCoord(Point_Normal),
                                               geometry->nodes->GetCoord(iPoint), Coord_Reflected);
      visc_numerics->SetCoord(geometry->nodes->GetCoord(iPoint), Coord_Reflected);
      visc_numerics->SetNormal(Normal);

      /*--- Conservative variables w/o reconstruction ---*/
      visc_numerics->SetPrimitive(V_domain, V_inlet);

      /*--- Turbulent variables w/o reconstruction, and its gradients ---*/
      visc_numerics->SetScalarVar(nodes->GetSolution(iPoint), solution_j);

      visc_numerics->SetScalarVarGradient(nodes->GetGradient(iPoint), nodes->GetGradient(iPoint));

      /*--- Menter's first blending function ---*/
      visc_numerics->SetF1blending(nodes->GetF1blending(iPoint), nodes->GetF1blending(iPoint));

      /*--- Compute residual, and Jacobians ---*/
      auto visc_residual = visc_numerics->ComputeResidual(config);

      /*--- Subtract residual, and update Jacobians ---*/
      LinSysRes.SubtractBlock(iPoint, visc_residual);
      if (implicit) Jacobian.SubtractBlock2Diag(iPoint, visc_residual.jacobian_i);

    }
    END_SU2_OMP_FOR
  }

}

void CTurbSSTSolver::SetInletAtVertex(const su2double *val_inlet,
                                     unsigned short iMarker,
                                     unsigned long iVertex) {

  Inlet_TurbVars[iMarker][iVertex][0] = val_inlet[nDim+2+nDim];
  Inlet_TurbVars[iMarker][iVertex][1] = val_inlet[nDim+2+nDim+1];

}

su2double CTurbSSTSolver::GetInletAtVertex(su2double *val_inlet,
                                           unsigned long val_inlet_point,
                                           unsigned short val_kind_marker,
                                           string val_marker,
                                           const CGeometry *geometry,
                                           const CConfig *config) const {
  /*--- Local variables ---*/

  unsigned short iMarker;
  unsigned long iPoint, iVertex;
  su2double Area = 0.0;
  su2double Normal[3] = {0.0,0.0,0.0};

  /*--- Alias positions within inlet file for readability ---*/

  if (val_kind_marker == INLET_FLOW) {

    unsigned short tke_position   = nDim+2+nDim;
    unsigned short omega_position = nDim+2+nDim+1;

    for (iMarker = 0; iMarker < config->GetnMarker_All(); iMarker++) {
      if ((config->GetMarker_All_KindBC(iMarker) == INLET_FLOW) &&
          (config->GetMarker_All_TagBound(iMarker) == val_marker)) {

        for (iVertex = 0; iVertex < nVertex[iMarker]; iVertex++){

          iPoint = geometry->vertex[iMarker][iVertex]->GetNode();

          if (iPoint == val_inlet_point) {

            /*-- Compute boundary face area for this vertex. ---*/

            geometry->vertex[iMarker][iVertex]->GetNormal(Normal);
            Area = GeometryToolbox::Norm(nDim, Normal);

            /*--- Access and store the inlet variables for this vertex. ---*/

            val_inlet[tke_position]   = Inlet_TurbVars[iMarker][iVertex][0];
            val_inlet[omega_position] = Inlet_TurbVars[iMarker][iVertex][1];

            /*--- Exit once we find the point. ---*/

            return Area;

          }
        }
      }
    }

  }

  /*--- If we don't find a match, then the child point is not on the
   current inlet boundary marker. Return zero area so this point does
   not contribute to the restriction operator and continue. ---*/

  return Area;

}

void CTurbSSTSolver::SetUniformInlet(const CConfig* config, unsigned short iMarker) {

  for(unsigned long iVertex=0; iVertex < nVertex[iMarker]; iVertex++){
    Inlet_TurbVars[iMarker][iVertex][0] = GetTke_Inf();
    Inlet_TurbVars[iMarker][iVertex][1] = GetOmega_Inf();
  }

}<|MERGE_RESOLUTION|>--- conflicted
+++ resolved
@@ -217,10 +217,7 @@
     su2double dist = geometry->nodes->GetWall_Distance(iPoint);
 
     su2double VorticityMag = GeometryToolbox::Norm(3, flowNodes->GetVorticity(iPoint));
-<<<<<<< HEAD
-=======
     VorticityMag = max(VorticityMag, 1e-12); // safety against division by zero
->>>>>>> 1249f9f6
 
     nodes->SetBlendingFunc(iPoint, mu, dist, rho);
 
@@ -609,12 +606,7 @@
        values for the turbulent state at the inflow. ---*/
       /*--- Load the inlet turbulence variables (uniform by default). ---*/
 
-<<<<<<< HEAD
-      conv_numerics->SetScalarVar(nodes->GetSolution(iPoint),
-                                Inlet_TurbVars[val_marker][iVertex]);
-=======
       conv_numerics->SetScalarVar(nodes->GetSolution(iPoint), Inlet_Vars);
->>>>>>> 1249f9f6
 
       /*--- Set various other quantities in the solver class ---*/
 
