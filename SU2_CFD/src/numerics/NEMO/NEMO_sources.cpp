--- conflicted
+++ resolved
@@ -1,4 +1,4 @@
-﻿/*!
+/*!
  * \file NEMO_sources.cpp
  * \brief Implementation of numerics classes for integration
  *        of source terms in fluid flow NEMO problems.
@@ -284,18 +284,11 @@
 //    for (iSpecies = 0; iSpecies < nSpecies; iSpecies++)
 //      val_Jacobian_i[nSpecies+nDim+1][iSpecies] += (estar[iSpecies]-eve_i[iSpecies])/taus[iSpecies]*Volume;
 //  }
-<<<<<<< HEAD
-  if(config->GetVTTransferResidualLimiting()){
-    if(residual[nSpecies+nDim+1]>res_max) residual[nSpecies+nDim+1]=res_max;
-    if(residual[nSpecies+nDim+1]<res_min) residual[nSpecies+nDim+1]=res_min;
-  }
-=======
 
   if(config->GetVTTransferResidualLimiting()){
     if(residual[nSpecies+nDim+1]>res_max) residual[nSpecies+nDim+1]=res_max; 
     if(residual[nSpecies+nDim+1]<res_min) residual[nSpecies+nDim+1]=res_min;
   } 
->>>>>>> 84b598c5
 
   return ResidualType<>(residual, nullptr, nullptr);
 }
