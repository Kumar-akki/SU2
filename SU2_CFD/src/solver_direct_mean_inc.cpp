/*!
 * \file solution_direct_mean_inc.cpp
 * \brief Main subroutines for solving incompressible flow (Euler, Navier-Stokes, etc.).
 * \author F. Palacios, T. Economon
 * \version 6.2.0 "Falcon"
 *
 * The current SU2 release has been coordinated by the
 * SU2 International Developers Society <www.su2devsociety.org>
 * with selected contributions from the open-source community.
 *
 * The main research teams contributing to the current release are:
 *  - Prof. Juan J. Alonso's group at Stanford University.
 *  - Prof. Piero Colonna's group at Delft University of Technology.
 *  - Prof. Nicolas R. Gauger's group at Kaiserslautern University of Technology.
 *  - Prof. Alberto Guardone's group at Polytechnic University of Milan.
 *  - Prof. Rafael Palacios' group at Imperial College London.
 *  - Prof. Vincent Terrapon's group at the University of Liege.
 *  - Prof. Edwin van der Weide's group at the University of Twente.
 *  - Lab. of New Concepts in Aeronautics at Tech. Institute of Aeronautics.
 *
 * Copyright 2012-2019, Francisco D. Palacios, Thomas D. Economon,
 *                      Tim Albring, and the SU2 contributors.
 *
 * SU2 is free software; you can redistribute it and/or
 * modify it under the terms of the GNU Lesser General Public
 * License as published by the Free Software Foundation; either
 * version 2.1 of the License, or (at your option) any later version.
 *
 * SU2 is distributed in the hope that it will be useful,
 * but WITHOUT ANY WARRANTY; without even the implied warranty of
 * MERCHANTABILITY or FITNESS FOR A PARTICULAR PURPOSE. See the GNU
 * Lesser General Public License for more details.
 *
 * You should have received a copy of the GNU Lesser General Public
 * License along with SU2. If not, see <http://www.gnu.org/licenses/>.
 */

#include "../include/solver_structure.hpp"
#include "../../Common/include/toolboxes/printing_toolbox.hpp"
#include "../include/variables/CIncEulerVariable.hpp"
#include "../include/variables/CIncNSVariable.hpp"

CIncEulerSolver::CIncEulerSolver(void) : CSolver() {
  /*--- Basic array initialization ---*/

  CD_Inv  = NULL; CL_Inv  = NULL; CSF_Inv = NULL;  CEff_Inv = NULL;
  CMx_Inv = NULL; CMy_Inv = NULL; CMz_Inv = NULL;
  CFx_Inv = NULL; CFy_Inv = NULL; CFz_Inv = NULL;
  CoPx_Inv = NULL; CoPy_Inv = NULL; CoPz_Inv = NULL;

  CD_Mnt  = NULL; CL_Mnt  = NULL; CSF_Mnt = NULL;  CEff_Mnt = NULL;
  CMx_Mnt = NULL; CMy_Mnt = NULL; CMz_Mnt = NULL;
  CFx_Mnt = NULL; CFy_Mnt = NULL; CFz_Mnt = NULL;
  CoPx_Mnt = NULL; CoPy_Mnt = NULL; CoPz_Mnt = NULL;

  CPressure = NULL; CPressureTarget = NULL; HeatFlux = NULL; HeatFluxTarget = NULL; YPlus = NULL;
  ForceInviscid = NULL; MomentInviscid = NULL;
  ForceMomentum = NULL; MomentMomentum = NULL;

  /*--- Surface based array initialization ---*/

  Surface_CL_Inv  = NULL; Surface_CD_Inv  = NULL; Surface_CSF_Inv = NULL; Surface_CEff_Inv = NULL;
  Surface_CFx_Inv = NULL; Surface_CFy_Inv = NULL; Surface_CFz_Inv = NULL;
  Surface_CMx_Inv = NULL; Surface_CMy_Inv = NULL; Surface_CMz_Inv = NULL;

  Surface_CL_Mnt  = NULL; Surface_CD_Mnt  = NULL; Surface_CSF_Mnt = NULL; Surface_CEff_Mnt = NULL;
  Surface_CFx_Mnt = NULL; Surface_CFy_Mnt = NULL; Surface_CFz_Mnt = NULL;
  Surface_CMx_Mnt = NULL; Surface_CMy_Mnt = NULL; Surface_CMz_Mnt = NULL;

  Surface_CL  = NULL; Surface_CD  = NULL; Surface_CSF = NULL; Surface_CEff = NULL;
  Surface_CFx = NULL; Surface_CFy = NULL; Surface_CFz = NULL;
  Surface_CMx = NULL; Surface_CMy = NULL; Surface_CMz = NULL;
  
  /*--- Rotorcraft simulation array initialization ---*/
  
  CMerit_Inv = NULL;  CT_Inv = NULL;  CQ_Inv = NULL;
  
  /*--- Numerical methods array initialization ---*/
  
  iPoint_UndLapl = NULL;
  jPoint_UndLapl = NULL;
  Primitive = NULL; Primitive_i = NULL; Primitive_j = NULL;
  CharacPrimVar = NULL;
  Smatrix = NULL; Cvector = NULL;
  Preconditioner = NULL;

  /*--- Fixed CL mode initialization (cauchy criteria) ---*/
  
  Cauchy_Value = 0;
  Cauchy_Func = 0;
  Old_Func = 0;
  New_Func = 0;
  Cauchy_Counter = 0;
  Cauchy_Serie = NULL;
  
  FluidModel = NULL;

  SlidingState     = NULL;
  SlidingStateNodes = NULL;

}

CIncEulerSolver::CIncEulerSolver(CGeometry *geometry, CConfig *config, unsigned short iMesh) : CSolver() {
  
  unsigned long iPoint, iVertex;
  unsigned short iVar, iDim, iMarker, nLineLets;
  ifstream restart_file;
  unsigned short nZone = geometry->GetnZone();
  bool restart   = (config->GetRestart() || config->GetRestart_Flow());
  string filename = config->GetSolution_FileName();
  int Unst_RestartIter;
  unsigned short iZone = config->GetiZone();
  bool dual_time = ((config->GetUnsteady_Simulation() == DT_STEPPING_1ST) ||
                    (config->GetUnsteady_Simulation() == DT_STEPPING_2ND));
  bool time_stepping = config->GetUnsteady_Simulation() == TIME_STEPPING;
  bool adjoint = (config->GetContinuous_Adjoint()) || (config->GetDiscrete_Adjoint());
  bool fsi     = config->GetFSI_Simulation();
  bool multizone = config->GetMultizone_Problem();
  string filename_ = config->GetSolution_FileName();

  unsigned short direct_diff = config->GetDirectDiff();

  /*--- Store the multigrid level. ---*/
  MGLevel = iMesh;

  /*--- Check for a restart file to evaluate if there is a change in the angle of attack
   before computing all the non-dimesional quantities. ---*/

  if (!(!restart || (iMesh != MESH_0) || nZone > 1)) {

    /*--- Multizone problems require the number of the zone to be appended. ---*/

    if (nZone > 1) filename_ = config->GetMultizone_FileName(filename_, iZone, ".dat");

    /*--- Modify file name for a dual-time unsteady restart ---*/

    if (dual_time) {
      if (adjoint) Unst_RestartIter = SU2_TYPE::Int(config->GetUnst_AdjointIter())-1;
      else if (config->GetUnsteady_Simulation() == DT_STEPPING_1ST)
        Unst_RestartIter = SU2_TYPE::Int(config->GetRestart_Iter())-1;
      else Unst_RestartIter = SU2_TYPE::Int(config->GetRestart_Iter())-2;
      filename_ = config->GetUnsteady_FileName(filename_, Unst_RestartIter, ".dat");
    }

    /*--- Modify file name for a time stepping unsteady restart ---*/

    if (time_stepping) {
      if (adjoint) Unst_RestartIter = SU2_TYPE::Int(config->GetUnst_AdjointIter())-1;
      else Unst_RestartIter = SU2_TYPE::Int(config->GetRestart_Iter())-1;
      filename_ = config->GetUnsteady_FileName(filename_, Unst_RestartIter, ".dat");
    }

    /*--- Read and store the restart metadata. ---*/

    Read_SU2_Restart_Metadata(geometry, config, false, filename_);
    
  }

  /*--- Basic array initialization ---*/

  CD_Inv  = NULL; CL_Inv  = NULL; CSF_Inv = NULL;  CEff_Inv = NULL;
  CMx_Inv = NULL; CMy_Inv = NULL; CMz_Inv = NULL;
  CFx_Inv = NULL; CFy_Inv = NULL; CFz_Inv = NULL;
  CoPx_Inv = NULL; CoPy_Inv = NULL; CoPz_Inv = NULL;

  CD_Mnt  = NULL; CL_Mnt  = NULL; CSF_Mnt = NULL; CEff_Mnt = NULL;
  CMx_Mnt = NULL; CMy_Mnt = NULL; CMz_Mnt = NULL;
  CFx_Mnt = NULL; CFy_Mnt = NULL; CFz_Mnt = NULL;
  CoPx_Mnt= NULL;   CoPy_Mnt= NULL;   CoPz_Mnt= NULL;

  CPressure = NULL; CPressureTarget = NULL; HeatFlux = NULL; HeatFluxTarget = NULL; YPlus = NULL;
  ForceInviscid = NULL; MomentInviscid = NULL;
  ForceMomentum = NULL;  MomentMomentum = NULL;

  /*--- Surface based array initialization ---*/

  Surface_CL_Inv  = NULL; Surface_CD_Inv  = NULL; Surface_CSF_Inv = NULL; Surface_CEff_Inv = NULL;
  Surface_CFx_Inv = NULL; Surface_CFy_Inv = NULL; Surface_CFz_Inv = NULL;
  Surface_CMx_Inv = NULL; Surface_CMy_Inv = NULL; Surface_CMz_Inv = NULL;

  Surface_CL_Mnt  = NULL; Surface_CD_Mnt  = NULL; Surface_CSF_Mnt = NULL; Surface_CEff_Mnt= NULL;
  Surface_CFx_Mnt = NULL; Surface_CFy_Mnt = NULL; Surface_CFz_Mnt = NULL;
  Surface_CMx_Mnt = NULL; Surface_CMy_Mnt = NULL; Surface_CMz_Mnt = NULL;

  Surface_CL  = NULL; Surface_CD  = NULL; Surface_CSF = NULL; Surface_CEff = NULL;
  Surface_CMx = NULL; Surface_CMy = NULL; Surface_CMz = NULL;

  /*--- Rotorcraft simulation array initialization ---*/

  CMerit_Inv = NULL;  CT_Inv = NULL;  CQ_Inv = NULL;

  /*--- Numerical methods array initialization ---*/
  
  iPoint_UndLapl = NULL;
  jPoint_UndLapl = NULL;
  Primitive = NULL; Primitive_i = NULL; Primitive_j = NULL;
  CharacPrimVar = NULL;
  Smatrix = NULL; Cvector = NULL;
  Preconditioner = NULL;

  /*--- Fixed CL mode initialization (cauchy criteria) ---*/

  Cauchy_Value = 0;
  Cauchy_Func = 0;
  Old_Func = 0;
  New_Func = 0;
  Cauchy_Counter = 0;
  Cauchy_Serie = NULL;
  
  /*--- Fluid model pointer initialization ---*/

  FluidModel = NULL;

  /*--- Set the gamma value ---*/
  
  Gamma = config->GetGamma();
  Gamma_Minus_One = Gamma - 1.0;
  
  /*--- Define geometry constants in the solver structure.
   * Incompressible flow, primitive variables (P, vx, vy, vz, T, rho, beta, lamMu, EddyMu, Kt_eff, Cp, Cv) ---*/
  
  nDim = geometry->GetnDim();
  
  nVar = nDim+2; nPrimVar = nDim+9; nPrimVarGrad = nDim+4;

  /*--- Initialize nVarGrad for deallocation ---*/
  
  nVarGrad = nPrimVarGrad;
  
  nMarker      = config->GetnMarker_All();
  nPoint       = geometry->GetnPoint();
  nPointDomain = geometry->GetnPointDomain();
 
  /*--- Store the number of vertices on each marker for deallocation later ---*/

  nVertex = new unsigned long[nMarker];
  for (iMarker = 0; iMarker < nMarker; iMarker++) 
    nVertex[iMarker] = geometry->nVertex[iMarker];
  
  /*--- Perform the non-dimensionalization for the flow equations using the
   specified reference values. ---*/
  
  SetNondimensionalization(config, iMesh);
  
  /*--- Check if we are executing a verification case. If so, the
   VerificationSolution object will be instantiated for a particular
   option from the available library of verification solutions. Note
   that this is done after SetNondim(), as problem-specific initial
   parameters are needed by the solution constructors. ---*/
  
  SetVerificationSolution(nDim, nVar, config);
  
  /*--- Allocate the node variables ---*/
  
  node = new CVariable*[nPoint];
  
  /*--- Define some auxiliary vectors related to the residual ---*/
  
  Residual      = new su2double[nVar]; for (iVar = 0; iVar < nVar; iVar++) Residual[iVar]     = 0.0;
  Residual_RMS  = new su2double[nVar]; for (iVar = 0; iVar < nVar; iVar++) Residual_RMS[iVar] = 0.0;
  Residual_Max  = new su2double[nVar]; for (iVar = 0; iVar < nVar; iVar++) Residual_Max[iVar] = 0.0;
  Res_Conv      = new su2double[nVar]; for (iVar = 0; iVar < nVar; iVar++) Res_Conv[iVar]     = 0.0;
  Res_Visc      = new su2double[nVar]; for (iVar = 0; iVar < nVar; iVar++) Res_Visc[iVar]     = 0.0;
  Res_Sour      = new su2double[nVar]; for (iVar = 0; iVar < nVar; iVar++) Res_Sour[iVar]     = 0.0;
  
  /*--- Define some structures for locating max residuals ---*/
  
  Point_Max = new unsigned long[nVar];
  for (iVar = 0; iVar < nVar; iVar++) Point_Max[iVar] = 0;
  
  Point_Max_Coord = new su2double*[nVar];
  for (iVar = 0; iVar < nVar; iVar++) {
    Point_Max_Coord[iVar] = new su2double[nDim];
    for (iDim = 0; iDim < nDim; iDim++) Point_Max_Coord[iVar][iDim] = 0.0;
  }
  
  /*--- Define some auxiliary vectors related to the solution ---*/
  
  Solution   = new su2double[nVar]; for (iVar = 0; iVar < nVar; iVar++) Solution[iVar]   = 0.0;
  Solution_i = new su2double[nVar]; for (iVar = 0; iVar < nVar; iVar++) Solution_i[iVar] = 0.0;
  Solution_j = new su2double[nVar]; for (iVar = 0; iVar < nVar; iVar++) Solution_j[iVar] = 0.0;
  
  /*--- Define some auxiliary vectors related to the geometry ---*/
  
  Vector   = new su2double[nDim]; for (iDim = 0; iDim < nDim; iDim++) Vector[iDim]   = 0.0;
  Vector_i = new su2double[nDim]; for (iDim = 0; iDim < nDim; iDim++) Vector_i[iDim] = 0.0;
  Vector_j = new su2double[nDim]; for (iDim = 0; iDim < nDim; iDim++) Vector_j[iDim] = 0.0;
  
  /*--- Define some auxiliary vectors related to the primitive solution ---*/
  
  Primitive   = new su2double[nPrimVar]; for (iVar = 0; iVar < nPrimVar; iVar++) Primitive[iVar]   = 0.0;
  Primitive_i = new su2double[nPrimVar]; for (iVar = 0; iVar < nPrimVar; iVar++) Primitive_i[iVar] = 0.0;
  Primitive_j = new su2double[nPrimVar]; for (iVar = 0; iVar < nPrimVar; iVar++) Primitive_j[iVar] = 0.0;
  
  /*--- Define some auxiliary vectors related to the undivided lapalacian ---*/
  
  if (config->GetKind_ConvNumScheme_Flow() == SPACE_CENTERED) {
    iPoint_UndLapl = new su2double [nPoint];
    jPoint_UndLapl = new su2double [nPoint];
  }

  Preconditioner = new su2double* [nVar];
  for (iVar = 0; iVar < nVar; iVar ++)
    Preconditioner[iVar] = new su2double[nVar];

  /*--- Initialize the solution and right-hand side vectors for storing
   the residuals and updating the solution (always needed even for
   explicit schemes). ---*/
  
  LinSysSol.Initialize(nPoint, nPointDomain, nVar, 0.0);
  LinSysRes.Initialize(nPoint, nPointDomain, nVar, 0.0);
  
  /*--- Jacobians and vector structures for implicit computations ---*/
  
  if (config->GetKind_TimeIntScheme_Flow() == EULER_IMPLICIT) {
    
    Jacobian_i = new su2double* [nVar];
    Jacobian_j = new su2double* [nVar];
    for (iVar = 0; iVar < nVar; iVar++) {
      Jacobian_i[iVar] = new su2double [nVar];
      Jacobian_j[iVar] = new su2double [nVar];
    }
    
    if (rank == MASTER_NODE) cout << "Initialize Jacobian structure (Euler). MG level: " << iMesh <<"." << endl;
    Jacobian.Initialize(nPoint, nPointDomain, nVar, nVar, true, geometry, config);
    
    if (config->GetKind_Linear_Solver_Prec() == LINELET) {
      nLineLets = Jacobian.BuildLineletPreconditioner(geometry, config);
      if (rank == MASTER_NODE) cout << "Compute linelet structure. " << nLineLets << " elements in each line (average)." << endl;
    }
    
  }
  
  else {
    if (rank == MASTER_NODE) cout << "Explicit scheme. No Jacobian structure (Euler). MG level: " << iMesh <<"." << endl;
  }
  
  /*--- Define some auxiliary vectors for computing flow variable
   gradients by least squares, S matrix := inv(R)*traspose(inv(R)),
   c vector := transpose(WA)*(Wb) ---*/
  
  if (config->GetKind_Gradient_Method() == WEIGHTED_LEAST_SQUARES) {
    
    Smatrix = new su2double* [nDim];
    for (iDim = 0; iDim < nDim; iDim++)
      Smatrix[iDim] = new su2double [nDim];
    
    Cvector = new su2double* [nPrimVarGrad];
    for (iVar = 0; iVar < nPrimVarGrad; iVar++)
      Cvector[iVar] = new su2double [nDim];
    
  }

  /*--- Store the value of the characteristic primitive variables at the boundaries ---*/

  CharacPrimVar = new su2double** [nMarker];
  for (iMarker = 0; iMarker < nMarker; iMarker++) {
    CharacPrimVar[iMarker] = new su2double* [geometry->nVertex[iMarker]];
    for (iVertex = 0; iVertex < geometry->nVertex[iMarker]; iVertex++) {
      CharacPrimVar[iMarker][iVertex] = new su2double [nPrimVar];
      for (iVar = 0; iVar < nPrimVar; iVar++) {
        CharacPrimVar[iMarker][iVertex][iVar] = 0.0;
      }
    }
  }

  /*--- Force definition and coefficient arrays for all of the markers ---*/
  
  CPressure = new su2double* [nMarker];
  CPressureTarget = new su2double* [nMarker];
  for (iMarker = 0; iMarker < nMarker; iMarker++) {
    CPressure[iMarker] = new su2double [geometry->nVertex[iMarker]];
    CPressureTarget[iMarker] = new su2double [geometry->nVertex[iMarker]];
    for (iVertex = 0; iVertex < geometry->nVertex[iMarker]; iVertex++) {
      CPressure[iMarker][iVertex] = 0.0;
      CPressureTarget[iMarker][iVertex] = 0.0;
    }
  }
  
  /*--- Store the value of the Total Pressure at the inlet BC ---*/
  
  Inlet_Ttotal = new su2double* [nMarker];
  for (iMarker = 0; iMarker < nMarker; iMarker++) {
    Inlet_Ttotal[iMarker] = new su2double [geometry->nVertex[iMarker]];
    for (iVertex = 0; iVertex < geometry->nVertex[iMarker]; iVertex++) {
      Inlet_Ttotal[iMarker][iVertex] = 0;
    }
  }
  
  /*--- Store the value of the Total Temperature at the inlet BC ---*/
  
  Inlet_Ptotal = new su2double* [nMarker];
  for (iMarker = 0; iMarker < nMarker; iMarker++) {
    Inlet_Ptotal[iMarker] = new su2double [geometry->nVertex[iMarker]];
    for (iVertex = 0; iVertex < geometry->nVertex[iMarker]; iVertex++) {
      Inlet_Ptotal[iMarker][iVertex] = 0;
    }
  }
  
  /*--- Store the value of the Flow direction at the inlet BC ---*/
  
  Inlet_FlowDir = new su2double** [nMarker];
  for (iMarker = 0; iMarker < nMarker; iMarker++) {
    Inlet_FlowDir[iMarker] = new su2double* [geometry->nVertex[iMarker]];
    for (iVertex = 0; iVertex < geometry->nVertex[iMarker]; iVertex++) {
      Inlet_FlowDir[iMarker][iVertex] = new su2double [nDim];
      for (iDim = 0; iDim < nDim; iDim++) {
        Inlet_FlowDir[iMarker][iVertex][iDim] = 0;
      }
    }
  }
  
  /*--- Non-dimensional coefficients ---*/

  ForceInviscid  = new su2double[nDim];
  MomentInviscid = new su2double[3];
  CD_Inv         = new su2double[nMarker];
  CL_Inv         = new su2double[nMarker];
  CSF_Inv        = new su2double[nMarker];
  CMx_Inv        = new su2double[nMarker];
  CMy_Inv        = new su2double[nMarker];
  CMz_Inv        = new su2double[nMarker];
  CEff_Inv       = new su2double[nMarker];
  CFx_Inv        = new su2double[nMarker];
  CFy_Inv        = new su2double[nMarker];
  CFz_Inv        = new su2double[nMarker];
  CoPx_Inv       = new su2double[nMarker];
  CoPy_Inv       = new su2double[nMarker];
  CoPz_Inv       = new su2double[nMarker];

  ForceMomentum  = new su2double[nDim];
  MomentMomentum = new su2double[3];
  CD_Mnt         = new su2double[nMarker];
  CL_Mnt         = new su2double[nMarker];
  CSF_Mnt        = new su2double[nMarker];
  CMx_Mnt        = new su2double[nMarker];
  CMy_Mnt        = new su2double[nMarker];
  CMz_Mnt        = new su2double[nMarker];
  CEff_Mnt       = new su2double[nMarker];
  CFx_Mnt        = new su2double[nMarker];
  CFy_Mnt        = new su2double[nMarker];
  CFz_Mnt        = new su2double[nMarker];
  CoPx_Mnt       = new su2double[nMarker];
  CoPy_Mnt       = new su2double[nMarker];
  CoPz_Mnt       = new su2double[nMarker];

  Surface_CL_Inv   = new su2double[config->GetnMarker_Monitoring()];
  Surface_CD_Inv   = new su2double[config->GetnMarker_Monitoring()];
  Surface_CSF_Inv  = new su2double[config->GetnMarker_Monitoring()];
  Surface_CEff_Inv = new su2double[config->GetnMarker_Monitoring()];
  Surface_CFx_Inv  = new su2double[config->GetnMarker_Monitoring()];
  Surface_CFy_Inv  = new su2double[config->GetnMarker_Monitoring()];
  Surface_CFz_Inv  = new su2double[config->GetnMarker_Monitoring()];
  Surface_CMx_Inv  = new su2double[config->GetnMarker_Monitoring()];
  Surface_CMy_Inv  = new su2double[config->GetnMarker_Monitoring()];
  Surface_CMz_Inv  = new su2double[config->GetnMarker_Monitoring()];

  Surface_CL_Mnt   = new su2double[config->GetnMarker_Monitoring()];
  Surface_CD_Mnt   = new su2double[config->GetnMarker_Monitoring()];
  Surface_CSF_Mnt  = new su2double[config->GetnMarker_Monitoring()];
  Surface_CEff_Mnt = new su2double[config->GetnMarker_Monitoring()];
  Surface_CFx_Mnt  = new su2double[config->GetnMarker_Monitoring()];
  Surface_CFy_Mnt  = new su2double[config->GetnMarker_Monitoring()];
  Surface_CFz_Mnt  = new su2double[config->GetnMarker_Monitoring()];
  Surface_CMx_Mnt  = new su2double[config->GetnMarker_Monitoring()];
  Surface_CMy_Mnt  = new su2double[config->GetnMarker_Monitoring()];
  Surface_CMz_Mnt  = new su2double[config->GetnMarker_Monitoring()];

  Surface_CL   = new su2double[config->GetnMarker_Monitoring()];
  Surface_CD   = new su2double[config->GetnMarker_Monitoring()];
  Surface_CSF  = new su2double[config->GetnMarker_Monitoring()];
  Surface_CEff = new su2double[config->GetnMarker_Monitoring()];
  Surface_CFx  = new su2double[config->GetnMarker_Monitoring()];
  Surface_CFy  = new su2double[config->GetnMarker_Monitoring()];
  Surface_CFz  = new su2double[config->GetnMarker_Monitoring()];
  Surface_CMx  = new su2double[config->GetnMarker_Monitoring()];
  Surface_CMy  = new su2double[config->GetnMarker_Monitoring()];
  Surface_CMz  = new su2double[config->GetnMarker_Monitoring()];

  /*--- Rotorcraft coefficients ---*/

  CT_Inv           = new su2double[nMarker];
  CQ_Inv           = new su2double[nMarker];
  CMerit_Inv       = new su2double[nMarker];

  CT_Mnt           = new su2double[nMarker];
  CQ_Mnt           = new su2double[nMarker];
  CMerit_Mnt       = new su2double[nMarker];

  /*--- Init total coefficients ---*/

  Total_CD       = 0.0;    Total_CL           = 0.0;    Total_CSF            = 0.0;
  Total_CMx      = 0.0;    Total_CMy          = 0.0;    Total_CMz            = 0.0;
  Total_CoPx     = 0.0;    Total_CoPy         = 0.0;    Total_CoPz           = 0.0;
  Total_CEff     = 0.0;
  Total_CFx      = 0.0;    Total_CFy          = 0.0;    Total_CFz            = 0.0;
  Total_CT       = 0.0;    Total_CQ           = 0.0;    Total_CMerit         = 0.0;
  Total_MaxHeat  = 0.0;    Total_Heat         = 0.0;    Total_ComboObj       = 0.0;
  Total_CpDiff   = 0.0;    Total_HeatFluxDiff = 0.0;    Total_Custom_ObjFunc = 0.0;
  AoA_Prev       = 0.0;
  Total_CL_Prev  = 0.0;    Total_CD_Prev      = 0.0;
  Total_CMx_Prev = 0.0;    Total_CMy_Prev     = 0.0;     Total_CMz_Prev      = 0.0;

  /*--- Read farfield conditions ---*/

  Density_Inf     = config->GetDensity_FreeStreamND();
  Pressure_Inf    = config->GetPressure_FreeStreamND();
  Velocity_Inf    = config->GetVelocity_FreeStreamND();
  Temperature_Inf = config->GetTemperature_FreeStreamND();

  /*--- Initialize the secondary values for direct derivative approxiations ---*/
  
  switch(direct_diff){
    case NO_DERIVATIVE:
      /*--- Default ---*/
      break;
    case D_DENSITY:
      SU2_TYPE::SetDerivative(Density_Inf, 1.0);
      break;
    case D_PRESSURE:
      SU2_TYPE::SetDerivative(Pressure_Inf, 1.0);
      break;
    case D_TEMPERATURE:
      SU2_TYPE::SetDerivative(Temperature_Inf, 1.0);
      break;
    case D_MACH: case D_AOA:
    case D_SIDESLIP: case D_REYNOLDS:
    case D_TURB2LAM: case D_DESIGN:
      /*--- Already done in postprocessing of config ---*/
      break;
    default:
      break;
  }
  
  /*--- Initializate quantities for SlidingMesh Interface ---*/
  
  SlidingState       = new su2double*** [nMarker];
  SlidingStateNodes  = new int*         [nMarker];
  
  for (iMarker = 0; iMarker < nMarker; iMarker++){
    SlidingState[iMarker]      = NULL;
    SlidingStateNodes[iMarker] = NULL;

    if (config->GetMarker_All_KindBC(iMarker) == FLUID_INTERFACE){

      SlidingState[iMarker]       = new su2double**[geometry->GetnVertex(iMarker)];
      SlidingStateNodes[iMarker]  = new int        [geometry->GetnVertex(iMarker)];

      for (iPoint = 0; iPoint < geometry->GetnVertex(iMarker); iPoint++){
        SlidingState[iMarker][iPoint] = new su2double*[nPrimVar+1];

        SlidingStateNodes[iMarker][iPoint] = 0;
        for (iVar = 0; iVar < nPrimVar+1; iVar++)
          SlidingState[iMarker][iPoint][iVar] = NULL;
      }

    }
  }

  /*--- Initialize the cauchy critera array for fixed CL mode ---*/

  if (config->GetFixed_CL_Mode())
    Cauchy_Serie = new su2double [config->GetCauchy_Elems()+1];

  /*--- Initialize the solution to the far-field state everywhere. ---*/

  for (iPoint = 0; iPoint < nPoint; iPoint++)
    node[iPoint] = new CIncEulerVariable(Pressure_Inf, Velocity_Inf, Temperature_Inf, nDim, nVar, config);

  /*--- Initialize the BGS residuals in FSI problems. ---*/
  if (fsi || multizone){
    Residual_BGS      = new su2double[nVar];         for (iVar = 0; iVar < nVar; iVar++) Residual_RMS[iVar]  = 1.0;
    Residual_Max_BGS  = new su2double[nVar];         for (iVar = 0; iVar < nVar; iVar++) Residual_Max_BGS[iVar]  = 1.0;

    /*--- Define some structures for locating max residuals ---*/

    Point_Max_BGS       = new unsigned long[nVar];  for (iVar = 0; iVar < nVar; iVar++) Point_Max_BGS[iVar]  = 0;
    Point_Max_Coord_BGS = new su2double*[nVar];
    for (iVar = 0; iVar < nVar; iVar++) {
      Point_Max_Coord_BGS[iVar] = new su2double[nDim];
      for (iDim = 0; iDim < nDim; iDim++) Point_Max_Coord_BGS[iVar][iDim] = 0.0;
    }
  }

  /*--- Define solver parameters needed for execution of destructor ---*/

  if (config->GetKind_ConvNumScheme_Flow() == SPACE_CENTERED ) space_centered = true;
  else space_centered = false;

  if (config->GetKind_TimeIntScheme_Flow() == EULER_IMPLICIT) euler_implicit = true;
  else euler_implicit = false;

  if (config->GetKind_Gradient_Method() == WEIGHTED_LEAST_SQUARES) least_squares = true;
  else least_squares = false;

  /*--- Communicate and store volume and the number of neighbors for
   any dual CVs that lie on on periodic markers. ---*/
  
  for (unsigned short iPeriodic = 1; iPeriodic <= config->GetnMarker_Periodic()/2; iPeriodic++) {
    InitiatePeriodicComms(geometry, config, iPeriodic, PERIODIC_VOLUME);
    CompletePeriodicComms(geometry, config, iPeriodic, PERIODIC_VOLUME);
    InitiatePeriodicComms(geometry, config, iPeriodic, PERIODIC_NEIGHBORS);
    CompletePeriodicComms(geometry, config, iPeriodic, PERIODIC_NEIGHBORS);
  }
  SetImplicitPeriodic(euler_implicit);
  if (iMesh == MESH_0) SetRotatePeriodic(true);
  
  /*--- Perform the MPI communication of the solution ---*/

  InitiateComms(geometry, config, SOLUTION);
  CompleteComms(geometry, config, SOLUTION);

  /*--- Add the solver name (max 8 characters) ---*/
  SolverName = "INC.FLOW";

}

CIncEulerSolver::~CIncEulerSolver(void) {

  unsigned short iMarker, iVar;
  unsigned long iVertex;

  /*--- Array deallocation ---*/

  if (CD_Inv  != NULL)  delete [] CD_Inv;
  if (CL_Inv  != NULL)  delete [] CL_Inv;
  if (CSF_Inv != NULL)  delete [] CSF_Inv;
  if (CMx_Inv != NULL)  delete [] CMx_Inv;
  if (CMy_Inv != NULL)  delete [] CMy_Inv;
  if (CMz_Inv != NULL)  delete [] CMz_Inv;
  if (CFx_Inv != NULL)  delete [] CFx_Inv;
  if (CFy_Inv != NULL)  delete [] CFy_Inv;
  if (CFz_Inv != NULL)  delete [] CFz_Inv;
  if (CoPx_Inv != NULL) delete [] CoPx_Inv;
  if (CoPy_Inv != NULL) delete [] CoPy_Inv;
  if (CoPz_Inv != NULL) delete [] CoPz_Inv;

  if (Surface_CL_Inv   != NULL) delete [] Surface_CL_Inv;
  if (Surface_CD_Inv   != NULL) delete [] Surface_CD_Inv;
  if (Surface_CSF_Inv  != NULL) delete [] Surface_CSF_Inv;
  if (Surface_CEff_Inv != NULL) delete [] Surface_CEff_Inv;
  if (Surface_CFx_Inv  != NULL) delete [] Surface_CFx_Inv;
  if (Surface_CFy_Inv  != NULL) delete [] Surface_CFy_Inv;
  if (Surface_CFz_Inv  != NULL) delete [] Surface_CFz_Inv;
  if (Surface_CMx_Inv  != NULL) delete [] Surface_CMx_Inv;
  if (Surface_CMy_Inv  != NULL) delete [] Surface_CMy_Inv;
  if (Surface_CMz_Inv  != NULL) delete [] Surface_CMz_Inv;

  if (CD_Mnt  != NULL)  delete [] CD_Mnt;
  if (CL_Mnt  != NULL)  delete [] CL_Mnt;
  if (CSF_Mnt != NULL)  delete [] CSF_Mnt;
  if (CMx_Mnt != NULL)  delete [] CMx_Mnt;
  if (CMy_Mnt != NULL)  delete [] CMy_Mnt;
  if (CMz_Mnt != NULL)  delete [] CMz_Mnt;
  if (CFx_Mnt != NULL)  delete [] CFx_Mnt;
  if (CFy_Mnt != NULL)  delete [] CFy_Mnt;
  if (CFz_Mnt != NULL)  delete [] CFz_Mnt;
  if (CoPx_Mnt != NULL) delete [] CoPx_Mnt;
  if (CoPy_Mnt != NULL) delete [] CoPy_Mnt;
  if (CoPz_Mnt != NULL) delete [] CoPz_Mnt;

  if (Surface_CL_Mnt   != NULL) delete [] Surface_CL_Mnt;
  if (Surface_CD_Mnt   != NULL) delete [] Surface_CD_Mnt;
  if (Surface_CSF_Mnt  != NULL) delete [] Surface_CSF_Mnt;
  if (Surface_CEff_Mnt != NULL) delete [] Surface_CEff_Mnt;
  if (Surface_CFx_Mnt  != NULL) delete [] Surface_CFx_Mnt;
  if (Surface_CFy_Mnt  != NULL) delete [] Surface_CFy_Mnt;
  if (Surface_CFz_Mnt  != NULL) delete [] Surface_CFz_Mnt;
  if (Surface_CMx_Mnt  != NULL) delete [] Surface_CMx_Mnt;
  if (Surface_CMy_Mnt  != NULL) delete [] Surface_CMy_Mnt;
  if (Surface_CMz_Mnt  != NULL) delete [] Surface_CMz_Mnt;

  if (Surface_CL   != NULL) delete [] Surface_CL;
  if (Surface_CD   != NULL) delete [] Surface_CD;
  if (Surface_CSF  != NULL) delete [] Surface_CSF;
  if (Surface_CEff != NULL) delete [] Surface_CEff;
  if (Surface_CFx  != NULL) delete [] Surface_CFx;
  if (Surface_CFy  != NULL) delete [] Surface_CFy;
  if (Surface_CFz  != NULL) delete [] Surface_CFz;
  if (Surface_CMx  != NULL) delete [] Surface_CMx;
  if (Surface_CMy  != NULL) delete [] Surface_CMy;
  if (Surface_CMz  != NULL) delete [] Surface_CMz;
  
  if (CEff_Inv   != NULL) delete [] CEff_Inv;
  if (CMerit_Inv != NULL) delete [] CMerit_Inv;
  if (CT_Inv     != NULL) delete [] CT_Inv;
  if (CQ_Inv     != NULL) delete [] CQ_Inv;

  if (CEff_Mnt   != NULL) delete [] CEff_Mnt;
  if (CMerit_Mnt != NULL) delete [] CMerit_Mnt;
  if (CT_Mnt     != NULL) delete [] CT_Mnt;
  if (CQ_Mnt     != NULL) delete [] CQ_Mnt;

  if (ForceInviscid  != NULL) delete [] ForceInviscid;
  if (MomentInviscid != NULL) delete [] MomentInviscid;
  if (ForceMomentum  != NULL) delete [] ForceMomentum;
  if (MomentMomentum != NULL) delete [] MomentMomentum;

  if (Primitive   != NULL) delete [] Primitive;
  if (Primitive_i != NULL) delete [] Primitive_i;
  if (Primitive_j != NULL) delete [] Primitive_j;

  if (Preconditioner != NULL) {
    for (iVar = 0; iVar < nVar; iVar ++)
      delete [] Preconditioner[iVar];
    delete [] Preconditioner;
  }

  if (CPressure != NULL) {
    for (iMarker = 0; iMarker < nMarker; iMarker++)
      delete [] CPressure[iMarker];
    delete [] CPressure;
  }
  
  if (CPressureTarget != NULL) {
    for (iMarker = 0; iMarker < nMarker; iMarker++)
      delete [] CPressureTarget[iMarker];
    delete [] CPressureTarget;
  }

  if (CharacPrimVar != NULL) {
    for (iMarker = 0; iMarker < nMarker; iMarker++) {
      for (iVertex = 0; iVertex<nVertex[iMarker]; iVertex++)
        delete [] CharacPrimVar[iMarker][iVertex];
      delete [] CharacPrimVar[iMarker];
    }
    delete [] CharacPrimVar;
  }

  if (SlidingState != NULL) {
    for (iMarker = 0; iMarker < nMarker; iMarker++) {
      if ( SlidingState[iMarker] != NULL ) {
        for (iVertex = 0; iVertex < nVertex[iMarker]; iVertex++)
          if ( SlidingState[iMarker][iVertex] != NULL ){
            for (iVar = 0; iVar < nPrimVar+1; iVar++)
              delete [] SlidingState[iMarker][iVertex][iVar];
            delete [] SlidingState[iMarker][iVertex];
          }
        delete [] SlidingState[iMarker];
      }
    }
    delete [] SlidingState;
  }
  
  if ( SlidingStateNodes != NULL ){
    for (iMarker = 0; iMarker < nMarker; iMarker++){
        if (SlidingStateNodes[iMarker] != NULL)
            delete [] SlidingStateNodes[iMarker];  
    }
    delete [] SlidingStateNodes;
  }

  if (Inlet_Ttotal != NULL) {
    for (iMarker = 0; iMarker < nMarker; iMarker++)
      if (Inlet_Ttotal[iMarker] != NULL)
        delete [] Inlet_Ttotal[iMarker];
    delete [] Inlet_Ttotal;
  }
  
  if (Inlet_Ptotal != NULL) {
    for (iMarker = 0; iMarker < nMarker; iMarker++)
      if (Inlet_Ptotal[iMarker] != NULL)
        delete [] Inlet_Ptotal[iMarker];
    delete [] Inlet_Ptotal;
  }
  
  if (Inlet_FlowDir != NULL) {
    for (iMarker = 0; iMarker < nMarker; iMarker++) {
      if (Inlet_FlowDir[iMarker] != NULL) {
        for (iVertex = 0; iVertex < nVertex[iMarker]; iVertex++)
          delete [] Inlet_FlowDir[iMarker][iVertex];
        delete [] Inlet_FlowDir[iMarker];
      }
    }
    delete [] Inlet_FlowDir;
  }
  
  if (nVertex!=NULL) delete [] nVertex;

  if (HeatFlux != NULL) {
    for (iMarker = 0; iMarker < nMarker; iMarker++) {
      delete [] HeatFlux[iMarker];
    }
    delete [] HeatFlux;
  }
  
  if (HeatFluxTarget != NULL) {
    for (iMarker = 0; iMarker < nMarker; iMarker++) {
      delete [] HeatFluxTarget[iMarker];
    }
    delete [] HeatFluxTarget;
  }
  
  if (YPlus != NULL) {
    for (iMarker = 0; iMarker < nMarker; iMarker++) {
      delete [] YPlus[iMarker];
    }
    delete [] YPlus;
  }
  
  if (Cauchy_Serie != NULL) delete [] Cauchy_Serie;
  
  if (FluidModel != NULL) delete FluidModel;
}

void CIncEulerSolver::SetNondimensionalization(CConfig *config, unsigned short iMesh) {
  
  su2double Temperature_FreeStream = 0.0,  ModVel_FreeStream = 0.0,Energy_FreeStream = 0.0,
  ModVel_FreeStreamND = 0.0, Omega_FreeStream = 0.0, Omega_FreeStreamND = 0.0, Viscosity_FreeStream = 0.0,
  Density_FreeStream = 0.0, Pressure_FreeStream = 0.0, Pressure_Thermodynamic = 0.0, Tke_FreeStream = 0.0,
  Length_Ref = 0.0, Density_Ref = 0.0, Pressure_Ref = 0.0, Temperature_Ref = 0.0, Velocity_Ref = 0.0, Time_Ref = 0.0,
  Gas_Constant_Ref = 0.0, Omega_Ref = 0.0, Force_Ref = 0.0, Viscosity_Ref = 0.0, Conductivity_Ref = 0.0, Heat_Flux_Ref = 0.0, Energy_Ref= 0.0, Pressure_FreeStreamND = 0.0, Pressure_ThermodynamicND = 0.0, Density_FreeStreamND = 0.0,
  Temperature_FreeStreamND = 0.0, Gas_ConstantND = 0.0, Specific_Heat_CpND = 0.0, Specific_Heat_CvND = 0.0, Thermal_Expansion_CoeffND = 0.0,
  Velocity_FreeStreamND[3] = {0.0, 0.0, 0.0}, Viscosity_FreeStreamND = 0.0,
  Tke_FreeStreamND = 0.0, Energy_FreeStreamND = 0.0,
  Total_UnstTimeND = 0.0, Delta_UnstTimeND = 0.0;
  
  unsigned short iDim, iVar;
  
  /*--- Local variables ---*/
  
  su2double Mach     = config->GetMach();
  su2double Reynolds = config->GetReynolds();
  
  bool unsteady      = (config->GetUnsteady_Simulation() != NO);
  bool viscous       = config->GetViscous();
  bool grid_movement = config->GetGrid_Movement();
  bool turbulent     = ((config->GetKind_Solver() == INC_RANS) ||
                        (config->GetKind_Solver() == DISC_ADJ_INC_RANS));
  bool tkeNeeded     = ((turbulent) && (config->GetKind_Turb_Model() == SST));
  bool energy        = config->GetEnergy_Equation();
  bool boussinesq    = (config->GetKind_DensityModel() == BOUSSINESQ);

  /*--- Compute dimensional free-stream values. ---*/

  Density_FreeStream     = config->GetInc_Density_Init();     config->SetDensity_FreeStream(Density_FreeStream);
  Temperature_FreeStream = config->GetInc_Temperature_Init(); config->SetTemperature_FreeStream(Temperature_FreeStream);
  Pressure_FreeStream    = 0.0; config->SetPressure_FreeStream(Pressure_FreeStream);

  ModVel_FreeStream   = 0.0;
  for (iDim = 0; iDim < nDim; iDim++) {
    ModVel_FreeStream += config->GetInc_Velocity_Init()[iDim]*config->GetInc_Velocity_Init()[iDim];
    config->SetVelocity_FreeStream(config->GetInc_Velocity_Init()[iDim],iDim);
  }
  ModVel_FreeStream = sqrt(ModVel_FreeStream); config->SetModVel_FreeStream(ModVel_FreeStream);

  /*--- Depending on the density model chosen, select a fluid model. ---*/

  switch (config->GetKind_FluidModel()) {

    case CONSTANT_DENSITY:

      FluidModel = new CConstantDensity(Density_FreeStream, config->GetSpecific_Heat_Cp());
      FluidModel->SetTDState_T(Temperature_FreeStream);
      break;

    case INC_IDEAL_GAS:

      config->SetGas_Constant(UNIVERSAL_GAS_CONSTANT/(config->GetMolecular_Weight()/1000.0));
      Pressure_Thermodynamic = Density_FreeStream*Temperature_FreeStream*config->GetGas_Constant();
      FluidModel = new CIncIdealGas(config->GetSpecific_Heat_Cp(), config->GetGas_Constant(), Pressure_Thermodynamic);
      FluidModel->SetTDState_T(Temperature_FreeStream);
      Pressure_Thermodynamic = FluidModel->GetPressure();
      config->SetPressure_Thermodynamic(Pressure_Thermodynamic);
      break;
      
    case INC_IDEAL_GAS_POLY:
      
      config->SetGas_Constant(UNIVERSAL_GAS_CONSTANT/(config->GetMolecular_Weight()/1000.0));
      Pressure_Thermodynamic = Density_FreeStream*Temperature_FreeStream*config->GetGas_Constant();
      FluidModel = new CIncIdealGasPolynomial(config->GetGas_Constant(), Pressure_Thermodynamic);
      if (viscous) {
        /*--- Variable Cp model via polynomial. ---*/
        for (iVar = 0; iVar < config->GetnPolyCoeffs(); iVar++)
          config->SetCp_PolyCoeffND(config->GetCp_PolyCoeff(iVar), iVar);
        FluidModel->SetCpModel(config);
      }
      FluidModel->SetTDState_T(Temperature_FreeStream);
      Pressure_Thermodynamic = FluidModel->GetPressure();
      config->SetPressure_Thermodynamic(Pressure_Thermodynamic);
      break;

    default:

      SU2_MPI::Error("Fluid model not implemented for incompressible solver.", CURRENT_FUNCTION);
      break;
  }

  if (viscous) {

    /*--- The dimensional viscosity is needed to determine the free-stream conditions.
      To accomplish this, simply set the non-dimensional coefficients to the
      dimensional ones. This will be overruled later.---*/

    config->SetMu_RefND(config->GetMu_Ref());
    config->SetMu_Temperature_RefND(config->GetMu_Temperature_Ref());
    config->SetMu_SND(config->GetMu_S());
    config->SetMu_ConstantND(config->GetMu_Constant());
    
    for (iVar = 0; iVar < config->GetnPolyCoeffs(); iVar++)
      config->SetMu_PolyCoeffND(config->GetMu_PolyCoeff(iVar), iVar);

    /*--- Use the fluid model to compute the dimensional viscosity/conductivity. ---*/

    FluidModel->SetLaminarViscosityModel(config);
    Viscosity_FreeStream = FluidModel->GetLaminarViscosity();
    config->SetViscosity_FreeStream(Viscosity_FreeStream);

    Reynolds = Density_FreeStream*ModVel_FreeStream/Viscosity_FreeStream; config->SetReynolds(Reynolds);

    /*--- Turbulence kinetic energy ---*/

    Tke_FreeStream  = 3.0/2.0*(ModVel_FreeStream*ModVel_FreeStream*config->GetTurbulenceIntensity_FreeStream()*config->GetTurbulenceIntensity_FreeStream());

  }

  /*--- The non-dim. scheme for incompressible flows uses the following ref. values:
     Reference length      = 1 m (fixed by default, grid in meters)
     Reference density     = liquid density or freestream (input)
     Reference velocity    = liquid velocity or freestream (input)
     Reference temperature = liquid temperature or freestream (input)
     Reference pressure    = Reference density * Reference velocity * Reference velocity
     Reference viscosity   = Reference Density * Reference velocity * Reference length
     This is the same non-dim. scheme as in the compressible solver.
     Note that the Re and Re Length are not used as part of initialization. ---*/

  if (config->GetRef_Inc_NonDim() == DIMENSIONAL) {
    Density_Ref     = 1.0;
    Velocity_Ref    = 1.0;
    Temperature_Ref = 1.0;
    Pressure_Ref    = 1.0;
  }
  else if (config->GetRef_Inc_NonDim() == INITIAL_VALUES) {
    Density_Ref     = Density_FreeStream;
    Velocity_Ref    = ModVel_FreeStream;
    Temperature_Ref = Temperature_FreeStream;
    Pressure_Ref    = Density_Ref*Velocity_Ref*Velocity_Ref;
  } 
  else if (config->GetRef_Inc_NonDim() == REFERENCE_VALUES) {
    Density_Ref     = config->GetInc_Density_Ref();
    Velocity_Ref    = config->GetInc_Velocity_Ref();
    Temperature_Ref = config->GetInc_Temperature_Ref();
    Pressure_Ref    = Density_Ref*Velocity_Ref*Velocity_Ref;
  }
  config->SetDensity_Ref(Density_Ref);
  config->SetVelocity_Ref(Velocity_Ref);
  config->SetTemperature_Ref(Temperature_Ref);
  config->SetPressure_Ref(Pressure_Ref);

  /*--- More derived reference values ---*/
  
  Length_Ref       = 1.0;                                                config->SetLength_Ref(Length_Ref);
  Time_Ref         = Length_Ref/Velocity_Ref;                            config->SetTime_Ref(Time_Ref);
  Omega_Ref        = Velocity_Ref/Length_Ref;                            config->SetOmega_Ref(Omega_Ref);
  Force_Ref        = Velocity_Ref*Velocity_Ref/Length_Ref;               config->SetForce_Ref(Force_Ref);
  Heat_Flux_Ref    = Density_Ref*Velocity_Ref*Velocity_Ref*Velocity_Ref; config->SetHeat_Flux_Ref(Heat_Flux_Ref);
  Gas_Constant_Ref = Velocity_Ref*Velocity_Ref/Temperature_Ref;          config->SetGas_Constant_Ref(Gas_Constant_Ref);
  Viscosity_Ref    = Density_Ref*Velocity_Ref*Length_Ref;                config->SetViscosity_Ref(Viscosity_Ref);
  Conductivity_Ref = Viscosity_Ref*Gas_Constant_Ref;                     config->SetConductivity_Ref(Conductivity_Ref);

  /*--- Get the freestream energy. Only useful if energy equation is active. ---*/

  Energy_FreeStream = FluidModel->GetStaticEnergy() + 0.5*ModVel_FreeStream*ModVel_FreeStream;
  config->SetEnergy_FreeStream(Energy_FreeStream);
  if (tkeNeeded) { Energy_FreeStream += Tke_FreeStream; }; config->SetEnergy_FreeStream(Energy_FreeStream);

  /*--- Compute Mach number ---*/

  if (config->GetKind_FluidModel() == CONSTANT_DENSITY) {
    Mach = ModVel_FreeStream / sqrt(config->GetBulk_Modulus()/Density_FreeStream);
  } else {
    Mach = 0.0;
  }
  config->SetMach(Mach);

  /*--- Divide by reference values, to compute the non-dimensional free-stream values ---*/
  
  Pressure_FreeStreamND = Pressure_FreeStream/config->GetPressure_Ref(); config->SetPressure_FreeStreamND(Pressure_FreeStreamND);
  Pressure_ThermodynamicND = Pressure_Thermodynamic/config->GetPressure_Ref(); config->SetPressure_ThermodynamicND(Pressure_ThermodynamicND);
  Density_FreeStreamND  = Density_FreeStream/config->GetDensity_Ref();   config->SetDensity_FreeStreamND(Density_FreeStreamND);
  
  for (iDim = 0; iDim < nDim; iDim++) {
    Velocity_FreeStreamND[iDim] = config->GetVelocity_FreeStream()[iDim]/Velocity_Ref; config->SetVelocity_FreeStreamND(Velocity_FreeStreamND[iDim], iDim);
  }

  Temperature_FreeStreamND = Temperature_FreeStream/config->GetTemperature_Ref(); config->SetTemperature_FreeStreamND(Temperature_FreeStreamND);
  Gas_ConstantND      = config->GetGas_Constant()/Gas_Constant_Ref;    config->SetGas_ConstantND(Gas_ConstantND);
  Specific_Heat_CpND  = config->GetSpecific_Heat_Cp()/Gas_Constant_Ref; config->SetSpecific_Heat_CpND(Specific_Heat_CpND);
  
  /*--- We assume that Cp = Cv for our incompressible fluids. ---*/
  Specific_Heat_CvND  = config->GetSpecific_Heat_Cp()/Gas_Constant_Ref; config->SetSpecific_Heat_CvND(Specific_Heat_CvND);
  
  Thermal_Expansion_CoeffND = config->GetThermal_Expansion_Coeff()*config->GetTemperature_Ref(); config->SetThermal_Expansion_CoeffND(Thermal_Expansion_CoeffND);

  ModVel_FreeStreamND = 0.0;
  for (iDim = 0; iDim < nDim; iDim++) ModVel_FreeStreamND += Velocity_FreeStreamND[iDim]*Velocity_FreeStreamND[iDim];
  ModVel_FreeStreamND    = sqrt(ModVel_FreeStreamND); config->SetModVel_FreeStreamND(ModVel_FreeStreamND);
  
  Viscosity_FreeStreamND = Viscosity_FreeStream / Viscosity_Ref;   config->SetViscosity_FreeStreamND(Viscosity_FreeStreamND);
  
  Tke_FreeStream  = 3.0/2.0*(ModVel_FreeStream*ModVel_FreeStream*config->GetTurbulenceIntensity_FreeStream()*config->GetTurbulenceIntensity_FreeStream());
  config->SetTke_FreeStream(Tke_FreeStream);
  
  Tke_FreeStreamND  = 3.0/2.0*(ModVel_FreeStreamND*ModVel_FreeStreamND*config->GetTurbulenceIntensity_FreeStream()*config->GetTurbulenceIntensity_FreeStream());
  config->SetTke_FreeStreamND(Tke_FreeStreamND);
  
  Omega_FreeStream = Density_FreeStream*Tke_FreeStream/(Viscosity_FreeStream*config->GetTurb2LamViscRatio_FreeStream());
  config->SetOmega_FreeStream(Omega_FreeStream);
  
  Omega_FreeStreamND = Density_FreeStreamND*Tke_FreeStreamND/(Viscosity_FreeStreamND*config->GetTurb2LamViscRatio_FreeStream());
  config->SetOmega_FreeStreamND(Omega_FreeStreamND);
 
  /*--- Delete the original (dimensional) FluidModel object. No fluid is used for inscompressible cases. ---*/
  
  delete FluidModel;

  switch (config->GetKind_FluidModel()) {
      
    case CONSTANT_DENSITY:
      FluidModel = new CConstantDensity(Density_FreeStreamND, Specific_Heat_CpND);
      FluidModel->SetTDState_T(Temperature_FreeStreamND);
      break;

    case INC_IDEAL_GAS:
      FluidModel = new CIncIdealGas(Specific_Heat_CpND, Gas_ConstantND, Pressure_ThermodynamicND);
      FluidModel->SetTDState_T(Temperature_FreeStreamND);
      break;
      
    case INC_IDEAL_GAS_POLY:
      FluidModel = new CIncIdealGasPolynomial(Gas_ConstantND, Pressure_ThermodynamicND);
      if (viscous) {
        /*--- Variable Cp model via polynomial. ---*/
        config->SetCp_PolyCoeffND(config->GetCp_PolyCoeff(0)/Gas_Constant_Ref, 0);
        for (iVar = 1; iVar < config->GetnPolyCoeffs(); iVar++)
          config->SetCp_PolyCoeffND(config->GetCp_PolyCoeff(iVar)*pow(Temperature_Ref,iVar)/Gas_Constant_Ref, iVar);
        FluidModel->SetCpModel(config);
      }
      FluidModel->SetTDState_T(Temperature_FreeStreamND);
      break;
      
  }
  
  Energy_FreeStreamND = FluidModel->GetStaticEnergy() + 0.5*ModVel_FreeStreamND*ModVel_FreeStreamND;
  
  if (viscous) {
    
    /*--- Constant viscosity model ---*/

    config->SetMu_ConstantND(config->GetMu_Constant()/Viscosity_Ref);
    
    /*--- Sutherland's model ---*/
    
    config->SetMu_RefND(config->GetMu_Ref()/Viscosity_Ref);
    config->SetMu_SND(config->GetMu_S()/config->GetTemperature_Ref());
    config->SetMu_Temperature_RefND(config->GetMu_Temperature_Ref()/config->GetTemperature_Ref());
    
    /*--- Viscosity model via polynomial. ---*/

    config->SetMu_PolyCoeffND(config->GetMu_PolyCoeff(0)/Viscosity_Ref, 0);
    for (iVar = 1; iVar < config->GetnPolyCoeffs(); iVar++)
      config->SetMu_PolyCoeffND(config->GetMu_PolyCoeff(iVar)*pow(Temperature_Ref,iVar)/Viscosity_Ref, iVar);
    
    /*--- Constant thermal conductivity model ---*/

    config->SetKt_ConstantND(config->GetKt_Constant()/Conductivity_Ref);
    
    /*--- Conductivity model via polynomial. ---*/

    config->SetKt_PolyCoeffND(config->GetKt_PolyCoeff(0)/Conductivity_Ref, 0);
    for (iVar = 1; iVar < config->GetnPolyCoeffs(); iVar++)
      config->SetKt_PolyCoeffND(config->GetKt_PolyCoeff(iVar)*pow(Temperature_Ref,iVar)/Conductivity_Ref, iVar);
    
    /*--- Set up the transport property models. ---*/

    FluidModel->SetLaminarViscosityModel(config);
    FluidModel->SetThermalConductivityModel(config);
    
  }

  if (tkeNeeded) { Energy_FreeStreamND += Tke_FreeStreamND; };  config->SetEnergy_FreeStreamND(Energy_FreeStreamND);
  
  Energy_Ref = Energy_FreeStream/Energy_FreeStreamND; config->SetEnergy_Ref(Energy_Ref);
  
  Total_UnstTimeND = config->GetTotal_UnstTime() / Time_Ref;    config->SetTotal_UnstTimeND(Total_UnstTimeND);
  Delta_UnstTimeND = config->GetDelta_UnstTime() / Time_Ref;    config->SetDelta_UnstTimeND(Delta_UnstTimeND);
  
  /*--- Write output to the console if this is the master node and first domain ---*/
  
  if ((rank == MASTER_NODE) && (iMesh == MESH_0)) {
    
    cout.precision(6);

    if (config->GetRef_Inc_NonDim() == DIMENSIONAL) {
      cout << "Incompressible flow: rho_ref, vel_ref, temp_ref, p_ref" << endl;
      cout << "are set to 1.0 in order to perform a dimensional calculation." << endl;
      if (grid_movement) cout << "Force coefficients computed using MACH_MOTION." << endl;
      else cout << "Force coefficients computed using initial values." << endl;
    }
    else if (config->GetRef_Inc_NonDim() == INITIAL_VALUES) {
      cout << "Incompressible flow: rho_ref, vel_ref, and temp_ref" << endl;
      cout << "are based on the initial values, p_ref = rho_ref*vel_ref^2." << endl;
      if (grid_movement) cout << "Force coefficients computed using MACH_MOTION." << endl;
      else cout << "Force coefficients computed using initial values." << endl;
    } 
    else if (config->GetRef_Inc_NonDim() == REFERENCE_VALUES) {
      cout << "Incompressible flow: rho_ref, vel_ref, and temp_ref" << endl;
      cout << "are user-provided reference values, p_ref = rho_ref*vel_ref^2." << endl;
      if (grid_movement) cout << "Force coefficients computed using MACH_MOTION." << endl;
      else cout << "Force coefficients computed using reference values." << endl;
    }
    cout << "The reference area for force coeffs. is " << config->GetRefArea() << " m^2." << endl;
    cout << "The reference length for force coeffs. is " << config->GetRefLength() << " m." << endl;

    cout << "The pressure is decomposed into thermodynamic and dynamic components." << endl;
    cout << "The initial value of the dynamic pressure is 0." << endl;

    cout << "Mach number: "<< config->GetMach();
    if (config->GetKind_FluidModel() == CONSTANT_DENSITY) {
      cout << ", computed using the Bulk modulus." << endl;
    } else {
      cout << ", computed using fluid speed of sound." << endl;
    }

    cout << "For external flows, the initial state is imposed at the far-field." << endl;
    cout << "Angle of attack (deg): "<< config->GetAoA() << ", computed using the initial velocity." << endl;
    cout << "Side slip angle (deg): "<< config->GetAoS() << ", computed using the initial velocity." << endl;

    if (viscous) { 
      cout << "Reynolds number per meter: " << config->GetReynolds() << ", computed using initial values."<< endl;
      cout << "Reynolds number is a byproduct of inputs only (not used internally)." << endl;
    }
    cout << "SI units only. The grid should be dimensional (meters)." << endl;
    
    switch (config->GetKind_DensityModel()) {
      
      case CONSTANT:
        if (energy) cout << "Energy equation is active and decoupled." << endl;
        else cout << "No energy equation." << endl;
        break;

      case BOUSSINESQ:
        if (energy) cout << "Energy equation is active and coupled through Boussinesq approx." << endl;
        break;

      case VARIABLE:
        if (energy) cout << "Energy equation is active and coupled for variable density." << endl;
        break;

    }
    
    stringstream NonDimTableOut, ModelTableOut;
    stringstream Unit;  
    
    cout << endl;
    PrintingToolbox::CTablePrinter ModelTable(&ModelTableOut);
    ModelTableOut <<"-- Models:"<< endl;

    ModelTable.AddColumn("Viscosity Model", 25);
    ModelTable.AddColumn("Conductivity Model", 26);
    ModelTable.AddColumn("Fluid Model", 25);
    ModelTable.SetAlign(PrintingToolbox::CTablePrinter::RIGHT);
    ModelTable.PrintHeader();
    
    PrintingToolbox::CTablePrinter NonDimTable(&NonDimTableOut);    
    NonDimTable.AddColumn("Name", 22);
    NonDimTable.AddColumn("Dim. value", 14);
    NonDimTable.AddColumn("Ref. value", 14);
    NonDimTable.AddColumn("Unit", 10);
    NonDimTable.AddColumn("Non-dim. value", 14);
    NonDimTable.SetAlign(PrintingToolbox::CTablePrinter::RIGHT);
    
    NonDimTableOut <<"-- Fluid properties:"<< endl;
    
    NonDimTable.PrintHeader();
    
    if (viscous){
      
      switch(config->GetKind_ViscosityModel()){
      case CONSTANT_VISCOSITY:
        ModelTable << "CONSTANT_VISCOSITY";
        if      (config->GetSystemMeasurements() == SI) Unit << "N.s/m^2";
        else if (config->GetSystemMeasurements() == US) Unit << "lbf.s/ft^2";
        NonDimTable << "Viscosity" << config->GetMu_Constant() << config->GetMu_Constant()/config->GetMu_ConstantND() << Unit.str() << config->GetMu_ConstantND();
        Unit.str("");
        NonDimTable.PrintFooter();
        break;

      case SUTHERLAND:
        ModelTable << "SUTHERLAND";        
        if      (config->GetSystemMeasurements() == SI) Unit << "N.s/m^2";
        else if (config->GetSystemMeasurements() == US) Unit << "lbf.s/ft^2";
        NonDimTable << "Ref. Viscosity" <<  config->GetMu_Ref() <<  config->GetViscosity_Ref() << Unit.str() << config->GetMu_RefND();
        Unit.str("");
        if      (config->GetSystemMeasurements() == SI) Unit << "K";
        else if (config->GetSystemMeasurements() == US) Unit << "R";
        NonDimTable << "Sutherland Temp." << config->GetMu_Temperature_Ref() <<  config->GetTemperature_Ref() << Unit.str() << config->GetMu_Temperature_RefND();
        Unit.str("");
        if      (config->GetSystemMeasurements() == SI) Unit << "K";
        else if (config->GetSystemMeasurements() == US) Unit << "R";
        NonDimTable << "Sutherland Const." << config->GetMu_S() << config->GetTemperature_Ref() << Unit.str() << config->GetMu_SND();
        Unit.str("");
        NonDimTable.PrintFooter();
        break;
        
      case POLYNOMIAL_VISCOSITY:
        ModelTable << "POLYNOMIAL_VISCOSITY";
        for (iVar = 0; iVar < config->GetnPolyCoeffs(); iVar++) {
          stringstream ss;
          ss << iVar;
          if (config->GetMu_PolyCoeff(iVar) != 0.0)
            NonDimTable << "Mu(T) Poly. Coeff. " + ss.str()  << config->GetMu_PolyCoeff(iVar) << config->GetMu_PolyCoeff(iVar)/config->GetMu_PolyCoeffND(iVar) << "-" << config->GetMu_PolyCoeffND(iVar);
        }
        Unit.str("");
        NonDimTable.PrintFooter();
        break;
      }

      switch(config->GetKind_ConductivityModel()){
      case CONSTANT_PRANDTL:
        ModelTable << "CONSTANT_PRANDTL";
        NonDimTable << "Prandtl (Lam.)"  << "-" << "-" << "-" << config->GetPrandtl_Lam();         
        Unit.str("");
        NonDimTable << "Prandtl (Turb.)" << "-" << "-" << "-" << config->GetPrandtl_Turb();         
        Unit.str("");
        NonDimTable.PrintFooter();
        break;
        
      case CONSTANT_CONDUCTIVITY:
        ModelTable << "CONSTANT_CONDUCTIVITY";
        Unit << "W/m^2.K";
        NonDimTable << "Molecular Cond." << config->GetKt_Constant() << config->GetKt_Constant()/config->GetKt_ConstantND() << Unit.str() << config->GetKt_ConstantND();         
        Unit.str("");
        NonDimTable.PrintFooter();
        break;
        
      case POLYNOMIAL_CONDUCTIVITY:
        ModelTable << "POLYNOMIAL_CONDUCTIVITY";
        for (iVar = 0; iVar < config->GetnPolyCoeffs(); iVar++) {
          stringstream ss;
          ss << iVar;
          if (config->GetKt_PolyCoeff(iVar) != 0.0)
            NonDimTable << "Kt(T) Poly. Coeff. " + ss.str()  << config->GetKt_PolyCoeff(iVar) << config->GetKt_PolyCoeff(iVar)/config->GetKt_PolyCoeffND(iVar) << "-" << config->GetKt_PolyCoeffND(iVar);
        }
        Unit.str("");
        NonDimTable.PrintFooter();  
        break;
      }
    } else {
      ModelTable << "-" << "-";
    }
    
    switch (config->GetKind_FluidModel()){
    case CONSTANT_DENSITY:
      ModelTable << "CONSTANT_DENSITY";
      if (energy){
        Unit << "N.m/kg.K";
        NonDimTable << "Spec. Heat (Cp)" << config->GetSpecific_Heat_Cp() << config->GetSpecific_Heat_Cp()/config->GetSpecific_Heat_CpND() << Unit.str() << config->GetSpecific_Heat_CpND();         
        Unit.str("");
      }
      if (boussinesq){
        Unit << "K^-1";
        NonDimTable << "Thermal Exp." << config->GetThermal_Expansion_Coeff() << config->GetThermal_Expansion_Coeff()/config->GetThermal_Expansion_CoeffND() << Unit.str() <<  config->GetThermal_Expansion_CoeffND();         
        Unit.str("");
      }
      Unit << "Pa";
      NonDimTable << "Bulk Modulus" << config->GetBulk_Modulus() << 1.0 << Unit.str() <<  config->GetBulk_Modulus();         
      Unit.str("");
      NonDimTable.PrintFooter();
      break;
      
    case INC_IDEAL_GAS:
      ModelTable << "INC_IDEAL_GAS";      
      Unit << "N.m/kg.K";
      NonDimTable << "Spec. Heat (Cp)" << config->GetSpecific_Heat_Cp() << config->GetSpecific_Heat_Cp()/config->GetSpecific_Heat_CpND() << Unit.str() << config->GetSpecific_Heat_CpND();         
      Unit.str("");
      Unit << "g/mol";
      NonDimTable << "Molecular weight" << config->GetMolecular_Weight()<< 1.0 << Unit.str() << config->GetMolecular_Weight();         
      Unit.str("");
      Unit << "N.m/kg.K";
      NonDimTable << "Gas Constant" << config->GetGas_Constant() << config->GetGas_Constant_Ref() << Unit.str() << config->GetGas_ConstantND();         
      Unit.str("");
      Unit << "Pa";
      NonDimTable << "Therm. Pressure" << config->GetPressure_Thermodynamic() << config->GetPressure_Ref() << Unit.str() << config->GetPressure_ThermodynamicND();         
      Unit.str("");
      NonDimTable.PrintFooter();
      break;
      
    case INC_IDEAL_GAS_POLY:
      ModelTable << "INC_IDEAL_GAS_POLY";             
      Unit.str("");
      Unit << "g/mol";
      NonDimTable << "Molecular weight" << config->GetMolecular_Weight()<< 1.0 << Unit.str() << config->GetMolecular_Weight();         
      Unit.str("");
      Unit << "N.m/kg.K";
      NonDimTable << "Gas Constant" << config->GetGas_Constant() << config->GetGas_Constant_Ref() << Unit.str() << config->GetGas_ConstantND();         
      Unit.str("");
      Unit << "Pa";
      NonDimTable << "Therm. Pressure" << config->GetPressure_Thermodynamic() << config->GetPressure_Ref() << Unit.str() << config->GetPressure_ThermodynamicND();         
      Unit.str("");
      for (iVar = 0; iVar < config->GetnPolyCoeffs(); iVar++) {
        stringstream ss;
        ss << iVar;
        if (config->GetCp_PolyCoeff(iVar) != 0.0)
          NonDimTable << "Cp(T) Poly. Coeff. " + ss.str()  << config->GetCp_PolyCoeff(iVar) << config->GetCp_PolyCoeff(iVar)/config->GetCp_PolyCoeffND(iVar) << "-" << config->GetCp_PolyCoeffND(iVar);
      }
      Unit.str("");
      NonDimTable.PrintFooter();
      break;
      
    }

    
    NonDimTableOut <<"-- Initial and free-stream conditions:"<< endl;
    NonDimTable.PrintHeader();

    if      (config->GetSystemMeasurements() == SI) Unit << "Pa";
    else if (config->GetSystemMeasurements() == US) Unit << "psf";
    NonDimTable << "Dynamic Pressure" << config->GetPressure_FreeStream() << config->GetPressure_Ref() << Unit.str() << config->GetPressure_FreeStreamND();
    Unit.str("");
    if      (config->GetSystemMeasurements() == SI) Unit << "Pa";
    else if (config->GetSystemMeasurements() == US) Unit << "psf";
    NonDimTable << "Total Pressure" << config->GetPressure_FreeStream() + 0.5*config->GetDensity_FreeStream()*config->GetModVel_FreeStream()*config->GetModVel_FreeStream() 
                << config->GetPressure_Ref() << Unit.str() << config->GetPressure_FreeStreamND() + 0.5*config->GetDensity_FreeStreamND()*config->GetModVel_FreeStreamND()*config->GetModVel_FreeStreamND();
    Unit.str("");
    if      (config->GetSystemMeasurements() == SI) Unit << "kg/m^3";
    else if (config->GetSystemMeasurements() == US) Unit << "slug/ft^3";
    NonDimTable << "Density" << config->GetDensity_FreeStream() << config->GetDensity_Ref() << Unit.str() << config->GetDensity_FreeStreamND();
    Unit.str("");
    if (energy){
      if      (config->GetSystemMeasurements() == SI) Unit << "K";
      else if (config->GetSystemMeasurements() == US) Unit << "R";
      NonDimTable << "Temperature" << config->GetTemperature_FreeStream() << config->GetTemperature_Ref() << Unit.str() << config->GetTemperature_FreeStreamND();
      Unit.str("");
    }
    if      (config->GetSystemMeasurements() == SI) Unit << "m/s";
    else if (config->GetSystemMeasurements() == US) Unit << "ft/s";
    NonDimTable << "Velocity-X" << config->GetVelocity_FreeStream()[0] << config->GetVelocity_Ref() << Unit.str() << config->GetVelocity_FreeStreamND()[0];
    NonDimTable << "Velocity-Y" << config->GetVelocity_FreeStream()[1] << config->GetVelocity_Ref() << Unit.str() << config->GetVelocity_FreeStreamND()[1];
    if (nDim == 3){
      NonDimTable << "Velocity-Z" << config->GetVelocity_FreeStream()[2] << config->GetVelocity_Ref() << Unit.str() << config->GetVelocity_FreeStreamND()[2];
    }
    NonDimTable << "Velocity Magnitude" << config->GetModVel_FreeStream() << config->GetVelocity_Ref() << Unit.str() << config->GetModVel_FreeStreamND();
    Unit.str("");

    if (viscous){
      NonDimTable.PrintFooter();
      if      (config->GetSystemMeasurements() == SI) Unit << "N.s/m^2";
      else if (config->GetSystemMeasurements() == US) Unit << "lbf.s/ft^2";
      NonDimTable << "Viscosity" << config->GetViscosity_FreeStream() << config->GetViscosity_Ref() << Unit.str() << config->GetViscosity_FreeStreamND();
      Unit.str("");
      if      (config->GetSystemMeasurements() == SI) Unit << "W/m^2.K";
      else if (config->GetSystemMeasurements() == US) Unit << "lbf/ft.s.R";
      NonDimTable << "Conductivity" << "-" << config->GetConductivity_Ref() << Unit.str() << "-";
      Unit.str("");
      if (turbulent){
        if      (config->GetSystemMeasurements() == SI) Unit << "m^2/s^2";
        else if (config->GetSystemMeasurements() == US) Unit << "ft^2/s^2";
        NonDimTable << "Turb. Kin. Energy" << config->GetTke_FreeStream() << config->GetTke_FreeStream()/config->GetTke_FreeStreamND() << Unit.str() << config->GetTke_FreeStreamND();
        Unit.str("");
        if      (config->GetSystemMeasurements() == SI) Unit << "1/s";
        else if (config->GetSystemMeasurements() == US) Unit << "1/s";
        NonDimTable << "Spec. Dissipation" << config->GetOmega_FreeStream() << config->GetOmega_FreeStream()/config->GetOmega_FreeStreamND() << Unit.str() << config->GetOmega_FreeStreamND();
        Unit.str("");
      }
    }
    
    NonDimTable.PrintFooter();
    NonDimTable << "Mach Number" << "-" << "-" << "-" << config->GetMach();
    if (viscous){
      NonDimTable << "Reynolds Number" << "-" << "-" << "-" << config->GetReynolds();      
    }
    
    NonDimTable.PrintFooter();
    ModelTable.PrintFooter();

    if (unsteady){
      NonDimTableOut << "-- Unsteady conditions" << endl;      
      NonDimTable.PrintHeader();
      NonDimTable << "Total Time" << config->GetTotal_UnstTime() << config->GetTime_Ref() << "s" << config->GetTotal_UnstTimeND();
      Unit.str("");
      NonDimTable << "Time Step" << config->GetDelta_UnstTime() << config->GetTime_Ref() << "s" << config->GetDelta_UnstTimeND();
      Unit.str("");
      NonDimTable.PrintFooter();
    }
    

    cout << ModelTableOut.str();
    cout << NonDimTableOut.str();
  }
  
  
  
}

void CIncEulerSolver::SetInitialCondition(CGeometry **geometry, CSolver ***solver_container, CConfig *config, unsigned long TimeIter) {
  
  unsigned long iPoint, Point_Fine;
  unsigned short iMesh, iChildren, iVar;
  su2double Area_Children, Area_Parent, *Solution_Fine, *Solution;
    
  bool restart   = (config->GetRestart() || config->GetRestart_Flow());
  bool rans      = ((config->GetKind_Solver() == INC_RANS) ||
                    (config->GetKind_Solver() == DISC_ADJ_INC_RANS));
  bool dual_time = ((config->GetUnsteady_Simulation() == DT_STEPPING_1ST) ||
                    (config->GetUnsteady_Simulation() == DT_STEPPING_2ND));
  
  /*--- Check if a verification solution is to be computed. ---*/
  if ((VerificationSolution) && (TimeIter == 0) && !restart) {
    
    /*--- Loop over the multigrid levels. ---*/
    for (iMesh = 0; iMesh <= config->GetnMGLevels(); iMesh++) {
      
      /*--- Loop over all grid points. ---*/
      for (iPoint = 0; iPoint < geometry[iMesh]->GetnPoint(); iPoint++) {
        
        /* Set the pointers to the coordinates and solution of this DOF. */
        const su2double *coor = geometry[iMesh]->node[iPoint]->GetCoord();
        su2double *solDOF     = solver_container[iMesh][FLOW_SOL]->node[iPoint]->GetSolution();
        
        /* Set the solution in this DOF to the initial condition provided by
           the verification solution class. This can be the exact solution,
           but this is not necessary. */
        VerificationSolution->GetInitialCondition(coor, solDOF);
      }
    }
  }
  
  /*--- If restart solution, then interpolate the flow solution to
   all the multigrid levels, this is important with the dual time strategy ---*/
  
  if (restart && (TimeIter == 0)) {
    
    Solution = new su2double[nVar];
    for (iMesh = 1; iMesh <= config->GetnMGLevels(); iMesh++) {
      for (iPoint = 0; iPoint < geometry[iMesh]->GetnPoint(); iPoint++) {
        Area_Parent = geometry[iMesh]->node[iPoint]->GetVolume();
        for (iVar = 0; iVar < nVar; iVar++) Solution[iVar] = 0.0;
        for (iChildren = 0; iChildren < geometry[iMesh]->node[iPoint]->GetnChildren_CV(); iChildren++) {
          Point_Fine = geometry[iMesh]->node[iPoint]->GetChildren_CV(iChildren);
          Area_Children = geometry[iMesh-1]->node[Point_Fine]->GetVolume();
          Solution_Fine = solver_container[iMesh-1][FLOW_SOL]->node[Point_Fine]->GetSolution();
          for (iVar = 0; iVar < nVar; iVar++) {
            Solution[iVar] += Solution_Fine[iVar]*Area_Children/Area_Parent;
          }
        }
        solver_container[iMesh][FLOW_SOL]->node[iPoint]->SetSolution(Solution);
      }
      solver_container[iMesh][FLOW_SOL]->InitiateComms(geometry[iMesh], config, SOLUTION);
      solver_container[iMesh][FLOW_SOL]->CompleteComms(geometry[iMesh], config, SOLUTION);
    }
    delete [] Solution;
    
    /*--- Interpolate the turblence variable also, if needed ---*/
    
    if (rans) {
      
      unsigned short nVar_Turb = solver_container[MESH_0][TURB_SOL]->GetnVar();
      Solution = new su2double[nVar_Turb];
      for (iMesh = 1; iMesh <= config->GetnMGLevels(); iMesh++) {
        for (iPoint = 0; iPoint < geometry[iMesh]->GetnPoint(); iPoint++) {
          Area_Parent = geometry[iMesh]->node[iPoint]->GetVolume();
          for (iVar = 0; iVar < nVar_Turb; iVar++) Solution[iVar] = 0.0;
          for (iChildren = 0; iChildren < geometry[iMesh]->node[iPoint]->GetnChildren_CV(); iChildren++) {
            Point_Fine = geometry[iMesh]->node[iPoint]->GetChildren_CV(iChildren);
            Area_Children = geometry[iMesh-1]->node[Point_Fine]->GetVolume();
            Solution_Fine = solver_container[iMesh-1][TURB_SOL]->node[Point_Fine]->GetSolution();
            for (iVar = 0; iVar < nVar_Turb; iVar++) {
              Solution[iVar] += Solution_Fine[iVar]*Area_Children/Area_Parent;
            }
          }
          solver_container[iMesh][TURB_SOL]->node[iPoint]->SetSolution(Solution);
        }
        solver_container[iMesh][TURB_SOL]->InitiateComms(geometry[iMesh], config, SOLUTION_EDDY);
        solver_container[iMesh][TURB_SOL]->CompleteComms(geometry[iMesh], config, SOLUTION_EDDY);
        solver_container[iMesh][TURB_SOL]->Postprocessing(geometry[iMesh], solver_container[iMesh], config, iMesh);
      }
      delete [] Solution;
    }
    
  }
  
  /*--- The value of the solution for the first iteration of the dual time ---*/
  
  if (dual_time && (TimeIter == 0 || (restart && (long)TimeIter == (long)config->GetRestart_Iter()))) {
    
    /*--- Push back the initial condition to previous solution containers
     for a 1st-order restart or when simply intitializing to freestream. ---*/
    
    for (iMesh = 0; iMesh <= config->GetnMGLevels(); iMesh++) {
      for (iPoint = 0; iPoint < geometry[iMesh]->GetnPoint(); iPoint++) {
        solver_container[iMesh][FLOW_SOL]->node[iPoint]->Set_Solution_time_n();
        solver_container[iMesh][FLOW_SOL]->node[iPoint]->Set_Solution_time_n1();
        if (rans) {
          solver_container[iMesh][TURB_SOL]->node[iPoint]->Set_Solution_time_n();
          solver_container[iMesh][TURB_SOL]->node[iPoint]->Set_Solution_time_n1();
        }
      }
    }
    
    if ((restart && (long)TimeIter == (long)config->GetRestart_Iter()) &&
        (config->GetUnsteady_Simulation() == DT_STEPPING_2ND)) {
      
      /*--- Load an additional restart file for a 2nd-order restart ---*/
      
      solver_container[MESH_0][FLOW_SOL]->LoadRestart(geometry, solver_container, config, SU2_TYPE::Int(config->GetRestart_Iter()-1), true);
      
      /*--- Load an additional restart file for the turbulence model ---*/
      if (rans)
        solver_container[MESH_0][TURB_SOL]->LoadRestart(geometry, solver_container, config, SU2_TYPE::Int(config->GetRestart_Iter()-1), false);
      
      /*--- Push back this new solution to time level N. ---*/
      
      for (iMesh = 0; iMesh <= config->GetnMGLevels(); iMesh++) {
        for (iPoint = 0; iPoint < geometry[iMesh]->GetnPoint(); iPoint++) {
          solver_container[iMesh][FLOW_SOL]->node[iPoint]->Set_Solution_time_n();
          if (rans) {
            solver_container[iMesh][TURB_SOL]->node[iPoint]->Set_Solution_time_n();
          }
        }
      }
    }
  }
}

void CIncEulerSolver::Preprocessing(CGeometry *geometry, CSolver **solver_container, CConfig *config, unsigned short iMesh, unsigned short iRKStep, unsigned short RunTime_EqSystem, bool Output) {
  
  unsigned long ErrorCounter = 0;

  unsigned long InnerIter = config->GetInnerIter();
  bool cont_adjoint     = config->GetContinuous_Adjoint();
  bool disc_adjoint     = config->GetDiscrete_Adjoint();
  bool implicit         = (config->GetKind_TimeIntScheme_Flow() == EULER_IMPLICIT);
  bool muscl            = (config->GetMUSCL_Flow() || (cont_adjoint && config->GetKind_ConvNumScheme_AdjFlow() == ROE));
  bool limiter          = (config->GetKind_SlopeLimit_Flow() != NO_LIMITER) && (InnerIter <= config->GetLimiterIter());
  bool center           = ((config->GetKind_ConvNumScheme_Flow() == SPACE_CENTERED) || (cont_adjoint && config->GetKind_ConvNumScheme_AdjFlow() == SPACE_CENTERED));
  bool center_jst       = center && (config->GetKind_Centered_Flow() == JST);
  bool fixed_cl         = config->GetFixed_CL_Mode();
  bool van_albada       = config->GetKind_SlopeLimit_Flow() == VAN_ALBADA_EDGE;
  bool outlet           = ((config->GetnMarker_Outlet() != 0));

  /*--- Update the angle of attack at the far-field for fixed CL calculations (only direct problem). ---*/
  
  if ((fixed_cl) && (!disc_adjoint) && (!cont_adjoint)) { SetFarfield_AoA(geometry, solver_container, config, iMesh, Output); }

  /*--- Set the primitive variables ---*/
  
  ErrorCounter = SetPrimitive_Variables(solver_container, config, Output);
  
  /*--- Upwind second order reconstruction ---*/
  
  if ((muscl && !center) && (iMesh == MESH_0) && !Output) {
    
    /*--- Gradient computation ---*/
    
    if (config->GetKind_Gradient_Method() == GREEN_GAUSS) {
      SetPrimitive_Gradient_GG(geometry, config);
    }
    if (config->GetKind_Gradient_Method() == WEIGHTED_LEAST_SQUARES) {
      SetPrimitive_Gradient_LS(geometry, config);
    }
    
    /*--- Limiter computation ---*/
    
    if ((limiter) && (iMesh == MESH_0) && !Output && !van_albada) {
      SetPrimitive_Limiter(geometry, config);
    }
    
  }
  
  /*--- Artificial dissipation ---*/
  
  if (center && !Output) {
    SetMax_Eigenvalue(geometry, config);
    if ((center_jst) && (iMesh == MESH_0)) {
      SetCentered_Dissipation_Sensor(geometry, config);
      SetUndivided_Laplacian(geometry, config);
    }
  }
  
  /*--- Update the beta value based on the maximum velocity. ---*/

  SetBeta_Parameter(geometry, solver_container, config, iMesh);
  
  /*--- Compute properties needed for mass flow BCs. ---*/
  
  if (outlet) GetOutlet_Properties(geometry, config, iMesh, Output);

  /*--- Initialize the Jacobian matrices ---*/
  
  if (implicit && !disc_adjoint) Jacobian.SetValZero();

  /*--- Error message ---*/
  
  if (config->GetComm_Level() == COMM_FULL) {
#ifdef HAVE_MPI
    unsigned long MyErrorCounter = ErrorCounter; ErrorCounter = 0;
    SU2_MPI::Allreduce(&MyErrorCounter, &ErrorCounter, 1, MPI_UNSIGNED_LONG, MPI_SUM, MPI_COMM_WORLD);
#endif
    if (iMesh == MESH_0) config->SetNonphysical_Points(ErrorCounter);
  }
  
}

void CIncEulerSolver::Postprocessing(CGeometry *geometry, CSolver **solver_container, CConfig *config,
                                  unsigned short iMesh) { }

unsigned long CIncEulerSolver::SetPrimitive_Variables(CSolver **solver_container, CConfig *config, bool Output) {
  
  unsigned long iPoint, ErrorCounter = 0;
  bool physical = true;
  
  for (iPoint = 0; iPoint < nPoint; iPoint ++) {
    
    /*--- Initialize the non-physical points vector ---*/
    
    node[iPoint]->SetNon_Physical(false);
    
    /*--- Incompressible flow, primitive variables ---*/
    
    physical = node[iPoint]->SetPrimVar(FluidModel);

    /*--- Record any non-physical points. ---*/

    if (!physical) { node[iPoint]->SetNon_Physical(true); ErrorCounter++; }
    
    /*--- Initialize the convective, source and viscous residual vector ---*/
    
    if (!Output) LinSysRes.SetBlock_Zero(iPoint);
    
  }

  return ErrorCounter;
}

void CIncEulerSolver::SetTime_Step(CGeometry *geometry, CSolver **solver_container, CConfig *config,
                                unsigned short iMesh, unsigned long Iteration) {
  
  su2double *Normal, Area, Vol, Mean_SoundSpeed = 0.0, Mean_ProjVel = 0.0,
  Mean_BetaInc2, Lambda, Local_Delta_Time,
  Global_Delta_Time = 1E6, Global_Delta_UnstTimeND, ProjVel, ProjVel_i, ProjVel_j;
  
  unsigned long iEdge, iVertex, iPoint, jPoint;
  unsigned short iDim, iMarker;
  
  bool implicit      = (config->GetKind_TimeIntScheme_Flow() == EULER_IMPLICIT);
  bool grid_movement = config->GetGrid_Movement();
  bool time_steping  = config->GetUnsteady_Simulation() == TIME_STEPPING;
  bool dual_time     = ((config->GetUnsteady_Simulation() == DT_STEPPING_1ST) ||
                    (config->GetUnsteady_Simulation() == DT_STEPPING_2ND));
  
  Min_Delta_Time = 1.E6; Max_Delta_Time = 0.0;

  /*--- Set maximum inviscid eigenvalue to zero, and compute sound speed ---*/
  
  for (iPoint = 0; iPoint < nPointDomain; iPoint++)
    node[iPoint]->SetMax_Lambda_Inv(0.0);
  
  /*--- Loop interior edges ---*/
  
  for (iEdge = 0; iEdge < geometry->GetnEdge(); iEdge++) {
    
    /*--- Point identification, Normal vector and area ---*/
    
    iPoint = geometry->edge[iEdge]->GetNode(0);
    jPoint = geometry->edge[iEdge]->GetNode(1);
    
    Normal = geometry->edge[iEdge]->GetNormal();
    
    Area = 0.0;
    for (iDim = 0; iDim < nDim; iDim++) Area += Normal[iDim]*Normal[iDim];
    Area = sqrt(Area);
    
    /*--- Mean Values ---*/

    Mean_ProjVel    = 0.5 * (node[iPoint]->GetProjVel(Normal) + node[jPoint]->GetProjVel(Normal));
    Mean_BetaInc2   = 0.5 * (node[iPoint]->GetBetaInc2()      + node[jPoint]->GetBetaInc2());
    Mean_SoundSpeed = sqrt(Mean_BetaInc2*Area*Area);

    /*--- Adjustment for grid movement ---*/
    
    if (grid_movement) {
      su2double *GridVel_i = geometry->node[iPoint]->GetGridVel();
      su2double *GridVel_j = geometry->node[jPoint]->GetGridVel();
      ProjVel_i = 0.0; ProjVel_j = 0.0;
      for (iDim = 0; iDim < nDim; iDim++) {
        ProjVel_i += GridVel_i[iDim]*Normal[iDim];
        ProjVel_j += GridVel_j[iDim]*Normal[iDim];
      }
      Mean_ProjVel -= 0.5 * (ProjVel_i + ProjVel_j);
    }
    
    /*--- Inviscid contribution ---*/
    
    Lambda = fabs(Mean_ProjVel) + Mean_SoundSpeed;
    if (geometry->node[iPoint]->GetDomain()) node[iPoint]->AddMax_Lambda_Inv(Lambda);
    if (geometry->node[jPoint]->GetDomain()) node[jPoint]->AddMax_Lambda_Inv(Lambda);
    
  }
  
  /*--- Loop boundary edges ---*/
  
  for (iMarker = 0; iMarker < geometry->GetnMarker(); iMarker++) {
    if ((config->GetMarker_All_KindBC(iMarker) != INTERNAL_BOUNDARY) &&
        (config->GetMarker_All_KindBC(iMarker) != PERIODIC_BOUNDARY)) {
    for (iVertex = 0; iVertex < geometry->GetnVertex(iMarker); iVertex++) {
      
      /*--- Point identification, Normal vector and area ---*/
      
      iPoint = geometry->vertex[iMarker][iVertex]->GetNode();
      Normal = geometry->vertex[iMarker][iVertex]->GetNormal();
      
      Area = 0.0;
      for (iDim = 0; iDim < nDim; iDim++) Area += Normal[iDim]*Normal[iDim];
      Area = sqrt(Area);
      
      /*--- Mean Values ---*/

      Mean_ProjVel    = node[iPoint]->GetProjVel(Normal);
      Mean_BetaInc2   = node[iPoint]->GetBetaInc2();
      Mean_SoundSpeed = sqrt(Mean_BetaInc2*Area*Area);

      /*--- Adjustment for grid movement ---*/
      
      if (grid_movement) {
        su2double *GridVel = geometry->node[iPoint]->GetGridVel();
        ProjVel = 0.0;
        for (iDim = 0; iDim < nDim; iDim++)
          ProjVel += GridVel[iDim]*Normal[iDim];
        Mean_ProjVel -= ProjVel;
      }
      
      /*--- Inviscid contribution ---*/
      
      Lambda = fabs(Mean_ProjVel) + Mean_SoundSpeed;
      if (geometry->node[iPoint]->GetDomain()) {
        node[iPoint]->AddMax_Lambda_Inv(Lambda);
      }
      
    }
    }
  }
  
  /*--- Local time-stepping: each element uses their own speed for steady state 
   simulations or for pseudo time steps in a dual time simulation. ---*/
  
  for (iPoint = 0; iPoint < nPointDomain; iPoint++) {
    
    Vol = geometry->node[iPoint]->GetVolume();
    
    if (Vol != 0.0) {
      Local_Delta_Time  = config->GetCFL(iMesh)*Vol / node[iPoint]->GetMax_Lambda_Inv();
      Global_Delta_Time = min(Global_Delta_Time, Local_Delta_Time);
      Min_Delta_Time    = min(Min_Delta_Time, Local_Delta_Time);
      Max_Delta_Time    = max(Max_Delta_Time, Local_Delta_Time);
      if (Local_Delta_Time > config->GetMax_DeltaTime())
        Local_Delta_Time = config->GetMax_DeltaTime();
      node[iPoint]->SetDelta_Time(Local_Delta_Time);
    }
    else {
      node[iPoint]->SetDelta_Time(0.0);
    }
    
  }
  
  /*--- Compute the max and the min dt (in parallel) ---*/
  
  if (config->GetComm_Level() == COMM_FULL) {
#ifdef HAVE_MPI
    su2double rbuf_time, sbuf_time;
    sbuf_time = Min_Delta_Time;
    SU2_MPI::Reduce(&sbuf_time, &rbuf_time, 1, MPI_DOUBLE, MPI_MIN, MASTER_NODE, MPI_COMM_WORLD);
    SU2_MPI::Bcast(&rbuf_time, 1, MPI_DOUBLE, MASTER_NODE, MPI_COMM_WORLD);
    Min_Delta_Time = rbuf_time;
    
    sbuf_time = Max_Delta_Time;
    SU2_MPI::Reduce(&sbuf_time, &rbuf_time, 1, MPI_DOUBLE, MPI_MAX, MASTER_NODE, MPI_COMM_WORLD);
    SU2_MPI::Bcast(&rbuf_time, 1, MPI_DOUBLE, MASTER_NODE, MPI_COMM_WORLD);
    Max_Delta_Time = rbuf_time;
#endif
  }
  
  /*--- For time-accurate simulations use the minimum delta time of the whole mesh (global) ---*/
  
  if (time_steping) {
#ifdef HAVE_MPI
    su2double rbuf_time, sbuf_time;
    sbuf_time = Global_Delta_Time;
    SU2_MPI::Reduce(&sbuf_time, &rbuf_time, 1, MPI_DOUBLE, MPI_MIN, MASTER_NODE, MPI_COMM_WORLD);
    SU2_MPI::Bcast(&rbuf_time, 1, MPI_DOUBLE, MASTER_NODE, MPI_COMM_WORLD);
    Global_Delta_Time = rbuf_time;
#endif
    for (iPoint = 0; iPoint < nPointDomain; iPoint++){
      
      /*--- Sets the regular CFL equal to the unsteady CFL ---*/
      
      config->SetCFL(iMesh,config->GetUnst_CFL());
      
      /*--- If the unsteady CFL is set to zero, it uses the defined unsteady time step, otherwise
       it computes the time step based on the unsteady CFL ---*/
      
      if (config->GetCFL(iMesh) == 0.0){
        node[iPoint]->SetDelta_Time(config->GetDelta_UnstTime());
      } else {
        node[iPoint]->SetDelta_Time(Global_Delta_Time);
      }
    }
  }
  
  /*--- Recompute the unsteady time step for the dual time strategy
   if the unsteady CFL is diferent from 0 ---*/
  
  if ((dual_time) && (Iteration == 0) && (config->GetUnst_CFL() != 0.0) && (iMesh == MESH_0)) {
    Global_Delta_UnstTimeND = config->GetUnst_CFL()*Global_Delta_Time/config->GetCFL(iMesh);
    
#ifdef HAVE_MPI
    su2double rbuf_time, sbuf_time;
    sbuf_time = Global_Delta_UnstTimeND;
    SU2_MPI::Reduce(&sbuf_time, &rbuf_time, 1, MPI_DOUBLE, MPI_MIN, MASTER_NODE, MPI_COMM_WORLD);
    SU2_MPI::Bcast(&rbuf_time, 1, MPI_DOUBLE, MASTER_NODE, MPI_COMM_WORLD);
    Global_Delta_UnstTimeND = rbuf_time;
#endif
    config->SetDelta_UnstTimeND(Global_Delta_UnstTimeND);
  }
  
  /*--- The pseudo local time (explicit integration) cannot be greater than the physical time ---*/
  
  if (dual_time)
    for (iPoint = 0; iPoint < nPointDomain; iPoint++) {
      if (!implicit) {
        Local_Delta_Time = min((2.0/3.0)*config->GetDelta_UnstTimeND(), node[iPoint]->GetDelta_Time());
        node[iPoint]->SetDelta_Time(Local_Delta_Time);
      }
    }
  
}

void CIncEulerSolver::Centered_Residual(CGeometry *geometry, CSolver **solver_container, CNumerics *numerics,
                                     CConfig *config, unsigned short iMesh, unsigned short iRKStep) {
  
  unsigned long iEdge, iPoint, jPoint;
  
  bool implicit      = (config->GetKind_TimeIntScheme_Flow() == EULER_IMPLICIT);
  bool jst_scheme  = ((config->GetKind_Centered_Flow() == JST) && (iMesh == MESH_0));
  bool grid_movement = config->GetGrid_Movement();
  
  for (iEdge = 0; iEdge < geometry->GetnEdge(); iEdge++) {
    
    /*--- Points in edge, set normal vectors, and number of neighbors ---*/
    
    iPoint = geometry->edge[iEdge]->GetNode(0); jPoint = geometry->edge[iEdge]->GetNode(1);
    numerics->SetNormal(geometry->edge[iEdge]->GetNormal());
    numerics->SetNeighbor(geometry->node[iPoint]->GetnNeighbor(), geometry->node[jPoint]->GetnNeighbor());
    
    /*--- Set primitive variables w/o reconstruction ---*/
    
    numerics->SetPrimitive(node[iPoint]->GetPrimitive(), node[jPoint]->GetPrimitive());
    
    /*--- Set the largest convective eigenvalue ---*/
    
    numerics->SetLambda(node[iPoint]->GetLambda(), node[jPoint]->GetLambda());
    
    /*--- Set undivided laplacian and pressure-based sensor ---*/
    
    if (jst_scheme) {
      numerics->SetUndivided_Laplacian(node[iPoint]->GetUndivided_Laplacian(), node[jPoint]->GetUndivided_Laplacian());
      numerics->SetSensor(node[iPoint]->GetSensor(), node[jPoint]->GetSensor());
    }
    
    /*--- Grid movement ---*/
    
    if (grid_movement) {
      numerics->SetGridVel(geometry->node[iPoint]->GetGridVel(), geometry->node[jPoint]->GetGridVel());
    }
    
    /*--- Compute residuals, and Jacobians ---*/

    numerics->ComputeResidual(Res_Conv, Jacobian_i, Jacobian_j, config);
    
    /*--- Update convective and artificial dissipation residuals ---*/

    LinSysRes.AddBlock(iPoint, Res_Conv);
    LinSysRes.SubtractBlock(jPoint, Res_Conv);
    
    /*--- Store implicit contributions from the residual calculation. ---*/
    
    if (implicit) {
      Jacobian.AddBlock(iPoint, iPoint, Jacobian_i);
      Jacobian.AddBlock(iPoint, jPoint, Jacobian_j);
      Jacobian.SubtractBlock(jPoint, iPoint, Jacobian_i);
      Jacobian.SubtractBlock(jPoint, jPoint, Jacobian_j);
    }
  }
  
}

void CIncEulerSolver::Upwind_Residual(CGeometry *geometry, CSolver **solver_container, CNumerics *numerics,
                                   CConfig *config, unsigned short iMesh) {
  
  su2double **Gradient_i, **Gradient_j, Project_Grad_i, Project_Grad_j,
  *V_i, *V_j, *S_i, *S_j, *Limiter_i = NULL, *Limiter_j = NULL, Non_Physical = 1.0;
  
  unsigned long iEdge, iPoint, jPoint, counter_local = 0, counter_global = 0;
  unsigned short iDim, iVar;
  
  unsigned long InnerIter = config->GetInnerIter();
  bool implicit         = (config->GetKind_TimeIntScheme_Flow() == EULER_IMPLICIT);
  bool muscl            = (config->GetMUSCL_Flow() && (iMesh == MESH_0));
  bool limiter          = (config->GetKind_SlopeLimit_Flow() != NO_LIMITER) && (InnerIter <= config->GetLimiterIter());
  bool grid_movement    = config->GetGrid_Movement();
  bool van_albada       = config->GetKind_SlopeLimit_Flow() == VAN_ALBADA_EDGE;

  /*--- Loop over all the edges ---*/
  
  for (iEdge = 0; iEdge < geometry->GetnEdge(); iEdge++) {
    
    /*--- Points in edge and normal vectors ---*/
    
    iPoint = geometry->edge[iEdge]->GetNode(0); jPoint = geometry->edge[iEdge]->GetNode(1);
    numerics->SetNormal(geometry->edge[iEdge]->GetNormal());
    
    /*--- Grid movement ---*/
    
    if (grid_movement)
      numerics->SetGridVel(geometry->node[iPoint]->GetGridVel(), geometry->node[jPoint]->GetGridVel());
    
    /*--- Get primitive variables ---*/
    
    V_i = node[iPoint]->GetPrimitive(); V_j = node[jPoint]->GetPrimitive();
    S_i = node[iPoint]->GetSecondary(); S_j = node[jPoint]->GetSecondary();

    /*--- High order reconstruction using MUSCL strategy ---*/
    
    if (muscl) {
      
      for (iDim = 0; iDim < nDim; iDim++) {
        Vector_i[iDim] = 0.5*(geometry->node[jPoint]->GetCoord(iDim) - geometry->node[iPoint]->GetCoord(iDim));
        Vector_j[iDim] = 0.5*(geometry->node[iPoint]->GetCoord(iDim) - geometry->node[jPoint]->GetCoord(iDim));
      }
      
      Gradient_i = node[iPoint]->GetGradient_Primitive();
      Gradient_j = node[jPoint]->GetGradient_Primitive();
      if (limiter) {
        Limiter_i = node[iPoint]->GetLimiter_Primitive();
        Limiter_j = node[jPoint]->GetLimiter_Primitive();
      }
      
      for (iVar = 0; iVar < nPrimVarGrad; iVar++) {
        Project_Grad_i = 0.0; Project_Grad_j = 0.0;
        Non_Physical = node[iPoint]->GetNon_Physical()*node[jPoint]->GetNon_Physical();
        for (iDim = 0; iDim < nDim; iDim++) {
          Project_Grad_i += Vector_i[iDim]*Gradient_i[iVar][iDim]*Non_Physical;
          Project_Grad_j += Vector_j[iDim]*Gradient_j[iVar][iDim]*Non_Physical;
        }
        if (limiter) {
          if (van_albada){
            Limiter_i[iVar] = (V_j[iVar]-V_i[iVar])*(2.0*Project_Grad_i + V_j[iVar]-V_i[iVar])/(4*Project_Grad_i*Project_Grad_i+(V_j[iVar]-V_i[iVar])*(V_j[iVar]-V_i[iVar])+EPS);
            Limiter_j[iVar] = (V_j[iVar]-V_i[iVar])*(-2.0*Project_Grad_j + V_j[iVar]-V_i[iVar])/(4*Project_Grad_j*Project_Grad_j+(V_j[iVar]-V_i[iVar])*(V_j[iVar]-V_i[iVar])+EPS);
          }
          Primitive_i[iVar] = V_i[iVar] + Limiter_i[iVar]*Project_Grad_i;
          Primitive_j[iVar] = V_j[iVar] + Limiter_j[iVar]*Project_Grad_j;
        }
        else {
          Primitive_i[iVar] = V_i[iVar] + Project_Grad_i;
          Primitive_j[iVar] = V_j[iVar] + Project_Grad_j;
        }
      }

      for (iVar = nPrimVarGrad; iVar < nPrimVar; iVar++) {
        Primitive_i[iVar] = V_i[iVar];
        Primitive_j[iVar] = V_j[iVar];
      }

      numerics->SetPrimitive(Primitive_i, Primitive_j);
      
    } else {
      
      /*--- Set conservative variables without reconstruction ---*/
      
      numerics->SetPrimitive(V_i, V_j);
      numerics->SetSecondary(S_i, S_j);
      
    }
    
    /*--- Compute the residual ---*/
    
    numerics->ComputeResidual(Res_Conv, Jacobian_i, Jacobian_j, config);

    /*--- Update residual value ---*/
    
    LinSysRes.AddBlock(iPoint, Res_Conv);
    LinSysRes.SubtractBlock(jPoint, Res_Conv);
    
    /*--- Set implicit Jacobians ---*/
    
    if (implicit) {
      Jacobian.AddBlock(iPoint, iPoint, Jacobian_i);
      Jacobian.AddBlock(iPoint, jPoint, Jacobian_j);
      Jacobian.SubtractBlock(jPoint, iPoint, Jacobian_i);
      Jacobian.SubtractBlock(jPoint, jPoint, Jacobian_j);
    }
  }
  
  /*--- Warning message about non-physical reconstructions. ---*/
  
  if (config->GetComm_Level() == COMM_FULL) {
#ifdef HAVE_MPI
    SU2_MPI::Reduce(&counter_local, &counter_global, 1, MPI_UNSIGNED_LONG, MPI_SUM, MASTER_NODE, MPI_COMM_WORLD);
#else
    counter_global = counter_local;
#endif
    if (iMesh == MESH_0) config->SetNonphysical_Reconstr(counter_global);
  }
  
}

void CIncEulerSolver::Source_Residual(CGeometry *geometry, CSolver **solver_container, CNumerics *numerics, CNumerics *second_numerics, CConfig *config, unsigned short iMesh) {
  
  unsigned short iVar;
  unsigned long iPoint;
  
  bool implicit       = (config->GetKind_TimeIntScheme_Flow() == EULER_IMPLICIT);
  bool rotating_frame = config->GetRotating_Frame();
  bool axisymmetric   = config->GetAxisymmetric();
  bool body_force     = config->GetBody_Force();
  bool boussinesq     = (config->GetKind_DensityModel() == BOUSSINESQ);
  bool viscous        = config->GetViscous();


  /*--- Initialize the source residual to zero ---*/

  for (iVar = 0; iVar < nVar; iVar++) Residual[iVar] = 0.0;

  if (body_force) {

    /*--- Loop over all points ---*/

    for (iPoint = 0; iPoint < nPointDomain; iPoint++) {

      /*--- Load the conservative variables ---*/

      numerics->SetConservative(node[iPoint]->GetSolution(),
                                node[iPoint]->GetSolution());

      /*--- Set incompressible density  ---*/
      
      numerics->SetDensity(node[iPoint]->GetDensity(),
                           node[iPoint]->GetDensity());

      /*--- Load the volume of the dual mesh cell ---*/

      numerics->SetVolume(geometry->node[iPoint]->GetVolume());

      /*--- Compute the rotating frame source residual ---*/

      numerics->ComputeResidual(Residual, config);

      /*--- Add the source residual to the total ---*/
      
      LinSysRes.AddBlock(iPoint, Residual);
      
    }
  }

  if (boussinesq) {

    /*--- Loop over all points ---*/

    for (iPoint = 0; iPoint < nPointDomain; iPoint++) {

      /*--- Load the conservative variables ---*/

      numerics->SetConservative(node[iPoint]->GetSolution(),
                                node[iPoint]->GetSolution());

      /*--- Set incompressible density  ---*/
      
      numerics->SetDensity(node[iPoint]->GetDensity(),
                           node[iPoint]->GetDensity());

      /*--- Load the volume of the dual mesh cell ---*/

      numerics->SetVolume(geometry->node[iPoint]->GetVolume());

      /*--- Compute the rotating frame source residual ---*/

      numerics->ComputeResidual(Residual, config);

      /*--- Add the source residual to the total ---*/
      
      LinSysRes.AddBlock(iPoint, Residual);
      
    }
  }

  if (rotating_frame) {
    
    /*--- Loop over all points ---*/
    
    for (iPoint = 0; iPoint < nPointDomain; iPoint++) {
      
      /*--- Load the conservative variables ---*/
      
      numerics->SetConservative(node[iPoint]->GetSolution(),
                                node[iPoint]->GetSolution());
      
      /*--- Load the volume of the dual mesh cell ---*/
      
      numerics->SetVolume(geometry->node[iPoint]->GetVolume());
      
      /*--- Compute the rotating frame source residual ---*/
      
      numerics->ComputeResidual(Residual, Jacobian_i, config);
      
      /*--- Add the source residual to the total ---*/
      
      LinSysRes.AddBlock(iPoint, Residual);
      
      /*--- Add the implicit Jacobian contribution ---*/
      
      if (implicit) Jacobian.AddBlock(iPoint, iPoint, Jacobian_i);
      
    }
  }
  
  if (axisymmetric) {
    
    /*--- Zero out Jacobian structure ---*/

    if (implicit) {
      for (iVar = 0; iVar < nVar; iVar ++)
        for (unsigned short jVar = 0; jVar < nVar; jVar ++)
          Jacobian_i[iVar][jVar] = 0.0;
    }

    /*--- For viscous problems, we need an additional gradient. ---*/

    if (viscous) {

      su2double AuxVar, Total_Viscosity, yCoord, yVelocity;

      for (iPoint = 0; iPoint < nPoint; iPoint++) {

        yCoord          = geometry->node[iPoint]->GetCoord(1);
        yVelocity       = node[iPoint]->GetVelocity(1);
        Total_Viscosity = (node[iPoint]->GetLaminarViscosity() +
                           node[iPoint]->GetEddyViscosity());

        if (yCoord > EPS) {
          AuxVar = Total_Viscosity*yVelocity/yCoord;
        } else {
          AuxVar = 0.0;
        }

        /*--- Set the auxilairy variable for this node. ---*/

        node[iPoint]->SetAuxVar(AuxVar);

      }

      /*--- Compute the auxiliary variable gradient with GG or WLS. ---*/

      if (config->GetKind_Gradient_Method() == GREEN_GAUSS) {
        SetAuxVar_Gradient_GG(geometry, config);
      }
      if (config->GetKind_Gradient_Method() == WEIGHTED_LEAST_SQUARES) {
        SetAuxVar_Gradient_LS(geometry, config);
      }
      
    }
    
    /*--- loop over points ---*/
    
    for (iPoint = 0; iPoint < nPointDomain; iPoint++) {
      
      /*--- Conservative variables w/o reconstruction ---*/

      numerics->SetPrimitive(node[iPoint]->GetPrimitive(), NULL);

      /*--- Set incompressible density  ---*/
      
      numerics->SetDensity(node[iPoint]->GetDensity(),
                           node[iPoint]->GetDensity());

      /*--- Set control volume ---*/
      
      numerics->SetVolume(geometry->node[iPoint]->GetVolume());
      
      /*--- Set y coordinate ---*/
      
      numerics->SetCoord(geometry->node[iPoint]->GetCoord(),
                         geometry->node[iPoint]->GetCoord());

      /*--- If viscous, we need gradients for extra terms. ---*/

      if (viscous) {

        /*--- Gradient of the primitive variables ---*/

        numerics->SetPrimVarGradient(node[iPoint]->GetGradient_Primitive(), NULL);

        /*--- Load the aux variable gradient that we already computed. ---*/

        numerics->SetAuxVarGrad(node[iPoint]->GetAuxVarGradient(), NULL);
        
      }

      /*--- Compute Source term Residual ---*/
      
      numerics->ComputeResidual(Residual, Jacobian_i, config);
      
      /*--- Add Residual ---*/
      
      LinSysRes.AddBlock(iPoint, Residual);
      
      /*--- Implicit part ---*/
      
      if (implicit) Jacobian.AddBlock(iPoint, iPoint, Jacobian_i);
      
    }
  }
  
  /*--- Check if a verification solution is to be computed. ---*/
  
  if (VerificationSolution) {
    if ( VerificationSolution->IsManufacturedSolution() ) {
      
      /*--- Get the physical time. ---*/
      su2double time = 0.0;
      if (config->GetUnsteady_Simulation()) time = config->GetPhysicalTime();
      
      /*--- Loop over points ---*/
      for (iPoint = 0; iPoint < nPointDomain; iPoint++) {
        
        /*--- Get control volume size. ---*/
        su2double Volume = geometry->node[iPoint]->GetVolume();
        
        /*--- Get the current point coordinates. ---*/
        const su2double *coor = geometry->node[iPoint]->GetCoord();
        
        /*--- Get the MMS source term. ---*/
        vector<su2double> sourceMan(nVar,0.0);
        VerificationSolution->GetMMSSourceTerm(coor, time, sourceMan.data());
        
        /*--- Compute the residual for this control volume. ---*/
        for (iVar = 0; iVar < nVar; iVar++) {
          Residual[iVar] = sourceMan[iVar]*Volume;
        }
        
        /*--- Subtract Residual ---*/
        LinSysRes.SubtractBlock(iPoint, Residual);
        
      }
    }
  }
  
}

void CIncEulerSolver::Source_Template(CGeometry *geometry, CSolver **solver_container, CNumerics *numerics,
                                   CConfig *config, unsigned short iMesh) {
  
  /* This method should be used to call any new source terms for a particular problem*/
  /* This method calls the new child class in CNumerics, where the new source term should be implemented.  */
  
  /* Next we describe how to get access to some important quanties for this method */
  /* Access to all points in the current geometric mesh by saying: nPointDomain */
  /* Get the vector of conservative variables at some point iPoint = node[iPoint]->GetSolution() */
  /* Get the volume (or area in 2D) associated with iPoint = node[iPoint]->GetVolume() */
  /* Get the vector of geometric coordinates of point iPoint = node[iPoint]->GetCoord() */
  
}

void CIncEulerSolver::SetMax_Eigenvalue(CGeometry *geometry, CConfig *config) {
  
  su2double *Normal, Area, Mean_SoundSpeed = 0.0, Mean_ProjVel = 0.0,
  Mean_BetaInc2, Lambda, ProjVel, ProjVel_i, ProjVel_j, *GridVel, *GridVel_i, *GridVel_j;
  
  unsigned long iEdge, iVertex, iPoint, jPoint;
  unsigned short iDim, iMarker;

  bool grid_movement = config->GetGrid_Movement();

  /*--- Set maximum inviscid eigenvalue to zero, and compute sound speed ---*/
  
  for (iPoint = 0; iPoint < nPointDomain; iPoint++) {
    node[iPoint]->SetLambda(0.0);
  }
  
  /*--- Loop interior edges ---*/
  
  for (iEdge = 0; iEdge < geometry->GetnEdge(); iEdge++) {
    
    /*--- Point identification, Normal vector and area ---*/
    
    iPoint = geometry->edge[iEdge]->GetNode(0);
    jPoint = geometry->edge[iEdge]->GetNode(1);
    
    Normal = geometry->edge[iEdge]->GetNormal();
    Area = 0.0;
    for (iDim = 0; iDim < nDim; iDim++) Area += Normal[iDim]*Normal[iDim];
    Area = sqrt(Area);
    
    /*--- Mean Values ---*/

    Mean_ProjVel    = 0.5 * (node[iPoint]->GetProjVel(Normal) + node[jPoint]->GetProjVel(Normal));
    Mean_BetaInc2   = 0.5 * (node[iPoint]->GetBetaInc2()      + node[jPoint]->GetBetaInc2());
    Mean_SoundSpeed = sqrt(Mean_BetaInc2*Area*Area);

    /*--- Adjustment for grid movement ---*/
    
    if (grid_movement) {
      GridVel_i = geometry->node[iPoint]->GetGridVel();
      GridVel_j = geometry->node[jPoint]->GetGridVel();
      ProjVel_i = 0.0; ProjVel_j =0.0;
      for (iDim = 0; iDim < nDim; iDim++) {
        ProjVel_i += GridVel_i[iDim]*Normal[iDim];
        ProjVel_j += GridVel_j[iDim]*Normal[iDim];
      }
      Mean_ProjVel -= 0.5 * (ProjVel_i + ProjVel_j);
    }
    
    /*--- Inviscid contribution ---*/
    
    Lambda = fabs(Mean_ProjVel) + Mean_SoundSpeed;
    if (geometry->node[iPoint]->GetDomain()) node[iPoint]->AddLambda(Lambda);
    if (geometry->node[jPoint]->GetDomain()) node[jPoint]->AddLambda(Lambda);
    
  }
  
  /*--- Loop boundary edges ---*/
  
  for (iMarker = 0; iMarker < geometry->GetnMarker(); iMarker++) {
    if ((config->GetMarker_All_KindBC(iMarker) != INTERNAL_BOUNDARY) &&
        (config->GetMarker_All_KindBC(iMarker) != PERIODIC_BOUNDARY)) {
    for (iVertex = 0; iVertex < geometry->GetnVertex(iMarker); iVertex++) {
      
      /*--- Point identification, Normal vector and area ---*/
      
      iPoint = geometry->vertex[iMarker][iVertex]->GetNode();
      Normal = geometry->vertex[iMarker][iVertex]->GetNormal();
      Area = 0.0;
      for (iDim = 0; iDim < nDim; iDim++) Area += Normal[iDim]*Normal[iDim];
      Area = sqrt(Area);
      
      /*--- Mean Values ---*/
      
      Mean_ProjVel    = node[iPoint]->GetProjVel(Normal);
      Mean_BetaInc2   = node[iPoint]->GetBetaInc2();
      Mean_SoundSpeed = sqrt(Mean_BetaInc2*Area*Area);
      
      /*--- Adjustment for grid movement ---*/
      
      if (grid_movement) {
        GridVel = geometry->node[iPoint]->GetGridVel();
        ProjVel = 0.0;
        for (iDim = 0; iDim < nDim; iDim++)
          ProjVel += GridVel[iDim]*Normal[iDim];
        Mean_ProjVel -= ProjVel;
      }
      
      /*--- Inviscid contribution ---*/
      
      Lambda = fabs(Mean_ProjVel) + Mean_SoundSpeed;
      if (geometry->node[iPoint]->GetDomain()) {
        node[iPoint]->AddLambda(Lambda);
      }
      
    }
    }
  }
  
  /*--- Correct the eigenvalue values across any periodic boundaries. ---*/

  for (unsigned short iPeriodic = 1; iPeriodic <= config->GetnMarker_Periodic()/2; iPeriodic++) {
    InitiatePeriodicComms(geometry, config, iPeriodic, PERIODIC_MAX_EIG);
    CompletePeriodicComms(geometry, config, iPeriodic, PERIODIC_MAX_EIG);
  }
  
  /*--- MPI parallelization ---*/
  
  InitiateComms(geometry, config, MAX_EIGENVALUE);
  CompleteComms(geometry, config, MAX_EIGENVALUE);
  
}

void CIncEulerSolver::SetUndivided_Laplacian(CGeometry *geometry, CConfig *config) {
  
  unsigned long iPoint, jPoint, iEdge;
  su2double *Diff;
  unsigned short iVar;
  bool boundary_i, boundary_j;
  
  Diff = new su2double[nVar];
  
  for (iPoint = 0; iPoint < nPointDomain; iPoint++)
    node[iPoint]->SetUnd_LaplZero();
  
  for (iEdge = 0; iEdge < geometry->GetnEdge(); iEdge++) {
    
    iPoint = geometry->edge[iEdge]->GetNode(0);
    jPoint = geometry->edge[iEdge]->GetNode(1);
    
    /*--- Solution differences ---*/
    
    for (iVar = 0; iVar < nVar; iVar++)
      Diff[iVar] = node[iPoint]->GetSolution(iVar) - node[jPoint]->GetSolution(iVar);
    
    boundary_i = geometry->node[iPoint]->GetPhysicalBoundary();
    boundary_j = geometry->node[jPoint]->GetPhysicalBoundary();
    
    /*--- Both points inside the domain, or both in the boundary ---*/
    
    if ((!boundary_i && !boundary_j) || (boundary_i && boundary_j)) {
      if (geometry->node[iPoint]->GetDomain()) node[iPoint]->SubtractUnd_Lapl(Diff);
      if (geometry->node[jPoint]->GetDomain()) node[jPoint]->AddUnd_Lapl(Diff);
    }
    
    /*--- iPoint inside the domain, jPoint on the boundary ---*/
    
    if (!boundary_i && boundary_j)
      if (geometry->node[iPoint]->GetDomain()) node[iPoint]->SubtractUnd_Lapl(Diff);
    
    /*--- jPoint inside the domain, iPoint on the boundary ---*/
    
    if (boundary_i && !boundary_j)
      if (geometry->node[jPoint]->GetDomain()) node[jPoint]->AddUnd_Lapl(Diff);
    
  }
  
  /*--- Correct the Laplacian values across any periodic boundaries. ---*/

  for (unsigned short iPeriodic = 1; iPeriodic <= config->GetnMarker_Periodic()/2; iPeriodic++) {
    InitiatePeriodicComms(geometry, config, iPeriodic, PERIODIC_LAPLACIAN);
    CompletePeriodicComms(geometry, config, iPeriodic, PERIODIC_LAPLACIAN);
  }
  
  /*--- MPI parallelization ---*/
  
  InitiateComms(geometry, config, UNDIVIDED_LAPLACIAN);
  CompleteComms(geometry, config, UNDIVIDED_LAPLACIAN);
  
  delete [] Diff;
  
}

void CIncEulerSolver::SetCentered_Dissipation_Sensor(CGeometry *geometry, CConfig *config) {
  
  unsigned long iEdge, iPoint, jPoint;
  su2double Pressure_i = 0.0, Pressure_j = 0.0;
  bool boundary_i, boundary_j;
  
  /*--- Reset variables to store the undivided pressure ---*/
  
  for (iPoint = 0; iPoint < nPointDomain; iPoint++) {
    iPoint_UndLapl[iPoint] = 0.0;
    jPoint_UndLapl[iPoint] = 0.0;
  }
  
  /*--- Evaluate the pressure sensor ---*/
  
  for (iEdge = 0; iEdge < geometry->GetnEdge(); iEdge++) {
    
    iPoint = geometry->edge[iEdge]->GetNode(0);
    jPoint = geometry->edge[iEdge]->GetNode(1);
    
    /*--- Get the pressure, or density for incompressible solvers ---*/

    Pressure_i = node[iPoint]->GetDensity();
    Pressure_j = node[jPoint]->GetDensity();

    boundary_i = geometry->node[iPoint]->GetPhysicalBoundary();
    boundary_j = geometry->node[jPoint]->GetPhysicalBoundary();
    
    /*--- Both points inside the domain, or both on the boundary ---*/
    
    if ((!boundary_i && !boundary_j) || (boundary_i && boundary_j)) {
      
      if (geometry->node[iPoint]->GetDomain()) {
        iPoint_UndLapl[iPoint] += (Pressure_j - Pressure_i);
        jPoint_UndLapl[iPoint] += (Pressure_i + Pressure_j);
      }
      
      if (geometry->node[jPoint]->GetDomain()) {
        iPoint_UndLapl[jPoint] += (Pressure_i - Pressure_j);
        jPoint_UndLapl[jPoint] += (Pressure_i + Pressure_j);
      }
      
    }
    
    /*--- iPoint inside the domain, jPoint on the boundary ---*/
    
    if (!boundary_i && boundary_j)
      if (geometry->node[iPoint]->GetDomain()) {
        iPoint_UndLapl[iPoint] += (Pressure_j - Pressure_i);
        jPoint_UndLapl[iPoint] += (Pressure_i + Pressure_j);
      }
    
    /*--- jPoint inside the domain, iPoint on the boundary ---*/
    
    if (boundary_i && !boundary_j)
      if (geometry->node[jPoint]->GetDomain()) {
        iPoint_UndLapl[jPoint] += (Pressure_i - Pressure_j);
        jPoint_UndLapl[jPoint] += (Pressure_i + Pressure_j);
      }
    
  }
  
  /*--- Correct the sensor values across any periodic boundaries. ---*/

  for (unsigned short iPeriodic = 1; iPeriodic <= config->GetnMarker_Periodic()/2; iPeriodic++) {
    InitiatePeriodicComms(geometry, config, iPeriodic, PERIODIC_SENSOR);
    CompletePeriodicComms(geometry, config, iPeriodic, PERIODIC_SENSOR);
  }
  
  /*--- Set pressure switch for each point ---*/
  
  for (iPoint = 0; iPoint < nPointDomain; iPoint++)
    node[iPoint]->SetSensor(fabs(iPoint_UndLapl[iPoint]) / jPoint_UndLapl[iPoint]);
  
  /*--- MPI parallelization ---*/
  
  InitiateComms(geometry, config, SENSOR);
  CompleteComms(geometry, config, SENSOR);
  
}

void CIncEulerSolver::Pressure_Forces(CGeometry *geometry, CConfig *config) {

  unsigned long iVertex, iPoint;
  unsigned short iDim, iMarker, Boundary, Monitoring, iMarker_Monitoring;
  su2double Pressure = 0.0, *Normal = NULL, MomentDist[3] = {0.0,0.0,0.0}, *Coord,
  factor, RefVel2 = 0.0, RefDensity = 0.0, RefPressure,
  Force[3] = {0.0,0.0,0.0};
  su2double MomentX_Force[3] = {0.0,0.0,0.0}, MomentY_Force[3] = {0.0,0.0,0.0}, MomentZ_Force[3] = {0.0,0.0,0.0};
  su2double AxiFactor;

  bool axisymmetric = config->GetAxisymmetric();

  string Marker_Tag, Monitoring_Tag;

#ifdef HAVE_MPI
  su2double MyAllBound_CD_Inv, MyAllBound_CL_Inv, MyAllBound_CSF_Inv, MyAllBound_CMx_Inv, MyAllBound_CMy_Inv, MyAllBound_CMz_Inv, MyAllBound_CoPx_Inv, MyAllBound_CoPy_Inv, MyAllBound_CoPz_Inv, MyAllBound_CFx_Inv, MyAllBound_CFy_Inv, MyAllBound_CFz_Inv, MyAllBound_CT_Inv, MyAllBound_CQ_Inv, *MySurface_CL_Inv = NULL, *MySurface_CD_Inv = NULL, *MySurface_CSF_Inv = NULL, *MySurface_CEff_Inv = NULL, *MySurface_CFx_Inv = NULL, *MySurface_CFy_Inv = NULL, *MySurface_CFz_Inv = NULL, *MySurface_CMx_Inv = NULL, *MySurface_CMy_Inv = NULL, *MySurface_CMz_Inv = NULL;
#endif

  su2double Alpha     = config->GetAoA()*PI_NUMBER/180.0;
  su2double Beta      = config->GetAoS()*PI_NUMBER/180.0;
  su2double RefArea   = config->GetRefArea();
  su2double RefLength = config->GetRefLength();

  su2double *Origin = NULL;
  if (config->GetnMarker_Monitoring() != 0){
    Origin = config->GetRefOriginMoment(0);
  }

  /*--- Evaluate reference values for non-dimensionalization.
   For dimensional or non-dim based on initial values, use
   the far-field state (inf). For a custom non-dim based
   on user-provided reference values, use the ref values
   to compute the forces. ---*/

  if ((config->GetRef_Inc_NonDim() == DIMENSIONAL) || 
      (config->GetRef_Inc_NonDim() == INITIAL_VALUES)) {
    RefDensity  = Density_Inf;
    RefVel2 = 0.0;
    for (iDim = 0; iDim < nDim; iDim++)
      RefVel2  += Velocity_Inf[iDim]*Velocity_Inf[iDim];
  }
  else if (config->GetRef_Inc_NonDim() == REFERENCE_VALUES) {
    RefDensity = config->GetInc_Density_Ref();
    RefVel2    = config->GetInc_Velocity_Ref()*config->GetInc_Velocity_Ref();
  }

  /*--- Reference pressure is always the far-field value. ---*/

  RefPressure = Pressure_Inf;

  /*--- Compute factor for force coefficients. ---*/

  factor = 1.0 / (0.5*RefDensity*RefArea*RefVel2);

  /*-- Variables initialization ---*/

  Total_CD   = 0.0; Total_CL  = 0.0; Total_CSF = 0.0; Total_CEff = 0.0;
  Total_CMx  = 0.0; Total_CMy = 0.0; Total_CMz = 0.0;
  Total_CoPx = 0.0; Total_CoPy = 0.0;  Total_CoPz = 0.0;
  Total_CFx  = 0.0; Total_CFy = 0.0; Total_CFz = 0.0;
  Total_CT   = 0.0; Total_CQ  = 0.0; Total_CMerit = 0.0;
  Total_Heat = 0.0; Total_MaxHeat = 0.0;

  AllBound_CD_Inv   = 0.0; AllBound_CL_Inv  = 0.0;  AllBound_CSF_Inv    = 0.0;
  AllBound_CMx_Inv  = 0.0; AllBound_CMy_Inv = 0.0;  AllBound_CMz_Inv    = 0.0;
  AllBound_CoPx_Inv = 0.0; AllBound_CoPy_Inv = 0.0; AllBound_CoPz_Inv = 0.0;
  AllBound_CFx_Inv  = 0.0; AllBound_CFy_Inv = 0.0;  AllBound_CFz_Inv    = 0.0;
  AllBound_CT_Inv   = 0.0; AllBound_CQ_Inv  = 0.0;  AllBound_CMerit_Inv = 0.0;
  AllBound_CEff_Inv = 0.0;

  for (iMarker_Monitoring = 0; iMarker_Monitoring < config->GetnMarker_Monitoring(); iMarker_Monitoring++) {
    Surface_CL_Inv[iMarker_Monitoring]  = 0.0; Surface_CD_Inv[iMarker_Monitoring]   = 0.0;
    Surface_CSF_Inv[iMarker_Monitoring] = 0.0; Surface_CEff_Inv[iMarker_Monitoring] = 0.0;
    Surface_CFx_Inv[iMarker_Monitoring] = 0.0; Surface_CFy_Inv[iMarker_Monitoring]  = 0.0;
    Surface_CFz_Inv[iMarker_Monitoring] = 0.0; Surface_CMx_Inv[iMarker_Monitoring]  = 0.0;
    Surface_CMy_Inv[iMarker_Monitoring] = 0.0; Surface_CMz_Inv[iMarker_Monitoring]  = 0.0;
    
    Surface_CL[iMarker_Monitoring]  = 0.0; Surface_CD[iMarker_Monitoring]   = 0.0;
    Surface_CSF[iMarker_Monitoring] = 0.0; Surface_CEff[iMarker_Monitoring] = 0.0;
    Surface_CFx[iMarker_Monitoring] = 0.0; Surface_CFy[iMarker_Monitoring]  = 0.0;
    Surface_CFz[iMarker_Monitoring] = 0.0; Surface_CMx[iMarker_Monitoring]  = 0.0;
    Surface_CMy[iMarker_Monitoring] = 0.0; Surface_CMz[iMarker_Monitoring]  = 0.0;
  }

  /*--- Loop over the Euler and Navier-Stokes markers ---*/

  for (iMarker = 0; iMarker < nMarker; iMarker++) {

    Boundary   = config->GetMarker_All_KindBC(iMarker);
    Monitoring = config->GetMarker_All_Monitoring(iMarker);

    /*--- Obtain the origin for the moment computation for a particular marker ---*/

    if (Monitoring == YES) {
      for (iMarker_Monitoring = 0; iMarker_Monitoring < config->GetnMarker_Monitoring(); iMarker_Monitoring++) {
        Monitoring_Tag = config->GetMarker_Monitoring_TagBound(iMarker_Monitoring);
        Marker_Tag = config->GetMarker_All_TagBound(iMarker);
        if (Marker_Tag == Monitoring_Tag)
          Origin = config->GetRefOriginMoment(iMarker_Monitoring);
      }
    }

    if ((Boundary == EULER_WALL) || (Boundary == HEAT_FLUX) ||
        (Boundary == ISOTHERMAL) || (Boundary == NEARFIELD_BOUNDARY) ||
        (Boundary == CHT_WALL_INTERFACE) ||
        (Boundary == INLET_FLOW) || (Boundary == OUTLET_FLOW) ||
        (Boundary == ACTDISK_INLET) || (Boundary == ACTDISK_OUTLET)||
        (Boundary == ENGINE_INFLOW) || (Boundary == ENGINE_EXHAUST)) {

      /*--- Forces initialization at each Marker ---*/

      CD_Inv[iMarker]   = 0.0; CL_Inv[iMarker]  = 0.0;  CSF_Inv[iMarker]    = 0.0;
      CMx_Inv[iMarker]  = 0.0; CMy_Inv[iMarker] = 0.0;  CMz_Inv[iMarker]    = 0.0;
      CoPx_Inv[iMarker] = 0.0; CoPy_Inv[iMarker] = 0.0; CoPz_Inv[iMarker] = 0.0;
      CFx_Inv[iMarker]  = 0.0; CFy_Inv[iMarker] = 0.0;  CFz_Inv[iMarker]    = 0.0;
      CT_Inv[iMarker]   = 0.0; CQ_Inv[iMarker]  = 0.0;  CMerit_Inv[iMarker] = 0.0;
      CEff_Inv[iMarker] = 0.0;

      for (iDim = 0; iDim < nDim; iDim++) ForceInviscid[iDim] = 0.0;
      MomentInviscid[0] = 0.0; MomentInviscid[1] = 0.0; MomentInviscid[2] = 0.0;
      MomentX_Force[0] = 0.0; MomentX_Force[1] = 0.0; MomentX_Force[2] = 0.0;
      MomentY_Force[0] = 0.0; MomentY_Force[1] = 0.0; MomentY_Force[2] = 0.0;
      MomentZ_Force[0] = 0.0; MomentZ_Force[1] = 0.0; MomentZ_Force[2] = 0.0;

      /*--- Loop over the vertices to compute the forces ---*/

      for (iVertex = 0; iVertex < geometry->GetnVertex(iMarker); iVertex++) {

        iPoint = geometry->vertex[iMarker][iVertex]->GetNode();

        Pressure = node[iPoint]->GetPressure();

        CPressure[iMarker][iVertex] = (Pressure - RefPressure)*factor*RefArea;

        /*--- Note that the pressure coefficient is computed at the
         halo cells (for visualization purposes), but not the forces ---*/

        if ( (geometry->node[iPoint]->GetDomain()) && (Monitoring == YES) ) {

          Normal = geometry->vertex[iMarker][iVertex]->GetNormal();
          Coord = geometry->node[iPoint]->GetCoord();

          for (iDim = 0; iDim < nDim; iDim++) {
            MomentDist[iDim] = Coord[iDim] - Origin[iDim];
          }

          /*--- Axisymmetric simulations ---*/

          if (axisymmetric) AxiFactor = 2.0*PI_NUMBER*geometry->node[iPoint]->GetCoord(1);
          else AxiFactor = 1.0;

          /*--- Force computation, note the minus sign due to the
           orientation of the normal (outward) ---*/

          for (iDim = 0; iDim < nDim; iDim++) {
            Force[iDim] = -(Pressure - Pressure_Inf) * Normal[iDim] * factor * AxiFactor;
            ForceInviscid[iDim] += Force[iDim];
          }

          /*--- Moment with respect to the reference axis ---*/

          if (nDim == 3) {
            MomentInviscid[0] += (Force[2]*MomentDist[1]-Force[1]*MomentDist[2])/RefLength;
            MomentX_Force[1]  += (-Force[1]*Coord[2]);
            MomentX_Force[2]  += (Force[2]*Coord[1]);

            MomentInviscid[1] += (Force[0]*MomentDist[2]-Force[2]*MomentDist[0])/RefLength;
            MomentY_Force[2]  += (-Force[2]*Coord[0]);
            MomentY_Force[0]  += (Force[0]*Coord[2]);
          }
          MomentInviscid[2] += (Force[1]*MomentDist[0]-Force[0]*MomentDist[1])/RefLength;
          MomentZ_Force[0]  += (-Force[0]*Coord[1]);
          MomentZ_Force[1]  += (Force[1]*Coord[0]);
        }

      }

      /*--- Project forces and store the non-dimensional coefficients ---*/

      if (Monitoring == YES) {

        if (Boundary != NEARFIELD_BOUNDARY) {
          if (nDim == 2) {
            CD_Inv[iMarker]  =  ForceInviscid[0]*cos(Alpha) + ForceInviscid[1]*sin(Alpha);
            CL_Inv[iMarker]  = -ForceInviscid[0]*sin(Alpha) + ForceInviscid[1]*cos(Alpha);
            CEff_Inv[iMarker]   = CL_Inv[iMarker] / (CD_Inv[iMarker]+EPS);
            CMz_Inv[iMarker]    = MomentInviscid[2];
            CoPx_Inv[iMarker]   = MomentZ_Force[1];
            CoPy_Inv[iMarker]   = -MomentZ_Force[0];
            CFx_Inv[iMarker]    = ForceInviscid[0];
            CFy_Inv[iMarker]    = ForceInviscid[1];
            CT_Inv[iMarker]     = -CFx_Inv[iMarker];
            CQ_Inv[iMarker]     = -CMz_Inv[iMarker];
            CMerit_Inv[iMarker] = CT_Inv[iMarker] / (CQ_Inv[iMarker] + EPS);
          }
          if (nDim == 3) {
            CD_Inv[iMarker]      =  ForceInviscid[0]*cos(Alpha)*cos(Beta) + ForceInviscid[1]*sin(Beta) + ForceInviscid[2]*sin(Alpha)*cos(Beta);
            CL_Inv[iMarker]      = -ForceInviscid[0]*sin(Alpha) + ForceInviscid[2]*cos(Alpha);
            CSF_Inv[iMarker] = -ForceInviscid[0]*sin(Beta)*cos(Alpha) + ForceInviscid[1]*cos(Beta) - ForceInviscid[2]*sin(Beta)*sin(Alpha);
            CEff_Inv[iMarker]       = CL_Inv[iMarker] / (CD_Inv[iMarker] + EPS);
            CMx_Inv[iMarker]        = MomentInviscid[0];
            CMy_Inv[iMarker]        = MomentInviscid[1];
            CMz_Inv[iMarker]        = MomentInviscid[2];
            CoPx_Inv[iMarker]    = -MomentY_Force[0];
            CoPz_Inv[iMarker]    = MomentY_Force[2];
            CFx_Inv[iMarker]        = ForceInviscid[0];
            CFy_Inv[iMarker]        = ForceInviscid[1];
            CFz_Inv[iMarker]        = ForceInviscid[2];
            CT_Inv[iMarker]         = -CFz_Inv[iMarker];
            CQ_Inv[iMarker]         = -CMz_Inv[iMarker];
            CMerit_Inv[iMarker]     = CT_Inv[iMarker] / (CQ_Inv[iMarker] + EPS);
          }

          AllBound_CD_Inv     += CD_Inv[iMarker];
          AllBound_CL_Inv     += CL_Inv[iMarker];
          AllBound_CSF_Inv    += CSF_Inv[iMarker];
          AllBound_CEff_Inv    = AllBound_CL_Inv / (AllBound_CD_Inv + EPS);
          AllBound_CMx_Inv    += CMx_Inv[iMarker];
          AllBound_CMy_Inv    += CMy_Inv[iMarker];
          AllBound_CMz_Inv    += CMz_Inv[iMarker];
          AllBound_CoPx_Inv   += CoPx_Inv[iMarker];
          AllBound_CoPy_Inv   += CoPy_Inv[iMarker];
          AllBound_CoPz_Inv   += CoPz_Inv[iMarker];
          AllBound_CFx_Inv    += CFx_Inv[iMarker];
          AllBound_CFy_Inv    += CFy_Inv[iMarker];
          AllBound_CFz_Inv    += CFz_Inv[iMarker];
          AllBound_CT_Inv     += CT_Inv[iMarker];
          AllBound_CQ_Inv     += CQ_Inv[iMarker];
          AllBound_CMerit_Inv  = AllBound_CT_Inv / (AllBound_CQ_Inv + EPS);

          /*--- Compute the coefficients per surface ---*/

          for (iMarker_Monitoring = 0; iMarker_Monitoring < config->GetnMarker_Monitoring(); iMarker_Monitoring++) {
            Monitoring_Tag = config->GetMarker_Monitoring_TagBound(iMarker_Monitoring);
            Marker_Tag = config->GetMarker_All_TagBound(iMarker);
            if (Marker_Tag == Monitoring_Tag) {
              Surface_CL_Inv[iMarker_Monitoring]   += CL_Inv[iMarker];
              Surface_CD_Inv[iMarker_Monitoring]   += CD_Inv[iMarker];
              Surface_CSF_Inv[iMarker_Monitoring]  += CSF_Inv[iMarker];
              Surface_CEff_Inv[iMarker_Monitoring]  = CL_Inv[iMarker] / (CD_Inv[iMarker] + EPS);
              Surface_CFx_Inv[iMarker_Monitoring]  += CFx_Inv[iMarker];
              Surface_CFy_Inv[iMarker_Monitoring]  += CFy_Inv[iMarker];
              Surface_CFz_Inv[iMarker_Monitoring]  += CFz_Inv[iMarker];
              Surface_CMx_Inv[iMarker_Monitoring]  += CMx_Inv[iMarker];
              Surface_CMy_Inv[iMarker_Monitoring]  += CMy_Inv[iMarker];
              Surface_CMz_Inv[iMarker_Monitoring]  += CMz_Inv[iMarker];
            }
          }

        }

      }

    }
  }

#ifdef HAVE_MPI

  /*--- Add AllBound information using all the nodes ---*/

  MyAllBound_CD_Inv        = AllBound_CD_Inv;        AllBound_CD_Inv = 0.0;
  MyAllBound_CL_Inv        = AllBound_CL_Inv;        AllBound_CL_Inv = 0.0;
  MyAllBound_CSF_Inv   = AllBound_CSF_Inv;   AllBound_CSF_Inv = 0.0;
  AllBound_CEff_Inv = 0.0;
  MyAllBound_CMx_Inv          = AllBound_CMx_Inv;          AllBound_CMx_Inv = 0.0;
  MyAllBound_CMy_Inv          = AllBound_CMy_Inv;          AllBound_CMy_Inv = 0.0;
  MyAllBound_CMz_Inv          = AllBound_CMz_Inv;          AllBound_CMz_Inv = 0.0;
  MyAllBound_CoPx_Inv          = AllBound_CoPx_Inv;          AllBound_CoPx_Inv = 0.0;
  MyAllBound_CoPy_Inv          = AllBound_CoPy_Inv;          AllBound_CoPy_Inv = 0.0;
  MyAllBound_CoPz_Inv          = AllBound_CoPz_Inv;          AllBound_CoPz_Inv = 0.0;
  MyAllBound_CFx_Inv          = AllBound_CFx_Inv;          AllBound_CFx_Inv = 0.0;
  MyAllBound_CFy_Inv          = AllBound_CFy_Inv;          AllBound_CFy_Inv = 0.0;
  MyAllBound_CFz_Inv          = AllBound_CFz_Inv;          AllBound_CFz_Inv = 0.0;
  MyAllBound_CT_Inv           = AllBound_CT_Inv;           AllBound_CT_Inv = 0.0;
  MyAllBound_CQ_Inv           = AllBound_CQ_Inv;           AllBound_CQ_Inv = 0.0;
  AllBound_CMerit_Inv = 0.0;

  if (config->GetComm_Level() == COMM_FULL) {
    SU2_MPI::Allreduce(&MyAllBound_CD_Inv, &AllBound_CD_Inv, 1, MPI_DOUBLE, MPI_SUM, MPI_COMM_WORLD);
    SU2_MPI::Allreduce(&MyAllBound_CL_Inv, &AllBound_CL_Inv, 1, MPI_DOUBLE, MPI_SUM, MPI_COMM_WORLD);
    SU2_MPI::Allreduce(&MyAllBound_CSF_Inv, &AllBound_CSF_Inv, 1, MPI_DOUBLE, MPI_SUM, MPI_COMM_WORLD);
    AllBound_CEff_Inv = AllBound_CL_Inv / (AllBound_CD_Inv + EPS);
    SU2_MPI::Allreduce(&MyAllBound_CMx_Inv, &AllBound_CMx_Inv, 1, MPI_DOUBLE, MPI_SUM, MPI_COMM_WORLD);
    SU2_MPI::Allreduce(&MyAllBound_CMy_Inv, &AllBound_CMy_Inv, 1, MPI_DOUBLE, MPI_SUM, MPI_COMM_WORLD);
    SU2_MPI::Allreduce(&MyAllBound_CMz_Inv, &AllBound_CMz_Inv, 1, MPI_DOUBLE, MPI_SUM, MPI_COMM_WORLD);
    SU2_MPI::Allreduce(&MyAllBound_CoPx_Inv, &AllBound_CoPx_Inv, 1, MPI_DOUBLE, MPI_SUM, MPI_COMM_WORLD);
    SU2_MPI::Allreduce(&MyAllBound_CoPy_Inv, &AllBound_CoPy_Inv, 1, MPI_DOUBLE, MPI_SUM, MPI_COMM_WORLD);
    SU2_MPI::Allreduce(&MyAllBound_CoPz_Inv, &AllBound_CoPz_Inv, 1, MPI_DOUBLE, MPI_SUM, MPI_COMM_WORLD);
    SU2_MPI::Allreduce(&MyAllBound_CFx_Inv, &AllBound_CFx_Inv, 1, MPI_DOUBLE, MPI_SUM, MPI_COMM_WORLD);
    SU2_MPI::Allreduce(&MyAllBound_CFy_Inv, &AllBound_CFy_Inv, 1, MPI_DOUBLE, MPI_SUM, MPI_COMM_WORLD);
    SU2_MPI::Allreduce(&MyAllBound_CFz_Inv, &AllBound_CFz_Inv, 1, MPI_DOUBLE, MPI_SUM, MPI_COMM_WORLD);
    SU2_MPI::Allreduce(&MyAllBound_CT_Inv, &AllBound_CT_Inv, 1, MPI_DOUBLE, MPI_SUM, MPI_COMM_WORLD);
    SU2_MPI::Allreduce(&MyAllBound_CQ_Inv, &AllBound_CQ_Inv, 1, MPI_DOUBLE, MPI_SUM, MPI_COMM_WORLD);
    AllBound_CMerit_Inv = AllBound_CT_Inv / (AllBound_CQ_Inv + EPS);
  }
  
  /*--- Add the forces on the surfaces using all the nodes ---*/

  MySurface_CL_Inv      = new su2double[config->GetnMarker_Monitoring()];
  MySurface_CD_Inv      = new su2double[config->GetnMarker_Monitoring()];
  MySurface_CSF_Inv = new su2double[config->GetnMarker_Monitoring()];
  MySurface_CEff_Inv       = new su2double[config->GetnMarker_Monitoring()];
  MySurface_CFx_Inv        = new su2double[config->GetnMarker_Monitoring()];
  MySurface_CFy_Inv        = new su2double[config->GetnMarker_Monitoring()];
  MySurface_CFz_Inv        = new su2double[config->GetnMarker_Monitoring()];
  MySurface_CMx_Inv        = new su2double[config->GetnMarker_Monitoring()];
  MySurface_CMy_Inv        = new su2double[config->GetnMarker_Monitoring()];
  MySurface_CMz_Inv        = new su2double[config->GetnMarker_Monitoring()];

  for (iMarker_Monitoring = 0; iMarker_Monitoring < config->GetnMarker_Monitoring(); iMarker_Monitoring++) {
    MySurface_CL_Inv[iMarker_Monitoring]      = Surface_CL_Inv[iMarker_Monitoring];
    MySurface_CD_Inv[iMarker_Monitoring]      = Surface_CD_Inv[iMarker_Monitoring];
    MySurface_CSF_Inv[iMarker_Monitoring] = Surface_CSF_Inv[iMarker_Monitoring];
    MySurface_CEff_Inv[iMarker_Monitoring]       = Surface_CEff_Inv[iMarker_Monitoring];
    MySurface_CFx_Inv[iMarker_Monitoring]        = Surface_CFx_Inv[iMarker_Monitoring];
    MySurface_CFy_Inv[iMarker_Monitoring]        = Surface_CFy_Inv[iMarker_Monitoring];
    MySurface_CFz_Inv[iMarker_Monitoring]        = Surface_CFz_Inv[iMarker_Monitoring];
    MySurface_CMx_Inv[iMarker_Monitoring]        = Surface_CMx_Inv[iMarker_Monitoring];
    MySurface_CMy_Inv[iMarker_Monitoring]        = Surface_CMy_Inv[iMarker_Monitoring];
    MySurface_CMz_Inv[iMarker_Monitoring]        = Surface_CMz_Inv[iMarker_Monitoring];

    Surface_CL_Inv[iMarker_Monitoring]      = 0.0;
    Surface_CD_Inv[iMarker_Monitoring]      = 0.0;
    Surface_CSF_Inv[iMarker_Monitoring] = 0.0;
    Surface_CEff_Inv[iMarker_Monitoring]       = 0.0;
    Surface_CFx_Inv[iMarker_Monitoring]        = 0.0;
    Surface_CFy_Inv[iMarker_Monitoring]        = 0.0;
    Surface_CFz_Inv[iMarker_Monitoring]        = 0.0;
    Surface_CMx_Inv[iMarker_Monitoring]        = 0.0;
    Surface_CMy_Inv[iMarker_Monitoring]        = 0.0;
    Surface_CMz_Inv[iMarker_Monitoring]        = 0.0;
  }

  if (config->GetComm_Level() == COMM_FULL) {
    SU2_MPI::Allreduce(MySurface_CL_Inv, Surface_CL_Inv, config->GetnMarker_Monitoring(), MPI_DOUBLE, MPI_SUM, MPI_COMM_WORLD);
    SU2_MPI::Allreduce(MySurface_CD_Inv, Surface_CD_Inv, config->GetnMarker_Monitoring(), MPI_DOUBLE, MPI_SUM, MPI_COMM_WORLD);
    SU2_MPI::Allreduce(MySurface_CSF_Inv, Surface_CSF_Inv, config->GetnMarker_Monitoring(), MPI_DOUBLE, MPI_SUM, MPI_COMM_WORLD);
    for (iMarker_Monitoring = 0; iMarker_Monitoring < config->GetnMarker_Monitoring(); iMarker_Monitoring++)
      Surface_CEff_Inv[iMarker_Monitoring] = Surface_CL_Inv[iMarker_Monitoring] / (Surface_CD_Inv[iMarker_Monitoring] + EPS);
    SU2_MPI::Allreduce(MySurface_CFx_Inv, Surface_CFx_Inv, config->GetnMarker_Monitoring(), MPI_DOUBLE, MPI_SUM, MPI_COMM_WORLD);
    SU2_MPI::Allreduce(MySurface_CFy_Inv, Surface_CFy_Inv, config->GetnMarker_Monitoring(), MPI_DOUBLE, MPI_SUM, MPI_COMM_WORLD);
    SU2_MPI::Allreduce(MySurface_CFz_Inv, Surface_CFz_Inv, config->GetnMarker_Monitoring(), MPI_DOUBLE, MPI_SUM, MPI_COMM_WORLD);
    SU2_MPI::Allreduce(MySurface_CMx_Inv, Surface_CMx_Inv, config->GetnMarker_Monitoring(), MPI_DOUBLE, MPI_SUM, MPI_COMM_WORLD);
    SU2_MPI::Allreduce(MySurface_CMy_Inv, Surface_CMy_Inv, config->GetnMarker_Monitoring(), MPI_DOUBLE, MPI_SUM, MPI_COMM_WORLD);
    SU2_MPI::Allreduce(MySurface_CMz_Inv, Surface_CMz_Inv, config->GetnMarker_Monitoring(), MPI_DOUBLE, MPI_SUM, MPI_COMM_WORLD);
  }
  
  delete [] MySurface_CL_Inv; delete [] MySurface_CD_Inv; delete [] MySurface_CSF_Inv;
  delete [] MySurface_CEff_Inv;  delete [] MySurface_CFx_Inv;   delete [] MySurface_CFy_Inv;
  delete [] MySurface_CFz_Inv;   delete [] MySurface_CMx_Inv;   delete [] MySurface_CMy_Inv;
  delete [] MySurface_CMz_Inv;

#endif

  /*--- Update the total coefficients (note that all the nodes have the same value) ---*/

  Total_CD            = AllBound_CD_Inv;
  Total_CL            = AllBound_CL_Inv;
  Total_CSF           = AllBound_CSF_Inv;
  Total_CEff          = Total_CL / (Total_CD + EPS);
  Total_CMx           = AllBound_CMx_Inv;
  Total_CMy           = AllBound_CMy_Inv;
  Total_CMz           = AllBound_CMz_Inv;
  Total_CoPx          = AllBound_CoPx_Inv;
  Total_CoPy          = AllBound_CoPy_Inv;
  Total_CoPz          = AllBound_CoPz_Inv;
  Total_CFx           = AllBound_CFx_Inv;
  Total_CFy           = AllBound_CFy_Inv;
  Total_CFz           = AllBound_CFz_Inv;
  Total_CT            = AllBound_CT_Inv;
  Total_CQ            = AllBound_CQ_Inv;
  Total_CMerit        = Total_CT / (Total_CQ + EPS);

  /*--- Update the total coefficients per surface (note that all the nodes have the same value)---*/

  for (iMarker_Monitoring = 0; iMarker_Monitoring < config->GetnMarker_Monitoring(); iMarker_Monitoring++) {
    Surface_CL[iMarker_Monitoring]      = Surface_CL_Inv[iMarker_Monitoring];
    Surface_CD[iMarker_Monitoring]      = Surface_CD_Inv[iMarker_Monitoring];
    Surface_CSF[iMarker_Monitoring] = Surface_CSF_Inv[iMarker_Monitoring];
    Surface_CEff[iMarker_Monitoring]       = Surface_CL_Inv[iMarker_Monitoring] / (Surface_CD_Inv[iMarker_Monitoring] + EPS);
    Surface_CFx[iMarker_Monitoring]        = Surface_CFx_Inv[iMarker_Monitoring];
    Surface_CFy[iMarker_Monitoring]        = Surface_CFy_Inv[iMarker_Monitoring];
    Surface_CFz[iMarker_Monitoring]        = Surface_CFz_Inv[iMarker_Monitoring];
    Surface_CMx[iMarker_Monitoring]        = Surface_CMx_Inv[iMarker_Monitoring];
    Surface_CMy[iMarker_Monitoring]        = Surface_CMy_Inv[iMarker_Monitoring];
    Surface_CMz[iMarker_Monitoring]        = Surface_CMz_Inv[iMarker_Monitoring];
  }

}

void CIncEulerSolver::Momentum_Forces(CGeometry *geometry, CConfig *config) {

  unsigned long iVertex, iPoint;
  unsigned short iDim, iMarker, Boundary, Monitoring, iMarker_Monitoring;
  su2double *Normal = NULL, MomentDist[3] = {0.0,0.0,0.0}, *Coord, Area,
  factor, RefVel2 = 0.0, RefDensity = 0.0,
  Force[3] = {0.0,0.0,0.0}, Velocity[3], MassFlow, Density;
  string Marker_Tag, Monitoring_Tag;
  su2double MomentX_Force[3] = {0.0,0.0,0.0}, MomentY_Force[3] = {0.0,0.0,0.0}, MomentZ_Force[3] = {0.0,0.0,0.0};
  su2double AxiFactor;

#ifdef HAVE_MPI
  su2double MyAllBound_CD_Mnt, MyAllBound_CL_Mnt, MyAllBound_CSF_Mnt,
  MyAllBound_CMx_Mnt, MyAllBound_CMy_Mnt, MyAllBound_CMz_Mnt,
  MyAllBound_CoPx_Mnt, MyAllBound_CoPy_Mnt, MyAllBound_CoPz_Mnt,
  MyAllBound_CFx_Mnt, MyAllBound_CFy_Mnt, MyAllBound_CFz_Mnt, MyAllBound_CT_Mnt,
  MyAllBound_CQ_Mnt,
  *MySurface_CL_Mnt = NULL, *MySurface_CD_Mnt = NULL, *MySurface_CSF_Mnt = NULL,
  *MySurface_CEff_Mnt = NULL, *MySurface_CFx_Mnt = NULL, *MySurface_CFy_Mnt = NULL,
  *MySurface_CFz_Mnt = NULL,
  *MySurface_CMx_Mnt = NULL, *MySurface_CMy_Mnt = NULL,  *MySurface_CMz_Mnt = NULL;
#endif

  su2double Alpha     = config->GetAoA()*PI_NUMBER/180.0;
  su2double Beta      = config->GetAoS()*PI_NUMBER/180.0;
  su2double RefArea   = config->GetRefArea();
  su2double RefLength = config->GetRefLength();
  su2double *Origin = NULL;
  if (config->GetnMarker_Monitoring() != 0){
    Origin = config->GetRefOriginMoment(0);
  }
  bool axisymmetric          = config->GetAxisymmetric();

  /*--- Evaluate reference values for non-dimensionalization.
   For dimensional or non-dim based on initial values, use
   the far-field state (inf). For a custom non-dim based
   on user-provided reference values, use the ref values
   to compute the forces. ---*/

  if ((config->GetRef_Inc_NonDim() == DIMENSIONAL) || 
      (config->GetRef_Inc_NonDim() == INITIAL_VALUES)) {
    RefDensity  = Density_Inf;
    RefVel2 = 0.0;
    for (iDim = 0; iDim < nDim; iDim++)
      RefVel2  += Velocity_Inf[iDim]*Velocity_Inf[iDim];
  }
  else if (config->GetRef_Inc_NonDim() == REFERENCE_VALUES) {
    RefDensity = config->GetInc_Density_Ref();
    RefVel2    = config->GetInc_Velocity_Ref()*config->GetInc_Velocity_Ref();
  }

  /*--- Compute factor for force coefficients. ---*/

  factor = 1.0 / (0.5*RefDensity*RefArea*RefVel2);

  /*-- Variables initialization ---*/

  AllBound_CD_Mnt = 0.0;        AllBound_CL_Mnt = 0.0; AllBound_CSF_Mnt = 0.0;
  AllBound_CMx_Mnt = 0.0;          AllBound_CMy_Mnt = 0.0;   AllBound_CMz_Mnt = 0.0;
  AllBound_CoPx_Mnt = 0.0;          AllBound_CoPy_Mnt = 0.0;   AllBound_CoPz_Mnt = 0.0;
  AllBound_CFx_Mnt = 0.0;          AllBound_CFy_Mnt = 0.0;   AllBound_CFz_Mnt = 0.0;
  AllBound_CT_Mnt = 0.0;           AllBound_CQ_Mnt = 0.0;    AllBound_CMerit_Mnt = 0.0;
  AllBound_CEff_Mnt = 0.0;

  for (iMarker_Monitoring = 0; iMarker_Monitoring < config->GetnMarker_Monitoring(); iMarker_Monitoring++) {
    Surface_CL_Mnt[iMarker_Monitoring]      = 0.0; Surface_CD_Mnt[iMarker_Monitoring]      = 0.0;
    Surface_CSF_Mnt[iMarker_Monitoring] = 0.0; Surface_CEff_Mnt[iMarker_Monitoring]       = 0.0;
    Surface_CFx_Mnt[iMarker_Monitoring]        = 0.0; Surface_CFy_Mnt[iMarker_Monitoring]        = 0.0;
    Surface_CFz_Mnt[iMarker_Monitoring]        = 0.0;
    Surface_CMx_Mnt[iMarker_Monitoring]        = 0.0; Surface_CMy_Mnt[iMarker_Monitoring]        = 0.0; Surface_CMz_Mnt[iMarker_Monitoring]        = 0.0;
  }

  /*--- Loop over the Inlet / Outlet Markers  ---*/

  for (iMarker = 0; iMarker < nMarker; iMarker++) {

    Boundary   = config->GetMarker_All_KindBC(iMarker);
    Monitoring = config->GetMarker_All_Monitoring(iMarker);

    /*--- Obtain the origin for the moment computation for a particular marker ---*/

    if (Monitoring == YES) {
      for (iMarker_Monitoring = 0; iMarker_Monitoring < config->GetnMarker_Monitoring(); iMarker_Monitoring++) {
        Monitoring_Tag = config->GetMarker_Monitoring_TagBound(iMarker_Monitoring);
        Marker_Tag = config->GetMarker_All_TagBound(iMarker);
        if (Marker_Tag == Monitoring_Tag)
          Origin = config->GetRefOriginMoment(iMarker_Monitoring);
      }
    }

    if ((Boundary == INLET_FLOW) || (Boundary == OUTLET_FLOW) ||
        (Boundary == ACTDISK_INLET) || (Boundary == ACTDISK_OUTLET)||
        (Boundary == ENGINE_INFLOW) || (Boundary == ENGINE_EXHAUST)) {

      /*--- Forces initialization at each Marker ---*/

      CD_Mnt[iMarker] = 0.0;        CL_Mnt[iMarker] = 0.0; CSF_Mnt[iMarker] = 0.0;
      CMx_Mnt[iMarker] = 0.0;          CMy_Mnt[iMarker] = 0.0;   CMz_Mnt[iMarker] = 0.0;
      CFx_Mnt[iMarker] = 0.0;          CFy_Mnt[iMarker] = 0.0;   CFz_Mnt[iMarker] = 0.0;
      CoPx_Mnt[iMarker] = 0.0;         CoPy_Mnt[iMarker] = 0.0;  CoPz_Mnt[iMarker] = 0.0;
      CT_Mnt[iMarker] = 0.0;           CQ_Mnt[iMarker] = 0.0;    CMerit_Mnt[iMarker] = 0.0;
      CEff_Mnt[iMarker] = 0.0;

      for (iDim = 0; iDim < nDim; iDim++) ForceMomentum[iDim] = 0.0;
      MomentMomentum[0] = 0.0; MomentMomentum[1] = 0.0; MomentMomentum[2] = 0.0;
      MomentX_Force[0] = 0.0; MomentX_Force[1] = 0.0; MomentX_Force[2] = 0.0;
      MomentY_Force[0] = 0.0; MomentY_Force[1] = 0.0; MomentY_Force[2] = 0.0;
      MomentZ_Force[0] = 0.0; MomentZ_Force[1] = 0.0; MomentZ_Force[2] = 0.0;

      /*--- Loop over the vertices to compute the forces ---*/

      for (iVertex = 0; iVertex < geometry->GetnVertex(iMarker); iVertex++) {

        iPoint = geometry->vertex[iMarker][iVertex]->GetNode();

        /*--- Note that the pressure coefficient is computed at the
         halo cells (for visualization purposes), but not the forces ---*/

        if ( (geometry->node[iPoint]->GetDomain()) && (Monitoring == YES) ) {

          Normal = geometry->vertex[iMarker][iVertex]->GetNormal();
          Coord = geometry->node[iPoint]->GetCoord();
          Density   = node[iPoint]->GetDensity();

          Area = 0.0;
          for (iDim = 0; iDim < nDim; iDim++)
            Area += Normal[iDim]*Normal[iDim];
          Area = sqrt(Area);

          MassFlow = 0.0;
          for (iDim = 0; iDim < nDim; iDim++) {
            Velocity[iDim]   = node[iPoint]->GetVelocity(iDim);
            MomentDist[iDim] = Coord[iDim] - Origin[iDim];
            MassFlow -= Normal[iDim]*Velocity[iDim]*Density;
          }

          /*--- Axisymmetric simulations ---*/

          if (axisymmetric) AxiFactor = 2.0*PI_NUMBER*geometry->node[iPoint]->GetCoord(1);
          else AxiFactor = 1.0;

          /*--- Force computation, note the minus sign due to the
           orientation of the normal (outward) ---*/

          for (iDim = 0; iDim < nDim; iDim++) {
            Force[iDim] = MassFlow * Velocity[iDim] * factor * AxiFactor;
            ForceMomentum[iDim] += Force[iDim];
          }

          /*--- Moment with respect to the reference axis ---*/

          if (iDim == 3) {
            MomentMomentum[0] += (Force[2]*MomentDist[1]-Force[1]*MomentDist[2])/RefLength;
            MomentX_Force[1]  += (-Force[1]*Coord[2]);
            MomentX_Force[2]  += (Force[2]*Coord[1]);

            MomentMomentum[1] += (Force[0]*MomentDist[2]-Force[2]*MomentDist[0])/RefLength;
            MomentY_Force[2]  += (-Force[2]*Coord[0]);
            MomentY_Force[0]  += (Force[0]*Coord[2]);
          }
          MomentMomentum[2] += (Force[1]*MomentDist[0]-Force[0]*MomentDist[1])/RefLength;
          MomentZ_Force[0]  += (-Force[0]*Coord[1]);
          MomentZ_Force[1]  += (Force[1]*Coord[0]);

        }

      }

      /*--- Project forces and store the non-dimensional coefficients ---*/

      if (Monitoring == YES) {

        if (nDim == 2) {
          CD_Mnt[iMarker]  =  ForceMomentum[0]*cos(Alpha) + ForceMomentum[1]*sin(Alpha);
          CL_Mnt[iMarker]  = -ForceMomentum[0]*sin(Alpha) + ForceMomentum[1]*cos(Alpha);
          CEff_Mnt[iMarker]   = CL_Mnt[iMarker] / (CD_Mnt[iMarker]+EPS);
          CMz_Mnt[iMarker]    = MomentInviscid[2];
          CFx_Mnt[iMarker]    = ForceMomentum[0];
          CFy_Mnt[iMarker]    = ForceMomentum[1];
          CoPx_Mnt[iMarker]   = MomentZ_Force[1];
          CoPy_Mnt[iMarker]   = -MomentZ_Force[0];
          CT_Mnt[iMarker]     = -CFx_Mnt[iMarker];
          CQ_Mnt[iMarker]     = -CMz_Mnt[iMarker];
          CMerit_Mnt[iMarker] = CT_Mnt[iMarker] / (CQ_Mnt[iMarker] + EPS);
        }
        if (nDim == 3) {
          CD_Mnt[iMarker]      =  ForceMomentum[0]*cos(Alpha)*cos(Beta) + ForceMomentum[1]*sin(Beta) + ForceMomentum[2]*sin(Alpha)*cos(Beta);
          CL_Mnt[iMarker]      = -ForceMomentum[0]*sin(Alpha) + ForceMomentum[2]*cos(Alpha);
          CSF_Mnt[iMarker] = -ForceMomentum[0]*sin(Beta)*cos(Alpha) + ForceMomentum[1]*cos(Beta) - ForceMomentum[2]*sin(Beta)*sin(Alpha);
          CEff_Mnt[iMarker]       = CL_Mnt[iMarker] / (CD_Mnt[iMarker] + EPS);
          CMx_Mnt[iMarker]        = MomentInviscid[0];
          CMy_Mnt[iMarker]        = MomentInviscid[1];
          CMz_Mnt[iMarker]        = MomentInviscid[2];
          CFx_Mnt[iMarker]        = ForceMomentum[0];
          CFy_Mnt[iMarker]        = ForceMomentum[1];
          CFz_Mnt[iMarker]        = ForceMomentum[2];
          CoPx_Mnt[iMarker]       = -MomentY_Force[0];
          CoPz_Mnt[iMarker]       =  MomentY_Force[2];
          CT_Mnt[iMarker]         = -CFz_Mnt[iMarker];
          CQ_Mnt[iMarker]         = -CMz_Mnt[iMarker];
          CMerit_Mnt[iMarker]     = CT_Mnt[iMarker] / (CQ_Mnt[iMarker] + EPS);
        }

        AllBound_CD_Mnt        += CD_Mnt[iMarker];
        AllBound_CL_Mnt        += CL_Mnt[iMarker];
        AllBound_CSF_Mnt   += CSF_Mnt[iMarker];
        AllBound_CEff_Mnt          = AllBound_CL_Mnt / (AllBound_CD_Mnt + EPS);
        AllBound_CMx_Mnt          += CMx_Mnt[iMarker];
        AllBound_CMy_Mnt          += CMy_Mnt[iMarker];
        AllBound_CMz_Mnt          += CMz_Mnt[iMarker];
        AllBound_CFx_Mnt          += CFx_Mnt[iMarker];
        AllBound_CFy_Mnt          += CFy_Mnt[iMarker];
        AllBound_CFz_Mnt          += CFz_Mnt[iMarker];
        AllBound_CoPx_Mnt         += CoPx_Mnt[iMarker];
        AllBound_CoPy_Mnt         += CoPy_Mnt[iMarker];
        AllBound_CoPz_Mnt         += CoPz_Mnt[iMarker];
        AllBound_CT_Mnt           += CT_Mnt[iMarker];
        AllBound_CQ_Mnt           += CQ_Mnt[iMarker];
        AllBound_CMerit_Mnt        += AllBound_CT_Mnt / (AllBound_CQ_Mnt + EPS);

        /*--- Compute the coefficients per surface ---*/

        for (iMarker_Monitoring = 0; iMarker_Monitoring < config->GetnMarker_Monitoring(); iMarker_Monitoring++) {
          Monitoring_Tag = config->GetMarker_Monitoring_TagBound(iMarker_Monitoring);
          Marker_Tag = config->GetMarker_All_TagBound(iMarker);
          if (Marker_Tag == Monitoring_Tag) {
            Surface_CL_Mnt[iMarker_Monitoring]      += CL_Mnt[iMarker];
            Surface_CD_Mnt[iMarker_Monitoring]      += CD_Mnt[iMarker];
            Surface_CSF_Mnt[iMarker_Monitoring] += CSF_Mnt[iMarker];
            Surface_CEff_Mnt[iMarker_Monitoring]        = CL_Mnt[iMarker] / (CD_Mnt[iMarker] + EPS);
            Surface_CFx_Mnt[iMarker_Monitoring]        += CFx_Mnt[iMarker];
            Surface_CFy_Mnt[iMarker_Monitoring]        += CFy_Mnt[iMarker];
            Surface_CFz_Mnt[iMarker_Monitoring]        += CFz_Mnt[iMarker];
            Surface_CMx_Mnt[iMarker_Monitoring]        += CMx_Mnt[iMarker];
            Surface_CMy_Mnt[iMarker_Monitoring]        += CMy_Mnt[iMarker];
            Surface_CMz_Mnt[iMarker_Monitoring]        += CMz_Mnt[iMarker];
          }
        }

      }


    }
  }

#ifdef HAVE_MPI

  /*--- Add AllBound information using all the nodes ---*/

  MyAllBound_CD_Mnt        = AllBound_CD_Mnt;        AllBound_CD_Mnt = 0.0;
  MyAllBound_CL_Mnt        = AllBound_CL_Mnt;        AllBound_CL_Mnt = 0.0;
  MyAllBound_CSF_Mnt   = AllBound_CSF_Mnt;   AllBound_CSF_Mnt = 0.0;
  AllBound_CEff_Mnt = 0.0;
  MyAllBound_CMx_Mnt          = AllBound_CMx_Mnt;          AllBound_CMx_Mnt = 0.0;
  MyAllBound_CMy_Mnt          = AllBound_CMy_Mnt;          AllBound_CMy_Mnt = 0.0;
  MyAllBound_CMz_Mnt          = AllBound_CMz_Mnt;          AllBound_CMz_Mnt = 0.0;
  MyAllBound_CFx_Mnt          = AllBound_CFx_Mnt;          AllBound_CFx_Mnt = 0.0;
  MyAllBound_CFy_Mnt          = AllBound_CFy_Mnt;          AllBound_CFy_Mnt = 0.0;
  MyAllBound_CFz_Mnt          = AllBound_CFz_Mnt;          AllBound_CFz_Mnt = 0.0;
  MyAllBound_CoPx_Mnt         = AllBound_CoPx_Mnt;         AllBound_CoPx_Mnt = 0.0;
  MyAllBound_CoPy_Mnt         = AllBound_CoPy_Mnt;         AllBound_CoPy_Mnt = 0.0;
  MyAllBound_CoPz_Mnt         = AllBound_CoPz_Mnt;         AllBound_CoPz_Mnt = 0.0;
  MyAllBound_CT_Mnt           = AllBound_CT_Mnt;           AllBound_CT_Mnt = 0.0;
  MyAllBound_CQ_Mnt           = AllBound_CQ_Mnt;           AllBound_CQ_Mnt = 0.0;
  AllBound_CMerit_Mnt = 0.0;

  if (config->GetComm_Level() == COMM_FULL) {
    SU2_MPI::Allreduce(&MyAllBound_CD_Mnt, &AllBound_CD_Mnt, 1, MPI_DOUBLE, MPI_SUM, MPI_COMM_WORLD);
    SU2_MPI::Allreduce(&MyAllBound_CL_Mnt, &AllBound_CL_Mnt, 1, MPI_DOUBLE, MPI_SUM, MPI_COMM_WORLD);
    SU2_MPI::Allreduce(&MyAllBound_CSF_Mnt, &AllBound_CSF_Mnt, 1, MPI_DOUBLE, MPI_SUM, MPI_COMM_WORLD);
    AllBound_CEff_Mnt = AllBound_CL_Mnt / (AllBound_CD_Mnt + EPS);
    SU2_MPI::Allreduce(&MyAllBound_CMx_Mnt, &AllBound_CMx_Mnt, 1, MPI_DOUBLE, MPI_SUM, MPI_COMM_WORLD);
    SU2_MPI::Allreduce(&MyAllBound_CMy_Mnt, &AllBound_CMy_Mnt, 1, MPI_DOUBLE, MPI_SUM, MPI_COMM_WORLD);
    SU2_MPI::Allreduce(&MyAllBound_CMz_Mnt, &AllBound_CMz_Mnt, 1, MPI_DOUBLE, MPI_SUM, MPI_COMM_WORLD);
    SU2_MPI::Allreduce(&MyAllBound_CFx_Mnt, &AllBound_CFx_Mnt, 1, MPI_DOUBLE, MPI_SUM, MPI_COMM_WORLD);
    SU2_MPI::Allreduce(&MyAllBound_CFy_Mnt, &AllBound_CFy_Mnt, 1, MPI_DOUBLE, MPI_SUM, MPI_COMM_WORLD);
    SU2_MPI::Allreduce(&MyAllBound_CFz_Mnt, &AllBound_CFz_Mnt, 1, MPI_DOUBLE, MPI_SUM, MPI_COMM_WORLD);
    SU2_MPI::Allreduce(&MyAllBound_CoPx_Mnt, &AllBound_CoPx_Mnt, 1, MPI_DOUBLE, MPI_SUM, MPI_COMM_WORLD);
    SU2_MPI::Allreduce(&MyAllBound_CoPy_Mnt, &AllBound_CoPy_Mnt, 1, MPI_DOUBLE, MPI_SUM, MPI_COMM_WORLD);
    SU2_MPI::Allreduce(&MyAllBound_CoPz_Mnt, &AllBound_CoPz_Mnt, 1, MPI_DOUBLE, MPI_SUM, MPI_COMM_WORLD);
    SU2_MPI::Allreduce(&MyAllBound_CT_Mnt, &AllBound_CT_Mnt, 1, MPI_DOUBLE, MPI_SUM, MPI_COMM_WORLD);
    SU2_MPI::Allreduce(&MyAllBound_CQ_Mnt, &AllBound_CQ_Mnt, 1, MPI_DOUBLE, MPI_SUM, MPI_COMM_WORLD);
    AllBound_CMerit_Mnt = AllBound_CT_Mnt / (AllBound_CQ_Mnt + EPS);
  }
  
  /*--- Add the forces on the surfaces using all the nodes ---*/

  MySurface_CL_Mnt      = new su2double[config->GetnMarker_Monitoring()];
  MySurface_CD_Mnt      = new su2double[config->GetnMarker_Monitoring()];
  MySurface_CSF_Mnt = new su2double[config->GetnMarker_Monitoring()];
  MySurface_CEff_Mnt       = new su2double[config->GetnMarker_Monitoring()];
  MySurface_CFx_Mnt        = new su2double[config->GetnMarker_Monitoring()];
  MySurface_CFy_Mnt        = new su2double[config->GetnMarker_Monitoring()];
  MySurface_CFz_Mnt        = new su2double[config->GetnMarker_Monitoring()];
  MySurface_CMx_Mnt        = new su2double[config->GetnMarker_Monitoring()];
  MySurface_CMy_Mnt        = new su2double[config->GetnMarker_Monitoring()];
  MySurface_CMz_Mnt        = new su2double[config->GetnMarker_Monitoring()];

  for (iMarker_Monitoring = 0; iMarker_Monitoring < config->GetnMarker_Monitoring(); iMarker_Monitoring++) {
    MySurface_CL_Mnt[iMarker_Monitoring]      = Surface_CL_Mnt[iMarker_Monitoring];
    MySurface_CD_Mnt[iMarker_Monitoring]      = Surface_CD_Mnt[iMarker_Monitoring];
    MySurface_CSF_Mnt[iMarker_Monitoring] = Surface_CSF_Mnt[iMarker_Monitoring];
    MySurface_CEff_Mnt[iMarker_Monitoring]       = Surface_CEff_Mnt[iMarker_Monitoring];
    MySurface_CFx_Mnt[iMarker_Monitoring]        = Surface_CFx_Mnt[iMarker_Monitoring];
    MySurface_CFy_Mnt[iMarker_Monitoring]        = Surface_CFy_Mnt[iMarker_Monitoring];
    MySurface_CFz_Mnt[iMarker_Monitoring]        = Surface_CFz_Mnt[iMarker_Monitoring];
    MySurface_CMx_Mnt[iMarker_Monitoring]        = Surface_CMx_Mnt[iMarker_Monitoring];
    MySurface_CMy_Mnt[iMarker_Monitoring]        = Surface_CMy_Mnt[iMarker_Monitoring];
    MySurface_CMz_Mnt[iMarker_Monitoring]        = Surface_CMz_Mnt[iMarker_Monitoring];

    Surface_CL_Mnt[iMarker_Monitoring]      = 0.0;
    Surface_CD_Mnt[iMarker_Monitoring]      = 0.0;
    Surface_CSF_Mnt[iMarker_Monitoring] = 0.0;
    Surface_CEff_Mnt[iMarker_Monitoring]       = 0.0;
    Surface_CFx_Mnt[iMarker_Monitoring]        = 0.0;
    Surface_CFy_Mnt[iMarker_Monitoring]        = 0.0;
    Surface_CFz_Mnt[iMarker_Monitoring]        = 0.0;
    Surface_CMx_Mnt[iMarker_Monitoring]        = 0.0;
    Surface_CMy_Mnt[iMarker_Monitoring]        = 0.0;
    Surface_CMz_Mnt[iMarker_Monitoring]        = 0.0;
  }

  if (config->GetComm_Level() == COMM_FULL) {
    SU2_MPI::Allreduce(MySurface_CL_Mnt, Surface_CL_Mnt, config->GetnMarker_Monitoring(), MPI_DOUBLE, MPI_SUM, MPI_COMM_WORLD);
    SU2_MPI::Allreduce(MySurface_CD_Mnt, Surface_CD_Mnt, config->GetnMarker_Monitoring(), MPI_DOUBLE, MPI_SUM, MPI_COMM_WORLD);
    SU2_MPI::Allreduce(MySurface_CSF_Mnt, Surface_CSF_Mnt, config->GetnMarker_Monitoring(), MPI_DOUBLE, MPI_SUM, MPI_COMM_WORLD);
    for (iMarker_Monitoring = 0; iMarker_Monitoring < config->GetnMarker_Monitoring(); iMarker_Monitoring++)
      Surface_CEff_Mnt[iMarker_Monitoring] = Surface_CL_Mnt[iMarker_Monitoring] / (Surface_CD_Mnt[iMarker_Monitoring] + EPS);
    SU2_MPI::Allreduce(MySurface_CFx_Mnt, Surface_CFx_Mnt, config->GetnMarker_Monitoring(), MPI_DOUBLE, MPI_SUM, MPI_COMM_WORLD);
    SU2_MPI::Allreduce(MySurface_CFy_Mnt, Surface_CFy_Mnt, config->GetnMarker_Monitoring(), MPI_DOUBLE, MPI_SUM, MPI_COMM_WORLD);
    SU2_MPI::Allreduce(MySurface_CFz_Mnt, Surface_CFz_Mnt, config->GetnMarker_Monitoring(), MPI_DOUBLE, MPI_SUM, MPI_COMM_WORLD);
    SU2_MPI::Allreduce(MySurface_CMx_Mnt, Surface_CMx_Mnt, config->GetnMarker_Monitoring(), MPI_DOUBLE, MPI_SUM, MPI_COMM_WORLD);
    SU2_MPI::Allreduce(MySurface_CMy_Mnt, Surface_CMy_Mnt, config->GetnMarker_Monitoring(), MPI_DOUBLE, MPI_SUM, MPI_COMM_WORLD);
    SU2_MPI::Allreduce(MySurface_CMz_Mnt, Surface_CMz_Mnt, config->GetnMarker_Monitoring(), MPI_DOUBLE, MPI_SUM, MPI_COMM_WORLD);
  }
  
  delete [] MySurface_CL_Mnt; delete [] MySurface_CD_Mnt; delete [] MySurface_CSF_Mnt;
  delete [] MySurface_CEff_Mnt;  delete [] MySurface_CFx_Mnt;   delete [] MySurface_CFy_Mnt;
  delete [] MySurface_CFz_Mnt;
  delete [] MySurface_CMx_Mnt;   delete [] MySurface_CMy_Mnt;  delete [] MySurface_CMz_Mnt;

#endif

  /*--- Update the total coefficients (note that all the nodes have the same value) ---*/

  Total_CD            += AllBound_CD_Mnt;
  Total_CL            += AllBound_CL_Mnt;
  Total_CSF           += AllBound_CSF_Mnt;
  Total_CEff          = Total_CL / (Total_CD + EPS);
  Total_CMx           += AllBound_CMx_Mnt;
  Total_CMy           += AllBound_CMy_Mnt;
  Total_CMz           += AllBound_CMz_Mnt;
  Total_CFx           += AllBound_CFx_Mnt;
  Total_CFy           += AllBound_CFy_Mnt;
  Total_CFz           += AllBound_CFz_Mnt;
  Total_CoPx          += AllBound_CoPx_Mnt;
  Total_CoPy          += AllBound_CoPy_Mnt;
  Total_CoPz          += AllBound_CoPz_Mnt;
  Total_CT            += AllBound_CT_Mnt;
  Total_CQ            += AllBound_CQ_Mnt;
  Total_CMerit        = Total_CT / (Total_CQ + EPS);

  /*--- Update the total coefficients per surface (note that all the nodes have the same value)---*/

  for (iMarker_Monitoring = 0; iMarker_Monitoring < config->GetnMarker_Monitoring(); iMarker_Monitoring++) {
    Surface_CL[iMarker_Monitoring]   += Surface_CL_Mnt[iMarker_Monitoring];
    Surface_CD[iMarker_Monitoring]   += Surface_CD_Mnt[iMarker_Monitoring];
    Surface_CSF[iMarker_Monitoring]  += Surface_CSF_Mnt[iMarker_Monitoring];
    Surface_CEff[iMarker_Monitoring] += Surface_CL_Mnt[iMarker_Monitoring] / (Surface_CD_Mnt[iMarker_Monitoring] + EPS);
    Surface_CFx[iMarker_Monitoring]  += Surface_CFx_Mnt[iMarker_Monitoring];
    Surface_CFy[iMarker_Monitoring]  += Surface_CFy_Mnt[iMarker_Monitoring];
    Surface_CFz[iMarker_Monitoring]  += Surface_CFz_Mnt[iMarker_Monitoring];
    Surface_CMx[iMarker_Monitoring]  += Surface_CMx_Mnt[iMarker_Monitoring];
    Surface_CMy[iMarker_Monitoring]  += Surface_CMy_Mnt[iMarker_Monitoring];
    Surface_CMz[iMarker_Monitoring]  += Surface_CMz_Mnt[iMarker_Monitoring];
  }

}

void CIncEulerSolver::ExplicitRK_Iteration(CGeometry *geometry, CSolver **solver_container,
                                        CConfig *config, unsigned short iRKStep) {
  
  su2double *Residual, *Res_TruncError, Vol, Delta, Res;
  unsigned short iVar, jVar;
  unsigned long iPoint;
  
  su2double RK_AlphaCoeff = config->Get_Alpha_RKStep(iRKStep);
  bool adjoint = config->GetContinuous_Adjoint();
  
  for (iVar = 0; iVar < nVar; iVar++) {
    SetRes_RMS(iVar, 0.0);
    SetRes_Max(iVar, 0.0, 0);
  }
  
  /*--- Update the solution ---*/
  
  for (iPoint = 0; iPoint < nPointDomain; iPoint++) {
    Vol = (geometry->node[iPoint]->GetVolume() +
           geometry->node[iPoint]->GetPeriodicVolume());
    Delta = node[iPoint]->GetDelta_Time() / Vol;

    Res_TruncError = node[iPoint]->GetResTruncError();
    Residual = LinSysRes.GetBlock(iPoint);

    if (!adjoint) {
      SetPreconditioner(config, iPoint);
      for (iVar = 0; iVar < nVar; iVar ++ ) {
        Res = 0.0;
        for (jVar = 0; jVar < nVar; jVar ++ )
          Res += Preconditioner[iVar][jVar]*(Residual[jVar] + Res_TruncError[jVar]);
        node[iPoint]->AddSolution(iVar, -Res*Delta*RK_AlphaCoeff);
        AddRes_RMS(iVar, Res*Res);
        AddRes_Max(iVar, fabs(Res), geometry->node[iPoint]->GetGlobalIndex(), geometry->node[iPoint]->GetCoord());
      }
    }
  }
  
  /*--- MPI solution ---*/
  
  InitiateComms(geometry, config, SOLUTION);
  CompleteComms(geometry, config, SOLUTION);
  
  /*--- Compute the root mean square residual ---*/
  
  SetResidual_RMS(geometry, config);
  
  /*--- For verification cases, compute the global error metrics. ---*/
  
  ComputeVerificationError(geometry, config);
  
}

void CIncEulerSolver::ExplicitEuler_Iteration(CGeometry *geometry, CSolver **solver_container, CConfig *config) {
  
  su2double *local_Residual, *local_Res_TruncError, Vol, Delta, Res;
  unsigned short iVar, jVar;
  unsigned long iPoint;
  
  bool adjoint = config->GetContinuous_Adjoint();
  
  for (iVar = 0; iVar < nVar; iVar++) {
    SetRes_RMS(iVar, 0.0);
    SetRes_Max(iVar, 0.0, 0);
  }
  
  /*--- Update the solution ---*/
  
  for (iPoint = 0; iPoint < nPointDomain; iPoint++) {
    Vol = (geometry->node[iPoint]->GetVolume() +
           geometry->node[iPoint]->GetPeriodicVolume());
    Delta = node[iPoint]->GetDelta_Time() / Vol;
    
    local_Res_TruncError = node[iPoint]->GetResTruncError();
    local_Residual = LinSysRes.GetBlock(iPoint);


    if (!adjoint) {
      SetPreconditioner(config, iPoint);
      for (iVar = 0; iVar < nVar; iVar ++ ) {
        Res = 0.0;
        for (jVar = 0; jVar < nVar; jVar ++ )
          Res += Preconditioner[iVar][jVar]*(local_Residual[jVar] + local_Res_TruncError[jVar]);
        node[iPoint]->AddSolution(iVar, -Res*Delta);
        AddRes_RMS(iVar, Res*Res);
        AddRes_Max(iVar, fabs(Res), geometry->node[iPoint]->GetGlobalIndex(), geometry->node[iPoint]->GetCoord());
      }
    }
  }
  
  /*--- MPI solution ---*/
  
  InitiateComms(geometry, config, SOLUTION);
  CompleteComms(geometry, config, SOLUTION);
  
  /*--- Compute the root mean square residual ---*/
  
  SetResidual_RMS(geometry, config);
  
  /*--- For verification cases, compute the global error metrics. ---*/
  
  ComputeVerificationError(geometry, config);
  
}

void CIncEulerSolver::ImplicitEuler_Iteration(CGeometry *geometry, CSolver **solver_container, CConfig *config) {
  
  unsigned short iVar, jVar;
  unsigned long iPoint, total_index, IterLinSol = 0;
  su2double Delta, *local_Res_TruncError, Vol;
  
  bool adjoint = config->GetContinuous_Adjoint();
  
  /*--- Set maximum residual to zero ---*/
  
  for (iVar = 0; iVar < nVar; iVar++) {
    SetRes_RMS(iVar, 0.0);
    SetRes_Max(iVar, 0.0, 0);
  }
  
  /*--- Build implicit system ---*/
  
  for (iPoint = 0; iPoint < nPointDomain; iPoint++) {
    
    /*--- Read the residual ---*/
    
    local_Res_TruncError = node[iPoint]->GetResTruncError();
    
    /*--- Read the volume ---*/
    
    Vol = (geometry->node[iPoint]->GetVolume() +
           geometry->node[iPoint]->GetPeriodicVolume());
    
    /*--- Apply the preconditioner and add to the diagonal. ---*/
    
    if (node[iPoint]->GetDelta_Time() != 0.0) {
      Delta = Vol / node[iPoint]->GetDelta_Time();
      SetPreconditioner(config, iPoint);
      for (iVar = 0; iVar < nVar; iVar ++ ) {
        for (jVar = 0; jVar < nVar; jVar ++ ) {
          Preconditioner[iVar][jVar] = Delta*Preconditioner[iVar][jVar];
        }
      }
      Jacobian.AddBlock(iPoint, iPoint, Preconditioner);
    } else {
      Jacobian.SetVal2Diag(iPoint, 1.0);
      for (iVar = 0; iVar < nVar; iVar++) {
        total_index = iPoint*nVar + iVar;
        LinSysRes[total_index] = 0.0;
        local_Res_TruncError[iVar] = 0.0;
      }
    }

    /*--- Right hand side of the system (-Residual) and initial guess (x = 0) ---*/
    
    for (iVar = 0; iVar < nVar; iVar++) {
      total_index = iPoint*nVar + iVar;
      LinSysRes[total_index] = - (LinSysRes[total_index] + local_Res_TruncError[iVar]);
      LinSysSol[total_index] = 0.0;
      AddRes_RMS(iVar, LinSysRes[total_index]*LinSysRes[total_index]);
      AddRes_Max(iVar, fabs(LinSysRes[total_index]), geometry->node[iPoint]->GetGlobalIndex(), geometry->node[iPoint]->GetCoord());
    }
    
  }
  
  /*--- Initialize residual and solution at the ghost points ---*/
  
  for (iPoint = nPointDomain; iPoint < nPoint; iPoint++) {
    for (iVar = 0; iVar < nVar; iVar++) {
      total_index = iPoint*nVar + iVar;
      LinSysRes[total_index] = 0.0;
      LinSysSol[total_index] = 0.0;
    }
  }
  
  /*--- Solve or smooth the linear system ---*/
  
  IterLinSol = System.Solve(Jacobian, LinSysRes, LinSysSol, geometry, config);
  
  /*--- The the number of iterations of the linear solver ---*/
  
  SetIterLinSolver(IterLinSol);
  
  /*--- Update solution (system written in terms of increments) ---*/
  
  if (!adjoint) {
    for (iPoint = 0; iPoint < nPointDomain; iPoint++) {
      for (iVar = 0; iVar < nVar; iVar++) {
        node[iPoint]->AddSolution(iVar, config->GetRelaxation_Factor_Flow()*LinSysSol[iPoint*nVar+iVar]);
      }
    }
  }
  
  for (unsigned short iPeriodic = 1; iPeriodic <= config->GetnMarker_Periodic()/2; iPeriodic++) {
    InitiatePeriodicComms(geometry, config, iPeriodic, PERIODIC_IMPLICIT);
    CompletePeriodicComms(geometry, config, iPeriodic, PERIODIC_IMPLICIT);
  }
  
  /*--- MPI solution ---*/
  
  InitiateComms(geometry, config, SOLUTION);
  CompleteComms(geometry, config, SOLUTION);
  
  /*--- Compute the root mean square residual ---*/
  
  SetResidual_RMS(geometry, config);
  
  /*--- For verification cases, compute the global error metrics. ---*/

  ComputeVerificationError(geometry, config);
  
}

void CIncEulerSolver::SetPrimitive_Gradient_GG(CGeometry *geometry, CConfig *config) {
  unsigned long iPoint, jPoint, iEdge, iVertex;
  unsigned short iDim, iVar, iMarker;
  su2double *PrimVar_Vertex, *PrimVar_i, *PrimVar_j, PrimVar_Average,
  Partial_Gradient, Partial_Res, *Normal, Vol;
  
  /*--- Incompressible flow, primitive variables nDim+4, (P, vx, vy, vz, T, rho, beta) ---*/
  
  PrimVar_Vertex = new su2double [nPrimVarGrad];
  PrimVar_i = new su2double [nPrimVarGrad];
  PrimVar_j = new su2double [nPrimVarGrad];
  
  /*--- Set Gradient_Primitive to zero ---*/
  for (iPoint = 0; iPoint < nPointDomain; iPoint++)
    node[iPoint]->SetGradient_PrimitiveZero(nPrimVarGrad);
  
  /*--- Loop interior edges ---*/
  for (iEdge = 0; iEdge < geometry->GetnEdge(); iEdge++) {
    iPoint = geometry->edge[iEdge]->GetNode(0);
    jPoint = geometry->edge[iEdge]->GetNode(1);
    
    for (iVar = 0; iVar < nPrimVarGrad; iVar++) {
      PrimVar_i[iVar] = node[iPoint]->GetPrimitive(iVar);
      PrimVar_j[iVar] = node[jPoint]->GetPrimitive(iVar);
    }
    
    Normal = geometry->edge[iEdge]->GetNormal();
    for (iVar = 0; iVar < nPrimVarGrad; iVar++) {
      PrimVar_Average =  0.5 * ( PrimVar_i[iVar] + PrimVar_j[iVar] );
      for (iDim = 0; iDim < nDim; iDim++) {
        Partial_Res = PrimVar_Average*Normal[iDim];
        if (geometry->node[iPoint]->GetDomain())
          node[iPoint]->AddGradient_Primitive(iVar, iDim, Partial_Res);
        if (geometry->node[jPoint]->GetDomain())
          node[jPoint]->SubtractGradient_Primitive(iVar, iDim, Partial_Res);
      }
    }
  }
  
  /*--- Loop boundary edges ---*/
  for (iMarker = 0; iMarker < geometry->GetnMarker(); iMarker++) {
    if ((config->GetMarker_All_KindBC(iMarker) != INTERNAL_BOUNDARY) &&
       (config->GetMarker_All_KindBC(iMarker) != PERIODIC_BOUNDARY)) {
    for (iVertex = 0; iVertex < geometry->GetnVertex(iMarker); iVertex++) {
      iPoint = geometry->vertex[iMarker][iVertex]->GetNode();
      if (geometry->node[iPoint]->GetDomain()) {
        
        for (iVar = 0; iVar < nPrimVarGrad; iVar++)
          PrimVar_Vertex[iVar] = node[iPoint]->GetPrimitive(iVar);
        
        Normal = geometry->vertex[iMarker][iVertex]->GetNormal();
        for (iVar = 0; iVar < nPrimVarGrad; iVar++)
          for (iDim = 0; iDim < nDim; iDim++) {
            Partial_Res = PrimVar_Vertex[iVar]*Normal[iDim];
            node[iPoint]->SubtractGradient_Primitive(iVar, iDim, Partial_Res);
          }
      }
    }
    }
  }
  
  /*--- Correct the gradient values across any periodic boundaries. ---*/

  for (unsigned short iPeriodic = 1; iPeriodic <= config->GetnMarker_Periodic()/2; iPeriodic++) {
    InitiatePeriodicComms(geometry, config, iPeriodic, PERIODIC_PRIM_GG);
    CompletePeriodicComms(geometry, config, iPeriodic, PERIODIC_PRIM_GG);
  }
  
  /*--- Update gradient value ---*/
  for (iPoint = 0; iPoint < nPointDomain; iPoint++) {
    
    /*--- Get the volume, which may include periodic components. ---*/
    
    Vol = (geometry->node[iPoint]->GetVolume() +
           geometry->node[iPoint]->GetPeriodicVolume());
    
    for (iVar = 0; iVar < nPrimVarGrad; iVar++) {
      for (iDim = 0; iDim < nDim; iDim++) {
        Partial_Gradient = node[iPoint]->GetGradient_Primitive(iVar, iDim)/Vol;
        node[iPoint]->SetGradient_Primitive(iVar, iDim, Partial_Gradient);
      }
    }
  }
  
  /*--- Communicate the gradient values via MPI. ---*/
  
  InitiateComms(geometry, config, PRIMITIVE_GRADIENT);
  CompleteComms(geometry, config, PRIMITIVE_GRADIENT);
  
  delete [] PrimVar_Vertex;
  delete [] PrimVar_i;
  delete [] PrimVar_j;
  
}

void CIncEulerSolver::SetPrimitive_Gradient_LS(CGeometry *geometry, CConfig *config) {
  
  unsigned short iVar, iDim, jDim, iNeigh;
  unsigned long iPoint, jPoint;
  su2double *PrimVar_i, *PrimVar_j, *Coord_i, *Coord_j;
  su2double r11, r12, r13, r22, r23, r23_a, r23_b, r33, weight;
  su2double z11, z12, z13, z22, z23, z33, detR2;
  bool singular;
  
  /*--- Loop over points of the grid ---*/
  
  for (iPoint = 0; iPoint < nPointDomain; iPoint++) {
    
    /*--- Set the value of the singular ---*/
    singular = false;
    
    /*--- Get coordinates ---*/
    
    Coord_i = geometry->node[iPoint]->GetCoord();
    
    /*--- Get primitives from CVariable ---*/
    
    PrimVar_i = node[iPoint]->GetPrimitive();
    
    /*--- Inizialization of variables ---*/
    
    for (iVar = 0; iVar < nPrimVarGrad; iVar++)
      for (iDim = 0; iDim < nDim; iDim++)
        Cvector[iVar][iDim] = 0.0;
    
    /*--- Clear Rmatrix, which could eventually be computed once
     and stored for static meshes, as well as the prim gradient. ---*/
    
    node[iPoint]->SetRmatrixZero();
    node[iPoint]->SetGradient_PrimitiveZero(nPrimVarGrad);
    
    for (iNeigh = 0; iNeigh < geometry->node[iPoint]->GetnPoint(); iNeigh++) {
      jPoint = geometry->node[iPoint]->GetPoint(iNeigh);
      Coord_j = geometry->node[jPoint]->GetCoord();
      
      PrimVar_j = node[jPoint]->GetPrimitive();
      
      weight = 0.0;
      for (iDim = 0; iDim < nDim; iDim++)
        weight += (Coord_j[iDim]-Coord_i[iDim])*(Coord_j[iDim]-Coord_i[iDim]);
      
      /*--- Sumations for entries of upper triangular matrix R ---*/
      
      if (weight != 0.0) {
        
        node[iPoint]->AddRmatrix(0, 0, (Coord_j[0]-Coord_i[0])*(Coord_j[0]-Coord_i[0])/weight);
        node[iPoint]->AddRmatrix(0, 1, (Coord_j[0]-Coord_i[0])*(Coord_j[1]-Coord_i[1])/weight);
        node[iPoint]->AddRmatrix(1, 1, (Coord_j[1]-Coord_i[1])*(Coord_j[1]-Coord_i[1])/weight);
        
        if (nDim == 3) {
          node[iPoint]->AddRmatrix(0, 2, (Coord_j[0]-Coord_i[0])*(Coord_j[2]-Coord_i[2])/weight);
          node[iPoint]->AddRmatrix(1, 2, (Coord_j[1]-Coord_i[1])*(Coord_j[2]-Coord_i[2])/weight);
          node[iPoint]->AddRmatrix(2, 1, (Coord_j[0]-Coord_i[0])*(Coord_j[2]-Coord_i[2])/weight);
          node[iPoint]->AddRmatrix(2, 2, (Coord_j[2]-Coord_i[2])*(Coord_j[2]-Coord_i[2])/weight);
        }
        
        /*--- Entries of c:= transpose(A)*b ---*/
        
        for (iVar = 0; iVar < nPrimVarGrad; iVar++) {
          for (iDim = 0; iDim < nDim; iDim++) {
            node[iPoint]->AddGradient_Primitive(iVar,iDim, (Coord_j[iDim]-Coord_i[iDim])*(PrimVar_j[iVar]-PrimVar_i[iVar])/weight);
          }
        }
        
      }
    }
  }
  
  /*--- Correct the gradient values across any periodic boundaries. ---*/

  for (unsigned short iPeriodic = 1; iPeriodic <= config->GetnMarker_Periodic()/2; iPeriodic++) {
    InitiatePeriodicComms(geometry, config, iPeriodic, PERIODIC_PRIM_LS);
    CompletePeriodicComms(geometry, config, iPeriodic, PERIODIC_PRIM_LS);
  }
  
  /*--- Second loop over points of the grid to compute final gradient ---*/
  
  for (iPoint = 0; iPoint < nPointDomain; iPoint++) {
    
    /*--- Set the value of the singular ---*/
    
    singular = false;
    
    /*--- Entries of upper triangular matrix R ---*/
    
    r11 = 0.0; r12 = 0.0;   r13 = 0.0;    r22 = 0.0;
    r23 = 0.0; r23_a = 0.0; r23_b = 0.0;  r33 = 0.0;
    
    r11 = node[iPoint]->GetRmatrix(0,0);
    r12 = node[iPoint]->GetRmatrix(0,1);
    r22 = node[iPoint]->GetRmatrix(1,1);
    
    if (r11 >= 0.0) r11 = sqrt(r11); else r11 = 0.0;
    if (r11 != 0.0) r12 = r12/r11; else r12 = 0.0;
    if (r22-r12*r12 >= 0.0) r22 = sqrt(r22-r12*r12); else r22 = 0.0;
    
    if (nDim == 3) {
      r13   = node[iPoint]->GetRmatrix(0,2);
      r23_a = node[iPoint]->GetRmatrix(1,2);
      r23_b = node[iPoint]->GetRmatrix(2,1);
      r33   = node[iPoint]->GetRmatrix(2,2);
      
      if (r11 != 0.0) r13 = r13/r11; else r13 = 0.0;
      if ((r22 != 0.0) && (r11*r22 != 0.0)) r23 = r23_a/r22 - r23_b*r12/(r11*r22); else r23 = 0.0;
      if (r33-r23*r23-r13*r13 >= 0.0) r33 = sqrt(r33-r23*r23-r13*r13); else r33 = 0.0;
    }
    
    /*--- Compute determinant ---*/
    
    if (nDim == 2) detR2 = (r11*r22)*(r11*r22);
    else detR2 = (r11*r22*r33)*(r11*r22*r33);
    
    /*--- Detect singular matrices ---*/
    
    if (abs(detR2) <= EPS) { detR2 = 1.0; singular = true; }
    
    /*--- S matrix := inv(R)*traspose(inv(R)) ---*/
    
    if (singular) {
      for (iDim = 0; iDim < nDim; iDim++)
        for (jDim = 0; jDim < nDim; jDim++)
          Smatrix[iDim][jDim] = 0.0;
    }
    else {
      if (nDim == 2) {
        Smatrix[0][0] = (r12*r12+r22*r22)/detR2;
        Smatrix[0][1] = -r11*r12/detR2;
        Smatrix[1][0] = Smatrix[0][1];
        Smatrix[1][1] = r11*r11/detR2;
      }
      else {
        z11 = r22*r33; z12 = -r12*r33; z13 = r12*r23-r13*r22;
        z22 = r11*r33; z23 = -r11*r23; z33 = r11*r22;
        Smatrix[0][0] = (z11*z11+z12*z12+z13*z13)/detR2;
        Smatrix[0][1] = (z12*z22+z13*z23)/detR2;
        Smatrix[0][2] = (z13*z33)/detR2;
        Smatrix[1][0] = Smatrix[0][1];
        Smatrix[1][1] = (z22*z22+z23*z23)/detR2;
        Smatrix[1][2] = (z23*z33)/detR2;
        Smatrix[2][0] = Smatrix[0][2];
        Smatrix[2][1] = Smatrix[1][2];
        Smatrix[2][2] = (z33*z33)/detR2;
      }
    }
    
    /*--- Computation of the gradient: S*c ---*/
    for (iVar = 0; iVar < nPrimVarGrad; iVar++) {
      for (iDim = 0; iDim < nDim; iDim++) {
        Cvector[iVar][iDim] = 0.0;
        for (jDim = 0; jDim < nDim; jDim++) {
          Cvector[iVar][iDim] += Smatrix[iDim][jDim]*node[iPoint]->GetGradient_Primitive(iVar, jDim);
        }
      }
    }
    
    for (iVar = 0; iVar < nPrimVarGrad; iVar++) {
      for (iDim = 0; iDim < nDim; iDim++) {
        node[iPoint]->SetGradient_Primitive(iVar, iDim, Cvector[iVar][iDim]);
      }
    }
    
  }
  
  /*--- Communicate the gradient values via MPI. ---*/
  
  InitiateComms(geometry, config, PRIMITIVE_GRADIENT);
  CompleteComms(geometry, config, PRIMITIVE_GRADIENT);
  
}

void CIncEulerSolver::SetPrimitive_Limiter(CGeometry *geometry, CConfig *config) {
  
  unsigned long iEdge, iPoint, jPoint;
  unsigned short iVar, iDim;
  su2double **Gradient_i, **Gradient_j, *Coord_i, *Coord_j,
  *Primitive, *Primitive_i, *Primitive_j,
  *LocalMinPrimitive = NULL, *LocalMaxPrimitive = NULL,
  *GlobalMinPrimitive = NULL, *GlobalMaxPrimitive = NULL,
  dave, LimK, eps2, eps1, dm, dp, du, y, limiter;
  
#ifdef CODI_REVERSE_TYPE
  bool TapeActive = false;

  if (config->GetDiscrete_Adjoint() && config->GetFrozen_Limiter_Disc()) {
    /*--- If limiters are frozen do not record the computation ---*/
    TapeActive = AD::globalTape.isActive();
    AD::StopRecording();
  }
#endif
  
  dave = config->GetRefElemLength();
  LimK = config->GetVenkat_LimiterCoeff();

  if (config->GetKind_SlopeLimit_Flow() == NO_LIMITER) {
   
    for (iPoint = 0; iPoint < geometry->GetnPoint(); iPoint++) {
      for (iVar = 0; iVar < nPrimVarGrad; iVar++) {
        node[iPoint]->SetLimiter_Primitive(iVar, 1.0);
      }
    }
    
  }
  
  else {
    
    /*--- Initialize solution max and solution min and the limiter in the entire domain --*/
    
    for (iPoint = 0; iPoint < geometry->GetnPoint(); iPoint++) {
      for (iVar = 0; iVar < nPrimVarGrad; iVar++) {
        node[iPoint]->SetSolution_Max(iVar, -EPS);
        node[iPoint]->SetSolution_Min(iVar, EPS);
        node[iPoint]->SetLimiter_Primitive(iVar, 2.0);
      }
    }
    
    /*--- Establish bounds for Spekreijse monotonicity by finding max & min values of neighbor variables --*/
    
    for (iEdge = 0; iEdge < geometry->GetnEdge(); iEdge++) {
      
      /*--- Point identification, Normal vector and area ---*/
      
      iPoint = geometry->edge[iEdge]->GetNode(0);
      jPoint = geometry->edge[iEdge]->GetNode(1);
      
      /*--- Get the primitive variables ---*/
      
      Primitive_i = node[iPoint]->GetPrimitive();
      Primitive_j = node[jPoint]->GetPrimitive();
      
      /*--- Compute the maximum, and minimum values for nodes i & j ---*/
      
      for (iVar = 0; iVar < nPrimVarGrad; iVar++) {
        du = (Primitive_j[iVar] - Primitive_i[iVar]);
        node[iPoint]->SetSolution_Min(iVar, min(node[iPoint]->GetSolution_Min(iVar), du));
        node[iPoint]->SetSolution_Max(iVar, max(node[iPoint]->GetSolution_Max(iVar), du));
        node[jPoint]->SetSolution_Min(iVar, min(node[jPoint]->GetSolution_Min(iVar), -du));
        node[jPoint]->SetSolution_Max(iVar, max(node[jPoint]->GetSolution_Max(iVar), -du));
      }
      
    }
    
    /*--- Correct the limiter values across any periodic boundaries. ---*/

    for (unsigned short iPeriodic = 1; iPeriodic <= config->GetnMarker_Periodic()/2; iPeriodic++) {
      InitiatePeriodicComms(geometry, config, iPeriodic, PERIODIC_LIM_PRIM_1);
      CompletePeriodicComms(geometry, config, iPeriodic, PERIODIC_LIM_PRIM_1);
    }
    
  }
  
  
  /*--- Barth-Jespersen limiter with Venkatakrishnan modification ---*/
  
  if (config->GetKind_SlopeLimit_Flow() == BARTH_JESPERSEN) {
    
    for (iEdge = 0; iEdge < geometry->GetnEdge(); iEdge++) {
      
      iPoint     = geometry->edge[iEdge]->GetNode(0);
      jPoint     = geometry->edge[iEdge]->GetNode(1);
      Gradient_i = node[iPoint]->GetGradient_Primitive();
      Gradient_j = node[jPoint]->GetGradient_Primitive();
      Coord_i    = geometry->node[iPoint]->GetCoord();
      Coord_j    = geometry->node[jPoint]->GetCoord();
      
      AD::StartPreacc();
      AD::SetPreaccIn(Gradient_i, nPrimVarGrad, nDim);
      AD::SetPreaccIn(Gradient_j, nPrimVarGrad, nDim);
      AD::SetPreaccIn(Coord_i, nDim); AD::SetPreaccIn(Coord_j, nDim);

      for (iVar = 0; iVar < nPrimVarGrad; iVar++) {
        
        AD::SetPreaccIn(node[iPoint]->GetSolution_Max(iVar));
        AD::SetPreaccIn(node[iPoint]->GetSolution_Min(iVar));
        AD::SetPreaccIn(node[jPoint]->GetSolution_Max(iVar));
        AD::SetPreaccIn(node[jPoint]->GetSolution_Min(iVar));

        /*--- Calculate the interface left gradient, delta- (dm) ---*/
        
        dm = 0.0;
        for (iDim = 0; iDim < nDim; iDim++)
          dm += 0.5*(Coord_j[iDim]-Coord_i[iDim])*Gradient_i[iVar][iDim];
        
        if (dm == 0.0) { limiter = 2.0; }
        else {
          if ( dm > 0.0 ) dp = node[iPoint]->GetSolution_Max(iVar);
          else dp = node[iPoint]->GetSolution_Min(iVar);
          limiter = dp/dm;
        }
        
        if (limiter < node[iPoint]->GetLimiter_Primitive(iVar)) {
          node[iPoint]->SetLimiter_Primitive(iVar, limiter);
          AD::SetPreaccOut(node[iPoint]->GetLimiter_Primitive()[iVar]);
        }
        
        /*--- Calculate the interface right gradient, delta+ (dp) ---*/
        
        dm = 0.0;
        for (iDim = 0; iDim < nDim; iDim++)
          dm += 0.5*(Coord_i[iDim]-Coord_j[iDim])*Gradient_j[iVar][iDim];
        
        if (dm == 0.0) { limiter = 2.0; }
        else {
          if ( dm > 0.0 ) dp = node[jPoint]->GetSolution_Max(iVar);
          else dp = node[jPoint]->GetSolution_Min(iVar);
          limiter = dp/dm;
        }
        
        if (limiter < node[jPoint]->GetLimiter_Primitive(iVar)) {
          node[jPoint]->SetLimiter_Primitive(iVar, limiter);
          AD::SetPreaccOut(node[jPoint]->GetLimiter_Primitive()[iVar]);
        }
        
      }
      
      AD::EndPreacc();
      
    }
    
    for (iPoint = 0; iPoint < geometry->GetnPoint(); iPoint++) {
      for (iVar = 0; iVar < nPrimVarGrad; iVar++) {
        y =  node[iPoint]->GetLimiter_Primitive(iVar);
        limiter = (y*y + 2.0*y) / (y*y + y + 2.0);
        node[iPoint]->SetLimiter_Primitive(iVar, limiter);
      }
    }
    
  }
  
  /*--- Venkatakrishnan limiter ---*/
  
  if ((config->GetKind_SlopeLimit_Flow() == VENKATAKRISHNAN) ||
      (config->GetKind_SlopeLimit_Flow() == VENKATAKRISHNAN_WANG)) {
    
    if (config->GetKind_SlopeLimit_Flow() == VENKATAKRISHNAN_WANG) {
      
      /*--- Allocate memory for the max and min primitive value --*/
      
      LocalMinPrimitive = new su2double [nPrimVarGrad]; GlobalMinPrimitive = new su2double [nPrimVarGrad];
      LocalMaxPrimitive = new su2double [nPrimVarGrad]; GlobalMaxPrimitive = new su2double [nPrimVarGrad];
      
      /*--- Compute the max value and min value of the solution ---*/
      
      Primitive = node[0]->GetPrimitive();
      for (iVar = 0; iVar < nPrimVarGrad; iVar++) {
        LocalMinPrimitive[iVar] = Primitive[iVar];
        LocalMaxPrimitive[iVar] = Primitive[iVar];
      }
      
      for (iPoint = 0; iPoint < geometry->GetnPoint(); iPoint++) {
        
        /*--- Get the primitive variables ---*/
        
        Primitive = node[iPoint]->GetPrimitive();

        for (iVar = 0; iVar < nPrimVarGrad; iVar++) {
          LocalMinPrimitive[iVar] = min (LocalMinPrimitive[iVar], Primitive[iVar]);
          LocalMaxPrimitive[iVar] = max (LocalMaxPrimitive[iVar], Primitive[iVar]);
        }
        
      }

#ifdef HAVE_MPI
      SU2_MPI::Allreduce(LocalMinPrimitive, GlobalMinPrimitive, nPrimVarGrad, MPI_DOUBLE, MPI_MIN, MPI_COMM_WORLD);
      SU2_MPI::Allreduce(LocalMaxPrimitive, GlobalMaxPrimitive, nPrimVarGrad, MPI_DOUBLE, MPI_MAX, MPI_COMM_WORLD);
#else
      for (iVar = 0; iVar < nPrimVarGrad; iVar++) {
        GlobalMinPrimitive[iVar] = LocalMinPrimitive[iVar];
        GlobalMaxPrimitive[iVar] = LocalMaxPrimitive[iVar];
      }
#endif
    }
    
    for (iEdge = 0; iEdge < geometry->GetnEdge(); iEdge++) {
      
      iPoint     = geometry->edge[iEdge]->GetNode(0);
      jPoint     = geometry->edge[iEdge]->GetNode(1);
      Gradient_i = node[iPoint]->GetGradient_Primitive();
      Gradient_j = node[jPoint]->GetGradient_Primitive();
      Coord_i    = geometry->node[iPoint]->GetCoord();
      Coord_j    = geometry->node[jPoint]->GetCoord();
      
      for (iVar = 0; iVar < nPrimVarGrad; iVar++) {
          
        AD::StartPreacc();
        AD::SetPreaccIn(Gradient_i[iVar], nDim);
        AD::SetPreaccIn(Gradient_j[iVar], nDim);
        AD::SetPreaccIn(Coord_i, nDim);
        AD::SetPreaccIn(Coord_j, nDim);
        AD::SetPreaccIn(node[iPoint]->GetSolution_Max(iVar));
        AD::SetPreaccIn(node[iPoint]->GetSolution_Min(iVar));
        AD::SetPreaccIn(node[jPoint]->GetSolution_Max(iVar));
        AD::SetPreaccIn(node[jPoint]->GetSolution_Min(iVar));
        
        if (config->GetKind_SlopeLimit_Flow() == VENKATAKRISHNAN_WANG) {
          AD::SetPreaccIn(GlobalMaxPrimitive[iVar]);
          AD::SetPreaccIn(GlobalMinPrimitive[iVar]);
          eps1 = LimK * (GlobalMaxPrimitive[iVar] - GlobalMinPrimitive[iVar]);
          eps2 = eps1*eps1;
        }
        else {
          eps1 = LimK*dave;
          eps2 = eps1*eps1*eps1;
        }
        
        /*--- Calculate the interface left gradient, delta- (dm) ---*/
        
        dm = 0.0;
        for (iDim = 0; iDim < nDim; iDim++)
          dm += 0.5*(Coord_j[iDim]-Coord_i[iDim])*Gradient_i[iVar][iDim];
        
        /*--- Calculate the interface right gradient, delta+ (dp) ---*/
        
        if ( dm > 0.0 ) dp = node[iPoint]->GetSolution_Max(iVar);
        else dp = node[iPoint]->GetSolution_Min(iVar);
        
        limiter = ( dp*dp + 2.0*dp*dm + eps2 )/( dp*dp + dp*dm + 2.0*dm*dm + eps2);
        
        if (limiter < node[iPoint]->GetLimiter_Primitive(iVar)){
          node[iPoint]->SetLimiter_Primitive(iVar, limiter);
          AD::SetPreaccOut(node[iPoint]->GetLimiter_Primitive()[iVar]);
        }
        
        /*-- Repeat for point j on the edge ---*/
        
        dm = 0.0;
        for (iDim = 0; iDim < nDim; iDim++)
          dm += 0.5*(Coord_i[iDim]-Coord_j[iDim])*Gradient_j[iVar][iDim];
        
        if ( dm > 0.0 ) dp = node[jPoint]->GetSolution_Max(iVar);
        else dp = node[jPoint]->GetSolution_Min(iVar);
        
        limiter = ( dp*dp + 2.0*dp*dm + eps2 )/( dp*dp + dp*dm + 2.0*dm*dm + eps2);
        
        if (limiter < node[jPoint]->GetLimiter_Primitive(iVar)){
          node[jPoint]->SetLimiter_Primitive(iVar, limiter);
          AD::SetPreaccOut(node[jPoint]->GetLimiter_Primitive()[iVar]);
        }
        
        AD::EndPreacc();
      }
    }
    
    if (LocalMinPrimitive  != NULL) delete [] LocalMinPrimitive;
    if (LocalMaxPrimitive  != NULL) delete [] LocalMaxPrimitive;
    if (GlobalMinPrimitive != NULL) delete [] GlobalMinPrimitive;
    if (GlobalMaxPrimitive != NULL) delete [] GlobalMaxPrimitive;

  }
  
  /*--- Correct the limiter values across any periodic boundaries. ---*/

  for (unsigned short iPeriodic = 1; iPeriodic <= config->GetnMarker_Periodic()/2; iPeriodic++) {
    InitiatePeriodicComms(geometry, config, iPeriodic, PERIODIC_LIM_PRIM_2);
    CompletePeriodicComms(geometry, config, iPeriodic, PERIODIC_LIM_PRIM_2);
  }
  
  /*--- Limiter MPI ---*/
  
  InitiateComms(geometry, config, PRIMITIVE_LIMITER);
  CompleteComms(geometry, config, PRIMITIVE_LIMITER);

#ifdef CODI_REVERSE_TYPE
  if (TapeActive) AD::StartRecording();
#endif
}

void CIncEulerSolver::SetFarfield_AoA(CGeometry *geometry, CSolver **solver_container,
                                   CConfig *config, unsigned short iMesh, bool Output) {
  
  su2double Target_CL = 0.0, AoA = 0.0, Vel_Infty[3] = {0.0,0.0,0.0},
  AoA_inc = 0.0, Vel_Infty_Mag, Old_AoA;
  
  unsigned short iDim;
  
  unsigned long Iter_Fixed_CL = config->GetIter_Fixed_CL();
  unsigned long Update_Alpha = config->GetUpdate_Alpha();
  
  unsigned long InnerIter       = config->GetInnerIter();
  bool write_heads = ((InnerIter % Iter_Fixed_CL == 0) && (InnerIter != 0));
  su2double Beta                 = config->GetAoS()*PI_NUMBER/180.0;
  su2double dCL_dAlpha           = config->GetdCL_dAlpha()*180.0/PI_NUMBER;
  bool Update_AoA             = false;
  
  if (InnerIter == 0) AoA_Counter = 0;
  
  /*--- Only the fine mesh level should check the convergence criteria ---*/
  
  if ((iMesh == MESH_0) && Output) {
    
    /*--- Initialize the update flag to false ---*/
    
    Update_AoA = false;
    
    /*--- Reevaluate Angle of Attack at a fixed number of iterations ---*/
    
    if ((InnerIter % Iter_Fixed_CL == 0) && (InnerIter != 0)) {
      AoA_Counter++;
      if ((AoA_Counter <= Update_Alpha)) Update_AoA = true;
      Update_AoA = true;
    }
    
    /*--- Store the update boolean for use on other mesh levels in the MG ---*/
    
    config->SetUpdate_AoA(Update_AoA);
    
  } else {
    Update_AoA = config->GetUpdate_AoA();
  }
  
  if (Update_AoA && Output) {
    
    /*--- Retrieve the specified target CL value. ---*/
    
    Target_CL = config->GetTarget_CL();
    
    /*--- Retrieve the old AoA (radians) ---*/
    
    AoA_old = config->GetAoA()*PI_NUMBER/180.0;
    
    /*--- Estimate the increment in AoA based on dCL_dAlpha (radians) ---*/
    
    AoA_inc = (1.0/dCL_dAlpha)*(Target_CL - Total_CL);
    
    /*--- Compute a new value for AoA on the fine mesh only (radians)---*/
    
    if (iMesh == MESH_0) AoA = AoA_old + AoA_inc;
    else { AoA = config->GetAoA()*PI_NUMBER/180.0; }
    
    /*--- Only the fine mesh stores the updated values for AoA in config ---*/
    
    if (iMesh == MESH_0) {
      config->SetAoA(AoA*180.0/PI_NUMBER);
    }
    
    /*--- Update the freestream velocity vector at the farfield ---*/
    
    for (iDim = 0; iDim < nDim; iDim++)
      Vel_Infty[iDim] = GetVelocity_Inf(iDim);
    
    /*--- Compute the magnitude of the free stream velocity ---*/
    
    Vel_Infty_Mag = 0;
    for (iDim = 0; iDim < nDim; iDim++)
      Vel_Infty_Mag += Vel_Infty[iDim]*Vel_Infty[iDim];
    Vel_Infty_Mag = sqrt(Vel_Infty_Mag);
    
    /*--- Compute the new freestream velocity with the updated AoA ---*/
    
    if (nDim == 2) {
      Vel_Infty[0] = cos(AoA)*Vel_Infty_Mag;
      Vel_Infty[1] = sin(AoA)*Vel_Infty_Mag;
    }
    if (nDim == 3) {
      Vel_Infty[0] = cos(AoA)*cos(Beta)*Vel_Infty_Mag;
      Vel_Infty[1] = sin(Beta)*Vel_Infty_Mag;
      Vel_Infty[2] = sin(AoA)*cos(Beta)*Vel_Infty_Mag;
    }
    
    /*--- Store the new freestream velocity vector for the next iteration ---*/
    
    for (iDim = 0; iDim < nDim; iDim++) {
      Velocity_Inf[iDim] = Vel_Infty[iDim];
    }
    
    /*--- Only the fine mesh stores the updated values for velocity in config ---*/
    
    if (iMesh == MESH_0) {
      for (iDim = 0; iDim < nDim; iDim++)
        config->SetVelocity_FreeStreamND(Vel_Infty[iDim], iDim);
    }
    
    /*--- Output some information to the console with the headers ---*/
    
    if ((rank == MASTER_NODE) && (iMesh == MESH_0) && write_heads && !config->GetDiscrete_Adjoint()) {
      Old_AoA = config->GetAoA() - AoA_inc*(180.0/PI_NUMBER);
      
      cout.precision(7);
      cout.setf(ios::fixed, ios::floatfield);
      cout << endl << "----------------------------- Fixed CL Mode -----------------------------" << endl;
      cout << "CL: " << Total_CL;
      cout << " (target: " << config->GetTarget_CL() <<")." << endl;
      cout.precision(4);
      cout << "Previous AoA: " << Old_AoA << " deg";
      cout << ", new AoA: " << config->GetAoA() << " deg." << endl;

      cout << "-------------------------------------------------------------------------" << endl << endl;
    }
    
  }
  
}

void CIncEulerSolver::SetInletAtVertex(su2double *val_inlet,
                                       unsigned short iMarker,
                                       unsigned long iVertex) {
  
  /*--- Alias positions within inlet file for readability ---*/
  
  unsigned short T_position       = nDim;
  unsigned short P_position       = nDim+1;
  unsigned short FlowDir_position = nDim+2;
  
  /*--- Check that the norm of the flow unit vector is actually 1 ---*/
  
  su2double norm = 0.0;
  for (unsigned short iDim = 0; iDim < nDim; iDim++) {
    norm += pow(val_inlet[FlowDir_position + iDim], 2);
  }
  norm = sqrt(norm);
  
  /*--- The tolerance here needs to be loose.  When adding a very
   * small number (1e-10 or smaller) to a number close to 1.0, floating
   * point roundoff errors can occur. ---*/
  
  if (abs(norm - 1.0) > 1e-6) {
    ostringstream error_msg;
    error_msg << "ERROR: Found these values in columns ";
    error_msg << FlowDir_position << " - ";
    error_msg << FlowDir_position + nDim - 1 << endl;
    error_msg << std::scientific;
    error_msg << "  [" << val_inlet[FlowDir_position];
    error_msg << ", " << val_inlet[FlowDir_position + 1];
    if (nDim == 3) error_msg << ", " << val_inlet[FlowDir_position + 2];
    error_msg << "]" << endl;
    error_msg << "  These values should be components of a unit vector for direction," << endl;
    error_msg << "  but their magnitude is: " << norm << endl;
    SU2_MPI::Error(error_msg.str(), CURRENT_FUNCTION);
  }
  
  /*--- Store the values in our inlet data structures. ---*/
  
  Inlet_Ttotal[iMarker][iVertex] = val_inlet[T_position];
  Inlet_Ptotal[iMarker][iVertex] = val_inlet[P_position];
  for (unsigned short iDim = 0; iDim < nDim; iDim++) {
    Inlet_FlowDir[iMarker][iVertex][iDim] =  val_inlet[FlowDir_position + iDim];
  }
  
}

su2double CIncEulerSolver::GetInletAtVertex(su2double *val_inlet,
                                            unsigned long val_inlet_point,
                                            unsigned short val_kind_marker,
                                            string val_marker,
                                            CGeometry *geometry,
                                            CConfig *config) {
  
  /*--- Local variables ---*/
  
  unsigned short iMarker, iDim;
  unsigned long iPoint, iVertex;
  su2double Area = 0.0;
  su2double Normal[3] = {0.0,0.0,0.0};
  
  /*--- Alias positions within inlet file for readability ---*/
  
    unsigned short T_position       = nDim;
    unsigned short P_position       = nDim+1;
    unsigned short FlowDir_position = nDim+2;
  
  if (val_kind_marker == INLET_FLOW) {
    
    for (iMarker = 0; iMarker < config->GetnMarker_All(); iMarker++) {
      if ((config->GetMarker_All_KindBC(iMarker) == INLET_FLOW) &&
          (config->GetMarker_All_TagBound(iMarker) == val_marker)) {
        
        for (iVertex = 0; iVertex < nVertex[iMarker]; iVertex++){
          
          iPoint = geometry->vertex[iMarker][iVertex]->GetNode();
          
          if (iPoint == val_inlet_point) {
            
            /*-- Compute boundary face area for this vertex. ---*/
            
            geometry->vertex[iMarker][iVertex]->GetNormal(Normal);
            Area = 0.0;
            for (iDim = 0; iDim < nDim; iDim++) Area += Normal[iDim]*Normal[iDim];
            Area = sqrt(Area);
            
            /*--- Access and store the inlet variables for this vertex. ---*/
            
            val_inlet[T_position] = Inlet_Ttotal[iMarker][iVertex];
            val_inlet[P_position] = Inlet_Ptotal[iMarker][iVertex];
            for (iDim = 0; iDim < nDim; iDim++) {
              val_inlet[FlowDir_position + iDim] = Inlet_FlowDir[iMarker][iVertex][iDim];
            }
            
            /*--- Exit once we find the point. ---*/
            
            return Area;
            
          }
        }
      }
    }
  }
  
  /*--- If we don't find a match, then the child point is not on the
   current inlet boundary marker. Return zero area so this point does
   not contribute to the restriction operator and continue. ---*/
  
  return Area;
  
}

void CIncEulerSolver::SetUniformInlet(CConfig* config, unsigned short iMarker) {
  
  if (config->GetMarker_All_KindBC(iMarker) == INLET_FLOW) {
    
    string Marker_Tag   = config->GetMarker_All_TagBound(iMarker);
    su2double p_total   = config->GetInlet_Ptotal(Marker_Tag);
    su2double t_total   = config->GetInlet_Ttotal(Marker_Tag);
    su2double* flow_dir = config->GetInlet_FlowDir(Marker_Tag);
    
    for(unsigned long iVertex=0; iVertex < nVertex[iMarker]; iVertex++){
      Inlet_Ttotal[iMarker][iVertex] = t_total;
      Inlet_Ptotal[iMarker][iVertex] = p_total;
      for (unsigned short iDim = 0; iDim < nDim; iDim++)
        Inlet_FlowDir[iMarker][iVertex][iDim] = flow_dir[iDim];
    }
    
  } else {
    
    /*--- For now, non-inlets just get set to zero. In the future, we
     can do more customization for other boundary types here. ---*/
    
    for(unsigned long iVertex=0; iVertex < nVertex[iMarker]; iVertex++){
      Inlet_Ttotal[iMarker][iVertex] = 0.0;
      Inlet_Ptotal[iMarker][iVertex] = 0.0;
      for (unsigned short iDim = 0; iDim < nDim; iDim++)
        Inlet_FlowDir[iMarker][iVertex][iDim] = 0.0;
    }
  }
  
}

void CIncEulerSolver::Evaluate_ObjFunc(CConfig *config) {

  unsigned short iMarker_Monitoring, Kind_ObjFunc;
  su2double Weight_ObjFunc;

  Total_ComboObj = 0.0;
  
  /*--- Loop over all monitored markers, add to the 'combo' objective ---*/

  for (iMarker_Monitoring = 0; iMarker_Monitoring < config->GetnMarker_Monitoring(); iMarker_Monitoring++) {

    Weight_ObjFunc = config->GetWeight_ObjFunc(iMarker_Monitoring);
    Kind_ObjFunc = config->GetKind_ObjFunc(iMarker_Monitoring);
   
    switch(Kind_ObjFunc) {
      case DRAG_COEFFICIENT:
        Total_ComboObj+=Weight_ObjFunc*(Surface_CD[iMarker_Monitoring]);
        if (config->GetFixed_CL_Mode()) Total_ComboObj -= Weight_ObjFunc*config->GetdCD_dCL()*(Surface_CL[iMarker_Monitoring]);
        if (config->GetFixed_CM_Mode()) Total_ComboObj -= Weight_ObjFunc*config->GetdCD_dCMy()*(Surface_CMy[iMarker_Monitoring]);
        break;
      case LIFT_COEFFICIENT:
        Total_ComboObj+=Weight_ObjFunc*(Surface_CL[iMarker_Monitoring]);
        break;
      case SIDEFORCE_COEFFICIENT:
        Total_ComboObj+=Weight_ObjFunc*(Surface_CSF[iMarker_Monitoring]);
        break;
      case EFFICIENCY:
        Total_ComboObj+=Weight_ObjFunc*(Surface_CEff[iMarker_Monitoring]);
        break;
      case MOMENT_X_COEFFICIENT:
        Total_ComboObj+=Weight_ObjFunc*(Surface_CMx[iMarker_Monitoring]);
        if (config->GetFixed_CL_Mode()) Total_ComboObj -= Weight_ObjFunc*config->GetdCMx_dCL()*(Surface_CL[iMarker_Monitoring]);
        break;
      case MOMENT_Y_COEFFICIENT:
        Total_ComboObj+=Weight_ObjFunc*(Surface_CMy[iMarker_Monitoring]);
        if (config->GetFixed_CL_Mode()) Total_ComboObj -= Weight_ObjFunc*config->GetdCMy_dCL()*(Surface_CL[iMarker_Monitoring]);
        break;
      case MOMENT_Z_COEFFICIENT:
        Total_ComboObj+=Weight_ObjFunc*(Surface_CMz[iMarker_Monitoring]);
        if (config->GetFixed_CL_Mode()) Total_ComboObj -= Weight_ObjFunc*config->GetdCMz_dCL()*(Surface_CL[iMarker_Monitoring]);
        break;
      case FORCE_X_COEFFICIENT:
        Total_ComboObj+=Weight_ObjFunc*Surface_CFx[iMarker_Monitoring];
        break;
      case FORCE_Y_COEFFICIENT:
        Total_ComboObj+=Weight_ObjFunc*Surface_CFy[iMarker_Monitoring];
        break;
      case FORCE_Z_COEFFICIENT:
        Total_ComboObj+=Weight_ObjFunc*Surface_CFz[iMarker_Monitoring];
        break;
      case TOTAL_HEATFLUX:
        Total_ComboObj+=Weight_ObjFunc*Surface_HF_Visc[iMarker_Monitoring];
        break;
      case MAXIMUM_HEATFLUX:
        Total_ComboObj+=Weight_ObjFunc*Surface_MaxHF_Visc[iMarker_Monitoring];
        break;
      default:
        break;

    }
  }
  
  /*--- The following are not per-surface, and so to avoid that they are
   double-counted when multiple surfaces are specified, they have been
   placed outside of the loop above. In addition, multi-objective mode is
   also disabled for these objective functions (error thrown at start). ---*/
  
  Weight_ObjFunc = config->GetWeight_ObjFunc(0);
  Kind_ObjFunc   = config->GetKind_ObjFunc(0);
  
  switch(Kind_ObjFunc) {
    case INVERSE_DESIGN_PRESSURE:
      Total_ComboObj+=Weight_ObjFunc*Total_CpDiff;
      break;
    case INVERSE_DESIGN_HEATFLUX:
      Total_ComboObj+=Weight_ObjFunc*Total_HeatFluxDiff;
      break;
    case THRUST_COEFFICIENT:
      Total_ComboObj+=Weight_ObjFunc*Total_CT;
      break;
    case TORQUE_COEFFICIENT:
      Total_ComboObj+=Weight_ObjFunc*Total_CQ;
      break;
    case FIGURE_OF_MERIT:
      Total_ComboObj+=Weight_ObjFunc*Total_CMerit;
      break;
    case SURFACE_TOTAL_PRESSURE:
      Total_ComboObj+=Weight_ObjFunc*config->GetSurface_TotalPressure(0);
      break;
    case SURFACE_STATIC_PRESSURE:
      Total_ComboObj+=Weight_ObjFunc*config->GetSurface_Pressure(0);
      break;
    case SURFACE_MASSFLOW:
      Total_ComboObj+=Weight_ObjFunc*config->GetSurface_MassFlow(0);
      break;
    case SURFACE_UNIFORMITY:
      Total_ComboObj+=Weight_ObjFunc*config->GetSurface_Uniformity(0);
      break;
    case SURFACE_SECONDARY:
      Total_ComboObj+=Weight_ObjFunc*config->GetSurface_SecondaryStrength(0);
      break;
    case SURFACE_MOM_DISTORTION:
      Total_ComboObj+=Weight_ObjFunc*config->GetSurface_MomentumDistortion(0);
      break;
    case SURFACE_SECOND_OVER_UNIFORM:
      Total_ComboObj+=Weight_ObjFunc*config->GetSurface_SecondOverUniform(0);
      break;
    case SURFACE_PRESSURE_DROP:
      Total_ComboObj+=Weight_ObjFunc*config->GetSurface_PressureDrop(0);
      break;
    case CUSTOM_OBJFUNC:
      Total_ComboObj+=Weight_ObjFunc*Total_Custom_ObjFunc;
      break;
    default:
      break;
  }
  
}

void CIncEulerSolver::SetBeta_Parameter(CGeometry *geometry, CSolver **solver_container,
                                   CConfig *config, unsigned short iMesh) {
  
  su2double epsilon2  = config->GetBeta_Factor();
  su2double epsilon2_default = 4.1;
  su2double maxVel2 = 0.0;
  su2double Beta = 1.0;

  unsigned long iPoint;

  /*--- For now, only the finest mesh level stores the Beta for all levels. ---*/
  
  if (iMesh == MESH_0) {
    
    for (iPoint = 0; iPoint < nPoint; iPoint++) {
      
      /*--- Store the local maximum of the squared velocity in the field. ---*/
      
      if (node[iPoint]->GetVelocity2() > maxVel2)
        maxVel2 = node[iPoint]->GetVelocity2();
      
    }
    
    /*--- Communicate the max globally to give a conservative estimate. ---*/
    
#ifdef HAVE_MPI
    su2double myMaxVel2 = maxVel2; maxVel2 = 0.0;
    SU2_MPI::Allreduce(&myMaxVel2, &maxVel2, 1, MPI_DOUBLE, MPI_MAX, MPI_COMM_WORLD);
#endif
    
    Beta = max(1e-10,maxVel2);
    config->SetMax_Vel2(Beta);
    
  }

  /*--- Allow an override if user supplies a large epsilon^2. ---*/

  epsilon2 = max(epsilon2_default,epsilon2);

  for (iPoint = 0; iPoint < nPoint; iPoint++)
    node[iPoint]->SetBetaInc2(epsilon2*config->GetMax_Vel2());

}

void CIncEulerSolver::SetPreconditioner(CConfig *config, unsigned long iPoint) {

  unsigned short iDim, jDim;

  su2double  BetaInc2, Density, dRhodT, Temperature, oneOverCp, Cp;
  su2double  Velocity[3] = {0.0,0.0,0.0};

  bool variable_density = (config->GetKind_DensityModel() == VARIABLE);
  bool implicit         = (config->GetKind_TimeIntScheme_Flow() == EULER_IMPLICIT);
  bool energy           = config->GetEnergy_Equation();

  /*--- Access the primitive variables at this node. ---*/

  Density     = node[iPoint]->GetDensity();
  BetaInc2    = node[iPoint]->GetBetaInc2();
  Cp          = node[iPoint]->GetSpecificHeatCp();
  oneOverCp   = 1.0/Cp;
  Temperature = node[iPoint]->GetTemperature();

  for (iDim = 0; iDim < nDim; iDim++)
    Velocity[iDim] = node[iPoint]->GetVelocity(iDim);

  /*--- We need the derivative of the equation of state to build the
   preconditioning matrix. For now, the only option is the ideal gas
   law, but in the future, dRhodT should be in the fluid model. ---*/

  if (variable_density) {
    dRhodT = -Density/Temperature;
  } else {
    dRhodT = 0.0;
  }

  /*--- Calculating the inverse of the preconditioning matrix
   that multiplies the time derivative during time integration. ---*/

  if (implicit) {

    /*--- For implicit calculations, we multiply the preconditioner
     by the cell volume over the time step and add to the Jac diagonal. ---*/

    Preconditioner[0][0] = 1.0/BetaInc2;
    for (iDim = 0; iDim < nDim; iDim++)
      Preconditioner[iDim+1][0] = Velocity[iDim]/BetaInc2;

    if (energy) Preconditioner[nDim+1][0] = Cp*Temperature/BetaInc2;
    else        Preconditioner[nDim+1][0] = 0.0;

    for (jDim = 0; jDim < nDim; jDim++) {
      Preconditioner[0][jDim+1] = 0.0;
      for (iDim = 0; iDim < nDim; iDim++) {
        if (iDim == jDim) Preconditioner[iDim+1][jDim+1] = Density;
        else Preconditioner[iDim+1][jDim+1] = 0.0;
      }
      Preconditioner[nDim+1][jDim+1] = 0.0;
    }

    Preconditioner[0][nDim+1] = dRhodT;
    for (iDim = 0; iDim < nDim; iDim++)
      Preconditioner[iDim+1][nDim+1] = Velocity[iDim]*dRhodT;

    if (energy) Preconditioner[nDim+1][nDim+1] = Cp*(dRhodT*Temperature + Density);
    else        Preconditioner[nDim+1][nDim+1] = 1.0;

  } else {

    /*--- For explicit calculations, we move the residual to the
     right-hand side and pre-multiply by the preconditioner inverse.
     Therefore, we build inv(Precon) here and multiply by the residual
     later in the R-K and Euler Explicit time integration schemes. ---*/

    Preconditioner[0][0] = Temperature*BetaInc2*dRhodT/Density + BetaInc2;
    for (iDim = 0; iDim < nDim; iDim ++)
      Preconditioner[iDim+1][0] = -1.0*Velocity[iDim]/Density;

    if (energy) Preconditioner[nDim+1][0] = -1.0*Temperature/Density;
    else        Preconditioner[nDim+1][0] = 0.0;


    for (jDim = 0; jDim < nDim; jDim++) {
      Preconditioner[0][jDim+1] = 0.0;
      for (iDim = 0; iDim < nDim; iDim++) {
        if (iDim == jDim) Preconditioner[iDim+1][jDim+1] = 1.0/Density;
        else Preconditioner[iDim+1][jDim+1] = 0.0;
      }
      Preconditioner[nDim+1][jDim+1] = 0.0;
    }

    Preconditioner[0][nDim+1] = -1.0*BetaInc2*dRhodT*oneOverCp/Density;
    for (iDim = 0; iDim < nDim; iDim ++)
      Preconditioner[iDim+1][nDim+1] = 0.0;

    if (energy) Preconditioner[nDim+1][nDim+1] = oneOverCp/Density;
    else        Preconditioner[nDim+1][nDim+1] = 0.0;
    
  }
  
}

void CIncEulerSolver::BC_Euler_Wall(CGeometry *geometry, CSolver **solver_container,
                                 CNumerics *numerics, CConfig *config, unsigned short val_marker) {
  
  unsigned short iDim, iVar, jVar;
  unsigned long iPoint, iVertex;

  su2double Density = 0.0, Pressure = 0.0, *Normal = NULL, Area, *NormalArea, turb_ke;
  
  bool implicit = (config->GetKind_TimeIntScheme_Flow() == EULER_IMPLICIT);
  bool tkeNeeded = (((config->GetKind_Solver() == INC_RANS ) ||
                     (config->GetKind_Solver() == DISC_ADJ_INC_RANS)) &&
                    (config->GetKind_Turb_Model() == SST));
  
  Normal     = new su2double[nDim];
  NormalArea = new su2double[nDim];

  /*--- Loop over all the vertices on this boundary marker ---*/
  
  for (iVertex = 0; iVertex < geometry->nVertex[val_marker]; iVertex++) {
    iPoint = geometry->vertex[val_marker][iVertex]->GetNode();
    
    /*--- Check if the node belongs to the domain (i.e, not a halo node) ---*/
    
    if (geometry->node[iPoint]->GetDomain()) {
      
      /*--- Normal vector for this vertex (negative for outward convention) ---*/
      
      geometry->vertex[val_marker][iVertex]->GetNormal(Normal);
      
      Area = 0.0;
      for (iDim = 0; iDim < nDim; iDim++) Area += Normal[iDim]*Normal[iDim];
      Area = sqrt (Area);
      
      for (iDim = 0; iDim < nDim; iDim++) {
        NormalArea[iDim] = -Normal[iDim];
      }

      /*--- Compute the residual ---*/

      Pressure = node[iPoint]->GetPressure();
      Density  = node[iPoint]->GetDensity();

      Residual[0] = 0.0;
      for (iDim = 0; iDim < nDim; iDim++)
        Residual[iDim+1] = Pressure*NormalArea[iDim];
      Residual[nDim+1] = 0.0;

      /*--- Add the Reynolds stress tensor contribution ---*/

      if (tkeNeeded) {
        turb_ke = solver_container[TURB_SOL]->node[iPoint]->GetSolution(0);
        for (iDim = 0; iDim < nDim; iDim++)
          Residual[iDim+1] += (2.0/3.0)*Density*turb_ke*NormalArea[iDim];
      }

      /*--- Add value to the residual ---*/

      LinSysRes.AddBlock(iPoint, Residual);
      
      /*--- Form Jacobians for implicit computations ---*/
      
      if (implicit) {
        
        /*--- Initialize Jacobian ---*/
        
        for (iVar = 0; iVar < nVar; iVar++) {
          for (jVar = 0; jVar < nVar; jVar++)
            Jacobian_i[iVar][jVar] = 0.0;
        }
        
        for (iDim = 0; iDim < nDim; iDim++)
          Jacobian_i[iDim+1][0] = -Normal[iDim];
        Jacobian.AddBlock(iPoint, iPoint, Jacobian_i);

      }
    }
  }
  
  delete [] Normal;
  delete [] NormalArea;
  
}

void CIncEulerSolver::BC_Far_Field(CGeometry *geometry, CSolver **solver_container, CNumerics *conv_numerics,
                                CNumerics *visc_numerics, CConfig *config, unsigned short val_marker) {
  
  unsigned short iDim;
  unsigned long iVertex, iPoint, Point_Normal;
  
  su2double *V_infty, *V_domain;
  
  bool implicit      = config->GetKind_TimeIntScheme_Flow() == EULER_IMPLICIT;
  bool grid_movement = config->GetGrid_Movement();
  bool viscous       = config->GetViscous();
  
  su2double *Normal = new su2double[nDim];

  /*--- Loop over all the vertices on this boundary marker ---*/
  
  for (iVertex = 0; iVertex < geometry->nVertex[val_marker]; iVertex++) {
    iPoint = geometry->vertex[val_marker][iVertex]->GetNode();

    /*--- Allocate the value at the infinity ---*/

    V_infty = GetCharacPrimVar(val_marker, iVertex);
    
    /*--- Check if the node belongs to the domain (i.e, not a halo node) ---*/
    
    if (geometry->node[iPoint]->GetDomain()) {
      
      /*--- Index of the closest interior node ---*/
      
      Point_Normal = geometry->vertex[val_marker][iVertex]->GetNormal_Neighbor();
      
      /*--- Normal vector for this vertex (negate for outward convention) ---*/
      
      geometry->vertex[val_marker][iVertex]->GetNormal(Normal);
      for (iDim = 0; iDim < nDim; iDim++) Normal[iDim] = -Normal[iDim];
      conv_numerics->SetNormal(Normal);
      
      /*--- Retrieve solution at the farfield boundary node ---*/
      
      V_domain = node[iPoint]->GetPrimitive();

      /*--- Recompute and store the velocity in the primitive variable vector. ---*/

      for (iDim = 0; iDim < nDim; iDim++)
        V_infty[iDim+1] = GetVelocity_Inf(iDim);

      /*--- Far-field pressure set to static pressure (0.0). ---*/

      V_infty[0] = GetPressure_Inf();

      /*--- Dirichlet condition for temperature at far-field (if energy is active). ---*/

      V_infty[nDim+1] = GetTemperature_Inf();

      /*--- Store the density.  ---*/

      V_infty[nDim+2] = GetDensity_Inf();

      /*--- Beta coefficient stored at the node ---*/

      V_infty[nDim+3] = node[iPoint]->GetBetaInc2();

      /*--- Cp is needed for Temperature equation. ---*/

      V_infty[nDim+7] = node[iPoint]->GetSpecificHeatCp();

      /*--- Set various quantities in the numerics class ---*/
      
      conv_numerics->SetPrimitive(V_domain, V_infty);
      
      if (grid_movement)
        conv_numerics->SetGridVel(geometry->node[iPoint]->GetGridVel(),
                                  geometry->node[iPoint]->GetGridVel());
      
      /*--- Compute the convective residual using an upwind scheme ---*/
      
      conv_numerics->ComputeResidual(Residual, Jacobian_i, Jacobian_j, config);
      
      /*--- Update residual value ---*/

      LinSysRes.AddBlock(iPoint, Residual);
      
      /*--- Convective Jacobian contribution for implicit integration ---*/
      
      if (implicit)
        Jacobian.AddBlock(iPoint, iPoint, Jacobian_i);
      
      /*--- Viscous residual contribution ---*/
      
      if (viscous) {
        
        /*--- Set transport properties at infinity. ---*/

        V_infty[nDim+4] = node[iPoint]->GetLaminarViscosity();
        V_infty[nDim+5] = node[iPoint]->GetEddyViscosity();
        V_infty[nDim+6] = node[iPoint]->GetThermalConductivity();

        /*--- Set the normal vector and the coordinates ---*/
        
        visc_numerics->SetNormal(Normal);
        visc_numerics->SetCoord(geometry->node[iPoint]->GetCoord(),
                                geometry->node[Point_Normal]->GetCoord());
        
        /*--- Primitive variables, and gradient ---*/
        
        visc_numerics->SetPrimitive(V_domain, V_infty);
        visc_numerics->SetPrimVarGradient(node[iPoint]->GetGradient_Primitive(),
                                          node[iPoint]->GetGradient_Primitive());
        
        /*--- Turbulent kinetic energy ---*/
        
        if (config->GetKind_Turb_Model() == SST)
          visc_numerics->SetTurbKineticEnergy(solver_container[TURB_SOL]->node[iPoint]->GetSolution(0),
                                              solver_container[TURB_SOL]->node[iPoint]->GetSolution(0));
        
        /*--- Compute and update viscous residual ---*/

        visc_numerics->ComputeResidual(Residual, Jacobian_i, Jacobian_j, config);
        LinSysRes.SubtractBlock(iPoint, Residual);
        
        /*--- Viscous Jacobian contribution for implicit integration ---*/
        
        if (implicit)
          Jacobian.SubtractBlock(iPoint, iPoint, Jacobian_i);
        
      }
      
    }
  }
  
  /*--- Free locally allocated memory ---*/
  
  delete [] Normal;
  
}

void CIncEulerSolver::BC_Inlet(CGeometry *geometry, CSolver **solver_container,
                            CNumerics *conv_numerics, CNumerics *visc_numerics, CConfig *config, unsigned short val_marker) {
  unsigned short iDim;
  unsigned long iVertex, iPoint;
  unsigned long Point_Normal;
  su2double *Flow_Dir, Flow_Dir_Mag, Vel_Mag, Area, P_total, P_domain, Vn;
  su2double *V_inlet, *V_domain;
  su2double UnitFlowDir[3] = {0.0,0.0,0.0};
  su2double dV[3] = {0.0,0.0,0.0};
  su2double Damping = config->GetInc_Inlet_Damping();

  bool implicit      = (config->GetKind_TimeIntScheme_Flow() == EULER_IMPLICIT);
  bool grid_movement = config->GetGrid_Movement();
  bool viscous       = config->GetViscous();

  string Marker_Tag  = config->GetMarker_All_TagBound(val_marker);

  unsigned short Kind_Inlet = config->GetKind_Inc_Inlet(Marker_Tag);

  su2double *Normal = new su2double[nDim];

  /*--- Loop over all the vertices on this boundary marker ---*/
  
  for (iVertex = 0; iVertex < geometry->nVertex[val_marker]; iVertex++) {
    
    /*--- Allocate the value at the inlet ---*/
    
    V_inlet = GetCharacPrimVar(val_marker, iVertex);
    
    iPoint = geometry->vertex[val_marker][iVertex]->GetNode();
    
    /*--- Check if the node belongs to the domain (i.e., not a halo node) ---*/
    
    if (geometry->node[iPoint]->GetDomain()) {

      /*--- Index of the closest interior node ---*/

      Point_Normal = geometry->vertex[val_marker][iVertex]->GetNormal_Neighbor();
      
      /*--- Normal vector for this vertex (negate for outward convention) ---*/
      
      geometry->vertex[val_marker][iVertex]->GetNormal(Normal);
      for (iDim = 0; iDim < nDim; iDim++) Normal[iDim] = -Normal[iDim];
      conv_numerics->SetNormal(Normal);
      
      Area = 0.0;
      for (iDim = 0; iDim < nDim; iDim++) Area += Normal[iDim]*Normal[iDim];
      Area = sqrt (Area);
    
      /*--- Both types of inlets may use the prescribed flow direction.
       Ensure that the flow direction is a unit vector. ---*/
      
      Flow_Dir = Inlet_FlowDir[val_marker][iVertex];
      Flow_Dir_Mag = 0.0;
      for (iDim = 0; iDim < nDim; iDim++)
        Flow_Dir_Mag += Flow_Dir[iDim]*Flow_Dir[iDim];
      Flow_Dir_Mag = sqrt(Flow_Dir_Mag);
      
      /*--- Store the unit flow direction vector. ---*/
      
      for (iDim = 0; iDim < nDim; iDim++)
        UnitFlowDir[iDim] = Flow_Dir[iDim]/Flow_Dir_Mag;

      /*--- Retrieve solution at this boundary node. ---*/
      
      V_domain = node[iPoint]->GetPrimitive();

      /*--- Neumann condition for dynamic pressure ---*/
      
      V_inlet[0] = node[iPoint]->GetPressure();
      
      /*--- The velocity is either prescribed or computed from total pressure. ---*/

      switch (Kind_Inlet) {
          
          /*--- Velocity and temperature (if required) been specified at the inlet. ---*/
          
        case VELOCITY_INLET:
          
          /*--- Retrieve the specified velocity and temperature for the inlet. ---*/
          
          Vel_Mag  = Inlet_Ptotal[val_marker][iVertex]/config->GetVelocity_Ref();
          
          /*--- Store the velocity in the primitive variable vector. ---*/
          
          for (iDim = 0; iDim < nDim; iDim++)
            V_inlet[iDim+1] = Vel_Mag*UnitFlowDir[iDim];
          
          /*--- Dirichlet condition for temperature (if energy is active) ---*/
          
          V_inlet[nDim+1] = Inlet_Ttotal[val_marker][iVertex]/config->GetTemperature_Ref();
          
          break;
          
          /*--- Stagnation pressure has been specified at the inlet. ---*/
          
        case PRESSURE_INLET:
          
          /*--- Retrieve the specified total pressure for the inlet. ---*/
          
          P_total = Inlet_Ptotal[val_marker][iVertex]/config->GetPressure_Ref();
          
          /*--- Store the current static pressure for clarity. ---*/
          
          P_domain = node[iPoint]->GetPressure();
          
          /*--- Check for back flow through the inlet. ---*/
          
          Vn = 0.0;
          for (iDim = 0; iDim < nDim; iDim++) {
            Vn += V_domain[iDim+1]*(-1.0*Normal[iDim]/Area);
          }
          
          /*--- If the local static pressure is larger than the specified
           total pressure or the velocity is directed upstream, we have a
           back flow situation. The specified total pressure should be used
           as a static pressure condition and the velocity from the domain
           is used for the BC. ---*/
          
          if ((P_domain > P_total) || (Vn < 0.0)) {
            
            /*--- Back flow: use the prescribed P_total as static pressure. ---*/
            
            V_inlet[0] = Inlet_Ptotal[val_marker][iVertex]/config->GetPressure_Ref();
            
            /*--- Neumann condition for velocity. ---*/
            
            for (iDim = 0; iDim < nDim; iDim++)
              V_inlet[iDim+1] = V_domain[iDim+1];
            
            /*--- Neumann condition for the temperature. ---*/
            
            V_inlet[nDim+1] = node[iPoint]->GetTemperature();
            
          } else {
            
            /*--- Update the velocity magnitude using the total pressure. ---*/
            
            Vel_Mag = sqrt((P_total - P_domain)/(0.5*node[iPoint]->GetDensity()));
            
            /*--- If requested, use the local boundary normal (negative),
             instead of the prescribed flow direction in the config. ---*/
            
            if (config->GetInc_Inlet_UseNormal()) {
              for (iDim = 0; iDim < nDim; iDim++)
                UnitFlowDir[iDim] = -Normal[iDim]/Area;
            }
            
            /*--- Compute the delta change in velocity in each direction. ---*/
            
            for (iDim = 0; iDim < nDim; iDim++)
              dV[iDim] = Vel_Mag*UnitFlowDir[iDim] - V_domain[iDim+1];
            
            /*--- Update the velocity in the primitive variable vector.
             Note we use damping here to improve stability/convergence. ---*/
            
            for (iDim = 0; iDim < nDim; iDim++)
              V_inlet[iDim+1] = V_domain[iDim+1] + Damping*dV[iDim];
            
            /*--- Dirichlet condition for temperature (if energy is active) ---*/
            
            V_inlet[nDim+1] = Inlet_Ttotal[val_marker][iVertex]/config->GetTemperature_Ref();
            
          }
          
          break;
          
      }

      /*--- Access density at the node. This is either constant by
        construction, or will be set fixed implicitly by the temperature
        and equation of state. ---*/

      V_inlet[nDim+2] = node[iPoint]->GetDensity();

      /*--- Beta coefficient from the config file ---*/

      V_inlet[nDim+3] = node[iPoint]->GetBetaInc2();

      /*--- Cp is needed for Temperature equation. ---*/

      V_inlet[nDim+7] = node[iPoint]->GetSpecificHeatCp();

      /*--- Set various quantities in the solver class ---*/
      
      conv_numerics->SetPrimitive(V_domain, V_inlet);
      
      if (grid_movement)
        conv_numerics->SetGridVel(geometry->node[iPoint]->GetGridVel(),
                                  geometry->node[iPoint]->GetGridVel());
      
      /*--- Compute the residual using an upwind scheme ---*/
      
      conv_numerics->ComputeResidual(Residual, Jacobian_i, Jacobian_j, config);
      
      /*--- Update residual value ---*/
      
      LinSysRes.AddBlock(iPoint, Residual);
      
      /*--- Jacobian contribution for implicit integration ---*/
      
      if (implicit)
        Jacobian.AddBlock(iPoint, iPoint, Jacobian_i);

      /*--- Viscous contribution, commented out because serious convergence problems ---*/

      if (viscous) {
        
        /*--- Set transport properties at the inlet ---*/
        
        V_inlet[nDim+4] = node[iPoint]->GetLaminarViscosity();
        V_inlet[nDim+5] = node[iPoint]->GetEddyViscosity();
        V_inlet[nDim+6] = node[iPoint]->GetThermalConductivity();

        /*--- Set the normal vector and the coordinates ---*/
        
        visc_numerics->SetNormal(Normal);
        visc_numerics->SetCoord(geometry->node[iPoint]->GetCoord(),
                                geometry->node[Point_Normal]->GetCoord());
        
        /*--- Primitive variables, and gradient ---*/
        
        visc_numerics->SetPrimitive(V_domain, V_inlet);
        visc_numerics->SetPrimVarGradient(node[iPoint]->GetGradient_Primitive(),
                                          node[iPoint]->GetGradient_Primitive());
        
        /*--- Turbulent kinetic energy ---*/
        
        if (config->GetKind_Turb_Model() == SST)
          visc_numerics->SetTurbKineticEnergy(solver_container[TURB_SOL]->node[iPoint]->GetSolution(0),
                                              solver_container[TURB_SOL]->node[iPoint]->GetSolution(0));
        
        /*--- Compute and update residual ---*/
        
        visc_numerics->ComputeResidual(Residual, Jacobian_i, Jacobian_j, config);
        
        LinSysRes.SubtractBlock(iPoint, Residual);
        
        /*--- Jacobian contribution for implicit integration ---*/
        
        if (implicit)
          Jacobian.SubtractBlock(iPoint, iPoint, Jacobian_i);
        
      }

    }
  }
  
  /*--- Free locally allocated memory ---*/
  
  delete [] Normal;
  
}

void CIncEulerSolver::BC_Outlet(CGeometry *geometry, CSolver **solver_container,
                             CNumerics *conv_numerics, CNumerics *visc_numerics, CConfig *config, unsigned short val_marker) {
  unsigned short iDim;
  unsigned long iVertex, iPoint, Point_Normal;
  su2double Area;
  su2double *V_outlet, *V_domain, P_Outlet = 0.0, P_domain;
  su2double mDot_Target, mDot_Old, dP, Density_Avg, Area_Outlet;
  su2double Damping = config->GetInc_Outlet_Damping();

  bool implicit      = (config->GetKind_TimeIntScheme_Flow() == EULER_IMPLICIT);
  bool grid_movement = config->GetGrid_Movement();
  bool viscous       = config->GetViscous();
  string Marker_Tag  = config->GetMarker_All_TagBound(val_marker);

  su2double *Normal = new su2double[nDim];
  
  unsigned short Kind_Outlet = config->GetKind_Inc_Outlet(Marker_Tag);
  
  /*--- Loop over all the vertices on this boundary marker ---*/
  
  for (iVertex = 0; iVertex < geometry->nVertex[val_marker]; iVertex++) {
    
    /*--- Allocate the value at the outlet ---*/
    
    V_outlet = GetCharacPrimVar(val_marker, iVertex);
    
    iPoint = geometry->vertex[val_marker][iVertex]->GetNode();
    
    /*--- Check if the node belongs to the domain (i.e., not a halo node) ---*/
    
    if (geometry->node[iPoint]->GetDomain()) {
      
      /*--- Index of the closest interior node ---*/
      
      Point_Normal = geometry->vertex[val_marker][iVertex]->GetNormal_Neighbor();
      
      /*--- Normal vector for this vertex (negate for outward convention) ---*/
      
      geometry->vertex[val_marker][iVertex]->GetNormal(Normal);
      for (iDim = 0; iDim < nDim; iDim++) Normal[iDim] = -Normal[iDim];
      conv_numerics->SetNormal(Normal);
      
      Area = 0.0;
      for (iDim = 0; iDim < nDim; iDim++) Area += Normal[iDim]*Normal[iDim];
      Area = sqrt (Area);
       
      /*--- Current solution at this boundary node ---*/
      
      V_domain = node[iPoint]->GetPrimitive();
      
      /*--- Store the current static pressure for clarity. ---*/
      
      P_domain = node[iPoint]->GetPressure();
      
      /*--- Compute a boundary value for the pressure depending on whether
       we are prescribing a back pressure or a mass flow target. ---*/
      
      switch (Kind_Outlet) {
          
          /*--- Velocity and temperature (if required) been specified at the inlet. ---*/
          
        case PRESSURE_OUTLET:
          
          /*--- Retrieve the specified back pressure for this outlet. ---*/
          
          P_Outlet = config->GetOutlet_Pressure(Marker_Tag)/config->GetPressure_Ref();
          
          /*--- The pressure is prescribed at the outlet. ---*/
          
          V_outlet[0] = P_Outlet;
          
          /*--- Neumann condition for the velocity. ---*/
          
          for (iDim = 0; iDim < nDim; iDim++) {
            V_outlet[iDim+1] = node[iPoint]->GetPrimitive(iDim+1);
          }
          
          break;
          
          /*--- A mass flow target has been specified for the outlet. ---*/
          
        case MASS_FLOW_OUTLET:
          
          /*--- Retrieve the specified target mass flow at the outlet. ---*/
          
          mDot_Target = config->GetOutlet_Pressure(Marker_Tag)/(config->GetDensity_Ref() * config->GetVelocity_Ref());

          /*--- Retrieve the old mass flow, density, and area of the outlet,
           which has been computed in a preprocessing step. These values
           were stored in non-dim. form in the config container. ---*/
          
          mDot_Old    = config->GetOutlet_MassFlow(Marker_Tag);
          Density_Avg = config->GetOutlet_Density(Marker_Tag);
          Area_Outlet = config->GetOutlet_Area(Marker_Tag);

          /*--- Compute the pressure increment based on the difference
           between the current and target mass flow. Note that increasing
           pressure decreases flow speed. ---*/
          
          dP = 0.5*Density_Avg*(mDot_Old*mDot_Old - mDot_Target*mDot_Target)/((Density_Avg*Area_Outlet)*(Density_Avg*Area_Outlet));
          
          /*--- Update the new outlet pressure. Note that we use damping
           here to improve stability/convergence. ---*/
          
          P_Outlet = P_domain + Damping*dP;

          /*--- The pressure is prescribed at the outlet. ---*/
          
          V_outlet[0] = P_Outlet;
          
          /*--- Neumann condition for the velocity ---*/
          
          for (iDim = 0; iDim < nDim; iDim++) {
            V_outlet[iDim+1] = node[iPoint]->GetPrimitive(iDim+1);
          }
          
          break;
          
      }
      
      /*--- Neumann condition for the temperature. ---*/

      V_outlet[nDim+1] = node[iPoint]->GetTemperature();

      /*--- Access density at the interior node. This is either constant by
        construction, or will be set fixed implicitly by the temperature
        and equation of state. ---*/
      
      V_outlet[nDim+2] = node[iPoint]->GetDensity();

      /*--- Beta coefficient from the config file ---*/
      
      V_outlet[nDim+3] = node[iPoint]->GetBetaInc2();

      /*--- Cp is needed for Temperature equation. ---*/

      V_outlet[nDim+7] = node[iPoint]->GetSpecificHeatCp();

      /*--- Set various quantities in the solver class ---*/

      conv_numerics->SetPrimitive(V_domain, V_outlet);
      
      if (grid_movement)
        conv_numerics->SetGridVel(geometry->node[iPoint]->GetGridVel(),
                                  geometry->node[iPoint]->GetGridVel());
      
      /*--- Compute the residual using an upwind scheme ---*/
      
      conv_numerics->ComputeResidual(Residual, Jacobian_i, Jacobian_j, config);
      
      /*--- Update residual value ---*/
      
      LinSysRes.AddBlock(iPoint, Residual);
      
      /*--- Jacobian contribution for implicit integration ---*/
      
      if (implicit) {
        Jacobian.AddBlock(iPoint, iPoint, Jacobian_i);
      }
      
      /*--- Viscous contribution, commented out because serious convergence problems ---*/

      if (viscous) {

        /*--- Set transport properties at the outlet. ---*/

        V_outlet[nDim+4] = node[iPoint]->GetLaminarViscosity();
        V_outlet[nDim+5] = node[iPoint]->GetEddyViscosity();
        V_outlet[nDim+6] = node[iPoint]->GetThermalConductivity();

        /*--- Set the normal vector and the coordinates ---*/
        
        visc_numerics->SetNormal(Normal);
        visc_numerics->SetCoord(geometry->node[iPoint]->GetCoord(),
                                geometry->node[Point_Normal]->GetCoord());
        
        /*--- Primitive variables, and gradient ---*/
        
        visc_numerics->SetPrimitive(V_domain, V_outlet);
        visc_numerics->SetPrimVarGradient(node[iPoint]->GetGradient_Primitive(),
                                          node[iPoint]->GetGradient_Primitive());
        
        /*--- Turbulent kinetic energy ---*/
        
        if (config->GetKind_Turb_Model() == SST)
          visc_numerics->SetTurbKineticEnergy(solver_container[TURB_SOL]->node[iPoint]->GetSolution(0),
                                              solver_container[TURB_SOL]->node[iPoint]->GetSolution(0));
        
        /*--- Compute and update residual ---*/
        
        visc_numerics->ComputeResidual(Residual, Jacobian_i, Jacobian_j, config);
        
        LinSysRes.SubtractBlock(iPoint, Residual);
        
        /*--- Jacobian contribution for implicit integration ---*/
        if (implicit)
          Jacobian.SubtractBlock(iPoint, iPoint, Jacobian_i);
        
      }

    }
  }
  
  /*--- Free locally allocated memory ---*/
  delete [] Normal;
  
}

void CIncEulerSolver::BC_Sym_Plane(CGeometry      *geometry,
                                   CSolver        **solver_container,
                                   CNumerics      *conv_numerics,
                                   CNumerics      *visc_numerics,
                                   CConfig        *config,
                                   unsigned short val_marker) {
  
  unsigned short iDim, iVar;
  unsigned long iVertex, iPoint;
  
  bool implicit = (config->GetKind_TimeIntScheme_Flow() == EULER_IMPLICIT);
  
  /*--- Allocation of variables necessary for convective fluxes. ---*/
  su2double Area, ProjVelocity_i;
  su2double *V_reflected, *V_domain;
  su2double *Normal     = new su2double[nDim];
  su2double *UnitNormal = new su2double[nDim];

  /*--- Allocation of variables necessary for viscous fluxes. ---*/
  su2double ProjGradient, ProjNormVelGrad, ProjTangVelGrad;
  su2double *Tangential      = new su2double[nDim];
  su2double *GradNormVel     = new su2double[nDim];
  su2double *GradTangVel     = new su2double[nDim];

  /*--- Allocation of primitive gradient arrays for viscous fluxes. ---*/
  su2double **Grad_Reflected = new su2double*[nPrimVarGrad];
  for (iVar = 0; iVar < nPrimVarGrad; iVar++)
    Grad_Reflected[iVar] = new su2double[nDim];

  /*---------------------------------------------------------------------------------------------*/
  /*--- Preprocessing: On a symmetry-plane, the Unit-Normal is constant. Therefore a constant ---*/
  /*---                Unit-Tangential to that Unit-Normal can be prescribed. The computation ---*/
  /*---                of these vectors is done outside the loop (over all Marker-vertices).  ---*/
  /*---                The "Normal" in SU2 isan Area-Normal and is most likely not constant   ---*/
  /*---                on the symmetry-plane.                                                 ---*/
  /*---------------------------------------------------------------------------------------------*/

  /*--- Normal vector for a random vertex (zero) on this marker (negate for outward convention). ---*/
  geometry->vertex[val_marker][0]->GetNormal(Normal); 
  for (iDim = 0; iDim < nDim; iDim++)
    Normal[iDim] = -Normal[iDim];

  /*--- Compute unit normal, to be used for unit tangential, projected velocity and velocity component gradients. ---*/
  Area = 0.0;
  for (iDim = 0; iDim < nDim; iDim++)
    Area += Normal[iDim]*Normal[iDim];
  Area = sqrt (Area);
  
  for (iDim = 0; iDim < nDim; iDim++)
    UnitNormal[iDim] = -Normal[iDim]/Area;

  /*--- Preprocessing: Compute unit tangential, the direction is arbitrary as long as t*n=0 ---*/
  if (config->GetViscous()) {
    switch( nDim ) {
      case 2: {
        Tangential[0] = -UnitNormal[1];
        Tangential[1] =  UnitNormal[0];
        break;
      }
      case 3: {
        /*--- Find the largest entry index of the UnitNormal, and create Tangential vector based on that. ---*/
        unsigned short Largest, Arbitrary, Zero;
        if     (abs(UnitNormal[0]) >= abs(UnitNormal[1]) && 
                abs(UnitNormal[0]) >= abs(UnitNormal[2])) {Largest=0;Arbitrary=1;Zero=2;}
        else if(abs(UnitNormal[1]) >= abs(UnitNormal[0]) && 
                abs(UnitNormal[1]) >= abs(UnitNormal[2])) {Largest=1;Arbitrary=0;Zero=2;}
        else                                              {Largest=2;Arbitrary=1;Zero=0;}

        Tangential[Largest] = -UnitNormal[Arbitrary]/sqrt(pow(UnitNormal[Largest],2) + pow(UnitNormal[Arbitrary],2));
        Tangential[Arbitrary] =  UnitNormal[Largest]/sqrt(pow(UnitNormal[Largest],2) + pow(UnitNormal[Arbitrary],2));
        Tangential[Zero] =  0.0;
        break;
      }
    }
  }
  
  /*--- Loop over all the vertices on this boundary marker. ---*/
  for (iVertex = 0; iVertex < geometry->nVertex[val_marker]; iVertex++) {
    
    iPoint = geometry->vertex[val_marker][iVertex]->GetNode();
    
    /*--- Check if the node belongs to the domain (i.e., not a halo node) ---*/
    if (geometry->node[iPoint]->GetDomain()) {

      /*-------------------------------------------------------------------------------*/
      /*--- Step 1: For the convective fluxes, create a reflected state of the      ---*/
      /*---         Primitive variables by copying all interior values to the       ---*/
      /*---         reflected. Only the velocity is mirrored along the symmetry     ---*/
      /*---         axis. Based on the Upwind_Residual routine.                     ---*/
      /*-------------------------------------------------------------------------------*/

      /*--- Allocate the reflected state at the symmetry boundary. ---*/
      V_reflected = GetCharacPrimVar(val_marker, iVertex);
      
      /*--- Grid movement ---*/
      if (config->GetGrid_Movement())
        conv_numerics->SetGridVel(geometry->node[iPoint]->GetGridVel(), geometry->node[iPoint]->GetGridVel());
      
      /*--- Normal vector for this vertex (negate for outward convention). ---*/
      geometry->vertex[val_marker][iVertex]->GetNormal(Normal);
      for (iDim = 0; iDim < nDim; iDim++)
        Normal[iDim] = -Normal[iDim];
      conv_numerics->SetNormal(Normal);
      
      /*--- Get current solution at this boundary node ---*/
      V_domain = node[iPoint]->GetPrimitive();
      
      /*--- Set the reflected state based on the boundary node. Scalars are copied and 
            the velocity is mirrored along the symmetry boundary, i.e. the velocity in 
            normal direction is substracted twice. ---*/
      for(iVar = 0; iVar < nPrimVar; iVar++)
        V_reflected[iVar] = node[iPoint]->GetPrimitive(iVar);

      /*--- Compute velocity in normal direction (ProjVelcity_i=(v*n)) und substract twice from
            velocity in normal direction: v_r = v - 2 (v*n)n ---*/
      ProjVelocity_i = 0.0;
      for (iDim = 0; iDim < nDim; iDim++)
        ProjVelocity_i += node[iPoint]->GetVelocity(iDim)*UnitNormal[iDim];
      
      for (iDim = 0; iDim < nDim; iDim++)
        V_reflected[iDim+1] = node[iPoint]->GetVelocity(iDim) - 2.0 * ProjVelocity_i*UnitNormal[iDim];
      
      /*--- Set Primitive and Secondary for numerics class. ---*/
      conv_numerics->SetPrimitive(V_domain, V_reflected);
      conv_numerics->SetSecondary(node[iPoint]->GetSecondary(), node[iPoint]->GetSecondary());

      /*--- Compute the residual using an upwind scheme. ---*/
      conv_numerics->ComputeResidual(Residual, Jacobian_i, Jacobian_j, config);
      
      /*--- Update residual value ---*/     
      LinSysRes.AddBlock(iPoint, Residual);
      
      /*--- Jacobian contribution for implicit integration. ---*/
      if (implicit) {
        Jacobian.AddBlock(iPoint, iPoint, Jacobian_i);
      }
      
      if (config->GetViscous()) {
        
        /*-------------------------------------------------------------------------------*/
        /*--- Step 2: The viscous fluxes of the Navier-Stokes equations depend on the ---*/
        /*---         Primitive variables and their gradients. The viscous numerics   ---*/
        /*---         container is filled just as the convective numerics container,  ---*/
        /*---         but the primitive gradients of the reflected state have to be   ---*/
        /*---         determined additionally such that symmetry at the boundary is   ---*/
        /*---         enforced. Based on the Viscous_Residual routine.                ---*/
        /*-------------------------------------------------------------------------------*/

        /*--- Set the normal vector and the coordinates. ---*/
        visc_numerics->SetCoord(geometry->node[iPoint]->GetCoord(), geometry->node[iPoint]->GetCoord());
        visc_numerics->SetNormal(Normal);
        
        /*--- Set the primitive and Secondary variables. ---*/  
        visc_numerics->SetPrimitive(V_domain, V_reflected);
        visc_numerics->SetSecondary(node[iPoint]->GetSecondary(), node[iPoint]->GetSecondary());
        
        /*--- For viscous Fluxes also the gradients of the primitives need to be determined.
              1. The gradients of scalars are mirrored along the sym plane just as velocity for the primitives
              2. The gradients of the velocity components need more attention, i.e. the gradient of the
                 normal velocity in tangential direction is mirrored and the gradient of the tangential velocity in 
                 normal direction is mirrored. ---*/

        /*--- Get gradients of primitives of boundary cell ---*/ 
        for (iVar = 0; iVar < nPrimVarGrad; iVar++)
          for (iDim = 0; iDim < nDim; iDim++)
            Grad_Reflected[iVar][iDim] = node[iPoint]->GetGradient_Primitive(iVar, iDim);
        
        /*--- Reflect the gradients for all scalars including the velocity components.
              The gradients of the velocity components are set later with the 
              correct values: grad(V)_r = grad(V) - 2 [grad(V)*n]n, V beeing any primitive ---*/
        for (iVar = 0; iVar < nPrimVarGrad; iVar++) {
          if(iVar == 0 || iVar > nDim) { // Exclude velocity component gradients

            /*--- Compute projected part of the gradient in a dot product ---*/
            ProjGradient = 0.0;
            for (iDim = 0; iDim < nDim; iDim++)
              ProjGradient += Grad_Reflected[iVar][iDim]*UnitNormal[iDim];
              
            for (iDim = 0; iDim < nDim; iDim++)           
              Grad_Reflected[iVar][iDim] = Grad_Reflected[iVar][iDim] - 2.0 * ProjGradient*UnitNormal[iDim];
          }
        }
        
        /*--- Compute gradients of normal and tangential velocity:
              grad(v*n) = grad(v_x) n_x + grad(v_y) n_y (+ grad(v_z) n_z)
              grad(v*t) = grad(v_x) t_x + grad(v_y) t_y (+ grad(v_z) t_z) ---*/
        for (iVar = 0; iVar < nDim; iVar++) { // counts gradient components
          GradNormVel[iVar] = 0.0;
          GradTangVel[iVar] = 0.0;
          for (iDim = 0; iDim < nDim; iDim++) { // counts sum with unit normal/tangential
            GradNormVel[iVar] += Grad_Reflected[iDim+1][iVar] * UnitNormal[iDim];
            GradTangVel[iVar] += Grad_Reflected[iDim+1][iVar] * Tangential[iDim];
          }
        }

        /*--- Refelect gradients in tangential and normal direction by substracting the normal/tangential
              component twice, just as done with velocity above.
              grad(v*n)_r = grad(v*n) - 2 {grad([v*n])*t}t
              grad(v*t)_r = grad(v*t) - 2 {grad([v*t])*n}n ---*/
        ProjNormVelGrad = 0.0;
        ProjTangVelGrad = 0.0;
        for (iDim = 0; iDim < nDim; iDim++) {
          ProjNormVelGrad += GradNormVel[iDim]*Tangential[iDim]; //grad([v*n])*t
          ProjTangVelGrad += GradTangVel[iDim]*UnitNormal[iDim]; //grad([v*t])*n
        }
        
        for (iDim = 0; iDim < nDim; iDim++) {
          GradNormVel[iDim] = GradNormVel[iDim] - 2.0 * ProjNormVelGrad * Tangential[iDim];
          GradTangVel[iDim] = GradTangVel[iDim] - 2.0 * ProjTangVelGrad * UnitNormal[iDim];
        }
        
        /*--- Transfer reflected gradients back into the Cartesian Coordinate system:
              grad(v_x)_r = grad(v*n)_r n_x + grad(v*t)_r t_x
              grad(v_y)_r = grad(v*n)_r n_y + grad(v*t)_r t_y
              ( grad(v_z)_r = grad(v*n)_r n_z + grad(v*t)_r t_z ) ---*/
        for (iVar = 0; iVar < nDim; iVar++) // loops over the velocity component gradients
          for (iDim = 0; iDim < nDim; iDim++) // loops over the entries of the above
            Grad_Reflected[iVar+1][iDim] = GradNormVel[iDim]*UnitNormal[iVar] + GradTangVel[iDim]*Tangential[iVar];
        
        /*--- Set the primitive gradients of the boundary and reflected state. ---*/
        visc_numerics->SetPrimVarGradient(node[iPoint]->GetGradient_Primitive(), Grad_Reflected);
        
        /*--- Turbulent kinetic energy. ---*/
        if (config->GetKind_Turb_Model() == SST)
          visc_numerics->SetTurbKineticEnergy(solver_container[TURB_SOL]->node[iPoint]->GetSolution(0),
                                              solver_container[TURB_SOL]->node[iPoint]->GetSolution(0));
        
        /*--- Compute and update residual. Note that the viscous shear stress tensor is computed in the 
              following routine based upon the velocity-component gradients. ---*/
        visc_numerics->ComputeResidual(Residual, Jacobian_i, Jacobian_j, config);
        
        LinSysRes.SubtractBlock(iPoint, Residual);
        
        /*--- Jacobian contribution for implicit integration. ---*/
        if (implicit)
          Jacobian.SubtractBlock(iPoint, iPoint, Jacobian_i);
      }
    }
  }
  
  /*--- Free locally allocated memory ---*/
  delete [] Normal;
  delete [] UnitNormal;
  delete [] Tangential;
  delete [] GradNormVel;
  delete [] GradTangVel;

  for (iVar = 0; iVar < nPrimVarGrad; iVar++)
    delete [] Grad_Reflected[iVar];
  delete [] Grad_Reflected;
}

void CIncEulerSolver::BC_Fluid_Interface(CGeometry *geometry, CSolver **solver_container, CNumerics *conv_numerics, CNumerics *visc_numerics,
                                         CConfig *config) {
  
  unsigned long iVertex, jVertex, iPoint, Point_Normal = 0;
  unsigned short iDim, iVar, iMarker, nDonorVertex;
  
  bool implicit      = (config->GetKind_TimeIntScheme_Flow() == EULER_IMPLICIT);
  bool grid_movement = config->GetGrid_Movement();
  bool viscous       = config->GetViscous();
  
  su2double *Normal = new su2double[nDim];
  su2double *PrimVar_i = new su2double[nPrimVar];
  su2double *PrimVar_j = new su2double[nPrimVar];
  su2double *tmp_residual = new su2double[nVar];
  
  su2double weight;
   
  for (iMarker = 0; iMarker < config->GetnMarker_All(); iMarker++) {

    if (config->GetMarker_All_KindBC(iMarker) == FLUID_INTERFACE) {

      for (iVertex = 0; iVertex < geometry->nVertex[iMarker]; iVertex++) {
        iPoint = geometry->vertex[iMarker][iVertex]->GetNode();

        if (geometry->node[iPoint]->GetDomain()) {

          nDonorVertex = GetnSlidingStates(iMarker, iVertex);
          
          /*--- Initialize Residual, this will serve to accumulate the average ---*/

          for (iVar = 0; iVar < nVar; iVar++)
            Residual[iVar] = 0.0;

          /*--- Loop over the nDonorVertexes and compute the averaged flux ---*/

          for (jVertex = 0; jVertex < nDonorVertex; jVertex++){

            Point_Normal = geometry->vertex[iMarker][iVertex]->GetNormal_Neighbor();

            for (iVar = 0; iVar < nPrimVar; iVar++) {
              PrimVar_i[iVar] = node[iPoint]->GetPrimitive(iVar);
              PrimVar_j[iVar] = GetSlidingState(iMarker, iVertex, iVar, jVertex);
            }
            
            /*--- Get the weight computed in the interpolator class for the j-th donor vertex ---*/

            weight = GetSlidingState(iMarker, iVertex, nPrimVar, jVertex);

            /*--- Set primitive variables ---*/

            conv_numerics->SetPrimitive( PrimVar_i, PrimVar_j );
          
            /*--- Set the normal vector ---*/
 
            geometry->vertex[iMarker][iVertex]->GetNormal(Normal);
            for (iDim = 0; iDim < nDim; iDim++) 
              Normal[iDim] = -Normal[iDim];

            conv_numerics->SetNormal(Normal);

            if (grid_movement)
              conv_numerics->SetGridVel(geometry->node[iPoint]->GetGridVel(), geometry->node[iPoint]->GetGridVel());
            
            /*--- Compute the convective residual using an upwind scheme ---*/

            conv_numerics->ComputeResidual(tmp_residual, Jacobian_i, Jacobian_j, config);

            /*--- Accumulate the residuals to compute the average ---*/
            
            for (iVar = 0; iVar < nVar; iVar++)
              Residual[iVar] += weight*tmp_residual[iVar];

          }

          /*--- Add Residuals and Jacobians ---*/
  
          LinSysRes.AddBlock(iPoint, Residual);
          if (implicit) 
            Jacobian.AddBlock(iPoint, iPoint, Jacobian_i);

          if (viscous) {
            
            /*--- Initialize Residual, this will serve to accumulate the average ---*/
            
            for (iVar = 0; iVar < nVar; iVar++)
              Residual[iVar] = 0.0;
              
            /*--- Loop over the nDonorVertexes and compute the averaged flux ---*/
            
            for (jVertex = 0; jVertex < nDonorVertex; jVertex++){
              PrimVar_j[nDim+5] = GetSlidingState(iMarker, iVertex, nDim+5, jVertex); 
              PrimVar_j[nDim+6] = GetSlidingState(iMarker, iVertex, nDim+6, jVertex); 

              /*--- Get the weight computed in the interpolator class for the j-th donor vertex ---*/
              
              weight = GetSlidingState(iMarker, iVertex, nPrimVar, jVertex);
              
              /*--- Set the normal vector and the coordinates ---*/

              visc_numerics->SetNormal(Normal);
              visc_numerics->SetCoord(geometry->node[iPoint]->GetCoord(), geometry->node[Point_Normal]->GetCoord());

              /*--- Primitive variables, and gradient ---*/

              visc_numerics->SetPrimitive(PrimVar_i, PrimVar_j);
              visc_numerics->SetPrimVarGradient(node[iPoint]->GetGradient_Primitive(), node[iPoint]->GetGradient_Primitive());

              /*--- Turbulent kinetic energy ---*/

              if (config->GetKind_Turb_Model() == SST)
                visc_numerics->SetTurbKineticEnergy(solver_container[TURB_SOL]->node[iPoint]->GetSolution(0), solver_container[TURB_SOL]->node[iPoint]->GetSolution(0));

              /*--- Set the wall shear stress values (wall functions) to -1 (no evaluation using wall functions) ---*/
              
              visc_numerics->SetTauWall(-1.0, -1.0);

              /*--- Compute and update residual ---*/

              visc_numerics->ComputeResidual(tmp_residual, Jacobian_i, Jacobian_j, config);
              
              /*--- Accumulate the residuals to compute the average ---*/
              
              for (iVar = 0; iVar < nVar; iVar++)
                Residual[iVar] += weight*tmp_residual[iVar];
            }
          
            LinSysRes.SubtractBlock(iPoint, Residual);
 
            /*--- Jacobian contribution for implicit integration ---*/

            if (implicit)
              Jacobian.SubtractBlock(iPoint, iPoint, Jacobian_i);
            
          }
        }
      }
    }
  }

  /*--- Free locally allocated memory ---*/

  delete [] tmp_residual;
  delete [] Normal;
  delete [] PrimVar_i;
  delete [] PrimVar_j;
  
}

void CIncEulerSolver::BC_Periodic(CGeometry *geometry, CSolver **solver_container,
                               CNumerics *numerics, CConfig *config) {
  
  /*--- Complete residuals for periodic boundary conditions. We loop over
   the periodic BCs in matching pairs so that, in the event that there are
   adjacent periodic markers, the repeated points will have their residuals
   accumulated correctly during the communications. For implicit calculations,
   the Jacobians and linear system are also correctly adjusted here. ---*/
  
  for (unsigned short iPeriodic = 1; iPeriodic <= config->GetnMarker_Periodic()/2; iPeriodic++) {
    InitiatePeriodicComms(geometry, config, iPeriodic, PERIODIC_RESIDUAL);
    CompletePeriodicComms(geometry, config, iPeriodic, PERIODIC_RESIDUAL);
  }
  
}

void CIncEulerSolver::BC_Custom(CGeometry      *geometry,
                                CSolver        **solver_container,
                                CNumerics      *conv_numerics,
                                CNumerics      *visc_numerics,
                                CConfig        *config,
                                unsigned short val_marker) {
  
  /* Check for a verification solution. */
  
  if (VerificationSolution) {
    
    unsigned short iVar;
    unsigned long iVertex, iPoint, total_index;
    
    bool implicit = (config->GetKind_TimeIntScheme_Flow() == EULER_IMPLICIT);
    
    /*--- Get the physical time. ---*/
    
    su2double time = 0.0;
    if (config->GetUnsteady_Simulation()) time = config->GetPhysicalTime();
    
    /*--- Loop over all the vertices on this boundary marker ---*/
    
    for (iVertex = 0; iVertex < geometry->nVertex[val_marker]; iVertex++) {
      
      /*--- Get the point index for the current node. ---*/
      
      iPoint = geometry->vertex[val_marker][iVertex]->GetNode();
      
      /*--- Check if the node belongs to the domain (i.e, not a halo node) ---*/
      
      if (geometry->node[iPoint]->GetDomain()) {
        
        /*--- Get the coordinates for the current node. ---*/
        
        const su2double *coor = geometry->node[iPoint]->GetCoord();
        
        /*--- Get the conservative state from the verification solution. ---*/
        
        VerificationSolution->GetBCState(coor, time, Solution);
        
        /*--- For verification cases, we will apply a strong Dirichlet
         condition by setting the solution values at the boundary nodes
         directly and setting the residual to zero at those nodes. ---*/
        
        node[iPoint]->SetSolution_Old(Solution);
        node[iPoint]->SetSolution(Solution);
        node[iPoint]->SetRes_TruncErrorZero();
        LinSysRes.SetBlock_Zero(iPoint);
        
        /*--- Adjust rows of the Jacobian (includes 1 in the diagonal) ---*/
        
        if (implicit){
          for (iVar = 0; iVar < nVar; iVar++) {
            total_index = iPoint*nVar+iVar;
            Jacobian.DeleteValsRowi(total_index);
          }
        }
        
      }
    }
    
  } else {
    
    /* The user must specify the custom BC's here. */
    SU2_MPI::Error("Implement customized boundary conditions here.", CURRENT_FUNCTION);
    
  }
  
}

void CIncEulerSolver::SetResidual_DualTime(CGeometry *geometry, CSolver **solver_container, CConfig *config,
                                        unsigned short iRKStep, unsigned short iMesh, unsigned short RunTime_EqSystem) {
  
  /*--- Local variables ---*/
  
  unsigned short iVar, jVar, iMarker, iDim;
  unsigned long iPoint, jPoint, iEdge, iVertex;
  
  su2double Density, Cp;
  su2double *V_time_nM1, *V_time_n, *V_time_nP1;
  su2double U_time_nM1[5], U_time_n[5], U_time_nP1[5];
  su2double Volume_nM1, Volume_nP1, TimeStep;
  su2double *Normal = NULL, *GridVel_i = NULL, *GridVel_j = NULL, Residual_GCL;
  
  bool implicit         = (config->GetKind_TimeIntScheme_Flow() == EULER_IMPLICIT);
  bool grid_movement    = config->GetGrid_Movement();
  bool variable_density = (config->GetKind_DensityModel() == VARIABLE);
  bool energy           = config->GetEnergy_Equation();
  
  /*--- Store the physical time step ---*/
  
  TimeStep = config->GetDelta_UnstTimeND();
  
  /*--- Compute the dual time-stepping source term for static meshes ---*/
  
  if (!grid_movement) {
    
    /*--- Loop over all nodes (excluding halos) ---*/
    
    for (iPoint = 0; iPoint < nPointDomain; iPoint++) {
      
      /*--- Initialize the Residual / Jacobian container to zero. ---*/
      
      for (iVar = 0; iVar < nVar; iVar++) {
        Residual[iVar] = 0.0;
        if (implicit) {
        for (jVar = 0; jVar < nVar; jVar++)
          Jacobian_i[iVar][jVar] = 0.0;
        }
      }
      
      /*--- Retrieve the solution at time levels n-1, n, and n+1. Note that
       we are currently iterating on U^n+1 and that U^n & U^n-1 are fixed,
       previous solutions that are stored in memory. These are actually
       the primitive values, but we will convert to conservatives. ---*/
      
      V_time_nM1 = node[iPoint]->GetSolution_time_n1();
      V_time_n   = node[iPoint]->GetSolution_time_n();
      V_time_nP1 = node[iPoint]->GetSolution();
      
      /*--- Access the density and Cp at this node (constant for now). ---*/
      
      Density     = node[iPoint]->GetDensity();
      Cp          = node[iPoint]->GetSpecificHeatCp();
      
      /*--- Compute the conservative variable vector for all time levels. ---*/
      
      U_time_nM1[0] = Density;
      U_time_n[0]   = Density;
      U_time_nP1[0] = Density;
      
      for (iDim = 0; iDim < nDim; iDim++) {
        U_time_nM1[iDim+1] = Density*V_time_nM1[iDim+1];
        U_time_n[iDim+1]   = Density*V_time_n[iDim+1];
        U_time_nP1[iDim+1] = Density*V_time_nP1[iDim+1];
      }
      
      U_time_nM1[nDim+1] = Density*Cp*V_time_nM1[nDim+1];
      U_time_n[nDim+1]   = Density*Cp*V_time_n[nDim+1];
      U_time_nP1[nDim+1] = Density*Cp*V_time_nP1[nDim+1];
      
      /*--- CV volume at time n+1. As we are on a static mesh, the volume
       of the CV will remained fixed for all time steps. ---*/
      
      Volume_nP1 = geometry->node[iPoint]->GetVolume();
      
      /*--- Compute the dual time-stepping source term based on the chosen
       time discretization scheme (1st- or 2nd-order). Note that for an
       incompressible problem, the pressure equation does not have a
       contribution, as the time derivative should always be zero. ---*/
      
      for (iVar = 0; iVar < nVar; iVar++) {
        if (config->GetUnsteady_Simulation() == DT_STEPPING_1ST)
          Residual[iVar] = (U_time_nP1[iVar] - U_time_n[iVar])*Volume_nP1 / TimeStep;
        if (config->GetUnsteady_Simulation() == DT_STEPPING_2ND)
          Residual[iVar] = ( 3.0*U_time_nP1[iVar] - 4.0*U_time_n[iVar]
                            +1.0*U_time_nM1[iVar])*Volume_nP1 / (2.0*TimeStep);
      }
      
      if (!energy) Residual[nDim+1] = 0.0;
      
      /*--- Store the residual and compute the Jacobian contribution due
       to the dual time source term. ---*/
      
      LinSysRes.AddBlock(iPoint, Residual);
      
      if (implicit) {
        
        unsigned short iDim, jDim;
        
        su2double  BetaInc2, Density, dRhodT, Temperature, Cp;
        su2double  Velocity[3] = {0.0,0.0,0.0};
        
        /*--- Access the primitive variables at this node. ---*/
        
        Density     = node[iPoint]->GetDensity();
        BetaInc2    = node[iPoint]->GetBetaInc2();
        Cp          = node[iPoint]->GetSpecificHeatCp();
        Temperature = node[iPoint]->GetTemperature();
        
        for (iDim = 0; iDim < nDim; iDim++)
          Velocity[iDim] = node[iPoint]->GetVelocity(iDim);
        
        /*--- We need the derivative of the equation of state to build the
         preconditioning matrix. For now, the only option is the ideal gas
         law, but in the future, dRhodT should be in the fluid model. ---*/
        
        if (variable_density) {
          dRhodT = -Density/Temperature;
        } else {
          dRhodT = 0.0;
        }
        
        /*--- Calculating the inverse of the preconditioning matrix
         that multiplies the time derivative during time integration. ---*/
        
          /*--- For implicit calculations, we multiply the preconditioner
           by the cell volume over the time step and add to the Jac diagonal. ---*/
          
          Jacobian_i[0][0] = 1.0/BetaInc2;
          for (iDim = 0; iDim < nDim; iDim++)
            Jacobian_i[iDim+1][0] = Velocity[iDim]/BetaInc2;
          
          if (energy) Jacobian_i[nDim+1][0] = Cp*Temperature/BetaInc2;
          else        Jacobian_i[nDim+1][0] = 0.0;
          
          for (jDim = 0; jDim < nDim; jDim++) {
            Jacobian_i[0][jDim+1] = 0.0;
            for (iDim = 0; iDim < nDim; iDim++) {
              if (iDim == jDim) Jacobian_i[iDim+1][jDim+1] = Density;
              else Jacobian_i[iDim+1][jDim+1] = 0.0;
            }
            Jacobian_i[nDim+1][jDim+1] = 0.0;
          }
          
          Jacobian_i[0][nDim+1] = dRhodT;
          for (iDim = 0; iDim < nDim; iDim++)
            Jacobian_i[iDim+1][nDim+1] = Velocity[iDim]*dRhodT;
          
          if (energy) Jacobian_i[nDim+1][nDim+1] = Cp*(dRhodT*Temperature + Density);
          else        Jacobian_i[nDim+1][nDim+1] = 1.0;
          
        for (iVar = 0; iVar < nVar; iVar++) {
          for (jVar = 0; jVar < nVar; jVar++) {
            if (config->GetUnsteady_Simulation() == DT_STEPPING_1ST)
              Jacobian_i[iVar][jVar] *= Volume_nP1 / TimeStep;
            if (config->GetUnsteady_Simulation() == DT_STEPPING_2ND)
              Jacobian_i[iVar][jVar] *= (Volume_nP1*3.0)/(2.0*TimeStep);
          }
        }

        if (!energy) {
            for (iVar = 0; iVar < nVar; iVar++) {
              Jacobian_i[iVar][nDim+1] = 0.0;
              Jacobian_i[nDim+1][iVar] = 0.0;
            }
        }
        
        Jacobian.AddBlock(iPoint, iPoint, Jacobian_i);
        
      }
    }
    
  }
  
  else {
    
    /*--- For unsteady flows on dynamic meshes (rigidly transforming or
     dynamically deforming), the Geometric Conservation Law (GCL) should be
     satisfied in conjunction with the ALE formulation of the governing
     equations. The GCL prevents accuracy issues caused by grid motion, i.e.
     a uniform free-stream should be preserved through a moving grid. First,
     we will loop over the edges and boundaries to compute the GCL component
     of the dual time source term that depends on grid velocities. ---*/
    
    for (iEdge = 0; iEdge < geometry->GetnEdge(); iEdge++) {
      
      /*--- Initialize the Residual / Jacobian container to zero. ---*/
      
      for (iVar = 0; iVar < nVar; iVar++) Residual[iVar] = 0.0;
      
      /*--- Get indices for nodes i & j plus the face normal ---*/
      
      iPoint = geometry->edge[iEdge]->GetNode(0);
      jPoint = geometry->edge[iEdge]->GetNode(1);
      Normal = geometry->edge[iEdge]->GetNormal();
      
      /*--- Grid velocities stored at nodes i & j ---*/
      
      GridVel_i = geometry->node[iPoint]->GetGridVel();
      GridVel_j = geometry->node[jPoint]->GetGridVel();
      
      /*--- Compute the GCL term by averaging the grid velocities at the
       edge mid-point and dotting with the face normal. ---*/
      
      Residual_GCL = 0.0;
      for (iDim = 0; iDim < nDim; iDim++)
        Residual_GCL += 0.5*(GridVel_i[iDim]+GridVel_j[iDim])*Normal[iDim];
      
      /*--- Compute the GCL component of the source term for node i ---*/
      
      V_time_n = node[iPoint]->GetSolution_time_n();
      
      /*--- Access the density and Cp at this node (constant for now). ---*/
      
      Density     = node[iPoint]->GetDensity();
      Cp          = node[iPoint]->GetSpecificHeatCp();
      
      /*--- Compute the conservative variable vector for all time levels. ---*/
      
      U_time_n[0] = Density;
      for (iDim = 0; iDim < nDim; iDim++) {
        U_time_n[iDim+1] = Density*V_time_n[iDim+1];
      }
      U_time_n[nDim+1] = Density*Cp*V_time_n[nDim+1];
      
      for (iVar = 1; iVar < nVar; iVar++)
        Residual[iVar] = U_time_n[iVar]*Residual_GCL;
      LinSysRes.AddBlock(iPoint, Residual);
      
      /*--- Compute the GCL component of the source term for node j ---*/
      
      V_time_n = node[jPoint]->GetSolution_time_n();
      
      U_time_n[0] = Density;
      for (iDim = 0; iDim < nDim; iDim++) {
        U_time_n[iDim+1] = Density*V_time_n[iDim+1];
      }
      U_time_n[nDim+1] = Density*Cp*V_time_n[nDim+1];
      
      for (iVar = 1; iVar < nVar; iVar++)
        Residual[iVar] = U_time_n[iVar]*Residual_GCL;
      LinSysRes.SubtractBlock(jPoint, Residual);
      
    }
    
    /*---  Loop over the boundary edges ---*/
    
    for (iMarker = 0; iMarker < geometry->GetnMarker(); iMarker++) {
      if ((config->GetMarker_All_KindBC(iMarker) != INTERNAL_BOUNDARY) &&
          (config->GetMarker_All_KindBC(iMarker) != PERIODIC_BOUNDARY)) {
      for (iVertex = 0; iVertex < geometry->GetnVertex(iMarker); iVertex++) {
        
        /*--- Initialize the Residual / Jacobian container to zero. ---*/
        
        for (iVar = 0; iVar < nVar; iVar++) Residual[iVar] = 0.0;
        
        /*--- Get the index for node i plus the boundary face normal ---*/
        
        iPoint = geometry->vertex[iMarker][iVertex]->GetNode();
        Normal = geometry->vertex[iMarker][iVertex]->GetNormal();
        
        /*--- Grid velocities stored at boundary node i ---*/
        
        GridVel_i = geometry->node[iPoint]->GetGridVel();
        
        /*--- Compute the GCL term by dotting the grid velocity with the face
         normal. The normal is negated to match the boundary convention. ---*/
        
        Residual_GCL = 0.0;
        for (iDim = 0; iDim < nDim; iDim++)
          Residual_GCL -= 0.5*(GridVel_i[iDim]+GridVel_i[iDim])*Normal[iDim];
        
        /*--- Compute the GCL component of the source term for node i ---*/
        
        V_time_n = node[iPoint]->GetSolution_time_n();
        
        /*--- Access the density and Cp at this node (constant for now). ---*/
        
        Density     = node[iPoint]->GetDensity();
        Cp          = node[iPoint]->GetSpecificHeatCp();
        
        U_time_n[0] = Density;
        for (iDim = 0; iDim < nDim; iDim++) {
          U_time_n[iDim+1] = Density*V_time_n[iDim+1];
        }
        U_time_n[nDim+1] = Density*Cp*V_time_n[nDim+1];
        
        for (iVar = 0; iVar < nVar; iVar++)
          Residual[iVar] = U_time_n[iVar]*Residual_GCL;
        LinSysRes.AddBlock(iPoint, Residual);
        
      }
      }
    }
    
    /*--- Loop over all nodes (excluding halos) to compute the remainder
     of the dual time-stepping source term. ---*/
    
    for (iPoint = 0; iPoint < nPointDomain; iPoint++) {
      
      /*--- Initialize the Residual / Jacobian container to zero. ---*/
      
      for (iVar = 0; iVar < nVar; iVar++) {
        Residual[iVar] = 0.0;
        if (implicit) {
          for (jVar = 0; jVar < nVar; jVar++)
            Jacobian_i[iVar][jVar] = 0.0;
        }
      }
      
      /*--- Retrieve the solution at time levels n-1, n, and n+1. Note that
       we are currently iterating on U^n+1 and that U^n & U^n-1 are fixed,
       previous solutions that are stored in memory. ---*/
      
      V_time_nM1 = node[iPoint]->GetSolution_time_n1();
      V_time_n   = node[iPoint]->GetSolution_time_n();
      V_time_nP1 = node[iPoint]->GetSolution();
      
      /*--- Access the density and Cp at this node (constant for now). ---*/
      
      Density     = node[iPoint]->GetDensity();
      Cp          = node[iPoint]->GetSpecificHeatCp();
      
      /*--- Compute the conservative variable vector for all time levels. ---*/
      
      U_time_nM1[0] = Density;
      U_time_n[0]   = Density;
      U_time_nP1[0] = Density;
      
      for (iDim = 0; iDim < nDim; iDim++) {
        U_time_nM1[iDim+1] = Density*V_time_nM1[iDim+1];
        U_time_n[iDim+1]   = Density*V_time_n[iDim+1];
        U_time_nP1[iDim+1] = Density*V_time_nP1[iDim+1];
      }
      
      U_time_nM1[nDim+1] = Density*Cp*V_time_nM1[nDim+1];
      U_time_n[nDim+1]   = Density*Cp*V_time_n[nDim+1];
      U_time_nP1[nDim+1] = Density*Cp*V_time_nP1[nDim+1];
      
      /*--- CV volume at time n-1 and n+1. In the case of dynamically deforming
       grids, the volumes will change. On rigidly transforming grids, the
       volumes will remain constant. ---*/
      
      Volume_nM1 = geometry->node[iPoint]->GetVolume_nM1();
      Volume_nP1 = geometry->node[iPoint]->GetVolume();
      
      /*--- Compute the dual time-stepping source residual. Due to the
       introduction of the GCL term above, the remainder of the source residual
       due to the time discretization has a new form.---*/
      
      for (iVar = 0; iVar < nVar; iVar++) {
        if (config->GetUnsteady_Simulation() == DT_STEPPING_1ST)
          Residual[iVar] = (U_time_nP1[iVar] - U_time_n[iVar])*(Volume_nP1/TimeStep);
        if (config->GetUnsteady_Simulation() == DT_STEPPING_2ND)
          Residual[iVar] = (U_time_nP1[iVar] - U_time_n[iVar])*(3.0*Volume_nP1/(2.0*TimeStep))
          + (U_time_nM1[iVar] - U_time_n[iVar])*(Volume_nM1/(2.0*TimeStep));
      }
      
      /*--- Store the residual and compute the Jacobian contribution due
       to the dual time source term. ---*/
      
      LinSysRes.AddBlock(iPoint, Residual);
      if (implicit) {
        for (iVar = 1; iVar < nVar; iVar++) {
          if (config->GetUnsteady_Simulation() == DT_STEPPING_1ST)
            Jacobian_i[iVar][iVar] = Volume_nP1/TimeStep;
          if (config->GetUnsteady_Simulation() == DT_STEPPING_2ND)
            Jacobian_i[iVar][iVar] = (3.0*Volume_nP1)/(2.0*TimeStep);
        }
        for (iDim = 0; iDim < nDim; iDim++)
          Jacobian_i[iDim+1][iDim+1] = Density*Jacobian_i[iDim+1][iDim+1];
        Jacobian_i[nDim+1][nDim+1] = Density*Cp*Jacobian_i[nDim+1][nDim+1];
        
        Jacobian.AddBlock(iPoint, iPoint, Jacobian_i);
      }
    }
  }
  
}

void CIncEulerSolver::GetOutlet_Properties(CGeometry *geometry, CConfig *config, unsigned short iMesh, bool Output) {
  
  unsigned short iDim, iMarker;
  unsigned long iVertex, iPoint;
  su2double *V_outlet = NULL, Velocity[3], MassFlow,
  Velocity2, Density, Area, AxiFactor;
  unsigned short iMarker_Outlet, nMarker_Outlet;
  string Inlet_TagBound, Outlet_TagBound;
  
  bool axisymmetric = config->GetAxisymmetric();

  bool write_heads = ((((config->GetInnerIter() % (config->GetWrt_Con_Freq()*40)) == 0)
                       && (config->GetInnerIter()!= 0))
                      || (config->GetInnerIter() == 1));
  
  /*--- Get the number of outlet markers and check for any mass flow BCs. ---*/
  
  nMarker_Outlet = config->GetnMarker_Outlet();
  bool Evaluate_BC = false;
  for (iMarker_Outlet = 0; iMarker_Outlet < nMarker_Outlet; iMarker_Outlet++) {
    Outlet_TagBound = config->GetMarker_Outlet_TagBound(iMarker_Outlet);
    if (config->GetKind_Inc_Outlet(Outlet_TagBound) == MASS_FLOW_OUTLET)
      Evaluate_BC = true;
  }
  
  /*--- If we have a massflow outlet BC, then we need to compute and
   communicate the total massflow, density, and area through each outlet
   boundary, so that it can be used in the iterative procedure to update
   the back pressure until we converge to the desired mass flow. This
   routine is called only once per iteration as a preprocessing and the
   values for all outlets are stored and retrieved later in the BC_Outlet
   routines. ---*/
  
  if (Evaluate_BC) {
    
    su2double *Outlet_MassFlow = new su2double[config->GetnMarker_All()];
    su2double *Outlet_Density  = new su2double[config->GetnMarker_All()];
    su2double *Outlet_Area     = new su2double[config->GetnMarker_All()];
    
    /*--- Comute MassFlow, average temp, press, etc. ---*/
    
    for (iMarker = 0; iMarker < config->GetnMarker_All(); iMarker++) {
      
      Outlet_MassFlow[iMarker] = 0.0;
      Outlet_Density[iMarker]  = 0.0;
      Outlet_Area[iMarker]     = 0.0;
      
      if ((config->GetMarker_All_KindBC(iMarker) == OUTLET_FLOW) ) {
        
        for (iVertex = 0; iVertex < geometry->nVertex[iMarker]; iVertex++) {
          
          iPoint = geometry->vertex[iMarker][iVertex]->GetNode();
          
          if (geometry->node[iPoint]->GetDomain()) {
            
            V_outlet = node[iPoint]->GetPrimitive();
            
            geometry->vertex[iMarker][iVertex]->GetNormal(Vector);
            
            if (axisymmetric) {
              if (geometry->node[iPoint]->GetCoord(1) != 0.0)
                AxiFactor = 2.0*PI_NUMBER*geometry->node[iPoint]->GetCoord(1);
              else
                AxiFactor = 1.0;
            } else {
              AxiFactor = 1.0;
            }
            
            Density      = V_outlet[nDim+2];
            
            Velocity2 = 0.0; Area = 0.0; MassFlow = 0.0;
            
            for (iDim = 0; iDim < nDim; iDim++) {
              Area += (Vector[iDim] * AxiFactor) * (Vector[iDim] * AxiFactor);
              Velocity[iDim] = V_outlet[iDim+1];
              Velocity2 += Velocity[iDim] * Velocity[iDim];
              MassFlow += Vector[iDim] * AxiFactor * Density * Velocity[iDim];
            }
            Area = sqrt (Area);
            
            Outlet_MassFlow[iMarker] += MassFlow;
            Outlet_Density[iMarker]  += Density*Area;
            Outlet_Area[iMarker]     += Area;
            
          }
        }
      }
    }
    
    /*--- Copy to the appropriate structure ---*/
    
    su2double *Outlet_MassFlow_Local = new su2double[nMarker_Outlet];
    su2double *Outlet_Density_Local  = new su2double[nMarker_Outlet];
    su2double *Outlet_Area_Local     = new su2double[nMarker_Outlet];
    
    su2double *Outlet_MassFlow_Total = new su2double[nMarker_Outlet];
    su2double *Outlet_Density_Total  = new su2double[nMarker_Outlet];
    su2double *Outlet_Area_Total     = new su2double[nMarker_Outlet];
    
    for (iMarker_Outlet = 0; iMarker_Outlet < nMarker_Outlet; iMarker_Outlet++) {
      Outlet_MassFlow_Local[iMarker_Outlet] = 0.0;
      Outlet_Density_Local[iMarker_Outlet]  = 0.0;
      Outlet_Area_Local[iMarker_Outlet]     = 0.0;
      
      Outlet_MassFlow_Total[iMarker_Outlet] = 0.0;
      Outlet_Density_Total[iMarker_Outlet]  = 0.0;
      Outlet_Area_Total[iMarker_Outlet]     = 0.0;
    }
    
    /*--- Copy the values to the local array for MPI ---*/
    
    for (iMarker = 0; iMarker < config->GetnMarker_All(); iMarker++) {
      if ((config->GetMarker_All_KindBC(iMarker) == OUTLET_FLOW)) {
        for (iMarker_Outlet = 0; iMarker_Outlet < nMarker_Outlet; iMarker_Outlet++) {
          Outlet_TagBound = config->GetMarker_Outlet_TagBound(iMarker_Outlet);
          if (config->GetMarker_All_TagBound(iMarker) == Outlet_TagBound) {
            Outlet_MassFlow_Local[iMarker_Outlet] += Outlet_MassFlow[iMarker];
            Outlet_Density_Local[iMarker_Outlet]  += Outlet_Density[iMarker];
            Outlet_Area_Local[iMarker_Outlet]     += Outlet_Area[iMarker];
          }
        }
      }
    }
    
    /*--- All the ranks to compute the total value ---*/
    
#ifdef HAVE_MPI
    
    SU2_MPI::Allreduce(Outlet_MassFlow_Local, Outlet_MassFlow_Total, nMarker_Outlet, MPI_DOUBLE, MPI_SUM, MPI_COMM_WORLD);
    SU2_MPI::Allreduce(Outlet_Density_Local, Outlet_Density_Total, nMarker_Outlet, MPI_DOUBLE, MPI_SUM, MPI_COMM_WORLD);
    SU2_MPI::Allreduce(Outlet_Area_Local, Outlet_Area_Total, nMarker_Outlet, MPI_DOUBLE, MPI_SUM, MPI_COMM_WORLD);
    
#else
    
    for (iMarker_Outlet = 0; iMarker_Outlet < nMarker_Outlet; iMarker_Outlet++) {
      Outlet_MassFlow_Total[iMarker_Outlet] = Outlet_MassFlow_Local[iMarker_Outlet];
      Outlet_Density_Total[iMarker_Outlet]  = Outlet_Density_Local[iMarker_Outlet];
      Outlet_Area_Total[iMarker_Outlet]     = Outlet_Area_Local[iMarker_Outlet];
    }
    
#endif
    
    for (iMarker_Outlet = 0; iMarker_Outlet < nMarker_Outlet; iMarker_Outlet++) {
      if (Outlet_Area_Total[iMarker_Outlet] != 0.0) {
        Outlet_Density_Total[iMarker_Outlet] /= Outlet_Area_Total[iMarker_Outlet];
      }
      else {
        Outlet_Density_Total[iMarker_Outlet] = 0.0;
      }
      
      if (iMesh == MESH_0) {
        config->SetOutlet_MassFlow(iMarker_Outlet, Outlet_MassFlow_Total[iMarker_Outlet]);
        config->SetOutlet_Density(iMarker_Outlet, Outlet_Density_Total[iMarker_Outlet]);
        config->SetOutlet_Area(iMarker_Outlet, Outlet_Area_Total[iMarker_Outlet]);
      }
    }
    
    /*--- Screen output using the values already stored in the config container ---*/
    
    if ((rank == MASTER_NODE) && (iMesh == MESH_0) ) {
      
      cout.precision(5);
      cout.setf(ios::fixed, ios::floatfield);
      
      if (write_heads && Output && !config->GetDiscrete_Adjoint()) {
        cout << endl   << "---------------------------- Outlet properties --------------------------" << endl;
      }
      
      for (iMarker_Outlet = 0; iMarker_Outlet < nMarker_Outlet; iMarker_Outlet++) {
        Outlet_TagBound = config->GetMarker_Outlet_TagBound(iMarker_Outlet);
        if (write_heads && Output && !config->GetDiscrete_Adjoint()) {
          
          /*--- Geometry defintion ---*/
          
          cout <<"Outlet surface: " << Outlet_TagBound << "." << endl;
          
          if ((nDim ==3) || axisymmetric) {
            cout <<"Area (m^2): " << config->GetOutlet_Area(Outlet_TagBound) << endl;
          }
          if (nDim == 2) {
            cout <<"Length (m): " << config->GetOutlet_Area(Outlet_TagBound) << "." << endl;
          }
          
          cout << setprecision(5) << "Outlet Avg. Density (kg/m^3): " <<  config->GetOutlet_Density(Outlet_TagBound) * config->GetDensity_Ref() << endl;
          su2double Outlet_mDot = fabs(config->GetOutlet_MassFlow(Outlet_TagBound)) * config->GetDensity_Ref() * config->GetVelocity_Ref();
          cout << "Outlet mass flow (kg/s): "; cout << setprecision(5) << Outlet_mDot;
          
        }
      }
      
      if (write_heads && Output && !config->GetDiscrete_Adjoint()) {cout << endl;
        cout << "-------------------------------------------------------------------------" << endl << endl;
      }
      
      cout.unsetf(ios_base::floatfield);
      
    }
    
    delete [] Outlet_MassFlow_Local;
    delete [] Outlet_Density_Local;
    delete [] Outlet_Area_Local;
    
    delete [] Outlet_MassFlow_Total;
    delete [] Outlet_Density_Total;
    delete [] Outlet_Area_Total;
    
    delete [] Outlet_MassFlow;
    delete [] Outlet_Density;
    delete [] Outlet_Area;
    
  }
  
}

void CIncEulerSolver::ComputeVerificationError(CGeometry *geometry,
                                               CConfig   *config) {

  /*--- The errors only need to be computed on the finest grid. ---*/
  if(MGLevel != MESH_0) return;
  
  /*--- If this is a verification case, we can compute the global
   error metrics by using the difference between the local error
   and the known solution at each DOF. This is then collected into
   RMS (L2) and maximum (Linf) global error norms. From these
   global measures, one can compute the order of accuracy. ---*/
  
  bool write_heads = ((((config->GetInnerIter() % (config->GetWrt_Con_Freq()*40)) == 0)
                       && (config->GetInnerIter()!= 0))
                      || (config->GetInnerIter() == 1));
  if( !write_heads ) return;
  
  /*--- Check if there actually is an exact solution for this
        verification case, if computed at all. ---*/
  if (VerificationSolution) {
    if (VerificationSolution->ExactSolutionKnown()) {
    
      /*--- Get the physical time if necessary. ---*/
      su2double time = 0.0;
      if (config->GetUnsteady_Simulation()) time = config->GetPhysicalTime();
    
      /*--- Reset the global error measures to zero. ---*/
      for (unsigned short iVar = 0; iVar < nVar; iVar++) {
        VerificationSolution->SetError_RMS(iVar, 0.0);
        VerificationSolution->SetError_Max(iVar, 0.0, 0);
      }
    
      /*--- Loop over all owned points. ---*/
      for (unsigned long iPoint = 0; iPoint < nPointDomain; iPoint++) {
      
        /* Set the pointers to the coordinates and solution of this DOF. */
        const su2double *coor = geometry->node[iPoint]->GetCoord();
        su2double *solDOF     = node[iPoint]->GetSolution();
      
        /* Get local error from the verification solution class. */
        vector<su2double> error(nVar,0.0);
        VerificationSolution->GetLocalError(coor, time, solDOF, error.data());
      
        /* Increment the global error measures */
        for (unsigned short iVar = 0; iVar < nVar; iVar++) {
          VerificationSolution->AddError_RMS(iVar, error[iVar]*error[iVar]);
          VerificationSolution->AddError_Max(iVar, fabs(error[iVar]),
                                             geometry->node[iPoint]->GetGlobalIndex(),
                                             geometry->node[iPoint]->GetCoord());
        }
      }
    
      /* Finalize the calculation of the global error measures. */
      VerificationSolution->SetVerificationError(geometry->GetGlobal_nPointDomain(), config);
    
      /*--- Screen output of the error metrics. This can be improved
       once the new output classes are in place. ---*/
    
      if ((rank == MASTER_NODE) && (geometry->GetMGLevel() == MESH_0)) {
      
        cout.precision(6);
        cout.setf(ios::scientific, ios::floatfield);
      
        if (!config->GetDiscrete_Adjoint()) {
        
          cout << endl   << "------------------------ Global Error Analysis --------------------------" << endl;
        
          cout << setw(20) << "RMS Error [P]: " << setw(12) << VerificationSolution->GetError_RMS(0) << "     | ";
          cout << setw(20) << "Max Error [P]: " << setw(12) << VerificationSolution->GetError_Max(0);
          cout << endl;
        
          cout << setw(20) << "RMS Error [U]: " << setw(12) << VerificationSolution->GetError_RMS(1) << "     | ";
          cout << setw(20) << "Max Error [U]: " << setw(12) << VerificationSolution->GetError_Max(1);
          cout << endl;
        
          cout << setw(20) << "RMS Error [V]: " << setw(12) << VerificationSolution->GetError_RMS(2) << "     | ";
          cout << setw(20) << "Max Error [V]: " << setw(12) << VerificationSolution->GetError_Max(2);
          cout << endl;
        
          if (nDim == 3) {
            cout << setw(20) << "RMS Error [W]: " << setw(12) << VerificationSolution->GetError_RMS(3) << "     | ";
            cout << setw(20) << "Max Error [W]: " << setw(12) << VerificationSolution->GetError_Max(3);
            cout << endl;
          }
        
          if (config->GetEnergy_Equation()) {
            cout << setw(20) << "RMS Error [T]: " << setw(12) << VerificationSolution->GetError_RMS(nDim+1) << "     | ";
            cout << setw(20) << "Max Error [T]: " << setw(12) << VerificationSolution->GetError_Max(nDim+1);
            cout << endl;
          }
        
          cout << "-------------------------------------------------------------------------" << endl << endl;
          cout.unsetf(ios_base::floatfield);
        }
      }
    }
    
  }
  
}

void CIncEulerSolver::LoadRestart(CGeometry **geometry, CSolver ***solver, CConfig *config, int val_iter, bool val_update_geo) {
  
  /*--- Restart the solution from file information ---*/
  unsigned short iDim, iVar, iMesh, iMeshFine;
  unsigned long iPoint, index, iChildren, Point_Fine;
  unsigned short turb_model = config->GetKind_Turb_Model();
  su2double Area_Children, Area_Parent, *Coord, *Solution_Fine;
  bool grid_movement  = config->GetGrid_Movement();
  bool static_fsi = ((config->GetUnsteady_Simulation() == STEADY) &&
                     (config->GetFSI_Simulation()));
  bool dual_time = ((config->GetUnsteady_Simulation() == DT_STEPPING_1ST) ||
                    (config->GetUnsteady_Simulation() == DT_STEPPING_2ND));
  bool steady_restart = config->GetSteadyRestart();
<<<<<<< HEAD
  bool turbulent     = (config->GetKind_Solver() == RANS) || (config->GetKind_Solver() == DISC_ADJ_RANS);
=======
  bool time_stepping = config->GetUnsteady_Simulation() == TIME_STEPPING;
  bool turbulent     = (config->GetKind_Solver() == INC_RANS) || (config->GetKind_Solver() == DISC_ADJ_INC_RANS);
>>>>>>> 254db36c
  
  string restart_filename = config->GetFilename(config->GetSolution_FileName(), ".dat", val_iter);

  Coord = new su2double [nDim];
  for (iDim = 0; iDim < nDim; iDim++)
    Coord[iDim] = 0.0;
  
  int counter = 0;
  long iPoint_Local = 0; unsigned long iPoint_Global = 0;
  unsigned long iPoint_Global_Local = 0;
  unsigned short rbuf_NotMatching = 0, sbuf_NotMatching = 0;

  /*--- Skip coordinates ---*/

  unsigned short skipVars = geometry[MESH_0]->GetnDim();

  /*--- Store the number of variables for the turbulence model
   (that could appear in the restart file before the grid velocities). ---*/
  unsigned short turbVars = 0;
  if (turbulent){
    if (turb_model == SST) turbVars = 2;
    else turbVars = 1;
  }
  
  /*--- Adjust the number of solution variables in the restart. We always
   carry a space in nVar for the energy equation in the solver, but we only
   write it to the restart if it is active. Therefore, we must reduce nVar
   here if energy is inactive so that the restart is read correctly. ---*/
  
  bool energy               = config->GetEnergy_Equation();
  bool weakly_coupled_heat  = config->GetWeakly_Coupled_Heat();
  
  unsigned short nVar_Restart = nVar;
  if ((!energy) && (!weakly_coupled_heat)) nVar_Restart--;
  Solution[nVar-1] = GetTemperature_Inf();
  
  /*--- Read the restart data from either an ASCII or binary SU2 file. ---*/

  if (config->GetRead_Binary_Restart()) {
    Read_SU2_Restart_Binary(geometry[MESH_0], config, restart_filename);
  } else {
    Read_SU2_Restart_ASCII(geometry[MESH_0], config, restart_filename);
  }

  /*--- Load data from the restart into correct containers. ---*/

  counter = 0;
  for (iPoint_Global = 0; iPoint_Global < geometry[MESH_0]->GetGlobal_nPointDomain(); iPoint_Global++ ) {

    /*--- Retrieve local index. If this node from the restart file lives
     on the current processor, we will load and instantiate the vars. ---*/

    iPoint_Local = geometry[MESH_0]->GetGlobal_to_Local_Point(iPoint_Global);

    if (iPoint_Local > -1) {

      /*--- We need to store this point's data, so jump to the correct
       offset in the buffer of data from the restart file and load it. ---*/

      index = counter*Restart_Vars[1] + skipVars;
      for (iVar = 0; iVar < nVar_Restart; iVar++) Solution[iVar] = Restart_Data[index+iVar];
      node[iPoint_Local]->SetSolution(Solution);
      iPoint_Global_Local++;

      /*--- For dynamic meshes, read in and store the
       grid coordinates and grid velocities for each node. ---*/

      if (grid_movement && val_update_geo) {

        /*--- Read in the next 2 or 3 variables which are the grid velocities ---*/
        /*--- If we are restarting the solution from a previously computed static calculation (no grid movement) ---*/
        /*--- the grid velocities are set to 0. This is useful for FSI computations ---*/

        su2double GridVel[3] = {0.0,0.0,0.0};
        if (!steady_restart) {

          /*--- Rewind the index to retrieve the Coords. ---*/
          index = counter*Restart_Vars[1];
          for (iDim = 0; iDim < nDim; iDim++) { Coord[iDim] = Restart_Data[index+iDim]; }

          /*--- Move the index forward to get the grid velocities. ---*/
          index = counter*Restart_Vars[1] + skipVars + nVar_Restart + turbVars;
          for (iDim = 0; iDim < nDim; iDim++) { GridVel[iDim] = Restart_Data[index+iDim]; }
        }

        for (iDim = 0; iDim < nDim; iDim++) {
          geometry[MESH_0]->node[iPoint_Local]->SetCoord(iDim, Coord[iDim]);
          geometry[MESH_0]->node[iPoint_Local]->SetGridVel(iDim, GridVel[iDim]);
        }
      }
      

      /*--- For static FSI problems, grid_movement is 0 but we need to read in and store the
       grid coordinates for each node (but not the grid velocities, as there are none). ---*/

      if (static_fsi && val_update_geo) {
       /*--- Rewind the index to retrieve the Coords. ---*/
        index = counter*Restart_Vars[1];
        for (iDim = 0; iDim < nDim; iDim++) { Coord[iDim] = Restart_Data[index+iDim];}

        for (iDim = 0; iDim < nDim; iDim++) {
          geometry[MESH_0]->node[iPoint_Local]->SetCoord(iDim, Coord[iDim]);
        }
      }

      /*--- Increment the overall counter for how many points have been loaded. ---*/
      counter++;
      
    }
  }

  /*--- Detect a wrong solution file ---*/

  if (iPoint_Global_Local < nPointDomain) { sbuf_NotMatching = 1; }

#ifndef HAVE_MPI
  rbuf_NotMatching = sbuf_NotMatching;
#else
  SU2_MPI::Allreduce(&sbuf_NotMatching, &rbuf_NotMatching, 1, MPI_UNSIGNED_SHORT, MPI_SUM, MPI_COMM_WORLD);
#endif
  if (rbuf_NotMatching != 0) {
    SU2_MPI::Error(string("The solution file ") + restart_filename + string(" doesn't match with the mesh file!\n") +
                   string("It could be empty lines at the end of the file."), CURRENT_FUNCTION);
  }
  
  /*--- Communicate the loaded solution on the fine grid before we transfer
   it down to the coarse levels. We alo call the preprocessing routine
   on the fine level in order to have all necessary quantities updated,
   especially if this is a turbulent simulation (eddy viscosity). ---*/
  
  solver[MESH_0][FLOW_SOL]->InitiateComms(geometry[MESH_0], config, SOLUTION);
  solver[MESH_0][FLOW_SOL]->CompleteComms(geometry[MESH_0], config, SOLUTION);
  
  solver[MESH_0][FLOW_SOL]->Preprocessing(geometry[MESH_0], solver[MESH_0], config, MESH_0, NO_RK_ITER, RUNTIME_FLOW_SYS, false);

  /*--- Interpolate the solution down to the coarse multigrid levels ---*/
  
  for (iMesh = 1; iMesh <= config->GetnMGLevels(); iMesh++) {
    for (iPoint = 0; iPoint < geometry[iMesh]->GetnPoint(); iPoint++) {
      Area_Parent = geometry[iMesh]->node[iPoint]->GetVolume();
      for (iVar = 0; iVar < nVar; iVar++) Solution[iVar] = 0.0;
      for (iChildren = 0; iChildren < geometry[iMesh]->node[iPoint]->GetnChildren_CV(); iChildren++) {
        Point_Fine = geometry[iMesh]->node[iPoint]->GetChildren_CV(iChildren);
        Area_Children = geometry[iMesh-1]->node[Point_Fine]->GetVolume();
        Solution_Fine = solver[iMesh-1][FLOW_SOL]->node[Point_Fine]->GetSolution();
        for (iVar = 0; iVar < nVar; iVar++) {
          Solution[iVar] += Solution_Fine[iVar]*Area_Children/Area_Parent;
        }
      }
      solver[iMesh][FLOW_SOL]->node[iPoint]->SetSolution(Solution);
    }
    solver[iMesh][FLOW_SOL]->InitiateComms(geometry[iMesh], config, SOLUTION);
    solver[iMesh][FLOW_SOL]->CompleteComms(geometry[iMesh], config, SOLUTION);
    solver[iMesh][FLOW_SOL]->Preprocessing(geometry[iMesh], solver[iMesh], config, iMesh, NO_RK_ITER, RUNTIME_FLOW_SYS, false);
  }
  
  /*--- Update the geometry for flows on dynamic meshes ---*/
  
  if (grid_movement && val_update_geo) {
    
    /*--- Communicate the new coordinates and grid velocities at the halos ---*/
    
    geometry[MESH_0]->InitiateComms(geometry[MESH_0], config, COORDINATES);
    geometry[MESH_0]->CompleteComms(geometry[MESH_0], config, COORDINATES);
    
    geometry[MESH_0]->InitiateComms(geometry[MESH_0], config, GRID_VELOCITY);
    geometry[MESH_0]->CompleteComms(geometry[MESH_0], config, GRID_VELOCITY);
    
    /*--- Recompute the edges and  dual mesh control volumes in the
     domain and on the boundaries. ---*/
    
    geometry[MESH_0]->SetCoord_CG();
    geometry[MESH_0]->SetControlVolume(config, UPDATE);
    geometry[MESH_0]->SetBoundControlVolume(config, UPDATE);
    
    /*--- Update the multigrid structure after setting up the finest grid,
     including computing the grid velocities on the coarser levels. ---*/
    
    for (iMesh = 1; iMesh <= config->GetnMGLevels(); iMesh++) {
      iMeshFine = iMesh-1;
      geometry[iMesh]->SetControlVolume(config, geometry[iMeshFine], UPDATE);
      geometry[iMesh]->SetBoundControlVolume(config, geometry[iMeshFine],UPDATE);
      geometry[iMesh]->SetCoord(geometry[iMeshFine]);
      geometry[iMesh]->SetRestricted_GridVelocity(geometry[iMeshFine], config);
    }
  }
  
  /*--- Update the geometry for flows on static FSI problems with moving meshes ---*/
  
  if (static_fsi && val_update_geo) {
    
    /*--- Communicate the new coordinates and grid velocities at the halos ---*/
    
    geometry[MESH_0]->InitiateComms(geometry[MESH_0], config, COORDINATES);
    geometry[MESH_0]->CompleteComms(geometry[MESH_0], config, COORDINATES);
    
    /*--- Recompute the edges and  dual mesh control volumes in the
     domain and on the boundaries. ---*/
    
    geometry[MESH_0]->SetCoord_CG();
    geometry[MESH_0]->SetControlVolume(config, UPDATE);
    geometry[MESH_0]->SetBoundControlVolume(config, UPDATE);
    geometry[MESH_0]->SetMaxLength(config);
    
    /*--- Update the multigrid structure after setting up the finest grid,
     including computing the grid velocities on the coarser levels. ---*/
    
    for (iMesh = 1; iMesh <= config->GetnMGLevels(); iMesh++) {
      iMeshFine = iMesh-1;
      geometry[iMesh]->SetControlVolume(config, geometry[iMeshFine], UPDATE);
      geometry[iMesh]->SetBoundControlVolume(config, geometry[iMeshFine],UPDATE);
      geometry[iMesh]->SetCoord(geometry[iMeshFine]);
      geometry[iMesh]->SetMaxLength(config);
    }
  }
  
  /*--- Update the old geometry (coordinates n and n-1) in dual time-stepping strategy ---*/
  if (dual_time && grid_movement)
    Restart_OldGeometry(geometry[MESH_0], config);

  delete [] Coord;

  /*--- Delete the class memory that is used to load the restart. ---*/

  if (Restart_Vars != NULL) delete [] Restart_Vars;
  if (Restart_Data != NULL) delete [] Restart_Data;
  Restart_Vars = NULL; Restart_Data = NULL;
  
}

void CIncEulerSolver::SetFreeStream_Solution(CConfig *config){

  unsigned long iPoint;
  unsigned short iDim;

  for (iPoint = 0; iPoint < nPoint; iPoint++){
    node[iPoint]->SetSolution(0, Pressure_Inf);
    for (iDim = 0; iDim < nDim; iDim++){
      node[iPoint]->SetSolution(iDim+1, Velocity_Inf[iDim]);
    }
    node[iPoint]->SetSolution(nDim+1, Temperature_Inf);
  }
}

CIncNSSolver::CIncNSSolver(void) : CIncEulerSolver() {
  
  /*--- Basic array initialization ---*/
  
  CD_Visc = NULL; CL_Visc = NULL; CSF_Visc = NULL; CEff_Visc = NULL;
  CMx_Visc = NULL;   CMy_Visc = NULL;   CMz_Visc = NULL;
  CFx_Visc = NULL;   CFy_Visc = NULL;   CFz_Visc = NULL;
  CoPx_Visc = NULL;   CoPy_Visc = NULL;   CoPz_Visc = NULL;

  ForceViscous = NULL; MomentViscous = NULL; CSkinFriction = NULL;
  
  /*--- Surface based array initialization ---*/
  
  Surface_CL_Visc = NULL; Surface_CD_Visc = NULL; Surface_CSF_Visc = NULL; Surface_CEff_Visc = NULL;
  Surface_CFx_Visc = NULL;   Surface_CFy_Visc = NULL;   Surface_CFz_Visc = NULL;
  Surface_CMx_Visc = NULL;   Surface_CMy_Visc = NULL;   Surface_CMz_Visc = NULL;
  Surface_HF_Visc = NULL; Surface_MaxHF_Visc = NULL;

  /*--- Rotorcraft simulation array initialization ---*/
  
  CMerit_Visc = NULL; CT_Visc = NULL; CQ_Visc = NULL;
  
  SlidingState      = NULL;
  SlidingStateNodes = NULL;
  
}

CIncNSSolver::CIncNSSolver(CGeometry *geometry, CConfig *config, unsigned short iMesh) : CIncEulerSolver() {
  
  unsigned long iPoint, iVertex;
  unsigned short iVar, iDim, iMarker, nLineLets;
  ifstream restart_file;
  unsigned short nZone = geometry->GetnZone();
  bool restart   = (config->GetRestart() || config->GetRestart_Flow());
  int Unst_RestartIter;
  unsigned short iZone = config->GetiZone();
  bool dual_time = ((config->GetUnsteady_Simulation() == DT_STEPPING_1ST) ||
                    (config->GetUnsteady_Simulation() == DT_STEPPING_2ND));
  bool time_stepping = config->GetUnsteady_Simulation() == TIME_STEPPING;
  bool adjoint = (config->GetContinuous_Adjoint()) || (config->GetDiscrete_Adjoint());
  string filename_ = config->GetSolution_FileName();

  unsigned short direct_diff = config->GetDirectDiff();

  /*--- Store the multigrid level. ---*/
  MGLevel = iMesh;

  /*--- Check for a restart file to evaluate if there is a change in the angle of attack
   before computing all the non-dimesional quantities. ---*/

  if (!(!restart || (iMesh != MESH_0) || nZone > 1)) {

    /*--- Multizone problems require the number of the zone to be appended. ---*/

    if (nZone > 1) filename_ = config->GetMultizone_FileName(filename_, iZone, ".dat");

    /*--- Modify file name for a dual-time unsteady restart ---*/

    if (dual_time) {
      if (adjoint) Unst_RestartIter = SU2_TYPE::Int(config->GetUnst_AdjointIter())-1;
      else if (config->GetUnsteady_Simulation() == DT_STEPPING_1ST)
        Unst_RestartIter = SU2_TYPE::Int(config->GetRestart_Iter())-1;
      else Unst_RestartIter = SU2_TYPE::Int(config->GetRestart_Iter())-2;
      filename_ = config->GetUnsteady_FileName(filename_, Unst_RestartIter, ".dat");
    }

    /*--- Modify file name for a time stepping unsteady restart ---*/

    if (time_stepping) {
      if (adjoint) Unst_RestartIter = SU2_TYPE::Int(config->GetUnst_AdjointIter())-1;
      else Unst_RestartIter = SU2_TYPE::Int(config->GetRestart_Iter())-1;
      filename_ = config->GetUnsteady_FileName(filename_, Unst_RestartIter, ".dat");
    }

    /*--- Read and store the restart metadata. ---*/

    Read_SU2_Restart_Metadata(geometry, config, false, filename_);
    
  }

  /*--- Array initialization ---*/
  
  CD_Visc = NULL; CL_Visc = NULL; CSF_Visc = NULL; CEff_Visc = NULL;
  CMx_Visc = NULL;   CMy_Visc = NULL;   CMz_Visc = NULL;
  CFx_Visc = NULL;   CFy_Visc = NULL;   CFz_Visc = NULL;
  CoPx_Visc = NULL;   CoPy_Visc = NULL;   CoPz_Visc = NULL;

  Surface_CL_Visc = NULL; Surface_CD_Visc = NULL; Surface_CSF_Visc = NULL; Surface_CEff_Visc = NULL;
  Surface_CFx_Visc = NULL;   Surface_CFy_Visc = NULL;   Surface_CFz_Visc = NULL;
  Surface_CMx_Visc = NULL;   Surface_CMy_Visc = NULL;   Surface_CMz_Visc = NULL;
  Surface_HF_Visc = NULL; Surface_MaxHF_Visc = NULL;

  CMerit_Visc = NULL;      CT_Visc = NULL;      CQ_Visc = NULL;
  MaxHF_Visc = NULL; ForceViscous = NULL; MomentViscous = NULL;
  CSkinFriction = NULL;    Cauchy_Serie = NULL; HF_Visc = NULL;
  
  /*--- Set the gamma value ---*/
  
  Gamma = config->GetGamma();
  Gamma_Minus_One = Gamma - 1.0;
  
  /*--- Define geometry constants in the solver structure
   * Incompressible flow, primitive variables (P, vx, vy, vz, T, rho, beta, lamMu, EddyMu, Kt_eff, Cp, Cv) --- */

  nDim = geometry->GetnDim();
  
  nVar = nDim+2; nPrimVar = nDim+9; nPrimVarGrad = nDim+4;
  
  /*--- Initialize nVarGrad for deallocation ---*/
  
  nVarGrad = nPrimVarGrad;
  
  nMarker      = config->GetnMarker_All();
  nPoint       = geometry->GetnPoint();
  nPointDomain = geometry->GetnPointDomain();
 
  /*--- Store the number of vertices on each marker for deallocation later ---*/

  nVertex = new unsigned long[nMarker];
  for (iMarker = 0; iMarker < nMarker; iMarker++)
    nVertex[iMarker] = geometry->nVertex[iMarker];
 
  /*--- Fluid model intialization. ---*/

  FluidModel = NULL;
  
  /*--- Perform the non-dimensionalization for the flow equations using the
   specified reference values. ---*/
  
  SetNondimensionalization(config, iMesh);
  
  /*--- Check if we are executing a verification case. If so, the
   VerificationSolution object will be instantiated for a particular
   option from the available library of verification solutions. Note
   that this is done after SetNondim(), as problem-specific initial
   parameters are needed by the solution constructors. ---*/
  
  SetVerificationSolution(nDim, nVar, config);
  
  /*--- Allocate the node variables ---*/
  node = new CVariable*[nPoint];
  
  /*--- Define some auxiliar vector related with the residual ---*/
  
  Residual      = new su2double[nVar]; for (iVar = 0; iVar < nVar; iVar++) Residual[iVar]      = 0.0;
  Residual_RMS  = new su2double[nVar]; for (iVar = 0; iVar < nVar; iVar++) Residual_RMS[iVar]  = 0.0;
  Residual_Max  = new su2double[nVar]; for (iVar = 0; iVar < nVar; iVar++) Residual_Max[iVar]  = 0.0;
  Res_Conv      = new su2double[nVar]; for (iVar = 0; iVar < nVar; iVar++) Res_Conv[iVar]      = 0.0;
  Res_Visc      = new su2double[nVar]; for (iVar = 0; iVar < nVar; iVar++) Res_Visc[iVar]      = 0.0;
  Res_Sour      = new su2double[nVar]; for (iVar = 0; iVar < nVar; iVar++) Res_Sour[iVar]      = 0.0;
  
  /*--- Define some structures for locating max residuals ---*/
  
  Point_Max     = new unsigned long[nVar];  for (iVar = 0; iVar < nVar; iVar++) Point_Max[iVar]     = 0;
  Point_Max_Coord = new su2double*[nVar];
  for (iVar = 0; iVar < nVar; iVar++) {
    Point_Max_Coord[iVar] = new su2double[nDim];
    for (iDim = 0; iDim < nDim; iDim++) Point_Max_Coord[iVar][iDim] = 0.0;
  }
  
  /*--- Define some auxiliary vectors related to the solution ---*/
  
  Solution   = new su2double[nVar]; for (iVar = 0; iVar < nVar; iVar++) Solution[iVar]   = 0.0;
  Solution_i = new su2double[nVar]; for (iVar = 0; iVar < nVar; iVar++) Solution_i[iVar] = 0.0;
  Solution_j = new su2double[nVar]; for (iVar = 0; iVar < nVar; iVar++) Solution_j[iVar] = 0.0;
  
  /*--- Define some auxiliary vectors related to the geometry ---*/
  
  Vector   = new su2double[nDim]; for (iDim = 0; iDim < nDim; iDim++) Vector[iDim]   = 0.0;
  Vector_i = new su2double[nDim]; for (iDim = 0; iDim < nDim; iDim++) Vector_i[iDim] = 0.0;
  Vector_j = new su2double[nDim]; for (iDim = 0; iDim < nDim; iDim++) Vector_j[iDim] = 0.0;
  
  /*--- Define some auxiliary vectors related to the primitive solution ---*/
  
  Primitive   = new su2double[nPrimVar]; for (iVar = 0; iVar < nPrimVar; iVar++) Primitive[iVar]   = 0.0;
  Primitive_i = new su2double[nPrimVar]; for (iVar = 0; iVar < nPrimVar; iVar++) Primitive_i[iVar] = 0.0;
  Primitive_j = new su2double[nPrimVar]; for (iVar = 0; iVar < nPrimVar; iVar++) Primitive_j[iVar] = 0.0;
  
  /*--- Define some auxiliar vector related with the undivided lapalacian computation ---*/
  
  if (config->GetKind_ConvNumScheme_Flow() == SPACE_CENTERED) {
    iPoint_UndLapl = new su2double [nPoint];
    jPoint_UndLapl = new su2double [nPoint];
  }

  Preconditioner = new su2double* [nVar];
  for (iVar = 0; iVar < nVar; iVar ++)
    Preconditioner[iVar] = new su2double[nVar];

  /*--- Initialize the solution and right hand side vectors for storing
   the residuals and updating the solution (always needed even for
   explicit schemes). ---*/
  
  LinSysSol.Initialize(nPoint, nPointDomain, nVar, 0.0);
  LinSysRes.Initialize(nPoint, nPointDomain, nVar, 0.0);
  
  /*--- Jacobians and vector structures for implicit computations ---*/
  
  if (config->GetKind_TimeIntScheme_Flow() == EULER_IMPLICIT) {
    
    Jacobian_i = new su2double* [nVar];
    Jacobian_j = new su2double* [nVar];
    for (iVar = 0; iVar < nVar; iVar++) {
      Jacobian_i[iVar] = new su2double [nVar];
      Jacobian_j[iVar] = new su2double [nVar];
    }
    
    if (rank == MASTER_NODE) cout << "Initialize Jacobian structure (Navier-Stokes). MG level: " << iMesh <<"." << endl;
    Jacobian.Initialize(nPoint, nPointDomain, nVar, nVar, true, geometry, config);
    
    if (config->GetKind_Linear_Solver_Prec() == LINELET) {
      nLineLets = Jacobian.BuildLineletPreconditioner(geometry, config);
      if (rank == MASTER_NODE) cout << "Compute linelet structure. " << nLineLets << " elements in each line (average)." << endl;
    }
    
  }
  
  else {
    if (rank == MASTER_NODE)
      cout << "Explicit scheme. No Jacobian structure (Navier-Stokes). MG level: " << iMesh <<"." << endl;
  }
  
  /*--- Define some auxiliary vectors for computing flow variable
   gradients by least squares, S matrix := inv(R)*traspose(inv(R)),
   c vector := transpose(WA)*(Wb) ---*/
  
  if (config->GetKind_Gradient_Method() == WEIGHTED_LEAST_SQUARES) {
    
    Smatrix = new su2double* [nDim];
    for (iDim = 0; iDim < nDim; iDim++)
      Smatrix[iDim] = new su2double [nDim];
    
    Cvector = new su2double* [nPrimVarGrad];
    for (iVar = 0; iVar < nPrimVarGrad; iVar++)
      Cvector[iVar] = new su2double [nDim];
  }
  
  /*--- Store the value of the characteristic primitive variables at the boundaries ---*/
  
  CharacPrimVar = new su2double** [nMarker];
  for (iMarker = 0; iMarker < nMarker; iMarker++) {
    CharacPrimVar[iMarker] = new su2double* [geometry->nVertex[iMarker]];
    for (iVertex = 0; iVertex < geometry->nVertex[iMarker]; iVertex++) {
      CharacPrimVar[iMarker][iVertex] = new su2double [nPrimVar];
      for (iVar = 0; iVar < nPrimVar; iVar++) {
        CharacPrimVar[iMarker][iVertex][iVar] = 0.0;
      }
    }
  }

  /*--- Store the values of the temperature and the heat flux density at the boundaries,
   used for coupling with a solid donor cell ---*/
  unsigned short nHeatConjugateVar = 4;

  HeatConjugateVar = new su2double** [nMarker];
  for (iMarker = 0; iMarker < nMarker; iMarker++) {
    HeatConjugateVar[iMarker] = new su2double* [geometry->nVertex[iMarker]];
    for (iVertex = 0; iVertex < geometry->nVertex[iMarker]; iVertex++) {

      HeatConjugateVar[iMarker][iVertex] = new su2double [nHeatConjugateVar];
      for (iVar = 1; iVar < nHeatConjugateVar ; iVar++) {
        HeatConjugateVar[iMarker][iVertex][iVar] = 0.0;
      }
      HeatConjugateVar[iMarker][iVertex][0] = config->GetTemperature_FreeStreamND();
    }
  }
  
  /*--- Inviscid force definition and coefficient in all the markers ---*/
  
  CPressure = new su2double* [nMarker];
  CPressureTarget = new su2double* [nMarker];
  for (iMarker = 0; iMarker < nMarker; iMarker++) {
    CPressure[iMarker] = new su2double [geometry->nVertex[iMarker]];
    CPressureTarget[iMarker] = new su2double [geometry->nVertex[iMarker]];
    for (iVertex = 0; iVertex < geometry->nVertex[iMarker]; iVertex++) {
      CPressure[iMarker][iVertex] = 0.0;
      CPressureTarget[iMarker][iVertex] = 0.0;
    }
  }
  
  /*--- Heat flux in all the markers ---*/
  
  HeatFlux = new su2double* [nMarker];
  HeatFluxTarget = new su2double* [nMarker];
  for (iMarker = 0; iMarker < nMarker; iMarker++) {
    HeatFlux[iMarker] = new su2double [geometry->nVertex[iMarker]];
    HeatFluxTarget[iMarker] = new su2double [geometry->nVertex[iMarker]];
    for (iVertex = 0; iVertex < geometry->nVertex[iMarker]; iVertex++) {
      HeatFlux[iMarker][iVertex] = 0.0;
      HeatFluxTarget[iMarker][iVertex] = 0.0;
    }
  }
  
  /*--- Y plus in all the markers ---*/
  
  YPlus = new su2double* [nMarker];
  for (iMarker = 0; iMarker < nMarker; iMarker++) {
    YPlus[iMarker] = new su2double [geometry->nVertex[iMarker]];
    for (iVertex = 0; iVertex < geometry->nVertex[iMarker]; iVertex++) {
      YPlus[iMarker][iVertex] = 0.0;
    }
  }
  
  /*--- Skin friction in all the markers ---*/
  
  CSkinFriction = new su2double** [nMarker];
  for (iMarker = 0; iMarker < nMarker; iMarker++) {
    CSkinFriction[iMarker] = new su2double*[nDim];
    for (iDim = 0; iDim < nDim; iDim++) {
      CSkinFriction[iMarker][iDim] = new su2double[geometry->nVertex[iMarker]];
      for (iVertex = 0; iVertex < geometry->nVertex[iMarker]; iVertex++) {
        CSkinFriction[iMarker][iDim][iVertex] = 0.0;
      }
    }
  }
  
  /*--- Store the value of the Total Pressure at the inlet BC ---*/
  
  Inlet_Ttotal = new su2double* [nMarker];
  for (iMarker = 0; iMarker < nMarker; iMarker++) {
    Inlet_Ttotal[iMarker] = new su2double [geometry->nVertex[iMarker]];
    for (iVertex = 0; iVertex < geometry->nVertex[iMarker]; iVertex++) {
      Inlet_Ttotal[iMarker][iVertex] = 0;
    }
  }
  
  /*--- Store the value of the Total Temperature at the inlet BC ---*/
  
  Inlet_Ptotal = new su2double* [nMarker];
  for (iMarker = 0; iMarker < nMarker; iMarker++) {
    Inlet_Ptotal[iMarker] = new su2double [geometry->nVertex[iMarker]];
    for (iVertex = 0; iVertex < geometry->nVertex[iMarker]; iVertex++) {
      Inlet_Ptotal[iMarker][iVertex] = 0;
    }
  }
  
  /*--- Store the value of the Flow direction at the inlet BC ---*/
  
  Inlet_FlowDir = new su2double** [nMarker];
  for (iMarker = 0; iMarker < nMarker; iMarker++) {
    Inlet_FlowDir[iMarker] = new su2double* [geometry->nVertex[iMarker]];
    for (iVertex = 0; iVertex < geometry->nVertex[iMarker]; iVertex++) {
      Inlet_FlowDir[iMarker][iVertex] = new su2double [nDim];
      for (iDim = 0; iDim < nDim; iDim++) {
        Inlet_FlowDir[iMarker][iVertex][iDim] = 0;
      }
    }
  }
  
  /*--- Non dimensional coefficients ---*/
  
  ForceInviscid  = new su2double[3];
  MomentInviscid = new su2double[3];
  CD_Inv      = new su2double[nMarker];
  CL_Inv      = new su2double[nMarker];
  CSF_Inv = new su2double[nMarker];
  CMx_Inv        = new su2double[nMarker];
  CMy_Inv        = new su2double[nMarker];
  CMz_Inv        = new su2double[nMarker];
  CEff_Inv       = new su2double[nMarker];
  CFx_Inv        = new su2double[nMarker];
  CFy_Inv        = new su2double[nMarker];
  CFz_Inv        = new su2double[nMarker];
  CoPx_Inv        = new su2double[nMarker];
  CoPy_Inv        = new su2double[nMarker];
  CoPz_Inv        = new su2double[nMarker];

  ForceMomentum  = new su2double[3];
  MomentMomentum = new su2double[3];
  CD_Mnt      = new su2double[nMarker];
  CL_Mnt      = new su2double[nMarker];
  CSF_Mnt = new su2double[nMarker];
  CMx_Mnt        = new su2double[nMarker];
  CMy_Mnt        = new su2double[nMarker];
  CMz_Mnt        = new su2double[nMarker];
  CEff_Mnt       = new su2double[nMarker];
  CFx_Mnt        = new su2double[nMarker];
  CFy_Mnt        = new su2double[nMarker];
  CFz_Mnt        = new su2double[nMarker];
  CoPx_Mnt        = new su2double[nMarker];
  CoPy_Mnt        = new su2double[nMarker];
  CoPz_Mnt        = new su2double[nMarker];

  ForceViscous     = new su2double[3];
  MomentViscous    = new su2double[3];
  CD_Visc       = new su2double[nMarker];
  CL_Visc       = new su2double[nMarker];
  CSF_Visc  = new su2double[nMarker];
  CMx_Visc         = new su2double[nMarker];
  CMy_Visc         = new su2double[nMarker];
  CMz_Visc         = new su2double[nMarker];
  CEff_Visc        = new su2double[nMarker];
  CFx_Visc         = new su2double[nMarker];
  CFy_Visc         = new su2double[nMarker];
  CFz_Visc         = new su2double[nMarker];
  CoPx_Visc         = new su2double[nMarker];
  CoPy_Visc         = new su2double[nMarker];
  CoPz_Visc         = new su2double[nMarker];

  Surface_CL_Inv      = new su2double[config->GetnMarker_Monitoring()];
  Surface_CD_Inv      = new su2double[config->GetnMarker_Monitoring()];
  Surface_CSF_Inv = new su2double[config->GetnMarker_Monitoring()];
  Surface_CEff_Inv       = new su2double[config->GetnMarker_Monitoring()];
  Surface_CFx_Inv        = new su2double[config->GetnMarker_Monitoring()];
  Surface_CFy_Inv        = new su2double[config->GetnMarker_Monitoring()];
  Surface_CFz_Inv        = new su2double[config->GetnMarker_Monitoring()];
  Surface_CMx_Inv        = new su2double[config->GetnMarker_Monitoring()];
  Surface_CMy_Inv        = new su2double[config->GetnMarker_Monitoring()];
  Surface_CMz_Inv        = new su2double[config->GetnMarker_Monitoring()];

  Surface_CL_Mnt      = new su2double[config->GetnMarker_Monitoring()];
  Surface_CD_Mnt      = new su2double[config->GetnMarker_Monitoring()];
  Surface_CSF_Mnt = new su2double[config->GetnMarker_Monitoring()];
  Surface_CEff_Mnt       = new su2double[config->GetnMarker_Monitoring()];
  Surface_CFx_Mnt        = new su2double[config->GetnMarker_Monitoring()];
  Surface_CFy_Mnt        = new su2double[config->GetnMarker_Monitoring()];
  Surface_CFz_Mnt        = new su2double[config->GetnMarker_Monitoring()];
  Surface_CMx_Mnt        = new su2double[config->GetnMarker_Monitoring()];
  Surface_CMy_Mnt        = new su2double[config->GetnMarker_Monitoring()];
  Surface_CMz_Mnt        = new su2double[config->GetnMarker_Monitoring()];

  Surface_CL          = new su2double[config->GetnMarker_Monitoring()];
  Surface_CD          = new su2double[config->GetnMarker_Monitoring()];
  Surface_CSF     = new su2double[config->GetnMarker_Monitoring()];
  Surface_CEff           = new su2double[config->GetnMarker_Monitoring()];
  Surface_CFx            = new su2double[config->GetnMarker_Monitoring()];
  Surface_CFy            = new su2double[config->GetnMarker_Monitoring()];
  Surface_CFz            = new su2double[config->GetnMarker_Monitoring()];
  Surface_CMx            = new su2double[config->GetnMarker_Monitoring()];
  Surface_CMy            = new su2double[config->GetnMarker_Monitoring()];
  Surface_CMz            = new su2double[config->GetnMarker_Monitoring()];

  Surface_CL_Visc      = new su2double[config->GetnMarker_Monitoring()];
  Surface_CD_Visc      = new su2double[config->GetnMarker_Monitoring()];
  Surface_CSF_Visc = new su2double[config->GetnMarker_Monitoring()];
  Surface_CEff_Visc       = new su2double[config->GetnMarker_Monitoring()];
  Surface_CFx_Visc        = new su2double[config->GetnMarker_Monitoring()];
  Surface_CFy_Visc        = new su2double[config->GetnMarker_Monitoring()];
  Surface_CFz_Visc        = new su2double[config->GetnMarker_Monitoring()];
  Surface_CMx_Visc        = new su2double[config->GetnMarker_Monitoring()];
  Surface_CMy_Visc        = new su2double[config->GetnMarker_Monitoring()];
  Surface_CMz_Visc        = new su2double[config->GetnMarker_Monitoring()];
  Surface_HF_Visc         = new su2double[config->GetnMarker_Monitoring()];
  Surface_MaxHF_Visc      = new su2double[config->GetnMarker_Monitoring()];
  
  /*--- Rotorcraft coefficients ---*/

  CT_Inv           = new su2double[nMarker];
  CQ_Inv           = new su2double[nMarker];
  CMerit_Inv       = new su2double[nMarker];

  CT_Mnt           = new su2double[nMarker];
  CQ_Mnt           = new su2double[nMarker];
  CMerit_Mnt       = new su2double[nMarker];

  CMerit_Visc      = new su2double[nMarker];
  CT_Visc          = new su2double[nMarker];
  CQ_Visc          = new su2double[nMarker];
  
  /*--- Heat based coefficients ---*/

  HF_Visc    = new su2double[nMarker];
  MaxHF_Visc = new su2double[nMarker];

  /*--- Init total coefficients ---*/

  Total_CD       = 0.0;  Total_CL           = 0.0;  Total_CSF            = 0.0;
  Total_CMx      = 0.0;  Total_CMy          = 0.0;  Total_CMz            = 0.0;
  Total_CoPx     = 0.0;  Total_CoPy         = 0.0;  Total_CoPz           = 0.0;
  Total_CEff     = 0.0;
  Total_CFx      = 0.0;  Total_CFy          = 0.0;  Total_CFz            = 0.0;
  Total_CT       = 0.0;  Total_CQ           = 0.0;  Total_CMerit         = 0.0;
  Total_MaxHeat  = 0.0;  Total_Heat         = 0.0;  Total_ComboObj       = 0.0;
  Total_CpDiff   = 0.0;  Total_HeatFluxDiff = 0.0;  Total_Custom_ObjFunc = 0.0;
  AoA_Prev       = 0.0;
  Total_CL_Prev  = 0.0;  Total_CD_Prev      = 0.0;
  Total_CMx_Prev = 0.0;  Total_CMy_Prev     = 0.0;  Total_CMz_Prev       = 0.0;

  /*--- Coefficients for fixed lift mode. ---*/
  
  AoA_Prev = 0.0;
  Total_CL_Prev = 0.0; Total_CD_Prev = 0.0;
  Total_CMx_Prev = 0.0; Total_CMy_Prev = 0.0; Total_CMz_Prev = 0.0;

  /*--- Read farfield conditions from config ---*/
  
  Density_Inf     = config->GetDensity_FreeStreamND();
  Pressure_Inf    = config->GetPressure_FreeStreamND();
  Temperature_Inf = config->GetTemperature_FreeStreamND();
  Velocity_Inf    = config->GetVelocity_FreeStreamND();
  Viscosity_Inf   = config->GetViscosity_FreeStreamND();
  Tke_Inf         = config->GetTke_FreeStreamND();
  
  /*--- Initialize the secondary values for direct derivative approxiations ---*/
  
  switch(direct_diff){
    case NO_DERIVATIVE:
      break;
    case D_DENSITY:
      SU2_TYPE::SetDerivative(Density_Inf, 1.0);
      break;
    case D_PRESSURE:
      SU2_TYPE::SetDerivative(Pressure_Inf, 1.0);
      break;
    case D_TEMPERATURE:
      SU2_TYPE::SetDerivative(Temperature_Inf, 1.0);
      break;
    case D_VISCOSITY:
      SU2_TYPE::SetDerivative(Viscosity_Inf, 1.0);
      break;
    case D_MACH: case D_AOA:
    case D_SIDESLIP: case D_REYNOLDS:
    case D_TURB2LAM: case D_DESIGN:
      /*--- Already done in postprocessing of config ---*/
      break;
    default:
      break;
  }

  /*--- Initializate quantities for SlidingMesh Interface ---*/
  
  SlidingState       = new su2double*** [nMarker];
  SlidingStateNodes  = new int*         [nMarker];
  
  for (iMarker = 0; iMarker < nMarker; iMarker++){

    SlidingState[iMarker]      = NULL;
    SlidingStateNodes[iMarker] = NULL;
    
    if (config->GetMarker_All_KindBC(iMarker) == FLUID_INTERFACE){

      SlidingState[iMarker]       = new su2double**[geometry->GetnVertex(iMarker)];
      SlidingStateNodes[iMarker]  = new int        [geometry->GetnVertex(iMarker)];

      for (iPoint = 0; iPoint < geometry->GetnVertex(iMarker); iPoint++){
        SlidingState[iMarker][iPoint] = new su2double*[nPrimVar+1];

        SlidingStateNodes[iMarker][iPoint] = 0;
        for (iVar = 0; iVar < nPrimVar+1; iVar++)
          SlidingState[iMarker][iPoint][iVar] = NULL;
      }

    }
  }

  /*--- Initialize the cauchy critera array for fixed CL mode ---*/

  if (config->GetFixed_CL_Mode())
    Cauchy_Serie = new su2double [config->GetCauchy_Elems()+1];

  /*--- Initialize the solution to the far-field state everywhere. ---*/

  for (iPoint = 0; iPoint < nPoint; iPoint++)
    node[iPoint] = new CIncNSVariable(Pressure_Inf, Velocity_Inf, Temperature_Inf, nDim, nVar, config);

  /*--- Initialize the BGS residuals in FSI problems. ---*/
  if (config->GetMultizone_Residual()){
    Residual_BGS      = new su2double[nVar];         for (iVar = 0; iVar < nVar; iVar++) Residual_RMS[iVar]  = 0.0;
    Residual_Max_BGS  = new su2double[nVar];         for (iVar = 0; iVar < nVar; iVar++) Residual_Max_BGS[iVar]  = 0.0;

    /*--- Define some structures for locating max residuals ---*/

    Point_Max_BGS       = new unsigned long[nVar];  for (iVar = 0; iVar < nVar; iVar++) Point_Max_BGS[iVar]  = 0;
    Point_Max_Coord_BGS = new su2double*[nVar];
    for (iVar = 0; iVar < nVar; iVar++) {
      Point_Max_Coord_BGS[iVar] = new su2double[nDim];
      for (iDim = 0; iDim < nDim; iDim++) Point_Max_Coord_BGS[iVar][iDim] = 0.0;
    }
  }

  /*--- Define solver parameters needed for execution of destructor ---*/

  if (config->GetKind_ConvNumScheme_Flow() == SPACE_CENTERED) space_centered = true;
  else space_centered = false;

  if (config->GetKind_TimeIntScheme_Flow() == EULER_IMPLICIT) euler_implicit = true;
  else euler_implicit = false;

  if (config->GetKind_Gradient_Method() == WEIGHTED_LEAST_SQUARES) least_squares = true;
  else least_squares = false;

  /*--- Communicate and store volume and the number of neighbors for
   any dual CVs that lie on on periodic markers. ---*/
  
  for (unsigned short iPeriodic = 1; iPeriodic <= config->GetnMarker_Periodic()/2; iPeriodic++) {
    InitiatePeriodicComms(geometry, config, iPeriodic, PERIODIC_VOLUME);
    CompletePeriodicComms(geometry, config, iPeriodic, PERIODIC_VOLUME);
    InitiatePeriodicComms(geometry, config, iPeriodic, PERIODIC_NEIGHBORS);
    CompletePeriodicComms(geometry, config, iPeriodic, PERIODIC_NEIGHBORS);
  }
  SetImplicitPeriodic(euler_implicit);
  if (iMesh == MESH_0) SetRotatePeriodic(true);
  
  /*--- Perform the MPI communication of the solution ---*/

  InitiateComms(geometry, config, SOLUTION);
  CompleteComms(geometry, config, SOLUTION);
  
  /*--- Add the solver name (max 8 characters) ---*/
  SolverName = "INC.FLOW";

}

CIncNSSolver::~CIncNSSolver(void) {

  unsigned short iMarker, iDim;

  unsigned long iVertex;

  if (CD_Visc != NULL)       delete [] CD_Visc;
  if (CL_Visc != NULL)       delete [] CL_Visc;
  if (CSF_Visc != NULL)  delete [] CSF_Visc;
  if (CMx_Visc != NULL)         delete [] CMx_Visc;
  if (CMy_Visc != NULL)         delete [] CMy_Visc;
  if (CMz_Visc != NULL)         delete [] CMz_Visc;
  if (CoPx_Visc != NULL)        delete [] CoPx_Visc;
  if (CoPy_Visc != NULL)        delete [] CoPy_Visc;
  if (CoPz_Visc != NULL)        delete [] CoPz_Visc;
  if (CFx_Visc != NULL)         delete [] CFx_Visc;
  if (CFy_Visc != NULL)         delete [] CFy_Visc;
  if (CFz_Visc != NULL)         delete [] CFz_Visc;
  if (CEff_Visc != NULL)        delete [] CEff_Visc;
  if (CMerit_Visc != NULL)      delete [] CMerit_Visc;
  if (CT_Visc != NULL)          delete [] CT_Visc;
  if (CQ_Visc != NULL)          delete [] CQ_Visc;
  if (HF_Visc != NULL)        delete [] HF_Visc;
  if (MaxHF_Visc != NULL) delete [] MaxHF_Visc;
  if (ForceViscous != NULL)     delete [] ForceViscous;
  if (MomentViscous != NULL)    delete [] MomentViscous;

  if (Surface_CL_Visc != NULL)      delete [] Surface_CL_Visc;
  if (Surface_CD_Visc != NULL)      delete [] Surface_CD_Visc;
  if (Surface_CSF_Visc != NULL) delete [] Surface_CSF_Visc;
  if (Surface_CEff_Visc != NULL)       delete [] Surface_CEff_Visc;
  if (Surface_CFx_Visc != NULL)        delete [] Surface_CFx_Visc;
  if (Surface_CFy_Visc != NULL)        delete [] Surface_CFy_Visc;
  if (Surface_CFz_Visc != NULL)        delete [] Surface_CFz_Visc;
  if (Surface_CMx_Visc != NULL)        delete [] Surface_CMx_Visc;
  if (Surface_CMy_Visc != NULL)        delete [] Surface_CMy_Visc;
  if (Surface_CMz_Visc != NULL)        delete [] Surface_CMz_Visc;
  if (Surface_HF_Visc != NULL)      delete [] Surface_HF_Visc;
  if (Surface_MaxHF_Visc != NULL)   delete [] Surface_MaxHF_Visc;

  if (Cauchy_Serie != NULL) delete [] Cauchy_Serie;
  
  if (CSkinFriction != NULL) {
    for (iMarker = 0; iMarker < nMarker; iMarker++) {
      for (iDim = 0; iDim < nDim; iDim++) {
        delete [] CSkinFriction[iMarker][iDim];
      }
      delete [] CSkinFriction[iMarker];
    }
    delete [] CSkinFriction;
  }
  
  if (HeatConjugateVar != NULL) {
    for (iMarker = 0; iMarker < nMarker; iMarker++) {
      for (iVertex = 0; iVertex < nVertex[iMarker]; iVertex++) {
        delete [] HeatConjugateVar[iMarker][iVertex];
      }
      delete [] HeatConjugateVar[iMarker];
    }
    delete [] HeatConjugateVar;
  }
  
}

void CIncNSSolver::Preprocessing(CGeometry *geometry, CSolver **solver_container, CConfig *config, unsigned short iMesh, unsigned short iRKStep, unsigned short RunTime_EqSystem, bool Output) {
  
  unsigned long iPoint, ErrorCounter = 0;
  su2double StrainMag = 0.0, Omega = 0.0, *Vorticity;
  
  unsigned long InnerIter     = config->GetInnerIter();
  bool cont_adjoint         = config->GetContinuous_Adjoint();
  bool disc_adjoint         = config->GetDiscrete_Adjoint();
  bool implicit             = (config->GetKind_TimeIntScheme_Flow() == EULER_IMPLICIT);
  bool center               = ((config->GetKind_ConvNumScheme_Flow() == SPACE_CENTERED) || (cont_adjoint && config->GetKind_ConvNumScheme_AdjFlow() == SPACE_CENTERED));
  bool center_jst           = center && config->GetKind_Centered_Flow() == JST;
  bool limiter_flow         = (config->GetKind_SlopeLimit_Flow() != NO_LIMITER) && (InnerIter <= config->GetLimiterIter());
  bool limiter_turb         = (config->GetKind_SlopeLimit_Turb() != NO_LIMITER) && (InnerIter <= config->GetLimiterIter());
  bool limiter_adjflow      = (cont_adjoint && (config->GetKind_SlopeLimit_AdjFlow() != NO_LIMITER) && (InnerIter <= config->GetLimiterIter()));
  bool fixed_cl             = config->GetFixed_CL_Mode();
  bool van_albada           = config->GetKind_SlopeLimit_Flow() == VAN_ALBADA_EDGE;
  bool outlet               = ((config->GetnMarker_Outlet() != 0));

  /*--- Update the angle of attack at the far-field for fixed CL calculations (only direct problem). ---*/
  
  if ((fixed_cl) && (!disc_adjoint) && (!cont_adjoint)) { SetFarfield_AoA(geometry, solver_container, config, iMesh, Output); }
  
  /*--- Set the primitive variables ---*/
  
  ErrorCounter = SetPrimitive_Variables(solver_container, config, Output);
  
  /*--- Compute gradient of the primitive variables ---*/
  
  if (config->GetKind_Gradient_Method() == GREEN_GAUSS) {
    SetPrimitive_Gradient_GG(geometry, config);
  }
  if (config->GetKind_Gradient_Method() == WEIGHTED_LEAST_SQUARES) {
    SetPrimitive_Gradient_LS(geometry, config);
  }

  /*--- Compute the limiter in case we need it in the turbulence model
   or to limit the viscous terms (check this logic with JST and 2nd order turbulence model) ---*/

  if ((iMesh == MESH_0) && (limiter_flow || limiter_turb || limiter_adjflow)
      && !Output && !van_albada) { SetPrimitive_Limiter(geometry, config); }
  
  /*--- Artificial dissipation for centered schemes. ---*/
  
  if (center && !Output) {
    SetMax_Eigenvalue(geometry, config);
    if ((center_jst) && (iMesh == MESH_0)) {
      SetCentered_Dissipation_Sensor(geometry, config);
      SetUndivided_Laplacian(geometry, config);
    }
  }
  
  /*--- Update the beta value based on the maximum velocity / viscosity. ---*/

  SetBeta_Parameter(geometry, solver_container, config, iMesh);

  /*--- Compute properties needed for mass flow BCs. ---*/
  
  if (outlet) GetOutlet_Properties(geometry, config, iMesh, Output);
  
  /*--- Evaluate the vorticity and strain rate magnitude ---*/
  
  StrainMag_Max = 0.0; Omega_Max = 0.0;
  for (iPoint = 0; iPoint < nPoint; iPoint++) {
    
    solver_container[FLOW_SOL]->node[iPoint]->SetVorticity();
    solver_container[FLOW_SOL]->node[iPoint]->SetStrainMag();
    
    StrainMag = solver_container[FLOW_SOL]->node[iPoint]->GetStrainMag();
    Vorticity = solver_container[FLOW_SOL]->node[iPoint]->GetVorticity();
    Omega = sqrt(Vorticity[0]*Vorticity[0]+ Vorticity[1]*Vorticity[1]+ Vorticity[2]*Vorticity[2]);
    
    StrainMag_Max = max(StrainMag_Max, StrainMag);
    Omega_Max = max(Omega_Max, Omega);
    
  }
  
  /*--- Initialize the Jacobian matrices ---*/
  
  if (implicit && !disc_adjoint) Jacobian.SetValZero();

  /*--- Error message ---*/
  
  if (config->GetComm_Level() == COMM_FULL) {
    
#ifdef HAVE_MPI
    unsigned long MyErrorCounter = ErrorCounter; ErrorCounter = 0;
    su2double MyOmega_Max = Omega_Max; Omega_Max = 0.0;
    su2double MyStrainMag_Max = StrainMag_Max; StrainMag_Max = 0.0;
    
    SU2_MPI::Allreduce(&MyErrorCounter, &ErrorCounter, 1, MPI_UNSIGNED_LONG, MPI_SUM, MPI_COMM_WORLD);
    SU2_MPI::Allreduce(&MyStrainMag_Max, &StrainMag_Max, 1, MPI_DOUBLE, MPI_MAX, MPI_COMM_WORLD);
    SU2_MPI::Allreduce(&MyOmega_Max, &Omega_Max, 1, MPI_DOUBLE, MPI_MAX, MPI_COMM_WORLD);
#endif

    if (iMesh == MESH_0) {
      config->SetNonphysical_Points(ErrorCounter);
      solver_container[FLOW_SOL]->SetStrainMag_Max(StrainMag_Max);
      solver_container[FLOW_SOL]->SetOmega_Max(Omega_Max);
    }
    
  }
  
}

unsigned long CIncNSSolver::SetPrimitive_Variables(CSolver **solver_container, CConfig *config, bool Output) {
  
  unsigned long iPoint, ErrorCounter = 0;
  su2double eddy_visc = 0.0, turb_ke = 0.0, DES_LengthScale = 0.0;
  unsigned short turb_model = config->GetKind_Turb_Model();
  bool physical = true;
  
  bool tkeNeeded = (turb_model == SST);
  
  for (iPoint = 0; iPoint < nPoint; iPoint++) {
    
    /*--- Retrieve the value of the kinetic energy (if needed) ---*/
    
    if (turb_model != NONE) {
      eddy_visc = solver_container[TURB_SOL]->node[iPoint]->GetmuT();
      if (tkeNeeded) turb_ke = solver_container[TURB_SOL]->node[iPoint]->GetSolution(0);
      
      if (config->GetKind_HybridRANSLES() != NO_HYBRIDRANSLES){
        DES_LengthScale = solver_container[TURB_SOL]->node[iPoint]->GetDES_LengthScale();
      }
    }
    
    /*--- Initialize the non-physical points vector ---*/
    
    node[iPoint]->SetNon_Physical(false);
    
    /*--- Incompressible flow, primitive variables --- */

    physical = node[iPoint]->SetPrimVar(eddy_visc, turb_ke, FluidModel);
    
    /*--- Record any non-physical points. ---*/

    if (!physical) { node[iPoint]->SetNon_Physical(true); ErrorCounter++; }

    /*--- Set the DES length scale ---*/
    
    node[iPoint]->SetDES_LengthScale(DES_LengthScale);    
    
    /*--- Initialize the convective, source and viscous residual vector ---*/
    
    if (!Output) LinSysRes.SetBlock_Zero(iPoint);
    
  }

  return ErrorCounter;

}

void CIncNSSolver::SetTime_Step(CGeometry *geometry, CSolver **solver_container, CConfig *config, unsigned short iMesh, unsigned long Iteration) {
  
  su2double Mean_BetaInc2, *Normal, Area, Vol, Mean_SoundSpeed = 0.0, Mean_ProjVel = 0.0, Lambda, Local_Delta_Time, Local_Delta_Time_Visc,
  Global_Delta_Time = 1E6, Mean_LaminarVisc = 0.0, Mean_EddyVisc = 0.0, Mean_Density = 0.0, Mean_Thermal_Conductivity = 0.0, Mean_Cv = 0.0, Lambda_1, Lambda_2, K_v = 0.25, Global_Delta_UnstTimeND;
  unsigned long iEdge, iVertex, iPoint = 0, jPoint = 0;
  unsigned short iDim, iMarker;
  su2double ProjVel, ProjVel_i, ProjVel_j;
  
  bool implicit = (config->GetKind_TimeIntScheme_Flow() == EULER_IMPLICIT);
  bool grid_movement = config->GetGrid_Movement();
  bool dual_time = ((config->GetUnsteady_Simulation() == DT_STEPPING_1ST) ||
                    (config->GetUnsteady_Simulation() == DT_STEPPING_2ND));
  bool energy = config->GetEnergy_Equation();

  Min_Delta_Time = 1.E6; Max_Delta_Time = 0.0;
  
  /*--- Set maximum inviscid eigenvalue to zero, and compute sound speed and viscosity ---*/
  
  for (iPoint = 0; iPoint < nPointDomain; iPoint++) {
    node[iPoint]->SetMax_Lambda_Inv(0.0);
    node[iPoint]->SetMax_Lambda_Visc(0.0);
  }
  
  /*--- Loop interior edges ---*/
  
  for (iEdge = 0; iEdge < geometry->GetnEdge(); iEdge++) {
    
    /*--- Point identification, Normal vector and area ---*/
    
    iPoint = geometry->edge[iEdge]->GetNode(0);
    jPoint = geometry->edge[iEdge]->GetNode(1);
    
    Normal = geometry->edge[iEdge]->GetNormal();
    Area = 0; for (iDim = 0; iDim < nDim; iDim++) Area += Normal[iDim]*Normal[iDim]; Area = sqrt(Area);
    
    /*--- Mean Values ---*/
    
    Mean_ProjVel    = 0.5 * (node[iPoint]->GetProjVel(Normal) + node[jPoint]->GetProjVel(Normal));
    Mean_BetaInc2   = 0.5 * (node[iPoint]->GetBetaInc2()      + node[jPoint]->GetBetaInc2());
    Mean_Density    = 0.5 * (node[iPoint]->GetDensity()       + node[jPoint]->GetDensity());
    Mean_SoundSpeed = sqrt(Mean_BetaInc2*Area*Area);
    
    /*--- Adjustment for grid movement ---*/
    
    if (grid_movement) {
      su2double *GridVel_i = geometry->node[iPoint]->GetGridVel();
      su2double *GridVel_j = geometry->node[jPoint]->GetGridVel();
      ProjVel_i = 0.0; ProjVel_j =0.0;
      for (iDim = 0; iDim < nDim; iDim++) {
        ProjVel_i += GridVel_i[iDim]*Normal[iDim];
        ProjVel_j += GridVel_j[iDim]*Normal[iDim];
      }
      Mean_ProjVel -= 0.5 * (ProjVel_i + ProjVel_j);
    }
    
    /*--- Inviscid contribution ---*/
    
    Lambda = fabs(Mean_ProjVel) + Mean_SoundSpeed;
    if (geometry->node[iPoint]->GetDomain()) node[iPoint]->AddMax_Lambda_Inv(Lambda);
    if (geometry->node[jPoint]->GetDomain()) node[jPoint]->AddMax_Lambda_Inv(Lambda);
    
    /*--- Viscous contribution ---*/
    
    Mean_LaminarVisc          = 0.5*(node[iPoint]->GetLaminarViscosity()    + node[jPoint]->GetLaminarViscosity());
    Mean_EddyVisc             = 0.5*(node[iPoint]->GetEddyViscosity()       + node[jPoint]->GetEddyViscosity());
    Mean_Density              = 0.5*(node[iPoint]->GetDensity()             + node[jPoint]->GetDensity());
    Mean_Thermal_Conductivity = 0.5*(node[iPoint]->GetThermalConductivity() + node[jPoint]->GetThermalConductivity());
    Mean_Cv                   = 0.5*(node[iPoint]->GetSpecificHeatCv()      + node[jPoint]->GetSpecificHeatCv());

    Lambda_1 = (4.0/3.0)*(Mean_LaminarVisc + Mean_EddyVisc);
    Lambda_2 = 0.0;
    if (energy) Lambda_2 = (1.0/Mean_Cv)*Mean_Thermal_Conductivity;
    Lambda = (Lambda_1 + Lambda_2)*Area*Area/Mean_Density;
    
    if (geometry->node[iPoint]->GetDomain()) node[iPoint]->AddMax_Lambda_Visc(Lambda);
    if (geometry->node[jPoint]->GetDomain()) node[jPoint]->AddMax_Lambda_Visc(Lambda);
    
  }
  
  /*--- Loop boundary edges ---*/
  
  for (iMarker = 0; iMarker < geometry->GetnMarker(); iMarker++) {
    if ((config->GetMarker_All_KindBC(iMarker) != INTERNAL_BOUNDARY) &&
        (config->GetMarker_All_KindBC(iMarker) != PERIODIC_BOUNDARY)) {
    for (iVertex = 0; iVertex < geometry->GetnVertex(iMarker); iVertex++) {
      
      /*--- Point identification, Normal vector and area ---*/
      
      iPoint = geometry->vertex[iMarker][iVertex]->GetNode();
      Normal = geometry->vertex[iMarker][iVertex]->GetNormal();
      Area = 0.0; for (iDim = 0; iDim < nDim; iDim++) Area += Normal[iDim]*Normal[iDim]; Area = sqrt(Area);
      
      /*--- Mean Values ---*/
      
      Mean_ProjVel    = node[iPoint]->GetProjVel(Normal);
      Mean_BetaInc2   = node[iPoint]->GetBetaInc2();
      Mean_Density    = node[iPoint]->GetDensity();
      Mean_SoundSpeed = sqrt(Mean_BetaInc2*Area*Area);

      /*--- Adjustment for grid movement ---*/
      
      if (grid_movement) {
        su2double *GridVel = geometry->node[iPoint]->GetGridVel();
        ProjVel = 0.0;
        for (iDim = 0; iDim < nDim; iDim++)
          ProjVel += GridVel[iDim]*Normal[iDim];
        Mean_ProjVel -= ProjVel;
      }
      
      /*--- Inviscid contribution ---*/
      
      Lambda = fabs(Mean_ProjVel) + Mean_SoundSpeed;
      if (geometry->node[iPoint]->GetDomain()) {
        node[iPoint]->AddMax_Lambda_Inv(Lambda);
      }
      
      /*--- Viscous contribution ---*/

      Mean_LaminarVisc          = node[iPoint]->GetLaminarViscosity();
      Mean_EddyVisc             = node[iPoint]->GetEddyViscosity();
      Mean_Density              = node[iPoint]->GetDensity();
      Mean_Thermal_Conductivity = node[iPoint]->GetThermalConductivity();
      Mean_Cv                   = node[iPoint]->GetSpecificHeatCv();

      Lambda_1 = (4.0/3.0)*(Mean_LaminarVisc + Mean_EddyVisc);
      Lambda_2 = 0.0;
      if (energy) Lambda_2 = (1.0/Mean_Cv)*Mean_Thermal_Conductivity;
      Lambda = (Lambda_1 + Lambda_2)*Area*Area/Mean_Density;
      
      if (geometry->node[iPoint]->GetDomain()) node[iPoint]->AddMax_Lambda_Visc(Lambda);
      
    }
    }
  }
  
  /*--- Each element uses their own speed, steady state simulation ---*/
  
  for (iPoint = 0; iPoint < nPointDomain; iPoint++) {
    
    Vol = geometry->node[iPoint]->GetVolume();
    
    if (Vol != 0.0) {
      Local_Delta_Time = config->GetCFL(iMesh)*Vol / node[iPoint]->GetMax_Lambda_Inv();
      Local_Delta_Time_Visc = config->GetCFL(iMesh)*K_v*Vol*Vol/ node[iPoint]->GetMax_Lambda_Visc();
      Local_Delta_Time = min(Local_Delta_Time, Local_Delta_Time_Visc);
      Global_Delta_Time = min(Global_Delta_Time, Local_Delta_Time);
      Min_Delta_Time = min(Min_Delta_Time, Local_Delta_Time);
      Max_Delta_Time = max(Max_Delta_Time, Local_Delta_Time);
      if (Local_Delta_Time > config->GetMax_DeltaTime())
        Local_Delta_Time = config->GetMax_DeltaTime();
      node[iPoint]->SetDelta_Time(Local_Delta_Time);
    }
    else {
      node[iPoint]->SetDelta_Time(0.0);
    }
    
  }
  
  /*--- Compute the max and the min dt (in parallel) ---*/
  if (config->GetComm_Level() == COMM_FULL) {
#ifdef HAVE_MPI
    su2double rbuf_time, sbuf_time;
    sbuf_time = Min_Delta_Time;
    SU2_MPI::Reduce(&sbuf_time, &rbuf_time, 1, MPI_DOUBLE, MPI_MIN, MASTER_NODE, MPI_COMM_WORLD);
    SU2_MPI::Bcast(&rbuf_time, 1, MPI_DOUBLE, MASTER_NODE, MPI_COMM_WORLD);
    Min_Delta_Time = rbuf_time;
    
    sbuf_time = Max_Delta_Time;
    SU2_MPI::Reduce(&sbuf_time, &rbuf_time, 1, MPI_DOUBLE, MPI_MAX, MASTER_NODE, MPI_COMM_WORLD);
    SU2_MPI::Bcast(&rbuf_time, 1, MPI_DOUBLE, MASTER_NODE, MPI_COMM_WORLD);
    Max_Delta_Time = rbuf_time;
#endif
  }
  
  /*--- For exact time solution use the minimum delta time of the whole mesh ---*/
  if (config->GetUnsteady_Simulation() == TIME_STEPPING) {
#ifdef HAVE_MPI
    su2double rbuf_time, sbuf_time;
    sbuf_time = Global_Delta_Time;
    SU2_MPI::Reduce(&sbuf_time, &rbuf_time, 1, MPI_DOUBLE, MPI_MIN, MASTER_NODE, MPI_COMM_WORLD);
    SU2_MPI::Bcast(&rbuf_time, 1, MPI_DOUBLE, MASTER_NODE, MPI_COMM_WORLD);
    Global_Delta_Time = rbuf_time;
#endif
    for (iPoint = 0; iPoint < nPointDomain; iPoint++)
      node[iPoint]->SetDelta_Time(Global_Delta_Time);
  }
  
  /*--- Recompute the unsteady time step for the dual time strategy
   if the unsteady CFL is diferent from 0 ---*/
  if ((dual_time) && (Iteration == 0) && (config->GetUnst_CFL() != 0.0) && (iMesh == MESH_0)) {
    Global_Delta_UnstTimeND = config->GetUnst_CFL()*Global_Delta_Time/config->GetCFL(iMesh);
    
#ifdef HAVE_MPI
    su2double rbuf_time, sbuf_time;
    sbuf_time = Global_Delta_UnstTimeND;
    SU2_MPI::Reduce(&sbuf_time, &rbuf_time, 1, MPI_DOUBLE, MPI_MIN, MASTER_NODE, MPI_COMM_WORLD);
    SU2_MPI::Bcast(&rbuf_time, 1, MPI_DOUBLE, MASTER_NODE, MPI_COMM_WORLD);
    Global_Delta_UnstTimeND = rbuf_time;
#endif
    config->SetDelta_UnstTimeND(Global_Delta_UnstTimeND);
  }
  
  /*--- The pseudo local time (explicit integration) cannot be greater than the physical time ---*/
  if (dual_time)
    for (iPoint = 0; iPoint < nPointDomain; iPoint++) {
      if (!implicit) {
        Local_Delta_Time = min((2.0/3.0)*config->GetDelta_UnstTimeND(), node[iPoint]->GetDelta_Time());
        node[iPoint]->SetDelta_Time(Local_Delta_Time);
      }
    }
  
}

void CIncNSSolver::Viscous_Residual(CGeometry *geometry, CSolver **solver_container, CNumerics *numerics,
                                 CConfig *config, unsigned short iMesh, unsigned short iRKStep) {
  
  unsigned long iPoint, jPoint, iEdge;
  
  bool implicit = (config->GetKind_TimeIntScheme_Flow() == EULER_IMPLICIT);
  
  for (iEdge = 0; iEdge < geometry->GetnEdge(); iEdge++) {
    
    /*--- Points, coordinates and normal vector in edge ---*/
    
    iPoint = geometry->edge[iEdge]->GetNode(0);
    jPoint = geometry->edge[iEdge]->GetNode(1);
    numerics->SetCoord(geometry->node[iPoint]->GetCoord(),
                       geometry->node[jPoint]->GetCoord());
    numerics->SetNormal(geometry->edge[iEdge]->GetNormal());
    
    /*--- Primitive and secondary variables ---*/
    
    numerics->SetPrimitive(node[iPoint]->GetPrimitive(),
                           node[jPoint]->GetPrimitive());
    
    /*--- Gradient and limiters ---*/
    
    numerics->SetPrimVarGradient(node[iPoint]->GetGradient_Primitive(),
                                 node[jPoint]->GetGradient_Primitive());
    
    /*--- Turbulent kinetic energy ---*/
    
    if (config->GetKind_Turb_Model() == SST)
      numerics->SetTurbKineticEnergy(solver_container[TURB_SOL]->node[iPoint]->GetSolution(0),
                                     solver_container[TURB_SOL]->node[jPoint]->GetSolution(0));
    
    /*--- Compute and update residual ---*/
    
    numerics->ComputeResidual(Res_Visc, Jacobian_i, Jacobian_j, config);

    LinSysRes.SubtractBlock(iPoint, Res_Visc);
    LinSysRes.AddBlock(jPoint, Res_Visc);
    
    /*--- Implicit part ---*/
    
    if (implicit) {
      Jacobian.SubtractBlock(iPoint, iPoint, Jacobian_i);
      Jacobian.SubtractBlock(iPoint, jPoint, Jacobian_j);
      Jacobian.AddBlock(jPoint, iPoint, Jacobian_i);
      Jacobian.AddBlock(jPoint, jPoint, Jacobian_j);
    }
    
  }
  
}

void CIncNSSolver::Friction_Forces(CGeometry *geometry, CConfig *config) {

  unsigned long iVertex, iPoint, iPointNormal;
  unsigned short Boundary, Monitoring, iMarker, iMarker_Monitoring, iDim, jDim;
  su2double Viscosity = 0.0, div_vel, *Normal, MomentDist[3] = {0.0, 0.0, 0.0}, WallDist[3] = {0.0, 0.0, 0.0},
  *Coord, *Coord_Normal, Area, WallShearStress, TauNormal, factor, RefVel2 = 0.0,
  RefDensity = 0.0, Density = 0.0, WallDistMod, FrictionVel, UnitNormal[3] = {0.0, 0.0, 0.0}, TauElem[3] = {0.0, 0.0, 0.0}, TauTangent[3] = {0.0, 0.0, 0.0},
  Tau[3][3] = {{0.0, 0.0, 0.0},{0.0, 0.0, 0.0},{0.0, 0.0, 0.0}}, Force[3] = {0.0, 0.0, 0.0},
  Grad_Vel[3][3] = {{0.0, 0.0, 0.0},{0.0, 0.0, 0.0},{0.0, 0.0, 0.0}},
  delta[3][3] = {{1.0, 0.0, 0.0},{0.0,1.0,0.0},{0.0,0.0,1.0}},
  Grad_Temp[3] = {0.0, 0.0, 0.0}, GradTemperature, thermal_conductivity, MaxNorm = 8.0;
  su2double MomentX_Force[3] = {0.0,0.0,0.0}, MomentY_Force[3] = {0.0,0.0,0.0}, MomentZ_Force[3] = {0.0,0.0,0.0};
  su2double AxiFactor;

#ifdef HAVE_MPI
  su2double MyAllBound_CD_Visc, MyAllBound_CL_Visc, MyAllBound_CSF_Visc, MyAllBound_CMx_Visc, MyAllBound_CMy_Visc, MyAllBound_CMz_Visc, MyAllBound_CoPx_Visc, MyAllBound_CoPy_Visc, MyAllBound_CoPz_Visc, MyAllBound_CFx_Visc, MyAllBound_CFy_Visc, MyAllBound_CFz_Visc, MyAllBound_CT_Visc, MyAllBound_CQ_Visc, MyAllBound_HF_Visc, MyAllBound_MaxHF_Visc, *MySurface_CL_Visc = NULL, *MySurface_CD_Visc = NULL, *MySurface_CSF_Visc = NULL, *MySurface_CEff_Visc = NULL, *MySurface_CFx_Visc = NULL, *MySurface_CFy_Visc = NULL, *MySurface_CFz_Visc = NULL, *MySurface_CMx_Visc = NULL, *MySurface_CMy_Visc = NULL, *MySurface_CMz_Visc = NULL, *MySurface_HF_Visc = NULL, *MySurface_MaxHF_Visc = NULL;
#endif

  string Marker_Tag, Monitoring_Tag;

  su2double Alpha       = config->GetAoA()*PI_NUMBER/180.0;
  su2double Beta        = config->GetAoS()*PI_NUMBER/180.0;
  su2double RefArea     = config->GetRefArea();
  su2double RefLength   = config->GetRefLength();
  su2double RefHeatFlux = config->GetHeat_Flux_Ref();
  su2double *Origin = NULL;

  if (config->GetnMarker_Monitoring() != 0) { Origin = config->GetRefOriginMoment(0); }

  bool axisymmetric = config->GetAxisymmetric();
  bool energy       = config->GetEnergy_Equation();

  /*--- Evaluate reference values for non-dimensionalization.
   For dimensional or non-dim based on initial values, use
   the far-field state (inf). For a custom non-dim based
   on user-provided reference values, use the ref values
   to compute the forces. ---*/

  if ((config->GetRef_Inc_NonDim() == DIMENSIONAL) || 
      (config->GetRef_Inc_NonDim() == INITIAL_VALUES)) {
    RefDensity  = Density_Inf;
    RefVel2 = 0.0;
    for (iDim = 0; iDim < nDim; iDim++)
      RefVel2  += Velocity_Inf[iDim]*Velocity_Inf[iDim];
  }
  else if (config->GetRef_Inc_NonDim() == REFERENCE_VALUES) {
    RefDensity = config->GetInc_Density_Ref();
    RefVel2    = config->GetInc_Velocity_Ref()*config->GetInc_Velocity_Ref();
  }

  /*--- Compute factor for force coefficients. ---*/

  factor = 1.0 / (0.5*RefDensity*RefArea*RefVel2);

  /*--- Variables initialization ---*/

  AllBound_CD_Visc = 0.0;    AllBound_CL_Visc = 0.0;       AllBound_CSF_Visc = 0.0;
  AllBound_CMx_Visc = 0.0;      AllBound_CMy_Visc = 0.0;         AllBound_CMz_Visc = 0.0;
  AllBound_CFx_Visc = 0.0;      AllBound_CFy_Visc = 0.0;         AllBound_CFz_Visc = 0.0;
  AllBound_CoPx_Visc = 0.0;      AllBound_CoPy_Visc = 0.0;         AllBound_CoPz_Visc = 0.0;
  AllBound_CT_Visc = 0.0;       AllBound_CQ_Visc = 0.0;          AllBound_CMerit_Visc = 0.0;
  AllBound_HF_Visc = 0.0; AllBound_MaxHF_Visc = 0.0; AllBound_CEff_Visc = 0.0;

  for (iMarker_Monitoring = 0; iMarker_Monitoring < config->GetnMarker_Monitoring(); iMarker_Monitoring++) {
    Surface_CL_Visc[iMarker_Monitoring]      = 0.0; Surface_CD_Visc[iMarker_Monitoring]      = 0.0;
    Surface_CSF_Visc[iMarker_Monitoring] = 0.0; Surface_CEff_Visc[iMarker_Monitoring]       = 0.0;
    Surface_CFx_Visc[iMarker_Monitoring]        = 0.0; Surface_CFy_Visc[iMarker_Monitoring]        = 0.0;
    Surface_CFz_Visc[iMarker_Monitoring]        = 0.0; Surface_CMx_Visc[iMarker_Monitoring]        = 0.0;
    Surface_CMy_Visc[iMarker_Monitoring]        = 0.0; Surface_CMz_Visc[iMarker_Monitoring]        = 0.0;
    Surface_HF_Visc[iMarker_Monitoring]              = 0.0; Surface_MaxHF_Visc[iMarker_Monitoring]           = 0.0;
  }

  /*--- Loop over the Navier-Stokes markers ---*/

  for (iMarker = 0; iMarker < nMarker; iMarker++) {

    Boundary = config->GetMarker_All_KindBC(iMarker);
    Monitoring = config->GetMarker_All_Monitoring(iMarker);

    /*--- Obtain the origin for the moment computation for a particular marker ---*/

    if (Monitoring == YES) {
      for (iMarker_Monitoring = 0; iMarker_Monitoring < config->GetnMarker_Monitoring(); iMarker_Monitoring++) {
        Monitoring_Tag = config->GetMarker_Monitoring_TagBound(iMarker_Monitoring);
        Marker_Tag = config->GetMarker_All_TagBound(iMarker);
        if (Marker_Tag == Monitoring_Tag)
          Origin = config->GetRefOriginMoment(iMarker_Monitoring);
      }
    }

    if ((Boundary == HEAT_FLUX) || (Boundary == ISOTHERMAL) || (Boundary == CHT_WALL_INTERFACE)) {

      /*--- Forces initialization at each Marker ---*/

      CD_Visc[iMarker] = 0.0; CL_Visc[iMarker] = 0.0;       CSF_Visc[iMarker] = 0.0;
      CMx_Visc[iMarker] = 0.0;   CMy_Visc[iMarker] = 0.0;         CMz_Visc[iMarker] = 0.0;
      CFx_Visc[iMarker] = 0.0;   CFy_Visc[iMarker] = 0.0;         CFz_Visc[iMarker] = 0.0;
      CoPx_Visc[iMarker] = 0.0;  CoPy_Visc[iMarker] = 0.0;       CoPz_Visc[iMarker] = 0.0;
      CT_Visc[iMarker] = 0.0;    CQ_Visc[iMarker] = 0.0;          CMerit_Visc[iMarker] = 0.0;
      HF_Visc[iMarker] = 0.0;  MaxHF_Visc[iMarker] = 0.0; CEff_Visc[iMarker] = 0.0;

      for (iDim = 0; iDim < nDim; iDim++) ForceViscous[iDim] = 0.0;
      MomentViscous[0] = 0.0; MomentViscous[1] = 0.0; MomentViscous[2] = 0.0;
      MomentX_Force[0] = 0.0; MomentX_Force[1] = 0.0; MomentX_Force[2] = 0.0;
      MomentY_Force[0] = 0.0; MomentY_Force[1] = 0.0; MomentY_Force[2] = 0.0;
      MomentZ_Force[0] = 0.0; MomentZ_Force[1] = 0.0; MomentZ_Force[2] = 0.0;

      /*--- Loop over the vertices to compute the forces ---*/

      for (iVertex = 0; iVertex < geometry->nVertex[iMarker]; iVertex++) {

        iPoint = geometry->vertex[iMarker][iVertex]->GetNode();
        iPointNormal = geometry->vertex[iMarker][iVertex]->GetNormal_Neighbor();

        Coord = geometry->node[iPoint]->GetCoord();
        Coord_Normal = geometry->node[iPointNormal]->GetCoord();

        Normal = geometry->vertex[iMarker][iVertex]->GetNormal();

        for (iDim = 0; iDim < nDim; iDim++) {
          for (jDim = 0 ; jDim < nDim; jDim++) {
            Grad_Vel[iDim][jDim] = node[iPoint]->GetGradient_Primitive(iDim+1, jDim);
          }
          Grad_Temp[iDim] = node[iPoint]->GetGradient_Primitive(nDim+1, iDim);
        }

        Viscosity = node[iPoint]->GetLaminarViscosity();
        Density = node[iPoint]->GetDensity();

        Area = 0.0; for (iDim = 0; iDim < nDim; iDim++) Area += Normal[iDim]*Normal[iDim]; Area = sqrt(Area);
        for (iDim = 0; iDim < nDim; iDim++) {
          UnitNormal[iDim] = Normal[iDim]/Area;
        }

        /*--- Evaluate Tau ---*/

        div_vel = 0.0; for (iDim = 0; iDim < nDim; iDim++) div_vel += Grad_Vel[iDim][iDim];

        for (iDim = 0; iDim < nDim; iDim++) {
          for (jDim = 0 ; jDim < nDim; jDim++) {
            Tau[iDim][jDim] = Viscosity*(Grad_Vel[jDim][iDim] + Grad_Vel[iDim][jDim]) - TWO3*Viscosity*div_vel*delta[iDim][jDim];
          }
        }

        /*--- Project Tau in each surface element ---*/

        for (iDim = 0; iDim < nDim; iDim++) {
          TauElem[iDim] = 0.0;
          for (jDim = 0; jDim < nDim; jDim++) {
            TauElem[iDim] += Tau[iDim][jDim]*UnitNormal[jDim];
          }
        }

        /*--- Compute wall shear stress (using the stress tensor). Compute wall skin friction coefficient, and heat flux on the wall ---*/

        TauNormal = 0.0;
        for (iDim = 0; iDim < nDim; iDim++)
          TauNormal += TauElem[iDim] * UnitNormal[iDim];

        WallShearStress = 0.0;
        for (iDim = 0; iDim < nDim; iDim++) {
          TauTangent[iDim] = TauElem[iDim] - TauNormal * UnitNormal[iDim];
          CSkinFriction[iMarker][iDim][iVertex] = TauTangent[iDim] / (0.5*RefDensity*RefVel2);
          WallShearStress += TauTangent[iDim] * TauTangent[iDim];
        }
        WallShearStress = sqrt(WallShearStress);

        for (iDim = 0; iDim < nDim; iDim++) WallDist[iDim] = (Coord[iDim] - Coord_Normal[iDim]);
        WallDistMod = 0.0; for (iDim = 0; iDim < nDim; iDim++) WallDistMod += WallDist[iDim]*WallDist[iDim]; WallDistMod = sqrt(WallDistMod);

        /*--- Compute y+ and non-dimensional velocity ---*/

        FrictionVel = sqrt(fabs(WallShearStress)/Density);
        YPlus[iMarker][iVertex] = WallDistMod*FrictionVel/(Viscosity/Density);

        /*--- Compute total and maximum heat flux on the wall ---*/

        GradTemperature = 0.0;
        if (energy) {
        for (iDim = 0; iDim < nDim; iDim++)
          GradTemperature -= Grad_Temp[iDim]*UnitNormal[iDim];
        }
        
        thermal_conductivity       = node[iPoint]->GetThermalConductivity();
        HeatFlux[iMarker][iVertex] = -thermal_conductivity*GradTemperature*RefHeatFlux;
        HF_Visc[iMarker]          += HeatFlux[iMarker][iVertex]*Area;
        MaxHF_Visc[iMarker]       += pow(HeatFlux[iMarker][iVertex], MaxNorm);

        /*--- Note that y+, and heat are computed at the
         halo cells (for visualization purposes), but not the forces ---*/

        if ((geometry->node[iPoint]->GetDomain()) && (Monitoring == YES)) {

          /*--- Axisymmetric simulations ---*/

          if (axisymmetric) AxiFactor = 2.0*PI_NUMBER*geometry->node[iPoint]->GetCoord(1);
          else AxiFactor = 1.0;

          /*--- Force computation ---*/

          for (iDim = 0; iDim < nDim; iDim++) {
            Force[iDim] = TauElem[iDim] * Area * factor * AxiFactor;
            ForceViscous[iDim] += Force[iDim];
            MomentDist[iDim] = Coord[iDim] - Origin[iDim];
          }

          /*--- Moment with respect to the reference axis ---*/

          if (iDim == 3) {
            MomentViscous[0] += (Force[2]*MomentDist[1] - Force[1]*MomentDist[2])/RefLength;
            MomentX_Force[1] += (-Force[1]*Coord[2]);
            MomentX_Force[2] += (Force[2]*Coord[1]);

            MomentViscous[1] += (Force[0]*MomentDist[2] - Force[2]*MomentDist[0])/RefLength;
            MomentY_Force[2] += (-Force[2]*Coord[0]);
            MomentY_Force[0] += (Force[0]*Coord[2]);
          }
          MomentViscous[2] += (Force[1]*MomentDist[0] - Force[0]*MomentDist[1])/RefLength;
          MomentZ_Force[0] += (-Force[0]*Coord[1]);
          MomentZ_Force[1] += (Force[1]*Coord[0]);
          
        }

      }

      /*--- Project forces and store the non-dimensional coefficients ---*/

      if (Monitoring == YES) {
        if (nDim == 2) {
          CD_Visc[iMarker]       =  ForceViscous[0]*cos(Alpha) + ForceViscous[1]*sin(Alpha);
          CL_Visc[iMarker]       = -ForceViscous[0]*sin(Alpha) + ForceViscous[1]*cos(Alpha);
          CEff_Visc[iMarker]        = CL_Visc[iMarker] / (CD_Visc[iMarker]+EPS);
          CMz_Visc[iMarker]         = MomentViscous[2];
          CFx_Visc[iMarker]         = ForceViscous[0];
          CFy_Visc[iMarker]         = ForceViscous[1];
          CoPx_Visc[iMarker]        = MomentZ_Force[1];
          CoPy_Visc[iMarker]        = -MomentZ_Force[0];
          CT_Visc[iMarker]          = -CFx_Visc[iMarker];
          CQ_Visc[iMarker]          = -CMz_Visc[iMarker];
          CMerit_Visc[iMarker]      = CT_Visc[iMarker] / (CQ_Visc[iMarker]+EPS);
          MaxHF_Visc[iMarker] = pow(MaxHF_Visc[iMarker], 1.0/MaxNorm);
        }
        if (nDim == 3) {
          CD_Visc[iMarker]       =  ForceViscous[0]*cos(Alpha)*cos(Beta) + ForceViscous[1]*sin(Beta) + ForceViscous[2]*sin(Alpha)*cos(Beta);
          CL_Visc[iMarker]       = -ForceViscous[0]*sin(Alpha) + ForceViscous[2]*cos(Alpha);
          CSF_Visc[iMarker]  = -ForceViscous[0]*sin(Beta)*cos(Alpha) + ForceViscous[1]*cos(Beta) - ForceViscous[2]*sin(Beta)*sin(Alpha);
          CEff_Visc[iMarker]        = CL_Visc[iMarker]/(CD_Visc[iMarker] + EPS);
          CMx_Visc[iMarker]         = MomentViscous[0];
          CMy_Visc[iMarker]         = MomentViscous[1];
          CMz_Visc[iMarker]         = MomentViscous[2];
          CFx_Visc[iMarker]         = ForceViscous[0];
          CFy_Visc[iMarker]         = ForceViscous[1];
          CFz_Visc[iMarker]         = ForceViscous[2];
          CoPx_Visc[iMarker]        =  -MomentY_Force[0];
          CoPz_Visc[iMarker]        = MomentY_Force[2];
          CT_Visc[iMarker]          = -CFz_Visc[iMarker];
          CQ_Visc[iMarker]          = -CMz_Visc[iMarker];
          CMerit_Visc[iMarker]      = CT_Visc[iMarker] / (CQ_Visc[iMarker] + EPS);
          MaxHF_Visc[iMarker] = pow(MaxHF_Visc[iMarker], 1.0/MaxNorm);
        }

        AllBound_CD_Visc       += CD_Visc[iMarker];
        AllBound_CL_Visc       += CL_Visc[iMarker];
        AllBound_CSF_Visc  += CSF_Visc[iMarker];
        AllBound_CMx_Visc         += CMx_Visc[iMarker];
        AllBound_CMy_Visc         += CMy_Visc[iMarker];
        AllBound_CMz_Visc         += CMz_Visc[iMarker];
        AllBound_CFx_Visc         += CFx_Visc[iMarker];
        AllBound_CFy_Visc         += CFy_Visc[iMarker];
        AllBound_CFz_Visc         += CFz_Visc[iMarker];
        AllBound_CoPx_Visc        += CoPx_Visc[iMarker];
        AllBound_CoPy_Visc        += CoPy_Visc[iMarker];
        AllBound_CoPz_Visc        += CoPz_Visc[iMarker];
        AllBound_CT_Visc          += CT_Visc[iMarker];
        AllBound_CQ_Visc          += CQ_Visc[iMarker];
        AllBound_HF_Visc    += HF_Visc[iMarker];
        AllBound_MaxHF_Visc += pow(MaxHF_Visc[iMarker], MaxNorm);

        /*--- Compute the coefficients per surface ---*/

        for (iMarker_Monitoring = 0; iMarker_Monitoring < config->GetnMarker_Monitoring(); iMarker_Monitoring++) {
          Monitoring_Tag = config->GetMarker_Monitoring_TagBound(iMarker_Monitoring);
          Marker_Tag = config->GetMarker_All_TagBound(iMarker);
          if (Marker_Tag == Monitoring_Tag) {
            Surface_CL_Visc[iMarker_Monitoring]      += CL_Visc[iMarker];
            Surface_CD_Visc[iMarker_Monitoring]      += CD_Visc[iMarker];
            Surface_CSF_Visc[iMarker_Monitoring] += CSF_Visc[iMarker];
            Surface_CEff_Visc[iMarker_Monitoring]       += CEff_Visc[iMarker];
            Surface_CFx_Visc[iMarker_Monitoring]        += CFx_Visc[iMarker];
            Surface_CFy_Visc[iMarker_Monitoring]        += CFy_Visc[iMarker];
            Surface_CFz_Visc[iMarker_Monitoring]        += CFz_Visc[iMarker];
            Surface_CMx_Visc[iMarker_Monitoring]        += CMx_Visc[iMarker];
            Surface_CMy_Visc[iMarker_Monitoring]        += CMy_Visc[iMarker];
            Surface_CMz_Visc[iMarker_Monitoring]        += CMz_Visc[iMarker];
            Surface_HF_Visc[iMarker_Monitoring]         += HF_Visc[iMarker];
            Surface_MaxHF_Visc[iMarker_Monitoring]      += pow(MaxHF_Visc[iMarker],MaxNorm);
          }
        }

      }

    }
  }

  /*--- Update some global coeffients ---*/

  AllBound_CEff_Visc = AllBound_CL_Visc / (AllBound_CD_Visc + EPS);
  AllBound_CMerit_Visc = AllBound_CT_Visc / (AllBound_CQ_Visc + EPS);
  AllBound_MaxHF_Visc = pow(AllBound_MaxHF_Visc, 1.0/MaxNorm);


#ifdef HAVE_MPI

  /*--- Add AllBound information using all the nodes ---*/

  MyAllBound_CD_Visc        = AllBound_CD_Visc;                      AllBound_CD_Visc = 0.0;
  MyAllBound_CL_Visc        = AllBound_CL_Visc;                      AllBound_CL_Visc = 0.0;
  MyAllBound_CSF_Visc   = AllBound_CSF_Visc;                 AllBound_CSF_Visc = 0.0;
  AllBound_CEff_Visc = 0.0;
  MyAllBound_CMx_Visc          = AllBound_CMx_Visc;                        AllBound_CMx_Visc = 0.0;
  MyAllBound_CMy_Visc          = AllBound_CMy_Visc;                        AllBound_CMy_Visc = 0.0;
  MyAllBound_CMz_Visc          = AllBound_CMz_Visc;                        AllBound_CMz_Visc = 0.0;
  MyAllBound_CFx_Visc          = AllBound_CFx_Visc;                        AllBound_CFx_Visc = 0.0;
  MyAllBound_CFy_Visc          = AllBound_CFy_Visc;                        AllBound_CFy_Visc = 0.0;
  MyAllBound_CFz_Visc          = AllBound_CFz_Visc;                        AllBound_CFz_Visc = 0.0;
  MyAllBound_CoPx_Visc          = AllBound_CoPx_Visc;                        AllBound_CoPx_Visc = 0.0;
  MyAllBound_CoPy_Visc          = AllBound_CoPy_Visc;                        AllBound_CoPy_Visc = 0.0;
  MyAllBound_CoPz_Visc          = AllBound_CoPz_Visc;                        AllBound_CoPz_Visc = 0.0;
  MyAllBound_CT_Visc           = AllBound_CT_Visc;                         AllBound_CT_Visc = 0.0;
  MyAllBound_CQ_Visc           = AllBound_CQ_Visc;                         AllBound_CQ_Visc = 0.0;
  AllBound_CMerit_Visc = 0.0;
  MyAllBound_HF_Visc     = AllBound_HF_Visc;                   AllBound_HF_Visc = 0.0;
  MyAllBound_MaxHF_Visc  = pow(AllBound_MaxHF_Visc, MaxNorm);  AllBound_MaxHF_Visc = 0.0;

  if (config->GetComm_Level() == COMM_FULL) {
    SU2_MPI::Allreduce(&MyAllBound_CD_Visc, &AllBound_CD_Visc, 1, MPI_DOUBLE, MPI_SUM, MPI_COMM_WORLD);
    SU2_MPI::Allreduce(&MyAllBound_CL_Visc, &AllBound_CL_Visc, 1, MPI_DOUBLE, MPI_SUM, MPI_COMM_WORLD);
    SU2_MPI::Allreduce(&MyAllBound_CSF_Visc, &AllBound_CSF_Visc, 1, MPI_DOUBLE, MPI_SUM, MPI_COMM_WORLD);
    AllBound_CEff_Visc = AllBound_CL_Visc / (AllBound_CD_Visc + EPS);
    SU2_MPI::Allreduce(&MyAllBound_CMx_Visc, &AllBound_CMx_Visc, 1, MPI_DOUBLE, MPI_SUM, MPI_COMM_WORLD);
    SU2_MPI::Allreduce(&MyAllBound_CMy_Visc, &AllBound_CMy_Visc, 1, MPI_DOUBLE, MPI_SUM, MPI_COMM_WORLD);
    SU2_MPI::Allreduce(&MyAllBound_CMz_Visc, &AllBound_CMz_Visc, 1, MPI_DOUBLE, MPI_SUM, MPI_COMM_WORLD);
    SU2_MPI::Allreduce(&MyAllBound_CFx_Visc, &AllBound_CFx_Visc, 1, MPI_DOUBLE, MPI_SUM, MPI_COMM_WORLD);
    SU2_MPI::Allreduce(&MyAllBound_CFy_Visc, &AllBound_CFy_Visc, 1, MPI_DOUBLE, MPI_SUM, MPI_COMM_WORLD);
    SU2_MPI::Allreduce(&MyAllBound_CFz_Visc, &AllBound_CFz_Visc, 1, MPI_DOUBLE, MPI_SUM, MPI_COMM_WORLD);
    SU2_MPI::Allreduce(&MyAllBound_CoPx_Visc, &AllBound_CoPx_Visc, 1, MPI_DOUBLE, MPI_SUM, MPI_COMM_WORLD);
    SU2_MPI::Allreduce(&MyAllBound_CoPy_Visc, &AllBound_CoPy_Visc, 1, MPI_DOUBLE, MPI_SUM, MPI_COMM_WORLD);
    SU2_MPI::Allreduce(&MyAllBound_CoPz_Visc, &AllBound_CoPz_Visc, 1, MPI_DOUBLE, MPI_SUM, MPI_COMM_WORLD);
    SU2_MPI::Allreduce(&MyAllBound_CT_Visc, &AllBound_CT_Visc, 1, MPI_DOUBLE, MPI_SUM, MPI_COMM_WORLD);
    SU2_MPI::Allreduce(&MyAllBound_CQ_Visc, &AllBound_CQ_Visc, 1, MPI_DOUBLE, MPI_SUM, MPI_COMM_WORLD);
    AllBound_CMerit_Visc = AllBound_CT_Visc / (AllBound_CQ_Visc + EPS);
    SU2_MPI::Allreduce(&MyAllBound_HF_Visc, &AllBound_HF_Visc, 1, MPI_DOUBLE, MPI_SUM, MPI_COMM_WORLD);
    SU2_MPI::Allreduce(&MyAllBound_MaxHF_Visc, &AllBound_MaxHF_Visc, 1, MPI_DOUBLE, MPI_SUM, MPI_COMM_WORLD);
    AllBound_MaxHF_Visc = pow(AllBound_MaxHF_Visc, 1.0/MaxNorm);
  }
  
  /*--- Add the forces on the surfaces using all the nodes ---*/

  MySurface_CL_Visc      = new su2double[config->GetnMarker_Monitoring()];
  MySurface_CD_Visc      = new su2double[config->GetnMarker_Monitoring()];
  MySurface_CSF_Visc = new su2double[config->GetnMarker_Monitoring()];
  MySurface_CEff_Visc       = new su2double[config->GetnMarker_Monitoring()];
  MySurface_CFx_Visc        = new su2double[config->GetnMarker_Monitoring()];
  MySurface_CFy_Visc        = new su2double[config->GetnMarker_Monitoring()];
  MySurface_CFz_Visc        = new su2double[config->GetnMarker_Monitoring()];
  MySurface_CMx_Visc        = new su2double[config->GetnMarker_Monitoring()];
  MySurface_CMy_Visc        = new su2double[config->GetnMarker_Monitoring()];
  MySurface_CMz_Visc        = new su2double[config->GetnMarker_Monitoring()];
  MySurface_HF_Visc         = new su2double[config->GetnMarker_Monitoring()];
  MySurface_MaxHF_Visc      = new su2double[config->GetnMarker_Monitoring()];

  for (iMarker_Monitoring = 0; iMarker_Monitoring < config->GetnMarker_Monitoring(); iMarker_Monitoring++) {

    MySurface_CL_Visc[iMarker_Monitoring]      = Surface_CL_Visc[iMarker_Monitoring];
    MySurface_CD_Visc[iMarker_Monitoring]      = Surface_CD_Visc[iMarker_Monitoring];
    MySurface_CSF_Visc[iMarker_Monitoring] = Surface_CSF_Visc[iMarker_Monitoring];
    MySurface_CEff_Visc[iMarker_Monitoring]       = Surface_CEff_Visc[iMarker_Monitoring];
    MySurface_CFx_Visc[iMarker_Monitoring]        = Surface_CFx_Visc[iMarker_Monitoring];
    MySurface_CFy_Visc[iMarker_Monitoring]        = Surface_CFy_Visc[iMarker_Monitoring];
    MySurface_CFz_Visc[iMarker_Monitoring]        = Surface_CFz_Visc[iMarker_Monitoring];
    MySurface_CMx_Visc[iMarker_Monitoring]        = Surface_CMx_Visc[iMarker_Monitoring];
    MySurface_CMy_Visc[iMarker_Monitoring]        = Surface_CMy_Visc[iMarker_Monitoring];
    MySurface_CMz_Visc[iMarker_Monitoring]        = Surface_CMz_Visc[iMarker_Monitoring];
    MySurface_HF_Visc[iMarker_Monitoring]         = Surface_HF_Visc[iMarker_Monitoring];
    MySurface_MaxHF_Visc[iMarker_Monitoring]      = Surface_MaxHF_Visc[iMarker_Monitoring];

    Surface_CL_Visc[iMarker_Monitoring]      = 0.0;
    Surface_CD_Visc[iMarker_Monitoring]      = 0.0;
    Surface_CSF_Visc[iMarker_Monitoring] = 0.0;
    Surface_CEff_Visc[iMarker_Monitoring]       = 0.0;
    Surface_CFx_Visc[iMarker_Monitoring]        = 0.0;
    Surface_CFy_Visc[iMarker_Monitoring]        = 0.0;
    Surface_CFz_Visc[iMarker_Monitoring]        = 0.0;
    Surface_CMx_Visc[iMarker_Monitoring]        = 0.0;
    Surface_CMy_Visc[iMarker_Monitoring]        = 0.0;
    Surface_CMz_Visc[iMarker_Monitoring]        = 0.0;
    Surface_HF_Visc[iMarker_Monitoring]         = 0.0;
    Surface_MaxHF_Visc[iMarker_Monitoring]      = 0.0;
  }

  if (config->GetComm_Level() == COMM_FULL) {
    SU2_MPI::Allreduce(MySurface_CL_Visc, Surface_CL_Visc, config->GetnMarker_Monitoring(), MPI_DOUBLE, MPI_SUM, MPI_COMM_WORLD);
    SU2_MPI::Allreduce(MySurface_CD_Visc, Surface_CD_Visc, config->GetnMarker_Monitoring(), MPI_DOUBLE, MPI_SUM, MPI_COMM_WORLD);
    SU2_MPI::Allreduce(MySurface_CSF_Visc, Surface_CSF_Visc, config->GetnMarker_Monitoring(), MPI_DOUBLE, MPI_SUM, MPI_COMM_WORLD);
    for (iMarker_Monitoring = 0; iMarker_Monitoring < config->GetnMarker_Monitoring(); iMarker_Monitoring++)
      Surface_CEff_Visc[iMarker_Monitoring] = Surface_CL_Visc[iMarker_Monitoring] / (Surface_CD_Visc[iMarker_Monitoring] + EPS);
    SU2_MPI::Allreduce(MySurface_CFx_Visc, Surface_CFx_Visc, config->GetnMarker_Monitoring(), MPI_DOUBLE, MPI_SUM, MPI_COMM_WORLD);
    SU2_MPI::Allreduce(MySurface_CFy_Visc, Surface_CFy_Visc, config->GetnMarker_Monitoring(), MPI_DOUBLE, MPI_SUM, MPI_COMM_WORLD);
    SU2_MPI::Allreduce(MySurface_CFz_Visc, Surface_CFz_Visc, config->GetnMarker_Monitoring(), MPI_DOUBLE, MPI_SUM, MPI_COMM_WORLD);
    SU2_MPI::Allreduce(MySurface_CMx_Visc, Surface_CMx_Visc, config->GetnMarker_Monitoring(), MPI_DOUBLE, MPI_SUM, MPI_COMM_WORLD);
    SU2_MPI::Allreduce(MySurface_CMy_Visc, Surface_CMy_Visc, config->GetnMarker_Monitoring(), MPI_DOUBLE, MPI_SUM, MPI_COMM_WORLD);
    SU2_MPI::Allreduce(MySurface_CMz_Visc, Surface_CMz_Visc, config->GetnMarker_Monitoring(), MPI_DOUBLE, MPI_SUM, MPI_COMM_WORLD);
    SU2_MPI::Allreduce(MySurface_HF_Visc, Surface_HF_Visc, config->GetnMarker_Monitoring(), MPI_DOUBLE, MPI_SUM, MPI_COMM_WORLD);
    SU2_MPI::Allreduce(MySurface_MaxHF_Visc, Surface_MaxHF_Visc, config->GetnMarker_Monitoring(), MPI_DOUBLE, MPI_SUM, MPI_COMM_WORLD);
  }
  
  delete [] MySurface_CL_Visc; delete [] MySurface_CD_Visc; delete [] MySurface_CSF_Visc;
  delete [] MySurface_CEff_Visc;  delete [] MySurface_CFx_Visc;   delete [] MySurface_CFy_Visc;
  delete [] MySurface_CFz_Visc;   delete [] MySurface_CMx_Visc;   delete [] MySurface_CMy_Visc;
  delete [] MySurface_CMz_Visc; delete [] MySurface_HF_Visc; delete [] MySurface_MaxHF_Visc;

#endif

  /*--- Update the total coefficients (note that all the nodes have the same value)---*/

  Total_CD          += AllBound_CD_Visc;
  Total_CL          += AllBound_CL_Visc;
  Total_CSF         += AllBound_CSF_Visc;
  Total_CEff        = Total_CL / (Total_CD + EPS);
  Total_CMx         += AllBound_CMx_Visc;
  Total_CMy         += AllBound_CMy_Visc;
  Total_CMz         += AllBound_CMz_Visc;
  Total_CFx         += AllBound_CFx_Visc;
  Total_CFy         += AllBound_CFy_Visc;
  Total_CFz         += AllBound_CFz_Visc;
  Total_CoPx        += AllBound_CoPx_Visc;
  Total_CoPy        += AllBound_CoPy_Visc;
  Total_CoPz        += AllBound_CoPz_Visc;
  Total_CT          += AllBound_CT_Visc;
  Total_CQ          += AllBound_CQ_Visc;
  Total_CMerit      = AllBound_CT_Visc / (AllBound_CQ_Visc + EPS);
  Total_Heat        = AllBound_HF_Visc;
  Total_MaxHeat     = AllBound_MaxHF_Visc;

  /*--- Update the total coefficients per surface (note that all the nodes have the same value)---*/

  for (iMarker_Monitoring = 0; iMarker_Monitoring < config->GetnMarker_Monitoring(); iMarker_Monitoring++) {
    Surface_CL[iMarker_Monitoring]      += Surface_CL_Visc[iMarker_Monitoring];
    Surface_CD[iMarker_Monitoring]      += Surface_CD_Visc[iMarker_Monitoring];
    Surface_CSF[iMarker_Monitoring] += Surface_CSF_Visc[iMarker_Monitoring];
    Surface_CEff[iMarker_Monitoring]       = Surface_CL[iMarker_Monitoring] / (Surface_CD[iMarker_Monitoring] + EPS);
    Surface_CFx[iMarker_Monitoring]        += Surface_CFx_Visc[iMarker_Monitoring];
    Surface_CFy[iMarker_Monitoring]        += Surface_CFy_Visc[iMarker_Monitoring];
    Surface_CFz[iMarker_Monitoring]        += Surface_CFz_Visc[iMarker_Monitoring];
    Surface_CMx[iMarker_Monitoring]        += Surface_CMx_Visc[iMarker_Monitoring];
    Surface_CMy[iMarker_Monitoring]        += Surface_CMy_Visc[iMarker_Monitoring];
    Surface_CMz[iMarker_Monitoring]        += Surface_CMz_Visc[iMarker_Monitoring];
  }

}

void CIncNSSolver::BC_HeatFlux_Wall(CGeometry *geometry, CSolver **solver_container, CNumerics *conv_numerics, CNumerics *visc_numerics, CConfig *config, unsigned short val_marker) {
  
  unsigned short iDim, iVar, jVar;// Wall_Function;
  unsigned long iVertex, iPoint, total_index;
  
  su2double *GridVel, *Normal, Area, Wall_HeatFlux;

  bool implicit      = (config->GetKind_TimeIntScheme_Flow() == EULER_IMPLICIT);
  bool grid_movement = config->GetGrid_Movement();
  bool energy        = config->GetEnergy_Equation();

  /*--- Identify the boundary by string name ---*/
  
  string Marker_Tag = config->GetMarker_All_TagBound(val_marker);
  
  /*--- Get the specified wall heat flux from config ---*/
  
  Wall_HeatFlux = config->GetWall_HeatFlux(Marker_Tag)/config->GetHeat_Flux_Ref();

//  /*--- Get wall function treatment from config. ---*/
//
//  Wall_Function = config->GetWallFunction_Treatment(Marker_Tag);
//  if (Wall_Function != NO_WALL_FUNCTION) {
//    SU2_MPI::Error("Wall function treament not implemented yet", CURRENT_FUNCTION);
//  }

  /*--- Loop over all of the vertices on this boundary marker ---*/
  
  for (iVertex = 0; iVertex < geometry->nVertex[val_marker]; iVertex++) {
    iPoint = geometry->vertex[val_marker][iVertex]->GetNode();
    
    /*--- Check if the node belongs to the domain (i.e, not a halo node) ---*/
    
    if (geometry->node[iPoint]->GetDomain()) {
      
      /*--- Compute dual-grid area and boundary normal ---*/
      
      Normal = geometry->vertex[val_marker][iVertex]->GetNormal();
      
      Area = 0.0;
      for (iDim = 0; iDim < nDim; iDim++)
        Area += Normal[iDim]*Normal[iDim];
      Area = sqrt (Area);

      /*--- Initialize the convective & viscous residuals to zero ---*/
      
      for (iVar = 0; iVar < nVar; iVar++) {
        Res_Conv[iVar] = 0.0;
        Res_Visc[iVar] = 0.0;
        if (implicit) {
          for (jVar = 0; jVar < nVar; jVar++)
            Jacobian_i[iVar][jVar] = 0.0;
        }
      }

      /*--- Store the corrected velocity at the wall which will
       be zero (v = 0), unless there are moving walls (v = u_wall)---*/
      
      if (grid_movement) {
        GridVel = geometry->node[iPoint]->GetGridVel();
        for (iDim = 0; iDim < nDim; iDim++) Vector[iDim] = GridVel[iDim];
      } else {
        for (iDim = 0; iDim < nDim; iDim++) Vector[iDim] = 0.0;
      }
      
      /*--- Impose the value of the velocity as a strong boundary
       condition (Dirichlet). Fix the velocity and remove any
       contribution to the residual at this node. ---*/
      
      node[iPoint]->SetVelocity_Old(Vector);
      
      for (iDim = 0; iDim < nDim; iDim++)
        LinSysRes.SetBlock_Zero(iPoint, iDim+1);
      node[iPoint]->SetVel_ResTruncError_Zero();
      
      if (energy) {

        /*--- Apply a weak boundary condition for the energy equation.
        Compute the residual due to the prescribed heat flux. ---*/

        Res_Visc[nDim+1] = Wall_HeatFlux*Area;

        /*--- Viscous contribution to the residual at the wall ---*/

        LinSysRes.SubtractBlock(iPoint, Res_Visc);

      }

      /*--- Enforce the no-slip boundary condition in a strong way by
       modifying the velocity-rows of the Jacobian (1 on the diagonal). ---*/
      
      if (implicit) {
        for (iVar = 1; iVar <= nDim; iVar++) {
          total_index = iPoint*nVar+iVar;
          Jacobian.DeleteValsRowi(total_index);
        }
      }
      
    }
  }
}

void CIncNSSolver::BC_Isothermal_Wall(CGeometry *geometry, CSolver **solver_container, CNumerics *conv_numerics, CNumerics *visc_numerics, CConfig *config, unsigned short val_marker) {
  
  unsigned short iDim, iVar, jVar, Wall_Function;
  unsigned long iVertex, iPoint, Point_Normal, total_index;
  
  su2double *GridVel;
  su2double *Normal, *Coord_i, *Coord_j, Area, dist_ij;
  su2double Twall, dTdn;
  su2double thermal_conductivity;

  bool implicit      = (config->GetKind_TimeIntScheme_Flow() == EULER_IMPLICIT);
  bool grid_movement = config->GetGrid_Movement();
  bool energy        = config->GetEnergy_Equation();

  /*--- Identify the boundary by string name ---*/
  
  string Marker_Tag = config->GetMarker_All_TagBound(val_marker);
  
  /*--- Retrieve the specified wall temperature ---*/
  
  Twall = config->GetIsothermal_Temperature(Marker_Tag)/config->GetTemperature_Ref();

  /*--- Get wall function treatment from config. ---*/

  Wall_Function = config->GetWallFunction_Treatment(Marker_Tag);
  if (Wall_Function != NO_WALL_FUNCTION) {
    SU2_MPI::Error("Wall function treatment not implemented yet.", CURRENT_FUNCTION);
  }

  /*--- Loop over all of the vertices on this boundary marker ---*/
  
  for (iVertex = 0; iVertex < geometry->nVertex[val_marker]; iVertex++) {

    iPoint = geometry->vertex[val_marker][iVertex]->GetNode();
    
    /*--- Check if the node belongs to the domain (i.e, not a halo node) ---*/
    
    if (geometry->node[iPoint]->GetDomain()) {
      
      /*--- Initialize the convective & viscous residuals to zero ---*/
      
      for (iVar = 0; iVar < nVar; iVar++) {
        Res_Conv[iVar] = 0.0;
        Res_Visc[iVar] = 0.0;
        if (implicit) {
          for (jVar = 0; jVar < nVar; jVar++)
            Jacobian_i[iVar][jVar] = 0.0;
        }
      }

      /*--- Store the corrected velocity at the wall which will
       be zero (v = 0), unless there are moving walls (v = u_wall)---*/
      
      if (grid_movement) {
        GridVel = geometry->node[iPoint]->GetGridVel();
        for (iDim = 0; iDim < nDim; iDim++) Vector[iDim] = GridVel[iDim];
      } else {
        for (iDim = 0; iDim < nDim; iDim++) Vector[iDim] = 0.0;
      }
      
      /*--- Impose the value of the velocity as a strong boundary
       condition (Dirichlet). Fix the velocity and remove any
       contribution to the residual at this node. ---*/
      
      node[iPoint]->SetVelocity_Old(Vector);
      
      for (iDim = 0; iDim < nDim; iDim++)
        LinSysRes.SetBlock_Zero(iPoint, iDim+1);
      node[iPoint]->SetVel_ResTruncError_Zero();
      
      if (energy) {

        /*--- Compute dual grid area and boundary normal ---*/
        
        Normal = geometry->vertex[val_marker][iVertex]->GetNormal();
        
        Area = 0.0; 
        for (iDim = 0; iDim < nDim; iDim++) 
          Area += Normal[iDim]*Normal[iDim]; 
        Area = sqrt (Area);
        
        /*--- Compute closest normal neighbor ---*/
        
        Point_Normal = geometry->vertex[val_marker][iVertex]->GetNormal_Neighbor();
        
        /*--- Get coordinates of i & nearest normal and compute distance ---*/
        
        Coord_i = geometry->node[iPoint]->GetCoord();
        Coord_j = geometry->node[Point_Normal]->GetCoord();
        dist_ij = 0;
        for (iDim = 0; iDim < nDim; iDim++)
          dist_ij += (Coord_j[iDim]-Coord_i[iDim])*(Coord_j[iDim]-Coord_i[iDim]);
        dist_ij = sqrt(dist_ij);

        /*--- Compute the normal gradient in temperature using Twall ---*/
        
        dTdn = -(node[Point_Normal]->GetTemperature() - Twall)/dist_ij;
        
        /*--- Get thermal conductivity ---*/

        thermal_conductivity = node[iPoint]->GetThermalConductivity();

        /*--- Apply a weak boundary condition for the energy equation.
        Compute the residual due to the prescribed heat flux. ---*/

        Res_Visc[nDim+1] = thermal_conductivity*dTdn*Area;

        /*--- Jacobian contribution for temperature equation. ---*/
    
        if (implicit) {
          su2double Edge_Vector[3];
          su2double dist_ij_2 = 0, proj_vector_ij = 0;
          for (iDim = 0; iDim < nDim; iDim++) {
            Edge_Vector[iDim] = Coord_j[iDim]-Coord_i[iDim];
            dist_ij_2 += Edge_Vector[iDim]*Edge_Vector[iDim];
            proj_vector_ij += Edge_Vector[iDim]*Normal[iDim];
          }
          if (dist_ij_2 == 0.0) proj_vector_ij = 0.0;
          else proj_vector_ij = proj_vector_ij/dist_ij_2;

          Jacobian_i[nDim+1][nDim+1] = -thermal_conductivity*proj_vector_ij;

          Jacobian.SubtractBlock(iPoint, iPoint, Jacobian_i);
        }

        /*--- Viscous contribution to the residual at the wall ---*/
        
        LinSysRes.SubtractBlock(iPoint, Res_Visc);

      }

      /*--- Enforce the no-slip boundary condition in a strong way by
       modifying the velocity-rows of the Jacobian (1 on the diagonal). ---*/
      
      if (implicit) {
        for (iVar = 1; iVar <= nDim; iVar++) {
          total_index = iPoint*nVar+iVar;
          Jacobian.DeleteValsRowi(total_index);
        }
      }
      
    }
  }
}


void CIncNSSolver::BC_ConjugateHeat_Interface(CGeometry *geometry, CSolver **solver_container, CNumerics *conv_numerics, CConfig *config, unsigned short val_marker) {

  unsigned short iVar, jVar, iDim, Wall_Function;
  unsigned long iVertex, iPoint, Point_Normal, total_index;

  su2double *GridVel;
  su2double *Normal, *Coord_i, *Coord_j, Area, dist_ij;
  su2double Tconjugate, dTdn;
  su2double thermal_conductivity;
  su2double Temperature_Ref = config->GetTemperature_Ref();

  bool implicit      = (config->GetKind_TimeIntScheme_Flow() == EULER_IMPLICIT);
  bool grid_movement = config->GetGrid_Movement();
  bool energy        = config->GetEnergy_Equation();

  /*--- Identify the boundary ---*/

  string Marker_Tag = config->GetMarker_All_TagBound(val_marker);

  /*--- Retrieve the specified wall function treatment.---*/

  Wall_Function = config->GetWallFunction_Treatment(Marker_Tag);
  if(Wall_Function != NO_WALL_FUNCTION) {
      SU2_MPI::Error("Wall function treament not implemented yet", CURRENT_FUNCTION);
  }

  /*--- Loop over boundary points ---*/

  for (iVertex = 0; iVertex < geometry->nVertex[val_marker]; iVertex++) {

    iPoint = geometry->vertex[val_marker][iVertex]->GetNode();

    if (geometry->node[iPoint]->GetDomain()) {

      /*--- Initialize the convective & viscous residuals to zero ---*/

      for (iVar = 0; iVar < nVar; iVar++) {
        Res_Conv[iVar] = 0.0;
        Res_Visc[iVar] = 0.0;
        if (implicit) {
          for (jVar = 0; jVar < nVar; jVar++)
            Jacobian_i[iVar][jVar] = 0.0;
        }
      }

      /*--- Store the corrected velocity at the wall which will
       be zero (v = 0), unless there are moving walls (v = u_wall)---*/

      if (grid_movement) {
        GridVel = geometry->node[iPoint]->GetGridVel();
        for (iDim = 0; iDim < nDim; iDim++) Vector[iDim] = GridVel[iDim];
      } else {
        for (iDim = 0; iDim < nDim; iDim++) Vector[iDim] = 0.0;
      }

      /*--- Impose the value of the velocity as a strong boundary
       condition (Dirichlet). Fix the velocity and remove any
       contribution to the residual at this node. ---*/

      node[iPoint]->SetVelocity_Old(Vector);

      for (iDim = 0; iDim < nDim; iDim++)
        LinSysRes.SetBlock_Zero(iPoint, iDim+1);
      node[iPoint]->SetVel_ResTruncError_Zero();

      if (energy) {

        Tconjugate = GetConjugateHeatVariable(val_marker, iVertex, 0)/Temperature_Ref;

//        node[iPoint]->SetSolution_Old(nDim+1, Tconjugate);
//        node[iPoint]->SetEnergy_ResTruncError_Zero();

        Normal = geometry->vertex[val_marker][iVertex]->GetNormal();

        Area = 0.0;
        for (iDim = 0; iDim < nDim; iDim++)
          Area += Normal[iDim]*Normal[iDim];
        Area = sqrt (Area);

        /*--- Compute closest normal neighbor ---*/

        Point_Normal = geometry->vertex[val_marker][iVertex]->GetNormal_Neighbor();

        /*--- Get coordinates of i & nearest normal and compute distance ---*/

        Coord_i = geometry->node[iPoint]->GetCoord();
        Coord_j = geometry->node[Point_Normal]->GetCoord();
        dist_ij = 0;
        for (iDim = 0; iDim < nDim; iDim++)
          dist_ij += (Coord_j[iDim]-Coord_i[iDim])*(Coord_j[iDim]-Coord_i[iDim]);
        dist_ij = sqrt(dist_ij);

        /*--- Compute the normal gradient in temperature using Twall ---*/

        dTdn = -(node[Point_Normal]->GetTemperature() - Tconjugate)/dist_ij;

        /*--- Get thermal conductivity ---*/

        thermal_conductivity = node[iPoint]->GetThermalConductivity();

        /*--- Apply a weak boundary condition for the energy equation.
        Compute the residual due to the prescribed heat flux. ---*/

        Res_Visc[nDim+1] = thermal_conductivity*dTdn*Area;

        /*--- Jacobian contribution for temperature equation. ---*/

        if (implicit) {
          su2double Edge_Vector[3];
          su2double dist_ij_2 = 0, proj_vector_ij = 0;
          for (iDim = 0; iDim < nDim; iDim++) {
            Edge_Vector[iDim] = Coord_j[iDim]-Coord_i[iDim];
            dist_ij_2 += Edge_Vector[iDim]*Edge_Vector[iDim];
            proj_vector_ij += Edge_Vector[iDim]*Normal[iDim];
          }
          if (dist_ij_2 == 0.0) proj_vector_ij = 0.0;
          else proj_vector_ij = proj_vector_ij/dist_ij_2;

          Jacobian_i[nDim+1][nDim+1] = -thermal_conductivity*proj_vector_ij;

          Jacobian.SubtractBlock(iPoint, iPoint, Jacobian_i);
        }

        /*--- Viscous contribution to the residual at the wall ---*/

        LinSysRes.SubtractBlock(iPoint, Res_Visc);

      }

      /*--- Enforce the no-slip boundary condition in a strong way by
       modifying the velocity-rows of the Jacobian (1 on the diagonal). ---*/

      if (implicit) {
        for (iVar = 1; iVar <= nDim; iVar++) {
          total_index = iPoint*nVar+iVar;
          Jacobian.DeleteValsRowi(total_index);
        }
//        if(energy) {
//          total_index = iPoint*nVar+nDim+1;
//          Jacobian.DeleteValsRowi(total_index);
//        }
      }

    }
  }
}<|MERGE_RESOLUTION|>--- conflicted
+++ resolved
@@ -6478,12 +6478,7 @@
   bool dual_time = ((config->GetUnsteady_Simulation() == DT_STEPPING_1ST) ||
                     (config->GetUnsteady_Simulation() == DT_STEPPING_2ND));
   bool steady_restart = config->GetSteadyRestart();
-<<<<<<< HEAD
-  bool turbulent     = (config->GetKind_Solver() == RANS) || (config->GetKind_Solver() == DISC_ADJ_RANS);
-=======
-  bool time_stepping = config->GetUnsteady_Simulation() == TIME_STEPPING;
   bool turbulent     = (config->GetKind_Solver() == INC_RANS) || (config->GetKind_Solver() == DISC_ADJ_INC_RANS);
->>>>>>> 254db36c
   
   string restart_filename = config->GetFilename(config->GetSolution_FileName(), ".dat", val_iter);
 
