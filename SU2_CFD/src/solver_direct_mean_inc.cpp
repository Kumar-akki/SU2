--- conflicted
+++ resolved
@@ -623,7 +623,6 @@
 
   InitiateComms(geometry, config, SOLUTION);
   CompleteComms(geometry, config, SOLUTION);
-<<<<<<< HEAD
   
   /* Store the initial CFL number for all grid points. */
   
@@ -632,12 +631,9 @@
     node[iPoint]->SetLocalCFL(CFL);
   }
   
-=======
-
   /*--- Add the solver name (max 8 characters) ---*/
   SolverName = "INC.FLOW";
 
->>>>>>> 8d2cc941
 }
 
 CIncEulerSolver::~CIncEulerSolver(void) {
@@ -3767,7 +3763,9 @@
       
       PrimVar_j = node[jPoint]->GetPrimitive();
       
-<<<<<<< HEAD
+      AD::SetPreaccIn(Coord_j, nDim);
+      AD::SetPreaccIn(PrimVar_j, nPrimVarGrad);
+      
       if (weighted) {
         weight = 0.0;
         for (iDim = 0; iDim < nDim; iDim++)
@@ -3775,14 +3773,6 @@
       } else {
         weight = 1.0;
       }
-=======
-      AD::SetPreaccIn(Coord_j, nDim);
-      AD::SetPreaccIn(PrimVar_j, nPrimVarGrad);
-      
-      weight = 0.0;
-      for (iDim = 0; iDim < nDim; iDim++)
-        weight += (Coord_j[iDim]-Coord_i[iDim])*(Coord_j[iDim]-Coord_i[iDim]);
->>>>>>> 8d2cc941
       
       /*--- Sumations for entries of upper triangular matrix R ---*/
       
@@ -7407,7 +7397,6 @@
   InitiateComms(geometry, config, SOLUTION);
   CompleteComms(geometry, config, SOLUTION);
   
-<<<<<<< HEAD
   /* Store the initial CFL number for all grid points. */
   
   for (iPoint = 0; iPoint < nPoint; iPoint++) {
@@ -7415,11 +7404,9 @@
     node[iPoint]->SetLocalCFL(CFL);
   }
   
-=======
   /*--- Add the solver name (max 8 characters) ---*/
   SolverName = "INC.FLOW";
 
->>>>>>> 8d2cc941
 }
 
 CIncNSSolver::~CIncNSSolver(void) {
