--- conflicted
+++ resolved
@@ -453,11 +453,7 @@
     }
   }
 
-<<<<<<< HEAD
-  if (kind_recording == MESH_COORDS || kind_recording == SOLUTION_AND_MESH) {
-=======
-  if (kind_recording == RECORDING::MESH_COORDS) {
->>>>>>> cf4677b4
+  if (kind_recording == RECORDING::MESH_COORDS || kind_recording == RECORDING::SOLUTION_AND_MESH) {
     /*--- Register node coordinates as input ---*/
 
     geometry[iZone][iInst][MESH_0]->RegisterCoordinates();
