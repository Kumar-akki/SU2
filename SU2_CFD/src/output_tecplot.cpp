--- conflicted
+++ resolved
@@ -165,15 +165,7 @@
         }
       }
       
-<<<<<<< HEAD
-      if (config->GetKind_Regime() == FREESURFACE) {
-        Tecplot_File << ",\"Density\"";
-      }
-      
-      if (((Kind_Solver == EULER) || (Kind_Solver == NAVIER_STOKES) || (Kind_Solver == RANS)))  {
-=======
       if ((Kind_Solver == EULER) || (Kind_Solver == NAVIER_STOKES) || (Kind_Solver == RANS)) {
->>>>>>> 382e4664
         Tecplot_File << ",\"Pressure\",\"Temperature\",\"C<sub>p</sub>\",\"Mach\"";
       }
       
