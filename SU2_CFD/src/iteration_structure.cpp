/*!
 * \file iteration_structure.cpp
 * \brief Main subroutines used by SU2_CFD
 * \author F. Palacios, T. Economon
 * \version 6.2.0 "Falcon"
 *
 * The current SU2 release has been coordinated by the
 * SU2 International Developers Society <www.su2devsociety.org>
 * with selected contributions from the open-source community.
 *
 * The main research teams contributing to the current release are:
 *  - Prof. Juan J. Alonso's group at Stanford University.
 *  - Prof. Piero Colonna's group at Delft University of Technology.
 *  - Prof. Nicolas R. Gauger's group at Kaiserslautern University of Technology.
 *  - Prof. Alberto Guardone's group at Polytechnic University of Milan.
 *  - Prof. Rafael Palacios' group at Imperial College London.
 *  - Prof. Vincent Terrapon's group at the University of Liege.
 *  - Prof. Edwin van der Weide's group at the University of Twente.
 *  - Lab. of New Concepts in Aeronautics at Tech. Institute of Aeronautics.
 *
 * Copyright 2012-2019, Francisco D. Palacios, Thomas D. Economon,
 *                      Tim Albring, and the SU2 contributors.
 *
 * SU2 is free software; you can redistribute it and/or
 * modify it under the terms of the GNU Lesser General Public
 * License as published by the Free Software Foundation; either
 * version 2.1 of the License, or (at your option) any later version.
 *
 * SU2 is distributed in the hope that it will be useful,
 * but WITHOUT ANY WARRANTY; without even the implied warranty of
 * MERCHANTABILITY or FITNESS FOR A PARTICULAR PURPOSE. See the GNU
 * Lesser General Public License for more details.
 *
 * You should have received a copy of the GNU Lesser General Public
 * License along with SU2. If not, see <http://www.gnu.org/licenses/>.
 */

#include "../include/iteration_structure.hpp"

CIteration::CIteration(CConfig *config) {
  rank = SU2_MPI::GetRank();
  size = SU2_MPI::GetSize();

  nInst = config->GetnTimeInstances();
  nZone = config->GetnZone();

  multizone = config->GetMultizone_Problem();
  singlezone = !(config->GetMultizone_Problem());

}

CIteration::~CIteration(void) { }

void CIteration::SetGrid_Movement(CGeometry **geometry,
          CSurfaceMovement *surface_movement,
          CVolumetricMovement *grid_movement,
          CSolver ***solver,
          CConfig *config,
          unsigned long IntIter,
          unsigned long ExtIter)   {

  unsigned short iDim;
  unsigned short Kind_Grid_Movement = config->GetKind_GridMovement();
  unsigned long nIterMesh;
  unsigned long iPoint;
  bool stat_mesh = true;
  bool adjoint = config->GetContinuous_Adjoint();
  bool harmonic_balance = (config->GetUnsteady_Simulation() == HARMONIC_BALANCE);
  bool discrete_adjoint = config->GetDiscrete_Adjoint();

  /*--- Only write to screen if this option is enabled ---*/
  bool Screen_Output = config->GetDeform_Output();
  
  unsigned short val_iZone = config->GetiZone();
  unsigned short val_iInst = config->GetiInst();

  /*--- For a harmonic balance case, set "iteration number" to the zone number,
   so that the meshes are positioned correctly for each instance. ---*/
  if (harmonic_balance) {
    ExtIter = val_iInst;
    Kind_Grid_Movement = config->GetKind_GridMovement();
  }

  /*--- Perform mesh movement depending on specified type ---*/
  switch (Kind_Grid_Movement) {

  case RIGID_MOTION:

      if (rank == MASTER_NODE) {
        cout << endl << " Performing rigid mesh transformation." << endl;
      }

      /*--- Move each node in the volume mesh using the specified type
       of rigid mesh motion. These routines also compute analytic grid
       velocities for the fine mesh. ---*/

      grid_movement->Rigid_Translation(geometry[MESH_0],
                                       config, val_iZone, ExtIter);
      grid_movement->Rigid_Plunging(geometry[MESH_0],
                                    config, val_iZone, ExtIter);
      grid_movement->Rigid_Pitching(geometry[MESH_0],
                                    config, val_iZone, ExtIter);
      grid_movement->Rigid_Rotation(geometry[MESH_0],
                                    config, val_iZone, ExtIter);

      /*--- Update the multigrid structure after moving the finest grid,
       including computing the grid velocities on the coarser levels. ---*/

      grid_movement->UpdateMultiGrid(geometry, config);

      break;


    case ELASTICITY:

      if (ExtIter != 0) {

        if (rank == MASTER_NODE)
          cout << " Deforming the grid using the Linear Elasticity solution." << endl;

        /*--- Update the coordinates of the grid using the linear elasticity solution. ---*/
        for (iPoint = 0; iPoint < geometry[MESH_0]->GetnPoint(); iPoint++) {

          su2double *U_time_nM1 = solver[MESH_0][FEA_SOL]->node[iPoint]->GetSolution_time_n1();
          su2double *U_time_n   = solver[MESH_0][FEA_SOL]->node[iPoint]->GetSolution_time_n();

          for (iDim = 0; iDim < geometry[MESH_0]->GetnDim(); iDim++)
            geometry[MESH_0]->node[iPoint]->AddCoord(iDim, U_time_n[iDim] - U_time_nM1[iDim]);

        }

      }

      break;

 	/*--- Already initialized in the static mesh movement routine at driver level. ---*/ 
    case STEADY_TRANSLATION: case ROTATING_FRAME:
      break;

  }
  
  if (config->GetSurface_Movement(DEFORMING)){
      if (rank == MASTER_NODE)
        cout << endl << " Updating surface positions." << endl;

      /*--- Translating ---*/

      /*--- Compute the new node locations for moving markers ---*/

      surface_movement->Surface_Translating(geometry[MESH_0],
                                            config, ExtIter, val_iZone);
      /*--- Deform the volume grid around the new boundary locations ---*/

      if (rank == MASTER_NODE)
        cout << " Deforming the volume grid." << endl;
      grid_movement->SetVolume_Deformation(geometry[MESH_0],
                                           config, true);

      /*--- Plunging ---*/

      /*--- Compute the new node locations for moving markers ---*/

      surface_movement->Surface_Plunging(geometry[MESH_0],
                                         config, ExtIter, val_iZone);
      /*--- Deform the volume grid around the new boundary locations ---*/

      if (rank == MASTER_NODE)
        cout << " Deforming the volume grid." << endl;
      grid_movement->SetVolume_Deformation(geometry[MESH_0],
                                           config, true);

      /*--- Pitching ---*/

      /*--- Compute the new node locations for moving markers ---*/

      surface_movement->Surface_Pitching(geometry[MESH_0],
                                         config, ExtIter, val_iZone);
      /*--- Deform the volume grid around the new boundary locations ---*/

      if (rank == MASTER_NODE)
        cout << " Deforming the volume grid." << endl;
      grid_movement->SetVolume_Deformation(geometry[MESH_0],
                                           config, true);

      /*--- Rotating ---*/

      /*--- Compute the new node locations for moving markers ---*/

      surface_movement->Surface_Rotating(geometry[MESH_0],
                                         config, ExtIter, val_iZone);
      /*--- Deform the volume grid around the new boundary locations ---*/

      if (rank == MASTER_NODE)
        cout << " Deforming the volume grid." << endl;
      grid_movement->SetVolume_Deformation(geometry[MESH_0],
                                           config, true);

      /*--- Update the grid velocities on the fine mesh using finite
       differencing based on node coordinates at previous times. ---*/

      if (!adjoint) {
        if (rank == MASTER_NODE)
          cout << " Computing grid velocities by finite differencing." << endl;
        geometry[MESH_0]->SetGridVelocity(config, ExtIter);
      }

      /*--- Update the multigrid structure after moving the finest grid,
       including computing the grid velocities on the coarser levels. ---*/

      grid_movement->UpdateMultiGrid(geometry, config);

      }

  if (config->GetSurface_Movement(AEROELASTIC) 
      || config->GetSurface_Movement(AEROELASTIC_RIGID_MOTION)){

      /*--- Apply rigid mesh transformation to entire grid first, if necessary ---*/
      if (IntIter == 0) {
        if (Kind_Grid_Movement == AEROELASTIC_RIGID_MOTION) {

          if (rank == MASTER_NODE) {
            cout << endl << " Performing rigid mesh transformation." << endl;
          }

          /*--- Move each node in the volume mesh using the specified type
           of rigid mesh motion. These routines also compute analytic grid
           velocities for the fine mesh. ---*/

          grid_movement->Rigid_Translation(geometry[MESH_0],
                                           config, val_iZone, ExtIter);
          grid_movement->Rigid_Plunging(geometry[MESH_0],
                                        config, val_iZone, ExtIter);
          grid_movement->Rigid_Pitching(geometry[MESH_0],
                                        config, val_iZone, ExtIter);
          grid_movement->Rigid_Rotation(geometry[MESH_0],
                                        config, val_iZone, ExtIter);

          /*--- Update the multigrid structure after moving the finest grid,
           including computing the grid velocities on the coarser levels. ---*/

          grid_movement->UpdateMultiGrid(geometry, config);
        }

      }

      /*--- Use the if statement to move the grid only at selected dual time step iterations. ---*/
      else if (IntIter % config->GetAeroelasticIter() == 0) {

        if (rank == MASTER_NODE)
          cout << endl << " Solving aeroelastic equations and updating surface positions." << endl;

        /*--- Solve the aeroelastic equations for the new node locations of the moving markers(surfaces) ---*/

        solver[MESH_0][FLOW_SOL]->Aeroelastic(surface_movement, geometry[MESH_0], config, ExtIter);

        /*--- Deform the volume grid around the new boundary locations ---*/

        if (rank == MASTER_NODE)
          cout << " Deforming the volume grid due to the aeroelastic movement." << endl;
        grid_movement->SetVolume_Deformation(geometry[MESH_0],
                                             config, true);

        /*--- Update the grid velocities on the fine mesh using finite
         differencing based on node coordinates at previous times. ---*/

        if (rank == MASTER_NODE)
          cout << " Computing grid velocities by finite differencing." << endl;
        geometry[MESH_0]->SetGridVelocity(config, ExtIter);

        /*--- Update the multigrid structure after moving the finest grid,
         including computing the grid velocities on the coarser levels. ---*/

        grid_movement->UpdateMultiGrid(geometry, config);
      }
        }
  if (config->GetSurface_Movement(FLUID_STRUCTURE)){
      if (rank == MASTER_NODE && Screen_Output)
        cout << endl << "Deforming the grid for Fluid-Structure Interaction applications." << endl;

      /*--- Deform the volume grid around the new boundary locations ---*/

      if (rank == MASTER_NODE && Screen_Output)
        cout << "Deforming the volume grid." << endl;
      grid_movement->SetVolume_Deformation(geometry[MESH_0],
                                           config, true, false);

      nIterMesh = grid_movement->Get_nIterMesh();
      stat_mesh = (nIterMesh == 0);

      if (!adjoint && !stat_mesh) {
        if (rank == MASTER_NODE && Screen_Output)
          cout << "Computing grid velocities by finite differencing." << endl;
        geometry[MESH_0]->SetGridVelocity(config, ExtIter);
      }
      else if (stat_mesh) {
          if (rank == MASTER_NODE && Screen_Output)
            cout << "The mesh is up-to-date. Using previously stored grid velocities." << endl;
      }

      /*--- Update the multigrid structure after moving the finest grid,
       including computing the grid velocities on the coarser levels. ---*/

      grid_movement->UpdateMultiGrid(geometry, config);

  }
  if (config->GetSurface_Movement(FLUID_STRUCTURE_STATIC)){

    if ((rank == MASTER_NODE) && (!discrete_adjoint) && Screen_Output)
        cout << endl << "Deforming the grid for static Fluid-Structure Interaction applications." << endl;

      /*--- Deform the volume grid around the new boundary locations ---*/

    if ((rank == MASTER_NODE) && (!discrete_adjoint)&& Screen_Output)
        cout << "Deforming the volume grid." << endl;

      grid_movement->SetVolume_Deformation_Elas(geometry[MESH_0],
                                                                    config, true, false);

    if ((rank == MASTER_NODE) && (!discrete_adjoint)&& Screen_Output)
        cout << "There is no grid velocity." << endl;

      /*--- Update the multigrid structure after moving the finest grid,
       including computing the grid velocities on the coarser levels. ---*/

      grid_movement->UpdateMultiGrid(geometry, config);

  }
  if (config->GetSurface_Movement(EXTERNAL) || config->GetSurface_Movement(EXTERNAL_ROTATION)){
    /*--- Apply rigid rotation to entire grid first, if necessary ---*/

    if (Kind_Grid_Movement == EXTERNAL_ROTATION) {
      if (rank == MASTER_NODE)
        cout << " Updating node locations by rigid rotation." << endl;
      grid_movement->Rigid_Rotation(geometry[MESH_0],
                                                          config, val_iZone, ExtIter);
    }

    /*--- Load new surface node locations from external files ---*/
    
      if (rank == MASTER_NODE)
      cout << " Updating surface locations from file." << endl;
    surface_movement->SetExternal_Deformation(geometry[MESH_0],
                                                         config, val_iZone, ExtIter);

    /*--- Deform the volume grid around the new boundary locations ---*/
    
    if (rank == MASTER_NODE)
      cout << " Deforming the volume grid." << endl;
    grid_movement->SetVolume_Deformation(geometry[MESH_0],
                                                               config, true);
    
    /*--- Update the grid velocities on the fine mesh using finite
       differencing based on node coordinates at previous times. ---*/
    
    if (!adjoint) {
      if (rank == MASTER_NODE)
        cout << " Computing grid velocities by finite differencing." << endl;
      geometry[MESH_0]->SetGridVelocity(config, ExtIter);
  }

    /*--- Update the multigrid structure after moving the finest grid,
       including computing the grid velocities on the coarser levels. ---*/
    
    grid_movement->UpdateMultiGrid(geometry, config);
     
  }
}

void CIteration::Preprocess(COutput *output,
                            CIntegration ****integration,
                            CGeometry ****geometry,
                            CSolver *****solver,
                            CNumerics ******numerics,
                            CConfig **config,
                            CSurfaceMovement **surface_movement,
                            CVolumetricMovement ***grid_movement,
                            CFreeFormDefBox*** FFDBox,
                            unsigned short val_iZone,
                            unsigned short val_iInst) { }
void CIteration::Iterate(COutput *output,
                         CIntegration ****integration,
                         CGeometry ****geometry,
                         CSolver *****solver,
                         CNumerics ******numerics,
                         CConfig **config,
                         CSurfaceMovement **surface_movement,
                         CVolumetricMovement ***grid_movement,
                         CFreeFormDefBox*** FFDBox,
                         unsigned short val_iZone,
                         unsigned short val_iInst) { }
void CIteration::Solve(COutput *output,
                         CIntegration ****integration,
                         CGeometry ****geometry,
                         CSolver *****solver,
                         CNumerics ******numerics,
                         CConfig **config,
                         CSurfaceMovement **surface_movement,
                         CVolumetricMovement ***grid_movement,
                         CFreeFormDefBox*** FFDBox,
                         unsigned short val_iZone,
                         unsigned short val_iInst) { }
void CIteration::Update(COutput *output,
                        CIntegration ****integration,
                        CGeometry ****geometry,
                        CSolver *****solver,
                        CNumerics ******numerics,
                        CConfig **config,
                        CSurfaceMovement **surface_movement,
                        CVolumetricMovement ***grid_movement,
                        CFreeFormDefBox*** FFDBox,
                        unsigned short val_iZone,
                        unsigned short val_iInst)      { }
void CIteration::Predictor(COutput *output,
                        CIntegration ****integration,
                        CGeometry ****geometry,
                        CSolver *****solver,
                        CNumerics ******numerics,
                        CConfig **config,
                        CSurfaceMovement **surface_movement,
                        CVolumetricMovement ***grid_movement,
                        CFreeFormDefBox*** FFDBox,
                        unsigned short val_iZone,
                        unsigned short val_iInst)      { }
void CIteration::Relaxation(COutput *output,
                        CIntegration ****integration,
                        CGeometry ****geometry,
                        CSolver *****solver,
                        CNumerics ******numerics,
                        CConfig **config,
                        CSurfaceMovement **surface_movement,
                        CVolumetricMovement ***grid_movement,
                        CFreeFormDefBox*** FFDBox,
                        unsigned short val_iZone,
                        unsigned short val_iInst)      { }
bool CIteration::Monitor(COutput *output,
    CIntegration ****integration,
    CGeometry ****geometry,
    CSolver *****solver,
    CNumerics ******numerics,
    CConfig **config,
    CSurfaceMovement **surface_movement,
    CVolumetricMovement ***grid_movement,
    CFreeFormDefBox*** FFDBox,
    unsigned short val_iZone,
    unsigned short val_iInst)     { return false; }
void CIteration::Output(COutput *output,
    CGeometry ****geometry,
    CSolver *****solver,
    CConfig **config,
    unsigned long Iter,
    bool StopCalc,
    unsigned short val_iZone,
    unsigned short val_iInst)      {

  
  bool output_files = false;
  
  unsigned short RestartFormat = SU2_RESTART_ASCII;
  unsigned short OutputFormat = config[val_iZone]->GetOutput_FileFormat();
  
  bool Wrt_Surf = config[val_iZone]->GetWrt_Srf_Sol();
  bool Wrt_Vol  = config[val_iZone]->GetWrt_Vol_Sol();
  bool Wrt_CSV  = config[val_iZone]->GetWrt_Csv_Sol();
  
  if (config[val_iZone]->GetWrt_Binary_Restart()){
    RestartFormat = SU2_RESTART_BINARY;
  }
  
  /*--- Determine whether a solution needs to be written
   after the current iteration ---*/

  if ( 

      /*--- Fixed CL problem ---*/

      ((config[val_iZone]->GetFixed_CL_Mode()) &&
       (config[val_iZone]->GetnExtIter()-config[val_iZone]->GetIter_dCL_dAlpha() - 1 == Iter)) ||

      /*--- Steady problems ---*/

      ((Iter % config[val_iZone]->GetWrt_Sol_Freq() == 0) && (Iter != 0) &&
       ((config[val_iZone]->GetUnsteady_Simulation() == STEADY) ||
        (config[val_iZone]->GetUnsteady_Simulation() == HARMONIC_BALANCE) ||
        (config[val_iZone]->GetUnsteady_Simulation() == ROTATIONAL_FRAME))) ||

      /*--- No inlet profile file found. Print template. ---*/

      (config[val_iZone]->GetWrt_InletFile())

      ) {

    output_files = true;

  }

  /*--- Determine whether a solution doesn't need to be written
   after the current iteration ---*/

  if (config[val_iZone]->GetFixed_CL_Mode()) {
    if (config[val_iZone]->GetnExtIter()-config[val_iZone]->GetIter_dCL_dAlpha() - 1 < Iter) output_files = false;
    if (config[val_iZone]->GetnExtIter() - 1 == Iter) output_files = true;
  }

  /*--- write the solution ---*/

  if (output_files) {

    if (rank == MASTER_NODE) cout << endl << "-------------------------- File Output Summary --------------------------";

    /*--- Execute the routine for writing restart, volume solution,
     surface solution, and surface comma-separated value files. ---*/

      config[val_iZone]->SetiInst(val_iInst);
      
      output->Load_Data(geometry[val_iZone][val_iInst][MESH_0], config[val_iZone], solver[val_iZone][val_iInst][MESH_0]);
      
      /*--- Write restart files ---*/
      
      output->SetVolume_Output(geometry[val_iZone][val_iInst][MESH_0], config[val_iZone], RestartFormat);
      
      /*--- Write visualization files ---*/
      
      if (Wrt_Vol)
        output->SetVolume_Output(geometry[val_iZone][val_iInst][MESH_0], config[val_iZone], OutputFormat);
      if (Wrt_Surf)
        output->SetSurface_Output(geometry[val_iZone][val_iInst][MESH_0], config[val_iZone], OutputFormat);
      if (Wrt_CSV)
        output->SetSurface_Output(geometry[val_iZone][val_iInst][MESH_0], config[val_iZone], CSV);    
      
      output->DeallocateData_Parallel();      
    
    /*--- Execute the routine for writing special output. ---*/
    //output->SetSpecial_Output(solver, geometry, config, Iter, nZone);

    if (rank == MASTER_NODE) cout << "-------------------------------------------------------------------------" << endl << endl;

  }

}
void CIteration::Postprocess(COutput *output,
                             CIntegration ****integration,
                             CGeometry ****geometry,
                             CSolver *****solver,
                             CNumerics ******numerics,
                             CConfig **config,
                             CSurfaceMovement **surface_movement,
                             CVolumetricMovement ***grid_movement,
                             CFreeFormDefBox*** FFDBox,
                             unsigned short val_iZone,
                             unsigned short val_iInst) { }



CFluidIteration::CFluidIteration(CConfig *config) : CIteration(config) { }
CFluidIteration::~CFluidIteration(void) { }

void CFluidIteration::Preprocess(COutput *output,
                                    CIntegration ****integration,
                                    CGeometry ****geometry,
                                    CSolver *****solver,
                                    CNumerics ******numerics,
                                    CConfig **config,
                                    CSurfaceMovement **surface_movement,
                                    CVolumetricMovement ***grid_movement,
                                    CFreeFormDefBox*** FFDBox,
                                    unsigned short val_iZone,
                                    unsigned short val_iInst) {
  
  unsigned long IntIter = 0; config[val_iZone]->SetIntIter(IntIter);
  unsigned long ExtIter = config[val_iZone]->GetExtIter();
  
  bool fsi = config[val_iZone]->GetFSI_Simulation();
  unsigned long OuterIter = config[val_iZone]->GetOuterIter();

  
  /*--- Set the initial condition for FSI problems with subiterations ---*/
  /*--- This is done only in the first block subiteration.---*/
  /*--- From then on, the solver reuses the partially converged solution obtained in the previous subiteration ---*/
  if( fsi  && ( OuterIter == 0 ) ){
    solver[val_iZone][val_iInst][MESH_0][FLOW_SOL]->SetInitialCondition(geometry[val_iZone][val_iInst], solver[val_iZone][val_iInst], config[val_iZone], ExtIter);
  }
  
  /*--- Apply a Wind Gust ---*/
  
  if (config[val_iZone]->GetWind_Gust()) {
    SetWind_GustField(config[val_iZone], geometry[val_iZone][val_iInst], solver[val_iZone][val_iInst]);
  }

  /*--- Evaluate the new CFL number (adaptive). ---*/
  if ((config[val_iZone]->GetCFL_Adapt() == YES) && ( OuterIter != 0 ) ) {
    output->SetCFL_Number(solver, config, val_iZone);
  }

}

void CFluidIteration::Iterate(COutput *output,
                                 CIntegration ****integration,
                                 CGeometry ****geometry,
                                 CSolver *****solver,
                                 CNumerics ******numerics,
                                 CConfig **config,
                                 CSurfaceMovement **surface_movement,
                                 CVolumetricMovement ***grid_movement,
                                 CFreeFormDefBox*** FFDBox,
                                 unsigned short val_iZone,
                                 unsigned short val_iInst) {
  unsigned long IntIter, ExtIter;
  
  bool unsteady = (config[val_iZone]->GetUnsteady_Simulation() == DT_STEPPING_1ST) || (config[val_iZone]->GetUnsteady_Simulation() == DT_STEPPING_2ND);
  bool frozen_visc = (config[val_iZone]->GetContinuous_Adjoint() && config[val_iZone]->GetFrozen_Visc_Cont()) ||
                     (config[val_iZone]->GetDiscrete_Adjoint() && config[val_iZone]->GetFrozen_Visc_Disc());
  ExtIter = config[val_iZone]->GetExtIter();
  
  /* --- Setting up iteration values depending on if this is a
   steady or an unsteady simulaiton */
  
  if ( !unsteady ) IntIter = ExtIter;
  else IntIter = config[val_iZone]->GetIntIter();
  
  /*--- Update global parameters ---*/
  
  switch( config[val_iZone]->GetKind_Solver() ) {
      
    case EULER: case DISC_ADJ_EULER:
      config[val_iZone]->SetGlobalParam(EULER, RUNTIME_FLOW_SYS, ExtIter); break;
      
    case NAVIER_STOKES: case DISC_ADJ_NAVIER_STOKES:
      config[val_iZone]->SetGlobalParam(NAVIER_STOKES, RUNTIME_FLOW_SYS, ExtIter); break;
      
    case RANS: case DISC_ADJ_RANS:
      config[val_iZone]->SetGlobalParam(RANS, RUNTIME_FLOW_SYS, ExtIter); break;
      
  }
  

  /*--- Solve the Euler, Navier-Stokes or Reynolds-averaged Navier-Stokes (RANS) equations (one iteration) ---*/
  
  integration[val_iZone][val_iInst][FLOW_SOL]->MultiGrid_Iteration(geometry, solver, numerics,
                                                                  config, RUNTIME_FLOW_SYS, IntIter, val_iZone, val_iInst);
  
  if ((config[val_iZone]->GetKind_Solver() == RANS) ||
      ((config[val_iZone]->GetKind_Solver() == DISC_ADJ_RANS) && !frozen_visc)) {
    
    /*--- Solve the turbulence model ---*/
    
    config[val_iZone]->SetGlobalParam(RANS, RUNTIME_TURB_SYS, ExtIter);
    integration[val_iZone][val_iInst][TURB_SOL]->SingleGrid_Iteration(geometry, solver, numerics,
                                                                     config, RUNTIME_TURB_SYS, IntIter, val_iZone, val_iInst);
    
    /*--- Solve transition model ---*/
    
    if (config[val_iZone]->GetKind_Trans_Model() == LM) {
      config[val_iZone]->SetGlobalParam(RANS, RUNTIME_TRANS_SYS, ExtIter);
      integration[val_iZone][val_iInst][TRANS_SOL]->SingleGrid_Iteration(geometry, solver, numerics,
                                                                        config, RUNTIME_TRANS_SYS, IntIter, val_iZone, val_iInst);
    }
    
  }

  if (config[val_iZone]->GetWeakly_Coupled_Heat()){
    config[val_iZone]->SetGlobalParam(RANS, RUNTIME_HEAT_SYS, ExtIter);
    integration[val_iZone][val_iInst][HEAT_SOL]->SingleGrid_Iteration(geometry, solver, numerics,
                                                                     config, RUNTIME_HEAT_SYS, IntIter, val_iZone, val_iInst);
  }
  
  /*--- Call Dynamic mesh update if AEROELASTIC motion was specified ---*/
  
  if ((config[val_iZone]->GetGrid_Movement()) && (config[val_iZone]->GetAeroelastic_Simulation()) && unsteady) {
      
    SetGrid_Movement(geometry[val_iZone][val_iInst], surface_movement[val_iZone], grid_movement[val_iZone][val_iInst],
                     solver[val_iZone][val_iInst], config[val_iZone], IntIter, ExtIter);
    
    /*--- Apply a Wind Gust ---*/
    
    if (config[val_iZone]->GetWind_Gust()) {
      if (IntIter % config[val_iZone]->GetAeroelasticIter() == 0 && IntIter != 0)
        SetWind_GustField(config[val_iZone], geometry[val_iZone][val_iInst], solver[val_iZone][val_iInst]);
    }
    
  }
  
  /*--- Write the convergence history ---*/

  if ( unsteady && !config[val_iZone]->GetDiscrete_Adjoint() && (!config[val_iZone]->GetMultizone_Problem() && !config[val_iZone]->GetSinglezone_Driver())) {
    
    output->GetLegacyOutput()->SetConvHistory_Body(NULL, geometry, solver, config, integration, true, 0.0, val_iZone, val_iInst);
    
  }
  
}

void CFluidIteration::Update(COutput *output,
                                CIntegration ****integration,
                                CGeometry ****geometry,
                                CSolver *****solver,
                                CNumerics ******numerics,
                                CConfig **config,
                                CSurfaceMovement **surface_movement,
                                CVolumetricMovement ***grid_movement,
                                CFreeFormDefBox*** FFDBox,
                                unsigned short val_iZone,
                                unsigned short val_iInst)      {
  
  unsigned short iMesh;
  su2double Physical_dt, Physical_t;
  unsigned long ExtIter = config[val_iZone]->GetExtIter();

  /*--- Dual time stepping strategy ---*/
  
  if ((config[val_iZone]->GetUnsteady_Simulation() == DT_STEPPING_1ST) ||
      (config[val_iZone]->GetUnsteady_Simulation() == DT_STEPPING_2ND)) {
    
    /*--- Update dual time solver on all mesh levels ---*/
    
    for (iMesh = 0; iMesh <= config[val_iZone]->GetnMGLevels(); iMesh++) {
      integration[val_iZone][val_iInst][FLOW_SOL]->SetDualTime_Solver(geometry[val_iZone][val_iInst][iMesh], solver[val_iZone][val_iInst][iMesh][FLOW_SOL], config[val_iZone], iMesh);
      integration[val_iZone][val_iInst][FLOW_SOL]->SetConvergence(false);
    }
    
    /*--- Update dual time solver for the turbulence model ---*/
    
    if ((config[val_iZone]->GetKind_Solver() == RANS) ||
        (config[val_iZone]->GetKind_Solver() == DISC_ADJ_RANS)) {
      integration[val_iZone][val_iInst][TURB_SOL]->SetDualTime_Solver(geometry[val_iZone][val_iInst][MESH_0], solver[val_iZone][val_iInst][MESH_0][TURB_SOL], config[val_iZone], MESH_0);
      integration[val_iZone][val_iInst][TURB_SOL]->SetConvergence(false);
    }
    
    /*--- Update dual time solver for the transition model ---*/
    
    if (config[val_iZone]->GetKind_Trans_Model() == LM) {
      integration[val_iZone][val_iInst][TRANS_SOL]->SetDualTime_Solver(geometry[val_iZone][val_iInst][MESH_0], solver[val_iZone][val_iInst][MESH_0][TRANS_SOL], config[val_iZone], MESH_0);
      integration[val_iZone][val_iInst][TRANS_SOL]->SetConvergence(false);
    }
    
    /*--- Verify convergence criteria (based on total time) ---*/
    
    Physical_dt = config[val_iZone]->GetDelta_UnstTime();
    Physical_t  = (ExtIter+1)*Physical_dt;
    if (Physical_t >=  config[val_iZone]->GetTotal_UnstTime())
      integration[val_iZone][val_iInst][FLOW_SOL]->SetConvergence(true);
    
  }
  
}

bool CFluidIteration::Monitor(COutput *output,
    CIntegration ****integration,
    CGeometry ****geometry,
    CSolver *****solver,
    CNumerics ******numerics,
    CConfig **config,
    CSurfaceMovement **surface_movement,
    CVolumetricMovement ***grid_movement,
    CFreeFormDefBox*** FFDBox,
    unsigned short val_iZone,
    unsigned short val_iInst)     {

  bool StopCalc = false;
  
#ifndef HAVE_MPI
  StopTime = su2double(clock())/su2double(CLOCKS_PER_SEC);
#else
  StopTime = MPI_Wtime();
#endif
  UsedTime = StopTime - StartTime;


  if (config[val_iZone]->GetMultizone_Problem() || config[val_iZone]->GetSinglezone_Driver()){
    output->SetHistory_Output(geometry[val_iZone][INST_0][MESH_0],
                              solver[val_iZone][INST_0][MESH_0],
                              config[val_iZone],
                              config[val_iZone]->GetTimeIter(),
                              config[val_iZone]->GetOuterIter(),
                              config[val_iZone]->GetInnerIter());
  }
  
  if (config[val_iZone]->GetCFL_Adapt() == YES) {
      if (!(config[val_iZone]->GetMultizone_Problem())) // This needs to be changed everywhere in the code, in a future PR
        output->SetCFL_Number(solver, config, val_iZone);
  }

  /*--- If convergence was reached --*/
  StopCalc =  output->GetConvergence();

  return StopCalc;


}
void CFluidIteration::Postprocess(COutput *output,
                                  CIntegration ****integration,
                                  CGeometry ****geometry,
                                  CSolver *****solver,
                                  CNumerics ******numerics,
                                  CConfig **config,
                                  CSurfaceMovement **surface_movement,
                                  CVolumetricMovement ***grid_movement,
                                  CFreeFormDefBox*** FFDBox,
                                  unsigned short val_iZone,
                                  unsigned short val_iInst) {

  /*--- Temporary: enable only for single-zone driver. This should be removed eventually when generalized. ---*/

  if(config[val_iZone]->GetSinglezone_Driver()){

    if (config[val_iZone]->GetKind_Solver() == DISC_ADJ_EULER ||
        config[val_iZone]->GetKind_Solver() == DISC_ADJ_NAVIER_STOKES ||
        config[val_iZone]->GetKind_Solver() == DISC_ADJ_RANS){

      /*--- Read the target pressure ---*/

//      if (config[val_iZone]->GetInvDesign_Cp() == YES)
//        output->SetCp_InverseDesign(solver[val_iZone][val_iInst][MESH_0][FLOW_SOL],geometry[val_iZone][val_iInst][MESH_0], config[val_iZone], config[val_iZone]->GetExtIter());

//      /*--- Read the target heat flux ---*/

//      if (config[val_iZone]->GetInvDesign_HeatFlux() == YES)
//        output->SetHeatFlux_InverseDesign(solver[val_iZone][val_iInst][MESH_0][FLOW_SOL],geometry[val_iZone][val_iInst][MESH_0], config[val_iZone], config[val_iZone]->GetExtIter());

    }

  }


}

void CFluidIteration::Solve(COutput *output,
                                 CIntegration ****integration,
                                 CGeometry ****geometry,
                                 CSolver *****solver,
                                 CNumerics ******numerics,
                                 CConfig **config,
                                 CSurfaceMovement **surface_movement,
                                 CVolumetricMovement ***grid_movement,
                                 CFreeFormDefBox*** FFDBox,
                                 unsigned short val_iZone,
                                 unsigned short val_iInst) {

  /*--- Boolean to determine if we are running a static or dynamic case ---*/
  bool steady = (config[val_iZone]->GetUnsteady_Simulation() == STEADY);
  bool unsteady = !steady;

  unsigned long Inner_Iter, nInner_Iter = config[val_iZone]->GetnInner_Iter();
  bool StopCalc = false;

  /*--- Synchronization point before a single solver iteration. Compute the
   wall clock time required. ---*/

#ifndef HAVE_MPI
  StartTime = su2double(clock())/su2double(CLOCKS_PER_SEC);
#else
  StartTime = MPI_Wtime();
#endif

  /*--- If the problem is multizone, the block iterates on the number of internal iterations ---*/
  /*--- If the problem is single zone, the block iterates on the number of iterations (pseudo-time)---*/
  if (multizone || unsteady)
    nInner_Iter = config[val_iZone]->GetnInner_Iter();
  else
    nInner_Iter = config[val_iZone]->GetnIter();

  /*--- Preprocess the solver ---*/
  Preprocess(output, integration, geometry,
      solver, numerics, config,
      surface_movement, grid_movement, FFDBox, val_iZone, INST_0);

    /*--- For steady-state flow simulations, we need to loop over ExtIter for the number of time steps ---*/
    /*--- However, ExtIter is the number of FSI iterations, so nIntIter is used in this case ---*/

    for (Inner_Iter = 0; Inner_Iter < nInner_Iter; Inner_Iter++){

      config[val_iZone]->SetInnerIter(Inner_Iter);

      /*--- For steady-state flow simulations, we need to loop over ExtIter for the number of time steps ---*/
      if (steady) config[val_iZone]->SetExtIter(Inner_Iter);
      /*--- For unsteady flow simulations, we need to loop over IntIter for the number of time steps ---*/
      if (unsteady) config[val_iZone]->SetIntIter(Inner_Iter);
      /*--- If only one internal iteration is required, the ExtIter/IntIter is the OuterIter of the block structure ---*/
      if (nInner_Iter == 1) {
        if (steady) config[val_iZone]->SetExtIter(config[val_iZone]->GetOuterIter());
        if (unsteady) config[val_iZone]->SetIntIter(config[val_iZone]->GetOuterIter());
      }

      /*--- Run a single iteration of the solver ---*/
      Iterate(output, integration, geometry,
          solver, numerics, config,
          surface_movement, grid_movement, FFDBox, val_iZone, INST_0);

      /*--- Monitor the pseudo-time ---*/
      StopCalc = Monitor(output, integration, geometry,
                         solver, numerics, config,
                         surface_movement, grid_movement, FFDBox, val_iZone, INST_0);

      /*--- Output files at intermediate time positions if the problem is single zone ---*/

      if (singlezone) Output(output, geometry, solver, config,
                             config[val_iZone]->GetInnerIter(), StopCalc, val_iZone, val_iInst);
      

      /*--- If the iteration has converged, break the loop ---*/
      if (StopCalc) break;

    }

    if (multizone){
      
      Output(output, geometry, solver, config,
             config[val_iZone]->GetOuterIter(), StopCalc, val_iZone, val_iInst);
      
      /*--- Set the fluid convergence to false (to make sure outer subiterations converge) ---*/
      
      integration[val_iZone][INST_0][FLOW_SOL]->SetConvergence(false);
    }
}

void CFluidIteration::SetWind_GustField(CConfig *config, CGeometry **geometry, CSolver ***solver) {
  // The gust is imposed on the flow field via the grid velocities. This method called the Field Velocity Method is described in the
  // NASA TM–2012-217771 - Development, Verification and Use of Gust Modeling in the NASA Computational Fluid Dynamics Code FUN3D
  // the desired gust is prescribed as the negative of the grid velocity.
  
  // If a source term is included to account for the gust field, the method is described by Jones et al. as the Split Velocity Method in
  // Simulation of Airfoil Gust Responses Using Prescribed Velocities.
  // In this routine the gust derivatives needed for the source term are calculated when applicable.
  // If the gust derivatives are zero the source term is also zero.
  // The source term itself is implemented in the class CSourceWindGust
  
  if (rank == MASTER_NODE)
    cout << endl << "Running simulation with a Wind Gust." << endl;
  unsigned short iDim, nDim = geometry[MESH_0]->GetnDim(); //We assume nDim = 2
  if (nDim != 2) {
    if (rank == MASTER_NODE) {
      cout << endl << "WARNING - Wind Gust capability is only verified for 2 dimensional simulations." << endl;
    }
  }
  
  /*--- Gust Parameters from config ---*/
  unsigned short Gust_Type = config->GetGust_Type();
  su2double xbegin = config->GetGust_Begin_Loc();    // Location at which the gust begins.
  su2double L = config->GetGust_WaveLength();        // Gust size
  su2double tbegin = config->GetGust_Begin_Time();   // Physical time at which the gust begins.
  su2double gust_amp = config->GetGust_Ampl();       // Gust amplitude
  su2double n = config->GetGust_Periods();           // Number of gust periods
  unsigned short GustDir = config->GetGust_Dir(); // Gust direction
  
  /*--- Variables needed to compute the gust ---*/
  unsigned short Kind_Grid_Movement = config->GetKind_GridMovement();
  unsigned long iPoint;
  unsigned short iMGlevel, nMGlevel = config->GetnMGLevels();
  
  su2double x, y, x_gust, dgust_dx, dgust_dy, dgust_dt;
  su2double *Gust, *GridVel, *NewGridVel, *GustDer;
  
  su2double Physical_dt = config->GetDelta_UnstTime();
  unsigned long ExtIter = config->GetExtIter();
  su2double Physical_t = ExtIter*Physical_dt;
  
  su2double Uinf = solver[MESH_0][FLOW_SOL]->GetVelocity_Inf(0); // Assumption gust moves at infinity velocity
  
  Gust = new su2double [nDim];
  NewGridVel = new su2double [nDim];
  for (iDim = 0; iDim < nDim; iDim++) {
    Gust[iDim] = 0.0;
    NewGridVel[iDim] = 0.0;
  }
  
  GustDer = new su2double [3];
  for (unsigned short i = 0; i < 3; i++) {
    GustDer[i] = 0.0;
  }
  
  // Vortex variables
  unsigned long nVortex = 0;
  vector<su2double> x0, y0, vort_strenth, r_core; //vortex is positive in clockwise direction.
  if (Gust_Type == VORTEX) {
    InitializeVortexDistribution(nVortex, x0, y0, vort_strenth, r_core);
  }
  
  /*--- Check to make sure gust lenght is not zero or negative (vortex gust doesn't use this). ---*/
  if (L <= 0.0 && Gust_Type != VORTEX) {
    SU2_MPI::Error("The gust length needs to be positive", CURRENT_FUNCTION);
  }
  
  /*--- Loop over all multigrid levels ---*/
  
  for (iMGlevel = 0; iMGlevel <= nMGlevel; iMGlevel++) {
    
    /*--- Loop over each node in the volume mesh ---*/
    
    for (iPoint = 0; iPoint < geometry[iMGlevel]->GetnPoint(); iPoint++) {
      
      /*--- Reset the Grid Velocity to zero if there is no grid movement ---*/
      if (Kind_Grid_Movement == GUST) {
        for (iDim = 0; iDim < nDim; iDim++)
          geometry[iMGlevel]->node[iPoint]->SetGridVel(iDim, 0.0);
      }
      
      /*--- initialize the gust and derivatives to zero everywhere ---*/
      
      for (iDim = 0; iDim < nDim; iDim++) {Gust[iDim]=0.0;}
      dgust_dx = 0.0; dgust_dy = 0.0; dgust_dt = 0.0;
      
      /*--- Begin applying the gust ---*/
      
      if (Physical_t >= tbegin) {
        
        x = geometry[iMGlevel]->node[iPoint]->GetCoord()[0]; // x-location of the node.
        y = geometry[iMGlevel]->node[iPoint]->GetCoord()[1]; // y-location of the node.
        
        // Gust coordinate
        x_gust = (x - xbegin - Uinf*(Physical_t-tbegin))/L;
        
        /*--- Calculate the specified gust ---*/
        switch (Gust_Type) {
            
          case TOP_HAT:
            // Check if we are in the region where the gust is active
            if (x_gust > 0 && x_gust < n) {
              Gust[GustDir] = gust_amp;
              // Still need to put the gust derivatives. Think about this.
            }
            break;
            
          case SINE:
            // Check if we are in the region where the gust is active
            if (x_gust > 0 && x_gust < n) {
              Gust[GustDir] = gust_amp*(sin(2*PI_NUMBER*x_gust));
              
              // Gust derivatives
              //dgust_dx = gust_amp*2*PI_NUMBER*(cos(2*PI_NUMBER*x_gust))/L;
              //dgust_dy = 0;
              //dgust_dt = gust_amp*2*PI_NUMBER*(cos(2*PI_NUMBER*x_gust))*(-Uinf)/L;
            }
            break;
            
          case ONE_M_COSINE:
            // Check if we are in the region where the gust is active
            if (x_gust > 0 && x_gust < n) {
              Gust[GustDir] = gust_amp*(1-cos(2*PI_NUMBER*x_gust));
              
              // Gust derivatives
              //dgust_dx = gust_amp*2*PI_NUMBER*(sin(2*PI_NUMBER*x_gust))/L;
              //dgust_dy = 0;
              //dgust_dt = gust_amp*2*PI_NUMBER*(sin(2*PI_NUMBER*x_gust))*(-Uinf)/L;
            }
            break;
            
          case EOG:
            // Check if we are in the region where the gust is active
            if (x_gust > 0 && x_gust < n) {
              Gust[GustDir] = -0.37*gust_amp*sin(3*PI_NUMBER*x_gust)*(1-cos(2*PI_NUMBER*x_gust));
            }
            break;
            
          case VORTEX:
            
            /*--- Use vortex distribution ---*/
            // Algebraic vortex equation.
            for (unsigned long i=0; i<nVortex; i++) {
              su2double r2 = pow(x-(x0[i]+Uinf*(Physical_t-tbegin)), 2) + pow(y-y0[i], 2);
              su2double r = sqrt(r2);
              su2double v_theta = vort_strenth[i]/(2*PI_NUMBER) * r/(r2+pow(r_core[i],2));
              Gust[0] = Gust[0] + v_theta*(y-y0[i])/r;
              Gust[1] = Gust[1] - v_theta*(x-(x0[i]+Uinf*(Physical_t-tbegin)))/r;
            }
            break;
            
          case NONE: default:
            
            /*--- There is no wind gust specified. ---*/
            if (rank == MASTER_NODE) {
              cout << "No wind gust specified." << endl;
            }
            break;
            
        }
      }
      
      /*--- Set the Wind Gust, Wind Gust Derivatives and the Grid Velocities ---*/
      
      GustDer[0] = dgust_dx;
      GustDer[1] = dgust_dy;
      GustDer[2] = dgust_dt;
      
      solver[iMGlevel][FLOW_SOL]->node[iPoint]->SetWindGust(Gust);
      solver[iMGlevel][FLOW_SOL]->node[iPoint]->SetWindGustDer(GustDer);
      
      GridVel = geometry[iMGlevel]->node[iPoint]->GetGridVel();
      
      /*--- Store new grid velocity ---*/
      
      for (iDim = 0; iDim < nDim; iDim++) {
        NewGridVel[iDim] = GridVel[iDim] - Gust[iDim];
        geometry[iMGlevel]->node[iPoint]->SetGridVel(iDim, NewGridVel[iDim]);
      }
      
    }
  }
  
  delete [] Gust;
  delete [] GustDer;
  delete [] NewGridVel;
  
}

void CFluidIteration::InitializeVortexDistribution(unsigned long &nVortex, vector<su2double>& x0, vector<su2double>& y0, vector<su2double>& vort_strength, vector<su2double>& r_core) {
  /*--- Read in Vortex Distribution ---*/
  std::string line;
  std::ifstream file;
  su2double x_temp, y_temp, vort_strength_temp, r_core_temp;
  file.open("vortex_distribution.txt");
  /*--- In case there is no vortex file ---*/
  if (file.fail()) {
    SU2_MPI::Error("There is no vortex data file!!", CURRENT_FUNCTION);
  }
  
  // Ignore line containing the header
  getline(file, line);
  // Read in the information of the vortices (xloc, yloc, lambda(strength), eta(size, gradient))
  while (file.good())
  {
    getline(file, line);
    std::stringstream ss(line);
    if (line.size() != 0) { //ignore blank lines if they exist.
      ss >> x_temp;
      ss >> y_temp;
      ss >> vort_strength_temp;
      ss >> r_core_temp;
      x0.push_back(x_temp);
      y0.push_back(y_temp);
      vort_strength.push_back(vort_strength_temp);
      r_core.push_back(r_core_temp);
    }
  }
  file.close();
  // number of vortices
  nVortex = x0.size();
  
}


CTurboIteration::CTurboIteration(CConfig *config) : CFluidIteration(config) { }
CTurboIteration::~CTurboIteration(void) { }
void CTurboIteration::Preprocess(COutput *output,
                                    CIntegration ****integration,
                                    CGeometry ****geometry,
                                    CSolver *****solver,
                                    CNumerics ******numerics,
                                    CConfig **config,
                                    CSurfaceMovement **surface_movement,
                                    CVolumetricMovement ***grid_movement,
                                    CFreeFormDefBox*** FFDBox,
                                    unsigned short val_iZone,
                                    unsigned short val_iInst) {

  /*--- Average quantities at the inflow and outflow boundaries ---*/ 
  solver[val_iZone][val_iInst][MESH_0][FLOW_SOL]->TurboAverageProcess(solver[val_iZone][val_iInst][MESH_0], geometry[val_iZone][val_iInst][MESH_0],config[val_iZone],INFLOW);
  solver[val_iZone][val_iInst][MESH_0][FLOW_SOL]->TurboAverageProcess(solver[val_iZone][val_iInst][MESH_0], geometry[val_iZone][val_iInst][MESH_0],config[val_iZone],OUTFLOW);

}

void CTurboIteration::Postprocess( COutput *output,
                                   CIntegration ****integration,
                                   CGeometry ****geometry,
                                   CSolver *****solver,
                                   CNumerics ******numerics,
                                   CConfig **config,
                                   CSurfaceMovement **surface_movement,
                                   CVolumetricMovement ***grid_movement,
                                   CFreeFormDefBox*** FFDBox,
                                   unsigned short val_iZone,
                                   unsigned short val_iInst) {

  /*--- Average quantities at the inflow and outflow boundaries ---*/
  solver[val_iZone][val_iInst][MESH_0][FLOW_SOL]->TurboAverageProcess(solver[val_iZone][val_iInst][MESH_0], geometry[val_iZone][val_iInst][MESH_0],config[val_iZone],INFLOW);
  solver[val_iZone][val_iInst][MESH_0][FLOW_SOL]->TurboAverageProcess(solver[val_iZone][val_iInst][MESH_0], geometry[val_iZone][val_iInst][MESH_0],config[val_iZone],OUTFLOW);
  
  /*--- Gather Inflow and Outflow quantities on the Master Node to compute performance ---*/
  solver[val_iZone][val_iInst][MESH_0][FLOW_SOL]->GatherInOutAverageValues(config[val_iZone], geometry[val_iZone][val_iInst][MESH_0]);


  /*--- Compute turboperformance for single-zone adjoint cases. ---*/
  if (config[val_iZone]->GetSinglezone_Driver() && config[val_iZone]->GetDiscrete_Adjoint())
    output->GetLegacyOutput()->ComputeTurboPerformance(solver[val_iZone][val_iInst][MESH_0][FLOW_SOL], geometry[val_iZone][val_iInst][MESH_0], config[val_iZone]);

}

CFEMFluidIteration::CFEMFluidIteration(CConfig *config) : CFluidIteration(config) { }
CFEMFluidIteration::~CFEMFluidIteration(void) { }

void CFEMFluidIteration::Preprocess(COutput *output,
                                    CIntegration ****integration,
                                    CGeometry ****geometry,
                                    CSolver *****solver,
                                    CNumerics ******numerics,
                                    CConfig **config,
                                    CSurfaceMovement **surface_movement,
                                    CVolumetricMovement ***grid_movement,
                                    CFreeFormDefBox*** FFDBox,
                                    unsigned short val_iZone,
                                    unsigned short val_iInst) {
  
  unsigned long IntIter = 0; config[ZONE_0]->SetIntIter(IntIter);
  unsigned long ExtIter = config[ZONE_0]->GetExtIter();
  const bool restart = (config[ZONE_0]->GetRestart() ||
                        config[ZONE_0]->GetRestart_Flow());
  
  /*--- Set the initial condition if this is not a restart. ---*/
  if (ExtIter == 0 && !restart)
    solver[val_iZone][val_iInst][MESH_0][FLOW_SOL]->SetInitialCondition(geometry[val_iZone][val_iInst],
                                                                       solver[val_iZone][val_iInst],
                                                                       config[val_iZone],
                                                                       ExtIter);
  
}

void CFEMFluidIteration::Iterate(COutput *output,
                                 CIntegration ****integration,
                                 CGeometry ****geometry,
                                 CSolver *****solver,
                                 CNumerics ******numerics,
                                 CConfig **config,
                                 CSurfaceMovement **surface_movement,
                                 CVolumetricMovement ***grid_movement,
                                 CFreeFormDefBox*** FFDBox,
                                 unsigned short val_iZone,
                                 unsigned short val_iInst) {
  
  unsigned long IntIter = 0; config[ZONE_0]->SetIntIter(IntIter);
  unsigned long ExtIter = config[ZONE_0]->GetExtIter();
  
  /*--- Update global parameters ---*/
  
  if (config[val_iZone]->GetKind_Solver() == FEM_EULER || config[val_iZone]->GetKind_Solver() == DISC_ADJ_FEM_EULER)
    config[val_iZone]->SetGlobalParam(FEM_EULER, RUNTIME_FLOW_SYS, ExtIter);
  
  if (config[val_iZone]->GetKind_Solver() == FEM_NAVIER_STOKES || config[val_iZone]->GetKind_Solver() == DISC_ADJ_FEM_NS)
    config[val_iZone]->SetGlobalParam(FEM_NAVIER_STOKES, RUNTIME_FLOW_SYS, ExtIter);
  
  if (config[val_iZone]->GetKind_Solver() == FEM_RANS || config[val_iZone]->GetKind_Solver() == DISC_ADJ_FEM_RANS)
    config[val_iZone]->SetGlobalParam(FEM_RANS, RUNTIME_FLOW_SYS, ExtIter);
  
  if (config[val_iZone]->GetKind_Solver() == FEM_LES)
    config[val_iZone]->SetGlobalParam(FEM_LES, RUNTIME_FLOW_SYS, ExtIter);
  
  /*--- Solve the Euler, Navier-Stokes, RANS or LES equations (one iteration) ---*/
  
  integration[val_iZone][val_iInst][FLOW_SOL]->SingleGrid_Iteration(geometry,
                                                                              solver,
                                                                              numerics,
                                                                              config,
                                                                              RUNTIME_FLOW_SYS,
                                                                              IntIter, val_iZone,
                                                                              val_iInst);
}

void CFEMFluidIteration::Update(COutput *output,
                                CIntegration ****integration,
                                CGeometry ****geometry,
                                CSolver *****solver,
                                CNumerics ******numerics,
                                CConfig **config,
                                CSurfaceMovement **surface_movement,
                                CVolumetricMovement ***grid_movement,
                                CFreeFormDefBox*** FFDBox,
                                unsigned short val_iZone,
                                unsigned short val_iInst)      { }

void CFEMFluidIteration::Postprocess(COutput *output,
                 CIntegration ****integration,
                 CGeometry ****geometry,
                 CSolver *****solver,
                 CNumerics ******numerics,
                 CConfig **config,
                 CSurfaceMovement **surface_movement,
                 CVolumetricMovement ***grid_movement,
                 CFreeFormDefBox*** FFDBox,
                 unsigned short val_iZone,
                 unsigned short val_iInst){}

CHeatIteration::CHeatIteration(CConfig *config) : CIteration(config) { }

CHeatIteration::~CHeatIteration(void) { }

void CHeatIteration::Preprocess(COutput *output,
                                CIntegration ****integration,
                                CGeometry ****geometry,
                                CSolver *****solver,
                                CNumerics ******numerics,
                                CConfig **config,
                                CSurfaceMovement **surface_movement,
                                CVolumetricMovement ***grid_movement,
                                CFreeFormDefBox*** FFDBox,
                                unsigned short val_iZone,
                                unsigned short val_iInst) {

  unsigned long OuterIter = config[val_iZone]->GetOuterIter();

  /*--- Evaluate the new CFL number (adaptive). ---*/
  if ((config[val_iZone]->GetCFL_Adapt() == YES) && ( OuterIter != 0 ) ) {
    output->SetCFL_Number(solver, config, val_iZone);
  }

}

void CHeatIteration::Iterate(COutput *output,
                             CIntegration ****integration,
                             CGeometry ****geometry,
                             CSolver *****solver,
                             CNumerics ******numerics,
                             CConfig **config,
                             CSurfaceMovement **surface_movement,
                             CVolumetricMovement ***grid_movement,
                             CFreeFormDefBox*** FFDBox,
                             unsigned short val_iZone,
                             unsigned short val_iInst) {

  unsigned long IntIter, ExtIter;
  bool unsteady = (config[val_iZone]->GetUnsteady_Simulation() == DT_STEPPING_1ST) || (config[val_iZone]->GetUnsteady_Simulation() == DT_STEPPING_2ND);
  
  ExtIter = config[val_iZone]->GetExtIter();
  
  /* --- Setting up iteration values depending on if this is a
   steady or an unsteady simulaiton */

  if ( !unsteady ) IntIter = ExtIter;
  else IntIter = config[val_iZone]->GetIntIter();
  
  /*--- Update global parameters ---*/

  config[val_iZone]->SetGlobalParam(HEAT_EQUATION_FVM, RUNTIME_HEAT_SYS, ExtIter);

  integration[val_iZone][val_iInst][HEAT_SOL]->SingleGrid_Iteration(geometry, solver, numerics,
                                                                   config, RUNTIME_HEAT_SYS, IntIter, val_iZone, val_iInst);
  
  /*--- Write the convergence history ---*/

  if ( unsteady && !config[val_iZone]->GetDiscrete_Adjoint() && (!config[val_iZone]->GetMultizone_Problem() && !config[val_iZone]->GetSinglezone_Driver())) {

    output->GetLegacyOutput()->SetConvHistory_Body(NULL, geometry, solver, config, integration, true, 0.0, val_iZone, val_iInst);
  }
}

void CHeatIteration::Update(COutput *output,
                            CIntegration ****integration,
                            CGeometry ****geometry,
                            CSolver *****solver,
                            CNumerics ******numerics,
                            CConfig **config,
                            CSurfaceMovement **surface_movement,
                            CVolumetricMovement ***grid_movement,
                            CFreeFormDefBox*** FFDBox,
                            unsigned short val_iZone,
                            unsigned short val_iInst)      {
  
  unsigned short iMesh;
  su2double Physical_dt, Physical_t;
  unsigned long ExtIter = config[ZONE_0]->GetExtIter();
  
  /*--- Dual time stepping strategy ---*/
  if ((config[val_iZone]->GetUnsteady_Simulation() == DT_STEPPING_1ST) ||
      (config[val_iZone]->GetUnsteady_Simulation() == DT_STEPPING_2ND)) {
    
    /*--- Update dual time solver ---*/
    for (iMesh = 0; iMesh <= config[val_iZone]->GetnMGLevels(); iMesh++) {
      integration[val_iZone][val_iInst][HEAT_SOL]->SetDualTime_Solver(geometry[val_iZone][val_iInst][iMesh], solver[val_iZone][val_iInst][iMesh][HEAT_SOL], config[val_iZone], iMesh);
      integration[val_iZone][val_iInst][HEAT_SOL]->SetConvergence(false);
    }
    
    Physical_dt = config[val_iZone]->GetDelta_UnstTime();
    Physical_t  = (ExtIter+1)*Physical_dt;
    if (Physical_t >=  config[val_iZone]->GetTotal_UnstTime())
      integration[val_iZone][val_iInst][HEAT_SOL]->SetConvergence(true);
  }
}
bool CHeatIteration::Monitor(COutput *output,
    CIntegration ****integration,
    CGeometry ****geometry,
    CSolver *****solver,
    CNumerics ******numerics,
    CConfig **config,
    CSurfaceMovement **surface_movement,
    CVolumetricMovement ***grid_movement,
    CFreeFormDefBox*** FFDBox,
    unsigned short val_iZone,
    unsigned short val_iInst)     { return false; }
void CHeatIteration::Postprocess(COutput *output,
                                 CIntegration ****integration,
                                 CGeometry ****geometry,
                                 CSolver *****solver,
                                 CNumerics ******numerics,
                                 CConfig **config,
                                 CSurfaceMovement **surface_movement,
                                 CVolumetricMovement ***grid_movement,
                                 CFreeFormDefBox*** FFDBox,
                                 unsigned short val_iZone,
                                 unsigned short val_iInst) { }

void CHeatIteration::Solve(COutput *output,
                             CIntegration ****integration,
                             CGeometry ****geometry,
                             CSolver *****solver,
                             CNumerics ******numerics,
                             CConfig **config,
                             CSurfaceMovement **surface_movement,
                             CVolumetricMovement ***grid_movement,
                             CFreeFormDefBox*** FFDBox,
                             unsigned short val_iZone,
                             unsigned short val_iInst) {

  /*--- Boolean to determine if we are running a steady or unsteady case ---*/
  bool steady = (config[val_iZone]->GetUnsteady_Simulation() == STEADY);
  bool unsteady = ((config[val_iZone]->GetUnsteady_Simulation() == DT_STEPPING_1ST) || (config[val_iZone]->GetUnsteady_Simulation() == DT_STEPPING_2ND));

  unsigned short Inner_Iter, nInner_Iter = config[val_iZone]->GetnInner_Iter();
  bool StopCalc = false;

  /*--- Preprocess the solver ---*/
  Preprocess(output, integration, geometry,
      solver, numerics, config,
      surface_movement, grid_movement, FFDBox, val_iZone, INST_0);

  /*--- For steady-state flow simulations, we need to loop over ExtIter for the number of time steps ---*/
  /*--- However, ExtIter is the number of FSI iterations, so nIntIter is used in this case ---*/

  for (Inner_Iter = 0; Inner_Iter < nInner_Iter; Inner_Iter++){
		
    config[val_iZone]->SetInnerIter(Inner_Iter);

    /*--- For steady-state flow simulations, we need to loop over ExtIter for the number of time steps ---*/
    if (steady) config[val_iZone]->SetExtIter(Inner_Iter);
    /*--- For unsteady flow simulations, we need to loop over IntIter for the number of time steps ---*/
    if (unsteady) config[val_iZone]->SetIntIter(Inner_Iter);
    /*--- If only one internal iteration is required, the ExtIter/IntIter is the OuterIter of the block structure ---*/
    if (nInner_Iter == 1) {
      if (steady) config[val_iZone]->SetExtIter(config[val_iZone]->GetOuterIter());
      if (unsteady) config[val_iZone]->SetIntIter(config[val_iZone]->GetOuterIter());
    }

    Iterate(output, integration, geometry,
        solver, numerics, config,
        surface_movement, grid_movement, FFDBox, val_iZone, INST_0);

    if (config[val_iZone]->GetMultizone_Problem() || config[val_iZone]->GetSinglezone_Driver()){
      output->SetHistory_Output(geometry[val_iZone][INST_0][MESH_0], solver[val_iZone][INST_0][MESH_0], config[val_iZone], config[val_iZone]->GetTimeIter(), config[val_iZone]->GetOuterIter(), Inner_Iter);
    }
    
    /*--- Output files at intermediate time positions if the problem is single zone ---*/

    if (singlezone) Output(output, geometry, solver, config,
                           config[val_iZone]->GetInnerIter(), StopCalc, val_iZone, val_iInst);
    
    /*--- If convergence was reached in every zone --*/
    StopCalc = integration[val_iZone][INST_0][HEAT_SOL]->GetConvergence();
    if (StopCalc) break;

  }

  if (multizone){
    
    Output(output, geometry, solver, config,
           config[val_iZone]->GetOuterIter(), StopCalc, val_iZone, val_iInst);
    
    /*--- Set the fluid convergence to false (to make sure outer subiterations converge) ---*/
    
    integration[val_iZone][INST_0][HEAT_SOL]->SetConvergence(false);
  }
  
  //output->SetConvHistory_Body(NULL, geometry, solver, config, integration, true, 0.0, val_iZone, INST_0);

}

CFEAIteration::CFEAIteration(CConfig *config) : CIteration(config) { }
CFEAIteration::~CFEAIteration(void) { }
void CFEAIteration::Preprocess() { }
void CFEAIteration::Iterate(COutput *output,
                                CIntegration ****integration,
                                CGeometry ****geometry,
                                CSolver *****solver,
                                CNumerics ******numerics,
                                CConfig **config,
                                CSurfaceMovement **surface_movement,
                                CVolumetricMovement ***grid_movement,
                                CFreeFormDefBox*** FFDBox,
                                unsigned short val_iZone,
                                unsigned short val_iInst
                                ) {

  su2double loadIncrement;
  unsigned long IntIter = 0; config[val_iZone]->SetIntIter(IntIter);
  unsigned long ExtIter = config[val_iZone]->GetExtIter();

  unsigned long iIncrement;
  unsigned long nIncrements = config[val_iZone]->GetNumberIncrements();

  bool nonlinear = (config[val_iZone]->GetGeometricConditions() == LARGE_DEFORMATIONS);  // Geometrically non-linear problems
  bool linear = (config[val_iZone]->GetGeometricConditions() == SMALL_DEFORMATIONS);  // Geometrically non-linear problems

  bool disc_adj_fem = false;
  if (config[val_iZone]->GetKind_Solver() == DISC_ADJ_FEM) disc_adj_fem = true;

  bool incremental_load = config[val_iZone]->GetIncrementalLoad();              // If an incremental load is applied

  ofstream ConvHist_file;

  /*--- This is to prevent problems when running a linear solver ---*/
  if (!nonlinear) incremental_load = false;

  /*--- Set the convergence monitor to false, to prevent the solver to stop in intermediate FSI subiterations ---*/
  integration[val_iZone][val_iInst][FEA_SOL]->SetConvergence(false);

  if (linear) {

    /*--- Set the value of the internal iteration ---*/

    IntIter = ExtIter;

    /*--- FEA equations ---*/

    config[val_iZone]->SetGlobalParam(FEM_ELASTICITY, RUNTIME_FEA_SYS, ExtIter);

    /*--- Run the iteration ---*/

    integration[val_iZone][val_iInst][FEA_SOL]->Structural_Iteration(geometry, solver, numerics,
        config, RUNTIME_FEA_SYS, IntIter, val_iZone, val_iInst);

  }
  /*--- If the structure is held static and the solver is nonlinear, we don't need to solve for static time, but we need to compute Mass Matrix and Integration constants ---*/
  else if (nonlinear) {

    /*--- THIS IS THE DIRECT APPROACH (NO INCREMENTAL LOAD APPLIED) ---*/

    if (!incremental_load) {

      /*--- Set the value of the internal iteration ---*/

      IntIter = 0;       
      config[val_iZone]->SetInnerIter(IntIter);
      config[val_iZone]->SetIntIter(IntIter);

      /*--- FEA equations ---*/

      config[val_iZone]->SetGlobalParam(FEM_ELASTICITY, RUNTIME_FEA_SYS, ExtIter);

      /*--- Run the iteration ---*/

      integration[val_iZone][val_iInst][FEA_SOL]->Structural_Iteration(geometry, solver, numerics,
          config, RUNTIME_FEA_SYS, IntIter, val_iZone, val_iInst);


      /*----------------- If the solver is non-linear, we need to subiterate using a Newton-Raphson approach ----------------------*/

      for (IntIter = 1; IntIter < config[val_iZone]->GetDyn_nIntIter(); IntIter++) {

        /*--- Limits to only one structural iteration for the discrete adjoint FEM problem ---*/
        if (disc_adj_fem) break;

        /*--- Write the convergence history (first, compute Von Mises stress) ---*/
        solver[val_iZone][val_iInst][MESH_0][FEA_SOL]->Compute_NodalStress(geometry[val_iZone][val_iInst][MESH_0], solver[val_iZone][val_iInst][MESH_0], numerics[val_iZone][val_iInst][MESH_0][FEA_SOL], config[val_iZone]);
        output->SetHistory_Output(geometry[val_iZone][INST_0][MESH_0], solver[val_iZone][INST_0][MESH_0], config[val_iZone], config[val_iZone]->GetTimeIter(), config[val_iZone]->GetOuterIter(), IntIter);

        config[val_iZone]->SetInnerIter(IntIter);
        config[val_iZone]->SetIntIter(IntIter);

        integration[val_iZone][val_iInst][FEA_SOL]->Structural_Iteration(geometry, solver, numerics,
            config, RUNTIME_FEA_SYS, IntIter, val_iZone, val_iInst);

        integration[val_iZone][val_iInst][FEA_SOL]->Structural_Iteration(geometry, solver, numerics,
            config, RUNTIME_FEA_SYS, IntIter, val_iZone, val_iInst);

        if (integration[val_iZone][val_iInst][FEA_SOL]->GetConvergence()) break;

      }

    }
    /*--- The incremental load is only used in nonlinear cases ---*/
    else if (incremental_load) {

      /*--- Set the initial condition: store the current solution as Solution_Old ---*/

      solver[val_iZone][val_iInst][MESH_0][FEA_SOL]->SetInitialCondition(geometry[val_iZone][val_iInst], solver[val_iZone][val_iInst], config[val_iZone], ExtIter);

      /*--- The load increment is 1.0 ---*/
      loadIncrement = 1.0;
      solver[val_iZone][val_iInst][MESH_0][FEA_SOL]->SetLoad_Increment(loadIncrement);
      solver[val_iZone][val_iInst][MESH_0][FEA_SOL]->SetForceCoeff(loadIncrement);

      /*--- Set the value of the internal iteration ---*/

      IntIter = 0;

      /*--- FEA equations ---*/

      config[val_iZone]->SetGlobalParam(FEM_ELASTICITY, RUNTIME_FEA_SYS, ExtIter);

      /*--- Write the convergence history headers ---*/

      if (!disc_adj_fem) output->SetHistory_Output(geometry[val_iZone][INST_0][MESH_0], solver[val_iZone][INST_0][MESH_0], config[val_iZone], config[val_iZone]->GetTimeIter(), config[val_iZone]->GetOuterIter(), IntIter);


      /*--- Run the first iteration ---*/

      integration[val_iZone][val_iInst][FEA_SOL]->Structural_Iteration(geometry, solver, numerics,
          config, RUNTIME_FEA_SYS, IntIter, val_iZone, val_iInst);


      /*--- Write the convergence history (first, compute Von Mises stress) ---*/
      solver[val_iZone][val_iInst][MESH_0][FEA_SOL]->Compute_NodalStress(geometry[val_iZone][val_iInst][MESH_0], solver[val_iZone][val_iInst][MESH_0], numerics[val_iZone][val_iInst][MESH_0][FEA_SOL], config[val_iZone]);
      output->SetHistory_Output(geometry[val_iZone][INST_0][MESH_0], solver[val_iZone][INST_0][MESH_0], config[val_iZone], config[val_iZone]->GetTimeIter(), config[val_iZone]->GetOuterIter(), IntIter);

      /*--- Run the second iteration ---*/

      IntIter = 1;

      config[val_iZone]->SetIntIter(IntIter);

      integration[val_iZone][val_iInst][FEA_SOL]->Structural_Iteration(geometry, solver, numerics,
          config, RUNTIME_FEA_SYS, IntIter, val_iZone, val_iInst);

      /*--- Write the convergence history (first, compute Von Mises stress) ---*/
      solver[val_iZone][val_iInst][MESH_0][FEA_SOL]->Compute_NodalStress(geometry[val_iZone][val_iInst][MESH_0], solver[val_iZone][val_iInst][MESH_0], numerics[val_iZone][val_iInst][MESH_0][FEA_SOL], config[val_iZone]);
      output->SetHistory_Output(geometry[val_iZone][INST_0][MESH_0], solver[val_iZone][INST_0][MESH_0], config[val_iZone], config[val_iZone]->GetTimeIter(), config[val_iZone]->GetOuterIter(), IntIter);


      bool meetCriteria;
      su2double Residual_UTOL, Residual_RTOL, Residual_ETOL;
      su2double Criteria_UTOL, Criteria_RTOL, Criteria_ETOL;

      Criteria_UTOL = config[val_iZone]->GetIncLoad_Criteria(0);
      Criteria_RTOL = config[val_iZone]->GetIncLoad_Criteria(1);
      Criteria_ETOL = config[val_iZone]->GetIncLoad_Criteria(2);

      Residual_UTOL = log10(solver[val_iZone][val_iInst][MESH_0][FEA_SOL]->GetRes_FEM(0));
      Residual_RTOL = log10(solver[val_iZone][val_iInst][MESH_0][FEA_SOL]->GetRes_FEM(1));
      Residual_ETOL = log10(solver[val_iZone][val_iInst][MESH_0][FEA_SOL]->GetRes_FEM(2));

      meetCriteria = ( ( Residual_UTOL <  Criteria_UTOL ) &&
          ( Residual_RTOL <  Criteria_RTOL ) &&
          ( Residual_ETOL <  Criteria_ETOL ) );

      /*--- If the criteria is met and the load is not "too big", do the regular calculation ---*/
      if (meetCriteria) {

        for (IntIter = 2; IntIter < config[val_iZone]->GetDyn_nIntIter(); IntIter++) {

          /*--- Write the convergence history (first, compute Von Mises stress) ---*/
          solver[val_iZone][val_iInst][MESH_0][FEA_SOL]->Compute_NodalStress(geometry[val_iZone][val_iInst][MESH_0], solver[val_iZone][val_iInst][MESH_0], numerics[val_iZone][val_iInst][MESH_0][FEA_SOL], config[val_iZone]);
          output->SetHistory_Output(geometry[val_iZone][INST_0][MESH_0], solver[val_iZone][INST_0][MESH_0], config[val_iZone], config[val_iZone]->GetTimeIter(), config[val_iZone]->GetOuterIter(), IntIter);

          config[val_iZone]->SetIntIter(IntIter);

          integration[val_iZone][val_iInst][FEA_SOL]->Structural_Iteration(geometry, solver, numerics,
              config, RUNTIME_FEA_SYS, IntIter, val_iZone, val_iInst);

          if (integration[val_iZone][val_iInst][FEA_SOL]->GetConvergence()) break;

        }

      }

      /*--- If the criteria is not met, a whole set of subiterations for the different loads must be done ---*/

      else {

        /*--- Here we have to restart the solution to the original one of the iteration ---*/
        /*--- Retrieve the Solution_Old as the current solution before subiterating ---*/

        solver[val_iZone][val_iInst][MESH_0][FEA_SOL]->ResetInitialCondition(geometry[val_iZone][val_iInst], solver[val_iZone][val_iInst], config[val_iZone], ExtIter);

        /*--- For the number of increments ---*/
        for (iIncrement = 0; iIncrement < nIncrements; iIncrement++) {

          loadIncrement = (iIncrement + 1.0) * (1.0 / nIncrements);

          /*--- Set the load increment and the initial condition, and output the parameters of UTOL, RTOL, ETOL for the previous iteration ---*/

          /*--- Set the convergence monitor to false, to force se solver to converge every subiteration ---*/
          integration[val_iZone][val_iInst][FEA_SOL]->SetConvergence(false);


          /*--- FEA equations ---*/

          config[val_iZone]->SetGlobalParam(FEM_ELASTICITY, RUNTIME_FEA_SYS, ExtIter);


          solver[val_iZone][val_iInst][MESH_0][FEA_SOL]->SetLoad_Increment(loadIncrement);

          if (rank == MASTER_NODE) {
            cout << endl;
            cout << "-- Incremental load: increment " << iIncrement + 1 << " ----------------------------------------" << endl;
          }

          /*--- Set the value of the internal iteration ---*/
          IntIter = 0;
          config[val_iZone]->SetIntIter(IntIter);

          /*--- FEA equations ---*/

          config[val_iZone]->SetGlobalParam(FEM_ELASTICITY, RUNTIME_FEA_SYS, ExtIter);

          /*--- Run the iteration ---*/

          integration[val_iZone][val_iInst][FEA_SOL]->Structural_Iteration(geometry, solver, numerics,
              config, RUNTIME_FEA_SYS, IntIter, val_iZone, val_iInst);


          /*----------------- If the solver is non-linear, we need to subiterate using a Newton-Raphson approach ----------------------*/

          for (IntIter = 1; IntIter < config[val_iZone]->GetDyn_nIntIter(); IntIter++) {

            /*--- Write the convergence history (first, compute Von Mises stress) ---*/
            solver[val_iZone][val_iInst][MESH_0][FEA_SOL]->Compute_NodalStress(geometry[val_iZone][val_iInst][MESH_0], solver[val_iZone][val_iInst][MESH_0], numerics[val_iZone][val_iInst][MESH_0][FEA_SOL], config[val_iZone]);
            output->SetHistory_Output(geometry[val_iZone][INST_0][MESH_0], solver[val_iZone][INST_0][MESH_0], config[val_iZone], config[val_iZone]->GetTimeIter(), config[val_iZone]->GetOuterIter(), IntIter);

            config[val_iZone]->SetIntIter(IntIter);

            integration[val_iZone][val_iInst][FEA_SOL]->Structural_Iteration(geometry, solver, numerics,
                config, RUNTIME_FEA_SYS, IntIter, val_iZone, val_iInst);

            if (integration[val_iZone][val_iInst][FEA_SOL]->GetConvergence()) break;

          }

          /*--- Write history for intermediate steps ---*/
          if (iIncrement < nIncrements - 1){
            /*--- Write the convergence history (first, compute Von Mises stress) ---*/
            solver[val_iZone][val_iInst][MESH_0][FEA_SOL]->Compute_NodalStress(geometry[val_iZone][val_iInst][MESH_0], solver[val_iZone][val_iInst][MESH_0], numerics[val_iZone][val_iInst][MESH_0][FEA_SOL], config[val_iZone]);
            output->SetHistory_Output(geometry[val_iZone][INST_0][MESH_0], solver[val_iZone][INST_0][MESH_0], config[val_iZone], config[val_iZone]->GetTimeIter(), config[val_iZone]->GetOuterIter(), IntIter);
          }

        }

      }

    }


  }


  /*--- Finally, we need to compute the objective function, in case that we are running a discrete adjoint solver... ---*/

  switch (config[val_iZone]->GetKind_ObjFunc()){
    case REFERENCE_GEOMETRY:
      if ((config[val_iZone]->GetDV_FEA() == YOUNG_MODULUS) || (config[val_iZone]->GetDV_FEA() == DENSITY_VAL)){
        solver[val_iZone][val_iInst][MESH_0][FEA_SOL]->Stiffness_Penalty(geometry[val_iZone][val_iInst][MESH_0],solver[val_iZone][val_iInst][MESH_0],
          numerics[val_iZone][val_iInst][MESH_0][FEA_SOL], config[val_iZone]);
      }
      solver[val_iZone][val_iInst][MESH_0][FEA_SOL]->Compute_OFRefGeom(geometry[val_iZone][val_iInst][MESH_0],solver[val_iZone][val_iInst][MESH_0], config[val_iZone]);
      break;
    case REFERENCE_NODE:
      if ((config[val_iZone]->GetDV_FEA() == YOUNG_MODULUS) || (config[val_iZone]->GetDV_FEA() == DENSITY_VAL)){
        solver[val_iZone][val_iInst][MESH_0][FEA_SOL]->Stiffness_Penalty(geometry[val_iZone][val_iInst][MESH_0],solver[val_iZone][val_iInst][MESH_0],
          numerics[val_iZone][val_iInst][MESH_0][FEA_SOL], config[val_iZone]);
      }
      solver[val_iZone][val_iInst][MESH_0][FEA_SOL]->Compute_OFRefNode(geometry[val_iZone][val_iInst][MESH_0],solver[val_iZone][val_iInst][MESH_0], config[val_iZone]);
      break;
    case VOLUME_FRACTION:
      solver[val_iZone][val_iInst][MESH_0][FEA_SOL]->Compute_OFVolFrac(geometry[val_iZone][val_iInst][MESH_0],solver[val_iZone][val_iInst][MESH_0], config[val_iZone]);
      break;
  }

}

void CFEAIteration::Update(COutput *output,
       CIntegration ****integration,
       CGeometry ****geometry,
       CSolver *****solver,
       CNumerics ******numerics,
       CConfig **config,
       CSurfaceMovement **surface_movement,
       CVolumetricMovement ***grid_movement,
       CFreeFormDefBox*** FFDBox,
       unsigned short val_iZone,
       unsigned short val_iInst) {

  su2double Physical_dt, Physical_t;
    unsigned long ExtIter = config[val_iZone]->GetExtIter();
  bool dynamic = (config[val_iZone]->GetDynamic_Analysis() == DYNAMIC);          // Dynamic problems
  bool static_fem = (config[val_iZone]->GetDynamic_Analysis() == STATIC);         // Static problems
  bool fsi = config[val_iZone]->GetFSI_Simulation();         // Fluid-Structure Interaction problems


  /*----------------- Compute averaged nodal stress and reactions ------------------------*/

  solver[val_iZone][val_iInst][MESH_0][FEA_SOL]->Compute_NodalStress(geometry[val_iZone][val_iInst][MESH_0], solver[val_iZone][val_iInst][MESH_0], numerics[val_iZone][val_iInst][MESH_0][FEA_SOL], config[val_iZone]);

  /*----------------- Update structural solver ----------------------*/

  if (dynamic) {
    integration[val_iZone][val_iInst][FEA_SOL]->SetFEM_StructuralSolver(geometry[val_iZone][val_iInst][MESH_0], solver[val_iZone][val_iInst][MESH_0], config[val_iZone], MESH_0);
    integration[val_iZone][val_iInst][FEA_SOL]->SetConvergence(false);

      /*--- Verify convergence criteria (based on total time) ---*/

    Physical_dt = config[val_iZone]->GetDelta_DynTime();
    Physical_t  = (ExtIter+1)*Physical_dt;
    if (Physical_t >=  config[val_iZone]->GetTotal_DynTime())
      integration[val_iZone][val_iInst][FEA_SOL]->SetConvergence(true);
    } else if ( static_fem && fsi) {

    /*--- For FSI problems, output the relaxed result, which is the one transferred into the fluid domain (for restart purposes) ---*/
    switch (config[val_iZone]->GetKind_TimeIntScheme_FEA()) {
    case (NEWMARK_IMPLICIT):
        solver[val_iZone][val_iInst][MESH_0][FEA_SOL]->ImplicitNewmark_Relaxation(geometry[val_iZone][val_iInst][MESH_0], solver[val_iZone][val_iInst][MESH_0], config[val_iZone]);
    break;

    }
  }

}

void CFEAIteration::Predictor(COutput *output,
                        CIntegration ****integration,
                        CGeometry ****geometry,
                        CSolver *****solver,
                        CNumerics ******numerics,
                        CConfig **config,
                        CSurfaceMovement **surface_movement,
                        CVolumetricMovement ***grid_movement,
                        CFreeFormDefBox*** FFDBox,
                        unsigned short val_iZone,
                        unsigned short val_iInst)      {

  /*--- Predict displacements ---*/

  solver[val_iZone][val_iInst][MESH_0][FEA_SOL]->PredictStruct_Displacement(geometry[val_iZone][val_iInst], config[val_iZone],
      solver[val_iZone][val_iInst]);

  /*--- For parallel simulations we need to communicate the predicted solution before updating the fluid mesh ---*/
  
  solver[val_iZone][val_iInst][MESH_0][FEA_SOL]->InitiateComms(geometry[val_iZone][val_iInst][MESH_0], config[val_iZone], SOLUTION_PRED);
  solver[val_iZone][val_iInst][MESH_0][FEA_SOL]->CompleteComms(geometry[val_iZone][val_iInst][MESH_0], config[val_iZone], SOLUTION_PRED);

}
void CFEAIteration::Relaxation(COutput *output,
                        CIntegration ****integration,
                        CGeometry ****geometry,
                        CSolver *****solver,
                        CNumerics ******numerics,
                        CConfig **config,
                        CSurfaceMovement **surface_movement,
                        CVolumetricMovement ***grid_movement,
                        CFreeFormDefBox*** FFDBox,
                        unsigned short val_iZone,
                        unsigned short val_iInst)      {

  unsigned long OuterIter = config[val_iZone]->GetOuterIter();

  /*-------------------- Aitken's relaxation ------------------------*/

  /*------------------- Compute the coefficient ---------------------*/

  solver[val_iZone][INST_0][MESH_0][FEA_SOL]->ComputeAitken_Coefficient(geometry[val_iZone][INST_0], config[val_iZone],
      solver[val_iZone][INST_0], OuterIter);

  /*----------------- Set the relaxation parameter ------------------*/

  solver[val_iZone][INST_0][MESH_0][FEA_SOL]->SetAitken_Relaxation(geometry[val_iZone][INST_0], config[val_iZone],
      solver[val_iZone][INST_0]);

  /*----------------- Communicate the predicted solution and the old one ------------------*/

  solver[val_iZone][INST_0][MESH_0][FEA_SOL]->InitiateComms(geometry[val_iZone][INST_0][MESH_0], config[val_iZone], SOLUTION_PRED_OLD);
  solver[val_iZone][INST_0][MESH_0][FEA_SOL]->CompleteComms(geometry[val_iZone][INST_0][MESH_0], config[val_iZone], SOLUTION_PRED_OLD);

}

bool CFEAIteration::Monitor(COutput *output,
    CIntegration ****integration,
    CGeometry ****geometry,
    CSolver *****solver,
    CNumerics ******numerics,
    CConfig **config,
    CSurfaceMovement **surface_movement,
    CVolumetricMovement ***grid_movement,
    CFreeFormDefBox*** FFDBox,
    unsigned short val_iZone,
    unsigned short val_iInst)     {

  bool StopCalc = false;

#ifndef HAVE_MPI
  StopTime = su2double(clock())/su2double(CLOCKS_PER_SEC);
#else
  StopTime = MPI_Wtime();
#endif
  UsedTime = StopTime - StartTime;

  /*--- If convergence was reached --*/
  StopCalc = integration[val_iZone][INST_0][FEA_SOL]->GetConvergence();

  solver[val_iZone][val_iInst][MESH_0][FEA_SOL]->Compute_NodalStress(geometry[val_iZone][val_iInst][MESH_0], solver[val_iZone][val_iInst][MESH_0], numerics[val_iZone][val_iInst][MESH_0][FEA_SOL], config[val_iZone]);

  if (config[val_iZone]->GetMultizone_Problem() || config[val_iZone]->GetSinglezone_Driver()){
    output->SetHistory_Output(geometry[val_iZone][INST_0][MESH_0], solver[val_iZone][INST_0][MESH_0], config[val_iZone], config[val_iZone]->GetTimeIter(), config[val_iZone]->GetOuterIter(), config[val_iZone]->GetInnerIter());
  }

  return StopCalc;

}

void CFEAIteration::Postprocess(COutput *output,
                                          CIntegration ****integration,
                                          CGeometry ****geometry,
                                          CSolver *****solver,
                                          CNumerics ******numerics,
                                          CConfig **config,
                                          CSurfaceMovement **surface_movement,
                                          CVolumetricMovement ***grid_movement,
                                          CFreeFormDefBox*** FFDBox,
                                          unsigned short val_iZone,
                                          unsigned short val_iInst) { }

void CFEAIteration::Solve(COutput *output,
                                CIntegration ****integration,
                                CGeometry ****geometry,
                                CSolver *****solver,
                                CNumerics ******numerics,
                                CConfig **config,
                                CSurfaceMovement **surface_movement,
                                CVolumetricMovement ***grid_movement,
                                CFreeFormDefBox*** FFDBox,
                                unsigned short val_iZone,
                                unsigned short val_iInst
                                ) {

  /*------------------ Structural subiteration ----------------------*/
  Iterate(output, integration, geometry,
      solver, numerics, config,
      surface_movement, grid_movement, FFDBox, val_iZone, INST_0);

  Monitor(output, integration, geometry,
                        solver, numerics, config,
                        surface_movement, grid_movement, FFDBox, val_iZone, INST_0);

  /*--- Write the convergence history for the structure (only screen output) ---*/
//  if (multizone) output->SetConvHistory_Body(geometry, solver, config, integration, false, 0.0, val_iZone, INST_0);

  /*--- Set the structural convergence to false (to make sure outer subiterations converge) ---*/
  integration[val_iZone][INST_0][FEA_SOL]->SetConvergence(false);

}

CAdjFluidIteration::CAdjFluidIteration(CConfig *config) : CFluidIteration(config) { }
CAdjFluidIteration::~CAdjFluidIteration(void) { }
void CAdjFluidIteration::Preprocess(COutput *output,
                                       CIntegration ****integration,
                                       CGeometry ****geometry,
                                       CSolver *****solver,
                                       CNumerics ******numerics,
                                       CConfig **config,
                                       CSurfaceMovement **surface_movement,
                                       CVolumetricMovement ***grid_movement,
                                       CFreeFormDefBox*** FFDBox,
                                       unsigned short val_iZone,
                                       unsigned short val_iInst) {
  
  unsigned short iMesh;
  bool harmonic_balance = (config[ZONE_0]->GetUnsteady_Simulation() == HARMONIC_BALANCE);
  bool dynamic_mesh = config[ZONE_0]->GetGrid_Movement();
  unsigned long IntIter = 0; config[ZONE_0]->SetIntIter(IntIter);
  unsigned long ExtIter = config[ZONE_0]->GetExtIter();

  /*--- For the unsteady adjoint, load a new direct solution from a restart file. ---*/
  
  if (((dynamic_mesh && ExtIter == 0) || config[val_iZone]->GetUnsteady_Simulation()) && !harmonic_balance) {
    int Direct_Iter = SU2_TYPE::Int(config[val_iZone]->GetUnst_AdjointIter()) - SU2_TYPE::Int(ExtIter) - 1;
    if (rank == MASTER_NODE && val_iZone == ZONE_0 && config[val_iZone]->GetUnsteady_Simulation())
      cout << endl << " Loading flow solution from direct iteration " << Direct_Iter << "." << endl;
    solver[val_iZone][val_iInst][MESH_0][FLOW_SOL]->LoadRestart(geometry[val_iZone][val_iInst], solver[val_iZone][val_iInst], config[val_iZone], Direct_Iter, true);
  }
  
  /*--- Continuous adjoint Euler, Navier-Stokes or Reynolds-averaged Navier-Stokes (RANS) equations ---*/
  
  if ((ExtIter == 0) || config[val_iZone]->GetUnsteady_Simulation()) {
    
    if (config[val_iZone]->GetKind_Solver() == ADJ_EULER)
      config[val_iZone]->SetGlobalParam(ADJ_EULER, RUNTIME_FLOW_SYS, ExtIter);
    if (config[val_iZone]->GetKind_Solver() == ADJ_NAVIER_STOKES)
      config[val_iZone]->SetGlobalParam(ADJ_NAVIER_STOKES, RUNTIME_FLOW_SYS, ExtIter);
    if (config[val_iZone]->GetKind_Solver() == ADJ_RANS)
      config[val_iZone]->SetGlobalParam(ADJ_RANS, RUNTIME_FLOW_SYS, ExtIter);
    
    /*--- Solve the Euler, Navier-Stokes or Reynolds-averaged Navier-Stokes (RANS) equations (one iteration) ---*/
    
    if (rank == MASTER_NODE && val_iZone == ZONE_0)
      cout << "Begin direct solver to store flow data (single iteration)." << endl;
    
    if (rank == MASTER_NODE && val_iZone == ZONE_0)
      cout << "Compute residuals to check the convergence of the direct problem." << endl;
    
    integration[val_iZone][val_iInst][FLOW_SOL]->MultiGrid_Iteration(geometry, solver, numerics,
                                                                    config, RUNTIME_FLOW_SYS, 0, val_iZone, val_iInst);
    
    if (config[val_iZone]->GetKind_Solver() == ADJ_RANS) {
      
      /*--- Solve the turbulence model ---*/
      
      config[val_iZone]->SetGlobalParam(ADJ_RANS, RUNTIME_TURB_SYS, ExtIter);
      integration[val_iZone][val_iInst][TURB_SOL]->SingleGrid_Iteration(geometry, solver, numerics,
                                                                       config, RUNTIME_TURB_SYS, IntIter, val_iZone, val_iInst);
      
      /*--- Solve transition model ---*/
      
      if (config[val_iZone]->GetKind_Trans_Model() == LM) {
        config[val_iZone]->SetGlobalParam(RANS, RUNTIME_TRANS_SYS, ExtIter);
        integration[val_iZone][val_iInst][TRANS_SOL]->SingleGrid_Iteration(geometry, solver, numerics,
                                                                          config, RUNTIME_TRANS_SYS, IntIter, val_iZone, val_iInst);
      }
      
    }
    
    /*--- Output the residual (visualization purpouses to identify if
     the direct solution is converged)---*/
    if (rank == MASTER_NODE && val_iZone == ZONE_0)
      cout << "log10[Maximum residual]: " << log10(solver[val_iZone][val_iInst][MESH_0][FLOW_SOL]->GetRes_Max(0))
      <<", located at point "<< solver[val_iZone][val_iInst][MESH_0][FLOW_SOL]->GetPoint_Max(0) << "." << endl;
    
    /*--- Compute gradients of the flow variables, this is necessary for sensitivity computation,
     note that in the direct Euler problem we are not computing the gradients of the primitive variables ---*/
    
    if (config[val_iZone]->GetKind_Gradient_Method() == GREEN_GAUSS)
      solver[val_iZone][val_iInst][MESH_0][FLOW_SOL]->SetPrimitive_Gradient_GG(geometry[val_iZone][val_iInst][MESH_0], config[val_iZone]);
    if (config[val_iZone]->GetKind_Gradient_Method() == WEIGHTED_LEAST_SQUARES)
      solver[val_iZone][val_iInst][MESH_0][FLOW_SOL]->SetPrimitive_Gradient_LS(geometry[val_iZone][val_iInst][MESH_0], config[val_iZone]);
    
    /*--- Set contribution from cost function for boundary conditions ---*/
    
    for (iMesh = 0; iMesh <= config[val_iZone]->GetnMGLevels(); iMesh++) {
      
      /*--- Set the value of the non-dimensional coefficients in the coarse levels, using the fine level solution ---*/
      
      solver[val_iZone][val_iInst][iMesh][FLOW_SOL]->SetTotal_CD(solver[val_iZone][val_iInst][MESH_0][FLOW_SOL]->GetTotal_CD());
      solver[val_iZone][val_iInst][iMesh][FLOW_SOL]->SetTotal_CL(solver[val_iZone][val_iInst][MESH_0][FLOW_SOL]->GetTotal_CL());
      solver[val_iZone][val_iInst][iMesh][FLOW_SOL]->SetTotal_CT(solver[val_iZone][val_iInst][MESH_0][FLOW_SOL]->GetTotal_CT());
      solver[val_iZone][val_iInst][iMesh][FLOW_SOL]->SetTotal_CQ(solver[val_iZone][val_iInst][MESH_0][FLOW_SOL]->GetTotal_CQ());
      
      /*--- Compute the adjoint boundary condition on Euler walls ---*/
      
      solver[val_iZone][val_iInst][iMesh][ADJFLOW_SOL]->SetForceProj_Vector(geometry[val_iZone][val_iInst][iMesh], solver[val_iZone][val_iInst][iMesh], config[val_iZone]);
      
      /*--- Set the internal boundary condition on nearfield surfaces ---*/
      
      if ((config[val_iZone]->GetKind_ObjFunc() == EQUIVALENT_AREA) ||
          (config[val_iZone]->GetKind_ObjFunc() == NEARFIELD_PRESSURE))
        solver[val_iZone][val_iInst][iMesh][ADJFLOW_SOL]->SetIntBoundary_Jump(geometry[val_iZone][val_iInst][iMesh], solver[val_iZone][val_iInst][iMesh], config[val_iZone]);
      
    }
    
    if (rank == MASTER_NODE && val_iZone == ZONE_0)
      cout << "End direct solver, begin adjoint problem." << endl;
    
  }
  
}
void CAdjFluidIteration::Iterate(COutput *output,
                                    CIntegration ****integration,
                                    CGeometry ****geometry,
                                    CSolver *****solver,
                                    CNumerics ******numerics,
                                    CConfig **config,
                                    CSurfaceMovement **surface_movement,
                                    CVolumetricMovement ***grid_movement,
                                    CFreeFormDefBox*** FFDBox,
                                    unsigned short val_iZone,
                                    unsigned short val_iInst) {
  
  unsigned long IntIter = 0; config[ZONE_0]->SetIntIter(IntIter);
  unsigned long ExtIter = config[ZONE_0]->GetExtIter();
  bool unsteady = (config[val_iZone]->GetUnsteady_Simulation() == DT_STEPPING_1ST) || (config[val_iZone]->GetUnsteady_Simulation() == DT_STEPPING_2ND);
  
  /*--- Set the value of the internal iteration ---*/
  
  ExtIter = config[val_iZone]->GetExtIter();
  
  /* --- Setting up iteration values depending on if this is a 
  steady or an unsteady simulaiton */

  if ( !unsteady ) 
    IntIter = ExtIter;
  else
    IntIter = config[val_iZone]->GetIntIter();
    
    
  switch( config[val_iZone]->GetKind_Solver() ) {

  case ADJ_EULER:
    config[val_iZone]->SetGlobalParam(ADJ_EULER, RUNTIME_ADJFLOW_SYS, ExtIter); break;

  case ADJ_NAVIER_STOKES:
    config[val_iZone]->SetGlobalParam(ADJ_NAVIER_STOKES, RUNTIME_ADJFLOW_SYS, ExtIter); break;

  case ADJ_RANS:
    config[val_iZone]->SetGlobalParam(ADJ_RANS, RUNTIME_ADJFLOW_SYS, ExtIter); break;          
  }
    
  /*--- Iteration of the flow adjoint problem ---*/
  
  integration[val_iZone][val_iInst][ADJFLOW_SOL]->MultiGrid_Iteration(geometry, solver, numerics,
                                                                     config, RUNTIME_ADJFLOW_SYS, IntIter, val_iZone, val_iInst);
  
  /*--- Iteration of the turbulence model adjoint ---*/
  
  if ((config[val_iZone]->GetKind_Solver() == ADJ_RANS) && (!config[val_iZone]->GetFrozen_Visc_Cont())) {
    
    /*--- Adjoint turbulence model solution ---*/
    
    config[val_iZone]->SetGlobalParam(ADJ_RANS, RUNTIME_ADJTURB_SYS, ExtIter);
    integration[val_iZone][val_iInst][ADJTURB_SOL]->SingleGrid_Iteration(geometry, solver, numerics,
                                                                        config, RUNTIME_ADJTURB_SYS, IntIter, val_iZone, val_iInst);
    
  }
  
}
void CAdjFluidIteration::Update(COutput *output,
                                   CIntegration ****integration,
                                   CGeometry ****geometry,
                                   CSolver *****solver,
                                   CNumerics ******numerics,
                                   CConfig **config,
                                   CSurfaceMovement **surface_movement,
                                   CVolumetricMovement ***grid_movement,
                                   CFreeFormDefBox*** FFDBox,
                                   unsigned short val_iZone,
                                   unsigned short val_iInst)      {
  
  su2double Physical_dt, Physical_t;
  unsigned short iMesh;
  unsigned long ExtIter = config[ZONE_0]->GetExtIter();
  
  /*--- Dual time stepping strategy ---*/
  
  if ((config[val_iZone]->GetUnsteady_Simulation() == DT_STEPPING_1ST) ||
      (config[val_iZone]->GetUnsteady_Simulation() == DT_STEPPING_2ND)) {
    
    /*--- Update dual time solver ---*/
    
    for (iMesh = 0; iMesh <= config[val_iZone]->GetnMGLevels(); iMesh++) {
      integration[val_iZone][val_iInst][ADJFLOW_SOL]->SetDualTime_Solver(geometry[val_iZone][val_iInst][iMesh], solver[val_iZone][val_iInst][iMesh][ADJFLOW_SOL], config[val_iZone], iMesh);
      integration[val_iZone][val_iInst][ADJFLOW_SOL]->SetConvergence(false);
    }
    
    Physical_dt = config[val_iZone]->GetDelta_UnstTime(); Physical_t  = (ExtIter+1)*Physical_dt;
    if (Physical_t >=  config[val_iZone]->GetTotal_UnstTime()) integration[val_iZone][val_iInst][ADJFLOW_SOL]->SetConvergence(true);
    
  }
}


CDiscAdjFluidIteration::CDiscAdjFluidIteration(CConfig *config) : CIteration(config) {
  
  turbulent = ( config->GetKind_Solver() == DISC_ADJ_RANS);
  
}

CDiscAdjFluidIteration::~CDiscAdjFluidIteration(void) { }

void CDiscAdjFluidIteration::Preprocess(COutput *output,
                                           CIntegration ****integration,
                                           CGeometry ****geometry,
                                           CSolver *****solver,
                                           CNumerics ******numerics,
                                           CConfig **config,
                                           CSurfaceMovement **surface_movement,
                                           CVolumetricMovement ***grid_movement,
                                           CFreeFormDefBox*** FFDBox,
                                           unsigned short val_iZone,
                                           unsigned short val_iInst) {

#ifndef HAVE_MPI
  StartTime = su2double(clock())/su2double(CLOCKS_PER_SEC);
#else
  StartTime = MPI_Wtime();
#endif

  unsigned long IntIter = 0, iPoint;
  config[ZONE_0]->SetIntIter(IntIter);
  unsigned short ExtIter = config[val_iZone]->GetExtIter();
  bool dual_time_1st = (config[val_iZone]->GetUnsteady_Simulation() == DT_STEPPING_1ST);
  bool dual_time_2nd = (config[val_iZone]->GetUnsteady_Simulation() == DT_STEPPING_2ND);
  bool dual_time = (dual_time_1st || dual_time_2nd);
  unsigned short iMesh;
  int Direct_Iter;
  bool heat = config[val_iZone]->GetWeakly_Coupled_Heat();

//  /*--- Read the target pressure for inverse design. ---------------------------------------------*/
//  if (config[val_iZone]->GetInvDesign_Cp() == YES)
//    output->SetCp_InverseDesign(solver[val_iZone][val_iInst][MESH_0][FLOW_SOL], geometry[val_iZone][val_iInst][MESH_0], config[val_iZone], ExtIter);

//  /*--- Read the target heat flux ----------------------------------------------------------------*/
//  if (config[ZONE_0]->GetInvDesign_HeatFlux() == YES)
//    output->SetHeatFlux_InverseDesign(solver[val_iZone][val_iInst][MESH_0][FLOW_SOL], geometry[val_iZone][val_iInst][MESH_0], config[val_iZone], ExtIter);

  /*--- For the unsteady adjoint, load direct solutions from restart files. ---*/

  if (config[val_iZone]->GetUnsteady_Simulation()) {

    Direct_Iter = SU2_TYPE::Int(config[val_iZone]->GetUnst_AdjointIter()) - SU2_TYPE::Int(ExtIter) - 2;

    /*--- For dual-time stepping we want to load the already converged solution at timestep n ---*/

    if (dual_time) {
      Direct_Iter += 1;
    }

    if (ExtIter == 0){

      if (dual_time_2nd) {

        /*--- Load solution at timestep n-2 ---*/

        LoadUnsteady_Solution(geometry, solver,config, val_iZone, val_iInst, Direct_Iter-2);

        /*--- Push solution back to correct array ---*/

        for (iMesh=0; iMesh<=config[val_iZone]->GetnMGLevels();iMesh++) {
          for(iPoint=0; iPoint<geometry[val_iZone][val_iInst][iMesh]->GetnPoint();iPoint++) {
            solver[val_iZone][val_iInst][iMesh][FLOW_SOL]->node[iPoint]->Set_Solution_time_n();
            solver[val_iZone][val_iInst][iMesh][FLOW_SOL]->node[iPoint]->Set_Solution_time_n1();
            if (turbulent) {
              solver[val_iZone][val_iInst][iMesh][TURB_SOL]->node[iPoint]->Set_Solution_time_n();
              solver[val_iZone][val_iInst][iMesh][TURB_SOL]->node[iPoint]->Set_Solution_time_n1();
            }
            if (heat) {
              solver[val_iZone][val_iInst][iMesh][HEAT_SOL]->node[iPoint]->Set_Solution_time_n();
              solver[val_iZone][val_iInst][iMesh][HEAT_SOL]->node[iPoint]->Set_Solution_time_n1();
            }
          }
        }
      }
      if (dual_time) {

        /*--- Load solution at timestep n-1 ---*/

        LoadUnsteady_Solution(geometry, solver,config, val_iZone, val_iInst, Direct_Iter-1);

        /*--- Push solution back to correct array ---*/

        for (iMesh=0; iMesh<=config[val_iZone]->GetnMGLevels();iMesh++) {
          for(iPoint=0; iPoint<geometry[val_iZone][val_iInst][iMesh]->GetnPoint();iPoint++) {
            solver[val_iZone][val_iInst][iMesh][FLOW_SOL]->node[iPoint]->Set_Solution_time_n();
            if (turbulent) {
              solver[val_iZone][val_iInst][iMesh][TURB_SOL]->node[iPoint]->Set_Solution_time_n();
            }
            if (heat) {
              solver[val_iZone][val_iInst][iMesh][HEAT_SOL]->node[iPoint]->Set_Solution_time_n();
            }
          }
        }
      }

      /*--- Load solution timestep n ---*/

      LoadUnsteady_Solution(geometry, solver,config, val_iInst, val_iZone, Direct_Iter);

    }


    if ((ExtIter > 0) && dual_time){

      /*--- Load solution timestep n-1 | n-2 for DualTimestepping 1st | 2nd order ---*/
      if (dual_time_1st){
        LoadUnsteady_Solution(geometry, solver,config, val_iInst, val_iZone, Direct_Iter - 1);
      } else {
        LoadUnsteady_Solution(geometry, solver,config, val_iInst, val_iZone, Direct_Iter - 2);
      }
  

      /*--- Temporarily store the loaded solution in the Solution_Old array ---*/

      for (iMesh=0; iMesh<=config[val_iZone]->GetnMGLevels();iMesh++) {
        for(iPoint=0; iPoint<geometry[val_iZone][val_iInst][iMesh]->GetnPoint();iPoint++) {
           solver[val_iZone][val_iInst][iMesh][FLOW_SOL]->node[iPoint]->Set_OldSolution();
           if (turbulent){
             solver[val_iZone][val_iInst][iMesh][TURB_SOL]->node[iPoint]->Set_OldSolution();
           }
           if (heat){
             solver[val_iZone][val_iInst][iMesh][HEAT_SOL]->node[iPoint]->Set_OldSolution();
           }
        }
      }

      /*--- Set Solution at timestep n to solution at n-1 ---*/

      for (iMesh=0; iMesh<=config[val_iZone]->GetnMGLevels();iMesh++) {
        for(iPoint=0; iPoint<geometry[val_iZone][val_iInst][iMesh]->GetnPoint();iPoint++) {
          solver[val_iZone][val_iInst][iMesh][FLOW_SOL]->node[iPoint]->SetSolution(solver[val_iZone][val_iInst][iMesh][FLOW_SOL]->node[iPoint]->GetSolution_time_n());
          if (turbulent) {
            solver[val_iZone][val_iInst][iMesh][TURB_SOL]->node[iPoint]->SetSolution(solver[val_iZone][val_iInst][iMesh][TURB_SOL]->node[iPoint]->GetSolution_time_n());
          }
          if (heat) {
            solver[val_iZone][val_iInst][iMesh][HEAT_SOL]->node[iPoint]->SetSolution(solver[val_iZone][val_iInst][iMesh][HEAT_SOL]->node[iPoint]->GetSolution_time_n());
          }
        }
      }
      if (dual_time_1st){
      /*--- Set Solution at timestep n-1 to the previously loaded solution ---*/
        for (iMesh=0; iMesh<=config[val_iZone]->GetnMGLevels();iMesh++) {
          for(iPoint=0; iPoint<geometry[val_iZone][val_iInst][iMesh]->GetnPoint();iPoint++) {
            solver[val_iZone][val_iInst][iMesh][FLOW_SOL]->node[iPoint]->Set_Solution_time_n(solver[val_iZone][val_iInst][iMesh][FLOW_SOL]->node[iPoint]->GetSolution_Old());
            if (turbulent) {
              solver[val_iZone][val_iInst][iMesh][TURB_SOL]->node[iPoint]->Set_Solution_time_n(solver[val_iZone][val_iInst][iMesh][TURB_SOL]->node[iPoint]->GetSolution_Old());
            }
            if (heat) {
              solver[val_iZone][val_iInst][iMesh][HEAT_SOL]->node[iPoint]->Set_Solution_time_n(solver[val_iZone][val_iInst][iMesh][HEAT_SOL]->node[iPoint]->GetSolution_Old());
            }
          }
        }
      }
      if (dual_time_2nd){
        /*--- Set Solution at timestep n-1 to solution at n-2 ---*/
        for (iMesh=0; iMesh<=config[val_iZone]->GetnMGLevels();iMesh++) {
          for(iPoint=0; iPoint<geometry[val_iZone][val_iInst][iMesh]->GetnPoint();iPoint++) {
            solver[val_iZone][val_iInst][iMesh][FLOW_SOL]->node[iPoint]->Set_Solution_time_n(solver[val_iZone][val_iInst][iMesh][FLOW_SOL]->node[iPoint]->GetSolution_time_n1());
            if (turbulent) {
              solver[val_iZone][val_iInst][iMesh][TURB_SOL]->node[iPoint]->Set_Solution_time_n(solver[val_iZone][val_iInst][iMesh][TURB_SOL]->node[iPoint]->GetSolution_time_n1());
            }
            if (heat) {
              solver[val_iZone][val_iInst][iMesh][HEAT_SOL]->node[iPoint]->Set_Solution_time_n(solver[val_iZone][val_iInst][iMesh][HEAT_SOL]->node[iPoint]->GetSolution_time_n1());
            }
          }
        }
        /*--- Set Solution at timestep n-2 to the previously loaded solution ---*/
        for (iMesh=0; iMesh<=config[val_iZone]->GetnMGLevels();iMesh++) {
          for(iPoint=0; iPoint<geometry[val_iZone][val_iInst][iMesh]->GetnPoint();iPoint++) {
            solver[val_iZone][val_iInst][iMesh][FLOW_SOL]->node[iPoint]->Set_Solution_time_n1(solver[val_iZone][val_iInst][iMesh][FLOW_SOL]->node[iPoint]->GetSolution_Old());
            if (turbulent) {
              solver[val_iZone][val_iInst][iMesh][TURB_SOL]->node[iPoint]->Set_Solution_time_n1(solver[val_iZone][val_iInst][iMesh][TURB_SOL]->node[iPoint]->GetSolution_Old());
            }
            if (heat) {
              solver[val_iZone][val_iInst][iMesh][HEAT_SOL]->node[iPoint]->Set_Solution_time_n1(solver[val_iZone][val_iInst][iMesh][HEAT_SOL]->node[iPoint]->GetSolution_Old());
            }
          }
        }
      }
    }
  }

  /*--- Store flow solution also in the adjoint solver in order to be able to reset it later ---*/

  if (ExtIter == 0 || dual_time) {
    for (iMesh=0; iMesh<=config[val_iZone]->GetnMGLevels();iMesh++) {
      for (iPoint = 0; iPoint < geometry[val_iZone][val_iInst][iMesh]->GetnPoint(); iPoint++) {
        solver[val_iZone][val_iInst][iMesh][ADJFLOW_SOL]->node[iPoint]->SetSolution_Direct(solver[val_iZone][val_iInst][iMesh][FLOW_SOL]->node[iPoint]->GetSolution());
      }
    }
    if (turbulent && !config[val_iZone]->GetFrozen_Visc_Disc()) {
      for (iPoint = 0; iPoint < geometry[val_iZone][val_iInst][MESH_0]->GetnPoint(); iPoint++) {
        solver[val_iZone][val_iInst][MESH_0][ADJTURB_SOL]->node[iPoint]->SetSolution_Direct(solver[val_iZone][val_iInst][MESH_0][TURB_SOL]->node[iPoint]->GetSolution());
      }
    }
    if (heat) {
      for (iPoint = 0; iPoint < geometry[val_iZone][val_iInst][MESH_0]->GetnPoint(); iPoint++) {
        solver[val_iZone][val_iInst][MESH_0][ADJHEAT_SOL]->node[iPoint]->SetSolution_Direct(solver[val_iZone][val_iInst][MESH_0][HEAT_SOL]->node[iPoint]->GetSolution());
      }
    }
  }

  solver[val_iZone][val_iInst][MESH_0][ADJFLOW_SOL]->Preprocessing(geometry[val_iZone][val_iInst][MESH_0], solver[val_iZone][val_iInst][MESH_0],  config[val_iZone] , MESH_0, 0, RUNTIME_ADJFLOW_SYS, false);
  if (turbulent && !config[val_iZone]->GetFrozen_Visc_Disc()){
    solver[val_iZone][val_iInst][MESH_0][ADJTURB_SOL]->Preprocessing(geometry[val_iZone][val_iInst][MESH_0], solver[val_iZone][val_iInst][MESH_0],  config[val_iZone] , MESH_0, 0, RUNTIME_ADJTURB_SYS, false);
  }
  if (heat) {
    solver[val_iZone][val_iInst][MESH_0][ADJHEAT_SOL]->Preprocessing(geometry[val_iZone][val_iInst][MESH_0], solver[val_iZone][val_iInst][MESH_0],  config[val_iZone] , MESH_0, 0, RUNTIME_ADJHEAT_SYS, false);
  }
}



void CDiscAdjFluidIteration::LoadUnsteady_Solution(CGeometry ****geometry,
                                           CSolver *****solver,
                                           CConfig **config,
                                           unsigned short val_iZone,
                                           unsigned short val_iInst, 
                                           int val_DirectIter) {
  unsigned short iMesh;
  bool heat = config[val_iZone]->GetWeakly_Coupled_Heat();

  if (val_DirectIter >= 0) {
    if (rank == MASTER_NODE && val_iZone == ZONE_0)
      cout << " Loading flow solution from direct iteration " << val_DirectIter  << "." << endl;
    solver[val_iZone][val_iInst][MESH_0][FLOW_SOL]->LoadRestart(geometry[val_iZone][val_iInst], solver[val_iZone][val_iInst], config[val_iZone], val_DirectIter, true);
    if (turbulent) {
      solver[val_iZone][val_iInst][MESH_0][TURB_SOL]->LoadRestart(geometry[val_iZone][val_iInst], solver[val_iZone][val_iInst], config[val_iZone], val_DirectIter, false);
    }
    if (heat) {
      solver[val_iZone][val_iInst][MESH_0][HEAT_SOL]->LoadRestart(geometry[val_iZone][val_iInst], solver[val_iZone][val_iInst], config[val_iZone], val_DirectIter, false);
    }
  } else {
    /*--- If there is no solution file we set the freestream condition ---*/
    if (rank == MASTER_NODE && val_iZone == ZONE_0)
      cout << " Setting freestream conditions at direct iteration " << val_DirectIter << "." << endl;
    for (iMesh=0; iMesh<=config[val_iZone]->GetnMGLevels();iMesh++) {
      solver[val_iZone][val_iInst][iMesh][FLOW_SOL]->SetFreeStream_Solution(config[val_iZone]);
      solver[val_iZone][val_iInst][iMesh][FLOW_SOL]->Preprocessing(geometry[val_iZone][val_iInst][iMesh],solver[val_iZone][val_iInst][iMesh], config[val_iZone], iMesh, val_DirectIter, RUNTIME_FLOW_SYS, false);
      if (turbulent) {
        solver[val_iZone][val_iInst][iMesh][TURB_SOL]->SetFreeStream_Solution(config[val_iZone]);
        solver[val_iZone][val_iInst][iMesh][TURB_SOL]->Postprocessing(geometry[val_iZone][val_iInst][iMesh],solver[val_iZone][val_iInst][iMesh], config[val_iZone], iMesh);
      }
      if (heat) {
        solver[val_iZone][val_iInst][iMesh][HEAT_SOL]->SetFreeStream_Solution(config[val_iZone]);
        solver[val_iZone][val_iInst][iMesh][HEAT_SOL]->Postprocessing(geometry[val_iZone][val_iInst][iMesh],solver[val_iZone][val_iInst][iMesh], config[val_iZone], iMesh);
      }
    }
  }
}


void CDiscAdjFluidIteration::Iterate(COutput *output,
                                        CIntegration ****integration,
                                        CGeometry ****geometry,
                                        CSolver *****solver,
                                        CNumerics ******numerics,
                                        CConfig **config,
                                        CSurfaceMovement **surface_movement,
                                        CVolumetricMovement ***volume_grid_movement,
                                        CFreeFormDefBox*** FFDBox,
                                        unsigned short val_iZone,
                                        unsigned short val_iInst) {
  
  unsigned long ExtIter = config[val_iZone]->GetExtIter();
  unsigned short Kind_Solver = config[val_iZone]->GetKind_Solver();
  unsigned long IntIter = 0;
  bool unsteady = config[val_iZone]->GetUnsteady_Simulation() != STEADY;
  bool frozen_visc = config[val_iZone]->GetFrozen_Visc_Disc();
  bool heat = config[val_iZone]->GetWeakly_Coupled_Heat();

  if (!unsteady)
    IntIter = ExtIter;
  else {
    IntIter = config[val_iZone]->GetIntIter();
  }

  /*--- Extract the adjoints of the conservative input variables and store them for the next iteration ---*/

  if ((Kind_Solver == DISC_ADJ_NAVIER_STOKES) || (Kind_Solver == DISC_ADJ_RANS) || (Kind_Solver == DISC_ADJ_EULER)) {

    solver[val_iZone][val_iInst][MESH_0][ADJFLOW_SOL]->ExtractAdjoint_Solution(geometry[val_iZone][val_iInst][MESH_0], config[val_iZone]);

    solver[val_iZone][val_iInst][MESH_0][ADJFLOW_SOL]->ExtractAdjoint_Variables(geometry[val_iZone][val_iInst][MESH_0], config[val_iZone]);

    /*--- Set the convergence criteria (only residual possible) ---*/

    integration[val_iZone][val_iInst][ADJFLOW_SOL]->Convergence_Monitoring(geometry[val_iZone][val_iInst][MESH_0], config[val_iZone],
                                                                          IntIter, log10(solver[val_iZone][val_iInst][MESH_0][ADJFLOW_SOL]->GetRes_RMS(0)), MESH_0);

    }
  if (turbulent && !frozen_visc) {

    solver[val_iZone][val_iInst][MESH_0][ADJTURB_SOL]->ExtractAdjoint_Solution(geometry[val_iZone][val_iInst][MESH_0],
                                                                              config[val_iZone]);
  }
  if (heat) {

    solver[val_iZone][val_iInst][MESH_0][ADJHEAT_SOL]->ExtractAdjoint_Solution(geometry[val_iZone][val_iInst][MESH_0],
                                                                              config[val_iZone]);
  }
}
  
    
void CDiscAdjFluidIteration::InitializeAdjoint(CSolver *****solver, CGeometry ****geometry, CConfig **config, unsigned short iZone, unsigned short iInst){

  unsigned short Kind_Solver = config[iZone]->GetKind_Solver();
  bool frozen_visc = config[iZone]->GetFrozen_Visc_Disc();
  bool heat = config[iZone]->GetWeakly_Coupled_Heat();

//  /*--- Initialize the adjoint of the objective function (typically with 1.0) ---*/
  
<<<<<<< HEAD
//  solver_container[iZone][iInst][MESH_0][ADJFLOW_SOL]->SetAdj_ObjFunc(geometry_container[iZone][iInst][MESH_0], config_container[iZone]);
=======
  solver[iZone][iInst][MESH_0][ADJFLOW_SOL]->SetAdj_ObjFunc(geometry[iZone][iInst][MESH_0], config[iZone]);
>>>>>>> 09a99c5f

  /*--- Initialize the adjoints the conservative variables ---*/

  if ((Kind_Solver == DISC_ADJ_NAVIER_STOKES) || (Kind_Solver == DISC_ADJ_RANS) || (Kind_Solver == DISC_ADJ_EULER)) {

    solver[iZone][iInst][MESH_0][ADJFLOW_SOL]->SetAdjoint_Output(geometry[iZone][iInst][MESH_0],
                                                                  config[iZone]);
  }

  if (turbulent && !frozen_visc) {
    solver[iZone][iInst][MESH_0][ADJTURB_SOL]->SetAdjoint_Output(geometry[iZone][iInst][MESH_0],
        config[iZone]);
  }

  if (heat) {
    solver[iZone][iInst][MESH_0][ADJHEAT_SOL]->SetAdjoint_Output(geometry[iZone][iInst][MESH_0],
        config[iZone]);
  }
}


void CDiscAdjFluidIteration::RegisterInput(CSolver *****solver, CGeometry ****geometry, CConfig **config, unsigned short iZone, unsigned short iInst, unsigned short kind_recording){

  unsigned short Kind_Solver = config[iZone]->GetKind_Solver();
  bool frozen_visc = config[iZone]->GetFrozen_Visc_Disc();
  bool heat = config[iZone]->GetWeakly_Coupled_Heat();

  if (kind_recording == FLOW_CONS_VARS || kind_recording == COMBINED){
    
    /*--- Register flow and turbulent variables as input ---*/
    
    if ((Kind_Solver == DISC_ADJ_NAVIER_STOKES) || (Kind_Solver == DISC_ADJ_RANS) || (Kind_Solver == DISC_ADJ_EULER)) {

      solver[iZone][iInst][MESH_0][ADJFLOW_SOL]->RegisterSolution(geometry[iZone][iInst][MESH_0], config[iZone]);

      solver[iZone][iInst][MESH_0][ADJFLOW_SOL]->RegisterVariables(geometry[iZone][iInst][MESH_0], config[iZone]);
    }
    
    if (turbulent && !frozen_visc) {
      solver[iZone][iInst][MESH_0][ADJTURB_SOL]->RegisterSolution(geometry[iZone][iInst][MESH_0], config[iZone]);
    }
    if (heat) {
      solver[iZone][iInst][MESH_0][ADJHEAT_SOL]->RegisterSolution(geometry[iZone][iInst][MESH_0], config[iZone]);
    }
  }
  if (kind_recording == MESH_COORDS){
    
    /*--- Register node coordinates as input ---*/
    
    geometry[iZone][iInst][MESH_0]->RegisterCoordinates(config[iZone]);
    
  }

  if (kind_recording == FLOW_CROSS_TERM){

    /*--- Register flow and turbulent variables as input ---*/

    solver[iZone][iInst][MESH_0][ADJFLOW_SOL]->RegisterSolution(geometry[iZone][iInst][MESH_0], config[iZone]);

    if (turbulent && !frozen_visc){
      solver[iZone][iInst][MESH_0][ADJTURB_SOL]->RegisterSolution(geometry[iZone][iInst][MESH_0], config[iZone]);
    }
  }

  if (kind_recording == GEOMETRY_CROSS_TERM){

    /*--- Register node coordinates as input ---*/

    geometry[iZone][iInst][MESH_0]->RegisterCoordinates(config[iZone]);

  }

}

void CDiscAdjFluidIteration::SetRecording(CSolver *****solver,
                                          CGeometry ****geometry,
                                          CConfig **config,
                                          unsigned short val_iZone,
                                          unsigned short val_iInst,
                                          unsigned short kind_recording) {

  unsigned short iMesh;

  /*--- Prepare for recording by resetting the solution to the initial converged solution ---*/

  solver[val_iZone][val_iInst][MESH_0][ADJFEA_SOL]->SetRecording(geometry[val_iZone][val_iInst][MESH_0], config[val_iZone]);

  for (iMesh = 0; iMesh <= config[val_iZone]->GetnMGLevels(); iMesh++){
    solver[val_iZone][val_iInst][iMesh][ADJFLOW_SOL]->SetRecording(geometry[val_iZone][val_iInst][iMesh], config[val_iZone]);
  }
  if (config[val_iZone]->GetKind_Solver() == DISC_ADJ_RANS && !config[val_iZone]->GetFrozen_Visc_Disc()) {
    solver[val_iZone][val_iInst][MESH_0][ADJTURB_SOL]->SetRecording(geometry[val_iZone][val_iInst][MESH_0], config[val_iZone]);
  }
  if (config[val_iZone]->GetWeakly_Coupled_Heat()) {
    solver[val_iZone][val_iInst][MESH_0][ADJHEAT_SOL]->SetRecording(geometry[val_iZone][val_iInst][MESH_0], config[val_iZone]);
  }


}

void CDiscAdjFluidIteration::SetDependencies(CSolver *****solver,
                                             CGeometry ****geometry,
                                             CNumerics ******numerics,
                                             CConfig **config,
                                             unsigned short iZone,
                                             unsigned short iInst,
                                             unsigned short kind_recording){

  bool frozen_visc = config[iZone]->GetFrozen_Visc_Disc();
  bool heat = config[iZone]->GetWeakly_Coupled_Heat();
  if ((kind_recording == MESH_COORDS) || (kind_recording == NONE)  ||
      (kind_recording == GEOMETRY_CROSS_TERM) || (kind_recording == ALL_VARIABLES)){

    /*--- Update geometry to get the influence on other geometry variables (normals, volume etc) ---*/

    geometry[iZone][iInst][MESH_0]->UpdateGeometry(geometry[iZone][iInst], config[iZone]);

  }

  /*--- Compute coupling between flow and turbulent equations ---*/
<<<<<<< HEAD
  solver_container[iZone][iInst][MESH_0][FLOW_SOL]->Preprocessing(geometry_container[iZone][iInst][MESH_0], solver_container[iZone][iInst][MESH_0], config_container[iZone], MESH_0, NO_RK_ITER, RUNTIME_FLOW_SYS, true);
  solver_container[iZone][iInst][MESH_0][FLOW_SOL]->InitiateComms(geometry_container[iZone][iInst][MESH_0], config_container[iZone], SOLUTION);
  solver_container[iZone][iInst][MESH_0][FLOW_SOL]->CompleteComms(geometry_container[iZone][iInst][MESH_0], config_container[iZone], SOLUTION);
=======

  solver[iZone][iInst][MESH_0][FLOW_SOL]->InitiateComms(geometry[iZone][iInst][MESH_0], config[iZone], SOLUTION);
  solver[iZone][iInst][MESH_0][FLOW_SOL]->CompleteComms(geometry[iZone][iInst][MESH_0], config[iZone], SOLUTION);
>>>>>>> 09a99c5f

  if (turbulent && !frozen_visc){
    solver[iZone][iInst][MESH_0][FLOW_SOL]->Preprocessing(geometry[iZone][iInst][MESH_0],solver[iZone][iInst][MESH_0], config[iZone], MESH_0, NO_RK_ITER, RUNTIME_FLOW_SYS, true);
    solver[iZone][iInst][MESH_0][TURB_SOL]->Postprocessing(geometry[iZone][iInst][MESH_0],solver[iZone][iInst][MESH_0], config[iZone], MESH_0);
    solver[iZone][iInst][MESH_0][TURB_SOL]->InitiateComms(geometry[iZone][iInst][MESH_0], config[iZone], SOLUTION);
    solver[iZone][iInst][MESH_0][TURB_SOL]->CompleteComms(geometry[iZone][iInst][MESH_0], config[iZone], SOLUTION);

  }

  if (heat){
    solver[iZone][iInst][MESH_0][HEAT_SOL]->Set_Heatflux_Areas(geometry[iZone][iInst][MESH_0], config[iZone]);
    solver[iZone][iInst][MESH_0][HEAT_SOL]->Preprocessing(geometry[iZone][iInst][MESH_0],solver[iZone][iInst][MESH_0], config[iZone], MESH_0, NO_RK_ITER, RUNTIME_HEAT_SYS, true);
    solver[iZone][iInst][MESH_0][HEAT_SOL]->Postprocessing(geometry[iZone][iInst][MESH_0],solver[iZone][iInst][MESH_0], config[iZone], MESH_0);
    solver[iZone][iInst][MESH_0][HEAT_SOL]->InitiateComms(geometry[iZone][iInst][MESH_0], config[iZone], SOLUTION);
    solver[iZone][iInst][MESH_0][HEAT_SOL]->CompleteComms(geometry[iZone][iInst][MESH_0], config[iZone], SOLUTION);
  }
}

void CDiscAdjFluidIteration::RegisterOutput(CSolver *****solver, CGeometry ****geometry, CConfig **config, COutput* output, unsigned short iZone, unsigned short iInst){
  
  unsigned short Kind_Solver = config[iZone]->GetKind_Solver();
  bool frozen_visc = config[iZone]->GetFrozen_Visc_Disc();
  bool heat = config[iZone]->GetWeakly_Coupled_Heat();

  if ((Kind_Solver == DISC_ADJ_NAVIER_STOKES) || (Kind_Solver == DISC_ADJ_RANS) || (Kind_Solver == DISC_ADJ_EULER)) {
  
  /*--- Register conservative variables as output of the iteration ---*/
  
<<<<<<< HEAD
    solver_container[iZone][iInst][MESH_0][ADJFLOW_SOL]->RegisterOutput(geometry_container[iZone][iInst][MESH_0],config_container[iZone]);
  
  }
  if (turbulent && !frozen_visc){
    solver_container[iZone][iInst][MESH_0][ADJTURB_SOL]->RegisterOutput(geometry_container[iZone][iInst][MESH_0],
                                                                 config_container[iZone]);
  }
  if (heat){
    solver_container[iZone][iInst][MESH_0][ADJHEAT_SOL]->RegisterOutput(geometry_container[iZone][iInst][MESH_0],
                                                                 config_container[iZone]);
=======
    solver[iZone][iInst][MESH_0][FLOW_SOL]->RegisterOutput(geometry[iZone][iInst][MESH_0],config[iZone]);
  
  }
  if (turbulent && !frozen_visc){
    solver[iZone][iInst][MESH_0][TURB_SOL]->RegisterOutput(geometry[iZone][iInst][MESH_0],
                                                                 config[iZone]);
  }
  if (heat){
    solver[iZone][iInst][MESH_0][HEAT_SOL]->RegisterOutput(geometry[iZone][iInst][MESH_0],
                                                                 config[iZone]);
>>>>>>> 09a99c5f
  }
}

void CDiscAdjFluidIteration::InitializeAdjoint_CrossTerm(CSolver *****solver, CGeometry ****geometry, CConfig **config, unsigned short iZone, unsigned short iInst){

  unsigned short Kind_Solver = config[iZone]->GetKind_Solver();
  bool frozen_visc = config[iZone]->GetFrozen_Visc_Disc();

  /*--- Initialize the adjoint of the objective function (typically with 1.0) ---*/

  solver[iZone][iInst][MESH_0][ADJFLOW_SOL]->SetAdj_ObjFunc(geometry[iZone][iInst][MESH_0], config[iZone]);

  /*--- Initialize the adjoints the conservative variables ---*/

 if ((Kind_Solver == DISC_ADJ_NAVIER_STOKES) || (Kind_Solver == DISC_ADJ_RANS) || (Kind_Solver == DISC_ADJ_EULER)) {

  solver[iZone][iInst][MESH_0][ADJFLOW_SOL]->SetAdjoint_Output(geometry[iZone][iInst][MESH_0],
                                                                  config[iZone]);
}

  if (turbulent && !frozen_visc) {
    solver[iZone][iInst][MESH_0][ADJTURB_SOL]->SetAdjoint_Output(geometry[iZone][iInst][MESH_0],
                                                                    config[iZone]);
  }
}


void CDiscAdjFluidIteration::Update(COutput *output,
                                       CIntegration ****integration,
                                       CGeometry ****geometry,
                                       CSolver *****solver,
                                       CNumerics ******numerics,
                                       CConfig **config,
                                       CSurfaceMovement **surface_movement,
                                       CVolumetricMovement ***grid_movement,
                                       CFreeFormDefBox*** FFDBox,
                                       unsigned short val_iZone,
                                       unsigned short val_iInst)      {

  unsigned short iMesh;

  /*--- Dual time stepping strategy ---*/

  if ((config[val_iZone]->GetUnsteady_Simulation() == DT_STEPPING_1ST) ||
      (config[val_iZone]->GetUnsteady_Simulation() == DT_STEPPING_2ND)) {

    for (iMesh = 0; iMesh <= config[val_iZone]->GetnMGLevels(); iMesh++) {
      integration[val_iZone][val_iInst][ADJFLOW_SOL]->SetConvergence(false);
    }
  }
}
bool CDiscAdjFluidIteration::Monitor(COutput *output,
    CIntegration ****integration,
    CGeometry ****geometry,
    CSolver *****solver,
    CNumerics ******numerics,
    CConfig **config,
    CSurfaceMovement **surface_movement,
    CVolumetricMovement ***grid_movement,
    CFreeFormDefBox*** FFDBox,
    unsigned short val_iZone,
    unsigned short val_iInst)     {

  bool StopCalc = false;
  bool steady = (config[val_iZone]->GetUnsteady_Simulation() == STEADY);
  bool output_history = false;

#ifndef HAVE_MPI
  StopTime = su2double(clock())/su2double(CLOCKS_PER_SEC);
#else
  StopTime = MPI_Wtime();
#endif
  UsedTime = StopTime - StartTime;

  /*--- If convergence was reached --*/
  StopCalc = integration[val_iZone][INST_0][ADJFLOW_SOL]->GetConvergence();

  /*--- Write the convergence history for the fluid (only screen output) ---*/

  /*--- The logic is right now case dependent ----*/
  /*--- This needs to be generalized when the new output structure comes ---*/
  output_history = (steady && !(multizone && (config[val_iZone]->GetnInner_Iter()==1)));

  if (output_history) output->SetHistory_Output(geometry[ZONE_0][INST_0][MESH_0], 
                                                solver[ZONE_0][INST_0][MESH_0], 
                                                config[ZONE_0], 
                                                config[ZONE_0]->GetTimeIter(),
                                                config[ZONE_0]->GetOuterIter(), 
                                                config[ZONE_0]->GetInnerIter());

  return StopCalc;

}
void CDiscAdjFluidIteration::Postprocess(COutput *output,
                                         CIntegration ****integration,
                                         CGeometry ****geometry,
                                         CSolver *****solver,
                                         CNumerics ******numerics,
                                         CConfig **config,
                                         CSurfaceMovement **surface_movement,
                                         CVolumetricMovement ***grid_movement,
                                         CFreeFormDefBox*** FFDBox,
                                         unsigned short val_iZone,
                                         unsigned short val_iInst) { }


CDiscAdjFEAIteration::CDiscAdjFEAIteration(CConfig *config) : CIteration(config), CurrentRecording(NONE){

  fem_iteration = new CFEAIteration(config);

  // TEMPORARY output only for standalone structural problems
  if ((!config->GetFSI_Simulation()) && (rank == MASTER_NODE)){

    bool de_effects = config->GetDE_Effects();
    unsigned short iVar;

    /*--- Header of the temporary output file ---*/
    ofstream myfile_res;
    myfile_res.open ("Results_Reverse_Adjoint.txt");

    myfile_res << "Obj_Func" << " ";
    for (iVar = 0; iVar < config->GetnElasticityMod(); iVar++)
        myfile_res << "Sens_E_" << iVar << "\t";

    for (iVar = 0; iVar < config->GetnPoissonRatio(); iVar++)
      myfile_res << "Sens_Nu_" << iVar << "\t";

    if (config->GetDynamic_Analysis() == DYNAMIC){
        for (iVar = 0; iVar < config->GetnMaterialDensity(); iVar++)
          myfile_res << "Sens_Rho_" << iVar << "\t";
    }

    if (de_effects){
        for (iVar = 0; iVar < config->GetnElectric_Field(); iVar++)
          myfile_res << "Sens_EField_" << iVar << "\t";
    }

    myfile_res << endl;

    myfile_res.close();
  }

}

CDiscAdjFEAIteration::~CDiscAdjFEAIteration(void) { }
void CDiscAdjFEAIteration::Preprocess(COutput *output,
                                           CIntegration ****integration,
                                           CGeometry ****geometry,
                                           CSolver *****solver,
                                           CNumerics ******numerics,
                                           CConfig **config,
                                           CSurfaceMovement **surface_movement,
                                           CVolumetricMovement ***grid_movement,
                                           CFreeFormDefBox*** FFDBox,
                                           unsigned short val_iZone,
                                           unsigned short val_iInst) {

  unsigned long IntIter = 0, iPoint;
  config[ZONE_0]->SetIntIter(IntIter);
  unsigned short ExtIter = config[val_iZone]->GetExtIter();
  bool dynamic = (config[val_iZone]->GetDynamic_Analysis() == DYNAMIC);

  int Direct_Iter;

  /*--- For the dynamic adjoint, load direct solutions from restart files. ---*/

  if (dynamic) {

    Direct_Iter = SU2_TYPE::Int(config[val_iZone]->GetUnst_AdjointIter()) - SU2_TYPE::Int(ExtIter) - 1;

    /*--- We want to load the already converged solution at timesteps n and n-1 ---*/

    /*--- Load solution at timestep n-1 ---*/

    LoadDynamic_Solution(geometry, solver,config, val_iZone, val_iInst, Direct_Iter-1);

    /*--- Push solution back to correct array ---*/

    for(iPoint=0; iPoint<geometry[val_iZone][val_iInst][MESH_0]->GetnPoint();iPoint++){
      solver[val_iZone][val_iInst][MESH_0][FEA_SOL]->node[iPoint]->SetSolution_time_n();
    }

    /*--- Push solution back to correct array ---*/

    for(iPoint=0; iPoint<geometry[val_iZone][val_iInst][MESH_0]->GetnPoint();iPoint++){
      solver[val_iZone][val_iInst][MESH_0][FEA_SOL]->node[iPoint]->SetSolution_Accel_time_n();
    }

    /*--- Push solution back to correct array ---*/

    for(iPoint=0; iPoint<geometry[val_iZone][val_iInst][MESH_0]->GetnPoint();iPoint++){
      solver[val_iZone][val_iInst][MESH_0][FEA_SOL]->node[iPoint]->SetSolution_Vel_time_n();
    }

    /*--- Load solution timestep n ---*/

    LoadDynamic_Solution(geometry, solver,config, val_iZone, val_iInst, Direct_Iter);

    /*--- Store FEA solution also in the adjoint solver in order to be able to reset it later ---*/

    for (iPoint = 0; iPoint < geometry[val_iZone][val_iInst][MESH_0]->GetnPoint(); iPoint++){
      solver[val_iZone][val_iInst][MESH_0][ADJFEA_SOL]->node[iPoint]->SetSolution_Direct(solver[val_iZone][val_iInst][MESH_0][FEA_SOL]->node[iPoint]->GetSolution());
    }

    for (iPoint = 0; iPoint < geometry[val_iZone][val_iInst][MESH_0]->GetnPoint(); iPoint++){
      solver[val_iZone][val_iInst][MESH_0][ADJFEA_SOL]->node[iPoint]->SetSolution_Accel_Direct(solver[val_iZone][val_iInst][MESH_0][FEA_SOL]->node[iPoint]->GetSolution_Accel());
    }

    for (iPoint = 0; iPoint < geometry[val_iZone][val_iInst][MESH_0]->GetnPoint(); iPoint++){
      solver[val_iZone][val_iInst][MESH_0][ADJFEA_SOL]->node[iPoint]->SetSolution_Vel_Direct(solver[val_iZone][val_iInst][MESH_0][FEA_SOL]->node[iPoint]->GetSolution_Vel());
    }

  }
  else{
    /*--- Store FEA solution also in the adjoint solver in order to be able to reset it later ---*/

    for (iPoint = 0; iPoint < geometry[val_iZone][val_iInst][MESH_0]->GetnPoint(); iPoint++){
      solver[val_iZone][val_iInst][MESH_0][ADJFEA_SOL]->node[iPoint]->SetSolution_Direct(solver[val_iZone][val_iInst][MESH_0][FEA_SOL]->node[iPoint]->GetSolution());
    }

  }

  solver[val_iZone][val_iInst][MESH_0][ADJFEA_SOL]->Preprocessing(geometry[val_iZone][val_iInst][MESH_0], solver[val_iZone][val_iInst][MESH_0],  config[val_iZone] , MESH_0, 0, RUNTIME_ADJFEA_SYS, false);

}



void CDiscAdjFEAIteration::LoadDynamic_Solution(CGeometry ****geometry,
                                               CSolver *****solver,
                                               CConfig **config,
                                               unsigned short val_iZone,
                                               unsigned short val_iInst, 
                                               int val_DirectIter) {
  unsigned short iVar;
  unsigned long iPoint;
  bool update_geo = false;  //TODO: check

  if (val_DirectIter >= 0){
    if (rank == MASTER_NODE && val_iZone == ZONE_0)
      cout << " Loading FEA solution from direct iteration " << val_DirectIter  << "." << endl;
    solver[val_iZone][val_iInst][MESH_0][FEA_SOL]->LoadRestart(geometry[val_iZone][val_iInst], solver[val_iZone][val_iInst], config[val_iZone], val_DirectIter, update_geo);
  } else {
    /*--- If there is no solution file we set the freestream condition ---*/
    if (rank == MASTER_NODE && val_iZone == ZONE_0)
      cout << " Setting static conditions at direct iteration " << val_DirectIter << "." << endl;
    /*--- Push solution back to correct array ---*/
    for(iPoint=0; iPoint < geometry[val_iZone][val_iInst][MESH_0]->GetnPoint();iPoint++){
      for (iVar = 0; iVar < solver[val_iZone][val_iInst][MESH_0][FEA_SOL]->GetnVar(); iVar++){
        solver[val_iZone][val_iInst][MESH_0][FEA_SOL]->node[iPoint]->SetSolution(iVar, 0.0);
        solver[val_iZone][val_iInst][MESH_0][FEA_SOL]->node[iPoint]->SetSolution_Accel(iVar, 0.0);
        solver[val_iZone][val_iInst][MESH_0][FEA_SOL]->node[iPoint]->SetSolution_Vel(iVar, 0.0);
      }
    }
  }
}


void CDiscAdjFEAIteration::Iterate(COutput *output,
                                        CIntegration ****integration,
                                        CGeometry ****geometry,
                                        CSolver *****solver,
                                        CNumerics ******numerics,
                                        CConfig **config,
                                        CSurfaceMovement **surface_movement,
                                        CVolumetricMovement ***volume_grid_movement,
                                        CFreeFormDefBox*** FFDBox,
                                        unsigned short val_iZone,
                                        unsigned short val_iInst) {


  bool dynamic = (config[val_iZone]->GetDynamic_Analysis() == DYNAMIC);

  unsigned long IntIter  = config[val_iZone]->GetIntIter();

  /*--- Extract the adjoints of the conservative input variables and store them for the next iteration ---*/

  solver[val_iZone][val_iInst][MESH_0][ADJFEA_SOL]->ExtractAdjoint_Solution(geometry[val_iZone][val_iInst][MESH_0],
                                                                                      config[val_iZone]);

  solver[val_iZone][val_iInst][MESH_0][ADJFEA_SOL]->ExtractAdjoint_Variables(geometry[val_iZone][val_iInst][MESH_0],
                                                                                       config[val_iZone]);

  /*--- Set the convergence criteria (only residual possible) ---*/

  integration[val_iZone][val_iInst][ADJFEA_SOL]->Convergence_Monitoring(geometry[val_iZone][val_iInst][MESH_0],config[val_iZone],
                                                                                  IntIter,log10(solver[val_iZone][val_iInst][MESH_0][ADJFLOW_SOL]->GetRes_RMS(0)), MESH_0);



  if (dynamic){
    integration[val_iZone][val_iInst][ADJFEA_SOL]->SetConvergence(false);
  }

}

void CDiscAdjFEAIteration::SetRecording(COutput *output,
                                             CIntegration ****integration,
                                             CGeometry ****geometry,
                                             CSolver *****solver,
                                             CNumerics ******numerics,
                                             CConfig **config,
                                             CSurfaceMovement **surface_movement,
                                             CVolumetricMovement ***grid_movement,
                                             CFreeFormDefBox*** FFDBox,
                                             unsigned short val_iZone,
                                             unsigned short val_iInst,
                                             unsigned short kind_recording)      {

  unsigned long IntIter = config[ZONE_0]->GetIntIter();
  unsigned long ExtIter = config[val_iZone]->GetExtIter(), DirectExtIter;
  bool dynamic = (config[val_iZone]->GetDynamic_Analysis() == DYNAMIC);

  DirectExtIter = 0;
  if (dynamic){
    DirectExtIter = SU2_TYPE::Int(config[val_iZone]->GetUnst_AdjointIter()) - SU2_TYPE::Int(ExtIter) - 1;
  }

  /*--- Reset the tape ---*/

  AD::Reset();

  /*--- We only need to reset the indices if the current recording is different from the recording we want to have ---*/

  if (CurrentRecording != kind_recording && (CurrentRecording != NONE) ){

    solver[val_iZone][val_iInst][MESH_0][ADJFEA_SOL]->SetRecording(geometry[val_iZone][val_iInst][MESH_0], config[val_iZone]);

    /*--- Clear indices of coupling variables ---*/

    SetDependencies(solver, geometry, numerics, config, val_iZone, val_iInst, ALL_VARIABLES);

    /*--- Run one iteration while tape is passive - this clears all indices ---*/

    fem_iteration->Iterate(output,integration,geometry,solver,numerics,
                                config,surface_movement,grid_movement,FFDBox,val_iZone, val_iInst);

  }

  /*--- Prepare for recording ---*/

  solver[val_iZone][val_iInst][MESH_0][ADJFEA_SOL]->SetRecording(geometry[val_iZone][val_iInst][MESH_0], config[val_iZone]);

  /*--- Start the recording of all operations ---*/

  AD::StartRecording();

  /*--- Register FEA variables ---*/

  RegisterInput(solver, geometry, config, val_iZone, val_iInst, kind_recording);

  /*--- Compute coupling or update the geometry ---*/

  SetDependencies(solver, geometry, numerics, config, val_iZone, val_iInst, kind_recording);

  /*--- Set the correct direct iteration number ---*/

  if (dynamic){
    config[val_iZone]->SetExtIter(DirectExtIter);
  }

  /*--- Run the direct iteration ---*/

  fem_iteration->Iterate(output,integration,geometry,solver,numerics,
                              config,surface_movement,grid_movement,FFDBox, val_iZone, val_iInst);

  config[val_iZone]->SetExtIter(ExtIter);

  /*--- Register structural variables and objective function as output ---*/

  RegisterOutput(solver, geometry, config, val_iZone, val_iInst);

  /*--- Stop the recording ---*/

  AD::StopRecording();

  /*--- Set the recording status ---*/

  CurrentRecording = kind_recording;

  /* --- Reset the number of the internal iterations---*/

  config[ZONE_0]->SetIntIter(IntIter);

}


void CDiscAdjFEAIteration::SetRecording(CSolver *****solver,
                                        CGeometry ****geometry,
                                        CConfig **config,
                                        unsigned short val_iZone,
                                        unsigned short val_iInst,
                                        unsigned short kind_recording) {

  /*--- Prepare for recording by resetting the solution to the initial converged solution ---*/

  solver[val_iZone][val_iInst][MESH_0][ADJFEA_SOL]->SetRecording(geometry[val_iZone][val_iInst][MESH_0], config[val_iZone]);

}

void CDiscAdjFEAIteration::RegisterInput(CSolver *****solver, CGeometry ****geometry, CConfig **config, unsigned short iZone, unsigned short iInst, unsigned short kind_recording){

  /*--- Register structural displacements as input ---*/

  solver[iZone][iInst][MESH_0][ADJFEA_SOL]->RegisterSolution(geometry[iZone][iInst][MESH_0], config[iZone]);

  /*--- Register variables as input ---*/

  solver[iZone][iInst][MESH_0][ADJFEA_SOL]->RegisterVariables(geometry[iZone][iInst][MESH_0], config[iZone]);

  /*--- Both need to be registered regardless of kind_recording for structural shape derivatives to work properly.
        Otherwise, the code simply diverges as the FEM_CROSS_TERM_GEOMETRY breaks! (no idea why) for this term we register but do not extract! ---*/
}

void CDiscAdjFEAIteration::SetDependencies(CSolver *****solver, CGeometry ****geometry, CNumerics ******numerics, CConfig **config, unsigned short iZone, unsigned short iInst, unsigned short kind_recording){

  unsigned short iVar;
  unsigned short iMPROP = config[iZone]->GetnElasticityMod();
  
  /*--- Some numerics are only instanciated under these conditions ---*/
  bool element_based = (config[iZone]->GetGeometricConditions() == LARGE_DEFORMATIONS) &&
                        solver[iZone][iInst][MESH_0][FEA_SOL]->IsElementBased(),
       de_effects    = (config[iZone]->GetGeometricConditions() == LARGE_DEFORMATIONS) &&
                        config[iZone]->GetDE_Effects();

  for (iVar = 0; iVar < iMPROP; iVar++){

      /*--- Add dependencies for E and Nu ---*/

      numerics[iZone][iInst][MESH_0][FEA_SOL][FEA_TERM]->SetMaterial_Properties(iVar,
                                                                                   solver[iZone][iInst][MESH_0][ADJFEA_SOL]->GetVal_Young(iVar),
                                                                                   solver[iZone][iInst][MESH_0][ADJFEA_SOL]->GetVal_Poisson(iVar));

      /*--- Add dependencies for Rho and Rho_DL ---*/

      numerics[iZone][iInst][MESH_0][FEA_SOL][FEA_TERM]->SetMaterial_Density(iVar,
                                                                                solver[iZone][iInst][MESH_0][ADJFEA_SOL]->GetVal_Rho(iVar),
                                                                                solver[iZone][iInst][MESH_0][ADJFEA_SOL]->GetVal_Rho_DL(iVar));

      /*--- Add dependencies for element-based simulations. ---*/

      if (element_based){

          /*--- Neo Hookean Compressible ---*/
          numerics[iZone][iInst][MESH_0][FEA_SOL][MAT_NHCOMP]->SetMaterial_Properties(iVar,
                                                                                       solver[iZone][iInst][MESH_0][ADJFEA_SOL]->GetVal_Young(iVar),
                                                                                       solver[iZone][iInst][MESH_0][ADJFEA_SOL]->GetVal_Poisson(iVar));
          numerics[iZone][iInst][MESH_0][FEA_SOL][MAT_NHCOMP]->SetMaterial_Density(iVar,
                                                                                    solver[iZone][iInst][MESH_0][ADJFEA_SOL]->GetVal_Rho(iVar),
                                                                                    solver[iZone][iInst][MESH_0][ADJFEA_SOL]->GetVal_Rho_DL(iVar));

          /*--- Ideal DE ---*/
          numerics[iZone][iInst][MESH_0][FEA_SOL][MAT_IDEALDE]->SetMaterial_Properties(iVar,
                                                                                       solver[iZone][iInst][MESH_0][ADJFEA_SOL]->GetVal_Young(iVar),
                                                                                       solver[iZone][iInst][MESH_0][ADJFEA_SOL]->GetVal_Poisson(iVar));
          numerics[iZone][iInst][MESH_0][FEA_SOL][MAT_IDEALDE]->SetMaterial_Density(iVar,
                                                                                    solver[iZone][iInst][MESH_0][ADJFEA_SOL]->GetVal_Rho(iVar),
                                                                                    solver[iZone][iInst][MESH_0][ADJFEA_SOL]->GetVal_Rho_DL(iVar));

          /*--- Knowles ---*/
          numerics[iZone][iInst][MESH_0][FEA_SOL][MAT_KNOWLES]->SetMaterial_Properties(iVar,
                                                                                       solver[iZone][iInst][MESH_0][ADJFEA_SOL]->GetVal_Young(iVar),
                                                                                       solver[iZone][iInst][MESH_0][ADJFEA_SOL]->GetVal_Poisson(iVar));
          numerics[iZone][iInst][MESH_0][FEA_SOL][MAT_KNOWLES]->SetMaterial_Density(iVar,
                                                                                    solver[iZone][iInst][MESH_0][ADJFEA_SOL]->GetVal_Rho(iVar),
                                                                                    solver[iZone][iInst][MESH_0][ADJFEA_SOL]->GetVal_Rho_DL(iVar));

      }



  }

  if (de_effects){

      unsigned short nEField = solver[iZone][iInst][MESH_0][ADJFEA_SOL]->GetnEField();

      for (unsigned short iEField = 0; iEField < nEField; iEField++){

          numerics[iZone][iInst][MESH_0][FEA_SOL][FEA_TERM]->Set_ElectricField(iEField,
                                                                                 solver[iZone][iInst][MESH_0][ADJFEA_SOL]->GetVal_EField(iEField));

          numerics[iZone][iInst][MESH_0][FEA_SOL][DE_TERM]->Set_ElectricField(iEField,
                                                                                 solver[iZone][iInst][MESH_0][ADJFEA_SOL]->GetVal_EField(iEField));

      }


  }

  /*--- Add dependencies for element-based simulations. ---*/

  switch (config[iZone]->GetDV_FEA()) {
    case YOUNG_MODULUS:
    case POISSON_RATIO:
    case DENSITY_VAL:
    case DEAD_WEIGHT:
    case ELECTRIC_FIELD:

      unsigned short nDV = solver[iZone][iInst][MESH_0][ADJFEA_SOL]->GetnDVFEA();

      for (unsigned short iDV = 0; iDV < nDV; iDV++){

          numerics[iZone][iInst][MESH_0][FEA_SOL][FEA_TERM]->Set_DV_Val(iDV,
                                                                           solver[iZone][iInst][MESH_0][ADJFEA_SOL]->GetVal_DVFEA(iDV));

          if (de_effects){
            numerics[iZone][iInst][MESH_0][FEA_SOL][DE_TERM]->Set_DV_Val(iDV,
                                                                            solver[iZone][iInst][MESH_0][ADJFEA_SOL]->GetVal_DVFEA(iDV));
          }

      }

      if (element_based){

        for (unsigned short iDV = 0; iDV < nDV; iDV++){
            numerics[iZone][iInst][MESH_0][FEA_SOL][MAT_NHCOMP]->Set_DV_Val(iDV,
                                                                            solver[iZone][iInst][MESH_0][ADJFEA_SOL]->GetVal_DVFEA(iDV));
            numerics[iZone][iInst][MESH_0][FEA_SOL][MAT_IDEALDE]->Set_DV_Val(iDV,
                                                                            solver[iZone][iInst][MESH_0][ADJFEA_SOL]->GetVal_DVFEA(iDV));
            numerics[iZone][iInst][MESH_0][FEA_SOL][MAT_KNOWLES]->Set_DV_Val(iDV,
                                                                            solver[iZone][iInst][MESH_0][ADJFEA_SOL]->GetVal_DVFEA(iDV));
        }

      }

    break;

  }

}

void CDiscAdjFEAIteration::RegisterOutput(CSolver *****solver, CGeometry ****geometry, CConfig **config, unsigned short iZone, unsigned short iInst){

  /*--- Register conservative variables as output of the iteration ---*/

  solver[iZone][iInst][MESH_0][ADJFEA_SOL]->RegisterOutput(geometry[iZone][iInst][MESH_0],config[iZone]);

}

void CDiscAdjFEAIteration::InitializeAdjoint(CSolver *****solver, CGeometry ****geometry, CConfig **config, unsigned short iZone, unsigned short iInst){

  /*--- Initialize the adjoint of the objective function (typically with 1.0) ---*/

  solver[iZone][iInst][MESH_0][ADJFEA_SOL]->SetAdj_ObjFunc(geometry[iZone][iInst][MESH_0], config[iZone]);

  /*--- Initialize the adjoints the conservative variables ---*/

  solver[iZone][iInst][MESH_0][ADJFEA_SOL]->SetAdjoint_Output(geometry[iZone][iInst][MESH_0],
                                                                  config[iZone]);

}


void CDiscAdjFEAIteration::InitializeAdjoint_CrossTerm(CSolver *****solver, CGeometry ****geometry, CConfig **config, unsigned short iZone, unsigned short iInst){

  /*--- Initialize the adjoint of the objective function (typically with 1.0) ---*/

  solver[iZone][iInst][MESH_0][ADJFEA_SOL]->SetAdj_ObjFunc(geometry[iZone][iInst][MESH_0], config[iZone]);

  /*--- Initialize the adjoints the conservative variables ---*/

  solver[iZone][iInst][MESH_0][ADJFEA_SOL]->SetAdjoint_Output(geometry[iZone][iInst][MESH_0],
                                                                  config[iZone]);

}

void CDiscAdjFEAIteration::Update(COutput *output,
                                       CIntegration ****integration,
                                       CGeometry ****geometry,
                                       CSolver *****solver,
                                       CNumerics ******numerics,
                                       CConfig **config,
                                       CSurfaceMovement **surface_movement,
                                       CVolumetricMovement ***grid_movement,
                                       CFreeFormDefBox*** FFDBox,
                                       unsigned short val_iZone,
                                       unsigned short val_iInst)      { }
bool CDiscAdjFEAIteration::Monitor(COutput *output,
    CIntegration ****integration,
    CGeometry ****geometry,
    CSolver *****solver,
    CNumerics ******numerics,
    CConfig **config,
    CSurfaceMovement **surface_movement,
    CVolumetricMovement ***grid_movement,
    CFreeFormDefBox*** FFDBox,
    unsigned short val_iZone,
    unsigned short val_iInst)     { 

  /*--- Write the convergence history (only screen output) ---*/
  
  output->SetHistory_Output(geometry[val_iZone][INST_0][MESH_0], 
                            solver[val_iZone][INST_0][MESH_0],
                            config[val_iZone], 
                            config[val_iZone]->GetTimeIter(), 
                            config[val_iZone]->GetOuterIter(),
                            config[val_iZone]->GetInnerIter());
  
  return false;
  
}
void CDiscAdjFEAIteration::Postprocess(COutput *output,
    CIntegration ****integration,
    CGeometry ****geometry,
    CSolver *****solver,
    CNumerics ******numerics,
    CConfig **config,
    CSurfaceMovement **surface_movement,
    CVolumetricMovement ***grid_movement,
    CFreeFormDefBox*** FFDBox,
    unsigned short val_iZone,
    unsigned short val_iInst) {


  bool dynamic = (config[val_iZone]->GetDynamic_Analysis() == DYNAMIC);

  /*--- Global sensitivities ---*/
  solver[val_iZone][val_iInst][MESH_0][ADJFEA_SOL]->SetSensitivity(geometry[val_iZone][val_iInst][MESH_0],config[val_iZone]);

  // TEMPORARY output only for standalone structural problems
  if ((!config[val_iZone]->GetFSI_Simulation()) && (rank == MASTER_NODE)){

    unsigned short iVar;

    bool de_effects = config[val_iZone]->GetDE_Effects();

    /*--- Header of the temporary output file ---*/
    ofstream myfile_res;
    myfile_res.open ("Results_Reverse_Adjoint.txt", ios::app);

    myfile_res.precision(15);

    myfile_res << config[val_iZone]->GetExtIter() << "\t";

    switch (config[val_iZone]->GetKind_ObjFunc()){
    case REFERENCE_GEOMETRY:
      myfile_res << scientific << solver[val_iZone][val_iInst][MESH_0][FEA_SOL]->GetTotal_OFRefGeom() << "\t";
      break;
    case REFERENCE_NODE:
      myfile_res << scientific << solver[val_iZone][val_iInst][MESH_0][FEA_SOL]->GetTotal_OFRefNode() << "\t";
      break;
    case VOLUME_FRACTION:
      myfile_res << scientific << solver[val_iZone][val_iInst][MESH_0][FEA_SOL]->GetTotal_OFVolFrac() << "\t";
      break;
    }

    for (iVar = 0; iVar < config[val_iZone]->GetnElasticityMod(); iVar++)
      myfile_res << scientific << solver[ZONE_0][val_iInst][MESH_0][ADJFEA_SOL]->GetTotal_Sens_E(iVar) << "\t";
    for (iVar = 0; iVar < config[val_iZone]->GetnPoissonRatio(); iVar++)
      myfile_res << scientific << solver[ZONE_0][val_iInst][MESH_0][ADJFEA_SOL]->GetTotal_Sens_Nu(iVar) << "\t";
    if (dynamic){
      for (iVar = 0; iVar < config[val_iZone]->GetnMaterialDensity(); iVar++)
        myfile_res << scientific << solver[ZONE_0][val_iInst][MESH_0][ADJFEA_SOL]->GetTotal_Sens_Rho(iVar) << "\t";
    }

    if (de_effects){
      for (iVar = 0; iVar < config[val_iZone]->GetnElectric_Field(); iVar++)
        myfile_res << scientific << solver[val_iZone][val_iInst][MESH_0][ADJFEA_SOL]->GetTotal_Sens_EField(iVar) << "\t";
    }

    for (iVar = 0; iVar < solver[val_iZone][val_iInst][MESH_0][ADJFEA_SOL]->GetnDVFEA(); iVar++){
      myfile_res << scientific << solver[val_iZone][val_iInst][MESH_0][ADJFEA_SOL]->GetTotal_Sens_DVFEA(iVar) << "\t";
    }

    myfile_res << endl;

    myfile_res.close();
  }

  // TEST: for implementation of python framework in standalone structural problems
  if ((!config[val_iZone]->GetFSI_Simulation()) && (rank == MASTER_NODE)){

    /*--- Header of the temporary output file ---*/
    ofstream myfile_res;
    bool outputDVFEA = false;

    switch (config[val_iZone]->GetDV_FEA()) {
    case YOUNG_MODULUS:
      myfile_res.open("grad_young.opt");
      outputDVFEA = true;
      break;
    case POISSON_RATIO:
      myfile_res.open("grad_poisson.opt");
      outputDVFEA = true;
      break;
    case DENSITY_VAL:
    case DEAD_WEIGHT:
      myfile_res.open("grad_density.opt");
      outputDVFEA = true;
      break;
    case ELECTRIC_FIELD:
      myfile_res.open("grad_efield.opt");
      outputDVFEA = true;
      break;
    default:
      outputDVFEA = false;
      break;
    }

    if (outputDVFEA){

      unsigned short iDV;
      unsigned short nDV = solver[val_iZone][val_iInst][MESH_0][ADJFEA_SOL]->GetnDVFEA();

      myfile_res << "INDEX" << "\t" << "GRAD" << endl;

      myfile_res.precision(15);

      for (iDV = 0; iDV < nDV; iDV++){
        myfile_res << iDV;
        myfile_res << "\t";
        myfile_res << scientific << solver[val_iZone][val_iInst][MESH_0][ADJFEA_SOL]->GetTotal_Sens_DVFEA(iDV);
        myfile_res << endl;
      }

      myfile_res.close();

    }

  }

  unsigned short iMarker;

  /*--- Apply BC's to the structural adjoint - otherwise, clamped nodes have too values that make no sense... ---*/
  for (iMarker = 0; iMarker < config[val_iZone]->GetnMarker_All(); iMarker++)
  switch (config[val_iZone]->GetMarker_All_KindBC(iMarker)) {
    case CLAMPED_BOUNDARY:
    solver[val_iZone][val_iInst][MESH_0][ADJFEA_SOL]->BC_Clamped_Post(geometry[val_iZone][val_iInst][MESH_0],
        solver[val_iZone][val_iInst][MESH_0], numerics[val_iZone][val_iInst][MESH_0][FEA_SOL][FEA_TERM],
        config[val_iZone], iMarker);
    break;
  }
}

CDiscAdjHeatIteration::CDiscAdjHeatIteration(CConfig *config) : CIteration(config) { }

CDiscAdjHeatIteration::~CDiscAdjHeatIteration(void) { }

void CDiscAdjHeatIteration::Preprocess(COutput *output,
                                           CIntegration ****integration,
                                           CGeometry ****geometry,
                                           CSolver *****solver,
                                           CNumerics ******numerics,
                                           CConfig **config,
                                           CSurfaceMovement **surface_movement,
                                           CVolumetricMovement ***grid_movement,
                                           CFreeFormDefBox*** FFDBox,
                                           unsigned short val_iZone,
                                           unsigned short val_iInst) {

  unsigned long IntIter = 0, iPoint;
  config[ZONE_0]->SetIntIter(IntIter);
  unsigned short ExtIter = config[val_iZone]->GetExtIter();
  bool dual_time_1st = (config[val_iZone]->GetUnsteady_Simulation() == DT_STEPPING_1ST);
  bool dual_time_2nd = (config[val_iZone]->GetUnsteady_Simulation() == DT_STEPPING_2ND);
  bool dual_time = (dual_time_1st || dual_time_2nd);
  unsigned short iMesh;
  int Direct_Iter;

  /*--- For the unsteady adjoint, load direct solutions from restart files. ---*/

  if (config[val_iZone]->GetUnsteady_Simulation()) {

    Direct_Iter = SU2_TYPE::Int(config[val_iZone]->GetUnst_AdjointIter()) - SU2_TYPE::Int(ExtIter) - 2;

    /*--- For dual-time stepping we want to load the already converged solution at timestep n ---*/

    if (dual_time) {
      Direct_Iter += 1;
    }

    if (ExtIter == 0){

      if (dual_time_2nd) {

        /*--- Load solution at timestep n-2 ---*/

        LoadUnsteady_Solution(geometry, solver,config, val_iZone, val_iInst, Direct_Iter-2);

        /*--- Push solution back to correct array ---*/

        for (iMesh=0; iMesh<=config[val_iZone]->GetnMGLevels();iMesh++) {
          for(iPoint=0; iPoint<geometry[val_iZone][val_iInst][iMesh]->GetnPoint();iPoint++) {

            solver[val_iZone][val_iInst][iMesh][HEAT_SOL]->node[iPoint]->Set_Solution_time_n();
            solver[val_iZone][val_iInst][iMesh][HEAT_SOL]->node[iPoint]->Set_Solution_time_n1();
          }
        }
      }
      if (dual_time) {

        /*--- Load solution at timestep n-1 ---*/

        LoadUnsteady_Solution(geometry, solver,config, val_iZone, val_iInst, Direct_Iter-1);

        /*--- Push solution back to correct array ---*/

        for (iMesh=0; iMesh<=config[val_iZone]->GetnMGLevels();iMesh++) {
          for(iPoint=0; iPoint<geometry[val_iZone][val_iInst][iMesh]->GetnPoint();iPoint++) {

            solver[val_iZone][val_iInst][iMesh][HEAT_SOL]->node[iPoint]->Set_Solution_time_n();
          }
        }
      }

      /*--- Load solution timestep n ---*/

      LoadUnsteady_Solution(geometry, solver,config, val_iZone, val_iInst, Direct_Iter);

    }


    if ((ExtIter > 0) && dual_time){

      /*--- Load solution timestep n - 2 ---*/

      LoadUnsteady_Solution(geometry, solver,config, val_iZone, val_iInst, Direct_Iter - 2);

      /*--- Temporarily store the loaded solution in the Solution_Old array ---*/

      for (iMesh=0; iMesh<=config[val_iZone]->GetnMGLevels();iMesh++) {
        for(iPoint=0; iPoint<geometry[val_iZone][val_iInst][iMesh]->GetnPoint();iPoint++) {

          solver[val_iZone][val_iInst][iMesh][HEAT_SOL]->node[iPoint]->Set_OldSolution();
        }
      }

      /*--- Set Solution at timestep n to solution at n-1 ---*/

      for (iMesh=0; iMesh<=config[val_iZone]->GetnMGLevels();iMesh++) {
        for(iPoint=0; iPoint<geometry[val_iZone][val_iInst][iMesh]->GetnPoint();iPoint++) {

          solver[val_iZone][val_iInst][iMesh][HEAT_SOL]->node[iPoint]->SetSolution(solver[val_iZone][val_iInst][iMesh][HEAT_SOL]->node[iPoint]->GetSolution_time_n());
        }
      }
      if (dual_time_1st){
      /*--- Set Solution at timestep n-1 to the previously loaded solution ---*/
        for (iMesh=0; iMesh<=config[val_iZone]->GetnMGLevels();iMesh++) {
          for(iPoint=0; iPoint<geometry[val_iZone][val_iInst][iMesh]->GetnPoint();iPoint++) {

            solver[val_iZone][val_iInst][iMesh][HEAT_SOL]->node[iPoint]->Set_Solution_time_n(solver[val_iZone][val_iInst][iMesh][HEAT_SOL]->node[iPoint]->GetSolution_time_n1());
          }
        }
      }
      if (dual_time_2nd){
        /*--- Set Solution at timestep n-1 to solution at n-2 ---*/
        for (iMesh=0; iMesh<=config[val_iZone]->GetnMGLevels();iMesh++) {
          for(iPoint=0; iPoint<geometry[val_iZone][val_iInst][iMesh]->GetnPoint();iPoint++) {

            solver[val_iZone][val_iInst][iMesh][HEAT_SOL]->node[iPoint]->Set_Solution_time_n(solver[val_iZone][val_iInst][iMesh][HEAT_SOL]->node[iPoint]->GetSolution_time_n1());
          }
        }
        /*--- Set Solution at timestep n-2 to the previously loaded solution ---*/
        for (iMesh=0; iMesh<=config[val_iZone]->GetnMGLevels();iMesh++) {
          for(iPoint=0; iPoint<geometry[val_iZone][val_iInst][iMesh]->GetnPoint();iPoint++) {

            solver[val_iZone][val_iInst][iMesh][HEAT_SOL]->node[iPoint]->Set_Solution_time_n1(solver[val_iZone][val_iInst][iMesh][HEAT_SOL]->node[iPoint]->GetSolution_Old());
          }
        }
      }
    }
  }

  /*--- Store flow solution also in the adjoint solver in order to be able to reset it later ---*/

  if (ExtIter == 0 || dual_time) {
    for (iPoint = 0; iPoint < geometry[val_iZone][val_iInst][MESH_0]->GetnPoint(); iPoint++) {
      solver[val_iZone][val_iInst][MESH_0][ADJHEAT_SOL]->node[iPoint]->SetSolution_Direct(solver[val_iZone][val_iInst][MESH_0][HEAT_SOL]->node[iPoint]->GetSolution());
    }
  }

  solver[val_iZone][val_iInst][MESH_0][ADJHEAT_SOL]->Preprocessing(geometry[val_iZone][val_iInst][MESH_0],
                                                                             solver[val_iZone][val_iInst][MESH_0],
                                                                             config[val_iZone],
                                                                             MESH_0, 0, RUNTIME_ADJHEAT_SYS, false);
}



void CDiscAdjHeatIteration::LoadUnsteady_Solution(CGeometry ****geometry,
                                           CSolver *****solver,
                                           CConfig **config,
                                           unsigned short val_iZone,
                                           unsigned short val_iInst,
                                           int val_DirectIter) {
  unsigned short iMesh;

  if (val_DirectIter >= 0) {
    if (rank == MASTER_NODE && val_iZone == ZONE_0)
      cout << " Loading heat solution from direct iteration " << val_DirectIter  << "." << endl;

    solver[val_iZone][val_iInst][MESH_0][HEAT_SOL]->LoadRestart(geometry[val_iZone][val_iInst],
                                                                          solver[val_iZone][val_iInst],
                                                                          config[val_iZone],
                                                                          val_DirectIter, false);
  }

  else {
    /*--- If there is no solution file we set the freestream condition ---*/
    if (rank == MASTER_NODE && val_iZone == ZONE_0)
      cout << " Setting freestream conditions at direct iteration " << val_DirectIter << "." << endl;
    for (iMesh=0; iMesh<=config[val_iZone]->GetnMGLevels();iMesh++) {

      solver[val_iZone][val_iInst][iMesh][HEAT_SOL]->SetFreeStream_Solution(config[val_iZone]);
      solver[val_iZone][val_iInst][iMesh][HEAT_SOL]->Postprocessing(geometry[val_iZone][val_iInst][iMesh],
                                                                              solver[val_iZone][val_iInst][iMesh],
                                                                              config[val_iZone],
                                                                              iMesh);
    }
  }
}


void CDiscAdjHeatIteration::Iterate(COutput *output,
                                        CIntegration ****integration,
                                        CGeometry ****geometry,
                                        CSolver *****solver,
                                        CNumerics ******numerics,
                                        CConfig **config,
                                        CSurfaceMovement **surface_movement,
                                        CVolumetricMovement ***volume_grid_movement,
                                        CFreeFormDefBox*** FFDBox,
                                        unsigned short val_iZone,
                                        unsigned short val_iInst) {


  solver[val_iZone][val_iInst][MESH_0][ADJHEAT_SOL]->ExtractAdjoint_Solution(geometry[val_iZone][val_iInst][MESH_0],
                                                                                       config[val_iZone]);
}

void CDiscAdjHeatIteration::InitializeAdjoint(CSolver *****solver,
                                              CGeometry ****geometry,
                                              CConfig **config,
                                              unsigned short iZone, unsigned short iInst){

  /*--- Initialize the adjoints the conservative variables ---*/

  solver[iZone][iInst][MESH_0][ADJHEAT_SOL]->SetAdjoint_Output(geometry[iZone][iInst][MESH_0],
                                                                         config[iZone]);
}


void CDiscAdjHeatIteration::RegisterInput(CSolver *****solver,
                                          CGeometry ****geometry,
                                          CConfig **config,
                                          unsigned short iZone, unsigned short iInst,
                                          unsigned short kind_recording){

  if (kind_recording == FLOW_CONS_VARS || kind_recording == COMBINED){

    /*--- Register flow and turbulent variables as input ---*/

    solver[iZone][iInst][MESH_0][ADJHEAT_SOL]->RegisterSolution(geometry[iZone][iInst][MESH_0], config[iZone]);

    solver[iZone][iInst][MESH_0][ADJHEAT_SOL]->RegisterVariables(geometry[iZone][iInst][MESH_0], config[iZone]);

  }
  if (kind_recording == MESH_COORDS){

    /*--- Register node coordinates as input ---*/

    geometry[iZone][iInst][MESH_0]->RegisterCoordinates(config[iZone]);

  }
}

void CDiscAdjHeatIteration::SetDependencies(CSolver *****solver,
                                            CGeometry ****geometry,
                                            CNumerics ******numerics,
                                            CConfig **config,
                                            unsigned short iZone, unsigned short iInst,
                                            unsigned short kind_recording){

  if ((kind_recording == MESH_COORDS) || (kind_recording == NONE)  ||
      (kind_recording == GEOMETRY_CROSS_TERM) || (kind_recording == ALL_VARIABLES)){

    /*--- Update geometry to get the influence on other geometry variables (normals, volume etc) ---*/

    geometry[iZone][iInst][MESH_0]->UpdateGeometry(geometry[iZone][iInst], config[iZone]);

  }

  solver[iZone][iInst][MESH_0][HEAT_SOL]->Set_Heatflux_Areas(geometry[iZone][iInst][MESH_0], config[iZone]);
  solver[iZone][iInst][MESH_0][HEAT_SOL]->Preprocessing(geometry[iZone][iInst][MESH_0], solver[iZone][iInst][MESH_0],
                                                                  config[iZone], MESH_0, NO_RK_ITER, RUNTIME_HEAT_SYS, true);
  solver[iZone][iInst][MESH_0][HEAT_SOL]->Postprocessing(geometry[iZone][iInst][MESH_0], solver[iZone][iInst][MESH_0],
                                                                   config[iZone], MESH_0);  
  solver[iZone][iInst][MESH_0][HEAT_SOL]->InitiateComms(geometry[iZone][iInst][MESH_0], config[iZone], SOLUTION);
  solver[iZone][iInst][MESH_0][HEAT_SOL]->CompleteComms(geometry[iZone][iInst][MESH_0], config[iZone], SOLUTION);
  
}

void CDiscAdjHeatIteration::RegisterOutput(CSolver *****solver,
                                           CGeometry ****geometry,
                                           CConfig **config, COutput* output,
                                           unsigned short iZone, unsigned short iInst){

  solver[iZone][iInst][MESH_0][ADJHEAT_SOL]->RegisterOutput(geometry[iZone][iInst][MESH_0], config[iZone]);

  geometry[iZone][iInst][MESH_0]->RegisterOutput_Coordinates(config[iZone]);
}

void CDiscAdjHeatIteration::Update(COutput *output,
                                       CIntegration ****integration,
                                       CGeometry ****geometry,
                                       CSolver *****solver,
                                       CNumerics ******numerics,
                                       CConfig **config,
                                       CSurfaceMovement **surface_movement,
                                       CVolumetricMovement ***grid_movement,
                                       CFreeFormDefBox*** FFDBox,
                                       unsigned short val_iZone, unsigned short val_iInst)      {

  unsigned short iMesh;

  /*--- Dual time stepping strategy ---*/

  if ((config[val_iZone]->GetUnsteady_Simulation() == DT_STEPPING_1ST) ||
      (config[val_iZone]->GetUnsteady_Simulation() == DT_STEPPING_2ND)) {

    for (iMesh = 0; iMesh <= config[val_iZone]->GetnMGLevels(); iMesh++) {
      integration[val_iZone][val_iInst][ADJHEAT_SOL]->SetConvergence(false);
    }
  }
}

bool CDiscAdjHeatIteration::Monitor(COutput *output,
                                    CIntegration ****integration,
                                    CGeometry ****geometry,
                                    CSolver *****solver,
                                    CNumerics ******numerics,
                                    CConfig **config,
                                    CSurfaceMovement **surface_movement,
                                    CVolumetricMovement ***grid_movement,
                                    CFreeFormDefBox*** FFDBox,
                                    unsigned short val_iZone,
                                    unsigned short val_iInst) { return false; }


void  CDiscAdjHeatIteration::Output(COutput *output,
                                    CGeometry ****geometry,
                                    CSolver *****solver,
                                    CConfig **config,
                                    unsigned long ExtIter,
                                    bool StopCalc,
                                    unsigned short val_iZone,
                                    unsigned short val_iInst) { }

void CDiscAdjHeatIteration::Postprocess(COutput *output,
                                         CIntegration ****integration,
                                         CGeometry ****geometry,
                                         CSolver *****solver,
                                         CNumerics ******numerics,
                                         CConfig **config,
                                         CSurfaceMovement **surface_movement,
                                         CVolumetricMovement ***grid_movement,
                                         CFreeFormDefBox*** FFDBox,
                                         unsigned short val_iZone, unsigned short val_iInst) { }<|MERGE_RESOLUTION|>--- conflicted
+++ resolved
@@ -2465,11 +2465,7 @@
 
 //  /*--- Initialize the adjoint of the objective function (typically with 1.0) ---*/
   
-<<<<<<< HEAD
-//  solver_container[iZone][iInst][MESH_0][ADJFLOW_SOL]->SetAdj_ObjFunc(geometry_container[iZone][iInst][MESH_0], config_container[iZone]);
-=======
-  solver[iZone][iInst][MESH_0][ADJFLOW_SOL]->SetAdj_ObjFunc(geometry[iZone][iInst][MESH_0], config[iZone]);
->>>>>>> 09a99c5f
+//  solver[iZone][iInst][MESH_0][ADJFLOW_SOL]->SetAdj_ObjFunc(geometry[iZone][iInst][MESH_0], config[iZone]);
 
   /*--- Initialize the adjoints the conservative variables ---*/
 
@@ -2590,15 +2586,9 @@
   }
 
   /*--- Compute coupling between flow and turbulent equations ---*/
-<<<<<<< HEAD
-  solver_container[iZone][iInst][MESH_0][FLOW_SOL]->Preprocessing(geometry_container[iZone][iInst][MESH_0], solver_container[iZone][iInst][MESH_0], config_container[iZone], MESH_0, NO_RK_ITER, RUNTIME_FLOW_SYS, true);
-  solver_container[iZone][iInst][MESH_0][FLOW_SOL]->InitiateComms(geometry_container[iZone][iInst][MESH_0], config_container[iZone], SOLUTION);
-  solver_container[iZone][iInst][MESH_0][FLOW_SOL]->CompleteComms(geometry_container[iZone][iInst][MESH_0], config_container[iZone], SOLUTION);
-=======
-
+  solver[iZone][iInst][MESH_0][FLOW_SOL]->Preprocessing(geometry[iZone][iInst][MESH_0], solver[iZone][iInst][MESH_0], config[iZone], MESH_0, NO_RK_ITER, RUNTIME_FLOW_SYS, true);
   solver[iZone][iInst][MESH_0][FLOW_SOL]->InitiateComms(geometry[iZone][iInst][MESH_0], config[iZone], SOLUTION);
   solver[iZone][iInst][MESH_0][FLOW_SOL]->CompleteComms(geometry[iZone][iInst][MESH_0], config[iZone], SOLUTION);
->>>>>>> 09a99c5f
 
   if (turbulent && !frozen_visc){
     solver[iZone][iInst][MESH_0][FLOW_SOL]->Preprocessing(geometry[iZone][iInst][MESH_0],solver[iZone][iInst][MESH_0], config[iZone], MESH_0, NO_RK_ITER, RUNTIME_FLOW_SYS, true);
@@ -2627,29 +2617,16 @@
   
   /*--- Register conservative variables as output of the iteration ---*/
   
-<<<<<<< HEAD
-    solver_container[iZone][iInst][MESH_0][ADJFLOW_SOL]->RegisterOutput(geometry_container[iZone][iInst][MESH_0],config_container[iZone]);
+    solver[iZone][iInst][MESH_0][ADJFLOW_SOL]->RegisterOutput(geometry[iZone][iInst][MESH_0],config[iZone]);
   
   }
   if (turbulent && !frozen_visc){
-    solver_container[iZone][iInst][MESH_0][ADJTURB_SOL]->RegisterOutput(geometry_container[iZone][iInst][MESH_0],
-                                                                 config_container[iZone]);
+    solver[iZone][iInst][MESH_0][ADJTURB_SOL]->RegisterOutput(geometry[iZone][iInst][MESH_0],
+                                                                 config[iZone]);
   }
   if (heat){
-    solver_container[iZone][iInst][MESH_0][ADJHEAT_SOL]->RegisterOutput(geometry_container[iZone][iInst][MESH_0],
-                                                                 config_container[iZone]);
-=======
-    solver[iZone][iInst][MESH_0][FLOW_SOL]->RegisterOutput(geometry[iZone][iInst][MESH_0],config[iZone]);
-  
-  }
-  if (turbulent && !frozen_visc){
-    solver[iZone][iInst][MESH_0][TURB_SOL]->RegisterOutput(geometry[iZone][iInst][MESH_0],
+    solver[iZone][iInst][MESH_0][ADJHEAT_SOL]->RegisterOutput(geometry[iZone][iInst][MESH_0],
                                                                  config[iZone]);
-  }
-  if (heat){
-    solver[iZone][iInst][MESH_0][HEAT_SOL]->RegisterOutput(geometry[iZone][iInst][MESH_0],
-                                                                 config[iZone]);
->>>>>>> 09a99c5f
   }
 }
 
