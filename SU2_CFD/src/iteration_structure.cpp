--- conflicted
+++ resolved
@@ -853,59 +853,6 @@
   
 }
 
-<<<<<<< HEAD
-=======
-void CFluidIteration::SetMixingPlane(CGeometry ***geometry_container, CSolver ****solver_container, CConfig **config_container, unsigned short iZone) {
-  
-  unsigned short jZone;
-  unsigned short nZone = geometry_container[ZONE_0][MESH_0]->GetnZone();
-  int intMarker, extMarker, intMarkerMix;
-  string intMarker_Tag, extMarker_Tag;
-  
-  /*-- Loop on all the boundary to find MIXING_PLANE boundary --*/
-  for (intMarker = 0; intMarker < config_container[iZone]->GetnMarker_All(); intMarker++) {
-    for (intMarkerMix=0; intMarkerMix < config_container[iZone]->Get_nMarkerMixingPlane(); intMarkerMix++)
-      if (config_container[iZone]->GetMarker_All_TagBound(intMarker) == config_container[iZone]->GetMarker_MixingPlane_Bound(intMarkerMix) ) {
-        solver_container[iZone][MESH_0][FLOW_SOL]->Mixing_Process(geometry_container[iZone][MESH_0], solver_container[iZone][MESH_0], config_container[iZone], intMarker);
-        extMarker_Tag = config_container[iZone]->GetMarker_MixingPlane_Donor(intMarkerMix);
-        for (jZone = 0; jZone < nZone; jZone++) {
-          for (extMarker = 0; extMarker < config_container[jZone]->GetnMarker_All(); extMarker++)
-            if (config_container[jZone]->GetMarker_All_TagBound(extMarker) == extMarker_Tag) {
-              solver_container[jZone][MESH_0][FLOW_SOL]->SetExtAveragedValue(solver_container[iZone][MESH_0][FLOW_SOL], intMarker, extMarker);
-            }
-        }
-        
-      }
-    
-  }
-  
-}
-
-void CFluidIteration::SetTurboPerformance(CGeometry ***geometry_container, CSolver ****solver_container, CConfig **config_container, COutput *output, unsigned short iZone) {
-  
-  unsigned short  jZone, inMarker, outMarker, inMarkerTP, Kind_TurboPerf;
-  unsigned short nZone = geometry_container[iZone][MESH_0]->GetnZone();
-  string inMarker_Tag, outMarker_Tag;
-  
-  
-  /*-- Loop on all the boundary to find MIXING_PLANE boundary --*/
-  for (inMarker = 0; inMarker < config_container[iZone]->GetnMarker_All(); inMarker++)
-    for (inMarkerTP=0; inMarkerTP < config_container[iZone]->Get_nMarkerTurboPerf(); inMarkerTP++)
-      if (config_container[iZone]->GetMarker_All_TagBound(inMarker) == config_container[iZone]->GetMarker_TurboPerf_BoundIn(inMarkerTP) ) {
-        outMarker_Tag =  config_container[iZone]->GetMarker_TurboPerf_BoundOut(inMarkerTP);
-        Kind_TurboPerf = config_container[iZone]->GetKind_TurboPerf(inMarkerTP);
-        for (jZone = 0; jZone < nZone; jZone++)
-          for (outMarker = 0; outMarker < config_container[jZone]->GetnMarker_All(); outMarker++)
-            if (config_container[jZone]->GetMarker_All_TagBound(outMarker) == outMarker_Tag) {
-              solver_container[iZone][MESH_0][FLOW_SOL]->Mixing_Process(geometry_container[iZone][MESH_0], solver_container[iZone][MESH_0], config_container[iZone], inMarker);
-              solver_container[jZone][MESH_0][FLOW_SOL]->Mixing_Process(geometry_container[jZone][MESH_0], solver_container[jZone][MESH_0], config_container[jZone], outMarker);
-              solver_container[iZone][MESH_0][FLOW_SOL]->TurboPerformance(solver_container[jZone][MESH_0][FLOW_SOL], config_container[iZone], inMarker, outMarker, Kind_TurboPerf, inMarkerTP);
-              solver_container[ZONE_0][MESH_0][FLOW_SOL]->StoreTurboPerformance(solver_container[iZone][MESH_0][FLOW_SOL], inMarkerTP);
-            }
-      }
-}
-
->>>>>>> fb48dfd1
 
 CWaveIteration::CWaveIteration(CConfig *config) : CIteration(config) { }
 CWaveIteration::~CWaveIteration(void) { }
@@ -1672,18 +1619,10 @@
 void CAdjFluidIteration::Output()      { }
 void CAdjFluidIteration::Postprocess() { }
 
-<<<<<<< HEAD
-CDiscAdjMeanFlowIteration::CDiscAdjMeanFlowIteration(CConfig *config) : CIteration(config){
-
-	turbulent = ( config->GetKind_Solver() == DISC_ADJ_RANS);
-=======
-CDiscAdjFluidIteration::CDiscAdjFluidIteration(CConfig *config) : CIteration(config), CurrentRecording(NONE) {
-  
-  fluid_iteration = new CFluidIteration(config);
-  
-  turbulent = config->GetKind_Solver() == DISC_ADJ_RANS;
-  
->>>>>>> fb48dfd1
+CDiscAdjFluidIteration::CDiscAdjFluidIteration(CConfig *config) : CIteration(config) {
+  
+  turbulent = ( config->GetKind_Solver() == DISC_ADJ_RANS);
+  
 }
 
 CDiscAdjFluidIteration::~CDiscAdjFluidIteration(void) { }
@@ -1797,30 +1736,7 @@
     solver_container[val_iZone][MESH_0][ADJTURB_SOL]->Preprocessing(geometry_container[val_iZone][MESH_0], solver_container[val_iZone][MESH_0],  config_container[val_iZone] , MESH_0, 0, RUNTIME_ADJTURB_SYS, false);
   }
 
-<<<<<<< HEAD
     /*--- Prepare for recording ---*/
-=======
-  if (CurrentRecording != FLOW_VARIABLES || unsteady) {
-    
-    if (rank == MASTER_NODE && ((ExtIter == 0) || unsteady )) {
-      cout << endl << "-------------------------------------------------------------------------" << endl;
-      cout << "Direct iteration to store computational graph." << endl;
-      cout << "Compute residuals to check the convergence of the direct problem." << endl;
-      cout << "-------------------------------------------------------------------------" << endl << endl;
-    }
-    
-    /*--- Record one fluid iteration with flow variables as input ---*/
-    
-    SetRecording(output, integration_container, geometry_container, solver_container, numerics_container,
-                 config_container, surface_movement, grid_movement, FFDBox, val_iZone, FLOW_VARIABLES);
-    
-    /*--- Print residuals in the first iteration ---*/
-    
-    if (rank == MASTER_NODE && ((ExtIter == 0) || unsteady )) {
-      cout << "log10[RMS Density]: "<< log10(solver_container[val_iZone][MESH_0][FLOW_SOL]->GetRes_RMS(0))
-           <<", CD: " <<solver_container[val_iZone][MESH_0][FLOW_SOL]->GetTotal_CD()
-          <<", CL: " << solver_container[val_iZone][MESH_0][FLOW_SOL]->GetTotal_CL() << "." << endl;
->>>>>>> fb48dfd1
 
   if ((Kind_Solver == DISC_ADJ_NAVIER_STOKES) || (Kind_Solver == DISC_ADJ_RANS) || (Kind_Solver == DISC_ADJ_EULER)) {
     for (iMesh = 0; iMesh <= config_container[val_iZone]->GetnMGLevels(); iMesh++){
@@ -1903,95 +1819,13 @@
     solver_container[val_iZone][MESH_0][ADJTURB_SOL]->ExtractAdjoint_Solution(geometry_container[val_iZone][MESH_0],
                                                                               config_container[val_iZone]);
   }
-<<<<<<< HEAD
-    
-  }
-  
-=======
-  
-  if (((ExtIter+1 >= config_container[val_iZone]->GetnExtIter()) || (integration_container[val_iZone][ADJFLOW_SOL]->GetConvergence()) ||
-      ((ExtIter % config_container[val_iZone]->GetWrt_Sol_Freq() == 0))) || (dual_time)) {
-    
-    /*--- Record one fluid iteration with geometry variables as input ---*/
-    
-    SetRecording(output, integration_container, geometry_container, solver_container, numerics_container,
-                 config_container, surface_movement, volume_grid_movement, FFDBox, val_iZone, GEOMETRY_VARIABLES);
-    
-    /*--- Set the adjoint values of the flow and objective function ---*/
-    
-    InitializeAdjoint(solver_container, geometry_container, config_container, val_iZone);
-    
-    /*--- Run the adjoint computation ---*/
-    
-    AD::ComputeAdjoint();
-    
-    /*--- Extract the sensitivities (adjoint of node coordinates) ---*/
-    
-    solver_container[val_iZone][MESH_0][ADJFLOW_SOL]->SetSensitivity(geometry_container[val_iZone][MESH_0],config_container[val_iZone]);
-    
-  }
-  
-}
-
-void CDiscAdjFluidIteration::SetRecording(COutput *output,
-                                             CIntegration ***integration_container,
-                                             CGeometry ***geometry_container,
-                                             CSolver ****solver_container,
-                                             CNumerics *****numerics_container,
-                                             CConfig **config_container,
-                                             CSurfaceMovement **surface_movement,
-                                             CVolumetricMovement **grid_movement,
-                                             CFreeFormDefBox*** FFDBox,
-                                             unsigned short val_iZone,
-                                             unsigned short kind_recording)      {
-  
-  unsigned long IntIter = config_container[ZONE_0]->GetIntIter();
-  unsigned long ExtIter = config_container[val_iZone]->GetExtIter(), DirectExtIter;
-  bool unsteady = config_container[val_iZone]->GetUnsteady_Simulation() != NONE;
-  unsigned short iMesh;
-
-  DirectExtIter = 0;
-  if (unsteady) {
-    DirectExtIter = SU2_TYPE::Int(config_container[val_iZone]->GetUnst_AdjointIter()) - SU2_TYPE::Int(ExtIter) - 1;
-  }
-
-  /*--- Reset the tape ---*/
-
-  AD::Reset();
-
-  /*--- We only need to reset the indices if the current recording is different from the recording we want to have ---*/
->>>>>>> fb48dfd1
+    
+  }
+  
 
 void CDiscAdjMeanFlowIteration::InitializeAdjoint(CSolver ****solver_container, CGeometry ***geometry_container, CConfig **config_container, unsigned short iZone){
 
-<<<<<<< HEAD
   unsigned short Kind_Solver = config_container[iZone]->GetKind_Solver();
-=======
-    for (iMesh = 0; iMesh <= config_container[val_iZone]->GetnMGLevels(); iMesh++) {
-      solver_container[val_iZone][iMesh][ADJFLOW_SOL]->SetRecording(geometry_container[val_iZone][MESH_0], config_container[val_iZone], kind_recording);
-    }
-
-    if (turbulent) {
-      solver_container[val_iZone][MESH_0][ADJTURB_SOL]->SetRecording(geometry_container[val_iZone][MESH_0], config_container[val_iZone], kind_recording);
-    }
-
-    /*--- Clear indices of coupling variables ---*/
-
-    SetDependencies(solver_container, geometry_container, config_container, val_iZone, ALL_VARIABLES);
-
-    /*--- Run one iteration while tape is passive - this clears all indices ---*/
-
-    fluid_iteration->Iterate(output,integration_container,geometry_container,solver_container,numerics_container,
-                                config_container,surface_movement,grid_movement,FFDBox,val_iZone);
-
-  }
-
-    /*--- Prepare for recording ---*/
-
-    for (iMesh = 0; iMesh <= config_container[val_iZone]->GetnMGLevels(); iMesh++) {
-      solver_container[val_iZone][iMesh][ADJFLOW_SOL]->SetRecording(geometry_container[val_iZone][MESH_0], config_container[val_iZone], kind_recording);
-    }
->>>>>>> fb48dfd1
 
   /*--- Initialize the adjoints the conservative variables ---*/
 
@@ -2001,31 +1835,9 @@
                                                                   config_container[iZone]);
   }
 
-<<<<<<< HEAD
   if ((Kind_Solver == DISC_ADJ_RANS)) {
     solver_container[iZone][MESH_0][ADJTURB_SOL]->SetAdjoint_Output(geometry_container[iZone][MESH_0],
                                                                     config_container[iZone]);
-=======
-  /*--- Run the direct iteration ---*/
-
-  config_container[val_iZone]->SetIntIter(0);
-  fluid_iteration->Iterate(output,integration_container,geometry_container,solver_container,numerics_container,
-                              config_container,surface_movement,grid_movement,FFDBox, val_iZone);
-
-  config_container[val_iZone]->SetExtIter(ExtIter);
-
-  /*--- Register flow variables and objective function as output ---*/
-  
-  /*--- For flux-avg or area-avg objective functions the 1D values must be calculated first ---*/
-  for (unsigned short iObj=0; iObj<config_container[val_iZone]->GetnObj(); iObj++) {
-    if (config_container[val_iZone]->GetKind_ObjFunc(iObj)==AVG_OUTLET_PRESSURE ||
-        config_container[val_iZone]->GetKind_ObjFunc(iObj)==AVG_TOTAL_PRESSURE ||
-        config_container[val_iZone]->GetKind_ObjFunc(iObj)==MASS_FLOW_RATE) {
-      output->OneDimensionalOutput(solver_container[val_iZone][MESH_0][FLOW_SOL],
-                                   geometry_container[val_iZone][MESH_0], config_container[val_iZone]);
-      break;
-    }
->>>>>>> fb48dfd1
   }
 }
 
@@ -2042,22 +1854,7 @@
       solver_container[iZone][MESH_0][ADJFLOW_SOL]->RegisterSolution(geometry_container[iZone][MESH_0], config_container[iZone]);
     }
 
-<<<<<<< HEAD
     if ((Kind_Solver == DISC_ADJ_RANS)) {
-=======
-void CDiscAdjFluidIteration::RegisterInput(CSolver ****solver_container, CGeometry ***geometry_container, CConfig **config_container, unsigned short iZone, unsigned short kind_recording) {
-  
-  
-  if (kind_recording == FLOW_VARIABLES) {
-    
-    /*--- Register flow and turbulent variables as input ---*/
-    
-    solver_container[iZone][MESH_0][ADJFLOW_SOL]->RegisterSolution(geometry_container[iZone][MESH_0], config_container[iZone]);
-    
-    solver_container[iZone][MESH_0][ADJFLOW_SOL]->RegisterVariables(geometry_container[iZone][MESH_0], config_container[iZone]);
-    
-    if (turbulent) {
->>>>>>> fb48dfd1
       solver_container[iZone][MESH_0][ADJTURB_SOL]->RegisterSolution(geometry_container[iZone][MESH_0], config_container[iZone]);
     }
   }
@@ -2071,11 +1868,7 @@
 
 }
 
-<<<<<<< HEAD
-void CDiscAdjMeanFlowIteration::SetDependencies(CSolver ****solver_container, CGeometry ***geometry_container, CConfig **config_container, unsigned short iZone, unsigned short kind_recording){
-=======
-void CDiscAdjFluidIteration::SetDependencies(CSolver ****solver_container, CGeometry ***geometry_container, CConfig **config_container, unsigned short iZone, unsigned short kind_recording) {
->>>>>>> fb48dfd1
+void CDiscAdjFluidIteration::SetDependencies(CSolver ****solver_container, CGeometry ***geometry_container, CConfig **config_container, unsigned short iZone, unsigned short kind_recording){
 
   unsigned short Kind_Solver = config_container[iZone]->GetKind_Solver();
 
@@ -2097,29 +1890,9 @@
 
 }
 
-<<<<<<< HEAD
-void CDiscAdjMeanFlowIteration::RegisterOutput(CSolver ****solver_container, CGeometry ***geometry_container, CConfig **config_container, COutput* output, unsigned short iZone){
+void CDiscAdjFluidIteration::RegisterOutput(CSolver ****solver_container, CGeometry ***geometry_container, CConfig **config_container, COutput* output, unsigned short iZone){
 
   unsigned short Kind_Solver = config_container[iZone]->GetKind_Solver();
-=======
-void CDiscAdjFluidIteration::RegisterOutput(CSolver ****solver_container, CGeometry ***geometry_container, CConfig **config_container, unsigned short iZone) {
-  
-  /*--- Register objective function as output of the iteration ---*/
-  
-  solver_container[iZone][MESH_0][ADJFLOW_SOL]->RegisterObj_Func(config_container[iZone]);
-  
-  /*--- Register conservative variables as output of the iteration ---*/
-  
-  solver_container[iZone][MESH_0][ADJFLOW_SOL]->RegisterOutput(geometry_container[iZone][MESH_0],config_container[iZone]);
-  
-  if (turbulent) {
-    solver_container[iZone][MESH_0][ADJTURB_SOL]->RegisterOutput(geometry_container[iZone][MESH_0],
-                                                                 config_container[iZone]);
-  }
-}
-
-void CDiscAdjFluidIteration::InitializeAdjoint(CSolver ****solver_container, CGeometry ***geometry_container, CConfig **config_container, unsigned short iZone) {
->>>>>>> fb48dfd1
   
   if ((Kind_Solver == DISC_ADJ_NAVIER_STOKES) || (Kind_Solver == DISC_ADJ_RANS) || (Kind_Solver == DISC_ADJ_EULER)) {
   
@@ -2133,12 +1906,8 @@
                                                                     config_container[iZone]);
   }
 }
-<<<<<<< HEAD
   
 void CDiscAdjMeanFlowIteration::Update(COutput *output,
-=======
-void CDiscAdjFluidIteration::Update(COutput *output,
->>>>>>> fb48dfd1
                                        CIntegration ***integration_container,
                                        CGeometry ***geometry_container,
                                        CSolver ****solver_container,
