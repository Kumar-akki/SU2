--- conflicted
+++ resolved
@@ -105,16 +105,7 @@
   bool body_forces = config->GetDeadLoad();  // Body forces (dead loads).
   bool incompressible = (config->GetMaterialCompressibility() == INCOMPRESSIBLE_MAT);
   
-<<<<<<< HEAD
-  su2double E = config->GetElasticyMod();
-=======
   element_based = false;          // A priori we don't have an element-based input file (most of the applications will be like this)
-  
-  int rank = MASTER_NODE;
-#ifdef HAVE_MPI
-  MPI_Comm_rank(MPI_COMM_WORLD, &rank);
-#endif
->>>>>>> 86703a98
   
   nElement      = geometry->GetnElem();
   nDim          = geometry->GetnDim();
@@ -959,11 +950,6 @@
   string filename;
   ifstream properties_file;
 
-  int rank = MASTER_NODE;
-#ifdef HAVE_MPI
-  MPI_Comm_rank(MPI_COMM_WORLD, &rank);
-#endif
-
   element_properties = new CElementProperty*[nElement];
 
   /*--- Restart the solution from file information ---*/
@@ -1060,17 +1046,8 @@
     SU2_MPI::Allreduce(&sbuf_NotMatching, &rbuf_NotMatching, 1, MPI_UNSIGNED_SHORT, MPI_SUM, MPI_COMM_WORLD);
 #endif
     if (rbuf_NotMatching != 0) {
-      if (rank == MASTER_NODE) {
-        cout << endl << "The properties file " << filename.data() << " doesn't match with the mesh file!" << endl;
-        cout << "It could be empty lines at the end of the file." << endl << endl;
-      }
-#ifndef HAVE_MPI
-      exit(EXIT_FAILURE);
-#else
-      MPI_Barrier(MPI_COMM_WORLD);
-      MPI_Abort(MPI_COMM_WORLD,1);
-      MPI_Finalize();
-#endif
+      SU2_MPI::Error(string("The properties file ") + filename + string(" doesn't match with the mesh file!\n")  + 
+                     string("It could be empty lines at the end of the file."), CURRENT_FUNCTION);
     }
 
     /*--- Close the restart file ---*/
@@ -1187,7 +1164,7 @@
 
 #ifdef HAVE_MPI
   int send_to, receive_from;
-  MPI_Status status;
+  SU2_MPI::Status status;
 #endif
 
   for (iMarker = 0; iMarker < nMarker; iMarker++) {
@@ -1275,11 +1252,6 @@
   su2double dull_val;
   ifstream reference_file;
 
-  int rank = MASTER_NODE;
-#ifdef HAVE_MPI
-  MPI_Comm_rank(MPI_COMM_WORLD, &rank);
-#endif
-
 
   /*--- Restart the solution from file information ---*/
 
@@ -1294,9 +1266,7 @@
   /*--- In case there is no file ---*/
 
   if (reference_file.fail()) {
-    if (rank == MASTER_NODE)
-      cout << "There is no FEM reference geometry file!!" << endl;
-    exit(EXIT_FAILURE);
+    SU2_MPI::Error( "There is no FEM reference geometry file!!", CURRENT_FUNCTION);
   }
 
   if (rank == MASTER_NODE) cout << "Filename: " << filename << " and format " << file_format << "." << endl;
@@ -1357,19 +1327,10 @@
 #else
   SU2_MPI::Allreduce(&sbuf_NotMatching, &rbuf_NotMatching, 1, MPI_UNSIGNED_SHORT, MPI_SUM, MPI_COMM_WORLD);
 #endif
-
+  
   if (rbuf_NotMatching != 0) {
-    if (rank == MASTER_NODE) {
-      cout << endl << "The solution file " << filename.data() << " doesn't match with the mesh file!" << endl;
-      cout << "It could be empty lines at the end of the file." << endl << endl;
-    }
-#ifndef HAVE_MPI
-    exit(EXIT_FAILURE);
-#else
-    MPI_Barrier(MPI_COMM_WORLD);
-    MPI_Abort(MPI_COMM_WORLD,1);
-    MPI_Finalize();
-#endif
+    SU2_MPI::Error(string("The solution file ") + filename + string(" doesn't match with the mesh file!\n")  + 
+                   string("It could be empty lines at the end of the file."), CURRENT_FUNCTION);
   }
 
   /*--- I don't think we need to communicate ---*/
@@ -2630,30 +2591,6 @@
   
   su2double solNorm = 0.0, solNorm_recv = 0.0;
   
-<<<<<<< HEAD
-  if (nonlinear_analysis) {
-    
-    /*--- If the problem is nonlinear, we have 3 convergence criteria ---*/
-    
-    /*--- UTOL = norm(Delta_U(k)) / norm(U(k)) --------------------------*/
-    /*--- RTOL = norm(Residual(k)) / norm(Residual(0)) ------------------*/
-    /*--- ETOL = Delta_U(k) * Residual(k) / Delta_U(0) * Residual(0) ----*/
-    
-    if (first_iter) {
-      Conv_Ref[0] = 1.0;                      // Position for the norm of the solution
-      Conv_Ref[1] = max(LinSysRes.norm(), EPS);          // Position for the norm of the residual
-      Conv_Ref[2] = max(dotProd(LinSysSol, LinSysRes), EPS);    // Position for the energy tolerance
-      
-      /*--- Make sure the computation runs at least 2 iterations ---*/
-      Conv_Check[0] = 1.0;
-      Conv_Check[1] = 1.0;
-      Conv_Check[2] = 1.0;
-=======
-#ifdef HAVE_MPI
-  int rank = MASTER_NODE;
-  MPI_Comm_rank(MPI_COMM_WORLD, &rank);
-#endif
-  
   if (disc_adj_fem) {
 
     if (nonlinear_analysis) {
@@ -2671,7 +2608,6 @@
       /*--- MPI solution ---*/
 
       Set_MPI_Solution(geometry, config);
->>>>>>> 86703a98
     }
     else {
       /*--- If the problem is linear, the only check we do is the RMS of the displacements ---*/
@@ -4913,11 +4849,6 @@
 
   su2double objective_function_averaged = 0.0;
 
-  int rank = MASTER_NODE;
-#ifdef HAVE_MPI
-  MPI_Comm_rank(MPI_COMM_WORLD, &rank);
-#endif
-
 #ifdef HAVE_MPI
     SU2_MPI::Allreduce(&nPointDomain,  &nTotalPoint,  1, MPI_UNSIGNED_LONG, MPI_SUM, MPI_COMM_WORLD);
 #else
@@ -5058,11 +4989,6 @@
   su2double difX = 0.0, difX_reduce = 0.0;
   su2double difY = 0.0, difY_reduce = 0.0;
 
-  int rank = MASTER_NODE;
-#ifdef HAVE_MPI
-  MPI_Comm_rank(MPI_COMM_WORLD, &rank);
-#endif
-
   weight_OF = config->GetRefNode_Penalty();
 
   for (iPoint = 0; iPoint < nPointDomain; iPoint++){
