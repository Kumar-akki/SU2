--- conflicted
+++ resolved
@@ -547,13 +547,6 @@
     
     Omega= sqrt(max(Sbar,0.0));
     
-<<<<<<< HEAD
-    /*--- Evaluate Omega ---*/
-    
-    //Omega = sqrt(Vorticity_i[0]*Vorticity_i[0] + Vorticity_i[1]*Vorticity_i[1] + Vorticity_i[2]*Vorticity_i[2]);
-    
-=======
->>>>>>> 1871448d
     /*--- Rotational correction term ---*/
     
     if (rotating_frame) { Omega += 2.0*min(0.0, StrainMag_i-Omega); }
@@ -581,20 +574,10 @@
         
         /*--- Production term ---*/;
         
-<<<<<<< HEAD
-        //    Original SA model
-        //    Production = cb1*(1.0-ft2)*Shat*TurbVar_i[0]*Volume;
-        
-=======
->>>>>>> 1871448d
         Production = cb1*Shat*TurbVar_i[0]*Volume;
         
         /*--- Destruction term ---*/
         
-<<<<<<< HEAD
-        //r = min(TurbVar_i[0]*inv_Shat*inv_k2_d2,10.0);
-=======
->>>>>>> 1871448d
         r = min(TurbVar_i[0]*inv_Shat*inv_k2_d2,10.0);
         r=tanh(r)/tanh(1.0);
         
@@ -603,12 +586,6 @@
         glim = pow((1.0+cw3_6)/(g_6+cw3_6),1.0/6.0);
         fw = g*glim;
         
-<<<<<<< HEAD
-        //    Original SA model
-        //    Destruction = (cw1*fw-cb1*ft2/k2)*TurbVar_i[0]*TurbVar_i[0]/dist_i_2*Volume;
-        
-=======
->>>>>>> 1871448d
         Destruction = cw1*fw*TurbVar_i[0]*TurbVar_i[0]/dist_i_2*Volume;
         
         /*--- Diffusion term ---*/
@@ -625,11 +602,6 @@
         
         dfv1 = 3.0*Ji_2*cv1_3/(nu*pow(Ji_3+cv1_3,2.));
         dfv2 = -(1/nu-Ji_2*dfv1)/pow(1.+Ji*fv1,2.);
-<<<<<<< HEAD
-        //if ( Shat <= 1.0e-10 ) dShat = 0.0;
-        //else dShat = (fv2+TurbVar_i[0]*dfv2)*inv_k2_d2;
-=======
->>>>>>> 1871448d
         
         if ( Shat <= 1.0e-10 ) dShat = 0.0;
         else dShat = -S*pow(Ji,-2.0)/nu + S*dfv1;
@@ -637,11 +609,6 @@
         
         /*--- Implicit part, destruction term ---*/
         
-<<<<<<< HEAD
-        //dr = (Shat-TurbVar_i[0]*dShat)*inv_Shat*inv_Shat*inv_k2_d2;
-        //if (r == 10.0) dr = 0.0;
-=======
->>>>>>> 1871448d
         dr = (Shat-TurbVar_i[0]*dShat)*inv_Shat*inv_Shat*inv_k2_d2;
         dr=(1-pow(tanh(r),2.0))*(dr)/tanh(1.0);
         dg = dr*(1.+cw2*(6.0*pow(r,5.0)-1.0));
@@ -734,12 +701,6 @@
         
         /*--- Production term ---*/;
         
-<<<<<<< HEAD
-        //    Original SA model
-        //    Production = cb1*(1.0-ft2)*Shat*TurbVar_i[0]*Volume;
-        
-=======
->>>>>>> 1871448d
         Production = cb1*Shat*TurbVar_i[0]*Volume;
         
         /*--- Destruction term ---*/
@@ -750,12 +711,6 @@
         glim = pow((1.0+cw3_6)/(g_6+cw3_6),1.0/6.0);
         fw = g*glim;
         
-<<<<<<< HEAD
-        //    Original SA model
-        //    Destruction = (cw1*fw-cb1*ft2/k2)*TurbVar_i[0]*TurbVar_i[0]/dist_i_2*Volume;
-        
-=======
->>>>>>> 1871448d
         Destruction = cw1*fw*TurbVar_i[0]*TurbVar_i[0]/dist_i_2*Volume;
         
         /*--- Diffusion term ---*/
@@ -854,10 +809,6 @@
     CrossProduction = 0.0;
     val_Jacobian_i[0][0] = 0.0;
     
-<<<<<<< HEAD
-    
-=======
->>>>>>> 1871448d
     /*
      From NASA Turbulence model site. http://turbmodels.larc.nasa.gov/spalart.html
      This form was developed primarily to improve the near-wall numerical behavior of the model (i.e., the goal was to improve the convergence behavior). The reference is:
@@ -875,15 +826,7 @@
         Sbar-= ((2.0/3.0)*pow(PrimVar_Grad_i[1+iDim][iDim],2.0));}
     
     Omega= sqrt(max(Sbar,0.0));
-<<<<<<< HEAD
-    
-    /*--- Evaluate Omega ---*/
-    
-    //Omega = sqrt(Vorticity_i[0]*Vorticity_i[0] + Vorticity_i[1]*Vorticity_i[1] + Vorticity_i[2]*Vorticity_i[2]);
-    
-=======
-
->>>>>>> 1871448d
+
     /*--- Rotational correction term ---*/
     
     if (rotating_frame) { Omega += 2.0*min(0.0, StrainMag_i-Omega); }
@@ -903,10 +846,6 @@
         S = Omega;
         inv_k2_d2 = 1.0/(k2*dist_i_2);
         
-<<<<<<< HEAD
-        //Shat = S + TurbVar_i[0]*fv2*inv_k2_d2;
-=======
->>>>>>> 1871448d
         Shat = max(S*((1.0/max(Ji,1.0e-16))+fv1),1.0e-16);
         
         Shat = max(Shat, 1.0e-10);
@@ -914,20 +853,10 @@
         
         /*--- Production term ---*/;
         
-<<<<<<< HEAD
-        //    Original SA model
-        //    Production = cb1*(1.0-ft2)*Shat*TurbVar_i[0]*Volume;
-        
-=======
->>>>>>> 1871448d
         Production = cb1*Shat*TurbVar_i[0]*Volume;
         
         /*--- Destruction term ---*/
         
-<<<<<<< HEAD
-        //r = min(TurbVar_i[0]*inv_Shat*inv_k2_d2,10.0);
-=======
->>>>>>> 1871448d
         r = min(TurbVar_i[0]*inv_Shat*inv_k2_d2,10.0);
         r=tanh(r)/tanh(1.0);
         
@@ -936,12 +865,6 @@
         glim = pow((1.0+cw3_6)/(g_6+cw3_6),1.0/6.0);
         fw = g*glim;
         
-<<<<<<< HEAD
-        //    Original SA model
-        //    Destruction = (cw1*fw-cb1*ft2/k2)*TurbVar_i[0]*TurbVar_i[0]/dist_i_2*Volume;
-        
-=======
->>>>>>> 1871448d
         Destruction = cw1*fw*TurbVar_i[0]*TurbVar_i[0]/dist_i_2*Volume;
         
         /*--- Diffusion term ---*/
@@ -969,11 +892,6 @@
         
         dfv1 = 3.0*Ji_2*cv1_3/(nu*pow(Ji_3+cv1_3,2.));
         dfv2 = -(1/nu-Ji_2*dfv1)/pow(1.+Ji*fv1,2.);
-<<<<<<< HEAD
-        //if ( Shat <= 1.0e-10 ) dShat = 0.0;
-        //else dShat = (fv2+TurbVar_i[0]*dfv2)*inv_k2_d2;
-=======
->>>>>>> 1871448d
         
         if ( Shat <= 1.0e-10 ) dShat = 0.0;
         else dShat = -S*pow(Ji,-2.0)/nu + S*dfv1;
@@ -981,11 +899,6 @@
         
         /*--- Implicit part, destruction term ---*/
         
-<<<<<<< HEAD
-        //dr = (Shat-TurbVar_i[0]*dShat)*inv_Shat*inv_Shat*inv_k2_d2;
-        //if (r == 10.0) dr = 0.0;
-=======
->>>>>>> 1871448d
         dr = (Shat-TurbVar_i[0]*dShat)*inv_Shat*inv_Shat*inv_k2_d2;
         dr=(1-pow(tanh(r),2.0))*(dr)/tanh(1.0);
         dg = dr*(1.+cw2*(6.0*pow(r,5.0)-1.0));
