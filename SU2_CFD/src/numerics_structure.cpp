/*!
 * \file numerics_structure.cpp
 * \brief This file contains all the numerical methods.
 * \author F. Palacios, T. Economon
 * \version 4.1.3 "Cardinal"
 *
 * SU2 Lead Developers: Dr. Francisco Palacios (Francisco.D.Palacios@boeing.com).
 *                      Dr. Thomas D. Economon (economon@stanford.edu).
 *
 * SU2 Developers: Prof. Juan J. Alonso's group at Stanford University.
 *                 Prof. Piero Colonna's group at Delft University of Technology.
 *                 Prof. Nicolas R. Gauger's group at Kaiserslautern University of Technology.
 *                 Prof. Alberto Guardone's group at Polytechnic University of Milan.
 *                 Prof. Rafael Palacios' group at Imperial College London.
 *
 * Copyright (C) 2012-2016 SU2, the open-source CFD code.
 *
 * SU2 is free software; you can redistribute it and/or
 * modify it under the terms of the GNU Lesser General Public
 * License as published by the Free Software Foundation; either
 * version 2.1 of the License, or (at your option) any later version.
 *
 * SU2 is distributed in the hope that it will be useful,
 * but WITHOUT ANY WARRANTY; without even the implied warranty of
 * MERCHANTABILITY or FITNESS FOR A PARTICULAR PURPOSE. See the GNU
 * Lesser General Public License for more details.
 *
 * You should have received a copy of the GNU Lesser General Public
 * License along with SU2. If not, see <http://www.gnu.org/licenses/>.
 */

#include "../include/numerics_structure.hpp"

CNumerics::CNumerics(void) {

  Normal = NULL;
  UnitNormal = NULL;
  U_n = NULL;
  U_nM1 = NULL;
  U_nP1  = NULL;
  Proj_Flux_Tensor  = NULL;
  Flux_Tensor = NULL;
  tau  = NULL;
  delta  = NULL;

  Diffusion_Coeff_i = NULL;
  Diffusion_Coeff_j = NULL;

  Enthalpy_formation = NULL;
  Theta_v = NULL;
  var = NULL;

  Ys          = NULL;
  dFdYj       = NULL;
  dFdYi       = NULL;
  sumdFdYih   = NULL;
  sumdFdYjh   = NULL;
  sumdFdYieve = NULL;
  sumdFdYjeve = NULL;
}

CNumerics::CNumerics(unsigned short val_nDim, unsigned short val_nVar,
    CConfig *config) {

  unsigned short iVar, iDim, jDim;

  nDim = val_nDim;
  nVar = val_nVar;
  Gamma = config->GetGamma();
  Gamma_Minus_One = Gamma - 1.0;
  Prandtl_Lam = config->GetPrandtl_Lam();
  Prandtl_Turb = config->GetPrandtl_Turb();
  Gas_Constant = config->GetGas_ConstantND();

  UnitNormal = new su2double [nDim];
  UnitNormald = new su2double [nDim];

  Normal = new su2double [nDim];
  Flux_Tensor = new su2double* [nVar];
  for (iVar = 0; iVar < (nVar); iVar++)
    Flux_Tensor[iVar] = new su2double [nDim];

  tau = new su2double* [nDim];
  delta = new su2double* [nDim];
  for (iDim = 0; iDim < nDim; iDim++) {
    tau[iDim] = new su2double [nDim];
    delta[iDim] = new su2double [nDim];
  }

  for (iDim = 0; iDim < nDim; iDim++) {
    for (jDim = 0; jDim < nDim; jDim++) {
      if (iDim == jDim) delta[iDim][jDim]=1.0;
      else delta[iDim][jDim]=0.0;
    }
  }

  U_n = new su2double [nVar];
  U_nM1 = new su2double [nVar];
  U_nP1 = new su2double [nVar];

  Proj_Flux_Tensor = new su2double [nVar];

  turb_ke_i = 0.0;
  turb_ke_j = 0.0;

  Diffusion_Coeff_i = NULL;
  Diffusion_Coeff_j = NULL;
<<<<<<< HEAD
=======
  
  Enthalpy_formation = NULL;
  Theta_v = NULL;
  var = NULL;
>>>>>>> b2c92168

  Ys          = NULL;
  dFdYj       = NULL;
  dFdYi       = NULL;
  sumdFdYih   = NULL;
  sumdFdYjh   = NULL;
  sumdFdYieve = NULL;
  sumdFdYjeve = NULL;

  Vector = new su2double[nDim];

  l = new su2double [nDim];
  m = new su2double [nDim];

}

CNumerics::~CNumerics(void) {
  if (Normal!=NULL) delete [] Normal;
  if (UnitNormal!=NULL) delete [] UnitNormal;

<<<<<<< HEAD
  delete [] Normal;
  delete [] UnitNormal;

  delete [] U_n;
  delete [] U_nM1;
  delete [] U_nP1;

  // visc
  delete [] Proj_Flux_Tensor;

  for (unsigned short iVar = 0; iVar < nDim+3; iVar++) {
    delete [] Flux_Tensor[iVar];
  }
  delete [] Flux_Tensor;

  for (unsigned short iDim = 0; iDim < nDim; iDim++) {
    delete [] tau[iDim];
    delete [] delta[iDim];
  }
  delete [] tau;
  delete [] delta;
  delete [] Enthalpy_formation;
  delete [] Theta_v;
  if (Ys != NULL) delete [] Ys;
=======
  if (U_n!=NULL) delete [] U_n;
  if (U_nM1!=NULL) delete [] U_nM1;
  if (U_nP1!=NULL) delete [] U_nP1;

	// visc
  if (Proj_Flux_Tensor!=NULL) delete [] Proj_Flux_Tensor;

  if (Flux_Tensor!=NULL){
    for (unsigned short iVar = 0; iVar < nDim+3; iVar++) {
      delete [] Flux_Tensor[iVar];
    }
    delete [] Flux_Tensor;
  }

  if (tau!=NULL and delta != NULL){
    for (unsigned short iDim = 0; iDim < nDim; iDim++) {
      delete [] tau[iDim];
      delete [] delta[iDim];
    }
    delete [] tau;
    delete [] delta;
  }

	if (Ys != NULL) delete [] Ys;
>>>>>>> b2c92168
  if (sumdFdYih != NULL) delete [] sumdFdYih;
  if (sumdFdYjh != NULL) delete [] sumdFdYjh;
  if (sumdFdYieve != NULL) delete [] sumdFdYieve;
  if (sumdFdYjeve != NULL) delete [] sumdFdYjeve;
  if (Diffusion_Coeff_i != NULL) delete [] Diffusion_Coeff_i;
  if (Diffusion_Coeff_j != NULL) delete [] Diffusion_Coeff_j;
  if (Vector != NULL) delete [] Vector;
  if (var != NULL) delete [] var;

<<<<<<< HEAD
  unsigned short iVar;
  for (iVar = 0; iVar < nVar; iVar++) {
    delete [] dVdU[iVar];
  }
  delete [] dVdU;
=======
	if(Enthalpy_formation != NULL) delete [] Enthalpy_formation;
	if(Theta_v != NULL) delete [] Theta_v;
>>>>>>> b2c92168

}

void CNumerics::GetInviscidFlux(su2double val_density, su2double *val_velocity,
    su2double val_pressure, su2double val_enthalpy) {
  if (nDim == 3) {
    Flux_Tensor[0][0] = val_density*val_velocity[0];
    Flux_Tensor[1][0] = Flux_Tensor[0][0]*val_velocity[0]+val_pressure;
    Flux_Tensor[2][0] = Flux_Tensor[0][0]*val_velocity[1];
    Flux_Tensor[3][0] = Flux_Tensor[0][0]*val_velocity[2];
    Flux_Tensor[4][0] = Flux_Tensor[0][0]*val_enthalpy;

    Flux_Tensor[0][1] = val_density*val_velocity[1];
    Flux_Tensor[1][1] = Flux_Tensor[0][1]*val_velocity[0];
    Flux_Tensor[2][1] = Flux_Tensor[0][1]*val_velocity[1]+val_pressure;
    Flux_Tensor[3][1] = Flux_Tensor[0][1]*val_velocity[2];
    Flux_Tensor[4][1] = Flux_Tensor[0][1]*val_enthalpy;

    Flux_Tensor[0][2] = val_density*val_velocity[2];
    Flux_Tensor[1][2] = Flux_Tensor[0][2]*val_velocity[0];
    Flux_Tensor[2][2] = Flux_Tensor[0][2]*val_velocity[1];
    Flux_Tensor[3][2] = Flux_Tensor[0][2]*val_velocity[2]+val_pressure;
    Flux_Tensor[4][2] = Flux_Tensor[0][2]*val_enthalpy;

  }
  if (nDim == 2) {
    Flux_Tensor[0][0] = val_density*val_velocity[0];
    Flux_Tensor[1][0] = Flux_Tensor[0][0]*val_velocity[0]+val_pressure;
    Flux_Tensor[2][0] = Flux_Tensor[0][0]*val_velocity[1];
    Flux_Tensor[3][0] = Flux_Tensor[0][0]*val_enthalpy;

    Flux_Tensor[0][1] = val_density*val_velocity[1];
    Flux_Tensor[1][1] = Flux_Tensor[0][1]*val_velocity[0];
    Flux_Tensor[2][1] = Flux_Tensor[0][1]*val_velocity[1]+val_pressure;
    Flux_Tensor[3][1] = Flux_Tensor[0][1]*val_enthalpy;
  }
}

void CNumerics::GetInviscidProjFlux(su2double *val_density,
    su2double *val_velocity,
    su2double *val_pressure,
    su2double *val_enthalpy,
    su2double *val_normal,
    su2double *val_Proj_Flux) {

  su2double rhou, rhov, rhow;

  if (nDim == 2) {

    rhou = (*val_density)*val_velocity[0];
    rhov = (*val_density)*val_velocity[1];

    val_Proj_Flux[0] = rhou*val_normal[0];
    val_Proj_Flux[1] = (rhou*val_velocity[0]+(*val_pressure))*val_normal[0];
    val_Proj_Flux[2] = rhou*val_velocity[1]*val_normal[0];
    val_Proj_Flux[3] = rhou*(*val_enthalpy)*val_normal[0];

    val_Proj_Flux[0] += rhov*val_normal[1];
    val_Proj_Flux[1] += rhov*val_velocity[0]*val_normal[1];
    val_Proj_Flux[2] += (rhov*val_velocity[1]+(*val_pressure))*val_normal[1];
    val_Proj_Flux[3] += rhov*(*val_enthalpy)*val_normal[1];

  }
  else {

    rhou = (*val_density)*val_velocity[0];
    rhov = (*val_density)*val_velocity[1];
    rhow = (*val_density)*val_velocity[2];

    val_Proj_Flux[0] = rhou*val_normal[0];
    val_Proj_Flux[1] = (rhou*val_velocity[0]+(*val_pressure))*val_normal[0];
    val_Proj_Flux[2] = rhou*val_velocity[1]*val_normal[0];
    val_Proj_Flux[3] = rhou*val_velocity[2]*val_normal[0];
    val_Proj_Flux[4] = rhou*(*val_enthalpy)*val_normal[0];

    val_Proj_Flux[0] += rhov*val_normal[1];
    val_Proj_Flux[1] += rhov*val_velocity[0]*val_normal[1];
    val_Proj_Flux[2] += (rhov*val_velocity[1]+(*val_pressure))*val_normal[1];
    val_Proj_Flux[3] += rhov*val_velocity[2]*val_normal[1];
    val_Proj_Flux[4] += rhov*(*val_enthalpy)*val_normal[1];

    val_Proj_Flux[0] += rhow*val_normal[2];
    val_Proj_Flux[1] += rhow*val_velocity[0]*val_normal[2];
    val_Proj_Flux[2] += rhow*val_velocity[1]*val_normal[2];
    val_Proj_Flux[3] += (rhow*val_velocity[2]+(*val_pressure))*val_normal[2];
    val_Proj_Flux[4] += rhow*(*val_enthalpy)*val_normal[2];

  }

}


void CNumerics::GetInviscidArtCompProjFlux(su2double *val_density,
    su2double *val_velocity,
    su2double *val_pressure,
    su2double *val_betainc2,
    su2double *val_normal,
    su2double *val_Proj_Flux) {
  su2double rhou, rhov, rhow;

  if (nDim == 2) {
    rhou = (*val_density)*val_velocity[0];
    rhov = (*val_density)*val_velocity[1];

    val_Proj_Flux[0] = (*val_betainc2)*(val_velocity[0]*val_normal[0] + val_velocity[1]*val_normal[1]);
    val_Proj_Flux[1] = (rhou*val_velocity[0]+(*val_pressure))*val_normal[0] + rhou*val_velocity[1]*val_normal[1];
    val_Proj_Flux[2] = rhov*val_velocity[0]*val_normal[0] + (rhov*val_velocity[1]+(*val_pressure))*val_normal[1];
  }
  else {
    rhou = (*val_density)*val_velocity[0];
    rhov = (*val_density)*val_velocity[1];
    rhow = (*val_density)*val_velocity[2];

    val_Proj_Flux[0] = (*val_betainc2)*(val_velocity[0]*val_normal[0] + val_velocity[1]*val_normal[1] + val_velocity[2]*val_normal[2]);
    val_Proj_Flux[1] = (rhou*val_velocity[0]+(*val_pressure))*val_normal[0] + rhou*val_velocity[1]*val_normal[1] + rhou*val_velocity[2]*val_normal[2];
    val_Proj_Flux[2] = rhov*val_velocity[0]*val_normal[0] + (rhov*val_velocity[1]+(*val_pressure))*val_normal[1] + rhov*val_velocity[2]*val_normal[2];
    val_Proj_Flux[3] = rhow*val_velocity[0]*val_normal[0] + rhow*val_velocity[1]*val_normal[1] + (rhow*val_velocity[2]+(*val_pressure))*val_normal[2];
  }

}

void CNumerics::GetInviscidArtComp_FreeSurf_ProjFlux(su2double *val_density, su2double *val_velocity, su2double *val_pressure, su2double *val_betainc2,
    su2double *val_levelset, su2double *val_normal, su2double *val_Proj_Flux) {

  su2double rhou, rhov, rhow, ProjVel;

  if (nDim == 2) {
    rhou = (*val_density)*val_velocity[0];
    rhov = (*val_density)*val_velocity[1];
    ProjVel = (val_velocity[0]*val_normal[0] + val_velocity[1]*val_normal[1]);

    val_Proj_Flux[0] = (*val_betainc2)*ProjVel;
    val_Proj_Flux[1] = (rhou*val_velocity[0]+(*val_pressure))*val_normal[0] + rhou*val_velocity[1]*val_normal[1];
    val_Proj_Flux[2] = rhov*val_velocity[0]*val_normal[0] + (rhov*val_velocity[1]+(*val_pressure))*val_normal[1];
    val_Proj_Flux[3] = (*val_levelset)*ProjVel;
  }
  else {
    rhou = (*val_density)*val_velocity[0];
    rhov = (*val_density)*val_velocity[1];
    rhow = (*val_density)*val_velocity[2];
    ProjVel = (val_velocity[0]*val_normal[0] + val_velocity[1]*val_normal[1] + val_velocity[2]*val_normal[2]);

    val_Proj_Flux[0] = (*val_betainc2)*ProjVel;
    val_Proj_Flux[1] = (rhou*val_velocity[0]+(*val_pressure))*val_normal[0] + rhou*val_velocity[1]*val_normal[1] + rhou*val_velocity[2]*val_normal[2];
    val_Proj_Flux[2] = rhov*val_velocity[0]*val_normal[0] + (rhov*val_velocity[1]+(*val_pressure))*val_normal[1] + rhov*val_velocity[2]*val_normal[2];
    val_Proj_Flux[3] = rhow*val_velocity[0]*val_normal[0] + rhow*val_velocity[1]*val_normal[1] + (rhow*val_velocity[2]+(*val_pressure))*val_normal[2];
    val_Proj_Flux[4] = (*val_levelset)*ProjVel;
  }
}

void CNumerics::GetInviscidProjJac(su2double *val_velocity, su2double *val_energy,
    su2double *val_normal, su2double val_scale,
    su2double **val_Proj_Jac_Tensor) {
  AD_BEGIN_PASSIVE
  unsigned short iDim, jDim;
  su2double sqvel, proj_vel, phi, a1, a2;

  sqvel = 0.0, proj_vel = 0.0;
  for (iDim = 0; iDim < nDim; iDim++) {
    sqvel    += val_velocity[iDim]*val_velocity[iDim];
    proj_vel += val_velocity[iDim]*val_normal[iDim];
  }

  phi = 0.5*Gamma_Minus_One*sqvel;
  a1 = Gamma*(*val_energy)-phi;
  a2 = Gamma-1.0;

  val_Proj_Jac_Tensor[0][0] = 0.0;
  for (iDim = 0; iDim < nDim; iDim++)
    val_Proj_Jac_Tensor[0][iDim+1] = val_scale*val_normal[iDim];
  val_Proj_Jac_Tensor[0][nDim+1] = 0.0;

  for (iDim = 0; iDim < nDim; iDim++) {
    val_Proj_Jac_Tensor[iDim+1][0] = val_scale*(val_normal[iDim]*phi - val_velocity[iDim]*proj_vel);
    for (jDim = 0; jDim < nDim; jDim++)
      val_Proj_Jac_Tensor[iDim+1][jDim+1] = val_scale*(val_normal[jDim]*val_velocity[iDim]-a2*val_normal[iDim]*val_velocity[jDim]);
    val_Proj_Jac_Tensor[iDim+1][iDim+1] += val_scale*proj_vel;
    val_Proj_Jac_Tensor[iDim+1][nDim+1] = val_scale*a2*val_normal[iDim];
  }

  val_Proj_Jac_Tensor[nDim+1][0] = val_scale*proj_vel*(phi-a1);
  for (iDim = 0; iDim < nDim; iDim++)
    val_Proj_Jac_Tensor[nDim+1][iDim+1] = val_scale*(val_normal[iDim]*a1-a2*val_velocity[iDim]*proj_vel);
  val_Proj_Jac_Tensor[nDim+1][nDim+1] = val_scale*Gamma*proj_vel;
  AD_END_PASSIVE
}


void CNumerics::GetInviscidProjJac(su2double *val_velocity, su2double *val_enthalpy,
    su2double *val_chi, su2double *val_kappa,
    su2double *val_normal, su2double val_scale,
    su2double **val_Proj_Jac_Tensor) {
  AD_BEGIN_PASSIVE
  unsigned short iDim, jDim;
  su2double sqvel, proj_vel, phi, a1, a2;

  sqvel = 0.0, proj_vel = 0.0;
  for (iDim = 0; iDim < nDim; iDim++) {
    sqvel += val_velocity[iDim]*val_velocity[iDim];
    proj_vel += val_velocity[iDim]*val_normal[iDim];
  }

  phi = *val_chi + 0.5*sqvel*(*val_kappa);
  a1 = *val_enthalpy;
  a2 = *val_kappa;

  val_Proj_Jac_Tensor[0][0] = 0.0;
  for (iDim = 0; iDim < nDim; iDim++)
    val_Proj_Jac_Tensor[0][iDim+1] = val_scale*val_normal[iDim];
  val_Proj_Jac_Tensor[0][nDim+1] = 0.0;

  for (iDim = 0; iDim < nDim; iDim++) {
    val_Proj_Jac_Tensor[iDim+1][0] = val_scale*(val_normal[iDim]*phi - val_velocity[iDim]*proj_vel);
    for (jDim = 0; jDim < nDim; jDim++)
      val_Proj_Jac_Tensor[iDim+1][jDim+1] = val_scale*(val_normal[jDim]*val_velocity[iDim]-a2*val_normal[iDim]*val_velocity[jDim]);
    val_Proj_Jac_Tensor[iDim+1][iDim+1] += val_scale*proj_vel;
    val_Proj_Jac_Tensor[iDim+1][nDim+1] = val_scale*a2*val_normal[iDim];
  }

  val_Proj_Jac_Tensor[nDim+1][0] = val_scale*proj_vel*(phi-a1);
  for (iDim = 0; iDim < nDim; iDim++)
    val_Proj_Jac_Tensor[nDim+1][iDim+1] = val_scale*(val_normal[iDim]*a1-a2*val_velocity[iDim]*proj_vel);
  val_Proj_Jac_Tensor[nDim+1][nDim+1] = val_scale*(a2+1)*proj_vel;
  AD_END_PASSIVE
}

void CNumerics::GetInviscidArtCompProjJac(su2double *val_density, su2double *val_velocity, su2double *val_betainc2, su2double *val_normal,
    su2double val_scale, su2double **val_Proj_Jac_Tensor) {
  AD_BEGIN_PASSIVE
  unsigned short iDim;
  su2double proj_vel;

  proj_vel = 0.0;
  for (iDim = 0; iDim < nDim; iDim++)
    proj_vel += val_velocity[iDim]*val_normal[iDim];

  if (nDim == 2) {
    val_Proj_Jac_Tensor[0][0] = 0.0;
    val_Proj_Jac_Tensor[0][1] = val_scale*(*val_betainc2)*val_normal[0]/(*val_density);
    val_Proj_Jac_Tensor[0][2] = val_scale*(*val_betainc2)*val_normal[1]/(*val_density);

    val_Proj_Jac_Tensor[1][0] = val_scale*val_normal[0];
    val_Proj_Jac_Tensor[1][1] = val_scale*(val_velocity[0]*val_normal[0] + proj_vel);
    val_Proj_Jac_Tensor[1][2] = val_scale*val_velocity[0]*val_normal[1];

    val_Proj_Jac_Tensor[2][0] = val_scale*val_normal[1];
    val_Proj_Jac_Tensor[2][1] = val_scale*val_velocity[1]*val_normal[0];
    val_Proj_Jac_Tensor[2][2] = val_scale*(val_velocity[1]*val_normal[1] + proj_vel);
  }
  else {
    val_Proj_Jac_Tensor[0][0] = 0.0;
    val_Proj_Jac_Tensor[0][1] = val_scale*(*val_betainc2)*val_normal[0]/(*val_density);
    val_Proj_Jac_Tensor[0][2] = val_scale*(*val_betainc2)*val_normal[1]/(*val_density);
    val_Proj_Jac_Tensor[0][3] = val_scale*(*val_betainc2)*val_normal[2]/(*val_density);

    val_Proj_Jac_Tensor[1][0] = val_scale*val_normal[0];
    val_Proj_Jac_Tensor[1][1] = val_scale*(val_velocity[0]*val_normal[0] + proj_vel);
    val_Proj_Jac_Tensor[1][2] = val_scale*val_velocity[0]*val_normal[1];
    val_Proj_Jac_Tensor[1][3] = val_scale*val_velocity[0]*val_normal[2];

    val_Proj_Jac_Tensor[2][0] = val_scale*val_normal[1];
    val_Proj_Jac_Tensor[2][1] = val_scale*val_velocity[1]*val_normal[0];
    val_Proj_Jac_Tensor[2][2] = val_scale*(val_velocity[1]*val_normal[1] + proj_vel);
    val_Proj_Jac_Tensor[2][3] = val_scale*val_velocity[1]*val_normal[2];

    val_Proj_Jac_Tensor[3][0] = val_scale*val_normal[2];
    val_Proj_Jac_Tensor[3][1] = val_scale*val_velocity[2]*val_normal[0];
    val_Proj_Jac_Tensor[3][2] = val_scale*val_velocity[2]*val_normal[1];
    val_Proj_Jac_Tensor[3][3] = val_scale*(val_velocity[2]*val_normal[2] + proj_vel);
  }
  AD_END_PASSIVE
}

void CNumerics::GetInviscidArtComp_FreeSurf_ProjJac(su2double *val_density, su2double *val_ddensity, su2double *val_velocity, su2double *val_betainc2, su2double *val_levelset, su2double *val_normal,
    su2double val_scale, su2double **val_Proj_Jac_Tensor) {

  su2double a = 0.0, b = 0.0, c = 0.0, d = 0.0, nx = 0.0, ny = 0.0, nz = 0.0, u = 0.0, v = 0.0, w = 0.0;

  a = (*val_betainc2)/(*val_density);
  b = (*val_levelset)/(*val_density);
  c = (*val_ddensity);

  if (nDim == 2) {

    nx = val_normal[0];   ny = val_normal[1];
    u = val_velocity[0];  v = val_velocity[1];  d = u*nx + v*ny;

    val_Proj_Jac_Tensor[0][0] = 0.0;
    val_Proj_Jac_Tensor[0][1] = val_scale*a*nx;
    val_Proj_Jac_Tensor[0][2] = val_scale*a*ny;
    val_Proj_Jac_Tensor[0][3] = - val_scale*a*c*d;


    val_Proj_Jac_Tensor[1][0] = val_scale*nx;
    val_Proj_Jac_Tensor[1][1] = val_scale*(d + nx*u);
    val_Proj_Jac_Tensor[1][2] = val_scale*ny*u;
    val_Proj_Jac_Tensor[1][3] = -val_scale*c*d*u;


    val_Proj_Jac_Tensor[2][0] = val_scale*ny;
    val_Proj_Jac_Tensor[2][1] = val_scale*nx*v;
    val_Proj_Jac_Tensor[2][2] = val_scale*(d + ny*v);
    val_Proj_Jac_Tensor[2][3] = -val_scale*c*d*v;


    val_Proj_Jac_Tensor[3][0] = 0.0;
    val_Proj_Jac_Tensor[3][1] = val_scale*b*nx;
    val_Proj_Jac_Tensor[3][2] = val_scale*b*ny;
    val_Proj_Jac_Tensor[3][3] = val_scale*(d - b*c*d);

  }
  else {

    nx = val_normal[0];   ny = val_normal[1];   nz = val_normal[2];
    u = val_velocity[0];  v = val_velocity[1];  w = val_velocity[2];  d = u*nx + v*ny + w*nz;

    val_Proj_Jac_Tensor[0][0] = 0.0;
    val_Proj_Jac_Tensor[0][1] = val_scale*a*nx;
    val_Proj_Jac_Tensor[0][2] = val_scale*a*ny;
    val_Proj_Jac_Tensor[0][3] = val_scale*a*nz;
    val_Proj_Jac_Tensor[0][4] = - val_scale*a*c*d;


    val_Proj_Jac_Tensor[1][0] = val_scale*nx;
    val_Proj_Jac_Tensor[1][1] = val_scale*(d + nx*u);
    val_Proj_Jac_Tensor[1][2] = val_scale*ny*u;
    val_Proj_Jac_Tensor[1][3] = val_scale*nz*u;
    val_Proj_Jac_Tensor[1][4] = -val_scale*c*d*u;


    val_Proj_Jac_Tensor[2][0] = val_scale*ny;
    val_Proj_Jac_Tensor[2][1] = val_scale*nx*v;
    val_Proj_Jac_Tensor[2][2] = val_scale*(d + ny*v);
    val_Proj_Jac_Tensor[2][3] = val_scale*nz*v;
    val_Proj_Jac_Tensor[2][4] = -val_scale*c*d*v;

    val_Proj_Jac_Tensor[3][0] = val_scale*nz;
    val_Proj_Jac_Tensor[3][1] = val_scale*nx*w;
    val_Proj_Jac_Tensor[3][2] = val_scale*ny*w;
    val_Proj_Jac_Tensor[3][3] = val_scale*(d + nz*w);
    val_Proj_Jac_Tensor[3][4] = -val_scale*c*d*w;

    val_Proj_Jac_Tensor[3][0] = 0.0;
    val_Proj_Jac_Tensor[3][1] = val_scale*b*nx;
    val_Proj_Jac_Tensor[3][2] = val_scale*b*ny;
    val_Proj_Jac_Tensor[3][3] = val_scale*b*nz;
    val_Proj_Jac_Tensor[3][4] = val_scale*(d - b*c*d);

  }

}

void CNumerics::SetPastSol (su2double *val_u_nM1, su2double *val_u_n, su2double *val_u_nP1) {
  unsigned short iVar;

  for (iVar = 0; iVar < nVar; iVar++) {
    U_nM1[iVar] = val_u_nM1[iVar];
    U_n[iVar] = val_u_n[iVar];
    U_nP1[iVar] = val_u_nP1[iVar];
  }

}
void CNumerics::SetPastVolume (su2double val_volume_nM1, su2double val_volume_n, su2double val_volume_nP1) {
  Volume_nM1 = val_volume_nM1;
  Volume_n = val_volume_n;
  Volume_nP1 = val_volume_nP1;
}


void CNumerics::GetPMatrix(su2double *val_density, su2double *val_velocity,
    su2double *val_soundspeed, su2double *val_normal, su2double **val_p_tensor) {

  su2double sqvel, rhooc, rhoxc;
  //su2double c2;

  rhooc = *val_density / *val_soundspeed;
  rhoxc = *val_density * *val_soundspeed;
  //c2 = *val_soundspeed * *val_soundspeed;

  if (nDim == 2) {

    sqvel = val_velocity[0]*val_velocity[0]+val_velocity[1]*val_velocity[1];

    val_p_tensor[0][0]=1.0;
    val_p_tensor[0][1]=0.0;
    val_p_tensor[0][2]=0.5*rhooc;
    val_p_tensor[0][3]=0.5*rhooc;

    val_p_tensor[1][0]=val_velocity[0];
    val_p_tensor[1][1]=*val_density*val_normal[1];
    val_p_tensor[1][2]=0.5*(val_velocity[0]*rhooc+val_normal[0]**val_density);
    val_p_tensor[1][3]=0.5*(val_velocity[0]*rhooc-val_normal[0]**val_density);

    val_p_tensor[2][0]=val_velocity[1];
    val_p_tensor[2][1]=-*val_density*val_normal[0];
    val_p_tensor[2][2]=0.5*(val_velocity[1]*rhooc+val_normal[1]**val_density);
    val_p_tensor[2][3]=0.5*(val_velocity[1]*rhooc-val_normal[1]**val_density);

    val_p_tensor[3][0]=0.5*sqvel;
    val_p_tensor[3][1]=*val_density*val_velocity[0]*val_normal[1]-*val_density*val_velocity[1]*val_normal[0];
    val_p_tensor[3][2]=0.5*(0.5*sqvel*rhooc+*val_density*val_velocity[0]*val_normal[0]+*val_density*val_velocity[1]*val_normal[1]+rhoxc/Gamma_Minus_One);
    val_p_tensor[3][3]=0.5*(0.5*sqvel*rhooc-*val_density*val_velocity[0]*val_normal[0]-*val_density*val_velocity[1]*val_normal[1]+rhoxc/Gamma_Minus_One);

  }
  else {

    sqvel = val_velocity[0]*val_velocity[0]+val_velocity[1]*val_velocity[1]+val_velocity[2]*val_velocity[2];

    val_p_tensor[0][0]=val_normal[0];
    val_p_tensor[0][1]=val_normal[1];
    val_p_tensor[0][2]=val_normal[2];
    val_p_tensor[0][3]=0.5*rhooc;
    val_p_tensor[0][4]=0.5*rhooc;

    val_p_tensor[1][0]=val_velocity[0]*val_normal[0];
    val_p_tensor[1][1]=val_velocity[0]*val_normal[1]-*val_density*val_normal[2];
    val_p_tensor[1][2]=val_velocity[0]*val_normal[2]+*val_density*val_normal[1];
    val_p_tensor[1][3]=0.5*(val_velocity[0]*rhooc+*val_density*val_normal[0]);
    val_p_tensor[1][4]=0.5*(val_velocity[0]*rhooc-*val_density*val_normal[0]);

    val_p_tensor[2][0]=val_velocity[1]*val_normal[0]+*val_density*val_normal[2];
    val_p_tensor[2][1]=val_velocity[1]*val_normal[1];
    val_p_tensor[2][2]=val_velocity[1]*val_normal[2]-*val_density*val_normal[0];
    val_p_tensor[2][3]=0.5*(val_velocity[1]*rhooc+*val_density*val_normal[1]);
    val_p_tensor[2][4]=0.5*(val_velocity[1]*rhooc-*val_density*val_normal[1]);

    val_p_tensor[3][0]=val_velocity[2]*val_normal[0]-*val_density*val_normal[1];
    val_p_tensor[3][1]=val_velocity[2]*val_normal[1]+*val_density*val_normal[0];
    val_p_tensor[3][2]=val_velocity[2]*val_normal[2];
    val_p_tensor[3][3]=0.5*(val_velocity[2]*rhooc+*val_density*val_normal[2]);
    val_p_tensor[3][4]=0.5*(val_velocity[2]*rhooc-*val_density*val_normal[2]);

    val_p_tensor[4][0]=0.5*sqvel*val_normal[0]+*val_density*val_velocity[1]*val_normal[2]-*val_density*val_velocity[2]*val_normal[1];
    val_p_tensor[4][1]=0.5*sqvel*val_normal[1]-*val_density*val_velocity[0]*val_normal[2]+*val_density*val_velocity[2]*val_normal[0];
    val_p_tensor[4][2]=0.5*sqvel*val_normal[2]+*val_density*val_velocity[0]*val_normal[1]-*val_density*val_velocity[1]*val_normal[0];
    val_p_tensor[4][3]=0.5*(0.5*sqvel*rhooc+*val_density*(val_velocity[0]*val_normal[0]+val_velocity[1]*val_normal[1]+val_velocity[2]*val_normal[2])+rhoxc/Gamma_Minus_One);
    val_p_tensor[4][4]=0.5*(0.5*sqvel*rhooc-*val_density*(val_velocity[0]*val_normal[0]+val_velocity[1]*val_normal[1]+val_velocity[2]*val_normal[2])+rhoxc/Gamma_Minus_One);

  }

}

void CNumerics::GetPMatrix(su2double *val_density, su2double *val_velocity,
    su2double *val_soundspeed, su2double *val_enthalpy, su2double *val_chi, su2double *val_kappa, su2double *val_normal, su2double **val_p_tensor) {

  su2double sqvel, rhooc, zeta;
  //su2double rhoxc, c2;

  rhooc = *val_density / *val_soundspeed;
  //rhoxc = *val_density * *val_soundspeed;
  //c2 = *val_soundspeed * *val_soundspeed;

  if (nDim == 2) {
    sqvel = val_velocity[0]*val_velocity[0]+val_velocity[1]*val_velocity[1];
    zeta = sqvel - (*val_kappa*0.5*sqvel + *val_chi)/(*val_kappa);

    val_p_tensor[0][0]=1.0;
    val_p_tensor[0][1]=0.0;
    val_p_tensor[0][2]=0.5*rhooc;
    val_p_tensor[0][3]=0.5*rhooc;

    val_p_tensor[1][0]=val_velocity[0];
    val_p_tensor[1][1]=*val_density*val_normal[1];
    val_p_tensor[1][2]=0.5*(val_velocity[0]*rhooc+val_normal[0]**val_density);
    val_p_tensor[1][3]=0.5*(val_velocity[0]*rhooc-val_normal[0]**val_density);

    val_p_tensor[2][0]=val_velocity[1];
    val_p_tensor[2][1]=-*val_density*val_normal[0];
    val_p_tensor[2][2]=0.5*(val_velocity[1]*rhooc+val_normal[1]**val_density);
    val_p_tensor[2][3]=0.5*(val_velocity[1]*rhooc-val_normal[1]**val_density);

    val_p_tensor[3][0]= zeta;
    val_p_tensor[3][1]=*val_density*val_velocity[0]*val_normal[1]-*val_density*val_velocity[1]*val_normal[0];
    val_p_tensor[3][2]=0.5*(*val_enthalpy*rhooc+*val_density*val_velocity[0]*val_normal[0]+*val_density*val_velocity[1]*val_normal[1]);
    val_p_tensor[3][3]=0.5*(*val_enthalpy*rhooc-*val_density*val_velocity[0]*val_normal[0]-*val_density*val_velocity[1]*val_normal[1]);
  }
  else {
    sqvel = val_velocity[0]*val_velocity[0]+val_velocity[1]*val_velocity[1]+val_velocity[2]*val_velocity[2];
    zeta = sqvel - (*val_kappa*0.5*sqvel + *val_chi)/(*val_kappa);

    val_p_tensor[0][0]=val_normal[0];
    val_p_tensor[0][1]=val_normal[1];
    val_p_tensor[0][2]=val_normal[2];
    val_p_tensor[0][3]=0.5*rhooc;
    val_p_tensor[0][4]=0.5*rhooc;

    val_p_tensor[1][0]=val_velocity[0]*val_normal[0];
    val_p_tensor[1][1]=val_velocity[0]*val_normal[1]-*val_density*val_normal[2];
    val_p_tensor[1][2]=val_velocity[0]*val_normal[2]+*val_density*val_normal[1];
    val_p_tensor[1][3]=0.5*(val_velocity[0]*rhooc+*val_density*val_normal[0]);
    val_p_tensor[1][4]=0.5*(val_velocity[0]*rhooc-*val_density*val_normal[0]);

    val_p_tensor[2][0]=val_velocity[1]*val_normal[0]+*val_density*val_normal[2];
    val_p_tensor[2][1]=val_velocity[1]*val_normal[1];
    val_p_tensor[2][2]=val_velocity[1]*val_normal[2]-*val_density*val_normal[0];
    val_p_tensor[2][3]=0.5*(val_velocity[1]*rhooc+*val_density*val_normal[1]);
    val_p_tensor[2][4]=0.5*(val_velocity[1]*rhooc-*val_density*val_normal[1]);

    val_p_tensor[3][0]=val_velocity[2]*val_normal[0]-*val_density*val_normal[1];
    val_p_tensor[3][1]=val_velocity[2]*val_normal[1]+*val_density*val_normal[0];
    val_p_tensor[3][2]=val_velocity[2]*val_normal[2];
    val_p_tensor[3][3]=0.5*(val_velocity[2]*rhooc+*val_density*val_normal[2]);
    val_p_tensor[3][4]=0.5*(val_velocity[2]*rhooc-*val_density*val_normal[2]);

    val_p_tensor[4][0]=zeta*val_normal[0]+*val_density*val_velocity[1]*val_normal[2]-*val_density*val_velocity[2]*val_normal[1];
    val_p_tensor[4][1]=zeta*val_normal[1]-*val_density*val_velocity[0]*val_normal[2]+*val_density*val_velocity[2]*val_normal[0];
    val_p_tensor[4][2]=zeta*val_normal[2]+*val_density*val_velocity[0]*val_normal[1]-*val_density*val_velocity[1]*val_normal[0];
    val_p_tensor[4][3]=0.5*(*val_enthalpy*rhooc+*val_density*(val_velocity[0]*val_normal[0]+val_velocity[1]*val_normal[1]+val_velocity[2]*val_normal[2]));
    val_p_tensor[4][4]=0.5*(*val_enthalpy*rhooc-*val_density*(val_velocity[0]*val_normal[0]+val_velocity[1]*val_normal[1]+val_velocity[2]*val_normal[2]));
  }

}

void CNumerics::GetPMatrix_inv(su2double *val_density, su2double *val_velocity,
    su2double *val_soundspeed, su2double *val_normal, su2double **val_invp_tensor) {

  su2double rhoxc, c2, gm1, k0orho, k1orho, gm1_o_c2, gm1_o_rhoxc, sqvel;

  rhoxc = *val_density * *val_soundspeed;
  c2 = *val_soundspeed * *val_soundspeed;
  gm1 = Gamma_Minus_One;
  k0orho = val_normal[0] / *val_density;
  k1orho = val_normal[1] / *val_density;
  gm1_o_c2 = gm1/c2;
  gm1_o_rhoxc = gm1/rhoxc;

  if (nDim == 3) {

    sqvel = val_velocity[0]*val_velocity[0]+val_velocity[1]*val_velocity[1]+val_velocity[2]*val_velocity[2];

    val_invp_tensor[0][0]=val_normal[0]-val_normal[2]*val_velocity[1] / *val_density+val_normal[1]*val_velocity[2] / *val_density-val_normal[0]*0.5*gm1*sqvel/c2;
    val_invp_tensor[0][1]=val_normal[0]*gm1*val_velocity[0]/c2;
    val_invp_tensor[0][2]=val_normal[2] / *val_density+val_normal[0]*gm1*val_velocity[1]/c2;
    val_invp_tensor[0][3]=-val_normal[1] / *val_density+val_normal[0]*gm1*val_velocity[2]/c2;
    val_invp_tensor[0][4]=-val_normal[0]*gm1/c2;

    val_invp_tensor[1][0]=val_normal[1]+val_normal[2]*val_velocity[0] / *val_density-val_normal[0]*val_velocity[2] / *val_density-val_normal[1]*0.5*gm1*sqvel/c2;
    val_invp_tensor[1][1]=-val_normal[2] / *val_density+val_normal[1]*gm1*val_velocity[0]/c2;
    val_invp_tensor[1][2]=val_normal[1]*gm1*val_velocity[1]/c2;
    val_invp_tensor[1][3]=val_normal[0] / *val_density+val_normal[1]*gm1*val_velocity[2]/c2;
    val_invp_tensor[1][4]=-val_normal[1]*gm1/c2;

    val_invp_tensor[2][0]=val_normal[2]-val_normal[1]*val_velocity[0] / *val_density+val_normal[0]*val_velocity[1] / *val_density-val_normal[2]*0.5*gm1*sqvel/c2;
    val_invp_tensor[2][1]=val_normal[1] / *val_density+val_normal[2]*gm1*val_velocity[0]/c2;
    val_invp_tensor[2][2]=-val_normal[0] / *val_density+val_normal[2]*gm1*val_velocity[1]/c2;
    val_invp_tensor[2][3]=val_normal[2]*gm1*val_velocity[2]/c2;
    val_invp_tensor[2][4]=-val_normal[2]*gm1/c2;

    val_invp_tensor[3][0]=-(val_normal[0]*val_velocity[0]+val_normal[1]*val_velocity[1]+val_normal[2]*val_velocity[2]) / *val_density+0.5*gm1*sqvel/rhoxc;
    val_invp_tensor[3][1]=val_normal[0] / *val_density-gm1*val_velocity[0]/rhoxc;
    val_invp_tensor[3][2]=val_normal[1] / *val_density-gm1*val_velocity[1]/rhoxc;
    val_invp_tensor[3][3]=val_normal[2] / *val_density-gm1*val_velocity[2]/rhoxc;
    val_invp_tensor[3][4]=Gamma_Minus_One/rhoxc;

    val_invp_tensor[4][0]=(val_normal[0]*val_velocity[0]+val_normal[1]*val_velocity[1]+val_normal[2]*val_velocity[2]) / *val_density+0.5*gm1*sqvel/rhoxc;
    val_invp_tensor[4][1]=-val_normal[0] / *val_density-gm1*val_velocity[0]/rhoxc;
    val_invp_tensor[4][2]=-val_normal[1] / *val_density-gm1*val_velocity[1]/rhoxc;
    val_invp_tensor[4][3]=-val_normal[2] / *val_density-gm1*val_velocity[2]/rhoxc;
    val_invp_tensor[4][4]=Gamma_Minus_One/rhoxc;

  }
  if (nDim == 2) {

    sqvel = val_velocity[0]*val_velocity[0]+val_velocity[1]*val_velocity[1];

    val_invp_tensor[0][0]=1.0-0.5*gm1_o_c2*sqvel;
    val_invp_tensor[0][1]=gm1_o_c2*val_velocity[0];
    val_invp_tensor[0][2]=gm1_o_c2*val_velocity[1];
    val_invp_tensor[0][3]=-gm1_o_c2;

    val_invp_tensor[1][0]=-k1orho*val_velocity[0]+k0orho*val_velocity[1];
    val_invp_tensor[1][1]=k1orho;
    val_invp_tensor[1][2]=-k0orho;
    val_invp_tensor[1][3]=0.0;

    val_invp_tensor[2][0]=-k0orho*val_velocity[0]-k1orho*val_velocity[1]+0.5*gm1_o_rhoxc*sqvel;
    val_invp_tensor[2][1]=k0orho-gm1_o_rhoxc*val_velocity[0];
    val_invp_tensor[2][2]=k1orho-gm1_o_rhoxc*val_velocity[1];
    val_invp_tensor[2][3]=gm1_o_rhoxc;

    val_invp_tensor[3][0]=k0orho*val_velocity[0]+k1orho*val_velocity[1]+0.5*gm1_o_rhoxc*sqvel;
    val_invp_tensor[3][1]=-k0orho-gm1_o_rhoxc*val_velocity[0];
    val_invp_tensor[3][2]=-k1orho-gm1_o_rhoxc*val_velocity[1];
    val_invp_tensor[3][3]=gm1_o_rhoxc;

  }
}

void CNumerics::GetPMatrix_inv(su2double **val_invp_tensor, su2double *val_density, su2double *val_velocity,
    su2double *val_soundspeed, su2double *val_chi, su2double *val_kappa, su2double *val_normal) {

  su2double rhoxc, c2, k0orho, k1orho, sqvel, k_o_c2, k_o_rhoxc, dp_drho;

  rhoxc = *val_density * *val_soundspeed;
  c2 = *val_soundspeed * *val_soundspeed;
  k0orho = val_normal[0] / *val_density;
  k1orho = val_normal[1] / *val_density;
  k_o_c2 = (*val_kappa)/c2;
  k_o_rhoxc = (*val_kappa)/rhoxc;


  if (nDim == 3) {
    sqvel = val_velocity[0]*val_velocity[0]+val_velocity[1]*val_velocity[1]+val_velocity[2]*val_velocity[2];
    dp_drho = *val_chi + 0.5*sqvel*(*val_kappa);

    val_invp_tensor[0][0]=val_normal[0]-val_normal[2]*val_velocity[1] / *val_density + val_normal[1]*val_velocity[2] / *val_density - val_normal[0]*dp_drho/c2;
    val_invp_tensor[0][1]=val_normal[0]*val_velocity[0]*k_o_c2;
    val_invp_tensor[0][2]=val_normal[2] / *val_density + val_normal[0]*val_velocity[1]*k_o_c2;
    val_invp_tensor[0][3]=-val_normal[1] / *val_density + val_normal[0]*val_velocity[2]*k_o_c2;
    val_invp_tensor[0][4]=-val_normal[0]*k_o_c2;

    val_invp_tensor[1][0]=val_normal[1]+val_normal[2]*val_velocity[0] / *val_density - val_normal[0]*val_velocity[2] / *val_density - val_normal[1]*dp_drho/c2;
    val_invp_tensor[1][1]=-val_normal[2] / *val_density + val_normal[1]*val_velocity[0]*k_o_c2;
    val_invp_tensor[1][2]=val_normal[1]*val_velocity[1]*k_o_c2;
    val_invp_tensor[1][3]=val_normal[0] / *val_density + val_normal[1]*val_velocity[2]*k_o_c2;
    val_invp_tensor[1][4]=-val_normal[1]*k_o_c2;

    val_invp_tensor[2][0]=val_normal[2]-val_normal[1]*val_velocity[0] / *val_density + val_normal[0]*val_velocity[1] / *val_density - val_normal[2]*dp_drho/c2;
    val_invp_tensor[2][1]=val_normal[1] / *val_density + val_normal[2]*val_velocity[0]*k_o_c2;
    val_invp_tensor[2][2]=-val_normal[0] / *val_density + val_normal[2]*val_velocity[1]*k_o_c2;
    val_invp_tensor[2][3]=val_normal[2]*val_velocity[2]*k_o_c2;
    val_invp_tensor[2][4]=-val_normal[2]*k_o_c2;

    val_invp_tensor[3][0]=-(val_normal[0]*val_velocity[0]+val_normal[1]*val_velocity[1]+val_normal[2]*val_velocity[2]) / *val_density+ dp_drho/rhoxc;
    val_invp_tensor[3][1]=val_normal[0] / *val_density - val_velocity[0]*k_o_rhoxc;
    val_invp_tensor[3][2]=val_normal[1] / *val_density- val_velocity[1]*k_o_rhoxc;
    val_invp_tensor[3][3]=val_normal[2] / *val_density- val_velocity[2]*k_o_rhoxc;
    val_invp_tensor[3][4]= k_o_rhoxc;

    val_invp_tensor[4][0]=(val_normal[0]*val_velocity[0]+val_normal[1]*val_velocity[1]+val_normal[2]*val_velocity[2]) / *val_density+ dp_drho/rhoxc;
    val_invp_tensor[4][1]=-val_normal[0] / *val_density- val_velocity[0]*k_o_rhoxc;
    val_invp_tensor[4][2]=-val_normal[1] / *val_density- val_velocity[1]*k_o_rhoxc;
    val_invp_tensor[4][3]=-val_normal[2] / *val_density- val_velocity[2]*k_o_rhoxc;
    val_invp_tensor[4][4]= k_o_rhoxc;
  }
  if (nDim == 2) {
    sqvel = val_velocity[0]*val_velocity[0]+val_velocity[1]*val_velocity[1];
    dp_drho = *val_chi + 0.5*sqvel*(*val_kappa);

    val_invp_tensor[0][0]=1.0 - dp_drho/c2;
    val_invp_tensor[0][1]= k_o_c2*val_velocity[0];
    val_invp_tensor[0][2]= k_o_c2*val_velocity[1];
    val_invp_tensor[0][3]=-k_o_c2;

    val_invp_tensor[1][0]=-k1orho*val_velocity[0]+k0orho*val_velocity[1];
    val_invp_tensor[1][1]=k1orho;
    val_invp_tensor[1][2]=-k0orho;
    val_invp_tensor[1][3]=0.0;

    val_invp_tensor[2][0]=-k0orho*val_velocity[0]-k1orho*val_velocity[1] + dp_drho/rhoxc;
    val_invp_tensor[2][1]=k0orho - k_o_rhoxc*val_velocity[0];
    val_invp_tensor[2][2]=k1orho - k_o_rhoxc*val_velocity[1];
    val_invp_tensor[2][3]=k_o_rhoxc;

    val_invp_tensor[3][0]=k0orho*val_velocity[0]+k1orho*val_velocity[1] + dp_drho/rhoxc;
    val_invp_tensor[3][1]=-k0orho - k_o_rhoxc*val_velocity[0];
    val_invp_tensor[3][2]=-k1orho - k_o_rhoxc*val_velocity[1];
    val_invp_tensor[3][3]= k_o_rhoxc;
  }
}

void CNumerics::GetinvRinvPe(su2double Beta2, su2double val_enthalpy,
    su2double val_soundspeed, su2double val_density,
    su2double* val_velocity, su2double **invRinvPe) {

  su2double sqvel;
  su2double factor = 1.0/(val_soundspeed*val_soundspeed*Beta2);

  if (nDim == 2) {

    sqvel = val_velocity[0]*val_velocity[0]+val_velocity[1]*val_velocity[1];

    invRinvPe[0][0] = factor;
    invRinvPe[0][1] = 0.0;
    invRinvPe[0][2] = 0.0;
    invRinvPe[0][3] = -val_density/Gamma;

    invRinvPe[1][0] = val_velocity[0]*factor;
    invRinvPe[1][1] = val_density;
    invRinvPe[1][2] = 0.0;
    invRinvPe[1][3] = -val_density*val_velocity[0]/Gamma;

    invRinvPe[2][0] = val_velocity[1]*factor;
    invRinvPe[2][1] = 0;
    invRinvPe[2][2] = val_density;
    invRinvPe[2][3] = -val_density*val_velocity[1]/Gamma;

    invRinvPe[3][0] = val_enthalpy*factor;
    invRinvPe[3][1] = val_density*val_velocity[0];
    invRinvPe[3][2] = val_density*val_velocity[1];
    invRinvPe[3][3] = -val_density*sqvel/(2.0*Gamma);
  }
  else {

    sqvel = val_velocity[0]*val_velocity[0]+val_velocity[1]*val_velocity[1]+val_velocity[2]*val_velocity[2];

    invRinvPe[0][0] =  factor;
    invRinvPe[0][1] = 0.0;
    invRinvPe[0][2] = 0.0;
    invRinvPe[0][3] = 0.0;
    invRinvPe[0][4] = -val_density/Gamma;

    invRinvPe[1][0] = val_velocity[0]*factor;
    invRinvPe[1][1] = val_density;
    invRinvPe[1][2] = 0.0;
    invRinvPe[1][3] = 0.0;
    invRinvPe[1][4] = -val_density*val_velocity[0]/Gamma;

    invRinvPe[2][0] = val_velocity[1]*factor;
    invRinvPe[2][1] = 0;
    invRinvPe[2][2] = val_density;
    invRinvPe[2][3] = 0.0;
    invRinvPe[2][4] = -val_density*val_velocity[1]/Gamma;


    invRinvPe[3][0] = val_velocity[2]*factor;
    invRinvPe[3][1] = 0;
    invRinvPe[3][2] = 0;
    invRinvPe[3][3] = val_density;
    invRinvPe[3][4] = -val_density*val_velocity[2]/Gamma;

    invRinvPe[4][0] = val_enthalpy*factor;
    invRinvPe[4][1] = val_density*val_velocity[0];
    invRinvPe[4][2] = val_density*val_velocity[1];
    invRinvPe[4][3] = val_density*val_velocity[2];
    invRinvPe[4][4] = -val_density*sqvel/(2.0*Gamma);

  }

}

void CNumerics::GetRMatrix(su2double val_pressure, su2double val_soundspeed, su2double val_density, su2double* val_velocity, su2double **R_Matrix) {

  su2double sqvel;
  //su2double factor = 1.0/(val_soundspeed*val_soundspeed*1);
  su2double gm1 = Gamma - 1.0;

  if (nDim == 2) {

    sqvel = val_velocity[0]*val_velocity[0]+val_velocity[1]*val_velocity[1];

    R_Matrix[0][0] =  0.5*gm1*sqvel;
    R_Matrix[0][1] = -val_velocity[0]*gm1;
    R_Matrix[0][2] = -val_velocity[1]*gm1;
    R_Matrix[0][3] = gm1;

    R_Matrix[1][0] = -val_velocity[0]/val_density;
    R_Matrix[1][1] = 1.0/val_density;
    R_Matrix[1][2] = 0.0;
    R_Matrix[1][3] = 0.0;

    R_Matrix[2][0] = -val_velocity[1]/val_density;
    R_Matrix[2][1] = 0.0;
    R_Matrix[2][2] = 1.0/val_density;
    R_Matrix[2][3] = 0.0;

    R_Matrix[3][0] = 0.5*gm1*sqvel/val_pressure - Gamma/val_density;
    R_Matrix[3][1] = -gm1*val_velocity[0]/val_pressure;
    R_Matrix[3][2] = -gm1*val_velocity[1]/val_pressure;
    R_Matrix[3][3] = gm1/val_pressure;
  }
  else {

    sqvel = val_velocity[0]*val_velocity[0]+val_velocity[1]*val_velocity[1]+val_velocity[2]*val_velocity[2];

    R_Matrix[0][0] =  0.5*gm1*sqvel;
    R_Matrix[0][1] = -val_velocity[0]*gm1;
    R_Matrix[0][2] = -val_velocity[1]*gm1;
    R_Matrix[0][3] = -val_velocity[2]*gm1;
    R_Matrix[0][4] = gm1;

    R_Matrix[1][0] = -val_velocity[0]/val_density;
    R_Matrix[1][1] = 1.0/val_density;
    R_Matrix[1][2] = 0.0;
    R_Matrix[1][3] = 0.0;
    R_Matrix[1][4] = 0.0;

    R_Matrix[2][0] = -val_velocity[1]/val_density;
    R_Matrix[2][1] = 0.0;
    R_Matrix[2][2] = 1.0/val_density;
    R_Matrix[2][3] = 0.0;
    R_Matrix[2][4] = 0.0;

    R_Matrix[3][0] = -val_velocity[2]/val_density;
    R_Matrix[3][1] = 0.0;
    R_Matrix[3][2] = 0.0;
    R_Matrix[3][3] = 1.0/val_density;
    R_Matrix[3][4] = 0.0;

    R_Matrix[4][0] = 0.5*gm1*sqvel/val_pressure - Gamma/val_density;
    R_Matrix[4][1] = -gm1*val_velocity[0]/val_pressure;
    R_Matrix[4][2] = -gm1*val_velocity[1]/val_pressure;
    R_Matrix[4][3] = -gm1*val_velocity[2]/val_pressure;
    R_Matrix[4][4] = gm1/val_pressure;

  }

}



void CNumerics::GetRMatrix(su2double val_soundspeed, su2double val_density, su2double **R_Matrix) {

  su2double cc, rhoc;
  cc = val_soundspeed*val_soundspeed;
  rhoc = val_density*val_soundspeed;
  if (nDim == 2) {
    R_Matrix[0][0] = -1.0/cc;
    R_Matrix[0][1] = 0.0;
    R_Matrix[0][2] = 0.5/cc;
    R_Matrix[0][3] = 0.5/cc;

    R_Matrix[1][0] = 0.0;
    R_Matrix[1][1] = 0.0;
    R_Matrix[1][2] = 0.5/rhoc;
    R_Matrix[1][3] = -0.5/rhoc;

    R_Matrix[2][0] = 0.0;
    R_Matrix[2][1] = 1.0/rhoc;
    R_Matrix[2][2] = 0.0;
    R_Matrix[2][3] = 0.0;

    R_Matrix[3][0] = 0.0;
    R_Matrix[3][1] = 0.0;
    R_Matrix[3][2] = 0.5;
    R_Matrix[3][3] = 0.5;

  }
  else {



    R_Matrix[0][0] = -1.0/cc;
    R_Matrix[0][1] = 0.0;
    R_Matrix[0][2] = 0.0;
    R_Matrix[0][3] = 0.5/cc;
    R_Matrix[0][4] = 0.5/cc;

    R_Matrix[1][0] = 0.0;
    R_Matrix[1][1] = 0.0;
    R_Matrix[1][2] = 0.0;
    R_Matrix[1][3] = 0.5/rhoc;
    R_Matrix[1][4] = -0.5/rhoc;

    R_Matrix[2][0] = 0.0;
    R_Matrix[2][1] = 1.0/rhoc;
    R_Matrix[2][2] = 0.0;
    R_Matrix[2][3] = 0.0;
    R_Matrix[2][4] = 0.0;

    R_Matrix[3][0] = 0.0;
    R_Matrix[3][1] = 0.0;
    R_Matrix[3][2] = 1.0/rhoc;
    R_Matrix[3][3] = 0.0;
    R_Matrix[3][4] = 0.0;

    R_Matrix[4][0] = 0.0;
    R_Matrix[4][1] = 0.0;
    R_Matrix[4][2] = 0.0;
    R_Matrix[4][3] = 0.5;
    R_Matrix[4][4] = 0.5;

  }

}

void CNumerics::GetLMatrix(su2double val_soundspeed, su2double val_density, su2double **L_Matrix) {

  su2double cc, rhoc;
  cc = val_soundspeed*val_soundspeed;
  rhoc = val_density*val_soundspeed;
  if (nDim == 2) {

    L_Matrix[0][0] = -cc;
    L_Matrix[0][1] = 0.0;
    L_Matrix[0][2] = 0.0;
    L_Matrix[0][3] = 1.0;

    L_Matrix[1][0] = 0.0;
    L_Matrix[1][1] = 0.0;
    L_Matrix[1][2] = rhoc;
    L_Matrix[1][3] = 0.0;

    L_Matrix[2][0] = 0.0;
    L_Matrix[2][1] = rhoc;
    L_Matrix[2][2] = 0.0;
    L_Matrix[2][3] = 1.0;

    L_Matrix[3][0] = 0.0;
    L_Matrix[3][1] = -rhoc;
    L_Matrix[3][2] = 0.0;
    L_Matrix[3][3] = 1.0;
  }
  else {

    L_Matrix[0][0] = -cc;
    L_Matrix[0][1] = 0.0;
    L_Matrix[0][2] = 0.0;
    L_Matrix[0][3] = 0.0;
    L_Matrix[0][4] = 1.0;

    L_Matrix[1][0] = 0.0;
    L_Matrix[1][1] = 0.0;
    L_Matrix[1][2] = rhoc;
    L_Matrix[1][3] = 0.0;
    L_Matrix[1][4] = 0.0;

    L_Matrix[2][0] = 0.0;
    L_Matrix[2][1] = 0.0;
    L_Matrix[2][2] = 0.0;
    L_Matrix[2][3] = rhoc;
    L_Matrix[2][4] = 0.0;

    L_Matrix[3][0] = 0.0;
    L_Matrix[3][1] = rhoc;
    L_Matrix[3][2] = 0.0;
    L_Matrix[3][3] = 0.0;
    L_Matrix[3][4] = 1.0;

    L_Matrix[4][0] = 0.0;
    L_Matrix[4][1] = -rhoc;
    L_Matrix[4][2] = 0.0;
    L_Matrix[4][3] = 0.0;
    L_Matrix[4][4] = 1.0;

  }

}

void CNumerics::ComputeResJacobianNRBC(CFluidModel *FluidModel, su2double pressure, su2double density, su2double *turboVel, su2double alphaInBC, su2double gammaInBC,  su2double **R_c, su2double **R_c_inv){
  su2double rhoc, cc, **test, det;
  su2double dhdrho_P, dhdP_rho, dsdrho_P,dsdP_rho;
  unsigned short iVar, jVar, kVar;

  test= new su2double*[nVar-1];
  for (iVar = 0; iVar < nVar-1; iVar++)
  {
    test[iVar] = new su2double[nVar-1];
  }

  FluidModel->ComputeDerivativeNRBC_Prho(pressure, density);
  cc   = FluidModel->GetSoundSpeed2();
  rhoc = density*sqrt(cc);


  dhdrho_P  = FluidModel->Getdhdrho_P();
  dhdP_rho  = FluidModel->GetdhdP_rho();
  dsdrho_P  = FluidModel->Getdsdrho_P();
  dsdP_rho  = FluidModel->GetdsdP_rho();

  //// test with finite diff
  //  su2double dh, ds,dp, drho, h1,h2,s1, s2, eps = 0.001;
  //  drho = density*eps;
  //  dp   = pressure*eps;
  //  //costant P
  //  FluidModel->SetTDState_Prho(pressure, density + drho );
  //  h2 = FluidModel->GetStaticEnergy() + pressure/(density + drho);
  //  s2 = FluidModel->GetEntropy();
  //  FluidModel->SetTDState_Prho(pressure, density - drho );
  //  h1 = FluidModel->GetStaticEnergy() + pressure/(density - drho);
  //  s1 = FluidModel->GetEntropy();
  //  dsdrho_P = (s2 -s1)/(2*drho);
  //  dhdrho_P = (h2 -h1)/(2*drho);
  //  //costant rho
  //  FluidModel->SetTDState_Prho(pressure + dp, density);
  //  h2 = FluidModel->GetStaticEnergy() + (pressure+dp)/density;
  //  s2 = FluidModel->GetEntropy();
  //  FluidModel->SetTDState_Prho(pressure -dp, density);
  //  h1 = FluidModel->GetStaticEnergy() + (pressure-dp)/density;
  //  s1 = FluidModel->GetEntropy();
  //  dsdP_rho = (s2 -s1)/(2*dp);
  //  dhdP_rho = (h2 -h1)/(2*dp);

  if (nDim == 2){

    R_c[0][0] = -1/cc*dsdrho_P;                   //a11
    R_c[0][1] = 0.0;                                //a12
    R_c[0][2] = 0.5/cc*dsdrho_P + 0.5*dsdP_rho;    //a13

    R_c[1][0] = 0.0;                                //a21
    R_c[1][1] = 1/rhoc;                           //a22
    R_c[1][2] = -0.5/rhoc*tan(alphaInBC);          //a23

    R_c[2][0] = -1/cc*dhdrho_P;                                //a31
    R_c[2][1] = turboVel[1]/rhoc;                                       //a32
    R_c[2][2] = 0.5/cc*dhdrho_P + 0.5*turboVel[0]/rhoc + 0.5*dhdP_rho;  //a33

    InvMatrix3D(R_c, R_c_inv);
    //    det = R_c[0][0]*R_c[1][1]*R_c[2][2] - R_c[0][0]*R_c[2][1]*R_c[1][2] -  R_c[2][0]*R_c[1][1]*R_c[0][2];
    //
    //    R_c_inv[0][0]  = R_c[1][1]*R_c[2][2] - R_c[1][2]*R_c[2][1];
    //    R_c_inv[0][0] /= det;
    //    R_c_inv[0][1]  = R_c[0][2]*R_c[2][1];
    //    R_c_inv[0][1] /= det;
    //    R_c_inv[0][2]  = -R_c[0][2]*R_c[1][1];
    //    R_c_inv[0][2] /= det;
    //
    //    R_c_inv[1][0]  = R_c[1][2]*R_c[2][0];
    //    R_c_inv[1][0] /= det;
    //    R_c_inv[1][1]  = R_c[0][0]*R_c[2][2] - R_c[0][2]*R_c[2][0];
    //    R_c_inv[1][1] /= det;
    //    R_c_inv[1][2]  = -R_c[0][0]*R_c[1][2];
    //    R_c_inv[1][2] /= det;
    //
    //    R_c_inv[2][0]  = -R_c[1][1]*R_c[2][0];
    //    R_c_inv[2][0] /= det;
    //    R_c_inv[2][1]  = -R_c[0][0]*R_c[2][1];
    //    R_c_inv[2][1] /= det;
    //    R_c_inv[2][2]  = R_c[0][0]*R_c[1][1];
    //    R_c_inv[2][2] /= det;

  }
  else{
    R_c[0][0] = -1/cc*dsdrho_P;                     //a11
    R_c[0][1] = 0.0;                                //a12
    R_c[0][2] = 0.0;                                //a13
    R_c[0][3] = 0.5/cc*dsdrho_P + 0.5*dsdP_rho;     //a14

    R_c[1][0] = 0.0;                                //a21
    R_c[1][1] = 1/rhoc;                             //a22
    R_c[1][2] = 0.0;                                //a23
    R_c[1][3] = -0.5/rhoc*tan(alphaInBC);           //a24

    R_c[2][0] = 0.0;                                //a31
    R_c[2][1] = 0.0;                                //a32
    R_c[2][2] = 1/rhoc;                             //a33
    R_c[2][3] = -0.5/rhoc*tan(gammaInBC);           //a34

    R_c[3][0] = -1/cc*dhdrho_P;                                          //a41
    R_c[3][1] = turboVel[1]/rhoc;                                        //a42
    R_c[3][2] = turboVel[2]/rhoc;                                        //a43
    R_c[3][3] = 0.5/cc*dhdrho_P + 0.5*turboVel[0]/rhoc + 0.5*dhdP_rho;   //a44

    InvMatrix4D(R_c, R_c_inv);
  }

//  //   check inversion
//    for(iVar=0; iVar < nVar-1; iVar++){
//      for(jVar=0; jVar < nVar-1; jVar++){
//        test[iVar][jVar]= 0.0;
//      }
//    }
//
//
//  //   check R_c matrix
//  cout << "ORIGINAL MATRIX "  << endl;
//  for(iVar=0; iVar < nVar-1; iVar++){
//    for(jVar=0; jVar < nVar-1; jVar++){
//      cout << R_c[iVar][jVar] << "   ,    " ;
//    }
//    cout << " "  << endl;
//  }
//
//  cout << "AND THE INVERSE VERIFICATION"  << endl;
//  cout << " "  << endl;
//    for(iVar=0; iVar < nVar-1; iVar++){
//      for(jVar=0; jVar < nVar-1; jVar++){
//        for(kVar=0; kVar < nVar-1; kVar++){
//          test[iVar][jVar] += R_c_inv[kVar][jVar]*R_c[iVar][kVar];
//        }
//  //      cout << test[iVar][jVar] << " i " << iVar << " j "<< jVar << endl;
//        cout << test[iVar][jVar] << "   ,    " ;
//      }
//      cout << endl << endl;
//    }
//
//
//
//    //getchar();
//  for (iVar = 0; iVar < nVar-1; iVar++)
//  {
//    delete [] test[iVar];
//  }
//  delete [] test;
//

}

void CNumerics::InvMatrix3D(su2double **matrix, su2double **invMatrix){

  //
  ////TODO(Vicente) implement the inversion from the website  http://www.cg.info.hiroshima-cu.ac.jp/~miyazaki/knowledge/teche23.html
  //  su2double det;
  // // only valid for the NRBC matric for which some value are zero
  //
  //  det = matrix[0][0]*matrix[1][1]*matrix[2][2] - matrix[0][0]*matrix[2][1]*matrix[1][2] -  matrix[2][0]*matrix[1][1]*matrix[0][2];
  //
  //  invMatrix[0][0]  = matrix[1][1]*matrix[2][2] - matrix[1][2]*matrix[2][1];
  //  invMatrix[0][0] /= det;
  //  invMatrix[0][1]  = matrix[0][2]*matrix[2][1];
  //  invMatrix[0][1] /= det;
  //  invMatrix[0][2]  = -matrix[0][2]*matrix[1][1];
  //  invMatrix[0][2] /= det;
  //
  //  invMatrix[1][0]  = matrix[1][2]*matrix[2][0];
  //  invMatrix[1][0] /= det;
  //  invMatrix[1][1]  = matrix[0][0]*matrix[2][2] - matrix[0][2]*matrix[2][0];
  //  invMatrix[1][1] /= det;
  //  invMatrix[1][2]  = -matrix[0][0]*matrix[1][2];
  //  invMatrix[1][2] /= det;
  //
  //  invMatrix[2][0]  = -matrix[1][1]*matrix[2][0];
  //  invMatrix[2][0] /= det;
  //  invMatrix[2][1]  = -matrix[0][0]*matrix[2][1];
  //  invMatrix[2][1] /= det;
  //  invMatrix[2][2]  = matrix[0][0]*matrix[1][1];
  //  invMatrix[2][2] /= det;


  /* Matrix 3x3
   *
   * matrix[0][0]  matrix[0][1]  matrix[0][2]
   * matrix[1][0]  matrix[1][1]  matrix[1][2]
   * matrix[2][0]  matrix[2][1]  matrix[2][2]
   *
   */

  su2double invDet;

  invDet = 1 /
      (- matrix[0][2]*matrix[1][1]*matrix[2][0] + matrix[0][1]*matrix[1][2]*matrix[2][0] + matrix[0][2]*matrix[1][0]*matrix[2][1] -
         matrix[0][0]*matrix[1][2]*matrix[2][1] - matrix[0][1]*matrix[1][0]*matrix[2][2] + matrix[0][0]*matrix[1][1]*matrix[2][2]);

  invMatrix[0][0] = invDet*( - matrix[1][2]*matrix[2][1] + matrix[1][1]*matrix[2][2] );
  invMatrix[0][1] = invDet*( + matrix[0][2]*matrix[2][1] - matrix[0][1]*matrix[2][2] );
  invMatrix[0][2] = invDet*( - matrix[0][2]*matrix[1][1] + matrix[0][1]*matrix[1][2] );

  invMatrix[1][0] = invDet*( + matrix[1][2]*matrix[2][0] - matrix[1][0]*matrix[2][2] );
  invMatrix[1][1] = invDet*( - matrix[0][2]*matrix[2][0] + matrix[0][0]*matrix[2][2] );
  invMatrix[1][2] = invDet*( + matrix[0][2]*matrix[1][0] - matrix[0][0]*matrix[1][2] );

  invMatrix[2][0] = invDet*( - matrix[1][1]*matrix[2][0] + matrix[1][0]*matrix[2][1] );
  invMatrix[2][1] = invDet*( + matrix[0][1]*matrix[2][0] - matrix[0][0]*matrix[2][1] );
  invMatrix[2][2] = invDet*( - matrix[0][1]*matrix[1][0] + matrix[0][0]*matrix[1][1] );

}

void CNumerics::InvMatrix4D(su2double **matrix, su2double **invMatrix){
  //TODO(Vicente) implement the inversion from the website  http://www.cg.info.hiroshima-cu.ac.jp/~miyazaki/knowledge/teche23.html

  su2double invDet;

  invDet = 1 /
      (matrix[0][3]*matrix[1][2]*matrix[2][1]*matrix[3][0] - matrix[0][2]*matrix[1][3]*matrix[2][1]*matrix[3][0] - matrix[0][3]*matrix[1][1]*matrix[2][2]*matrix[3][0] +
          matrix[0][1]*matrix[1][3]*matrix[2][2]*matrix[3][0] + matrix[0][2]*matrix[1][1]*matrix[2][3]*matrix[3][0] - matrix[0][1]*matrix[1][2]*matrix[2][3]*matrix[3][0] -
          matrix[0][3]*matrix[1][2]*matrix[2][0]*matrix[3][1] + matrix[0][2]*matrix[1][3]*matrix[2][0]*matrix[3][1] + matrix[0][3]*matrix[1][0]*matrix[2][2]*matrix[3][1] -
          matrix[0][0]*matrix[1][3]*matrix[2][2]*matrix[3][1] - matrix[0][2]*matrix[1][0]*matrix[2][3]*matrix[3][1] + matrix[0][0]*matrix[1][2]*matrix[2][3]*matrix[3][1] +
          matrix[0][3]*matrix[1][1]*matrix[2][0]*matrix[3][2] - matrix[0][1]*matrix[1][3]*matrix[2][0]*matrix[3][2] - matrix[0][3]*matrix[1][0]*matrix[2][1]*matrix[3][2] +
          matrix[0][0]*matrix[1][3]*matrix[2][1]*matrix[3][2] + matrix[0][1]*matrix[1][0]*matrix[2][3]*matrix[3][2] - matrix[0][0]*matrix[1][1]*matrix[2][3]*matrix[3][2] -
          matrix[0][2]*matrix[1][1]*matrix[2][0]*matrix[3][3] + matrix[0][1]*matrix[1][2]*matrix[2][0]*matrix[3][3] + matrix[0][2]*matrix[1][0]*matrix[2][1]*matrix[3][3] -
          matrix[0][0]*matrix[1][2]*matrix[2][1]*matrix[3][3] - matrix[0][1]*matrix[1][0]*matrix[2][2]*matrix[3][3] + matrix[0][0]*matrix[1][1]*matrix[2][2]*matrix[3][3]);

  invMatrix[0][0] = invDet*(- matrix[1][3]*matrix[2][2]*matrix[3][1] + matrix[1][2]*matrix[2][3]*matrix[3][1] + matrix[1][3]*matrix[2][1]*matrix[3][2] - matrix[1][1]*matrix[2][3]*matrix[3][2] - matrix[1][2]*matrix[2][1]*matrix[3][3] + matrix[1][1]*matrix[2][2]*matrix[3][3]) ;
  invMatrix[0][1] = invDet*(  matrix[0][3]*matrix[2][2]*matrix[3][1] - matrix[0][2]*matrix[2][3]*matrix[3][1] - matrix[0][3]*matrix[2][1]*matrix[3][2] + matrix[0][1]*matrix[2][3]*matrix[3][2] + matrix[0][2]*matrix[2][1]*matrix[3][3] - matrix[0][1]*matrix[2][2]*matrix[3][3]) ;
  invMatrix[0][2] = invDet*(- matrix[0][3]*matrix[1][2]*matrix[3][1] + matrix[0][2]*matrix[1][3]*matrix[3][1] + matrix[0][3]*matrix[1][1]*matrix[3][2] - matrix[0][1]*matrix[1][3]*matrix[3][2] - matrix[0][2]*matrix[1][1]*matrix[3][3] + matrix[0][1]*matrix[1][2]*matrix[3][3]) ;
  invMatrix[0][3] = invDet*(  matrix[0][3]*matrix[1][2]*matrix[2][1] - matrix[0][2]*matrix[1][3]*matrix[2][1] - matrix[0][3]*matrix[1][1]*matrix[2][2] + matrix[0][1]*matrix[1][3]*matrix[2][2] + matrix[0][2]*matrix[1][1]*matrix[2][3] - matrix[0][1]*matrix[1][2]*matrix[2][3]) ;

  invMatrix[1][0] = invDet*(  matrix[1][3]*matrix[2][2]*matrix[3][0] - matrix[1][2]*matrix[2][3]*matrix[3][0] - matrix[1][3]*matrix[2][0]*matrix[3][2] + matrix[1][0]*matrix[2][3]*matrix[3][2] + matrix[1][2]*matrix[2][0]*matrix[3][3] - matrix[1][0]*matrix[2][2]*matrix[3][3]) ;
  invMatrix[1][1] = invDet*(- matrix[0][3]*matrix[2][2]*matrix[3][0] + matrix[0][2]*matrix[2][3]*matrix[3][0] + matrix[0][3]*matrix[2][0]*matrix[3][2] - matrix[0][0]*matrix[2][3]*matrix[3][2] - matrix[0][2]*matrix[2][0]*matrix[3][3] + matrix[0][0]*matrix[2][2]*matrix[3][3]) ;
  invMatrix[1][2] = invDet*(  matrix[0][3]*matrix[1][2]*matrix[3][0] - matrix[0][2]*matrix[1][3]*matrix[3][0] - matrix[0][3]*matrix[1][0]*matrix[3][2] + matrix[0][0]*matrix[1][3]*matrix[3][2] + matrix[0][2]*matrix[1][0]*matrix[3][3] - matrix[0][0]*matrix[1][2]*matrix[3][3]) ;
  invMatrix[1][3] = invDet*(- matrix[0][3]*matrix[1][2]*matrix[2][0] + matrix[0][2]*matrix[1][3]*matrix[2][0] + matrix[0][3]*matrix[1][0]*matrix[2][2] - matrix[0][0]*matrix[1][3]*matrix[2][2] - matrix[0][2]*matrix[1][0]*matrix[2][3] + matrix[0][0]*matrix[1][2]*matrix[2][3]) ;

  invMatrix[2][0] = invDet*(- matrix[1][3]*matrix[2][1]*matrix[3][0] + matrix[1][1]*matrix[2][3]*matrix[3][0] + matrix[1][3]*matrix[2][0]*matrix[3][1] - matrix[1][0]*matrix[2][3]*matrix[3][1] - matrix[1][1]*matrix[2][0]*matrix[3][3] + matrix[1][0]*matrix[2][1]*matrix[3][3]) ;
  invMatrix[2][1] = invDet*(  matrix[0][3]*matrix[2][1]*matrix[3][0] - matrix[0][1]*matrix[2][3]*matrix[3][0] - matrix[0][3]*matrix[2][0]*matrix[3][1] + matrix[0][0]*matrix[2][3]*matrix[3][1] + matrix[0][1]*matrix[2][0]*matrix[3][3] - matrix[0][0]*matrix[2][1]*matrix[3][3]) ;
  invMatrix[2][2] = invDet*(- matrix[0][3]*matrix[1][1]*matrix[3][0] + matrix[0][1]*matrix[1][3]*matrix[3][0] + matrix[0][3]*matrix[1][0]*matrix[3][1] - matrix[0][0]*matrix[1][3]*matrix[3][1] - matrix[0][1]*matrix[1][0]*matrix[3][3] + matrix[0][0]*matrix[1][1]*matrix[3][3]) ;
  invMatrix[2][3] = invDet*(  matrix[0][3]*matrix[1][1]*matrix[2][0] - matrix[0][1]*matrix[1][3]*matrix[2][0] - matrix[0][3]*matrix[1][0]*matrix[2][1] + matrix[0][0]*matrix[1][3]*matrix[2][1] + matrix[0][1]*matrix[1][0]*matrix[2][3] - matrix[0][0]*matrix[1][1]*matrix[2][3]) ;

  invMatrix[3][0] = invDet*(  matrix[1][2]*matrix[2][1]*matrix[3][0] - matrix[1][1]*matrix[2][2]*matrix[3][0] - matrix[1][2]*matrix[2][0]*matrix[3][1] + matrix[1][0]*matrix[2][2]*matrix[3][1] + matrix[1][1]*matrix[2][0]*matrix[3][2] - matrix[1][0]*matrix[2][1]*matrix[3][2]) ;
  invMatrix[3][1] = invDet*(- matrix[0][2]*matrix[2][1]*matrix[3][0] + matrix[0][1]*matrix[2][2]*matrix[3][0] + matrix[0][2]*matrix[2][0]*matrix[3][1] - matrix[0][0]*matrix[2][2]*matrix[3][1] - matrix[0][1]*matrix[2][0]*matrix[3][2] + matrix[0][0]*matrix[2][1]*matrix[3][2]) ;
  invMatrix[3][2] = invDet*(  matrix[0][2]*matrix[1][1]*matrix[3][0] - matrix[0][1]*matrix[1][2]*matrix[3][0] - matrix[0][2]*matrix[1][0]*matrix[3][1] + matrix[0][0]*matrix[1][2]*matrix[3][1] + matrix[0][1]*matrix[1][0]*matrix[3][2] - matrix[0][0]*matrix[1][1]*matrix[3][2]) ;
  invMatrix[3][3] = invDet*(- matrix[0][2]*matrix[1][1]*matrix[2][0] + matrix[0][1]*matrix[1][2]*matrix[2][0] + matrix[0][2]*matrix[1][0]*matrix[2][1] - matrix[0][0]*matrix[1][2]*matrix[2][1] - matrix[0][1]*matrix[1][0]*matrix[2][2] + matrix[0][0]*matrix[1][1]*matrix[2][2]) ;


}

void CNumerics::GetCharJump(su2double val_soundspeed, su2double val_density, su2double *delta_prim, su2double *delta_char){

  su2double cc, rhoc;
  cc = val_soundspeed*val_soundspeed;
  rhoc = val_density*val_soundspeed;
  if (nDim == 2) {

    delta_char[0] = -cc*delta_prim[0] + delta_prim[3];
    delta_char[1] = rhoc*delta_prim[2];
    delta_char[2] = rhoc*delta_prim[1] + delta_prim[3];																	;
    delta_char[3] = -rhoc*delta_prim[1] + delta_prim[3];
  }else {
    delta_char[0] = -cc*delta_prim[0] + delta_prim[4];
    delta_char[1] = rhoc*delta_prim[2];
    delta_char[2] = rhoc*delta_prim[3];
    delta_char[3] = rhoc*delta_prim[1] + delta_prim[4];
    delta_char[4] = -rhoc*delta_prim[1] + delta_prim[4];
  }

}

void CNumerics::GetPrecondJacobian(su2double Beta2, su2double r_hat, su2double s_hat, su2double t_hat, su2double rB2a2, su2double* Lambda, su2double *val_normal,
    su2double **val_absPeJac) {


  su2double lam1, lam2, lam3, lam4;
  lam1 = Lambda[0]; lam2 = Lambda[1]; lam3 = Lambda[2]; lam4 = Lambda[3];

  if (nDim == 2) {

    val_absPeJac[0][0] =  lam3*s_hat/(2.0*t_hat) - lam4*r_hat/(2.0*t_hat);
    val_absPeJac[0][1] = -lam3*rB2a2*val_normal[0]/(2.0*t_hat) + lam4*rB2a2*val_normal[0]/(2.0*t_hat);
    val_absPeJac[0][2] = -lam3*rB2a2*val_normal[1]/(2.0*t_hat) + lam4*rB2a2*val_normal[1]/(2.0*t_hat);
    val_absPeJac[0][3] =  0.0;

    val_absPeJac[1][0] = r_hat*val_normal[0]*lam3*s_hat/(2.0*t_hat*rB2a2) + s_hat*val_normal[0]*lam4*(-r_hat)/(2.0*t_hat*rB2a2);
    val_absPeJac[1][1] = lam2*(val_normal[1]*val_normal[1]) - lam3*r_hat*val_normal[0]*val_normal[0]/(2.0*t_hat) + lam4*s_hat*val_normal[0]*val_normal[0]/(2.0*t_hat);
    val_absPeJac[1][2] = -lam2*val_normal[0]*val_normal[1] - lam3*r_hat*val_normal[0]*val_normal[1]/(2.0*t_hat) + lam4*s_hat*val_normal[0]*val_normal[1]/(2.0*t_hat);
    val_absPeJac[1][3] = 0.0;

    val_absPeJac[2][0] = lam3*r_hat*val_normal[1]*s_hat/(2.0*t_hat*rB2a2) - s_hat*val_normal[1]*lam4*r_hat/(2.0*t_hat*rB2a2);
    val_absPeJac[2][1] = -val_normal[0]*val_normal[1]*lam2 - r_hat*val_normal[1]*val_normal[0]*lam3/(2.0*t_hat) + s_hat*val_normal[0]*val_normal[1]*lam4/(2.0*t_hat);
    val_absPeJac[2][2] = val_normal[0]*val_normal[0]*lam2 -r_hat*val_normal[1]*val_normal[1]*lam3/(2.0*t_hat) + s_hat*val_normal[1]*val_normal[1]*lam4/(2.0*t_hat);
    val_absPeJac[2][3] = 0.0;

    val_absPeJac[3][0] = 0.0;
    val_absPeJac[3][1] = 0.0;
    val_absPeJac[3][2] = 0.0;
    val_absPeJac[3][3] = lam1;

  }
  else {

    su2double lam5 = Lambda[4];

    val_absPeJac[0][0] =  lam4*s_hat/(2.0*t_hat) - lam5*r_hat/(2.0*t_hat);
    val_absPeJac[0][1] = -lam4*rB2a2*val_normal[0]/(2.0*t_hat) + lam5*rB2a2*val_normal[0]/(2.0*t_hat);
    val_absPeJac[0][2] = -lam4*rB2a2*val_normal[1]/(2.0*t_hat) + lam5*rB2a2*val_normal[1]/(2.0*t_hat);
    val_absPeJac[0][3] = -lam4*rB2a2*val_normal[2]/(2.0*t_hat) + lam5*rB2a2*val_normal[2]/(2.0*t_hat);
    val_absPeJac[0][4] =  0.0;

    val_absPeJac[1][0] = r_hat*val_normal[0]*lam4*s_hat/(2.0*t_hat*rB2a2) + s_hat*val_normal[0]*lam5*(-r_hat)/(2.0*t_hat*rB2a2);
    val_absPeJac[1][1] = lam2*(val_normal[2]*val_normal[2] + val_normal[1]*val_normal[1]) - lam4*r_hat*val_normal[0]*val_normal[0]/(2.0*t_hat) + lam5*s_hat*val_normal[0]*val_normal[0]/(2.0*t_hat);
    val_absPeJac[1][2] = -lam2*val_normal[0]*val_normal[1] - lam4*r_hat*val_normal[0]*val_normal[1]/(2.0*t_hat) + lam5*s_hat*val_normal[0]*val_normal[1]/(2.0*t_hat);
    val_absPeJac[1][3] = -lam2*val_normal[0]*val_normal[2] - lam4*r_hat*val_normal[0]*val_normal[2]/(2.0*t_hat) + lam5*s_hat*val_normal[0]*val_normal[2]/(2.0*t_hat);
    val_absPeJac[1][4] = 0.0;

    val_absPeJac[2][0] = lam4*r_hat*val_normal[1]*s_hat/(2.0*t_hat*rB2a2) - s_hat*val_normal[1]*lam5*r_hat/(2.0*t_hat*rB2a2);
    val_absPeJac[2][1] = -val_normal[0]*val_normal[1]*lam2 - r_hat*val_normal[1]*val_normal[0]*lam4/(2.0*t_hat) + s_hat*val_normal[0]*val_normal[1]*lam5/(2.0*t_hat);
    val_absPeJac[2][2] = val_normal[0]*val_normal[0]*lam2 + val_normal[2]*val_normal[2]*lam3 -r_hat*val_normal[1]*val_normal[1]*lam4/(2.0*t_hat) + s_hat*val_normal[1]*val_normal[1]*lam5/(2.0*t_hat);
    val_absPeJac[2][3] = -val_normal[2]*val_normal[1]*lam2 - r_hat*val_normal[2]*val_normal[1]*lam4/(2.0*t_hat) + s_hat*lam5*val_normal[1]*val_normal[2]/(2.0*t_hat);
    val_absPeJac[2][4] = 0.0;

    val_absPeJac[3][0] = r_hat*s_hat*val_normal[2]*lam4/(2.0*t_hat*rB2a2) - r_hat*s_hat*val_normal[2]*lam5/(2.0*t_hat*rB2a2);
    val_absPeJac[3][1] = -val_normal[0]*val_normal[2]*lam3 - lam4*val_normal[0]*val_normal[2]*r_hat/(2.0*t_hat) + lam5*val_normal[0]*val_normal[2]*s_hat/(2.0*t_hat);
    val_absPeJac[3][2] = -val_normal[1]*val_normal[2]*lam3 - lam4*val_normal[1]*val_normal[2]*r_hat/(2.0*t_hat) + lam5*val_normal[1]*val_normal[2]*s_hat/(2.0*t_hat);
    val_absPeJac[3][3] = (val_normal[1]*val_normal[1] + val_normal[0]*val_normal[0])*lam3 - lam4*val_normal[2]*val_normal[2]*r_hat/(2.0*t_hat) + lam5*val_normal[2]*val_normal[2]*s_hat/(2.0*t_hat);
    val_absPeJac[3][4] = 0.0;

    val_absPeJac[4][0] = 0.0;
    val_absPeJac[4][1] = 0.0;
    val_absPeJac[4][2] = 0.0;
    val_absPeJac[4][3] = 0.0;
    val_absPeJac[4][4] = lam1;

  }

}

void CNumerics::GetPArtCompMatrix(su2double *val_density, su2double *val_velocity, su2double *val_betainc2,
    su2double *val_normal, su2double **val_p_tensor) {
  su2double a, a2, Projvel, area2, sx, sy, sz = 0.0, u, v, w = 0.0, factor = 0.0;

  sx = val_normal[0]; sy = val_normal[1]; u = val_velocity[0]; v = val_velocity[1];
  if (nDim == 3) { sz = val_normal[2]; w = val_velocity[2]; }
  Projvel = u*sx + v*sy; area2 = sx*sx + sy*sy;
  if (nDim == 3) { Projvel += w*sz; area2 += sz*sz; }
  a2 = Projvel*Projvel + ((*val_betainc2)/(*val_density))*area2; a = sqrt(a2);
  factor = 1/(2.0*((*val_betainc2)/(*val_density))*a2);

  if (nDim == 2) {
    val_p_tensor[0][0] = 0.0;
    val_p_tensor[0][1] = factor*((*val_betainc2)/(*val_density))*a;
    val_p_tensor[0][2] = -factor*((*val_betainc2)/(*val_density))*a;

    val_p_tensor[1][0] = -factor*2.0*sy*((*val_betainc2)/(*val_density));
    val_p_tensor[1][1] = factor*(u*(a+Projvel) + sx*((*val_betainc2)/(*val_density)));
    val_p_tensor[1][2] = factor*(u*(Projvel-a) + sx*((*val_betainc2)/(*val_density)));

    val_p_tensor[2][0] = factor*2.0*sx*((*val_betainc2)/(*val_density));
    val_p_tensor[2][1] = factor*(v*(a+Projvel) + sy*((*val_betainc2)/(*val_density)));
    val_p_tensor[2][2] = factor*(v*(Projvel-a) + sy*((*val_betainc2)/(*val_density)));
  }
  else {
    val_p_tensor[0][0] = 0.0;
    val_p_tensor[0][1] = 0.0;
    val_p_tensor[0][2] = ((*val_betainc2)/(*val_density))*a;
    val_p_tensor[0][3] = -((*val_betainc2)/(*val_density))*a;

    val_p_tensor[1][0] = -sz;
    val_p_tensor[1][1] = -sy;
    val_p_tensor[1][2] = u*(Projvel+a) + sx*((*val_betainc2)/(*val_density));
    val_p_tensor[1][3] = u*(Projvel-a) + sx*((*val_betainc2)/(*val_density));

    val_p_tensor[2][0] = 0.0;
    val_p_tensor[2][1] = sx;
    val_p_tensor[2][2] = v*(Projvel+a) + sy*((*val_betainc2)/(*val_density));
    val_p_tensor[2][3] = v*(Projvel-a) + sy*((*val_betainc2)/(*val_density));

    val_p_tensor[3][0] = sx;
    val_p_tensor[3][1] = 0.0;
    val_p_tensor[3][2] = w*(Projvel+a) + sz*((*val_betainc2)/(*val_density));
    val_p_tensor[3][3] = w*(Projvel-a) + sz*((*val_betainc2)/(*val_density));
  }

}

void CNumerics::GetPArtCompMatrix_inv(su2double *val_density, su2double *val_velocity, su2double *val_betainc2,
    su2double *val_normal, su2double **val_invp_tensor) {
  su2double a, a2, Projvel, area2, sx, sy, sz = 0.0, u, v, w = 0.0;

  sx = val_normal[0]; sy = val_normal[1]; u = val_velocity[0]; v = val_velocity[1];
  if (nDim == 3) { sz = val_normal[2]; w = val_velocity[2];}
  Projvel = u*sx + v*sy; area2 = sx*sx + sy*sy;
  if (nDim == 3) { Projvel += w*sz; area2 += sz*sz; }
  a2 = Projvel*Projvel + ((*val_betainc2)/(*val_density))*area2; a = sqrt(a2);

  if (nDim == 2) {
    val_invp_tensor[0][0] = (sy*u-sx*v);
    val_invp_tensor[0][1] = -v*Projvel-sy*((*val_betainc2)/(*val_density));
    val_invp_tensor[0][2] = u*Projvel+sx*((*val_betainc2)/(*val_density));

    val_invp_tensor[1][0] = (a-Projvel);
    val_invp_tensor[1][1] = ((*val_betainc2)/(*val_density))*sx;
    val_invp_tensor[1][2] = ((*val_betainc2)/(*val_density))*sy;

    val_invp_tensor[2][0] = (-a-Projvel);
    val_invp_tensor[2][1] = ((*val_betainc2)/(*val_density))*sx;
    val_invp_tensor[2][2] = ((*val_betainc2)/(*val_density))*sy;
  }
  else {
    val_invp_tensor[0][0] = (sz*Projvel-area2*w)/(sx*a2);
    val_invp_tensor[0][1] = -(w*Projvel+sz*((*val_betainc2)/(*val_density)))/a2;
    val_invp_tensor[0][2] = -sy*(w*Projvel+sz*((*val_betainc2)/(*val_density)))/(sx*a2);
    val_invp_tensor[0][3] = ((sx*u+sy*v)*Projvel+(sx*sx+sy*sy)*((*val_betainc2)/(*val_density)))/(sx*a2);

    val_invp_tensor[1][0] = (sy*Projvel-area2*v)/(sx*a2);
    val_invp_tensor[1][1] = -(v*Projvel+sy*((*val_betainc2)/(*val_density)))/a2;
    val_invp_tensor[1][2] = ((sx*u+sz*w)*Projvel+(sx*sx+sz*sz)*((*val_betainc2)/(*val_density)))/(sx*a2);
    val_invp_tensor[1][3] = -sz*(v*Projvel+sy*((*val_betainc2)/(*val_density)))/(sx*a2);

    val_invp_tensor[2][0] = -(Projvel-a)/(2.0*a2*((*val_betainc2)/(*val_density)));
    val_invp_tensor[2][1] = sx/(2.0*a2);
    val_invp_tensor[2][2] = sy/(2.0*a2);
    val_invp_tensor[2][3] = sz/(2.0*a2);

    val_invp_tensor[3][0] = -(Projvel+a)/(2.0*a2*((*val_betainc2)/(*val_density)));
    val_invp_tensor[3][1] = sx/(2.0*a2);
    val_invp_tensor[3][2] = sy/(2.0*a2);
    val_invp_tensor[3][3] = sz/(2.0*a2);
  }

}

void CNumerics::GetPArtComp_FreeSurf_Matrix(su2double *val_density, su2double *val_ddensity, su2double *val_velocity, su2double *val_betainc2, su2double *val_levelset, su2double *val_normal, su2double **val_p_tensor) {

  su2double a = 0.0, b = 0.0, c = 0.0, d = 0.0, area2 = 0.0, e2 = 0.0, f = 0.0, nx = 0.0, ny = 0.0, nz = 0.0, u = 0.0, v = 0.0, w = 0.0;

  a = (*val_betainc2)/(*val_density);
  b = (*val_levelset)/(*val_density);
  c = (*val_ddensity);

  if (nDim == 2) {

    nx = val_normal[0];   ny = val_normal[1];   area2 = nx*nx + ny*ny;
    u = val_velocity[0];  v = val_velocity[1];  d = u*nx + v*ny;
    e2 = (2.0*d - b*c*d)*(2.0*d - b*c*d);
    f = sqrt(4.0*a*area2 + e2);

    val_p_tensor[0][0] = 0;
    val_p_tensor[0][1] = 0;
    val_p_tensor[0][2] = (d*d*(1.0 - b*c) + 2.0*a*area2 + d*d + d*f)/(2.0*b*area2);
    val_p_tensor[0][3] = (d*d*(1.0 - b*c) + 2.0*a*area2 + d*d - d*f)/(2.0*b*area2);

    val_p_tensor[1][0] = (c*d)/nx;
    val_p_tensor[1][1] = -(ny/nx);
    val_p_tensor[1][2] = (d*nx*(b*c - 1.0) + nx*nx*u + 2.0*ny*ny*u - nx*ny*v - nx*f)/(2*b*area2);
    val_p_tensor[1][3] = (d*nx*(b*c - 1.0) + nx*nx*u + 2.0*ny*ny*u - nx*ny*v + nx*f)/(2*b*area2);

    val_p_tensor[2][0] = 0.0;
    val_p_tensor[2][1] = 1.0;
    val_p_tensor[2][2] = (d*ny*(b*c - 1.0) - nx*ny*u + 2.0*nx*nx*v + ny*ny*v - ny*f)/(2*b*area2);
    val_p_tensor[2][3] = (d*ny*(b*c - 1.0) - nx*ny*u + 2.0*nx*nx*v + ny*ny*v + ny*f)/(2*b*area2);

    val_p_tensor[3][0] = 1.0;
    val_p_tensor[3][1] = 0.0;
    val_p_tensor[3][2] = 1.0;
    val_p_tensor[3][3] = 1.0;

  }
  else {

    nx = val_normal[0];   ny = val_normal[1];   nz = val_normal[2];   area2 = nx*nx + ny*ny + nz*nz;
    u = val_velocity[0];  v = val_velocity[1];  w = val_velocity[2];  d = u*nx + v*ny + w*nz;
    e2 = (2.0*d - b*c*d)*(2.0*d - b*c*d);
    f = sqrt(4.0*a*area2 + e2);

    val_p_tensor[0][0] = 0.0;
    val_p_tensor[0][1] = 0.0;
    val_p_tensor[0][2] = 0.0;
    val_p_tensor[0][3] = -((a*(b*c*d + f))/(b*(2.0*d - b*c*d - f)));
    val_p_tensor[0][4] = (a*(- b*c*d + f))/(b*(2.0*d - b*c*d + f));

    val_p_tensor[1][0] = (c*d)/nx;
    val_p_tensor[1][1] = -(nz/nx);
    val_p_tensor[1][2] = -(ny/nx);
    val_p_tensor[1][3] = -((-2.0*a*nx + b*c*d*u - 2.0*u*d + u*f)/(b*(2.0*d - b*c*d - f)));
    val_p_tensor[1][4] = -((-2.0*a*nx + b*c*d*u - 2.0*u*d - u*f)/(b*(2.0*d - b*c*d + f)));

    val_p_tensor[2][0] = 0.0;
    val_p_tensor[2][1] = 0.0;
    val_p_tensor[2][2] = 1.0;
    val_p_tensor[2][3] = -((-2.0*a*ny + b*c*d*v - 2.0*v*d + v*f)/(b*(2.0*d - b*c*d - f)));
    val_p_tensor[2][4] = -((-2.0*a*ny + b*c*d*v - 2.0*v*d - v*f)/(b*(2.0*d - b*c*d + f)));

    val_p_tensor[3][0] = 0.0;
    val_p_tensor[3][1] = 1.0;
    val_p_tensor[3][2] = 0.0;
    val_p_tensor[3][3] = -((-2.0*a*nz + b*c*d*w - 2.0*w*d + w*f)/(b*(2.0*d - b*c*d - f)));
    val_p_tensor[3][4] = -((-2.0*a*nz + b*c*d*w - 2.0*w*d - w*f)/(b*(2.0*d - b*c*d + f)));

    val_p_tensor[4][0] = 1.0;
    val_p_tensor[4][1] = 0.0;
    val_p_tensor[4][2] = 0.0;
    val_p_tensor[4][3] = 1.0;
    val_p_tensor[4][4] = 1.0;

  }

}

void CNumerics::GetPArtComp_FreeSurf_Matrix_inv(su2double *val_density, su2double *val_ddensity, su2double *val_velocity, su2double *val_betainc2, su2double *val_levelset,
    su2double *val_normal, su2double **val_invp_tensor) {

  su2double a = 0.0, b = 0.0, c = 0.0, d = 0.0, area2 = 0.0, e2 = 0.0, f = 0.0, nx = 0.0, ny = 0.0, nz = 0.0, u = 0.0, v = 0.0, w = 0.0;

  a = (*val_betainc2)/(*val_density);
  b = (*val_levelset)/(*val_density);
  c = (*val_ddensity);

  if (nDim == 2) {

    nx = val_normal[0];   ny = val_normal[1];   area2 = nx*nx + ny*ny;
    u = val_velocity[0];  v = val_velocity[1];  d = u*nx + v*ny;
    e2 = (2.0*d - b*c*d)*(2.0*d - b*c*d);
    f = sqrt(4.0*a*area2 + e2);

    val_invp_tensor[0][0] = -((b*area2)/(a*area2 + d*d*(1.0 - b*c)));
    val_invp_tensor[0][1] = -((b*d*nx)/(a*area2 + d*d*(1.0 - b*c)));
    val_invp_tensor[0][2] = -((b*d*ny)/(a*area2 + d*d*(1.0 - b*c)));
    val_invp_tensor[0][3] = ( a*area2 + d*d)/(a*area2 + d*d*(1.0 - b*c));

    val_invp_tensor[1][0] = (-b*c*d*ny + nx*(ny*u - nx*v))/(a*area2 + d*d*(1.0-b*c));
    val_invp_tensor[1][1] = -((nx*(a*ny + d*v))/(a*area2 + d*d*(1.0-b*c)));
    val_invp_tensor[1][2] = (-b*c*d*d + nx*(a*nx + d*u))/(a*area2 + d*d*(1.0-b*c));
    val_invp_tensor[1][3] = (c*d*(a*ny + d*v))/(a*area2 + d*d*(1.0-b*c));

    val_invp_tensor[2][0] = (b*area2*(-b*c*d + f))/(2.0*(-b*c*d*d + a*area2 + d*d)*f);
    val_invp_tensor[2][1] = -((b*nx*(-(2.0 - b*c)*d*d - 2.0*a*area2 + d*f))/(2.0*(- a*area2 - d*d*(1.0-b*c))*f));
    val_invp_tensor[2][2] = -((b*ny*(-(2.0 - b*c)*d*d - 2.0*a*area2 + d*f))/(2.0*(- a*area2 - d*d*(1.0-b*c))*f));
    val_invp_tensor[2][3] = (b*c*d*(-(2.0 - b*c)*d*d - 2.0*a*area2 + d*f))/(2.0*(- a*area2 - d*d*(1.0-b*c))*f);

    val_invp_tensor[3][0] = (b*area2*(b*c*d + f))/(2.0*(-b*c*d*d + a*area2 + d*d)*f);
    val_invp_tensor[3][1] = -((b*nx*((2.0 - b*c)*d*d + 2.0*a*area2 + d*f))/(2.0*(- a*area2 - d*d*(1.0-b*c))*f));
    val_invp_tensor[3][2] = -((b*ny*((2.0 - b*c)*d*d + 2.0*a*area2 + d*f))/(2.0*(- a*area2 - d*d*(1.0-b*c))*f));
    val_invp_tensor[3][3] = (b*c*d*((2.0 - b*c)*d*d + 2.0*a*area2 + d*f))/(2.0*(- a*area2 - d*d*(1.0-b*c))*f);

  }
  else {

    nx = val_normal[0];   ny = val_normal[1];   nz = val_normal[2];   area2 = nx*nx + ny*ny + nz*nz;
    u = val_velocity[0];  v = val_velocity[1];  w = val_velocity[2];  d = u*nx + v*ny + w*nz;
    e2 = (2.0*d - b*c*d)*(2.0*d - b*c*d);
    f = sqrt(4.0*a*area2 + e2);

    val_invp_tensor[0][0] = (b*area2)/(b*c*d*d - a*area2 - d*d);
    val_invp_tensor[0][1] = -((b*d*nx)/(-b*c*d*d + a*area2 + d*d));
    val_invp_tensor[0][2] = -((b*d*ny)/(-b*c*d*d + a*area2 + d*d));
    val_invp_tensor[0][3] = -((b*d*nz)/(-b*c*d*d + a*area2 + d*d));
    val_invp_tensor[0][4] = (a*area2 + d*d)/(-b*c*d*d +a*area2 + d*d);

    val_invp_tensor[1][0] = (-b*c*d*nz +nx*nz*u - nx*nx*w + ny*(nz*v - ny*w))/(-b*c*d*d +a*area2 + d*d);
    val_invp_tensor[1][1] = -((nx*(a*nz + d*w))/(-b*c*d*d + a*area2 + d*d));
    val_invp_tensor[1][2] = -((ny*(a*nz + d*w))/(-b*c*d*d + a*area2 + d*d));
    val_invp_tensor[1][3] = (-b*c*d*d + a*(nx*nx + ny*ny) + d*(nx*u + ny*v))/(-b*c*d*d + a*area2 + d*d);
    val_invp_tensor[1][4] = (c*d*(a*nz + d*w))/(-b*c*d*d + a*area2 + d*d);

    val_invp_tensor[2][0] = (-b*c*d*ny + nx*ny*u - nx*nx*v + nz*(-nz*v + ny*w))/(-b*c*d*d + a*area2 + d*d);
    val_invp_tensor[2][1] =  -((nx*(a*ny + d*v))/(-b*c*d*d + a*area2 + d*d));
    val_invp_tensor[2][2] = (-b*c*d*d + a*(nx*nx + nz*nz) + d*(nx*u + nz*w))/(-b*c*d*d + a*area2 + d*d);
    val_invp_tensor[2][3] = -((nz*(a*ny + d*v))/(-b*c*d*d + a*area2 + d*d));
    val_invp_tensor[2][4] = (c*d*(a*ny + d*v))/(-b*c*d*d + a*area2 + d*(nx*u + ny*v + nz*w));

    val_invp_tensor[3][0] = -(b*(-d + b*c*d - d + f)*(b*b*c*c*d*d + 2.0*a*area2 + d*d - 3.0*b*c*d*d + 2.0*nx*ny*u*v + 2.0*nx*nz*u*w + 2.0*ny*nz*v*w + nx*nx*u*u + ny*ny*v*v + nz*nz*w*w - b*c*d*f + d*f))/(4*a*(b*c*d*d - a*area2 - d*d)*f);
    val_invp_tensor[3][1] = (b*nx*(-d + b*c*d - d + f)*(- b*c*d + f))/(4.0*(b*c*d*d - a*area2 - d*d)*f);
    val_invp_tensor[3][2] = (b*ny*(-d + b*c*d - d + f)*(- b*c*d + f))/(4.0*(b*c*d*d - a*area2 - d*d)*f);
    val_invp_tensor[3][3] = (b*nz*(-d + b*c*d - d + f)*(- b*c*d + f))/(4.0*(b*c*d*d - a*area2 - d*d)*f);
    val_invp_tensor[3][4] = -((b*c*d*(-d + b*c*d - d + f)*(- b*c*d + f))/(4.0*(b*c*d*d - a*area2 - d*d)*f));

    val_invp_tensor[4][0] = -(b*(2.0*d - b*c*d + f)*(b*b*c*c*d*d + 2.0*a*area2 + d*d - 3.0*b*c*d*d + 2.0*nx*ny*u*v + 2.0*nx*nz*u*w + 2.0*ny*nz*v*w + nx*nx*u*u + ny*ny*v*v + nz*nz*w*w + b*c*d*f - d*f))/(4*a*(b*c*d*d - a*area2 - d*d)*f);
    val_invp_tensor[4][1] = -((b*nx*(b*c*d + f)*(2.0*d - b*c*d + f))/(4.0*(b*c*d*d - a*area2 - d*d)*f));
    val_invp_tensor[4][2] = -((b*ny*(b*c*d + f)*(2.0*d - b*c*d + f))/(4.0*(b*c*d*d - a*area2 - d*d)*f));
    val_invp_tensor[4][3] = -((b*nz*(b*c*d + f)*(2.0*d - b*c*d + f))/(4.0*(b*c*d*d - a*area2 - d*d)*f));
    val_invp_tensor[4][4] = (b*c*d*(b*c*d + f)*(2.0*d - b*c*d + f))/(4.0*(b*c*d*d - a*area2 - d*d)*f);

  }

}

void CNumerics::GetJacInviscidLambda_fabs(su2double *val_velocity, su2double val_soundspeed,
    su2double *val_normal, su2double *val_Lambda_Vector) {
  su2double ProjVelocity = 0;

  for (unsigned short iDim = 0; iDim < nDim; iDim++)
    ProjVelocity += val_velocity[iDim]*val_normal[iDim];

  if (nDim == 3) {
    val_Lambda_Vector[0] = fabs(ProjVelocity);
    val_Lambda_Vector[1] = fabs(ProjVelocity);
    val_Lambda_Vector[2] = fabs(ProjVelocity);
    val_Lambda_Vector[3] = fabs(ProjVelocity + val_soundspeed);
    val_Lambda_Vector[4] = fabs(ProjVelocity - val_soundspeed);
  }

  if (nDim == 2) {
    val_Lambda_Vector[0] = fabs(ProjVelocity);
    val_Lambda_Vector[1] = fabs(ProjVelocity);
    val_Lambda_Vector[2] = fabs(ProjVelocity + val_soundspeed);
    val_Lambda_Vector[3] = fabs(ProjVelocity - val_soundspeed);
  }
}

void CNumerics::GetAdjViscousFlux_Jac(su2double Pressure_i, su2double Pressure_j, su2double Density_i, su2double Density_j,
    su2double ViscDens_i, su2double ViscDens_j, su2double *Velocity_i, su2double *Velocity_j,
    su2double sq_vel_i, su2double sq_vel_j,
    su2double XiDens_i, su2double XiDens_j, su2double **Mean_GradPhi, su2double *Mean_GradPsiE,
    su2double dPhiE_dn, su2double *Normal, su2double *Edge_Vector, su2double dist_ij_2, su2double *val_residual_i, su2double *val_residual_j,
    su2double **val_Jacobian_ii, su2double **val_Jacobian_ij, su2double **val_Jacobian_ji,
    su2double **val_Jacobian_jj, bool implicit) {

  su2double Sigma_xx, Sigma_yy, Sigma_zz, Sigma_xy, Sigma_xz, Sigma_yz,
  Sigma_xx5, Sigma_yy5, Sigma_zz5, Sigma_xy5, Sigma_xz5,
  Sigma_yz5, Sigma_5, eta_xx, eta_yy, eta_zz, eta_xy, eta_xz, eta_yz;
  su2double dSigmaxx_phi1, dSigmayy_phi1, dSigmazz_phi1, dSigmaxy_phi1, dSigmaxz_phi1, dSigmayz_phi1;
  su2double dSigmaxx_phi2, dSigmayy_phi2, dSigmazz_phi2, dSigmaxy_phi2, dSigmaxz_phi2, dSigmayz_phi2;
  su2double dSigmaxx_phi3, dSigmayy_phi3, dSigmazz_phi3, dSigmaxy_phi3, dSigmaxz_phi3, dSigmayz_phi3;
  su2double dSigma5_psi5;
  unsigned short iVar, jVar;

  if (nDim == 3) {

    /*--- Residual at iPoint ---*/

    Sigma_xx = ViscDens_i * (FOUR3 * Mean_GradPhi[0][0] -  TWO3 * Mean_GradPhi[1][1] - TWO3  * Mean_GradPhi[2][2]);
    Sigma_yy = ViscDens_i * (-TWO3 * Mean_GradPhi[0][0] + FOUR3 * Mean_GradPhi[1][1] - TWO3  * Mean_GradPhi[2][2]);
    Sigma_zz = ViscDens_i * (-TWO3 * Mean_GradPhi[0][0] -  TWO3 * Mean_GradPhi[1][1] + FOUR3 * Mean_GradPhi[2][2]);
    Sigma_xy = ViscDens_i * (Mean_GradPhi[1][0] + Mean_GradPhi[0][1]);
    Sigma_xz = ViscDens_i * (Mean_GradPhi[2][0] + Mean_GradPhi[0][2]);
    Sigma_yz = ViscDens_i * (Mean_GradPhi[2][1] + Mean_GradPhi[1][2]);
    Sigma_xx5 = ViscDens_i * ( FOUR3 * Velocity_i[0] * Mean_GradPsiE[0] -  TWO3 * Velocity_i[1] * Mean_GradPsiE[1] -  TWO3 * Velocity_i[2] * Mean_GradPsiE[2]);
    Sigma_yy5 = ViscDens_i * (- TWO3 * Velocity_i[0] * Mean_GradPsiE[0] + FOUR3 * Velocity_i[1] * Mean_GradPsiE[1] -  TWO3 * Velocity_i[2] * Mean_GradPsiE[2]);
    Sigma_zz5 = ViscDens_i * (- TWO3 * Velocity_i[0] * Mean_GradPsiE[0] -  TWO3 * Velocity_i[1] * Mean_GradPsiE[1] + FOUR3 * Velocity_i[2] * Mean_GradPsiE[2]);
    Sigma_xy5 = ViscDens_i * (Velocity_i[0] * Mean_GradPsiE[1] + Velocity_i[1] * Mean_GradPsiE[0]);
    Sigma_xz5 = ViscDens_i * (Velocity_i[0] * Mean_GradPsiE[2] + Velocity_i[2] * Mean_GradPsiE[0]);
    Sigma_yz5 = ViscDens_i * (Velocity_i[1] * Mean_GradPsiE[2] + Velocity_i[2] * Mean_GradPsiE[1]);
    Sigma_5   = XiDens_i * dPhiE_dn;
    eta_xx = Sigma_xx + Sigma_xx5; eta_yy = Sigma_yy + Sigma_yy5; eta_zz = Sigma_zz + Sigma_zz5;
    eta_xy = Sigma_xy + Sigma_xy5; eta_xz = Sigma_xz + Sigma_xz5; eta_yz = Sigma_yz + Sigma_yz5;

    val_residual_i[0] = - (Velocity_i[0] * Normal[0] * eta_xx  + Velocity_i[1] * Normal[1] * eta_yy + Velocity_i[2] * Normal[2] * eta_zz
        + (Velocity_i[0] * Normal[1] + Velocity_i[1] * Normal[0]) * eta_xy
        + (Velocity_i[0] * Normal[2] + Velocity_i[2] * Normal[0]) * eta_xz
        + (Velocity_i[2] * Normal[1] + Velocity_i[1] * Normal[2]) * eta_yz
        - (sq_vel_i - Pressure_i/(Density_i*Gamma_Minus_One)) * Sigma_5);

    val_residual_i[1] = (eta_xx * Normal[0] + eta_xy * Normal[1] + eta_xz * Normal[2] - Velocity_i[0] * Sigma_5);
    val_residual_i[2] = (eta_xy * Normal[0] + eta_yy * Normal[1] + eta_yz * Normal[2] - Velocity_i[1] * Sigma_5);
    val_residual_i[3] = (eta_xz * Normal[0] + eta_yz * Normal[1] + eta_zz * Normal[2] - Velocity_i[2] * Sigma_5);
    val_residual_i[4] = (Sigma_5);

    /*--- Computation of the Jacobians at Point i---*/

    if (implicit) {

      dSigmaxx_phi1 = -FOUR3 * ViscDens_i * Edge_Vector[0]/dist_ij_2;
      dSigmaxx_phi2 =   TWO3 * ViscDens_i * Edge_Vector[1]/dist_ij_2;
      dSigmaxx_phi3 =   TWO3 * ViscDens_i * Edge_Vector[2]/dist_ij_2;
      dSigmayy_phi1 =   TWO3 * ViscDens_i * Edge_Vector[0]/dist_ij_2;
      dSigmayy_phi2 = -FOUR3 * ViscDens_i * Edge_Vector[1]/dist_ij_2;
      dSigmayy_phi3 =   TWO3 * ViscDens_i * Edge_Vector[2]/dist_ij_2;
      dSigmazz_phi1 =   TWO3 * ViscDens_i * Edge_Vector[0]/dist_ij_2;
      dSigmazz_phi2 =   TWO3 * ViscDens_i * Edge_Vector[1]/dist_ij_2;
      dSigmazz_phi3 = -FOUR3 * ViscDens_i * Edge_Vector[2]/dist_ij_2;
      dSigmaxy_phi1 = -ViscDens_i * Edge_Vector[1]/dist_ij_2;
      dSigmaxy_phi2 = -ViscDens_i * Edge_Vector[0]/dist_ij_2;
      dSigmaxy_phi3 = 0;
      dSigmaxz_phi1 = -ViscDens_i * Edge_Vector[2]/dist_ij_2;
      dSigmaxz_phi2 = 0;
      dSigmaxz_phi3 = -ViscDens_i * Edge_Vector[0]/dist_ij_2;
      dSigmayz_phi1 = 0;
      dSigmayz_phi2 = -ViscDens_i * Edge_Vector[2]/dist_ij_2;
      dSigmayz_phi3 = -ViscDens_i * Edge_Vector[1]/dist_ij_2;

      //      dSigmaxx5_psi5 = -ViscDens_i * ( FOUR3*Velocity_i[0]*Edge_Vector[0] -  TWO3*Velocity_i[1]*Edge_Vector[1] -  TWO3*Velocity_i[2]*Edge_Vector[2])/dist_ij_2;
      //      dSigmayy5_psi5 = -ViscDens_i * (- TWO3*Velocity_i[0]*Edge_Vector[0] + FOUR3*Velocity_i[1]*Edge_Vector[1] -  TWO3*Velocity_i[2]*Edge_Vector[2])/dist_ij_2;
      //      dSigmazz5_psi5 = -ViscDens_i * (- TWO3*Velocity_i[0]*Edge_Vector[0] -  TWO3*Velocity_i[1]*Edge_Vector[1] + FOUR3*Velocity_i[2]*Edge_Vector[2])/dist_ij_2;
      //      dSigmaxy5_psi5 = -ViscDens_i * ( Velocity_i[0]*Edge_Vector[1] + Velocity_i[1]*Edge_Vector[0] )/dist_ij_2;
      //      dSigmaxz5_psi5 = -ViscDens_i * ( Velocity_i[0]*Edge_Vector[2] + Velocity_i[2]*Edge_Vector[0] )/dist_ij_2;
      //      dSigmayz5_psi5 = -ViscDens_i * ( Velocity_i[1]*Edge_Vector[2] + Velocity_i[2]*Edge_Vector[1] )/dist_ij_2;
      dSigma5_psi5   = -XiDens_i * ( Edge_Vector[0]*Normal[0] + Edge_Vector[1]*Normal[1] + Edge_Vector[2]*Normal[2] )/dist_ij_2;

      val_Jacobian_ii[0][0] = 0;
      val_Jacobian_ii[0][1] = -( Velocity_i[0]*Normal[0]*dSigmaxx_phi1 + Velocity_i[1]*Normal[1]*dSigmayy_phi1 + Velocity_i[2]*Normal[2]*dSigmazz_phi1
          + (Velocity_i[0]*Normal[1] + Velocity_i[1]*Normal[0])*dSigmaxy_phi1
          + (Velocity_i[0]*Normal[2] + Velocity_i[2]*Normal[0])*dSigmaxz_phi1
          + (Velocity_i[2]*Normal[1] + Velocity_i[1]*Normal[2])*dSigmayz_phi1 );
      val_Jacobian_ii[0][2] = -( Velocity_i[0]*Normal[0]*dSigmaxx_phi2 + Velocity_i[1]*Normal[1]*dSigmayy_phi2 + Velocity_i[2]*Normal[2]*dSigmazz_phi2
          + (Velocity_i[0]*Normal[1] + Velocity_i[1]*Normal[0])*dSigmaxy_phi2
          + (Velocity_i[0]*Normal[2] + Velocity_i[2]*Normal[0])*dSigmaxz_phi2
          + (Velocity_i[2]*Normal[1] + Velocity_i[1]*Normal[2])*dSigmayz_phi2 );
      val_Jacobian_ii[0][3] = -( Velocity_i[0]*Normal[0]*dSigmaxx_phi3 + Velocity_i[1]*Normal[1]*dSigmayy_phi3 + Velocity_i[2]*Normal[2]*dSigmazz_phi3
          + (Velocity_i[0]*Normal[1] + Velocity_i[1]*Normal[0])*dSigmaxy_phi3
          + (Velocity_i[0]*Normal[2] + Velocity_i[2]*Normal[0])*dSigmaxz_phi3
          + (Velocity_i[2]*Normal[1] + Velocity_i[1]*Normal[2])*dSigmayz_phi3 );
      val_Jacobian_ii[0][4] = (sq_vel_i - Pressure_i/(Density_i*Gamma_Minus_One)) * dSigma5_psi5;

      val_Jacobian_ii[1][0] = 0;
      val_Jacobian_ii[1][1] = Normal[0]*dSigmaxx_phi1 + Normal[1]*dSigmaxy_phi1 + Normal[2]*dSigmaxz_phi1;
      val_Jacobian_ii[1][2] = Normal[0]*dSigmaxx_phi2 + Normal[1]*dSigmaxy_phi2 + Normal[2]*dSigmaxz_phi2;
      val_Jacobian_ii[1][3] = Normal[0]*dSigmaxx_phi3 + Normal[1]*dSigmaxy_phi3 + Normal[2]*dSigmaxz_phi3;
      val_Jacobian_ii[1][4] = -Velocity_i[0]*dSigma5_psi5;

      val_Jacobian_ii[2][0] = 0;
      val_Jacobian_ii[2][1] = Normal[0]*dSigmaxy_phi1 + Normal[1]*dSigmayy_phi1 + Normal[2]*dSigmayz_phi1;
      val_Jacobian_ii[2][2] = Normal[0]*dSigmaxy_phi2 + Normal[1]*dSigmayy_phi2 + Normal[2]*dSigmayz_phi2;
      val_Jacobian_ii[2][3] = Normal[0]*dSigmaxy_phi3 + Normal[1]*dSigmayy_phi3 + Normal[2]*dSigmayz_phi3;
      val_Jacobian_ii[2][4] = -Velocity_i[1]*dSigma5_psi5;

      val_Jacobian_ii[3][0] = 0;
      val_Jacobian_ii[3][1] = Normal[0]*dSigmaxz_phi1 + Normal[1]*dSigmayz_phi1 + Normal[2]*dSigmazz_phi1;
      val_Jacobian_ii[3][2] = Normal[0]*dSigmaxz_phi2 + Normal[1]*dSigmayz_phi2 + Normal[2]*dSigmazz_phi2;
      val_Jacobian_ii[3][3] = Normal[0]*dSigmaxz_phi3 + Normal[1]*dSigmayz_phi3 + Normal[2]*dSigmazz_phi3;
      val_Jacobian_ii[3][4] = -Velocity_i[2]*dSigma5_psi5;

      val_Jacobian_ii[4][0] = 0;
      val_Jacobian_ii[4][1] = 0;
      val_Jacobian_ii[4][2] = 0;
      val_Jacobian_ii[4][3] = 0;
      val_Jacobian_ii[4][4] = dSigma5_psi5;

      for (iVar = 0; iVar < nVar; iVar++)
        for (jVar = 0; jVar < nVar; jVar++)
          val_Jacobian_ij[iVar][jVar] = -val_Jacobian_ii[iVar][jVar];
    }

    /*--- Residual at jPoint ---*/

    Sigma_xx = ViscDens_j * (FOUR3 * Mean_GradPhi[0][0] -  TWO3 * Mean_GradPhi[1][1] - TWO3  * Mean_GradPhi[2][2]);
    Sigma_yy = ViscDens_j * (-TWO3 * Mean_GradPhi[0][0] + FOUR3 * Mean_GradPhi[1][1] - TWO3  * Mean_GradPhi[2][2]);
    Sigma_zz = ViscDens_j * (-TWO3 * Mean_GradPhi[0][0] -  TWO3 * Mean_GradPhi[1][1] + FOUR3 * Mean_GradPhi[2][2]);
    Sigma_xy = ViscDens_j * (Mean_GradPhi[1][0] + Mean_GradPhi[0][1]);
    Sigma_xz = ViscDens_j * (Mean_GradPhi[2][0] + Mean_GradPhi[0][2]);
    Sigma_yz = ViscDens_j * (Mean_GradPhi[2][1] + Mean_GradPhi[1][2]);
    Sigma_xx5 = ViscDens_j * ( FOUR3 * Velocity_j[0] * Mean_GradPsiE[0] -  TWO3 * Velocity_j[1] * Mean_GradPsiE[1] -  TWO3 * Velocity_j[2] * Mean_GradPsiE[2]);
    Sigma_yy5 = ViscDens_j * (- TWO3 * Velocity_j[0] * Mean_GradPsiE[0] + FOUR3 * Velocity_j[1] * Mean_GradPsiE[1] -  TWO3 * Velocity_j[2] * Mean_GradPsiE[2]);
    Sigma_zz5 = ViscDens_j * (- TWO3 * Velocity_j[0] * Mean_GradPsiE[0] -  TWO3 * Velocity_j[1] * Mean_GradPsiE[1] + FOUR3 * Velocity_j[2] * Mean_GradPsiE[2]);
    Sigma_xy5 = ViscDens_j * (Velocity_j[0] * Mean_GradPsiE[1] + Velocity_j[1] * Mean_GradPsiE[0]);
    Sigma_xz5 = ViscDens_j * (Velocity_j[0] * Mean_GradPsiE[2] + Velocity_j[2] * Mean_GradPsiE[0]);
    Sigma_yz5 = ViscDens_j * (Velocity_j[1] * Mean_GradPsiE[2] + Velocity_j[2] * Mean_GradPsiE[1]);
    Sigma_5   = XiDens_j * dPhiE_dn;
    eta_xx = Sigma_xx + Sigma_xx5; eta_yy = Sigma_yy + Sigma_yy5; eta_zz = Sigma_zz + Sigma_zz5;
    eta_xy = Sigma_xy + Sigma_xy5; eta_xz = Sigma_xz + Sigma_xz5; eta_yz = Sigma_yz + Sigma_yz5;

    val_residual_j[0] = - (Velocity_j[0] * Normal[0] * eta_xx  + Velocity_j[1] * Normal[1] * eta_yy + Velocity_j[2] * Normal[2] * eta_zz
        + (Velocity_j[0] * Normal[1] + Velocity_j[1] * Normal[0]) * eta_xy
        + (Velocity_j[0] * Normal[2] + Velocity_j[2] * Normal[0]) * eta_xz
        + (Velocity_j[2] * Normal[1] + Velocity_j[1] * Normal[2]) * eta_yz
        - (sq_vel_j - Pressure_j/(Density_j*Gamma_Minus_One)) * Sigma_5);
    val_residual_j[1] = (eta_xx * Normal[0] + eta_xy * Normal[1] + eta_xz * Normal[2] - Velocity_j[0] * Sigma_5);
    val_residual_j[2] = (eta_xy * Normal[0] + eta_yy * Normal[1] + eta_yz * Normal[2] - Velocity_j[1] * Sigma_5);
    val_residual_j[3] = (eta_xz * Normal[0] + eta_yz * Normal[1] + eta_zz * Normal[2] - Velocity_j[2] * Sigma_5);
    val_residual_j[4] = (Sigma_5);

    /*--- Computation of the Jacobians at Point j---*/

    if (implicit) {

      dSigmaxx_phi1 = FOUR3 * ViscDens_j * Edge_Vector[0]/dist_ij_2;
      dSigmaxx_phi2 = -TWO3 * ViscDens_j * Edge_Vector[1]/dist_ij_2;
      dSigmaxx_phi3 = -TWO3 * ViscDens_j * Edge_Vector[2]/dist_ij_2;
      dSigmayy_phi1 = -TWO3 * ViscDens_j * Edge_Vector[0]/dist_ij_2;
      dSigmayy_phi2 = FOUR3 * ViscDens_j * Edge_Vector[1]/dist_ij_2;
      dSigmayy_phi3 = -TWO3 * ViscDens_j * Edge_Vector[2]/dist_ij_2;
      dSigmazz_phi1 = -TWO3 * ViscDens_j * Edge_Vector[0]/dist_ij_2;
      dSigmazz_phi2 = -TWO3 * ViscDens_j * Edge_Vector[1]/dist_ij_2;
      dSigmazz_phi3 = FOUR3 * ViscDens_j * Edge_Vector[2]/dist_ij_2;
      dSigmaxy_phi1 = ViscDens_j * Edge_Vector[1]/dist_ij_2;
      dSigmaxy_phi2 = ViscDens_j * Edge_Vector[0]/dist_ij_2;
      dSigmaxy_phi3 = 0;
      dSigmaxz_phi1 = ViscDens_j * Edge_Vector[2]/dist_ij_2;
      dSigmaxz_phi2 = 0;
      dSigmaxz_phi3 = ViscDens_j * Edge_Vector[0]/dist_ij_2;
      dSigmayz_phi1 = 0;
      dSigmayz_phi2 = ViscDens_j * Edge_Vector[2]/dist_ij_2;
      dSigmayz_phi3 = ViscDens_j * Edge_Vector[1]/dist_ij_2;

      //      dSigmaxx5_psi5 = ViscDens_j * ( FOUR3*Velocity_j[0]*Edge_Vector[0] -  TWO3*Velocity_j[1]*Edge_Vector[1] -  TWO3*Velocity_j[2]*Edge_Vector[2])/dist_ij_2;
      //      dSigmayy5_psi5 = ViscDens_j * (- TWO3*Velocity_j[0]*Edge_Vector[0] + FOUR3*Velocity_j[1]*Edge_Vector[1] -  TWO3*Velocity_j[2]*Edge_Vector[2])/dist_ij_2;
      //      dSigmazz5_psi5 = ViscDens_j * (- TWO3*Velocity_j[0]*Edge_Vector[0] -  TWO3*Velocity_j[1]*Edge_Vector[1] + FOUR3*Velocity_j[2]*Edge_Vector[2])/dist_ij_2;
      //      dSigmaxy5_psi5 = ViscDens_j * ( Velocity_j[0]*Edge_Vector[1] + Velocity_j[1]*Edge_Vector[0] )/dist_ij_2;
      //      dSigmaxz5_psi5 = ViscDens_j * ( Velocity_j[0]*Edge_Vector[2] + Velocity_j[2]*Edge_Vector[0] )/dist_ij_2;
      //      dSigmayz5_psi5 = ViscDens_j * ( Velocity_j[1]*Edge_Vector[2] + Velocity_j[2]*Edge_Vector[1] )/dist_ij_2;
      dSigma5_psi5   = XiDens_j * ( Edge_Vector[0]*Normal[0] + Edge_Vector[1]*Normal[1] + Edge_Vector[2]*Normal[2] )/dist_ij_2;

      val_Jacobian_jj[0][0] = 0;
      val_Jacobian_jj[0][1] = -( Velocity_j[0]*Normal[0]*dSigmaxx_phi1 + Velocity_j[1]*Normal[1]*dSigmayy_phi1 + Velocity_j[2]*Normal[2]*dSigmazz_phi1
          + (Velocity_j[0]*Normal[1] + Velocity_j[1]*Normal[0])*dSigmaxy_phi1
          + (Velocity_j[0]*Normal[2] + Velocity_j[2]*Normal[0])*dSigmaxz_phi1
          + (Velocity_j[2]*Normal[1] + Velocity_j[1]*Normal[2])*dSigmayz_phi1 );
      val_Jacobian_jj[0][2] = -( Velocity_j[0]*Normal[0]*dSigmaxx_phi2 + Velocity_j[1]*Normal[1]*dSigmayy_phi2 + Velocity_j[2]*Normal[2]*dSigmazz_phi2
          + (Velocity_j[0]*Normal[1] + Velocity_j[1]*Normal[0])*dSigmaxy_phi2
          + (Velocity_j[0]*Normal[2] + Velocity_j[2]*Normal[0])*dSigmaxz_phi2
          + (Velocity_j[2]*Normal[1] + Velocity_j[1]*Normal[2])*dSigmayz_phi2 );
      val_Jacobian_jj[0][3] = -( Velocity_j[0]*Normal[0]*dSigmaxx_phi3 + Velocity_j[1]*Normal[1]*dSigmayy_phi3 + Velocity_j[2]*Normal[2]*dSigmazz_phi3
          + (Velocity_j[0]*Normal[1] + Velocity_j[1]*Normal[0])*dSigmaxy_phi3
          + (Velocity_j[0]*Normal[2] + Velocity_j[2]*Normal[0])*dSigmaxz_phi3
          + (Velocity_j[2]*Normal[1] + Velocity_j[1]*Normal[2])*dSigmayz_phi3 );
      val_Jacobian_jj[0][4] = (sq_vel_j - Pressure_j/(Density_j*Gamma_Minus_One)) * dSigma5_psi5;

      val_Jacobian_jj[1][0] = 0;
      val_Jacobian_jj[1][1] = Normal[0]*dSigmaxx_phi1 + Normal[1]*dSigmaxy_phi1 + Normal[2]*dSigmaxz_phi1;
      val_Jacobian_jj[1][2] = Normal[0]*dSigmaxx_phi2 + Normal[1]*dSigmaxy_phi2 + Normal[2]*dSigmaxz_phi2;
      val_Jacobian_jj[1][3] = Normal[0]*dSigmaxx_phi3 + Normal[1]*dSigmaxy_phi3 + Normal[2]*dSigmaxz_phi3;
      val_Jacobian_jj[1][4] = -Velocity_j[0]*dSigma5_psi5;

      val_Jacobian_jj[2][0] = 0;
      val_Jacobian_jj[2][1] = Normal[0]*dSigmaxy_phi1 + Normal[1]*dSigmayy_phi1 + Normal[2]*dSigmayz_phi1;
      val_Jacobian_jj[2][2] = Normal[0]*dSigmaxy_phi2 + Normal[1]*dSigmayy_phi2 + Normal[2]*dSigmayz_phi2;
      val_Jacobian_jj[2][3] = Normal[0]*dSigmaxy_phi3 + Normal[1]*dSigmayy_phi3 + Normal[2]*dSigmayz_phi3;
      val_Jacobian_jj[2][4] = -Velocity_j[1]*dSigma5_psi5;

      val_Jacobian_jj[3][0] = 0;
      val_Jacobian_jj[3][1] = Normal[0]*dSigmaxz_phi1 + Normal[1]*dSigmayz_phi1 + Normal[2]*dSigmazz_phi1;
      val_Jacobian_jj[3][2] = Normal[0]*dSigmaxz_phi2 + Normal[1]*dSigmayz_phi2 + Normal[2]*dSigmazz_phi2;
      val_Jacobian_jj[3][3] = Normal[0]*dSigmaxz_phi3 + Normal[1]*dSigmayz_phi3 + Normal[2]*dSigmazz_phi3;
      val_Jacobian_jj[3][4] = -Velocity_j[2]*dSigma5_psi5;

      val_Jacobian_jj[4][0] = 0;
      val_Jacobian_jj[4][1] = 0;
      val_Jacobian_jj[4][2] = 0;
      val_Jacobian_jj[4][3] = 0;
      val_Jacobian_jj[4][4] = dSigma5_psi5;

      for (iVar = 0; iVar < nVar; iVar++)
        for (jVar = 0; jVar < nVar; jVar++)
          val_Jacobian_ji[iVar][jVar] = -val_Jacobian_jj[iVar][jVar];
    }

  }
  else if (nDim == 2) {

    /*--- Residual at iPoint ---*/

    Sigma_xx = ViscDens_i * (FOUR3 * Mean_GradPhi[0][0] -  TWO3 * Mean_GradPhi[1][1]);
    Sigma_yy = ViscDens_i * (-TWO3 * Mean_GradPhi[0][0] + FOUR3 * Mean_GradPhi[1][1]);
    Sigma_xy = ViscDens_i * (Mean_GradPhi[1][0] + Mean_GradPhi[0][1]);
    Sigma_xx5 = ViscDens_i * ( FOUR3 * Velocity_i[0] * Mean_GradPsiE[0] -  TWO3 * Velocity_i[1] * Mean_GradPsiE[1]);
    Sigma_yy5 = ViscDens_i * (- TWO3 * Velocity_i[0] * Mean_GradPsiE[0] + FOUR3 * Velocity_i[1] * Mean_GradPsiE[1]);
    Sigma_xy5 = ViscDens_i * (Velocity_i[0] * Mean_GradPsiE[1] + Velocity_i[1] * Mean_GradPsiE[0]);
    Sigma_5   = XiDens_i * dPhiE_dn;
    eta_xx = Sigma_xx + Sigma_xx5; eta_yy = Sigma_yy + Sigma_yy5; eta_xy = Sigma_xy + Sigma_xy5;

    val_residual_i[0] = - (Velocity_i[0] * Normal[0] * eta_xx  + Velocity_i[1] * Normal[1] * eta_yy
        + (Velocity_i[0] * Normal[1] + Velocity_i[1] * Normal[0]) * eta_xy
        - (sq_vel_i - Pressure_i/(Density_i*Gamma_Minus_One)) * Sigma_5);
    val_residual_i[1] = (eta_xx * Normal[0] + eta_xy * Normal[1] - Velocity_i[0] * Sigma_5);
    val_residual_i[2] = (eta_xy * Normal[0] + eta_yy * Normal[1] - Velocity_i[1] * Sigma_5);
    val_residual_i[3] = (Sigma_5);

    /*--- Computation of the Jacobians at Point i---*/

    if (implicit) {

      dSigmaxx_phi1 = -FOUR3 * ViscDens_i * Edge_Vector[0]/dist_ij_2;
      dSigmaxx_phi2 =   TWO3 * ViscDens_i * Edge_Vector[1]/dist_ij_2;
      dSigmayy_phi1 =   TWO3 * ViscDens_i * Edge_Vector[0]/dist_ij_2;
      dSigmayy_phi2 = -FOUR3 * ViscDens_i * Edge_Vector[1]/dist_ij_2;
      dSigmaxy_phi1 = -ViscDens_i * Edge_Vector[1]/dist_ij_2;
      dSigmaxy_phi2 = -ViscDens_i * Edge_Vector[0]/dist_ij_2;

      //      dSigmaxx5_psi5 = -ViscDens_i * ( FOUR3*Velocity_i[0]*Edge_Vector[0] -  TWO3*Velocity_i[1]*Edge_Vector[1] )/dist_ij_2;
      //      dSigmayy5_psi5 = -ViscDens_i * (- TWO3*Velocity_i[0]*Edge_Vector[0] + FOUR3*Velocity_i[1]*Edge_Vector[1] )/dist_ij_2;
      //      dSigmaxy5_psi5 = -ViscDens_i * ( Velocity_i[0]*Edge_Vector[1] + Velocity_i[1]*Edge_Vector[0] )/dist_ij_2;
      dSigma5_psi5   = -XiDens_i * ( Edge_Vector[0]*Normal[0] + Edge_Vector[1]*Normal[1] )/dist_ij_2;

      val_Jacobian_ii[0][0] = 0;

      val_Jacobian_ii[0][1] = -( Velocity_i[0]*Normal[0]*dSigmaxx_phi1 + Velocity_i[1]*Normal[1]*dSigmayy_phi1
          + (Velocity_i[0]*Normal[1] + Velocity_i[1]*Normal[0])*dSigmaxy_phi1 );
      val_Jacobian_ii[0][2] = -( Velocity_i[0]*Normal[0]*dSigmaxx_phi2 + Velocity_i[1]*Normal[1]*dSigmayy_phi2
          + (Velocity_i[0]*Normal[1] + Velocity_i[1]*Normal[0])*dSigmaxy_phi2 );
      val_Jacobian_ii[0][3] = (sq_vel_i - Pressure_i/(Density_i*Gamma_Minus_One)) * dSigma5_psi5;

      val_Jacobian_ii[1][0] = 0;
      val_Jacobian_ii[1][1] = Normal[0]*dSigmaxx_phi1 + Normal[1]*dSigmaxy_phi1;
      val_Jacobian_ii[1][2] = Normal[0]*dSigmaxx_phi2 + Normal[1]*dSigmaxy_phi2;
      val_Jacobian_ii[1][3] = -Velocity_i[0]*dSigma5_psi5;

      val_Jacobian_ii[2][0] = 0;
      val_Jacobian_ii[2][1] = Normal[0]*dSigmaxy_phi1 + Normal[1]*dSigmayy_phi1;
      val_Jacobian_ii[2][2] = Normal[0]*dSigmaxy_phi2 + Normal[1]*dSigmayy_phi2;
      val_Jacobian_ii[2][3] = -Velocity_i[1]*dSigma5_psi5;

      val_Jacobian_ii[3][0] = 0;
      val_Jacobian_ii[3][1] = 0;
      val_Jacobian_ii[3][2] = 0;
      val_Jacobian_ii[3][3] = dSigma5_psi5;

      for (iVar = 0; iVar < nVar; iVar++)
        for (jVar = 0; jVar < nVar; jVar++)
          val_Jacobian_ij[iVar][jVar] = -val_Jacobian_ii[iVar][jVar];
    }

    /*--- Residual at jPoint ---*/
    Sigma_xx = ViscDens_j * (FOUR3 * Mean_GradPhi[0][0] -  TWO3 * Mean_GradPhi[1][1]);
    Sigma_yy = ViscDens_j * (-TWO3 * Mean_GradPhi[0][0] + FOUR3 * Mean_GradPhi[1][1]);
    Sigma_xy = ViscDens_j * (Mean_GradPhi[1][0] + Mean_GradPhi[0][1]);
    Sigma_xx5 = ViscDens_j * ( FOUR3 * Velocity_j[0] * Mean_GradPsiE[0] -  TWO3 * Velocity_j[1] * Mean_GradPsiE[1]);
    Sigma_yy5 = ViscDens_j * (- TWO3 * Velocity_j[0] * Mean_GradPsiE[0] + FOUR3 * Velocity_j[1] * Mean_GradPsiE[1]);
    Sigma_xy5 = ViscDens_j * (Velocity_j[0] * Mean_GradPsiE[1] + Velocity_j[1] * Mean_GradPsiE[0]);
    Sigma_5   = XiDens_j * dPhiE_dn;
    eta_xx = Sigma_xx + Sigma_xx5; eta_yy = Sigma_yy + Sigma_yy5; eta_xy = Sigma_xy + Sigma_xy5;

    val_residual_j[0] = - (Velocity_j[0] * Normal[0] * eta_xx  + Velocity_j[1] * Normal[1] * eta_yy
        + (Velocity_j[0] * Normal[1] + Velocity_j[1] * Normal[0]) * eta_xy
        - (sq_vel_j - Pressure_j/(Density_j*Gamma_Minus_One)) * Sigma_5);
    val_residual_j[1] = (eta_xx * Normal[0] + eta_xy * Normal[1]  - Velocity_j[0] * Sigma_5);
    val_residual_j[2] = (eta_xy * Normal[0] + eta_yy * Normal[1]  - Velocity_j[1] * Sigma_5);
    val_residual_j[3] = (Sigma_5);

    /*--- Computation of the Jacobians at Point j---*/
    if (implicit) {
      dSigmaxx_phi1 = FOUR3 * ViscDens_j * Edge_Vector[0]/dist_ij_2;
      dSigmaxx_phi2 = -TWO3 * ViscDens_j * Edge_Vector[1]/dist_ij_2;
      dSigmayy_phi1 = -TWO3 * ViscDens_j * Edge_Vector[0]/dist_ij_2;
      dSigmayy_phi2 = FOUR3 * ViscDens_j * Edge_Vector[1]/dist_ij_2;
      dSigmaxy_phi1 = ViscDens_j * Edge_Vector[1]/dist_ij_2;
      dSigmaxy_phi2 = ViscDens_j * Edge_Vector[0]/dist_ij_2;

      //      dSigmaxx5_psi5 = ViscDens_j * ( FOUR3*Velocity_j[0]*Edge_Vector[0] -  TWO3*Velocity_j[1]*Edge_Vector[1] )/dist_ij_2;
      //      dSigmayy5_psi5 = ViscDens_j * (- TWO3*Velocity_j[0]*Edge_Vector[0] + FOUR3*Velocity_j[1]*Edge_Vector[1] )/dist_ij_2;
      //      dSigmaxy5_psi5 = ViscDens_j * ( Velocity_j[0]*Edge_Vector[1] + Velocity_j[1]*Edge_Vector[0] )/dist_ij_2;
      dSigma5_psi5   = XiDens_j * ( Edge_Vector[0]*Normal[0] + Edge_Vector[1]*Normal[1] )/dist_ij_2;

      val_Jacobian_jj[0][0] = 0;
      val_Jacobian_jj[0][1] = -( Velocity_j[0]*Normal[0]*dSigmaxx_phi1 + Velocity_j[1]*Normal[1]*dSigmayy_phi1
          + (Velocity_j[0]*Normal[1] + Velocity_j[1]*Normal[0])*dSigmaxy_phi1 );
      val_Jacobian_jj[0][2] = -( Velocity_j[0]*Normal[0]*dSigmaxx_phi2 + Velocity_j[1]*Normal[1]*dSigmayy_phi2
          + (Velocity_j[0]*Normal[1] + Velocity_j[1]*Normal[0])*dSigmaxy_phi2 );
      val_Jacobian_jj[0][3] = (sq_vel_j - Pressure_j/(Density_j*Gamma_Minus_One)) * dSigma5_psi5;

      val_Jacobian_jj[1][0] = 0;
      val_Jacobian_jj[1][1] = Normal[0]*dSigmaxx_phi1 + Normal[1]*dSigmaxy_phi1;
      val_Jacobian_jj[1][2] = Normal[0]*dSigmaxx_phi2 + Normal[1]*dSigmaxy_phi2;
      val_Jacobian_jj[1][3] = -Velocity_j[0]*dSigma5_psi5;

      val_Jacobian_jj[2][0] = 0;
      val_Jacobian_jj[2][1] = Normal[0]*dSigmaxy_phi1 + Normal[1]*dSigmayy_phi1;
      val_Jacobian_jj[2][2] = Normal[0]*dSigmaxy_phi2 + Normal[1]*dSigmayy_phi2;
      val_Jacobian_jj[2][3] = -Velocity_j[1]*dSigma5_psi5;

      val_Jacobian_jj[3][0] = 0;
      val_Jacobian_jj[3][1] = 0;
      val_Jacobian_jj[3][2] = 0;
      val_Jacobian_jj[3][3] = dSigma5_psi5;

      for (iVar = 0; iVar < nVar; iVar++)
        for (jVar = 0; jVar < nVar; jVar++)
          val_Jacobian_ji[iVar][jVar] = -val_Jacobian_jj[iVar][jVar];
    }
  }

}

void CNumerics::GetViscousFlux(su2double *val_primvar, su2double **val_gradprimvar,
    su2double val_laminar_viscosity, su2double val_eddy_viscosity, su2double val_mach_inf) {

  su2double total_viscosity = val_laminar_viscosity + val_eddy_viscosity;
  su2double Cp = (Gamma / Gamma_Minus_One) * Gas_Constant;
  su2double heat_flux_factor = Cp * (val_laminar_viscosity/Prandtl_Lam + val_eddy_viscosity/Prandtl_Turb);

  su2double div_vel = 0.0;
  for (unsigned short iDim = 0 ; iDim < nDim; iDim++)
    div_vel += val_gradprimvar[iDim+1][iDim];

  for (unsigned short iDim = 0 ; iDim < nDim; iDim++) {
    for (unsigned short jDim = 0 ; jDim < nDim; jDim++) {
      tau[iDim][jDim] = total_viscosity*( val_gradprimvar[jDim+1][iDim] +
          val_gradprimvar[iDim+1][jDim] )
          -TWO3*total_viscosity*div_vel*delta[iDim][jDim];
    }
  }

  // Gradient of primitive variables -> [Temp vel_x vel_y vel_z Pressure]
  if (nDim == 3) {
    Flux_Tensor[0][0] = 0.0;
    Flux_Tensor[1][0] = tau[0][0];
    Flux_Tensor[2][0] = tau[0][1];
    Flux_Tensor[3][0] = tau[0][2];
    Flux_Tensor[4][0] = tau[0][0]*val_primvar[1] + tau[0][1]*val_primvar[2] + tau[0][2]*val_primvar[3] +
        heat_flux_factor*val_gradprimvar[0][0];

    Flux_Tensor[0][1] = 0.0;
    Flux_Tensor[1][1] = tau[1][0];
    Flux_Tensor[2][1] = tau[1][1];
    Flux_Tensor[3][1] = tau[1][2];
    Flux_Tensor[4][1] = tau[1][0]*val_primvar[1] + tau[1][1]*val_primvar[2] + tau[1][2]*val_primvar[3] +
        heat_flux_factor*val_gradprimvar[0][1];

    Flux_Tensor[0][2] = 0.0;
    Flux_Tensor[1][2] = tau[2][0];
    Flux_Tensor[2][2] = tau[2][1];
    Flux_Tensor[3][2] = tau[2][2];
    Flux_Tensor[4][2] = tau[2][0]*val_primvar[1] + tau[2][1]*val_primvar[2] + tau[2][2]*val_primvar[3] +
        heat_flux_factor*val_gradprimvar[0][2];
  }
  if (nDim == 2) {
    Flux_Tensor[0][0] = 0.0;
    Flux_Tensor[1][0] = tau[0][0];
    Flux_Tensor[2][0] = tau[0][1];
    Flux_Tensor[3][0] = tau[0][0]*val_primvar[1] + tau[0][1]*val_primvar[2]+
        heat_flux_factor*val_gradprimvar[0][0];

    Flux_Tensor[0][1] = 0.0;
    Flux_Tensor[1][1] = tau[1][0];
    Flux_Tensor[2][1] = tau[1][1];
    Flux_Tensor[3][1] = tau[1][0]*val_primvar[1] + tau[1][1]*val_primvar[2]+
        heat_flux_factor*val_gradprimvar[0][1];
  }
}



void CNumerics::GetViscousProjFlux(su2double *val_primvar,
    su2double **val_gradprimvar, su2double val_turb_ke,
    su2double *val_normal,
    su2double val_laminar_viscosity,
    su2double val_eddy_viscosity) {


  unsigned short iVar, iDim, jDim;
  su2double total_viscosity, heat_flux_factor, div_vel, Cp, Density;

  Density = val_primvar[nDim+2];
  total_viscosity = val_laminar_viscosity + val_eddy_viscosity;
  Cp = (Gamma / Gamma_Minus_One) * Gas_Constant;
  heat_flux_factor = Cp * (val_laminar_viscosity/Prandtl_Lam + val_eddy_viscosity/Prandtl_Turb);

  div_vel = 0.0;
  for (iDim = 0 ; iDim < nDim; iDim++)
    div_vel += val_gradprimvar[iDim+1][iDim];
  for (iDim = 0 ; iDim < nDim; iDim++)
    for (jDim = 0 ; jDim < nDim; jDim++)
      tau[iDim][jDim] = total_viscosity*( val_gradprimvar[jDim+1][iDim] + val_gradprimvar[iDim+1][jDim] )
      - TWO3*total_viscosity*div_vel*delta[iDim][jDim]
                                                 - TWO3*Density*val_turb_ke*delta[iDim][jDim];
  /*--- Gradient of primitive variables -> [Temp vel_x vel_y vel_z Pressure] ---*/
  if (nDim == 2) {
    Flux_Tensor[0][0] = 0.0;
    Flux_Tensor[1][0] = tau[0][0];
    Flux_Tensor[2][0] = tau[0][1];
    Flux_Tensor[3][0] = tau[0][0]*val_primvar[1] + tau[0][1]*val_primvar[2]+
        heat_flux_factor*val_gradprimvar[0][0];
    Flux_Tensor[0][1] = 0.0;
    Flux_Tensor[1][1] = tau[1][0];
    Flux_Tensor[2][1] = tau[1][1];
    Flux_Tensor[3][1] = tau[1][0]*val_primvar[1] + tau[1][1]*val_primvar[2]+
        heat_flux_factor*val_gradprimvar[0][1];
  } else {
    Flux_Tensor[0][0] = 0.0;
    Flux_Tensor[1][0] = tau[0][0];
    Flux_Tensor[2][0] = tau[0][1];
    Flux_Tensor[3][0] = tau[0][2];
    Flux_Tensor[4][0] = tau[0][0]*val_primvar[1] + tau[0][1]*val_primvar[2] + tau[0][2]*val_primvar[3] +
        heat_flux_factor*val_gradprimvar[0][0];
    Flux_Tensor[0][1] = 0.0;
    Flux_Tensor[1][1] = tau[1][0];
    Flux_Tensor[2][1] = tau[1][1];
    Flux_Tensor[3][1] = tau[1][2];
    Flux_Tensor[4][1] = tau[1][0]*val_primvar[1] + tau[1][1]*val_primvar[2] + tau[1][2]*val_primvar[3] +
        heat_flux_factor*val_gradprimvar[0][1];
    Flux_Tensor[0][2] = 0.0;
    Flux_Tensor[1][2] = tau[2][0];
    Flux_Tensor[2][2] = tau[2][1];
    Flux_Tensor[3][2] = tau[2][2];
    Flux_Tensor[4][2] = tau[2][0]*val_primvar[1] + tau[2][1]*val_primvar[2] + tau[2][2]*val_primvar[3] +
        heat_flux_factor*val_gradprimvar[0][2];
  }
  for (iVar = 0; iVar < nVar; iVar++) {
    Proj_Flux_Tensor[iVar] = 0.0;
    for (iDim = 0; iDim < nDim; iDim++)
      Proj_Flux_Tensor[iVar] += Flux_Tensor[iVar][iDim] * val_normal[iDim];
  }
}

void CNumerics::GetViscousProjFlux(su2double *val_primvar,
    su2double **val_gradprimvar, su2double val_turb_ke,
    su2double *val_normal,
    su2double val_laminar_viscosity,
    su2double val_eddy_viscosity,
    su2double val_thermal_conductivity,
    su2double val_heat_capacity_cp) {

  unsigned short iVar, iDim, jDim;
  su2double total_viscosity, heat_flux_factor, div_vel, Density;
  Density = val_primvar[nDim+2];

  total_viscosity = val_laminar_viscosity + val_eddy_viscosity;
  heat_flux_factor = val_thermal_conductivity + val_heat_capacity_cp*val_eddy_viscosity/Prandtl_Turb;

  div_vel = 0.0;
  for (iDim = 0 ; iDim < nDim; iDim++)
    div_vel += val_gradprimvar[iDim+1][iDim];

  for (iDim = 0 ; iDim < nDim; iDim++)
    for (jDim = 0 ; jDim < nDim; jDim++)
      tau[iDim][jDim] = total_viscosity*( val_gradprimvar[jDim+1][iDim] + val_gradprimvar[iDim+1][jDim] )
      - TWO3*total_viscosity*div_vel*delta[iDim][jDim]
                                                 - TWO3*Density*val_turb_ke*delta[iDim][jDim];


  /*--- Gradient of primitive variables -> [Temp vel_x vel_y vel_z Pressure] ---*/
  if (nDim == 2) {
    Flux_Tensor[0][0] = 0.0;
    Flux_Tensor[1][0] = tau[0][0];
    Flux_Tensor[2][0] = tau[0][1];
    Flux_Tensor[3][0] = tau[0][0]*val_primvar[1] + tau[0][1]*val_primvar[2]+
        heat_flux_factor*val_gradprimvar[0][0];

    Flux_Tensor[0][1] = 0.0;
    Flux_Tensor[1][1] = tau[1][0];
    Flux_Tensor[2][1] = tau[1][1];
    Flux_Tensor[3][1] = tau[1][0]*val_primvar[1] + tau[1][1]*val_primvar[2]+
        heat_flux_factor*val_gradprimvar[0][1];
  } else {
    Flux_Tensor[0][0] = 0.0;
    Flux_Tensor[1][0] = tau[0][0];
    Flux_Tensor[2][0] = tau[0][1];
    Flux_Tensor[3][0] = tau[0][2];
    Flux_Tensor[4][0] = tau[0][0]*val_primvar[1] + tau[0][1]*val_primvar[2] + tau[0][2]*val_primvar[3] +
        heat_flux_factor*val_gradprimvar[0][0];

    Flux_Tensor[0][1] = 0.0;
    Flux_Tensor[1][1] = tau[1][0];
    Flux_Tensor[2][1] = tau[1][1];
    Flux_Tensor[3][1] = tau[1][2];
    Flux_Tensor[4][1] = tau[1][0]*val_primvar[1] + tau[1][1]*val_primvar[2] + tau[1][2]*val_primvar[3] +
        heat_flux_factor*val_gradprimvar[0][1];

    Flux_Tensor[0][2] = 0.0;
    Flux_Tensor[1][2] = tau[2][0];
    Flux_Tensor[2][2] = tau[2][1];
    Flux_Tensor[3][2] = tau[2][2];
    Flux_Tensor[4][2] = tau[2][0]*val_primvar[1] + tau[2][1]*val_primvar[2] + tau[2][2]*val_primvar[3] +
        heat_flux_factor*val_gradprimvar[0][2];
  }

  for (iVar = 0; iVar < nVar; iVar++) {
    Proj_Flux_Tensor[iVar] = 0.0;
    for (iDim = 0; iDim < nDim; iDim++)
      Proj_Flux_Tensor[iVar] += Flux_Tensor[iVar][iDim] * val_normal[iDim];
  }

}

void CNumerics::GetViscousArtCompProjFlux(su2double **val_gradprimvar, su2double *val_normal, su2double val_laminar_viscosity,
    su2double val_eddy_viscosity) {
  unsigned short iVar, iDim;
  su2double total_viscosity;

  total_viscosity = (val_laminar_viscosity + val_eddy_viscosity);

  if (nDim == 3) {
    Flux_Tensor[0][0] = 0.0;
    Flux_Tensor[1][0] = total_viscosity * val_gradprimvar[1][0];
    Flux_Tensor[2][0] = total_viscosity * val_gradprimvar[2][0];
    Flux_Tensor[3][0] = total_viscosity * val_gradprimvar[3][0];

    Flux_Tensor[0][1] = 0.0;
    Flux_Tensor[1][1] = total_viscosity * val_gradprimvar[1][1];
    Flux_Tensor[2][1] = total_viscosity * val_gradprimvar[2][1];
    Flux_Tensor[3][1] = total_viscosity * val_gradprimvar[3][1];

    Flux_Tensor[0][2] = 0.0;
    Flux_Tensor[1][2] = total_viscosity * val_gradprimvar[1][2];
    Flux_Tensor[2][2] = total_viscosity * val_gradprimvar[2][2];
    Flux_Tensor[3][2] = total_viscosity * val_gradprimvar[3][2];
  }

  if (nDim == 2) {
    Flux_Tensor[0][0] = 0.0;
    Flux_Tensor[1][0] = total_viscosity * val_gradprimvar[1][0];
    Flux_Tensor[2][0] = total_viscosity * val_gradprimvar[2][0];

    Flux_Tensor[0][1] = 0.0;
    Flux_Tensor[1][1] = total_viscosity * val_gradprimvar[1][1];
    Flux_Tensor[2][1] = total_viscosity * val_gradprimvar[2][1];
  }

  for (iVar = 0; iVar < nVar; iVar++) {
    Proj_Flux_Tensor[iVar] = 0.0;
    for (iDim = 0; iDim < nDim; iDim++)
      Proj_Flux_Tensor[iVar] += Flux_Tensor[iVar][iDim] * val_normal[iDim];
  }
}

void CNumerics::GetViscousProjJacs(su2double *val_Mean_PrimVar, su2double val_laminar_viscosity,
    su2double val_eddy_viscosity, su2double val_dist_ij, su2double *val_normal, su2double val_dS,
    su2double *val_Proj_Visc_Flux, su2double **val_Proj_Jac_Tensor_i, su2double **val_Proj_Jac_Tensor_j) {
  unsigned short iDim, iVar, jVar;

  su2double theta = 0.0, sqvel = 0.0, proj_viscousflux_vel = 0.0;

  for (iDim = 0; iDim < nDim; iDim++) {
    theta += val_normal[iDim]*val_normal[iDim];
    sqvel += val_Mean_PrimVar[iDim+1]*val_Mean_PrimVar[iDim+1];
    proj_viscousflux_vel += val_Proj_Visc_Flux[iDim+1]*val_Mean_PrimVar[iDim+1];
  }

  su2double phi = 0.5*(Gamma-1.0)*sqvel;
  su2double Density = val_Mean_PrimVar[nDim+2];
  su2double Pressure = val_Mean_PrimVar[nDim+1];
  su2double total_viscosity = val_laminar_viscosity + val_eddy_viscosity;
  su2double heat_flux_factor = val_laminar_viscosity/Prandtl_Lam + val_eddy_viscosity/Prandtl_Turb;
  su2double cpoR = Gamma/(Gamma-1.0); // cp over R
  su2double factor = total_viscosity*val_dS/(Density*val_dist_ij);
  su2double phi_rho = -cpoR*heat_flux_factor*Pressure/(Density*Density);
  su2double phi_p = cpoR*heat_flux_factor/(Density);
  su2double rhoovisc = Density/(total_viscosity); // rho over viscosity

  for (unsigned short iVar = 0; iVar < nVar; iVar++) {
    for (unsigned short jVar = 0; jVar < nVar; jVar++) {
      val_Proj_Jac_Tensor_i[iVar][jVar] = 0.0;
      val_Proj_Jac_Tensor_j[iVar][jVar] = 0.0;
    }
  }

  if (nDim == 2) {

    su2double thetax = theta + val_normal[0]*val_normal[0]/3.0;
    su2double thetay = theta + val_normal[1]*val_normal[1]/3.0;

    su2double etaz = val_normal[0]*val_normal[1]/3.0;

    su2double pix = val_Mean_PrimVar[1]*thetax + val_Mean_PrimVar[2]*etaz;
    su2double piy = val_Mean_PrimVar[1]*etaz   + val_Mean_PrimVar[2]*thetay;

    val_Proj_Jac_Tensor_i[0][0] = 0.0;
    val_Proj_Jac_Tensor_i[0][1] = 0.0;
    val_Proj_Jac_Tensor_i[0][2] = 0.0;
    val_Proj_Jac_Tensor_i[0][3] = 0.0;
    val_Proj_Jac_Tensor_i[1][0] = factor*pix;
    val_Proj_Jac_Tensor_i[1][1] = -factor*thetax;
    val_Proj_Jac_Tensor_i[1][2] = -factor*etaz;
    val_Proj_Jac_Tensor_i[1][3] = 0.0;
    val_Proj_Jac_Tensor_i[2][0] = factor*piy;
    val_Proj_Jac_Tensor_i[2][1] = -factor*etaz;
    val_Proj_Jac_Tensor_i[2][2] = -factor*thetay;
    val_Proj_Jac_Tensor_i[2][3] = 0.0;

    val_Proj_Jac_Tensor_i[3][0] = -factor*(rhoovisc*theta*(phi_rho+phi*phi_p)- (pix*val_Mean_PrimVar[1]+piy*val_Mean_PrimVar[2]));
    val_Proj_Jac_Tensor_i[3][1] = -factor*(pix-rhoovisc*theta*phi_p*(Gamma-1.0)*val_Mean_PrimVar[1]);
    val_Proj_Jac_Tensor_i[3][2] = -factor*(piy-rhoovisc*theta*phi_p*(Gamma-1.0)*val_Mean_PrimVar[2]);
    val_Proj_Jac_Tensor_i[3][3] = -factor*((Gamma-1.0)*rhoovisc*theta*phi_p);

    for (iVar = 0; iVar < nVar; iVar++)
      for (jVar = 0; jVar < nVar; jVar++)
        val_Proj_Jac_Tensor_j[iVar][jVar] = -val_Proj_Jac_Tensor_i[iVar][jVar];

    factor = 0.5/Density;
    val_Proj_Jac_Tensor_i[3][0] += factor*proj_viscousflux_vel;
    val_Proj_Jac_Tensor_j[3][0] += factor*proj_viscousflux_vel;
    val_Proj_Jac_Tensor_i[3][1] += factor*val_Proj_Visc_Flux[1];
    val_Proj_Jac_Tensor_j[3][1] += factor*val_Proj_Visc_Flux[1];
    val_Proj_Jac_Tensor_i[3][2] += factor*val_Proj_Visc_Flux[2];
    val_Proj_Jac_Tensor_j[3][2] += factor*val_Proj_Visc_Flux[2];


  }
  else {

    su2double thetax = theta + val_normal[0]*val_normal[0]/3.0;
    su2double thetay = theta + val_normal[1]*val_normal[1]/3.0;
    su2double thetaz = theta + val_normal[2]*val_normal[2]/3.0;

    su2double etax = val_normal[1]*val_normal[2]/3.0;
    su2double etay = val_normal[0]*val_normal[2]/3.0;
    su2double etaz = val_normal[0]*val_normal[1]/3.0;

    su2double pix = val_Mean_PrimVar[1]*thetax + val_Mean_PrimVar[2]*etaz   + val_Mean_PrimVar[3]*etay;
    su2double piy = val_Mean_PrimVar[1]*etaz   + val_Mean_PrimVar[2]*thetay + val_Mean_PrimVar[3]*etax;
    su2double piz = val_Mean_PrimVar[1]*etay   + val_Mean_PrimVar[2]*etax   + val_Mean_PrimVar[3]*thetaz;

    val_Proj_Jac_Tensor_i[0][0] = 0.0;
    val_Proj_Jac_Tensor_i[0][1] = 0.0;
    val_Proj_Jac_Tensor_i[0][2] = 0.0;
    val_Proj_Jac_Tensor_i[0][3] = 0.0;
    val_Proj_Jac_Tensor_i[0][4] = 0.0;
    val_Proj_Jac_Tensor_i[1][0] = factor*pix;
    val_Proj_Jac_Tensor_i[1][1] = -factor*thetax;
    val_Proj_Jac_Tensor_i[1][2] = -factor*etaz;
    val_Proj_Jac_Tensor_i[1][3] = -factor*etay;
    val_Proj_Jac_Tensor_i[1][4] = 0.0;
    val_Proj_Jac_Tensor_i[2][0] = factor*piy;
    val_Proj_Jac_Tensor_i[2][1] = -factor*etaz;
    val_Proj_Jac_Tensor_i[2][2] = -factor*thetay;
    val_Proj_Jac_Tensor_i[2][3] = -factor*etax;
    val_Proj_Jac_Tensor_i[2][4] = 0.0;
    val_Proj_Jac_Tensor_i[3][0] = factor*piz;
    val_Proj_Jac_Tensor_i[3][1] = -factor*etay;
    val_Proj_Jac_Tensor_i[3][2] = -factor*etax;
    val_Proj_Jac_Tensor_i[3][3] = -factor*thetaz;
    val_Proj_Jac_Tensor_i[3][4] = 0.0;
    val_Proj_Jac_Tensor_i[4][0] = -factor*(rhoovisc*theta*(phi_rho+phi*phi_p) - (pix*val_Mean_PrimVar[1] + piy*val_Mean_PrimVar[2] + piz*val_Mean_PrimVar[3]));
    val_Proj_Jac_Tensor_i[4][1] = -factor*(pix-rhoovisc*theta*phi_p*(Gamma-1)*val_Mean_PrimVar[1]);
    val_Proj_Jac_Tensor_i[4][2] = -factor*(piy-rhoovisc*theta*phi_p*(Gamma-1)*val_Mean_PrimVar[2]);
    val_Proj_Jac_Tensor_i[4][3] = -factor*(piz-rhoovisc*theta*phi_p*(Gamma-1)*val_Mean_PrimVar[3]);
    val_Proj_Jac_Tensor_i[4][4] = -factor*((Gamma-1)*rhoovisc*theta*phi_p);

    for (iVar = 0; iVar < nVar; iVar++)
      for (jVar = 0; jVar < nVar; jVar++)
        val_Proj_Jac_Tensor_j[iVar][jVar] = -val_Proj_Jac_Tensor_i[iVar][jVar];

    factor = 0.5/Density;
    val_Proj_Jac_Tensor_i[4][0] += factor*proj_viscousflux_vel;
    val_Proj_Jac_Tensor_j[4][0] += factor*proj_viscousflux_vel;
    val_Proj_Jac_Tensor_i[4][1] += factor*val_Proj_Visc_Flux[1];
    val_Proj_Jac_Tensor_j[4][1] += factor*val_Proj_Visc_Flux[1];
    val_Proj_Jac_Tensor_i[4][2] += factor*val_Proj_Visc_Flux[2];
    val_Proj_Jac_Tensor_j[4][2] += factor*val_Proj_Visc_Flux[2];
    val_Proj_Jac_Tensor_i[4][3] += factor*val_Proj_Visc_Flux[3];
    val_Proj_Jac_Tensor_j[4][3] += factor*val_Proj_Visc_Flux[3];



  }

  //			for (iVar = 0; iVar < nVar; iVar++) {
  //				for (jVar = 0; jVar < nVar; jVar++) {
  //					cout << val_Proj_Jac_Tensor_i[iVar][jVar] << " " << val_Proj_Jac_Tensor_j[iVar][jVar] << endl;
  //				}
  //			}
  //	        getchar();

}

void CNumerics::GetViscousProjJacs(su2double *val_Mean_PrimVar,
    su2double **val_gradprimvar,
    su2double *val_Mean_SecVar,
    su2double val_laminar_viscosity,
    su2double val_eddy_viscosity,
    su2double val_thermal_conductivity,
    su2double val_heat_capacity_cp,
    su2double val_dist_ij,
    su2double *val_normal, su2double val_dS,
    su2double *val_Proj_Visc_Flux,
    su2double **val_Proj_Jac_Tensor_i,
    su2double **val_Proj_Jac_Tensor_j) {

  AD_BEGIN_PASSIVE
  /* Viscous flux Jacobians for arbitrary equations of state */

  //order of val_mean_primitives: T, vx, vy, vz, P, rho, ht
  //order of secondary:dTdrho_e, dTde_rho
  unsigned short iDim, iVar, jVar;

  su2double sqvel = 0.0, theta= 0.0, proj_viscousflux_vel= 0.0;
  for (iDim = 0; iDim < nDim; iDim++) {
    theta += val_normal[iDim]*val_normal[iDim];
    sqvel += val_Mean_PrimVar[iDim+1]*val_Mean_PrimVar[iDim+1];
    proj_viscousflux_vel += val_Proj_Visc_Flux[iDim+1]*val_Mean_PrimVar[iDim+1];
  }

  su2double rho = val_Mean_PrimVar[nDim+2];
  su2double P= val_Mean_PrimVar[nDim+1];
  su2double h= val_Mean_PrimVar[nDim+3];
  su2double dTdrho_e= val_Mean_SecVar[0];
  su2double dTde_rho= val_Mean_SecVar[1];


  su2double dTdu0= dTdrho_e + dTde_rho*(-(h-P/rho) + sqvel)*(1/rho);
  su2double dTdu1= dTde_rho*(-val_Mean_PrimVar[1])*(1/rho);
  su2double dTdu2= dTde_rho*(-val_Mean_PrimVar[2])*(1/rho);
  su2double total_viscosity = val_laminar_viscosity + val_eddy_viscosity;
  su2double total_conductivity = val_thermal_conductivity + val_heat_capacity_cp*val_eddy_viscosity/Prandtl_Turb;


  su2double factor1 = total_viscosity*val_dS/(rho*val_dist_ij);
  su2double factor2 = total_conductivity*val_dS/val_dist_ij;


  for (unsigned short iVar = 0; iVar < nVar; iVar++) {
    for (unsigned short jVar = 0; jVar < nVar; jVar++) {
      val_Proj_Jac_Tensor_i[iVar][jVar] = 0.0;
      val_Proj_Jac_Tensor_j[iVar][jVar] = 0.0;
    }
  }

  if (nDim == 2) {

    /* 2D Jacobian: (Fv1, Fv2, Fv3, Fv4) --> (T, vx, vy, rho) */

    su2double dTdu3= dTde_rho*(1/rho);

    su2double thetax = theta + val_normal[0]*val_normal[0]/3.0;
    su2double thetay = theta + val_normal[1]*val_normal[1]/3.0;

    su2double etaz = val_normal[0]*val_normal[1]/3.0;

    su2double pix = val_Mean_PrimVar[1]*thetax + val_Mean_PrimVar[2]*etaz;
    su2double piy = val_Mean_PrimVar[1]*etaz   + val_Mean_PrimVar[2]*thetay;

    val_Proj_Jac_Tensor_i[0][0] = 0.0;
    val_Proj_Jac_Tensor_i[0][1] = 0.0;
    val_Proj_Jac_Tensor_i[0][2] = 0.0;
    val_Proj_Jac_Tensor_i[0][3] = 0.0;
    val_Proj_Jac_Tensor_i[1][0] = factor1*pix;
    val_Proj_Jac_Tensor_i[1][1] = -factor1*thetax;
    val_Proj_Jac_Tensor_i[1][2] = -factor1*etaz;
    val_Proj_Jac_Tensor_i[1][3] = 0.0;
    val_Proj_Jac_Tensor_i[2][0] = factor1*piy;
    val_Proj_Jac_Tensor_i[2][1] = -factor1*etaz;
    val_Proj_Jac_Tensor_i[2][2] = -factor1*thetay;
    val_Proj_Jac_Tensor_i[2][3] = 0.0;

    val_Proj_Jac_Tensor_i[3][0] = val_Proj_Jac_Tensor_i[1][0]*val_Mean_PrimVar[1]+val_Proj_Jac_Tensor_i[2][0]*val_Mean_PrimVar[2];
    val_Proj_Jac_Tensor_i[3][0] += -factor2*theta*dTdu0;
    val_Proj_Jac_Tensor_i[3][1] = val_Proj_Jac_Tensor_i[1][1]*val_Mean_PrimVar[1]+val_Proj_Jac_Tensor_i[2][1]*val_Mean_PrimVar[2];
    val_Proj_Jac_Tensor_i[3][1] += -factor2*theta*dTdu1;
    val_Proj_Jac_Tensor_i[3][2] = val_Proj_Jac_Tensor_i[1][2]*val_Mean_PrimVar[1]+val_Proj_Jac_Tensor_i[2][2]*val_Mean_PrimVar[2];
    val_Proj_Jac_Tensor_i[3][2] += -factor2*theta*dTdu2;
    val_Proj_Jac_Tensor_i[3][3] = -factor2*theta*dTdu3;

    for (iVar = 0; iVar < nVar; iVar++)
      for (jVar = 0; jVar < nVar; jVar++)
        val_Proj_Jac_Tensor_j[iVar][jVar] = -val_Proj_Jac_Tensor_i[iVar][jVar];

    su2double factor = 0.5/rho;
    val_Proj_Jac_Tensor_i[3][0] -= factor*proj_viscousflux_vel;
    val_Proj_Jac_Tensor_j[3][0] -= factor*proj_viscousflux_vel;
    val_Proj_Jac_Tensor_i[3][1] += factor*val_Proj_Visc_Flux[1];
    val_Proj_Jac_Tensor_j[3][1] += factor*val_Proj_Visc_Flux[1];
    val_Proj_Jac_Tensor_i[3][2] += factor*val_Proj_Visc_Flux[2];
    val_Proj_Jac_Tensor_j[3][2] += factor*val_Proj_Visc_Flux[2];




  } else {


    su2double dTdu3= dTde_rho*(-val_Mean_PrimVar[3])*(1/rho);
    su2double dTdu4= dTde_rho*(1/rho);

    su2double thetax = theta + val_normal[0]*val_normal[0]/3.0;
    su2double thetay = theta + val_normal[1]*val_normal[1]/3.0;
    su2double thetaz = theta + val_normal[2]*val_normal[2]/3.0;

    su2double etax = val_normal[1]*val_normal[2]/3.0;
    su2double etay = val_normal[0]*val_normal[2]/3.0;
    su2double etaz = val_normal[0]*val_normal[1]/3.0;

    su2double pix = val_Mean_PrimVar[1]*thetax + val_Mean_PrimVar[2]*etaz   + val_Mean_PrimVar[3]*etay;
    su2double piy = val_Mean_PrimVar[1]*etaz   + val_Mean_PrimVar[2]*thetay + val_Mean_PrimVar[3]*etax;
    su2double piz = val_Mean_PrimVar[1]*etay   + val_Mean_PrimVar[2]*etax   + val_Mean_PrimVar[3]*thetaz;

    val_Proj_Jac_Tensor_i[0][0] = 0.0;
    val_Proj_Jac_Tensor_i[0][1] = 0.0;
    val_Proj_Jac_Tensor_i[0][2] = 0.0;
    val_Proj_Jac_Tensor_i[0][3] = 0.0;
    val_Proj_Jac_Tensor_i[0][4] = 0.0;
    val_Proj_Jac_Tensor_i[1][0] = factor1*pix;
    val_Proj_Jac_Tensor_i[1][1] = -factor1*thetax;
    val_Proj_Jac_Tensor_i[1][2] = -factor1*etaz;
    val_Proj_Jac_Tensor_i[1][3] = -factor1*etay;
    val_Proj_Jac_Tensor_i[1][4] = 0.0;
    val_Proj_Jac_Tensor_i[2][0] = factor1*piy;
    val_Proj_Jac_Tensor_i[2][1] = -factor1*etaz;
    val_Proj_Jac_Tensor_i[2][2] = -factor1*thetay;
    val_Proj_Jac_Tensor_i[2][3] = -factor1*etax;
    val_Proj_Jac_Tensor_i[2][4] = 0.0;
    val_Proj_Jac_Tensor_i[3][0] = factor1*piz;
    val_Proj_Jac_Tensor_i[3][1] = -factor1*etay;
    val_Proj_Jac_Tensor_i[3][2] = -factor1*etax;
    val_Proj_Jac_Tensor_i[3][3] = -factor1*thetaz;
    val_Proj_Jac_Tensor_i[3][4] = 0.0;
    val_Proj_Jac_Tensor_i[4][0] = val_Proj_Jac_Tensor_i[1][0]*val_Mean_PrimVar[1]+val_Proj_Jac_Tensor_i[2][0]*val_Mean_PrimVar[2]+val_Proj_Jac_Tensor_i[3][0]*val_Mean_PrimVar[3];
    val_Proj_Jac_Tensor_i[4][0] +=  -factor2*theta*dTdu0;
    val_Proj_Jac_Tensor_i[4][1] = val_Proj_Jac_Tensor_i[1][1]*val_Mean_PrimVar[1]+val_Proj_Jac_Tensor_i[2][1]*val_Mean_PrimVar[2]+val_Proj_Jac_Tensor_i[3][1]*val_Mean_PrimVar[3];
    val_Proj_Jac_Tensor_i[4][1] +=  -factor2*theta*dTdu1;
    val_Proj_Jac_Tensor_i[4][2] = val_Proj_Jac_Tensor_i[1][2]*val_Mean_PrimVar[1]+val_Proj_Jac_Tensor_i[2][2]*val_Mean_PrimVar[2]+val_Proj_Jac_Tensor_i[3][2]*val_Mean_PrimVar[3];
    val_Proj_Jac_Tensor_i[4][2] +=  -factor2*theta*dTdu2;
    val_Proj_Jac_Tensor_i[4][3] = val_Proj_Jac_Tensor_i[1][3]*val_Mean_PrimVar[1]+val_Proj_Jac_Tensor_i[2][3]*val_Mean_PrimVar[2]+val_Proj_Jac_Tensor_i[3][3]*val_Mean_PrimVar[3];
    val_Proj_Jac_Tensor_i[4][3] +=  -factor2*theta*dTdu3;
    val_Proj_Jac_Tensor_i[4][4] = -factor2*theta*dTdu4;

    for (iVar = 0; iVar < nVar; iVar++)
      for (jVar = 0; jVar < nVar; jVar++)
        val_Proj_Jac_Tensor_j[iVar][jVar] = -val_Proj_Jac_Tensor_i[iVar][jVar];

    su2double factor = 0.5/rho;
    val_Proj_Jac_Tensor_i[4][0] -= factor*proj_viscousflux_vel;
    val_Proj_Jac_Tensor_j[4][0] -= factor*proj_viscousflux_vel;
    val_Proj_Jac_Tensor_i[4][1] += factor*val_Proj_Visc_Flux[1];
    val_Proj_Jac_Tensor_j[4][1] += factor*val_Proj_Visc_Flux[1];
    val_Proj_Jac_Tensor_i[4][2] += factor*val_Proj_Visc_Flux[2];
    val_Proj_Jac_Tensor_j[4][2] += factor*val_Proj_Visc_Flux[2];
    val_Proj_Jac_Tensor_i[4][3] += factor*val_Proj_Visc_Flux[3];
    val_Proj_Jac_Tensor_j[4][3] += factor*val_Proj_Visc_Flux[3];




  }


  AD_END_PASSIVE
}





//void CNumerics::GetViscousProjJacs(su2double *val_Mean_PrimVar,
//									su2double **val_gradprimvar,
//									su2double *val_Mean_SecVar,
//									su2double val_laminar_viscosity,
//									su2double val_eddy_viscosity,
//									su2double val_thermal_conductivity,
//									su2double val_heat_capacity_cp,
//									su2double val_dist_ij,
//									su2double *val_normal, su2double val_dS,
//									su2double *val_Proj_Visc_Flux,
//									su2double **val_Proj_Jac_Tensor_i,
//									su2double **val_Proj_Jac_Tensor_j) {
//
//	/* Viscous flux Jacobians for arbitrary equations of state */
//
//	// order of primitives: T, vx, vy, vz, P, rho, h, c, MuLam, MuEddy, kt, Cp
//	// order of secondary: dPdrho_e, dPde_rho, dTdrho_e, dTde_rho, dmudrho_T, dmudT_rho, dktdrho_T, dktdT_rho
//
//	unsigned short iDim, iVar, jVar;
//	su2double **val_Proj_Jac_Tensor_i_P, **val_Proj_Jac_Tensor_j_P;
//	su2double **val_Jac_PC;
//
//	su2double sqvel = 0.0;
//	for (iDim = 0; iDim < nDim; iDim++) {
//		sqvel += val_Mean_PrimVar[iDim+1]*val_Mean_PrimVar[iDim+1];
//	}
//
//	su2double vx = val_Mean_PrimVar[1];
//	su2double vy = val_Mean_PrimVar[2];
//	su2double vz = val_Mean_PrimVar[3];
//	su2double rho = val_Mean_PrimVar[nDim+2];
//	su2double P = val_Mean_PrimVar[nDim+1];
//	su2double dmudrho_T = val_Mean_SecVar[4];
//	su2double dmudT_rho = val_Mean_SecVar[5];
//	su2double dktdrho_T = val_Mean_SecVar[6];
//	su2double dktdT_rho = val_Mean_SecVar[7];
//
//	su2double total_viscosity = val_laminar_viscosity + val_eddy_viscosity;
//	su2double total_conductivity = val_thermal_conductivity + val_heat_capacity_cp*val_eddy_viscosity/Prandtl_Turb;
//
//	val_Proj_Jac_Tensor_i_P = new su2double* [nVar];
//	val_Proj_Jac_Tensor_j_P = new su2double* [nVar];
//	val_Jac_PC = new su2double* [nVar];
//
//	for (unsigned short iVar = 0; iVar < nVar; iVar++) {
//		val_Proj_Jac_Tensor_i_P[iVar] = new su2double [nVar];
//		val_Proj_Jac_Tensor_j_P[iVar] = new su2double [nVar];
//		val_Jac_PC[iVar] = new su2double [nVar];
//	}
//
//	for (unsigned short iVar = 0; iVar < nVar; iVar++) {
//		for (unsigned short jVar = 0; jVar < nVar; jVar++) {
//			val_Proj_Jac_Tensor_i[iVar][jVar] = 0.0;
//			val_Proj_Jac_Tensor_j[iVar][jVar] = 0.0;
//			val_Proj_Jac_Tensor_i_P[iVar][jVar] = 0.0;
//			val_Proj_Jac_Tensor_j_P[iVar][jVar] = 0.0;
//			val_Jac_PC[iVar][jVar] = 0.0;
//		}
//	}
//
//	if (nDim == 2) {
//
//	    /* 2D Jacobian: (Fv1, Fv2, Fv3, Fv4) --> (T, vx, vy, rho) */
//
//		su2double factor1 = 4.0/3.0*pow(val_normal[0],2) + pow(val_normal[1],2);
//		su2double factor2 = 1.0/3.0*val_normal[0]*val_normal[1];
//		su2double factor3 = 4.0/3.0*pow(val_normal[1],2) + pow(val_normal[0],2);
//
//		val_Proj_Jac_Tensor_i_P[0][0] = 0.0;
//		val_Proj_Jac_Tensor_i_P[0][1] = 0.0;
//		val_Proj_Jac_Tensor_i_P[0][2] = 0.0;
//		val_Proj_Jac_Tensor_i_P[0][3] = 0.0;
//
//		val_Proj_Jac_Tensor_i_P[1][0] = 0.5*dmudT_rho*val_Proj_Visc_Flux[1]/total_viscosity;
//		val_Proj_Jac_Tensor_i_P[1][1] = -total_viscosity/val_dist_ij*factor1;
//		val_Proj_Jac_Tensor_i_P[1][2] = -total_viscosity/val_dist_ij*factor2;
//		val_Proj_Jac_Tensor_i_P[1][3] = 0.5*dmudrho_T*val_Proj_Visc_Flux[1]/total_viscosity;
//
//		val_Proj_Jac_Tensor_i_P[2][0] = 0.5*dmudT_rho*val_Proj_Visc_Flux[2]/total_viscosity;
//		val_Proj_Jac_Tensor_i_P[2][1] = -total_viscosity/val_dist_ij*factor2;
//		val_Proj_Jac_Tensor_i_P[2][2] = -total_viscosity/val_dist_ij*factor3;
//		val_Proj_Jac_Tensor_i_P[2][3] = 0.5*dmudrho_T*val_Proj_Visc_Flux[2]/total_viscosity;
//
//		val_Proj_Jac_Tensor_i_P[3][0] = vx*val_Proj_Jac_Tensor_i_P[1][0] + vy*val_Proj_Jac_Tensor_i_P[2][0];
//		val_Proj_Jac_Tensor_i_P[3][1] = vx*val_Proj_Jac_Tensor_i_P[1][1] + vy*val_Proj_Jac_Tensor_i_P[2][1];
//		val_Proj_Jac_Tensor_i_P[3][2] = vx*val_Proj_Jac_Tensor_i_P[1][2] + vy*val_Proj_Jac_Tensor_i_P[2][2];
//		val_Proj_Jac_Tensor_i_P[3][3] = vx*val_Proj_Jac_Tensor_i_P[1][3] + vy*val_Proj_Jac_Tensor_i_P[2][3];
//
//		su2double etax = pow(val_normal[0],2)/val_dist_ij;
//		su2double etay = pow(val_normal[1],2)/val_dist_ij;
//		val_Proj_Jac_Tensor_i_P[3][0] += -total_conductivity*etax + 0.5*val_normal[0]*dktdT_rho*val_gradprimvar[0][0] - total_conductivity*etay + 0.5*val_normal[1]*dktdT_rho*val_gradprimvar[0][1];
//		val_Proj_Jac_Tensor_i_P[3][1] += 1.0/2.0*val_Proj_Visc_Flux[1];
//		val_Proj_Jac_Tensor_i_P[3][2] += 1.0/2.0*val_Proj_Visc_Flux[2];
//		val_Proj_Jac_Tensor_i_P[3][3] += 0.5*val_normal[0]*dktdrho_T*val_gradprimvar[0][0] +0.5*val_normal[1]*dktdrho_T*val_gradprimvar[0][1];
//
//		for (iVar = 0; iVar < nVar; iVar++) {
//			for (jVar = 0; jVar < nVar; jVar++) {
//				val_Proj_Jac_Tensor_i_P[iVar][jVar] *= val_dS;
//		        val_Proj_Jac_Tensor_j_P[iVar][jVar]  = -val_Proj_Jac_Tensor_i_P[iVar][jVar];  /*Jacobian j*/
//			}
//		}
//
//	    /* 2D Jacobian: (T, vx, vy, rho) --> (u1, u2, u3, u4) */
//		GetPrimitive2Conservative (val_Mean_PrimVar, val_Mean_SecVar, val_Jac_PC);
//
//	    /* 2D Jacobian: (Fv1, Fv2, Fv3, Fv4) --> (u1, u2, u3, u4) */
//		for (iVar = 0; iVar < nVar; iVar++) {
//			for (jVar = 0; jVar < nVar; jVar++) {
//				for (unsigned short kVar = 0; kVar < nVar; kVar++) {
//					val_Proj_Jac_Tensor_i[iVar][jVar] += val_Proj_Jac_Tensor_i_P[iVar][kVar]*val_Jac_PC[kVar][jVar];
//					val_Proj_Jac_Tensor_j[iVar][jVar] += val_Proj_Jac_Tensor_j_P[iVar][kVar]*val_Jac_PC[kVar][jVar];
//			    }
//			}
//		}
//
////		for (iVar = 0; iVar < nVar; iVar++) {
////			for (jVar = 0; jVar < nVar; jVar++) {
////				cout << val_Proj_Jac_Tensor_i[iVar][jVar] << " " << val_Proj_Jac_Tensor_j[iVar][jVar] << endl;
////			}
////		}
////        getchar();
//
//	}
//	else {
//
//	    /* 3D Jacobian: (Fv1, Fv2, Fv3, Fv4, Fv5) --> (T, vx, vy, vz, rho) */
//
////		su2double factor1 = 4.0/3.0*pow(val_normal[0],2) + pow(val_normal[1],2) + pow(val_normal[2],2);
////		su2double factor2 = 1.0/3.0*val_normal[0]*val_normal[1];
////		su2double factor3 = 1.0/3.0*val_normal[0]*val_normal[2];
////		su2double factor4 = pow(val_normal[0],2) + 4.0/3.0*pow(val_normal[1],2) + pow(val_normal[2],2);
////        su2double factor5 = 1.0/3.0*val_normal[1]*val_normal[2];
////        su2double factor6 = pow(val_normal[0],2) + pow(val_normal[1],2) + 4.0/3.0*pow(val_normal[2],2);
//
//		su2double thetax = 4.0/3.0*pow(val_normal[0],2) + pow(val_normal[1],2) + pow(val_normal[2],2);
//		su2double thetay = pow(val_normal[0],2) + 4.0/3.0*pow(val_normal[1],2) + pow(val_normal[2],2);
//        su2double thetaz = pow(val_normal[0],2) + pow(val_normal[1],2) + 4.0/3.0*pow(val_normal[2],2);
//		su2double pix = 1.0/3.0*val_normal[0]*val_normal[1];
//		su2double piy = 1.0/3.0*val_normal[0]*val_normal[2];
//		su2double piz = 1.0/3.0*val_normal[1]*val_normal[2];
//
//		val_Proj_Jac_Tensor_i_P[0][0] = 0.0;
//		val_Proj_Jac_Tensor_i_P[0][1] = 0.0;
//		val_Proj_Jac_Tensor_i_P[0][2] = 0.0;
//		val_Proj_Jac_Tensor_i_P[0][3] = 0.0;
//		val_Proj_Jac_Tensor_i_P[0][4] = 0.0;
//
//		val_Proj_Jac_Tensor_i_P[1][0] = 0.5*dmudT_rho*val_Proj_Visc_Flux[1]/total_viscosity;
//		val_Proj_Jac_Tensor_i_P[1][1] = -total_viscosity/val_dist_ij*thetax;
//		val_Proj_Jac_Tensor_i_P[1][2] = -total_viscosity/val_dist_ij*pix;
//		val_Proj_Jac_Tensor_i_P[1][3] = -total_viscosity/val_dist_ij*piy;
//		val_Proj_Jac_Tensor_i_P[1][4] = 0.5*dmudrho_T*val_Proj_Visc_Flux[1]/total_viscosity;
//
//		val_Proj_Jac_Tensor_i_P[2][0] = 0.5*dmudT_rho*val_Proj_Visc_Flux[2]/total_viscosity;
//		val_Proj_Jac_Tensor_i_P[2][1] = -total_viscosity/val_dist_ij*pix;
//		val_Proj_Jac_Tensor_i_P[2][2] = -total_viscosity/val_dist_ij*thetay;
//		val_Proj_Jac_Tensor_i_P[2][3] = -total_viscosity/val_dist_ij*piz;
//		val_Proj_Jac_Tensor_i_P[2][4] = 0.5*dmudrho_T*val_Proj_Visc_Flux[2]/total_viscosity;
//
//		val_Proj_Jac_Tensor_i_P[3][0] = 0.5*dmudT_rho*val_Proj_Visc_Flux[3]/total_viscosity;
//		val_Proj_Jac_Tensor_i_P[3][1] = -total_viscosity/val_dist_ij*piy;
//		val_Proj_Jac_Tensor_i_P[3][2] = -total_viscosity/val_dist_ij*piz;
//		val_Proj_Jac_Tensor_i_P[3][3] = -total_viscosity/val_dist_ij*thetaz;
//		val_Proj_Jac_Tensor_i_P[3][4] = 0.5*dmudrho_T*val_Proj_Visc_Flux[3]/total_viscosity;
//
//		val_Proj_Jac_Tensor_i_P[4][0] = vx*val_Proj_Jac_Tensor_i_P[1][0] + vy*val_Proj_Jac_Tensor_i_P[2][0] + vz*val_Proj_Jac_Tensor_i_P[3][0];
//		val_Proj_Jac_Tensor_i_P[4][1] = vx*val_Proj_Jac_Tensor_i_P[1][1] + vy*val_Proj_Jac_Tensor_i_P[2][1] + vz*val_Proj_Jac_Tensor_i_P[3][1];
//		val_Proj_Jac_Tensor_i_P[4][2] = vx*val_Proj_Jac_Tensor_i_P[1][2] + vy*val_Proj_Jac_Tensor_i_P[2][2] + vz*val_Proj_Jac_Tensor_i_P[3][2];
//		val_Proj_Jac_Tensor_i_P[4][3] = vx*val_Proj_Jac_Tensor_i_P[1][3] + vy*val_Proj_Jac_Tensor_i_P[2][3] + vz*val_Proj_Jac_Tensor_i_P[3][3];
//		val_Proj_Jac_Tensor_i_P[4][4] = vx*val_Proj_Jac_Tensor_i_P[1][4] + vy*val_Proj_Jac_Tensor_i_P[2][4] + vz*val_Proj_Jac_Tensor_i_P[3][4];
//
//		su2double etax = pow(val_normal[0],2)/val_dist_ij;
//		su2double etay = pow(val_normal[1],2)/val_dist_ij;
//		su2double etaz = pow(val_normal[2],2)/val_dist_ij;
//		val_Proj_Jac_Tensor_i_P[4][0] += -total_conductivity*etax - total_conductivity*etay - total_conductivity*etaz;
//		val_Proj_Jac_Tensor_i_P[4][1] += 1.0/2.0*val_Proj_Visc_Flux[1];
//		val_Proj_Jac_Tensor_i_P[4][2] += 1.0/2.0*val_Proj_Visc_Flux[2];
//		val_Proj_Jac_Tensor_i_P[4][3] += 1.0/2.0*val_Proj_Visc_Flux[3];
//
//		val_Proj_Jac_Tensor_i_P[4][0] += 0.5*val_normal[0]*dktdT_rho*val_gradprimvar[0][0] + 0.5*val_normal[1]*dktdT_rho*val_gradprimvar[0][1] + 0.5*val_normal[2]*dktdT_rho*val_gradprimvar[0][2];
//		val_Proj_Jac_Tensor_i_P[4][4] += 0.5*val_normal[0]*dktdrho_T*val_gradprimvar[0][0] + 0.5*val_normal[1]*dktdrho_T*val_gradprimvar[0][1] + 0.5*val_normal[2]*dktdrho_T*val_gradprimvar[0][2];
//
//		for (iVar = 0; iVar < nVar; iVar++) {
//			for (jVar = 0; jVar < nVar; jVar++) {
//				val_Proj_Jac_Tensor_i_P[iVar][jVar] *= val_dS;
//				val_Proj_Jac_Tensor_j_P[iVar][jVar] = -val_Proj_Jac_Tensor_i_P[iVar][jVar];	 /*Jacobian j*/
//			}
//		}
//
//	    /* 3D Jacobian: (T, vx, vy, vz, rho) --> (u1, u2, u3, u4, u5) */
//		GetPrimitive2Conservative (val_Mean_PrimVar, val_Mean_SecVar, val_Jac_PC);
//
//	    /* 3D Jacobian: (Fv1, Fv2, Fv3, Fv4, Fv5) --> (u1, u2, u3, u4, u5) */
//		for (iVar = 0; iVar < nVar; iVar++) {
//			for (jVar = 0; jVar < nVar; jVar++) {
//				for (unsigned short kVar = 0; kVar < nVar; kVar++) {
//					val_Proj_Jac_Tensor_i[iVar][jVar] += val_Proj_Jac_Tensor_i_P[iVar][kVar]*val_Jac_PC[kVar][jVar];
//					val_Proj_Jac_Tensor_j[iVar][jVar] += val_Proj_Jac_Tensor_j_P[iVar][kVar]*val_Jac_PC[kVar][jVar];
//			    }
//			}
//		}
//
////				for (iVar = 0; iVar < nVar; iVar++) {
////					for (jVar = 0; jVar < nVar; jVar++) {
////						cout << val_Proj_Jac_Tensor_i[iVar][jVar] << " " << val_Proj_Jac_Tensor_j[iVar][jVar] << endl;
////					}
////				}
////		        getchar();
//
//	}
//
//    /*--- Deallocate ---*/
//	for (unsigned short iVar = 0; iVar < nVar; iVar++) {
//		delete [] val_Proj_Jac_Tensor_i_P[iVar];
//		delete [] val_Proj_Jac_Tensor_j_P[iVar];
//		delete [] val_Jac_PC[iVar];
//	}
//	delete [] val_Proj_Jac_Tensor_i_P;
//	delete [] val_Proj_Jac_Tensor_j_P;
//	delete [] val_Jac_PC;
//
//}

void CNumerics::GetPrimitive2Conservative (su2double *val_Mean_PrimVar, su2double *val_Mean_SecVar, su2double **val_Jac_PC) {

  unsigned short iVar, jVar, iDim;

  // order of primitives: T, vx, vy, vz, P, rho, h, c, MuLam, MuEddy, kt, Cp
  // order of secondary: dPdrho_e, dPde_rho, dTdrho_e, dTde_rho, dmudrho_T, dmudT_rho, dktdrho_T, dktdT_rho

  su2double vx = val_Mean_PrimVar[1];
  su2double vy = val_Mean_PrimVar[2];
  su2double vz = val_Mean_PrimVar[3];
  su2double rho = val_Mean_PrimVar[nDim+2];
  su2double P = val_Mean_PrimVar[nDim+1];
  su2double e = val_Mean_PrimVar[nDim+3] - P/rho;
  su2double dTdrho_e = val_Mean_SecVar[2];
  su2double dTde_rho = val_Mean_SecVar[3];

  su2double sqvel = 0.0;

  for (iDim = 0; iDim < nDim; iDim++) {
    sqvel += val_Mean_PrimVar[iDim+1]*val_Mean_PrimVar[iDim+1];
  }

  /*--- Initialize the Jacobian matrix ---*/
  for (iVar = 0; iVar < nVar; iVar++) {
    for (jVar = 0; jVar < nVar; jVar++) {
      val_Jac_PC[iVar][jVar] = 0.0;
    }
  }

  /*--- Primitives to conservatives Jacobian matrix : (T, vx, vy, vz, rho) --> (u1, u2, u3, u4, u5) ---*/
  if (nDim == 2) {

    val_Jac_PC[0][0] = dTdrho_e - e/rho*dTde_rho + 0.5*dTde_rho*sqvel/rho;
    val_Jac_PC[0][1] = -1/rho*dTde_rho*vx;
    val_Jac_PC[0][2] = -1/rho*dTde_rho*vy;
    val_Jac_PC[0][3] = 1/rho*dTde_rho;

    val_Jac_PC[1][0] = -vx/rho;
    val_Jac_PC[1][1] = 1/rho;
    val_Jac_PC[1][2] = 0.0;
    val_Jac_PC[1][3] = 0.0;

    val_Jac_PC[2][0] = -vy/rho;
    val_Jac_PC[2][1] = 0.0;
    val_Jac_PC[2][2] = 1/rho;
    val_Jac_PC[2][3] = 0.0;

    val_Jac_PC[3][0] = 1.0;
    val_Jac_PC[3][1] = 0.0;
    val_Jac_PC[3][2] = 0.0;
    val_Jac_PC[3][3] = 0.0;

  }
  else {

    val_Jac_PC[0][0] = dTdrho_e - e/rho*dTde_rho + 0.5*dTde_rho*sqvel/rho;
    val_Jac_PC[0][1] = -1/rho*dTde_rho*vx;
    val_Jac_PC[0][2] = -1/rho*dTde_rho*vy;
    val_Jac_PC[0][3] = -1/rho*dTde_rho*vz;
    val_Jac_PC[0][4] = 1/rho*dTde_rho;

    val_Jac_PC[1][0] = -vx/rho;
    val_Jac_PC[1][1] = 1/rho;
    val_Jac_PC[1][2] = 0.0;
    val_Jac_PC[1][3] = 0.0;
    val_Jac_PC[1][4] = 0.0;

    val_Jac_PC[2][0] = -vy/rho;
    val_Jac_PC[2][1] = 0.0;
    val_Jac_PC[2][2] = 1/rho;
    val_Jac_PC[2][3] = 0.0;
    val_Jac_PC[2][4] = 0.0;

    val_Jac_PC[3][0] = -vz/rho;
    val_Jac_PC[3][1] = 0.0;
    val_Jac_PC[3][2] = 0.0;
    val_Jac_PC[3][3] = 1/rho;
    val_Jac_PC[3][4] = 0.0;

    val_Jac_PC[4][0] = 1.0;
    val_Jac_PC[4][1] = 0.0;
    val_Jac_PC[4][2] = 0.0;
    val_Jac_PC[4][3] = 0.0;
    val_Jac_PC[4][4] = 0.0;

  }
}

void CNumerics::GetViscousArtCompProjJacs(su2double val_laminar_viscosity,
    su2double val_eddy_viscosity, su2double val_dist_ij, su2double *val_normal, su2double val_dS,
    su2double **val_Proj_Jac_Tensor_i, su2double **val_Proj_Jac_Tensor_j) {
  unsigned short iDim, iVar, jVar;

  su2double theta = 0.0;
  for (iDim = 0; iDim < nDim; iDim++)
    theta += val_normal[iDim]*val_normal[iDim];

  su2double total_viscosity = val_laminar_viscosity + val_eddy_viscosity;
  su2double factor = total_viscosity/(val_dist_ij)*val_dS;

  if (nDim == 3) {
    su2double thetax = theta + val_normal[0]*val_normal[0]/3.0;
    su2double thetay = theta + val_normal[1]*val_normal[1]/3.0;
    su2double thetaz = theta + val_normal[2]*val_normal[2]/3.0;

    su2double etax = val_normal[1]*val_normal[2]/3.0;
    su2double etay = val_normal[0]*val_normal[2]/3.0;
    su2double etaz = val_normal[0]*val_normal[1]/3.0;

    val_Proj_Jac_Tensor_i[0][0] = 0.0;
    val_Proj_Jac_Tensor_i[0][1] = 0.0;
    val_Proj_Jac_Tensor_i[0][2] = 0.0;
    val_Proj_Jac_Tensor_i[0][3] = 0.0;
    val_Proj_Jac_Tensor_i[1][0] = 0.0;
    val_Proj_Jac_Tensor_i[1][1] = -factor*thetax;
    val_Proj_Jac_Tensor_i[1][2] = -factor*etaz;
    val_Proj_Jac_Tensor_i[1][3] = -factor*etay;
    val_Proj_Jac_Tensor_i[2][0] = 0.0;
    val_Proj_Jac_Tensor_i[2][1] = -factor*etaz;
    val_Proj_Jac_Tensor_i[2][2] = -factor*thetay;
    val_Proj_Jac_Tensor_i[2][3] = -factor*etax;
    val_Proj_Jac_Tensor_i[3][0] = 0.0;
    val_Proj_Jac_Tensor_i[3][1] = -factor*etay;
    val_Proj_Jac_Tensor_i[3][2] = -factor*etax;
    val_Proj_Jac_Tensor_i[3][3] = -factor*thetaz;

    for (iVar = 0; iVar < nVar; iVar++)
      for (jVar = 0; jVar < nVar; jVar++)
        val_Proj_Jac_Tensor_j[iVar][jVar] = -val_Proj_Jac_Tensor_i[iVar][jVar];

  }

  if (nDim == 2) {
    su2double thetax = theta + val_normal[0]*val_normal[0]/3.0;
    su2double thetay = theta + val_normal[1]*val_normal[1]/3.0;
    su2double etaz = val_normal[0]*val_normal[1]/3.0;

    val_Proj_Jac_Tensor_i[0][0] = 0.0;
    val_Proj_Jac_Tensor_i[0][1] = 0.0;
    val_Proj_Jac_Tensor_i[0][2] = 0.0;
    val_Proj_Jac_Tensor_i[1][0] = 0.0;
    val_Proj_Jac_Tensor_i[1][1] = -factor*thetax;
    val_Proj_Jac_Tensor_i[1][2] = -factor*etaz;
    val_Proj_Jac_Tensor_i[2][0] = 0.0;
    val_Proj_Jac_Tensor_i[2][1] = -factor*etaz;
    val_Proj_Jac_Tensor_i[2][2] = -factor*thetay;

    for (iVar = 0; iVar < nVar; iVar++)
      for (jVar = 0; jVar < nVar; jVar++)
        val_Proj_Jac_Tensor_j[iVar][jVar] = -val_Proj_Jac_Tensor_i[iVar][jVar];
  }

}

void CNumerics::CreateBasis(su2double *val_Normal) {
  unsigned short iDim;
  su2double modm, modl;

  /*--- Define l as a vector in the plane normal to the supplied vector ---*/
  l[0] = 0.0;
  l[1] = -val_Normal[2];
  l[2] = val_Normal[1];

  /*--- Check for the zero vector and re-assign if needed ---*/
  if (l[0] == 0.0 && l[1] == 0.0 && l[2] == 0.0) {
    l[0] = -val_Normal[2];
    l[1] = 0.0;
    l[2] = val_Normal[0];
  }

  /*--- Take vector product of n * l to make m ---*/
  m[0] = val_Normal[1]*l[2] - val_Normal[2]*l[1];
  m[1] = val_Normal[2]*l[0] - val_Normal[0]*l[2];
  m[2] = val_Normal[0]*l[1] - val_Normal[1]*l[0];

  /*--- Normalize ---*/
  modm =0 ; modl = 0;
  for (iDim =0 ; iDim < nDim; iDim++) {
    modm += m[iDim]*m[iDim];
    modl += l[iDim]*l[iDim];
  }
  modm = sqrt(modm);
  modl = sqrt(modl);
  for (iDim =0 ; iDim < nDim; iDim++) {
    l[iDim] = l[iDim]/modl;
    m[iDim] = m[iDim]/modm;
  }
}

CSourceNothing::CSourceNothing(unsigned short val_nDim, unsigned short val_nVar, CConfig *config) : CNumerics(val_nDim, val_nVar, config) { }

CSourceNothing::~CSourceNothing(void) { }<|MERGE_RESOLUTION|>--- conflicted
+++ resolved
@@ -105,13 +105,11 @@
 
   Diffusion_Coeff_i = NULL;
   Diffusion_Coeff_j = NULL;
-<<<<<<< HEAD
-=======
   
   Enthalpy_formation = NULL;
   Theta_v = NULL;
   var = NULL;
->>>>>>> b2c92168
+
 
   Ys          = NULL;
   dFdYj       = NULL;
@@ -132,32 +130,6 @@
   if (Normal!=NULL) delete [] Normal;
   if (UnitNormal!=NULL) delete [] UnitNormal;
 
-<<<<<<< HEAD
-  delete [] Normal;
-  delete [] UnitNormal;
-
-  delete [] U_n;
-  delete [] U_nM1;
-  delete [] U_nP1;
-
-  // visc
-  delete [] Proj_Flux_Tensor;
-
-  for (unsigned short iVar = 0; iVar < nDim+3; iVar++) {
-    delete [] Flux_Tensor[iVar];
-  }
-  delete [] Flux_Tensor;
-
-  for (unsigned short iDim = 0; iDim < nDim; iDim++) {
-    delete [] tau[iDim];
-    delete [] delta[iDim];
-  }
-  delete [] tau;
-  delete [] delta;
-  delete [] Enthalpy_formation;
-  delete [] Theta_v;
-  if (Ys != NULL) delete [] Ys;
-=======
   if (U_n!=NULL) delete [] U_n;
   if (U_nM1!=NULL) delete [] U_nM1;
   if (U_nP1!=NULL) delete [] U_nP1;
@@ -182,7 +154,6 @@
   }
 
 	if (Ys != NULL) delete [] Ys;
->>>>>>> b2c92168
   if (sumdFdYih != NULL) delete [] sumdFdYih;
   if (sumdFdYjh != NULL) delete [] sumdFdYjh;
   if (sumdFdYieve != NULL) delete [] sumdFdYieve;
@@ -192,16 +163,9 @@
   if (Vector != NULL) delete [] Vector;
   if (var != NULL) delete [] var;
 
-<<<<<<< HEAD
-  unsigned short iVar;
-  for (iVar = 0; iVar < nVar; iVar++) {
-    delete [] dVdU[iVar];
-  }
-  delete [] dVdU;
-=======
 	if(Enthalpy_formation != NULL) delete [] Enthalpy_formation;
 	if(Theta_v != NULL) delete [] Theta_v;
->>>>>>> b2c92168
+
 
 }
 
