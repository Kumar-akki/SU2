/*!
 * \file solution_direct_turbulent.cpp
 * \brief Main subrotuines for solving direct problems
 * \author F. Palacios, A. Bueno
 * \version 5.0.0 "Raven"
 *
 * SU2 Lead Developers: Dr. Francisco Palacios (Francisco.D.Palacios@boeing.com).
 *                      Dr. Thomas D. Economon (economon@stanford.edu).
 *
 * SU2 Developers: Prof. Juan J. Alonso's group at Stanford University.
 *                 Prof. Piero Colonna's group at Delft University of Technology.
 *                 Prof. Nicolas R. Gauger's group at Kaiserslautern University of Technology.
 *                 Prof. Alberto Guardone's group at Polytechnic University of Milan.
 *                 Prof. Rafael Palacios' group at Imperial College London.
 *                 Prof. Edwin van der Weide's group at the University of Twente.
 *                 Prof. Vincent Terrapon's group at the University of Liege.
 *
 * Copyright (C) 2012-2017 SU2, the open-source CFD code.
 *
 * SU2 is free software; you can redistribute it and/or
 * modify it under the terms of the GNU Lesser General Public
 * License as published by the Free Software Foundation; either
 * version 2.1 of the License, or (at your option) any later version.
 *
 * SU2 is distributed in the hope that it will be useful,
 * but WITHOUT ANY WARRANTY; without even the implied warranty of
 * MERCHANTABILITY or FITNESS FOR A PARTICULAR PURPOSE. See the GNU
 * Lesser General Public License for more details.
 *
 * You should have received a copy of the GNU Lesser General Public
 * License along with SU2. If not, see <http://www.gnu.org/licenses/>.
 */

#include "../include/solver_structure.hpp"

CTurbSolver::CTurbSolver(void) : CSolver() {
  
  FlowPrimVar_i = NULL;
  FlowPrimVar_j = NULL;
  lowerlimit    = NULL;
  upperlimit    = NULL;
  
}

CTurbSolver::CTurbSolver(CConfig *config) : CSolver() {
  
  Gamma = config->GetGamma();
  Gamma_Minus_One = Gamma - 1.0;
  
  FlowPrimVar_i = NULL;
  FlowPrimVar_j = NULL;
  lowerlimit    = NULL;
  upperlimit    = NULL;
  
}

CTurbSolver::~CTurbSolver(void) {
  
  if (FlowPrimVar_i != NULL) delete [] FlowPrimVar_i;
  if (FlowPrimVar_j != NULL) delete [] FlowPrimVar_j;
  if (lowerlimit != NULL) delete [] lowerlimit;
  if (upperlimit != NULL) delete [] upperlimit;
  
}

void CTurbSolver::Set_MPI_Solution(CGeometry *geometry, CConfig *config) {
  unsigned short iVar, iMarker, MarkerS, MarkerR;
  unsigned long iVertex, iPoint, nVertexS, nVertexR, nBufferS_Vector, nBufferR_Vector, nBufferS_Scalar, nBufferR_Scalar;
  su2double *Buffer_Receive_U = NULL, *Buffer_Send_U = NULL, *Buffer_Receive_muT = NULL, *Buffer_Send_muT = NULL;
  
#ifdef HAVE_MPI
  int send_to, receive_from;
  MPI_Status status;
#endif
  
  for (iMarker = 0; iMarker < config->GetnMarker_All(); iMarker++) {
    
    if ((config->GetMarker_All_KindBC(iMarker) == SEND_RECEIVE) &&
        (config->GetMarker_All_SendRecv(iMarker) > 0)) {
      
      MarkerS = iMarker;  MarkerR = iMarker+1;
      
#ifdef HAVE_MPI
      send_to = config->GetMarker_All_SendRecv(MarkerS)-1;
      receive_from = abs(config->GetMarker_All_SendRecv(MarkerR))-1;
#endif
  
      nVertexS = geometry->nVertex[MarkerS];  nVertexR = geometry->nVertex[MarkerR];
      nBufferS_Vector = nVertexS*nVar;        nBufferR_Vector = nVertexR*nVar;
      nBufferS_Scalar = nVertexS;             nBufferR_Scalar = nVertexR;
      
      /*--- Allocate Receive and send buffers  ---*/
      Buffer_Receive_U = new su2double [nBufferR_Vector];
      Buffer_Send_U = new su2double[nBufferS_Vector];
      
      Buffer_Receive_muT = new su2double [nBufferR_Scalar];
      Buffer_Send_muT = new su2double[nBufferS_Scalar];
      
      /*--- Copy the solution that should be sended ---*/
      for (iVertex = 0; iVertex < nVertexS; iVertex++) {
        iPoint = geometry->vertex[MarkerS][iVertex]->GetNode();
        Buffer_Send_muT[iVertex] = node[iPoint]->GetmuT();
        for (iVar = 0; iVar < nVar; iVar++)
          Buffer_Send_U[iVar*nVertexS+iVertex] = node[iPoint]->GetSolution(iVar);
      }
      
#ifdef HAVE_MPI
      
      /*--- Send/Receive information using Sendrecv ---*/
      SU2_MPI::Sendrecv(Buffer_Send_U, nBufferS_Vector, MPI_DOUBLE, send_to, 0,
                   Buffer_Receive_U, nBufferR_Vector, MPI_DOUBLE, receive_from, 0, MPI_COMM_WORLD, &status);
      SU2_MPI::Sendrecv(Buffer_Send_muT, nBufferS_Scalar, MPI_DOUBLE, send_to, 1,
                   Buffer_Receive_muT, nBufferR_Scalar, MPI_DOUBLE, receive_from, 1, MPI_COMM_WORLD, &status);
#else
      
      /*--- Receive information without MPI ---*/
      for (iVertex = 0; iVertex < nVertexR; iVertex++) {
        iPoint = geometry->vertex[MarkerR][iVertex]->GetNode();
        Buffer_Receive_muT[iVertex] = node[iPoint]->GetmuT();
        for (iVar = 0; iVar < nVar; iVar++)
          Buffer_Receive_U[iVar*nVertexR+iVertex] = Buffer_Send_U[iVar*nVertexR+iVertex];
      }
      
#endif
      
      /*--- Deallocate send buffer ---*/
      delete [] Buffer_Send_U;
      delete [] Buffer_Send_muT;
      
      /*--- Do the coordinate transformation ---*/
      for (iVertex = 0; iVertex < nVertexR; iVertex++) {
        
        /*--- Find point and its type of transformation ---*/
        iPoint = geometry->vertex[MarkerR][iVertex]->GetNode();
        
        /*--- Copy conservative variables. ---*/
        node[iPoint]->SetmuT(Buffer_Receive_muT[iVertex]);
        for (iVar = 0; iVar < nVar; iVar++)
          node[iPoint]->SetSolution(iVar, Buffer_Receive_U[iVar*nVertexR+iVertex]);
        
      }
      
      /*--- Deallocate receive buffer ---*/
      delete [] Buffer_Receive_muT;
      delete [] Buffer_Receive_U;
      
    }
    
  }
  
}

void CTurbSolver::Set_MPI_Solution_Old(CGeometry *geometry, CConfig *config) {
  unsigned short iVar, iMarker, MarkerS, MarkerR;
  unsigned long iVertex, iPoint, nVertexS, nVertexR, nBufferS_Vector, nBufferR_Vector;
  su2double *Buffer_Receive_U = NULL, *Buffer_Send_U = NULL;
  
#ifdef HAVE_MPI
  int send_to, receive_from;
  MPI_Status status;
#endif
  
  for (iMarker = 0; iMarker < config->GetnMarker_All(); iMarker++) {
    
    if ((config->GetMarker_All_KindBC(iMarker) == SEND_RECEIVE) &&
        (config->GetMarker_All_SendRecv(iMarker) > 0)) {
      
      MarkerS = iMarker;  MarkerR = iMarker+1;
      
#ifdef HAVE_MPI
      send_to = config->GetMarker_All_SendRecv(MarkerS)-1;
      receive_from = abs(config->GetMarker_All_SendRecv(MarkerR))-1;
#endif

      nVertexS = geometry->nVertex[MarkerS];  nVertexR = geometry->nVertex[MarkerR];
      nBufferS_Vector = nVertexS*nVar;        nBufferR_Vector = nVertexR*nVar;
      
      /*--- Allocate Receive and send buffers  ---*/
      Buffer_Receive_U = new su2double [nBufferR_Vector];
      Buffer_Send_U = new su2double[nBufferS_Vector];
      
      /*--- Copy the solution old that should be sended ---*/
      for (iVertex = 0; iVertex < nVertexS; iVertex++) {
        iPoint = geometry->vertex[MarkerS][iVertex]->GetNode();
        for (iVar = 0; iVar < nVar; iVar++)
          Buffer_Send_U[iVar*nVertexS+iVertex] = node[iPoint]->GetSolution_Old(iVar);
      }
      
#ifdef HAVE_MPI
      
      /*--- Send/Receive information using Sendrecv ---*/
      SU2_MPI::Sendrecv(Buffer_Send_U, nBufferS_Vector, MPI_DOUBLE, send_to, 0,
                   Buffer_Receive_U, nBufferR_Vector, MPI_DOUBLE, receive_from, 0, MPI_COMM_WORLD, &status);
#else
      
      /*--- Receive information without MPI ---*/
      for (iVertex = 0; iVertex < nVertexR; iVertex++) {
        for (iVar = 0; iVar < nVar; iVar++)
          Buffer_Receive_U[iVar*nVertexR+iVertex] = Buffer_Send_U[iVar*nVertexR+iVertex];
      }
      
#endif
      
      /*--- Deallocate send buffer ---*/
      delete [] Buffer_Send_U;
      
      /*--- Do the coordinate transformation ---*/
      for (iVertex = 0; iVertex < nVertexR; iVertex++) {
        
        /*--- Find point and its type of transformation ---*/
        iPoint = geometry->vertex[MarkerR][iVertex]->GetNode();
        
        /*--- Copy transformed conserved variables back into buffer. ---*/
        for (iVar = 0; iVar < nVar; iVar++)
          node[iPoint]->SetSolution_Old(iVar, Buffer_Receive_U[iVar*nVertexR+iVertex]);
        
      }
      
      /*--- Deallocate receive buffer ---*/
      delete [] Buffer_Receive_U;
      
    }
    
  }
}

void CTurbSolver::Set_MPI_Solution_Gradient(CGeometry *geometry, CConfig *config) {
  unsigned short iVar, iDim, iMarker, iPeriodic_Index, MarkerS, MarkerR;
  unsigned long iVertex, iPoint, nVertexS, nVertexR, nBufferS_Vector, nBufferR_Vector;
  su2double rotMatrix[3][3], *angles, theta, cosTheta, sinTheta, phi, cosPhi, sinPhi, psi, cosPsi, sinPsi,
  *Buffer_Receive_Gradient = NULL, *Buffer_Send_Gradient = NULL;
  
  su2double **Gradient = new su2double* [nVar];
  for (iVar = 0; iVar < nVar; iVar++)
    Gradient[iVar] = new su2double[nDim];
  
#ifdef HAVE_MPI
  int send_to, receive_from;
  MPI_Status status;
#endif
  
  for (iMarker = 0; iMarker < config->GetnMarker_All(); iMarker++) {
    
    if ((config->GetMarker_All_KindBC(iMarker) == SEND_RECEIVE) &&
        (config->GetMarker_All_SendRecv(iMarker) > 0)) {
      
      MarkerS = iMarker;  MarkerR = iMarker+1;
      
#ifdef HAVE_MPI
      send_to = config->GetMarker_All_SendRecv(MarkerS)-1;
      receive_from = abs(config->GetMarker_All_SendRecv(MarkerR))-1;
#endif
 
      nVertexS = geometry->nVertex[MarkerS];  nVertexR = geometry->nVertex[MarkerR];
      nBufferS_Vector = nVertexS*nVar*nDim;        nBufferR_Vector = nVertexR*nVar*nDim;
      
      /*--- Allocate Receive and send buffers  ---*/
      Buffer_Receive_Gradient = new su2double [nBufferR_Vector];
      Buffer_Send_Gradient = new su2double[nBufferS_Vector];
      
      /*--- Copy the solution old that should be sended ---*/
      for (iVertex = 0; iVertex < nVertexS; iVertex++) {
        iPoint = geometry->vertex[MarkerS][iVertex]->GetNode();
        for (iVar = 0; iVar < nVar; iVar++)
          for (iDim = 0; iDim < nDim; iDim++)
            Buffer_Send_Gradient[iDim*nVar*nVertexS+iVar*nVertexS+iVertex] = node[iPoint]->GetGradient(iVar, iDim);
      }
      
#ifdef HAVE_MPI
      
      /*--- Send/Receive information using Sendrecv ---*/
      SU2_MPI::Sendrecv(Buffer_Send_Gradient, nBufferS_Vector, MPI_DOUBLE, send_to, 0,
                   Buffer_Receive_Gradient, nBufferR_Vector, MPI_DOUBLE, receive_from, 0, MPI_COMM_WORLD, &status);
#else
      
      /*--- Receive information without MPI ---*/
      for (iVertex = 0; iVertex < nVertexR; iVertex++) {
        for (iVar = 0; iVar < nVar; iVar++)
          for (iDim = 0; iDim < nDim; iDim++)
            Buffer_Receive_Gradient[iDim*nVar*nVertexR+iVar*nVertexR+iVertex] = Buffer_Send_Gradient[iDim*nVar*nVertexR+iVar*nVertexR+iVertex];
      }
      
#endif
      
      /*--- Deallocate send buffer ---*/
      delete [] Buffer_Send_Gradient;
      
      /*--- Do the coordinate transformation ---*/
      for (iVertex = 0; iVertex < nVertexR; iVertex++) {
        
        /*--- Find point and its type of transformation ---*/
        iPoint = geometry->vertex[MarkerR][iVertex]->GetNode();
        iPeriodic_Index = geometry->vertex[MarkerR][iVertex]->GetRotation_Type();
        
        /*--- Retrieve the supplied periodic information. ---*/
        angles = config->GetPeriodicRotation(iPeriodic_Index);
        
        /*--- Store angles separately for clarity. ---*/
        theta    = angles[0];   phi    = angles[1];     psi    = angles[2];
        cosTheta = cos(theta);  cosPhi = cos(phi);      cosPsi = cos(psi);
        sinTheta = sin(theta);  sinPhi = sin(phi);      sinPsi = sin(psi);
        
        /*--- Compute the rotation matrix. Note that the implicit
         ordering is rotation about the x-axis, y-axis,
         then z-axis. Note that this is the transpose of the matrix
         used during the preprocessing stage. ---*/
        rotMatrix[0][0] = cosPhi*cosPsi;    rotMatrix[1][0] = sinTheta*sinPhi*cosPsi - cosTheta*sinPsi;     rotMatrix[2][0] = cosTheta*sinPhi*cosPsi + sinTheta*sinPsi;
        rotMatrix[0][1] = cosPhi*sinPsi;    rotMatrix[1][1] = sinTheta*sinPhi*sinPsi + cosTheta*cosPsi;     rotMatrix[2][1] = cosTheta*sinPhi*sinPsi - sinTheta*cosPsi;
        rotMatrix[0][2] = -sinPhi;          rotMatrix[1][2] = sinTheta*cosPhi;                              rotMatrix[2][2] = cosTheta*cosPhi;
        
        /*--- Copy conserved variables before performing transformation. ---*/
        for (iVar = 0; iVar < nVar; iVar++)
          for (iDim = 0; iDim < nDim; iDim++)
            Gradient[iVar][iDim] = Buffer_Receive_Gradient[iDim*nVar*nVertexR+iVar*nVertexR+iVertex];
        
        /*--- Need to rotate the gradients for all conserved variables. ---*/
        for (iVar = 0; iVar < nVar; iVar++) {
          if (nDim == 2) {
            Gradient[iVar][0] = rotMatrix[0][0]*Buffer_Receive_Gradient[0*nVar*nVertexR+iVar*nVertexR+iVertex] + rotMatrix[0][1]*Buffer_Receive_Gradient[1*nVar*nVertexR+iVar*nVertexR+iVertex];
            Gradient[iVar][1] = rotMatrix[1][0]*Buffer_Receive_Gradient[0*nVar*nVertexR+iVar*nVertexR+iVertex] + rotMatrix[1][1]*Buffer_Receive_Gradient[1*nVar*nVertexR+iVar*nVertexR+iVertex];
          }
          else {
            Gradient[iVar][0] = rotMatrix[0][0]*Buffer_Receive_Gradient[0*nVar*nVertexR+iVar*nVertexR+iVertex] + rotMatrix[0][1]*Buffer_Receive_Gradient[1*nVar*nVertexR+iVar*nVertexR+iVertex] + rotMatrix[0][2]*Buffer_Receive_Gradient[2*nVar*nVertexR+iVar*nVertexR+iVertex];
            Gradient[iVar][1] = rotMatrix[1][0]*Buffer_Receive_Gradient[0*nVar*nVertexR+iVar*nVertexR+iVertex] + rotMatrix[1][1]*Buffer_Receive_Gradient[1*nVar*nVertexR+iVar*nVertexR+iVertex] + rotMatrix[1][2]*Buffer_Receive_Gradient[2*nVar*nVertexR+iVar*nVertexR+iVertex];
            Gradient[iVar][2] = rotMatrix[2][0]*Buffer_Receive_Gradient[0*nVar*nVertexR+iVar*nVertexR+iVertex] + rotMatrix[2][1]*Buffer_Receive_Gradient[1*nVar*nVertexR+iVar*nVertexR+iVertex] + rotMatrix[2][2]*Buffer_Receive_Gradient[2*nVar*nVertexR+iVar*nVertexR+iVertex];
          }
        }
        
        /*--- Store the received information ---*/
        for (iVar = 0; iVar < nVar; iVar++)
          for (iDim = 0; iDim < nDim; iDim++)
            node[iPoint]->SetGradient(iVar, iDim, Gradient[iVar][iDim]);
        
      }
      
      /*--- Deallocate receive buffer ---*/
      delete [] Buffer_Receive_Gradient;
      
    }
    
  }
  
  for (iVar = 0; iVar < nVar; iVar++)
    delete [] Gradient[iVar];
  delete [] Gradient;
  
}

void CTurbSolver::Set_MPI_Solution_Limiter(CGeometry *geometry, CConfig *config) {
  unsigned short iVar, iMarker, MarkerS, MarkerR;
  unsigned long iVertex, iPoint, nVertexS, nVertexR, nBufferS_Vector, nBufferR_Vector;
  su2double *Buffer_Receive_Limit = NULL, *Buffer_Send_Limit = NULL;
  
  su2double *Limiter = new su2double [nVar];
  
#ifdef HAVE_MPI
  int send_to, receive_from;
  MPI_Status status;
#endif
  
  for (iMarker = 0; iMarker < config->GetnMarker_All(); iMarker++) {
    
    if ((config->GetMarker_All_KindBC(iMarker) == SEND_RECEIVE) &&
        (config->GetMarker_All_SendRecv(iMarker) > 0)) {
      
      MarkerS = iMarker;  MarkerR = iMarker+1;
      
#ifdef HAVE_MPI
      send_to = config->GetMarker_All_SendRecv(MarkerS)-1;
      receive_from = abs(config->GetMarker_All_SendRecv(MarkerR))-1;
#endif
  
      nVertexS = geometry->nVertex[MarkerS];  nVertexR = geometry->nVertex[MarkerR];
      nBufferS_Vector = nVertexS*nVar;        nBufferR_Vector = nVertexR*nVar;
      
      /*--- Allocate Receive and send buffers  ---*/
      Buffer_Receive_Limit = new su2double [nBufferR_Vector];
      Buffer_Send_Limit = new su2double[nBufferS_Vector];
      
      /*--- Copy the solution old that should be sended ---*/
      for (iVertex = 0; iVertex < nVertexS; iVertex++) {
        iPoint = geometry->vertex[MarkerS][iVertex]->GetNode();
        for (iVar = 0; iVar < nVar; iVar++)
          Buffer_Send_Limit[iVar*nVertexS+iVertex] = node[iPoint]->GetLimiter(iVar);
      }
      
#ifdef HAVE_MPI
      
      /*--- Send/Receive information using Sendrecv ---*/
      SU2_MPI::Sendrecv(Buffer_Send_Limit, nBufferS_Vector, MPI_DOUBLE, send_to, 0,
                   Buffer_Receive_Limit, nBufferR_Vector, MPI_DOUBLE, receive_from, 0, MPI_COMM_WORLD, &status);
#else
      
      /*--- Receive information without MPI ---*/
      for (iVertex = 0; iVertex < nVertexR; iVertex++) {
        for (iVar = 0; iVar < nVar; iVar++)
          Buffer_Receive_Limit[iVar*nVertexR+iVertex] = Buffer_Send_Limit[iVar*nVertexR+iVertex];
      }
      
#endif
      
      /*--- Deallocate send buffer ---*/
      delete [] Buffer_Send_Limit;
      
      /*--- Do the coordinate transformation ---*/
      for (iVertex = 0; iVertex < nVertexR; iVertex++) {
        
        /*--- Find point and its type of transformation ---*/
        iPoint = geometry->vertex[MarkerR][iVertex]->GetNode();
        
        /*--- Copy transformed conserved variables back into buffer. ---*/
        for (iVar = 0; iVar < nVar; iVar++)
          node[iPoint]->SetLimiter(iVar, Buffer_Receive_Limit[iVar*nVertexR+iVertex]);
        
      }
      
      /*--- Deallocate receive buffer ---*/
      delete [] Buffer_Receive_Limit;
      
    }
    
  }
  
  delete [] Limiter;
  
}


void CTurbSolver::Upwind_Residual(CGeometry *geometry, CSolver **solver_container, CNumerics *numerics, CConfig *config, unsigned short iMesh, unsigned short iRKStep) {
  
  su2double *Turb_i, *Turb_j, *Limiter_i = NULL, *Limiter_j = NULL, *V_i, *V_j, **Gradient_i, **Gradient_j, Project_Grad_i, Project_Grad_j;
  unsigned long iEdge, iPoint, jPoint;
  unsigned short iDim, iVar;
  
  bool second_order  = ((config->GetSpatialOrder() == SECOND_ORDER) || (config->GetSpatialOrder() == SECOND_ORDER_LIMITER));
  bool limiter       = (config->GetSpatialOrder() == SECOND_ORDER_LIMITER);
  bool grid_movement = config->GetGrid_Movement();
  
  for (iEdge = 0; iEdge < geometry->GetnEdge(); iEdge++) {
    
    /*--- Points in edge and normal vectors ---*/
    
    iPoint = geometry->edge[iEdge]->GetNode(0);
    jPoint = geometry->edge[iEdge]->GetNode(1);
    numerics->SetNormal(geometry->edge[iEdge]->GetNormal());
    
    /*--- Primitive variables w/o reconstruction ---*/
    
    V_i = solver_container[FLOW_SOL]->node[iPoint]->GetPrimitive();
    V_j = solver_container[FLOW_SOL]->node[jPoint]->GetPrimitive();
    numerics->SetPrimitive(V_i, V_j);
    
    /*--- Turbulent variables w/o reconstruction ---*/    
    Turb_i = node[iPoint]->GetSolution();
    Turb_j = node[jPoint]->GetSolution();
    numerics->SetTurbVar(Turb_i, Turb_j);
    
    /*--- Grid Movement ---*/    
    if (grid_movement)
      numerics->SetGridVel(geometry->node[iPoint]->GetGridVel(), geometry->node[jPoint]->GetGridVel());
    
    if (second_order) {

      for (iDim = 0; iDim < nDim; iDim++) {
        Vector_i[iDim] = 0.5*(geometry->node[jPoint]->GetCoord(iDim) - geometry->node[iPoint]->GetCoord(iDim));
        Vector_j[iDim] = 0.5*(geometry->node[iPoint]->GetCoord(iDim) - geometry->node[jPoint]->GetCoord(iDim));
      }
      
      /*--- Mean flow primitive variables using gradient reconstruction and limiters ---*/      
      Gradient_i = solver_container[FLOW_SOL]->node[iPoint]->GetGradient_Primitive();
      Gradient_j = solver_container[FLOW_SOL]->node[jPoint]->GetGradient_Primitive();
      if (limiter) {
        Limiter_i = solver_container[FLOW_SOL]->node[iPoint]->GetLimiter_Primitive();
        Limiter_j = solver_container[FLOW_SOL]->node[jPoint]->GetLimiter_Primitive();
      }
      
      for (iVar = 0; iVar < solver_container[FLOW_SOL]->GetnPrimVarGrad(); iVar++) {
        Project_Grad_i = 0.0; Project_Grad_j = 0.0;
        for (iDim = 0; iDim < nDim; iDim++) {
          Project_Grad_i += Vector_i[iDim]*Gradient_i[iVar][iDim];
          Project_Grad_j += Vector_j[iDim]*Gradient_j[iVar][iDim];
        }
        if (limiter) {
          FlowPrimVar_i[iVar] = V_i[iVar] + Limiter_i[iVar]*Project_Grad_i;
          FlowPrimVar_j[iVar] = V_j[iVar] + Limiter_j[iVar]*Project_Grad_j;
        }
        else {
          FlowPrimVar_i[iVar] = V_i[iVar] + Project_Grad_i;
          FlowPrimVar_j[iVar] = V_j[iVar] + Project_Grad_j;
        }
      }
      
      numerics->SetPrimitive(FlowPrimVar_i, FlowPrimVar_j);
      
      /*--- Turbulent variables using gradient reconstruction and limiters ---*/      
      Gradient_i = node[iPoint]->GetGradient();
      Gradient_j = node[jPoint]->GetGradient();
      if (limiter) {
        Limiter_i = node[iPoint]->GetLimiter();
        Limiter_j = node[jPoint]->GetLimiter();
      }
      
      for (iVar = 0; iVar < nVar; iVar++) {
        Project_Grad_i = 0.0; Project_Grad_j = 0.0;
        for (iDim = 0; iDim < nDim; iDim++) {
          Project_Grad_i += Vector_i[iDim]*Gradient_i[iVar][iDim];
          Project_Grad_j += Vector_j[iDim]*Gradient_j[iVar][iDim];
        }
        if (limiter) {
          Solution_i[iVar] = Turb_i[iVar] + Limiter_i[iVar]*Project_Grad_i;
          Solution_j[iVar] = Turb_j[iVar] + Limiter_j[iVar]*Project_Grad_j;
        }
        else {
          Solution_i[iVar] = Turb_i[iVar] + Project_Grad_i;
          Solution_j[iVar] = Turb_j[iVar] + Project_Grad_j;
        }
      }
      
      numerics->SetTurbVar(Solution_i, Solution_j);
      
    }
    
    /*--- Add and subtract residual ---*/    
    numerics->ComputeResidual(Residual, Jacobian_i, Jacobian_j, config);    
    LinSysRes.AddBlock(iPoint, Residual);
    LinSysRes.SubtractBlock(jPoint, Residual);
    
    /*--- Implicit part ---*/    
    Jacobian.AddBlock(iPoint, iPoint, Jacobian_i);
    Jacobian.AddBlock(iPoint, jPoint, Jacobian_j);
    Jacobian.SubtractBlock(jPoint, iPoint, Jacobian_i);
    Jacobian.SubtractBlock(jPoint, jPoint, Jacobian_j);
    
  }
  
}

void CTurbSolver::Viscous_Residual(CGeometry *geometry, CSolver **solver_container, CNumerics *numerics,
                                   CConfig *config, unsigned short iMesh, unsigned short iRKStep) {
  unsigned long iEdge, iPoint, jPoint;
  
  for (iEdge = 0; iEdge < geometry->GetnEdge(); iEdge++) {
    
    /*--- Points in edge ---*/
    
    iPoint = geometry->edge[iEdge]->GetNode(0);
    jPoint = geometry->edge[iEdge]->GetNode(1);
    
    /*--- Points coordinates, and normal vector ---*/
    
    numerics->SetCoord(geometry->node[iPoint]->GetCoord(),
                       geometry->node[jPoint]->GetCoord());
    numerics->SetNormal(geometry->edge[iEdge]->GetNormal());

    numerics->SetVolume(geometry->node[iPoint]->GetVolume());

    /*--- Conservative variables w/o reconstruction ---*/
    
    numerics->SetPrimitive(solver_container[FLOW_SOL]->node[iPoint]->GetPrimitive(),
                           solver_container[FLOW_SOL]->node[jPoint]->GetPrimitive());
    
    /*--- Turbulent variables w/o reconstruction, and its gradients ---*/
    
    numerics->SetTurbVar(node[iPoint]->GetSolution(), node[jPoint]->GetSolution());
    numerics->SetTurbVarGradient(node[iPoint]->GetGradient(), node[jPoint]->GetGradient());
    
    /*--- Menter's first blending function (only SST)---*/
    if (config->GetKind_Turb_Model() == SST)
      numerics->SetF1blending(node[iPoint]->GetF1blending(), node[jPoint]->GetF1blending());
    
    /*--- Compute residual, and Jacobians ---*/
    
    numerics->ComputeResidual(Residual, Jacobian_i, Jacobian_j, config);
    
    /*--- Add and subtract residual, and update Jacobians ---*/
    
    LinSysRes.SubtractBlock(iPoint, Residual);
    LinSysRes.AddBlock(jPoint, Residual);
    
    Jacobian.SubtractBlock(iPoint, iPoint, Jacobian_i);
    Jacobian.SubtractBlock(iPoint, jPoint, Jacobian_j);
    Jacobian.AddBlock(jPoint, iPoint, Jacobian_i);
    Jacobian.AddBlock(jPoint, jPoint, Jacobian_j);
    
  }
  
}

void CTurbSolver::BC_Sym_Plane(CGeometry *geometry, CSolver **solver_container, CNumerics *conv_numerics, CNumerics *visc_numerics, CConfig *config, unsigned short val_marker, unsigned short iRKStep) {
  
  /*--- Convective fluxes across symmetry plane are equal to zero. ---*/

}

void CTurbSolver::BC_Euler_Wall(CGeometry *geometry, CSolver **solver_container,
                                CNumerics *numerics, CConfig *config,
                                unsigned short val_marker, unsigned short iRKStep) {
  
  /*--- Convective fluxes across euler wall are equal to zero. ---*/

}

void CTurbSolver::ImplicitEuler_Iteration(CGeometry *geometry, CSolver **solver_container, CConfig *config) {
  
  unsigned short iVar;
  unsigned long iPoint, total_index;
  su2double Delta, Vol, density_old = 0.0, density = 0.0;
  
  bool adjoint = config->GetContinuous_Adjoint();
  bool compressible = (config->GetKind_Regime() == COMPRESSIBLE);
  bool incompressible = (config->GetKind_Regime() == INCOMPRESSIBLE);
  

  /*--- Set maximum residual to zero ---*/  
  for (iVar = 0; iVar < nVar; iVar++) {
    SetRes_RMS(iVar, 0.0);
    SetRes_Max(iVar, 0.0, 0);
  }
  
  /*--- Build implicit system ---*/  
  for (iPoint = 0; iPoint < nPointDomain; iPoint++) {
    
    /*--- Read the volume ---*/    
    Vol = geometry->node[iPoint]->GetVolume();
    
    /*--- Modify matrix diagonal to assure diagonal dominance ---*/ //swh: this is the actual unsteady term...
    //    Delta = Vol / (config->GetCFLRedCoeff_Turb()*solver_container[FLOW_SOL]->node[iPoint]->GetDelta_Time());
    //    Jacobian.AddVal2Diag(iPoint, Delta);

    //density = solver_container[FLOW_SOL]->node[iPoint]->GetDensity();

    // for f-term, clobber unsteady part
       total_index = iPoint*nVar+iVar;
       if (config->GetKind_Turb_Model() == KE) {
          Delta = Vol / (config->GetCFLRedCoeff_Turb()*solver_container[FLOW_SOL]->node[iPoint]->GetDelta_Time());
          Jacobian.AddVal2Diag_f(iPoint, Delta); // same as AddVal2Diag except no addition for iVar = nVar-1
       }
       else {
          Delta = Vol / (config->GetCFLRedCoeff_Turb()*solver_container[FLOW_SOL]->node[iPoint]->GetDelta_Time());
          Jacobian.AddVal2Diag(iPoint, Delta);
       }
    
    /*--- Right hand side of the system (-Residual) and initial guess (x = 0) ---*/    
    for (iVar = 0; iVar < nVar; iVar++) {
      total_index = iPoint*nVar+iVar;
      LinSysRes[total_index] = - LinSysRes[total_index];
      LinSysSol[total_index] = 0.0;
      AddRes_RMS(iVar, LinSysRes[total_index]*LinSysRes[total_index]);
      AddRes_Max(iVar, fabs(LinSysRes[total_index]), geometry->node[iPoint]->GetGlobalIndex(), geometry->node[iPoint]->GetCoord());
    }
  }
  
  /*--- Initialize residual and solution at the ghost points ---*/  
  for (iPoint = nPointDomain; iPoint < nPoint; iPoint++) {
    for (iVar = 0; iVar < nVar; iVar++) {
      total_index = iPoint*nVar + iVar;
      LinSysRes[total_index] = 0.0;
      LinSysSol[total_index] = 0.0;
    }
  }
  

//   int rank = MASTER_NODE;
// #ifdef HAVE_MPI
//   MPI_Comm_rank(MPI_COMM_WORLD, &rank);
// #endif

//   if (rank == MASTER_NODE) {
//     std::cout << "Solving turb model system!" << std::endl;
//   }
  /*--- Solve or smooth the linear system ---*/  
  CSysSolve system;
  system.Solve(Jacobian, LinSysRes, LinSysSol, geometry, config);

  
  /*--- Update solution (system written in terms of increments) ---*/
  
  if (!adjoint) {
    
    /*--- Update and clip trubulent solution ---*/
    
    switch (config->GetKind_Turb_Model()) {
        
      case SA:
        
        for (iPoint = 0; iPoint < nPointDomain; iPoint++) {
          node[iPoint]->AddClippedSolution(0, config->GetRelaxation_Factor_Turb()*LinSysSol[iPoint], lowerlimit[0], upperlimit[0]);
        }
        
        break;
        
      case SA_NEG:
        
        for (iPoint = 0; iPoint < nPointDomain; iPoint++) {
          node[iPoint]->AddSolution(0, config->GetRelaxation_Factor_Turb()*LinSysSol[iPoint]);
        }
        
        break;

      case SST:
        
        for (iPoint = 0; iPoint < nPointDomain; iPoint++) {
          
          if (compressible) {
            density_old = solver_container[FLOW_SOL]->node[iPoint]->GetSolution_Old(0);
            density     = solver_container[FLOW_SOL]->node[iPoint]->GetDensity();
          }
          if (incompressible) {
            density_old = solver_container[FLOW_SOL]->node[iPoint]->GetDensity();
            density     = solver_container[FLOW_SOL]->node[iPoint]->GetDensity();
          }
          
          for (iVar = 0; iVar < nVar; iVar++) {
            node[iPoint]->AddConservativeSolution(iVar, config->GetRelaxation_Factor_Turb()*LinSysSol[iPoint*nVar+iVar], density, density_old, lowerlimit[iVar], upperlimit[iVar]);
          }
          
        }
        
        break;

      case KE:

        for (iPoint = 0; iPoint < nPointDomain; iPoint++) {

          if (compressible) {
            density_old = solver_container[FLOW_SOL]->node[iPoint]->GetSolution_Old(0);
            density     = solver_container[FLOW_SOL]->node[iPoint]->GetDensity();
          }
          if (incompressible) {
            density_old = solver_container[FLOW_SOL]->node[iPoint]->GetDensity();
            density     = solver_container[FLOW_SOL]->node[iPoint]->GetDensity();
          }

          for (iVar = 0; iVar < nVar; iVar++) {

            if (iVar==(nVar-1)) { // f
              node[iPoint]->AddConservativeSolution(iVar, config->GetRelaxation_Factor_Turb()*LinSysSol[iPoint*nVar+iVar], 1.0, 1.0, lowerlimit[iVar], upperlimit[iVar]);
            } else {
              node[iPoint]->AddConservativeSolution(iVar, config->GetRelaxation_Factor_Turb()*LinSysSol[iPoint*nVar+iVar], density, density_old, lowerlimit[iVar], upperlimit[iVar]);
            }
          }
<<<<<<< HEAD
          
        }        
=======

        }

>>>>>>> cac682e6
        break;

    }
  }
  
  
  /*--- MPI solution ---*/
  
  Set_MPI_Solution(geometry, config);
  
  /*--- Compute the root mean square residual ---*/
  
  SetResidual_RMS(geometry, config);
  
}

void CTurbSolver::SetResidual_DualTime(CGeometry *geometry, CSolver **solver_container, CConfig *config,
                                       unsigned short iRKStep, unsigned short iMesh, unsigned short RunTime_EqSystem) {
  
  /*--- Local variables ---*/
  
  unsigned short iVar, jVar, iMarker, iDim;
  unsigned long iPoint, jPoint, iEdge, iVertex;
  
  su2double *U_time_nM1, *U_time_n, *U_time_nP1;
  su2double Volume_nM1, Volume_nP1, TimeStep;
  su2double Density_nM1, Density_n, Density_nP1;
  su2double *Normal = NULL, *GridVel_i = NULL, *GridVel_j = NULL, Residual_GCL;
  
  bool implicit      = (config->GetKind_TimeIntScheme_Turb() == EULER_IMPLICIT);
  bool grid_movement = config->GetGrid_Movement();
  
  /*--- Store the physical time step ---*/
  
  TimeStep = config->GetDelta_UnstTimeND();
  
  /*--- Compute the dual time-stepping source term for static meshes ---*/
  
  if (!grid_movement) {
    
    /*--- Loop over all nodes (excluding halos) ---*/
    
    for (iPoint = 0; iPoint < nPointDomain; iPoint++) {
      
      /*--- Retrieve the solution at time levels n-1, n, and n+1. Note that
       we are currently iterating on U^n+1 and that U^n & U^n-1 are fixed,
       previous solutions that are stored in memory. ---*/
      
      U_time_nM1 = node[iPoint]->GetSolution_time_n1();
      U_time_n   = node[iPoint]->GetSolution_time_n();
      U_time_nP1 = node[iPoint]->GetSolution();
      
      /*--- CV volume at time n+1. As we are on a static mesh, the volume
       of the CV will remained fixed for all time steps. ---*/
      
      Volume_nP1 = geometry->node[iPoint]->GetVolume();
      
      /*--- Compute the dual time-stepping source term based on the chosen
       time discretization scheme (1st- or 2nd-order).---*/
      
      if (config->GetKind_Turb_Model() == SST) {
        
        /*--- If this is the SST model, we need to multiply by the density
         in order to get the conservative variables ---*/
        Density_nM1 = solver_container[FLOW_SOL]->node[iPoint]->GetSolution_time_n1()[0];
        Density_n   = solver_container[FLOW_SOL]->node[iPoint]->GetSolution_time_n()[0];
        Density_nP1 = solver_container[FLOW_SOL]->node[iPoint]->GetSolution()[0];
        
        for (iVar = 0; iVar < nVar; iVar++) {
          if (config->GetUnsteady_Simulation() == DT_STEPPING_1ST)
            Residual[iVar] = ( Density_nP1*U_time_nP1[iVar] - Density_n*U_time_n[iVar])*Volume_nP1 / TimeStep;
          if (config->GetUnsteady_Simulation() == DT_STEPPING_2ND)
            Residual[iVar] = ( 3.0*Density_nP1*U_time_nP1[iVar] - 4.0*Density_n*U_time_n[iVar]
                              +1.0*Density_nM1*U_time_nM1[iVar])*Volume_nP1 / (2.0*TimeStep);
        }

      }

      else if (config->GetKind_Turb_Model() == KE) {

        /*--- If this is the KE model, we need to multiply by the density
         in order to get the conservative variables ---*/
        Density_nM1 = solver_container[FLOW_SOL]->node[iPoint]->GetSolution_time_n1()[0];
        Density_n   = solver_container[FLOW_SOL]->node[iPoint]->GetSolution_time_n()[0];
        Density_nP1 = solver_container[FLOW_SOL]->node[iPoint]->GetSolution()[0];

	//        for (iVar = 0; iVar < 3; iVar++) {  // tke, epsi, zeta
        for (iVar = 0; iVar < nVar; iVar++) {  // all
          if (config->GetUnsteady_Simulation() == DT_STEPPING_1ST)
            Residual[iVar] = ( Density_nP1*U_time_nP1[iVar] - Density_n*U_time_n[iVar])*Volume_nP1 / TimeStep;
          if (config->GetUnsteady_Simulation() == DT_STEPPING_2ND)
            Residual[iVar] = ( 3.0*Density_nP1*U_time_nP1[iVar] - 4.0*Density_n*U_time_n[iVar]
                              +1.0*Density_nM1*U_time_nM1[iVar])*Volume_nP1 / (2.0*TimeStep);
        }

	//        for (iVar = 3; iVar < nVar; iVar++) { // f, no unsteady term
        for (iVar = 4; iVar < nVar; iVar++) {
          if (config->GetUnsteady_Simulation() == DT_STEPPING_1ST)
            Residual[iVar] = 0.0;
	    //            Residual[iVar] = ( U_time_nP1[iVar] - U_time_n[iVar])*Volume_nP1 / TimeStep;
          if (config->GetUnsteady_Simulation() == DT_STEPPING_2ND)
            Residual[iVar] = 0.0;
	    //            Residual[iVar] = ( 3.0*U_time_nP1[iVar] - 4.0*U_time_n[iVar]
	    //                              +1.0*U_time_nM1[iVar])*Volume_nP1 / (2.0*TimeStep);
        }

      } else {

        for (iVar = 0; iVar < nVar; iVar++) {
          if (config->GetUnsteady_Simulation() == DT_STEPPING_1ST)
            Residual[iVar] = (U_time_nP1[iVar] - U_time_n[iVar])*Volume_nP1 / TimeStep;
          if (config->GetUnsteady_Simulation() == DT_STEPPING_2ND)
            Residual[iVar] = ( 3.0*U_time_nP1[iVar] - 4.0*U_time_n[iVar]
                              +1.0*U_time_nM1[iVar])*Volume_nP1 / (2.0*TimeStep);
        }
      }
      
      /*--- Store the residual and compute the Jacobian contribution due
       to the dual time source term. ---*/
      
      LinSysRes.AddBlock(iPoint, Residual);
      if (implicit) {
        for (iVar = 0; iVar < nVar; iVar++) {
          for (jVar = 0; jVar < nVar; jVar++) Jacobian_i[iVar][jVar] = 0.0;
          if (config->GetUnsteady_Simulation() == DT_STEPPING_1ST)
            Jacobian_i[iVar][iVar] = Volume_nP1 / TimeStep;
          if (config->GetUnsteady_Simulation() == DT_STEPPING_2ND)
            Jacobian_i[iVar][iVar] = (Volume_nP1*3.0)/(2.0*TimeStep);
        }
        Jacobian.AddBlock(iPoint, iPoint, Jacobian_i);
      }
    }
    
  } else {
    
    /*--- For unsteady flows on dynamic meshes (rigidly transforming or
     dynamically deforming), the Geometric Conservation Law (GCL) should be
     satisfied in conjunction with the ALE formulation of the governing
     equations. The GCL prevents accuracy issues caused by grid motion, i.e.
     a uniform free-stream should be preserved through a moving grid. First,
     we will loop over the edges and boundaries to compute the GCL component
     of the dual time source term that depends on grid velocities. ---*/
    
    for (iEdge = 0; iEdge < geometry->GetnEdge(); iEdge++) {
      
      /*--- Get indices for nodes i & j plus the face normal ---*/
      
      iPoint = geometry->edge[iEdge]->GetNode(0);
      jPoint = geometry->edge[iEdge]->GetNode(1);
      Normal = geometry->edge[iEdge]->GetNormal();
      
      /*--- Grid velocities stored at nodes i & j ---*/
      
      GridVel_i = geometry->node[iPoint]->GetGridVel();
      GridVel_j = geometry->node[jPoint]->GetGridVel();
      
      /*--- Compute the GCL term by averaging the grid velocities at the
       edge mid-point and dotting with the face normal. ---*/
      
      Residual_GCL = 0.0;
      for (iDim = 0; iDim < nDim; iDim++)
        Residual_GCL += 0.5*(GridVel_i[iDim]+GridVel_j[iDim])*Normal[iDim];
      
      /*--- Compute the GCL component of the source term for node i ---*/
      
      U_time_n = node[iPoint]->GetSolution_time_n();
      
      /*--- Multiply by density at node i for the SST model ---*/
      
      if (config->GetKind_Turb_Model() == SST) {
        Density_n = solver_container[FLOW_SOL]->node[iPoint]->GetSolution_time_n()[0];
        for (iVar = 0; iVar < nVar; iVar++)
          Residual[iVar] = Density_n*U_time_n[iVar]*Residual_GCL;
      } 

      /*--- Multiply by density at node i for the KE model ---*/
      else if (config->GetKind_Turb_Model() == KE) {
        Density_n = solver_container[FLOW_SOL]->node[iPoint]->GetSolution_time_n()[0];
	//        for (iVar = 0; iVar < 3; iVar++)
        for (iVar = 0; iVar < nVar; iVar++)
          Residual[iVar] = Density_n*U_time_n[iVar]*Residual_GCL;
	//        for (iVar = 3; iVar < nVar; iVar++)
        for (iVar = 4; iVar < nVar; iVar++)
	  //          Residual[iVar] = 0.0;
          Residual[iVar] = U_time_n[iVar]*Residual_GCL;
      } 

      else {
        for (iVar = 0; iVar < nVar; iVar++)
          Residual[iVar] = U_time_n[iVar]*Residual_GCL;
      }


      LinSysRes.AddBlock(iPoint, Residual);
      
      /*--- Compute the GCL component of the source term for node j ---*/
      
      U_time_n = node[jPoint]->GetSolution_time_n();
      
      /*--- Multiply by density at node j for the SST model ---*/
      
      if (config->GetKind_Turb_Model() == SST) {
        Density_n = solver_container[FLOW_SOL]->node[jPoint]->GetSolution_time_n()[0];
        for (iVar = 0; iVar < nVar; iVar++)
          Residual[iVar] = Density_n*U_time_n[iVar]*Residual_GCL;
      } 

      /*--- Multiply by density at node j for the KE model ---*/
      else if (config->GetKind_Turb_Model() == KE) {
        Density_n = solver_container[FLOW_SOL]->node[jPoint]->GetSolution_time_n()[0];
	//        for (iVar = 0; iVar < 3; iVar++)
        for (iVar = 0; iVar < nVar; iVar++)
          Residual[iVar] = Density_n*U_time_n[iVar]*Residual_GCL;
	//        for (iVar = 3; iVar < nVar; iVar++)
        for (iVar = 4; iVar < nVar; iVar++)
	  //          Residual[iVar] = 0.0;
          Residual[iVar] = U_time_n[iVar]*Residual_GCL;
      } 

      else {
        for (iVar = 0; iVar < nVar; iVar++)
          Residual[iVar] = U_time_n[iVar]*Residual_GCL;
      }

      LinSysRes.SubtractBlock(jPoint, Residual);
      
    }
    
    /*---  Loop over the boundary edges ---*/
    
    for (iMarker = 0; iMarker < geometry->GetnMarker(); iMarker++) {
      if (config->GetMarker_All_KindBC(iMarker) != INTERNAL_BOUNDARY)
      for (iVertex = 0; iVertex < geometry->GetnVertex(iMarker); iVertex++) {
        
        /*--- Get the index for node i plus the boundary face normal ---*/
        
        iPoint = geometry->vertex[iMarker][iVertex]->GetNode();
        Normal = geometry->vertex[iMarker][iVertex]->GetNormal();
        
        /*--- Grid velocities stored at boundary node i ---*/
        
        GridVel_i = geometry->node[iPoint]->GetGridVel();
        
        /*--- Compute the GCL term by dotting the grid velocity with the face
         normal. The normal is negated to match the boundary convention. ---*/
        
        Residual_GCL = 0.0;
        for (iDim = 0; iDim < nDim; iDim++)
          Residual_GCL -= 0.5*(GridVel_i[iDim]+GridVel_i[iDim])*Normal[iDim];
        
        /*--- Compute the GCL component of the source term for node i ---*/
        
        U_time_n = node[iPoint]->GetSolution_time_n();
        
        /*--- Multiply by density at node i for the SST model ---*/
        
        if (config->GetKind_Turb_Model() == SST) {
          Density_n = solver_container[FLOW_SOL]->node[iPoint]->GetSolution_time_n()[0];
          for (iVar = 0; iVar < nVar; iVar++)
            Residual[iVar] = Density_n*U_time_n[iVar]*Residual_GCL;
        }
        /*--- Multiply by density at node i for the KE model ---*/
        else if (config->GetKind_Turb_Model() == KE) {
          Density_n = solver_container[FLOW_SOL]->node[iPoint]->GetSolution_time_n()[0];

          // k, epsi and zeta
	  //          for (iVar = 0; iVar < 3; iVar++)
          for (iVar = 0; iVar < nVar; iVar++)
            Residual[iVar] = Density_n*U_time_n[iVar]*Residual_GCL;

          // f
	  //          for (iVar = 3; iVar < nVar; iVar++)
          for (iVar = 4; iVar < nVar; iVar++)
	    //            Residual[iVar] = 0.0;
            Residual[iVar] = U_time_n[iVar]*Residual_GCL;

        } else {
          for (iVar = 0; iVar < nVar; iVar++)
            Residual[iVar] = U_time_n[iVar]*Residual_GCL;
        }

        LinSysRes.AddBlock(iPoint, Residual);
      }
    }
    
    /*--- Loop over all nodes (excluding halos) to compute the remainder
     of the dual time-stepping source term. ---*/
    
    for (iPoint = 0; iPoint < nPointDomain; iPoint++) {
      
      /*--- Retrieve the solution at time levels n-1, n, and n+1. Note that
       we are currently iterating on U^n+1 and that U^n & U^n-1 are fixed,
       previous solutions that are stored in memory. ---*/
      
      U_time_nM1 = node[iPoint]->GetSolution_time_n1();
      U_time_n   = node[iPoint]->GetSolution_time_n();
      U_time_nP1 = node[iPoint]->GetSolution();
      
      /*--- CV volume at time n-1 and n+1. In the case of dynamically deforming
       grids, the volumes will change. On rigidly transforming grids, the
       volumes will remain constant. ---*/
      
      Volume_nM1 = geometry->node[iPoint]->GetVolume_nM1();
      Volume_nP1 = geometry->node[iPoint]->GetVolume();
      
      /*--- Compute the dual time-stepping source residual. Due to the
       introduction of the GCL term above, the remainder of the source residual
       due to the time discretization has a new form.---*/
      
      if (config->GetKind_Turb_Model() == SST) {
        
        /*--- If this is the SST model, we need to multiply by the density
         in order to get the conservative variables ---*/
        Density_nM1 = solver_container[FLOW_SOL]->node[iPoint]->GetSolution_time_n1()[0];
        Density_n   = solver_container[FLOW_SOL]->node[iPoint]->GetSolution_time_n()[0];
        Density_nP1 = solver_container[FLOW_SOL]->node[iPoint]->GetSolution()[0];
        
        for (iVar = 0; iVar < nVar; iVar++) {
          if (config->GetUnsteady_Simulation() == DT_STEPPING_1ST)
            Residual[iVar] = (Density_nP1*U_time_nP1[iVar] - Density_n*U_time_n[iVar])*(Volume_nP1/TimeStep);
          if (config->GetUnsteady_Simulation() == DT_STEPPING_2ND)
            Residual[iVar] = (Density_nP1*U_time_nP1[iVar] - Density_n*U_time_n[iVar])*(3.0*Volume_nP1/(2.0*TimeStep))
            + (Density_nM1*U_time_nM1[iVar] - Density_n*U_time_n[iVar])*(Volume_nM1/(2.0*TimeStep));
        }
        

      } else if (config->GetKind_Turb_Model() == KE) {

        /*--- If this is the KE model, we need to multiply by the density
         in order to get the conservative variables (k, epsi only!) ---*/
        Density_nM1 = solver_container[FLOW_SOL]->node[iPoint]->GetSolution_time_n1()[0];
        Density_n   = solver_container[FLOW_SOL]->node[iPoint]->GetSolution_time_n()[0];
        Density_nP1 = solver_container[FLOW_SOL]->node[iPoint]->GetSolution()[0];

        // k, epsi, and zeta
	//        for (iVar = 0; iVar < 3; iVar++) {
        for (iVar = 0; iVar < nVar; iVar++) {
          if (config->GetUnsteady_Simulation() == DT_STEPPING_1ST)
            Residual[iVar] = (Density_nP1*U_time_nP1[iVar] - Density_n*U_time_n[iVar])*(Volume_nP1/TimeStep);
          if (config->GetUnsteady_Simulation() == DT_STEPPING_2ND)
            Residual[iVar] = (Density_nP1*U_time_nP1[iVar] - Density_n*U_time_n[iVar])*(3.0*Volume_nP1/(2.0*TimeStep))
            + (Density_nM1*U_time_nM1[iVar] - Density_n*U_time_n[iVar])*(Volume_nM1/(2.0*TimeStep));
        }

        // f (no unsteady term)
	//        for (iVar = 3; iVar < nVar; iVar++) {
        for (iVar = 4; iVar < nVar; iVar++) {
          if (config->GetUnsteady_Simulation() == DT_STEPPING_1ST)
            Residual[iVar] = 0.0;
	  //            Residual[iVar] = (U_time_nP1[iVar] - U_time_n[iVar])*(Volume_nP1/TimeStep);
          if (config->GetUnsteady_Simulation() == DT_STEPPING_2ND)
            Residual[iVar] = 0.0;
	    //            Residual[iVar] = (U_time_nP1[iVar] - U_time_n[iVar])*(3.0*Volume_nP1/(2.0*TimeStep))
	    //            + (U_time_nM1[iVar] - U_time_n[iVar])*(Volume_nM1/(2.0*TimeStep));
        }

      } else {
        
        for (iVar = 0; iVar < nVar; iVar++) {
          if (config->GetUnsteady_Simulation() == DT_STEPPING_1ST)
            Residual[iVar] = (U_time_nP1[iVar] - U_time_n[iVar])*(Volume_nP1/TimeStep);
          if (config->GetUnsteady_Simulation() == DT_STEPPING_2ND)
            Residual[iVar] = (U_time_nP1[iVar] - U_time_n[iVar])*(3.0*Volume_nP1/(2.0*TimeStep))
            + (U_time_nM1[iVar] - U_time_n[iVar])*(Volume_nM1/(2.0*TimeStep));
        }
      }
      
      /*--- Store the residual and compute the Jacobian contribution due
       to the dual time source term. ---*/
      
      LinSysRes.AddBlock(iPoint, Residual);
      if (implicit) {

        if (config->GetKind_Turb_Model() == KE) {
	  //        for (iVar = 0; iVar < nVar-1; iVar++) {
        for (iVar = 0; iVar < nVar; iVar++) {
          for (jVar = 0; jVar < nVar; jVar++) Jacobian_i[iVar][jVar] = 0.0;
          if (config->GetUnsteady_Simulation() == DT_STEPPING_1ST)
            Jacobian_i[iVar][iVar] = Volume_nP1/TimeStep;
          if (config->GetUnsteady_Simulation() == DT_STEPPING_2ND)
            Jacobian_i[iVar][iVar] = (3.0*Volume_nP1)/(2.0*TimeStep);

          // f only
	  //          Jacobian_i[3][3] = 0.0;

	}
	}

        else {
        for (iVar = 0; iVar < nVar; iVar++) {
          for (jVar = 0; jVar < nVar; jVar++) Jacobian_i[iVar][jVar] = 0.0;
          if (config->GetUnsteady_Simulation() == DT_STEPPING_1ST)
            Jacobian_i[iVar][iVar] = Volume_nP1/TimeStep;
          if (config->GetUnsteady_Simulation() == DT_STEPPING_2ND)
            Jacobian_i[iVar][iVar] = (3.0*Volume_nP1)/(2.0*TimeStep);
	}
        }

        Jacobian.AddBlock(iPoint, iPoint, Jacobian_i);
      }
    }
  }
  
}


void CTurbSolver::LoadRestart(CGeometry **geometry, CSolver ***solver, CConfig *config, int val_iter) {

  /*--- Restart the solution from file information ---*/
  
  unsigned short iVar, iMesh;
  unsigned long iPoint, index, iChildren, Point_Fine;
  su2double dull_val, Area_Children, Area_Parent, *Solution_Fine;
  bool compressible   = (config->GetKind_Regime() == COMPRESSIBLE);
  bool incompressible = (config->GetKind_Regime() == INCOMPRESSIBLE);
  bool dual_time = ((config->GetUnsteady_Simulation() == DT_STEPPING_1ST) ||
                    (config->GetUnsteady_Simulation() == DT_STEPPING_2ND));
  bool time_stepping = (config->GetUnsteady_Simulation() == TIME_STEPPING);
  string UnstExt, text_line;
  ifstream restart_file;
  string restart_filename = config->GetSolution_FlowFileName();
  int rank = MASTER_NODE;
#ifdef HAVE_MPI
  MPI_Comm_rank(MPI_COMM_WORLD, &rank);
#endif

  /*--- Modify file name for an unsteady restart ---*/
  
  if (dual_time|| time_stepping)
    restart_filename = config->GetUnsteady_FileName(restart_filename, val_iter);

  /*--- Open the restart file, throw an error if this fails. ---*/
  
  restart_file.open(restart_filename.data(), ios::in);
  if (restart_file.fail()) {
    if (rank == MASTER_NODE)
      cout << "There is no flow restart file!! " << restart_filename.data() << "."<< endl;
    exit(EXIT_FAILURE);
  }

  /*--- In case this is a parallel simulation, we need to perform the
   Global2Local index transformation first. ---*/
  
  map<unsigned long,unsigned long> Global2Local;
  map<unsigned long,unsigned long>::const_iterator MI;

  /*--- Now fill array with the transform values only for local points ---*/
  
  for (iPoint = 0; iPoint < geometry[MESH_0]->GetnPointDomain(); iPoint++) {
    Global2Local[geometry[MESH_0]->node[iPoint]->GetGlobalIndex()] = iPoint;
  }

  /*--- Read all lines in the restart file ---*/
  
  long iPoint_Local = 0; unsigned long iPoint_Global = 0;

  /*--- Skip flow variables ---*/
  
  unsigned short skipVars = 0;

  if (compressible) {
    if (nDim == 2) skipVars += 6;
    if (nDim == 3) skipVars += 8;
  }
  if (incompressible) {
    if (nDim == 2) skipVars += 5;
    if (nDim == 3) skipVars += 7;
  }

  /*--- The first line is the header ---*/
  
  getline (restart_file, text_line);

  for (iPoint_Global = 0; iPoint_Global < geometry[MESH_0]->GetGlobal_nPointDomain(); iPoint_Global++ ) {
    
    getline (restart_file, text_line);
    
    istringstream point_line(text_line);

    /*--- Retrieve local index. If this node from the restart file lives
     on the current processor, we will load and instantiate the vars. ---*/
    
    MI = Global2Local.find(iPoint_Global);
    if (MI != Global2Local.end()) {
      
      iPoint_Local = Global2Local[iPoint_Global];
      
      point_line >> index;
      for (iVar = 0; iVar < skipVars; iVar++) { point_line >> dull_val;}
      for (iVar = 0; iVar < nVar; iVar++) { point_line >> Solution[iVar];}
      node[iPoint_Local]->SetSolution(Solution);

    }

  }

  /*--- Close the restart file ---*/
  
  restart_file.close();

  /*--- MPI solution and compute the eddy viscosity ---*/
  
  solver[MESH_0][TURB_SOL]->Set_MPI_Solution(geometry[MESH_0], config);
  solver[MESH_0][TURB_SOL]->Postprocessing(geometry[MESH_0], solver[MESH_0], config, MESH_0);

  /*--- Interpolate the solution down to the coarse multigrid levels ---*/
  
  for (iMesh = 1; iMesh <= config->GetnMGLevels(); iMesh++) {
    for (iPoint = 0; iPoint < geometry[iMesh]->GetnPoint(); iPoint++) {
      Area_Parent = geometry[iMesh]->node[iPoint]->GetVolume();
      for (iVar = 0; iVar < nVar; iVar++) Solution[iVar] = 0.0;
      for (iChildren = 0; iChildren < geometry[iMesh]->node[iPoint]->GetnChildren_CV(); iChildren++) {
        Point_Fine = geometry[iMesh]->node[iPoint]->GetChildren_CV(iChildren);
        Area_Children = geometry[iMesh-1]->node[Point_Fine]->GetVolume();
        Solution_Fine = solver[iMesh-1][TURB_SOL]->node[Point_Fine]->GetSolution();
        for (iVar = 0; iVar < nVar; iVar++) {
          Solution[iVar] += Solution_Fine[iVar]*Area_Children/Area_Parent;
        }
      }
      solver[iMesh][TURB_SOL]->node[iPoint]->SetSolution(Solution);
    }
    solver[iMesh][TURB_SOL]->Set_MPI_Solution(geometry[iMesh], config);
    solver[iMesh][TURB_SOL]->Postprocessing(geometry[iMesh], solver[iMesh], config, iMesh);
  }

}

CTurbSASolver::CTurbSASolver(void) : CTurbSolver() { }

CTurbSASolver::CTurbSASolver(CGeometry *geometry, CConfig *config, unsigned short iMesh, CFluidModel* FluidModel) : CTurbSolver() {
  unsigned short iVar, iDim, nLineLets;
  unsigned long iPoint, index;
  su2double Density_Inf, Viscosity_Inf, Factor_nu_Inf, Factor_nu_Engine, Factor_nu_ActDisk, dull_val;
  
  unsigned short iZone = config->GetiZone();
  unsigned short nZone = geometry->GetnZone();
  bool restart = (config->GetRestart() || config->GetRestart_Flow());
  bool adjoint = (config->GetContinuous_Adjoint()) || (config->GetDiscrete_Adjoint());
  bool compressible = (config->GetKind_Regime() == COMPRESSIBLE);
  bool incompressible = (config->GetKind_Regime() == INCOMPRESSIBLE);
  bool dual_time = ((config->GetUnsteady_Simulation() == DT_STEPPING_1ST) ||
                    (config->GetUnsteady_Simulation() == DT_STEPPING_2ND));
  bool time_stepping = config->GetUnsteady_Simulation() == TIME_STEPPING;

  int rank = MASTER_NODE;
#ifdef HAVE_MPI
  MPI_Comm_rank(MPI_COMM_WORLD, &rank);
#endif
  
  Gamma = config->GetGamma();
  Gamma_Minus_One = Gamma - 1.0;
  
  /*--- Dimension of the problem --> dependent of the turbulent model ---*/
  
  nVar = 1;
  nPoint = geometry->GetnPoint();
  nPointDomain = geometry->GetnPointDomain();
  
  /*--- Initialize nVarGrad for deallocation ---*/
  
  nVarGrad = nVar;
  
  /*--- Define geometry constants in the solver structure ---*/
  
  nDim = geometry->GetnDim();
  node = new CVariable*[nPoint];
  
  /*--- Single grid simulation ---*/
  
  if (iMesh == MESH_0 || config->GetMGCycle() == FULLMG_CYCLE) {
    
    /*--- Define some auxiliar vector related with the residual ---*/
    
    Residual = new su2double[nVar];     for (iVar = 0; iVar < nVar; iVar++) Residual[iVar]  = 0.0;
    Residual_RMS = new su2double[nVar]; for (iVar = 0; iVar < nVar; iVar++) Residual_RMS[iVar]  = 0.0;
    Residual_i = new su2double[nVar];   for (iVar = 0; iVar < nVar; iVar++) Residual_i[iVar]  = 0.0;
    Residual_j = new su2double[nVar];   for (iVar = 0; iVar < nVar; iVar++) Residual_j[iVar]  = 0.0;
    Residual_Max = new su2double[nVar]; for (iVar = 0; iVar < nVar; iVar++) Residual_Max[iVar]  = 0.0;
    
    /*--- Define some structures for locating max residuals ---*/
    
    Point_Max = new unsigned long[nVar];
    for (iVar = 0; iVar < nVar; iVar++) Point_Max[iVar] = 0;
    Point_Max_Coord = new su2double*[nVar];
    for (iVar = 0; iVar < nVar; iVar++) {
      Point_Max_Coord[iVar] = new su2double[nDim];
      for (iDim = 0; iDim < nDim; iDim++) Point_Max_Coord[iVar][iDim] = 0.0;
    }
    
    /*--- Define some auxiliar vector related with the solution ---*/
    
    Solution = new su2double[nVar];
    Solution_i = new su2double[nVar]; Solution_j = new su2double[nVar];
    
    /*--- Define some auxiliar vector related with the geometry ---*/
    
    Vector_i = new su2double[nDim]; Vector_j = new su2double[nDim];
    
    /*--- Define some auxiliar vector related with the flow solution ---*/
    
    FlowPrimVar_i = new su2double [nDim+7]; FlowPrimVar_j = new su2double [nDim+7];
    
    /*--- Jacobians and vector structures for implicit computations ---*/
    
    Jacobian_i = new su2double* [nVar];
    Jacobian_j = new su2double* [nVar];
    for (iVar = 0; iVar < nVar; iVar++) {
      Jacobian_i[iVar] = new su2double [nVar];
      Jacobian_j[iVar] = new su2double [nVar];
    }
    
    /*--- Initialization of the structure of the whole Jacobian ---*/
    
    if (rank == MASTER_NODE) cout << "Initialize Jacobian structure (SA model)." << endl;
    Jacobian.Initialize(nPoint, nPointDomain, nVar, nVar, true, geometry, config);
    
    if ((config->GetKind_Linear_Solver_Prec() == LINELET) ||
        (config->GetKind_Linear_Solver() == SMOOTHER_LINELET)) {
      nLineLets = Jacobian.BuildLineletPreconditioner(geometry, config);
      if (rank == MASTER_NODE) cout << "Compute linelet structure. " << nLineLets << " elements in each line (average)." << endl;
    }
    
    LinSysSol.Initialize(nPoint, nPointDomain, nVar, 0.0);
    LinSysRes.Initialize(nPoint, nPointDomain, nVar, 0.0);
    
    if (config->GetExtraOutput()) {
      if (nDim == 2) { nOutputVariables = 13; }
      else if (nDim == 3) { nOutputVariables = 19; }
      OutputVariables.Initialize(nPoint, nPointDomain, nOutputVariables, 0.0);
      OutputHeadingNames = new string[nOutputVariables];
    }
    
    /*--- Computation of gradients by least squares ---*/
    
    if (config->GetKind_Gradient_Method() == WEIGHTED_LEAST_SQUARES) {
      /*--- S matrix := inv(R)*traspose(inv(R)) ---*/
      Smatrix = new su2double* [nDim];
      for (iDim = 0; iDim < nDim; iDim++)
        Smatrix[iDim] = new su2double [nDim];
      
      /*--- c vector := transpose(WA)*(Wb) ---*/
      
      Cvector = new su2double* [nVar];
      for (iVar = 0; iVar < nVar; iVar++)
        Cvector[iVar] = new su2double [nDim];
    }
    
  }
  
  /*--- Initialize lower and upper limits---*/
  
  lowerlimit = new su2double[nVar];
  upperlimit = new su2double[nVar];
  
  lowerlimit[0] = 1.0e-10;
  upperlimit[0] = 1.0;
  

  /*--- Read farfield conditions from config ---*/
  
  Density_Inf   = config->GetDensity_FreeStreamND();
  Viscosity_Inf = config->GetViscosity_FreeStreamND();
  
  /*--- Factor_nu_Inf in [3.0, 5.0] ---*/

  Factor_nu_Inf = config->GetNuFactor_FreeStream();
  nu_tilde_Inf  = Factor_nu_Inf*Viscosity_Inf/Density_Inf;
  if (config->GetKind_Trans_Model() == BC) {
    nu_tilde_Inf  = 0.005*Factor_nu_Inf*Viscosity_Inf/Density_Inf;
  }

  /*--- Factor_nu_Engine ---*/
  Factor_nu_Engine = config->GetNuFactor_Engine();
  nu_tilde_Engine  = Factor_nu_Engine*Viscosity_Inf/Density_Inf;
  if (config->GetKind_Trans_Model() == BC) {
    nu_tilde_Engine  = 0.005*Factor_nu_Engine*Viscosity_Inf/Density_Inf;
  }

  /*--- Factor_nu_ActDisk ---*/
  Factor_nu_ActDisk = config->GetNuFactor_Engine();
  nu_tilde_ActDisk  = Factor_nu_ActDisk*Viscosity_Inf/Density_Inf;

  /*--- Eddy viscosity at infinity ---*/
  su2double Ji, Ji_3, fv1, cv1_3 = 7.1*7.1*7.1;
  su2double muT_Inf;
  Ji = nu_tilde_Inf/Viscosity_Inf*Density_Inf;
  Ji_3 = Ji*Ji*Ji;
  fv1 = Ji_3/(Ji_3+cv1_3);
  muT_Inf = Density_Inf*fv1*nu_tilde_Inf;
  
  /*--- Restart the solution from file information ---*/
  if (!restart || (iMesh != MESH_0)) {
    for (iPoint = 0; iPoint < nPoint; iPoint++)
      node[iPoint] = new CTurbSAVariable(nu_tilde_Inf, muT_Inf, nDim, nVar, config);
  }
  else {
    
    /*--- Restart the solution from file information ---*/
    ifstream restart_file;
    string filename = config->GetSolution_FlowFileName();
    su2double Density, StaticEnergy, Laminar_Viscosity, nu, nu_hat, muT = 0.0, U[5];
    int Unst_RestartIter;

    /*--- Modify file name for multizone problems ---*/
    if (nZone >1)
      filename= config->GetMultizone_FileName(filename, iZone);
    
    /*--- Modify file name for an unsteady restart ---*/
    if (dual_time) {
      if (adjoint) {
        Unst_RestartIter = SU2_TYPE::Int(config->GetUnst_AdjointIter()) - 1;
      } else if (config->GetUnsteady_Simulation() == DT_STEPPING_1ST)
        Unst_RestartIter = SU2_TYPE::Int(config->GetUnst_RestartIter())-1;
      else
        Unst_RestartIter = SU2_TYPE::Int(config->GetUnst_RestartIter())-2;
      filename = config->GetUnsteady_FileName(filename, Unst_RestartIter);
    }

    /*--- Modify file name for a simple unsteady restart ---*/

    if (time_stepping) {
      if (adjoint) {
        Unst_RestartIter = SU2_TYPE::Int(config->GetUnst_AdjointIter()) - 1;
      } else {
        Unst_RestartIter = SU2_TYPE::Int(config->GetUnst_RestartIter())-1;
      }
      filename = config->GetUnsteady_FileName(filename, Unst_RestartIter);
    }
    
    /*--- Open the restart file, throw an error if this fails. ---*/
    restart_file.open(filename.data(), ios::in);
    if (restart_file.fail()) {
      cout << "There is no turbulent restart file!!" << endl;
      exit(EXIT_FAILURE);
    }
    
    /*--- In case this is a parallel simulation, we need to perform the
     Global2Local index transformation first. ---*/

    map<unsigned long,unsigned long> Global2Local;
    map<unsigned long,unsigned long>::const_iterator MI;
    
    /*--- Now fill array with the transform values only for local points ---*/
    for (iPoint = 0; iPoint < nPointDomain; iPoint++) {
      Global2Local[geometry->node[iPoint]->GetGlobalIndex()] = iPoint;
    }
    
    /*--- Read all lines in the restart file ---*/
    
    long iPoint_Local; unsigned long iPoint_Global = 0; string text_line; unsigned long iPoint_Global_Local = 0;
    unsigned short rbuf_NotMatching = 0, sbuf_NotMatching = 0;
    
    /*--- The first line is the header ---*/
    
    getline (restart_file, text_line);
    
    for (iPoint_Global = 0; iPoint_Global < geometry->GetGlobal_nPointDomain(); iPoint_Global++ ) {
      
      getline (restart_file, text_line);
      
      istringstream point_line(text_line);
      
      /*--- Retrieve local index. If this node from the restart file lives
       on the current processor, we will load and instantiate the vars. ---*/
      
      MI = Global2Local.find(iPoint_Global);
      if (MI != Global2Local.end()) {
        
        iPoint_Local = Global2Local[iPoint_Global];
        
        if (compressible) {
          if (nDim == 2) point_line >> index >> dull_val >> dull_val >> U[0] >> U[1] >> U[2] >> U[3] >> Solution[0];
          if (nDim == 3) point_line >> index >> dull_val >> dull_val >> dull_val >> U[0] >> U[1] >> U[2] >> U[3] >> U[4] >> Solution[0];
          
          Density = U[0];
          if (nDim == 2)
            StaticEnergy = U[3]/U[0] - (U[1]*U[1] + U[2]*U[2])/(2.0*U[0]*U[0]);
          else
            StaticEnergy = U[4]/U[0] - (U[1]*U[1] + U[2]*U[2] + U[3]*U[3] )/(2.0*U[0]*U[0]);

          FluidModel->SetTDState_rhoe(Density, StaticEnergy);
          Laminar_Viscosity = FluidModel->GetLaminarViscosity();
          nu     = Laminar_Viscosity/Density;
          nu_hat = Solution[0];
          Ji     = nu_hat/nu;
          Ji_3   = Ji*Ji*Ji;
          fv1    = Ji_3/(Ji_3+cv1_3);
          muT    = Density*fv1*nu_hat;
          
        }
        if (incompressible) {
          if (nDim == 2) point_line >> index >> dull_val >> dull_val >> dull_val >> dull_val >> dull_val >> Solution[0];
          if (nDim == 3) point_line >> index >> dull_val >> dull_val >> dull_val >> dull_val >> dull_val >> dull_val >> dull_val >> Solution[0];
          muT = muT_Inf;
        }
        
        /*--- Instantiate the solution at this node, note that the eddy viscosity should be recomputed ---*/
        node[iPoint_Local] = new CTurbSAVariable(Solution[0], muT, nDim, nVar, config);
        iPoint_Global_Local++;
      }

    }
    
    /*--- Detect a wrong solution file ---*/
    
    if (iPoint_Global_Local < nPointDomain) { sbuf_NotMatching = 1; }
    
#ifndef HAVE_MPI
    rbuf_NotMatching = sbuf_NotMatching;
#else
    SU2_MPI::Allreduce(&sbuf_NotMatching, &rbuf_NotMatching, 1, MPI_UNSIGNED_SHORT, MPI_SUM, MPI_COMM_WORLD);
#endif
    if (rbuf_NotMatching != 0) {
      if (rank == MASTER_NODE) {
        cout << endl << "The solution file " << filename.data() << " doesn't match with the mesh file!" << endl;
        cout << "It could be empty lines at the end of the file." << endl << endl;
      }
#ifndef HAVE_MPI
      exit(EXIT_FAILURE);
#else
      MPI_Barrier(MPI_COMM_WORLD);
      MPI_Abort(MPI_COMM_WORLD,1);
      MPI_Finalize();
#endif
    }
    
    /*--- Instantiate the variable class with an arbitrary solution
     at any halo/periodic nodes. The initial solution can be arbitrary,
     because a send/recv is performed immediately in the solver. ---*/
    for (iPoint = nPointDomain; iPoint < nPoint; iPoint++) {
      node[iPoint] = new CTurbSAVariable(Solution[0], muT_Inf, nDim, nVar, config);
    }
    
    /*--- Close the restart file ---*/
    restart_file.close();

  }
  
  /*--- MPI solution ---*/
  Set_MPI_Solution(geometry, config);
  
}

CTurbSASolver::~CTurbSASolver(void) {
  
}

void CTurbSASolver::Preprocessing(CGeometry *geometry, CSolver **solver_container, CConfig *config, unsigned short iMesh, unsigned short iRKStep, unsigned short RunTime_EqSystem, bool Output) {
  
  unsigned long iPoint;

  unsigned long ExtIter      = config->GetExtIter();
  bool limiter_flow          = ((config->GetSpatialOrder_Flow() == SECOND_ORDER_LIMITER) && (ExtIter <= config->GetLimiterIter()));

  for (iPoint = 0; iPoint < nPoint; iPoint ++) {
    
    /*--- Initialize the residual vector ---*/
    
    LinSysRes.SetBlock_Zero(iPoint);
    
  }
  
  /*--- Initialize the Jacobian matrices ---*/
  
  Jacobian.SetValZero();

  if (config->GetKind_Gradient_Method() == GREEN_GAUSS) SetSolution_Gradient_GG(geometry, config);
  if (config->GetKind_Gradient_Method() == WEIGHTED_LEAST_SQUARES) SetSolution_Gradient_LS(geometry, config);

  /*--- Upwind second order reconstruction ---*/

  if (config->GetSpatialOrder() == SECOND_ORDER_LIMITER) SetSolution_Limiter(geometry, config);

  if (limiter_flow) solver_container[FLOW_SOL]->SetPrimitive_Limiter(geometry, config);

}

void CTurbSASolver::Postprocessing(CGeometry *geometry, CSolver **solver_container, CConfig *config, unsigned short iMesh) {
  
  su2double rho = 0.0, mu = 0.0, nu, *nu_hat, muT, Ji, Ji_3, fv1;
  su2double cv1_3 = 7.1*7.1*7.1;
  unsigned long iPoint;
  
  bool compressible = (config->GetKind_Regime() == COMPRESSIBLE);
  bool incompressible = (config->GetKind_Regime() == INCOMPRESSIBLE);
  bool neg_spalart_allmaras = (config->GetKind_Turb_Model() == SA_NEG);
  
  
  /*--- Compute eddy viscosity ---*/
  
  for (iPoint = 0; iPoint < nPoint; iPoint ++) {
    
    if (compressible) {
      rho = solver_container[FLOW_SOL]->node[iPoint]->GetDensity();
      mu  = solver_container[FLOW_SOL]->node[iPoint]->GetLaminarViscosity();
    }
    if (incompressible) {
      rho = solver_container[FLOW_SOL]->node[iPoint]->GetDensity();
      mu  = solver_container[FLOW_SOL]->node[iPoint]->GetLaminarViscosity();
    }
    
    nu  = mu/rho;
    nu_hat = node[iPoint]->GetSolution();
    
    Ji   = nu_hat[0]/nu;
    Ji_3 = Ji*Ji*Ji;
    fv1  = Ji_3/(Ji_3+cv1_3);
    
    muT = rho*fv1*nu_hat[0];
    
    if (neg_spalart_allmaras && (muT < 0.0)) muT = 0.0;
    
    node[iPoint]->SetmuT(muT);
    
  }
  
}

void CTurbSASolver::Source_Residual(CGeometry *geometry, CSolver **solver_container, CNumerics *numerics, CNumerics *second_numerics,
                                    CConfig *config, unsigned short iMesh, unsigned short iRKStep) {
  unsigned long iPoint;
  
  bool harmonic_balance = (config->GetUnsteady_Simulation() == HARMONIC_BALANCE);
  bool transition    = (config->GetKind_Trans_Model() == LM);
  
  for (iPoint = 0; iPoint < nPointDomain; iPoint++) {
    
    /*--- Conservative variables w/o reconstruction ---*/
    
    numerics->SetPrimitive(solver_container[FLOW_SOL]->node[iPoint]->GetPrimitive(), NULL);
    
    /*--- Gradient of the primitive and conservative variables ---*/
    
    numerics->SetPrimVarGradient(solver_container[FLOW_SOL]->node[iPoint]->GetGradient_Primitive(), NULL);
    
    /*--- Set vorticity and strain rate magnitude ---*/
    
    numerics->SetVorticity(solver_container[FLOW_SOL]->node[iPoint]->GetVorticity(), NULL);

    numerics->SetStrainMag(solver_container[FLOW_SOL]->node[iPoint]->GetStrainMag(), 0.0);
    
    /*--- Set intermittency ---*/
    
    if (transition) {
      numerics->SetIntermittency(solver_container[TRANS_SOL]->node[iPoint]->GetIntermittency());
    }
    
    /*--- Turbulent variables w/o reconstruction, and its gradient ---*/
    
    numerics->SetTurbVar(node[iPoint]->GetSolution(), NULL);
    numerics->SetTurbVarGradient(node[iPoint]->GetGradient(), NULL);
    
    /*--- Set volume ---*/
    
    numerics->SetVolume(geometry->node[iPoint]->GetVolume());
    
    /*--- Set distance to the surface ---*/
    
    numerics->SetDistance(geometry->node[iPoint]->GetWall_Distance(), 0.0);
    
    /*--- Compute the source term ---*/
    
    numerics->ComputeResidual(Residual, Jacobian_i, NULL, config);
    
    /*--- Subtract residual and the Jacobian ---*/
    
    LinSysRes.SubtractBlock(iPoint, Residual);
    
    Jacobian.SubtractBlock(iPoint, iPoint, Jacobian_i);
    
  }
  
  if (harmonic_balance) {
    
    su2double Volume, Source;
    unsigned short nVar_Turb = solver_container[TURB_SOL]->GetnVar();
    
    /*--- Loop over points ---*/
    
    for (iPoint = 0; iPoint < nPointDomain; iPoint++) {
      
      /*--- Get control volume ---*/
      
      Volume = geometry->node[iPoint]->GetVolume();
      
      /*--- Access stored harmonic balance source term ---*/
      
      for (unsigned short iVar = 0; iVar < nVar_Turb; iVar++) {
        Source = node[iPoint]->GetHarmonicBalance_Source(iVar);
        Residual[iVar] = Source*Volume;
      }
      
      /*--- Add Residual ---*/
      
      LinSysRes.AddBlock(iPoint, Residual);
      
    }
  }
  
}

void CTurbSASolver::Source_Template(CGeometry *geometry, CSolver **solver_container, CNumerics *numerics,
                                    CConfig *config, unsigned short iMesh) {
  
}

void CTurbSASolver::BC_HeatFlux_Wall(CGeometry *geometry, CSolver **solver_container, CNumerics *conv_numerics, CNumerics *visc_numerics, CConfig *config, unsigned short val_marker, unsigned short iRKStep) {
  unsigned long iPoint, iVertex;
  unsigned short iVar;
  
  for (iVertex = 0; iVertex < geometry->nVertex[val_marker]; iVertex++) {
    iPoint = geometry->vertex[val_marker][iVertex]->GetNode();
    
    /*--- Check if the node belongs to the domain (i.e, not a halo node) ---*/
    
    if (geometry->node[iPoint]->GetDomain()) {
      
      /*--- Get the velocity vector ---*/
      
      for (iVar = 0; iVar < nVar; iVar++)
        Solution[iVar] = 0.0;
      
      node[iPoint]->SetSolution_Old(Solution);
      LinSysRes.SetBlock_Zero(iPoint);
      
      /*--- includes 1 in the diagonal ---*/
      
      Jacobian.DeleteValsRowi(iPoint);
    }
  }
  
}

void CTurbSASolver::BC_Isothermal_Wall(CGeometry *geometry, CSolver **solver_container, CNumerics *conv_numerics, CNumerics *visc_numerics, CConfig *config,
                                       unsigned short val_marker, unsigned short iRKStep) {
  unsigned long iPoint, iVertex;
  unsigned short iVar;
  
  for (iVertex = 0; iVertex < geometry->nVertex[val_marker]; iVertex++) {
    iPoint = geometry->vertex[val_marker][iVertex]->GetNode();
    
    /*--- Check if the node belongs to the domain (i.e, not a halo node) ---*/
    
    if (geometry->node[iPoint]->GetDomain()) {
      
      /*--- Get the velocity vector ---*/
      for (iVar = 0; iVar < nVar; iVar++)
        Solution[iVar] = 0.0;
      
      node[iPoint]->SetSolution_Old(Solution);
      LinSysRes.SetBlock_Zero(iPoint);
      
      /*--- Includes 1 in the diagonal ---*/
      
      Jacobian.DeleteValsRowi(iPoint);
    }
  }
  
}

void CTurbSASolver::BC_Far_Field(CGeometry *geometry, CSolver **solver_container, CNumerics *conv_numerics, CNumerics *visc_numerics, CConfig *config, unsigned short val_marker, unsigned short iRKStep) {
  
  unsigned long iPoint, iVertex;
  unsigned short iVar, iDim;
  su2double *Normal, *V_infty, *V_domain;
  
  bool grid_movement  = config->GetGrid_Movement();
  
  Normal = new su2double[nDim];
  
  for (iVertex = 0; iVertex < geometry->nVertex[val_marker]; iVertex++) {
    
    iPoint = geometry->vertex[val_marker][iVertex]->GetNode();
    
    /*--- Check if the node belongs to the domain (i.e, not a halo node) ---*/
    
    if (geometry->node[iPoint]->GetDomain()) {
      
      /*--- Allocate the value at the infinity ---*/
      
      V_infty = solver_container[FLOW_SOL]->GetCharacPrimVar(val_marker, iVertex);
      
      /*--- Retrieve solution at the farfield boundary node ---*/
      
      V_domain = solver_container[FLOW_SOL]->node[iPoint]->GetPrimitive();
      
      /*--- Grid Movement ---*/
      
      if (grid_movement)
        conv_numerics->SetGridVel(geometry->node[iPoint]->GetGridVel(), geometry->node[iPoint]->GetGridVel());
      
      conv_numerics->SetPrimitive(V_domain, V_infty);
      
      /*--- Set turbulent variable at the wall, and at infinity ---*/
      
      for (iVar = 0; iVar < nVar; iVar++)
        Solution_i[iVar] = node[iPoint]->GetSolution(iVar);
      Solution_j[0] = nu_tilde_Inf;
      conv_numerics->SetTurbVar(Solution_i, Solution_j);
      
      /*--- Set Normal (it is necessary to change the sign) ---*/
      
      geometry->vertex[val_marker][iVertex]->GetNormal(Normal);
      for (iDim = 0; iDim < nDim; iDim++)
        Normal[iDim] = -Normal[iDim];
      conv_numerics->SetNormal(Normal);
      
      /*--- Compute residuals and Jacobians ---*/
      
      conv_numerics->ComputeResidual(Residual, Jacobian_i, Jacobian_j, config);
      
      /*--- Add residuals and Jacobians ---*/
      
      LinSysRes.AddBlock(iPoint, Residual);
      Jacobian.AddBlock(iPoint, iPoint, Jacobian_i);
      
    }
  }
  
  delete [] Normal;
  
}

void CTurbSASolver::BC_Inlet(CGeometry *geometry, CSolver **solver_container, CNumerics *conv_numerics, CNumerics *visc_numerics, CConfig *config, unsigned short val_marker, unsigned short iRKStep) {
  
  unsigned short iDim;
  unsigned long iVertex, iPoint, Point_Normal;
  su2double *V_inlet, *V_domain, *Normal;
  
  Normal = new su2double[nDim];
  
  bool grid_movement  = config->GetGrid_Movement();
  string Marker_Tag = config->GetMarker_All_TagBound(val_marker);
  
  /*--- Loop over all the vertices on this boundary marker ---*/
  
  for (iVertex = 0; iVertex < geometry->nVertex[val_marker]; iVertex++) {
    
    iPoint = geometry->vertex[val_marker][iVertex]->GetNode();
    
    /*--- Check if the node belongs to the domain (i.e., not a halo node) ---*/
    
    if (geometry->node[iPoint]->GetDomain()) {
      
      /*--- Index of the closest interior node ---*/
      
      Point_Normal = geometry->vertex[val_marker][iVertex]->GetNormal_Neighbor();
      
      /*--- Normal vector for this vertex (negate for outward convention) ---*/
      
      geometry->vertex[val_marker][iVertex]->GetNormal(Normal);
      for (iDim = 0; iDim < nDim; iDim++) Normal[iDim] = -Normal[iDim];
      
      /*--- Allocate the value at the inlet ---*/
      
      V_inlet = solver_container[FLOW_SOL]->GetCharacPrimVar(val_marker, iVertex);
      
      /*--- Retrieve solution at the farfield boundary node ---*/
      
      V_domain = solver_container[FLOW_SOL]->node[iPoint]->GetPrimitive();
      
      /*--- Set various quantities in the solver class ---*/
      
      conv_numerics->SetPrimitive(V_domain, V_inlet);
      
      /*--- Set the turbulent variable states (prescribed for an inflow) ---*/
      
      Solution_i[0] = node[iPoint]->GetSolution(0);
      Solution_j[0] = nu_tilde_Inf;
      
      conv_numerics->SetTurbVar(Solution_i, Solution_j);
      
      /*--- Set various other quantities in the conv_numerics class ---*/
      
      conv_numerics->SetNormal(Normal);
      
      if (grid_movement)
        conv_numerics->SetGridVel(geometry->node[iPoint]->GetGridVel(),
                                  geometry->node[iPoint]->GetGridVel());
      
      /*--- Compute the residual using an upwind scheme ---*/
      
      conv_numerics->ComputeResidual(Residual, Jacobian_i, Jacobian_j, config);
      LinSysRes.AddBlock(iPoint, Residual);
      
      /*--- Jacobian contribution for implicit integration ---*/
      
      Jacobian.AddBlock(iPoint, iPoint, Jacobian_i);
      
      /*--- Viscous contribution ---*/
      
      visc_numerics->SetCoord(geometry->node[iPoint]->GetCoord(), geometry->node[Point_Normal]->GetCoord());
      visc_numerics->SetNormal(Normal);
      
      /*--- Conservative variables w/o reconstruction ---*/
      
      visc_numerics->SetPrimitive(V_domain, V_inlet);
      
      /*--- Turbulent variables w/o reconstruction, and its gradients ---*/
      
      visc_numerics->SetTurbVar(Solution_i, Solution_j);
      visc_numerics->SetTurbVarGradient(node[iPoint]->GetGradient(), node[iPoint]->GetGradient());
      
      /*--- Compute residual, and Jacobians ---*/
      
      visc_numerics->ComputeResidual(Residual, Jacobian_i, Jacobian_j, config);
      
      /*--- Subtract residual, and update Jacobians ---*/
      
      LinSysRes.SubtractBlock(iPoint, Residual);
      Jacobian.SubtractBlock(iPoint, iPoint, Jacobian_i);
      
    }
  }
  
  /*--- Free locally allocated memory ---*/
  delete[] Normal;
  
}

void CTurbSASolver::BC_Outlet(CGeometry *geometry, CSolver **solver_container, CNumerics *conv_numerics, CNumerics *visc_numerics,
                              CConfig *config, unsigned short val_marker, unsigned short iRKStep) {
  unsigned long iPoint, iVertex, Point_Normal;
  unsigned short iVar, iDim;
  su2double *V_outlet, *V_domain, *Normal;
  
  bool grid_movement  = config->GetGrid_Movement();
  
  Normal = new su2double[nDim];
  
  /*--- Loop over all the vertices on this boundary marker ---*/
  
  for (iVertex = 0; iVertex < geometry->nVertex[val_marker]; iVertex++) {
    iPoint = geometry->vertex[val_marker][iVertex]->GetNode();
    
    /*--- Check if the node belongs to the domain (i.e., not a halo node) ---*/
    
    if (geometry->node[iPoint]->GetDomain()) {
      
      /*--- Index of the closest interior node ---*/
      
      Point_Normal = geometry->vertex[val_marker][iVertex]->GetNormal_Neighbor();
      
      /*--- Allocate the value at the outlet ---*/
      
      V_outlet = solver_container[FLOW_SOL]->GetCharacPrimVar(val_marker, iVertex);
      
      /*--- Retrieve solution at the farfield boundary node ---*/
      
      V_domain = solver_container[FLOW_SOL]->node[iPoint]->GetPrimitive();
      
      /*--- Set various quantities in the solver class ---*/
      
      conv_numerics->SetPrimitive(V_domain, V_outlet);
      
      /*--- Set the turbulent variables. Here we use a Neumann BC such
       that the turbulent variable is copied from the interior of the
       domain to the outlet before computing the residual.
       Solution_i --> TurbVar_internal,
       Solution_j --> TurbVar_outlet ---*/
      
      for (iVar = 0; iVar < nVar; iVar++) {
        Solution_i[iVar] = node[iPoint]->GetSolution(iVar);
        Solution_j[iVar] = node[iPoint]->GetSolution(iVar);
      }
      conv_numerics->SetTurbVar(Solution_i, Solution_j);
      
      /*--- Set Normal (negate for outward convention) ---*/
      
      geometry->vertex[val_marker][iVertex]->GetNormal(Normal);
      for (iDim = 0; iDim < nDim; iDim++)
        Normal[iDim] = -Normal[iDim];
      conv_numerics->SetNormal(Normal);
      
      if (grid_movement)
        conv_numerics->SetGridVel(geometry->node[iPoint]->GetGridVel(),
                                  geometry->node[iPoint]->GetGridVel());
      
      /*--- Compute the residual using an upwind scheme ---*/
      
      conv_numerics->ComputeResidual(Residual, Jacobian_i, Jacobian_j, config);
      LinSysRes.AddBlock(iPoint, Residual);
      
      /*--- Jacobian contribution for implicit integration ---*/
      
      Jacobian.AddBlock(iPoint, iPoint, Jacobian_i);
      
      /*--- Viscous contribution ---*/
      visc_numerics->SetCoord(geometry->node[iPoint]->GetCoord(), geometry->node[Point_Normal]->GetCoord());
      visc_numerics->SetNormal(Normal);
      
      /*--- Conservative variables w/o reconstruction ---*/
      
      visc_numerics->SetPrimitive(V_domain, V_outlet);
      
      /*--- Turbulent variables w/o reconstruction, and its gradients ---*/
      
      visc_numerics->SetTurbVar(Solution_i, Solution_j);
      visc_numerics->SetTurbVarGradient(node[iPoint]->GetGradient(), node[iPoint]->GetGradient());
      
      /*--- Compute residual, and Jacobians ---*/
      
      visc_numerics->ComputeResidual(Residual, Jacobian_i, Jacobian_j, config);
      
      /*--- Subtract residual, and update Jacobians ---*/
      
      LinSysRes.SubtractBlock(iPoint, Residual);
      Jacobian.SubtractBlock(iPoint, iPoint, Jacobian_i);
      
    }
  }
  
  /*--- Free locally allocated memory ---*/
  
  delete[] Normal;
  
}

void CTurbSASolver::BC_Engine_Inflow(CGeometry *geometry, CSolver **solver_container, CNumerics *conv_numerics, CNumerics *visc_numerics, CConfig *config, unsigned short val_marker, unsigned short iRKStep) {
  
  unsigned long iPoint, iVertex;
  unsigned short iDim;
  su2double *V_inflow, *V_domain, *Normal;
  
  Normal = new su2double[nDim];
  
  /*--- Loop over all the vertices on this boundary marker ---*/
  
  for (iVertex = 0; iVertex < geometry->nVertex[val_marker]; iVertex++) {
    
    iPoint = geometry->vertex[val_marker][iVertex]->GetNode();
    
    /*--- Check if the node belongs to the domain (i.e., not a halo node) ---*/
    
    if (geometry->node[iPoint]->GetDomain()) {
      
      /*--- Allocate the value at the infinity ---*/
      
      V_inflow = solver_container[FLOW_SOL]->GetCharacPrimVar(val_marker, iVertex);
      
      /*--- Retrieve solution at the farfield boundary node ---*/
      
      V_domain = solver_container[FLOW_SOL]->node[iPoint]->GetPrimitive();
      
      /*--- Set various quantities in the solver class ---*/
      
      conv_numerics->SetPrimitive(V_domain, V_inflow);
      
      /*--- Set the turbulent variables. Here we use a Neumann BC such
       that the turbulent variable is copied from the interior of the
       domain to the outlet before computing the residual. ---*/
      
      conv_numerics->SetTurbVar(node[iPoint]->GetSolution(), node[iPoint]->GetSolution());
      
      /*--- Set Normal (negate for outward convention) ---*/
      
      geometry->vertex[val_marker][iVertex]->GetNormal(Normal);
      for (iDim = 0; iDim < nDim; iDim++)
        Normal[iDim] = -Normal[iDim];
      conv_numerics->SetNormal(Normal);
      
      /*--- Compute the residual using an upwind scheme ---*/
      
      conv_numerics->ComputeResidual(Residual, Jacobian_i, Jacobian_j, config);
      LinSysRes.AddBlock(iPoint, Residual);
      
      /*--- Jacobian contribution for implicit integration ---*/
      
      Jacobian.AddBlock(iPoint, iPoint, Jacobian_i);
      
      /*--- Viscous contribution ---*/
      
      visc_numerics->SetCoord(geometry->node[iPoint]->GetCoord(), geometry->node[iPoint]->GetCoord());
      visc_numerics->SetNormal(Normal);
      
      /*--- Conservative variables w/o reconstruction ---*/
      
      visc_numerics->SetPrimitive(V_domain, V_inflow);
      
      /*--- Turbulent variables w/o reconstruction, and its gradients ---*/
      
      visc_numerics->SetTurbVar(node[iPoint]->GetSolution(), node[iPoint]->GetSolution());
      visc_numerics->SetTurbVarGradient(node[iPoint]->GetGradient(), node[iPoint]->GetGradient());
      
      /*--- Compute residual, and Jacobians ---*/
      
      visc_numerics->ComputeResidual(Residual, Jacobian_i, Jacobian_j, config);
      
      /*--- Subtract residual, and update Jacobians ---*/
      
      LinSysRes.SubtractBlock(iPoint, Residual);
      Jacobian.SubtractBlock(iPoint, iPoint, Jacobian_i);
      
    }
  }
  
  /*--- Free locally allocated memory ---*/
  
  delete[] Normal;
  
}

void CTurbSASolver::BC_Engine_Exhaust(CGeometry *geometry, CSolver **solver_container, CNumerics *conv_numerics, CNumerics *visc_numerics, CConfig *config, unsigned short val_marker, unsigned short iRKStep) {
  
  unsigned short iDim;
  unsigned long iVertex, iPoint;
  su2double *V_exhaust, *V_domain, *Normal;
  
  Normal = new su2double[nDim];
  
  string Marker_Tag = config->GetMarker_All_TagBound(val_marker);
  
  /*--- Loop over all the vertices on this boundary marker ---*/
  
  for (iVertex = 0; iVertex < geometry->nVertex[val_marker]; iVertex++) {
    
    iPoint = geometry->vertex[val_marker][iVertex]->GetNode();
    
    /*--- Check if the node belongs to the domain (i.e., not a halo node) ---*/
    
    if (geometry->node[iPoint]->GetDomain()) {
      
      /*--- Normal vector for this vertex (negate for outward convention) ---*/
      
      geometry->vertex[val_marker][iVertex]->GetNormal(Normal);
      for (iDim = 0; iDim < nDim; iDim++) Normal[iDim] = -Normal[iDim];
      
      /*--- Allocate the value at the infinity ---*/
      
      V_exhaust = solver_container[FLOW_SOL]->GetCharacPrimVar(val_marker, iVertex);
      
      /*--- Retrieve solution at the farfield boundary node ---*/
      
      V_domain = solver_container[FLOW_SOL]->node[iPoint]->GetPrimitive();
      
      /*--- Set various quantities in the solver class ---*/
      
      conv_numerics->SetPrimitive(V_domain, V_exhaust);
      
      /*--- Set the turbulent variable states (prescribed for an inflow) ---*/
      
      Solution_i[0] = node[iPoint]->GetSolution(0);
      Solution_j[0] = nu_tilde_Engine;
      
      conv_numerics->SetTurbVar(Solution_i, Solution_j);
      
      /*--- Set various other quantities in the conv_numerics class ---*/
      
      conv_numerics->SetNormal(Normal);
      
      /*--- Compute the residual using an upwind scheme ---*/
      
      conv_numerics->ComputeResidual(Residual, Jacobian_i, Jacobian_j, config);
      LinSysRes.AddBlock(iPoint, Residual);
      
      /*--- Jacobian contribution for implicit integration ---*/
      
      Jacobian.AddBlock(iPoint, iPoint, Jacobian_i);
      
      /*--- Viscous contribution ---*/
      
      visc_numerics->SetCoord(geometry->node[iPoint]->GetCoord(), geometry->node[iPoint]->GetCoord());
      visc_numerics->SetNormal(Normal);
      
      /*--- Conservative variables w/o reconstruction ---*/
      
      visc_numerics->SetPrimitive(V_domain, V_exhaust);
      
      /*--- Turbulent variables w/o reconstruction, and its gradients ---*/
      
      visc_numerics->SetTurbVar(Solution_i, Solution_j);
      visc_numerics->SetTurbVarGradient(node[iPoint]->GetGradient(), node[iPoint]->GetGradient());
      
      /*--- Compute residual, and Jacobians ---*/
      
      visc_numerics->ComputeResidual(Residual, Jacobian_i, Jacobian_j, config);
      
      /*--- Subtract residual, and update Jacobians ---*/
      
      LinSysRes.SubtractBlock(iPoint, Residual);
      Jacobian.SubtractBlock(iPoint, iPoint, Jacobian_i);
      
    }
  }
  
  /*--- Free locally allocated memory ---*/
  
  delete[] Normal;
  
}

void CTurbSASolver::BC_ActDisk_Inlet(CGeometry *geometry, CSolver **solver_container, CNumerics *conv_numerics,
                                     CNumerics *visc_numerics, CConfig *config, unsigned short val_marker, unsigned short iRKStep) {
  BC_ActDisk(geometry, solver_container, conv_numerics, visc_numerics,
             config,  val_marker, true, iRKStep);
  
}

void CTurbSASolver::BC_ActDisk_Outlet(CGeometry *geometry, CSolver **solver_container, CNumerics *conv_numerics,
                                      CNumerics *visc_numerics, CConfig *config, unsigned short val_marker, unsigned short iRKStep) {
  
  BC_ActDisk(geometry, solver_container, conv_numerics, visc_numerics,
             config,  val_marker, false, iRKStep);
  
}

void CTurbSASolver::BC_ActDisk(CGeometry *geometry, CSolver **solver_container, CNumerics *conv_numerics, CNumerics *visc_numerics,
                               CConfig *config, unsigned short val_marker, bool inlet_surface, unsigned short iRKStep) {
  
  unsigned long iPoint, iVertex, GlobalIndex_donor, GlobalIndex, iPoint_Normal;
  su2double *V_outlet, *V_inlet, *V_domain, *Normal, *UnitNormal, Area, Vn;
  bool ReverseFlow;
  unsigned short iDim;
  
  bool grid_movement = config->GetGrid_Movement();
  
  Normal = new su2double[nDim];
  UnitNormal = new su2double[nDim];
  
  /*--- Loop over all the vertices on this boundary marker ---*/
  
  for (iVertex = 0; iVertex < geometry->nVertex[val_marker]; iVertex++) {
    
    iPoint = geometry->vertex[val_marker][iVertex]->GetNode();
    iPoint_Normal = geometry->vertex[val_marker][iVertex]->GetNormal_Neighbor();
    GlobalIndex_donor = solver_container[FLOW_SOL]->GetDonorGlobalIndex(val_marker, iVertex);
    GlobalIndex = geometry->node[iPoint]->GetGlobalIndex();
    
    /*--- Check if the node belongs to the domain (i.e., not a halo node) ---*/
    
    if ((geometry->node[iPoint]->GetDomain()) && (GlobalIndex != GlobalIndex_donor)) {
      
      /*--- Normal vector for this vertex (negate for outward convention) ---*/
      
      geometry->vertex[val_marker][iVertex]->GetNormal(Normal);
      for (iDim = 0; iDim < nDim; iDim++) Normal[iDim] = -Normal[iDim];
      conv_numerics->SetNormal(Normal);
      
      Area = 0.0;
      for (iDim = 0; iDim < nDim; iDim++) Area += Normal[iDim]*Normal[iDim];
      Area = sqrt (Area);
      
      for (iDim = 0; iDim < nDim; iDim++)
        UnitNormal[iDim] = Normal[iDim]/Area;
      
      /*--- Retrieve solution at the farfield boundary node ---*/
      
      V_domain = solver_container[FLOW_SOL]->node[iPoint]->GetPrimitive();
      
      /*--- Check the flow direction. Project the flow into the normal to the inlet face ---*/
      
      Vn = 0.0; ReverseFlow = false;
      for (iDim = 0; iDim < nDim; iDim++) {  Vn += V_domain[iDim+1]*UnitNormal[iDim]; }
      
      if ((inlet_surface) && (Vn < 0.0)) { ReverseFlow = true; }
      if ((!inlet_surface) && (Vn > 0.0)) { ReverseFlow = true; }
      
      /*--- Do not anything if there is a
       reverse flow, Euler b.c. for the direct problem ---*/
      
      if (!ReverseFlow) {
        
        /*--- Allocate the value at the infinity ---*/
        
        if (inlet_surface) {
          V_inlet = solver_container[FLOW_SOL]->GetCharacPrimVar(val_marker, iVertex);
          V_outlet = solver_container[FLOW_SOL]->GetDonorPrimVar(val_marker, iVertex);
          conv_numerics->SetPrimitive(V_domain, V_inlet);
        }
        else {
          V_outlet = solver_container[FLOW_SOL]->GetCharacPrimVar(val_marker, iVertex);
          V_inlet = solver_container[FLOW_SOL]->GetDonorPrimVar(val_marker, iVertex);
          conv_numerics->SetPrimitive(V_domain, V_outlet);
        }
        
        /*--- Set the turb. variable solution
         set  the turbulent variables. Here we use a Neumann BC such
         that the turbulent variable is copied from the interior of the
         domain to the outlet before computing the residual.
         or set the turbulent variable states (prescribed for an inflow)  ----*/
        
        Solution_i[0] = node[iPoint]->GetSolution(0);
        
        //      if (inlet_surface) Solution_j[0] = 0.5*(node[iPoint]->GetSolution(0)+V_outlet [nDim+9]);
        //      else Solution_j[0] = 0.5*(node[iPoint]->GetSolution(0)+V_inlet [nDim+9]);
        
        //      /*--- Inflow analysis (interior extrapolation) ---*/
        //      if (((inlet_surface) && (!ReverseFlow)) || ((!inlet_surface) && (ReverseFlow))) {
        //        Solution_j[0] = 2.0*node[iPoint]->GetSolution(0) - node[iPoint_Normal]->GetSolution(0);
        //      }
        
        //      /*--- Outflow analysis ---*/
        //      else {
        //        if (inlet_surface) Solution_j[0] = Factor_nu_ActDisk*V_outlet [nDim+9];
        //        else { Solution_j[0] = Factor_nu_ActDisk*V_inlet [nDim+9]; }
        //      }
        
        /*--- Inflow analysis (interior extrapolation) ---*/
        if (((inlet_surface) && (!ReverseFlow)) || ((!inlet_surface) && (ReverseFlow))) {
          Solution_j[0] = node[iPoint]->GetSolution(0);
        }
        
        /*--- Outflow analysis ---*/
        else {
          Solution_j[0] = nu_tilde_ActDisk;
        }
        
        conv_numerics->SetTurbVar(Solution_i, Solution_j);
        
        /*--- Grid Movement ---*/
        
        if (grid_movement)
          conv_numerics->SetGridVel(geometry->node[iPoint]->GetGridVel(), geometry->node[iPoint]->GetGridVel());
        
        /*--- Compute the residual using an upwind scheme ---*/
        
        conv_numerics->ComputeResidual(Residual, Jacobian_i, Jacobian_j, config);
        LinSysRes.AddBlock(iPoint, Residual);
        
        /*--- Jacobian contribution for implicit integration ---*/
        
        Jacobian.AddBlock(iPoint, iPoint, Jacobian_i);
        
        /*--- Viscous contribution ---*/
        
        visc_numerics->SetNormal(Normal);
        visc_numerics->SetCoord(geometry->node[iPoint]->GetCoord(), geometry->node[iPoint_Normal]->GetCoord());
        
        /*--- Conservative variables w/o reconstruction ---*/
        
        if (inlet_surface) visc_numerics->SetPrimitive(V_domain, V_inlet);
        else visc_numerics->SetPrimitive(V_domain, V_outlet);
        
        /*--- Turbulent variables w/o reconstruction, and its gradients ---*/
        
        visc_numerics->SetTurbVar(Solution_i, Solution_j);
        
        visc_numerics->SetTurbVarGradient(node[iPoint]->GetGradient(), node[iPoint]->GetGradient());
        
        /*--- Compute residual, and Jacobians ---*/
        
        visc_numerics->ComputeResidual(Residual, Jacobian_i, Jacobian_j, config);
        
        /*--- Subtract residual, and update Jacobians ---*/
        
        //        LinSysRes.SubtractBlock(iPoint, Residual);
        //        Jacobian.SubtractBlock(iPoint, iPoint, Jacobian_i);
        
      }
    }
  }
  
  /*--- Free locally allocated memory ---*/
  
  delete[] Normal;
  delete[] UnitNormal;
  
}

void CTurbSASolver::BC_Interface_Boundary(CGeometry *geometry, CSolver **solver_container, CNumerics *numerics,
                                          CConfig *config, unsigned short val_marker, unsigned short iRKStep) {
  
  //  unsigned long iVertex, iPoint, jPoint;
  //  unsigned short iVar, iDim;
  //
  //  su2double *Vector = new su2double[nDim];
  //
  //#ifndef HAVE_MPI
  //
  //  for (iVertex = 0; iVertex < geometry->nVertex[val_marker]; iVertex++) {
  //    iPoint = geometry->vertex[val_marker][iVertex]->GetNode();
  //
  //    if (geometry->node[iPoint]->GetDomain()) {
  //
  //      /*--- Find the associate pair to the original node ---*/
  //      jPoint = geometry->vertex[val_marker][iVertex]->GetDonorPoint();
  //
  //      if (iPoint != jPoint) {
  //
  //        /*--- Store the solution for both points ---*/
  //        for (iVar = 0; iVar < nVar; iVar++) {
  //          Solution_i[iVar] = node[iPoint]->GetSolution(iVar);
  //          Solution_j[iVar] = node[jPoint]->GetSolution(iVar);
  //        }
  //
  //        /*--- Set Conservative Variables ---*/
  //        numerics->SetTurbVar(Solution_i, Solution_j);
  //
  //        /*--- Retrieve flow solution for both points ---*/
  //        for (iVar = 0; iVar < solver_container[FLOW_SOL]->GetnVar(); iVar++) {
  //          FlowPrimVar_i[iVar] = solver_container[FLOW_SOL]->node[iPoint]->GetSolution(iVar);
  //          FlowPrimVar_j[iVar] = solver_container[FLOW_SOL]->node[jPoint]->GetSolution(iVar);
  //        }
  //
  //        /*--- Set Flow Variables ---*/
  //        numerics->SetConservative(FlowPrimVar_i, FlowPrimVar_j);
  //
  //        /*--- Set the normal vector ---*/
  //        geometry->vertex[val_marker][iVertex]->GetNormal(Vector);
  //        for (iDim = 0; iDim < nDim; iDim++)
  //          Vector[iDim] = -Vector[iDim];
  //        numerics->SetNormal(Vector);
  //
  //        /*--- Add Residuals and Jacobians ---*/
  //        numerics->ComputeResidual(Residual, Jacobian_i, Jacobian_j, config);
  //        LinSysRes.AddBlock(iPoint, Residual);
  //        Jacobian.AddBlock(iPoint, iPoint, Jacobian_i);
  //
  //      }
  //    }
  //  }
  //
  //#else
  //
  //  int rank = MPI::COMM_WORLD.Get_rank(), jProcessor;
  //  su2double *Conserv_Var, *Flow_Var;
  //  bool compute;
  //
  //  unsigned short Buffer_Size = nVar+solver_container[FLOW_SOL]->GetnVar();
  //  su2double *Buffer_Send_U = new su2double [Buffer_Size];
  //  su2double *Buffer_Receive_U = new su2double [Buffer_Size];
  //
  //  /*--- Do the send process, by the moment we are sending each
  //   node individually, this must be changed ---*/
  //  for (iVertex = 0; iVertex < geometry->nVertex[val_marker]; iVertex++) {
  //    iPoint = geometry->vertex[val_marker][iVertex]->GetNode();
  //    if (geometry->node[iPoint]->GetDomain()) {
  //
  //      /*--- Find the associate pair to the original node ---*/
  //      jPoint = geometry->vertex[val_marker][iVertex]->GetPeriodicPointDomain()[0];
  //      jProcessor = geometry->vertex[val_marker][iVertex]->GetPeriodicPointDomain()[1];
  //
  //      if ((iPoint == jPoint) && (jProcessor == rank)) compute = false;
  //      else compute = true;
  //
  //      /*--- We only send the information that belong to other boundary ---*/
  //      if ((jProcessor != rank) && compute) {
  //
  //        Conserv_Var = node[iPoint]->GetSolution();
  //        Flow_Var = solver_container[FLOW_SOL]->node[iPoint]->GetSolution();
  //
  //        for (iVar = 0; iVar < nVar; iVar++)
  //          Buffer_Send_U[iVar] = Conserv_Var[iVar];
  //
  //        for (iVar = 0; iVar < solver_container[FLOW_SOL]->GetnVar(); iVar++)
  //          Buffer_Send_U[nVar+iVar] = Flow_Var[iVar];
  //
  //        MPI::COMM_WORLD.Bsend(Buffer_Send_U, Buffer_Size, MPI::DOUBLE, jProcessor, iPoint);
  //
  //      }
  //    }
  //  }
  //
  //  for (iVertex = 0; iVertex < geometry->nVertex[val_marker]; iVertex++) {
  //
  //    iPoint = geometry->vertex[val_marker][iVertex]->GetNode();
  //
  //    if (geometry->node[iPoint]->GetDomain()) {
  //
  //      /*--- Find the associate pair to the original node ---*/
  //      jPoint = geometry->vertex[val_marker][iVertex]->GetPeriodicPointDomain()[0];
  //      jProcessor = geometry->vertex[val_marker][iVertex]->GetPeriodicPointDomain()[1];
  //
  //      if ((iPoint == jPoint) && (jProcessor == rank)) compute = false;
  //      else compute = true;
  //
  //      if (compute) {
  //
  //        /*--- We only receive the information that belong to other boundary ---*/
  //        if (jProcessor != rank) {
  //          MPI::COMM_WORLD.Recv(Buffer_Receive_U, Buffer_Size, MPI::DOUBLE, jProcessor, jPoint);
  //        }
  //        else {
  //
  //          for (iVar = 0; iVar < nVar; iVar++)
  //            Buffer_Receive_U[iVar] = node[jPoint]->GetSolution(iVar);
  //
  //          for (iVar = 0; iVar < solver_container[FLOW_SOL]->GetnVar(); iVar++)
  //            Buffer_Send_U[nVar+iVar] = solver_container[FLOW_SOL]->node[jPoint]->GetSolution(iVar);
  //
  //        }
  //
  //        /*--- Store the solution for both points ---*/
  //        for (iVar = 0; iVar < nVar; iVar++) {
  //          Solution_i[iVar] = node[iPoint]->GetSolution(iVar);
  //          Solution_j[iVar] = Buffer_Receive_U[iVar];
  //        }
  //
  //        /*--- Set Turbulent Variables ---*/
  //        numerics->SetTurbVar(Solution_i, Solution_j);
  //
  //        /*--- Retrieve flow solution for both points ---*/
  //        for (iVar = 0; iVar < solver_container[FLOW_SOL]->GetnVar(); iVar++) {
  //          FlowPrimVar_i[iVar] = solver_container[FLOW_SOL]->node[iPoint]->GetSolution(iVar);
  //          FlowPrimVar_j[iVar] = Buffer_Receive_U[nVar + iVar];
  //        }
  //
  //        /*--- Set Flow Variables ---*/
  //        numerics->SetConservative(FlowPrimVar_i, FlowPrimVar_j);
  //
  //        geometry->vertex[val_marker][iVertex]->GetNormal(Vector);
  //        for (iDim = 0; iDim < nDim; iDim++)
  //          Vector[iDim] = -Vector[iDim];
  //        numerics->SetNormal(Vector);
  //
  //        numerics->ComputeResidual(Residual, Jacobian_i, Jacobian_j, config);
  //        LinSysRes.AddBlock(iPoint, Residual);
  //        Jacobian.AddBlock(iPoint, iPoint, Jacobian_i);
  //
  //      }
  //    }
  //  }
  //
  //  delete[] Buffer_Send_U;
  //  delete[] Buffer_Receive_U;
  //
  //#endif
  //
  //  delete[] Vector;
  //
}

void CTurbSASolver::BC_NearField_Boundary(CGeometry *geometry, CSolver **solver_container, CNumerics *numerics,
                                          CConfig *config, unsigned short val_marker, unsigned short iRKStep) {
  
  //  unsigned long iVertex, iPoint, jPoint;
  //  unsigned short iVar, iDim;
  //
  //  su2double *Vector = new su2double[nDim];
  //
  //#ifndef HAVE_MPI
  //
  //  for (iVertex = 0; iVertex < geometry->nVertex[val_marker]; iVertex++) {
  //    iPoint = geometry->vertex[val_marker][iVertex]->GetNode();
  //
  //    if (geometry->node[iPoint]->GetDomain()) {
  //
  //      /*--- Find the associate pair to the original node ---*/
  //      jPoint = geometry->vertex[val_marker][iVertex]->GetDonorPoint();
  //
  //      if (iPoint != jPoint) {
  //
  //        /*--- Store the solution for both points ---*/
  //        for (iVar = 0; iVar < nVar; iVar++) {
  //          Solution_i[iVar] = node[iPoint]->GetSolution(iVar);
  //          Solution_j[iVar] = node[jPoint]->GetSolution(iVar);
  //        }
  //
  //        /*--- Set Conservative Variables ---*/
  //        numerics->SetTurbVar(Solution_i, Solution_j);
  //
  //        /*--- Retrieve flow solution for both points ---*/
  //        for (iVar = 0; iVar < solver_container[FLOW_SOL]->GetnVar(); iVar++) {
  //          FlowPrimVar_i[iVar] = solver_container[FLOW_SOL]->node[iPoint]->GetSolution(iVar);
  //          FlowPrimVar_j[iVar] = solver_container[FLOW_SOL]->node[jPoint]->GetSolution(iVar);
  //        }
  //
  //        /*--- Set Flow Variables ---*/
  //        numerics->SetConservative(FlowPrimVar_i, FlowPrimVar_j);
  //
  //        /*--- Set the normal vector ---*/
  //        geometry->vertex[val_marker][iVertex]->GetNormal(Vector);
  //        for (iDim = 0; iDim < nDim; iDim++)
  //          Vector[iDim] = -Vector[iDim];
  //        numerics->SetNormal(Vector);
  //
  //        /*--- Add Residuals and Jacobians ---*/
  //        numerics->ComputeResidual(Residual, Jacobian_i, Jacobian_j, config);
  //        LinSysRes.AddBlock(iPoint, Residual);
  //        Jacobian.AddBlock(iPoint, iPoint, Jacobian_i);
  //
  //      }
  //    }
  //  }
  //
  //#else
  //
  //  int rank = MPI::COMM_WORLD.Get_rank(), jProcessor;
  //  su2double *Conserv_Var, *Flow_Var;
  //  bool compute;
  //
  //  unsigned short Buffer_Size = nVar+solver_container[FLOW_SOL]->GetnVar();
  //  su2double *Buffer_Send_U = new su2double [Buffer_Size];
  //  su2double *Buffer_Receive_U = new su2double [Buffer_Size];
  //
  //  /*--- Do the send process, by the moment we are sending each
  //   node individually, this must be changed ---*/
  //  for (iVertex = 0; iVertex < geometry->nVertex[val_marker]; iVertex++) {
  //    iPoint = geometry->vertex[val_marker][iVertex]->GetNode();
  //    if (geometry->node[iPoint]->GetDomain()) {
  //
  //      /*--- Find the associate pair to the original node ---*/
  //      jPoint = geometry->vertex[val_marker][iVertex]->GetPeriodicPointDomain()[0];
  //      jProcessor = geometry->vertex[val_marker][iVertex]->GetPeriodicPointDomain()[1];
  //
  //      if ((iPoint == jPoint) && (jProcessor == rank)) compute = false;
  //      else compute = true;
  //
  //      /*--- We only send the information that belong to other boundary ---*/
  //      if ((jProcessor != rank) && compute) {
  //
  //        Conserv_Var = node[iPoint]->GetSolution();
  //        Flow_Var = solver_container[FLOW_SOL]->node[iPoint]->GetSolution();
  //
  //        for (iVar = 0; iVar < nVar; iVar++)
  //          Buffer_Send_U[iVar] = Conserv_Var[iVar];
  //
  //        for (iVar = 0; iVar < solver_container[FLOW_SOL]->GetnVar(); iVar++)
  //          Buffer_Send_U[nVar+iVar] = Flow_Var[iVar];
  //
  //        MPI::COMM_WORLD.Bsend(Buffer_Send_U, Buffer_Size, MPI::DOUBLE, jProcessor, iPoint);
  //
  //      }
  //    }
  //  }
  //
  //  for (iVertex = 0; iVertex < geometry->nVertex[val_marker]; iVertex++) {
  //
  //    iPoint = geometry->vertex[val_marker][iVertex]->GetNode();
  //
  //    if (geometry->node[iPoint]->GetDomain()) {
  //
  //      /*--- Find the associate pair to the original node ---*/
  //      jPoint = geometry->vertex[val_marker][iVertex]->GetPeriodicPointDomain()[0];
  //      jProcessor = geometry->vertex[val_marker][iVertex]->GetPeriodicPointDomain()[1];
  //
  //      if ((iPoint == jPoint) && (jProcessor == rank)) compute = false;
  //      else compute = true;
  //
  //      if (compute) {
  //
  //        /*--- We only receive the information that belong to other boundary ---*/
  //        if (jProcessor != rank) {
  //          MPI::COMM_WORLD.Recv(Buffer_Receive_U, Buffer_Size, MPI::DOUBLE, jProcessor, jPoint);
  //        }
  //        else {
  //
  //          for (iVar = 0; iVar < nVar; iVar++)
  //            Buffer_Receive_U[iVar] = node[jPoint]->GetSolution(iVar);
  //
  //          for (iVar = 0; iVar < solver_container[FLOW_SOL]->GetnVar(); iVar++)
  //            Buffer_Send_U[nVar+iVar] = solver_container[FLOW_SOL]->node[jPoint]->GetSolution(iVar);
  //
  //        }
  //
  //        /*--- Store the solution for both points ---*/
  //        for (iVar = 0; iVar < nVar; iVar++) {
  //          Solution_i[iVar] = node[iPoint]->GetSolution(iVar);
  //          Solution_j[iVar] = Buffer_Receive_U[iVar];
  //        }
  //
  //        /*--- Set Turbulent Variables ---*/
  //        numerics->SetTurbVar(Solution_i, Solution_j);
  //
  //        /*--- Retrieve flow solution for both points ---*/
  //        for (iVar = 0; iVar < solver_container[FLOW_SOL]->GetnVar(); iVar++) {
  //          FlowPrimVar_i[iVar] = solver_container[FLOW_SOL]->node[iPoint]->GetSolution(iVar);
  //          FlowPrimVar_j[iVar] = Buffer_Receive_U[nVar + iVar];
  //        }
  //
  //        /*--- Set Flow Variables ---*/
  //        numerics->SetConservative(FlowPrimVar_i, FlowPrimVar_j);
  //
  //        geometry->vertex[val_marker][iVertex]->GetNormal(Vector);
  //        for (iDim = 0; iDim < nDim; iDim++)
  //          Vector[iDim] = -Vector[iDim];
  //        numerics->SetNormal(Vector);
  //
  //        numerics->ComputeResidual(Residual, Jacobian_i, Jacobian_j, config);
  //        LinSysRes.AddBlock(iPoint, Residual);
  //        Jacobian.AddBlock(iPoint, iPoint, Jacobian_i);
  //
  //      }
  //    }
  //  }
  //
  //  delete[] Buffer_Send_U;
  //  delete[] Buffer_Receive_U;
  //
  //#endif
  //
  //  delete[] Vector;
  //
}

CTurbSSTSolver::CTurbSSTSolver(void) : CTurbSolver() {
  
  /*--- Array initialization ---*/
  constants = NULL;
  
}

CTurbSSTSolver::CTurbSSTSolver(CGeometry *geometry, CConfig *config, unsigned short iMesh) : CTurbSolver() {
  unsigned short iVar, iDim, nLineLets;
  unsigned long iPoint, index;
  su2double dull_val;
  ifstream restart_file;
  string text_line;
  
  unsigned short iZone = config->GetiZone();
  unsigned short nZone = geometry->GetnZone();
  bool restart = (config->GetRestart() || config->GetRestart_Flow());
  bool adjoint = (config->GetContinuous_Adjoint()) || (config->GetDiscrete_Adjoint());
  bool compressible = (config->GetKind_Regime() == COMPRESSIBLE);
  bool incompressible = (config->GetKind_Regime() == INCOMPRESSIBLE);
  bool dual_time = ((config->GetUnsteady_Simulation() == DT_STEPPING_1ST) ||
                    (config->GetUnsteady_Simulation() == DT_STEPPING_2ND));
  bool time_stepping = (config->GetUnsteady_Simulation() == TIME_STEPPING);

  int rank = MASTER_NODE;
#ifdef HAVE_MPI
  MPI_Comm_rank(MPI_COMM_WORLD, &rank);
#endif
  
  /*--- Array initialization ---*/
  
  constants = NULL;
  
  Gamma = config->GetGamma();
  Gamma_Minus_One = Gamma - 1.0;
  
  /*--- Dimension of the problem --> dependent of the turbulent model ---*/
  
  nVar = 2;
  nPoint = geometry->GetnPoint();
  nPointDomain = geometry->GetnPointDomain();
  
  /*--- Initialize nVarGrad for deallocation ---*/
  
  nVarGrad = nVar;
  
  /*--- Define geometry constants in the solver structure ---*/
  
  nDim = geometry->GetnDim();
  node = new CVariable*[nPoint];
  
  /*--- Single grid simulation ---*/
  
  if (iMesh == MESH_0) {
    
    /*--- Define some auxiliary vector related with the residual ---*/
    
    Residual = new su2double[nVar];     for (iVar = 0; iVar < nVar; iVar++) Residual[iVar]  = 0.0;
    Residual_RMS = new su2double[nVar]; for (iVar = 0; iVar < nVar; iVar++) Residual_RMS[iVar]  = 0.0;
    Residual_i = new su2double[nVar];   for (iVar = 0; iVar < nVar; iVar++) Residual_i[iVar]  = 0.0;
    Residual_j = new su2double[nVar];   for (iVar = 0; iVar < nVar; iVar++) Residual_j[iVar]  = 0.0;
    Residual_Max = new su2double[nVar]; for (iVar = 0; iVar < nVar; iVar++) Residual_Max[iVar]  = 0.0;
    
    /*--- Define some structures for locating max residuals ---*/
    
    Point_Max = new unsigned long[nVar];
    for (iVar = 0; iVar < nVar; iVar++) Point_Max[iVar] = 0;
    Point_Max_Coord = new su2double*[nVar];
    for (iVar = 0; iVar < nVar; iVar++) {
      Point_Max_Coord[iVar] = new su2double[nDim];
      for (iDim = 0; iDim < nDim; iDim++) Point_Max_Coord[iVar][iDim] = 0.0;
    }
    
    /*--- Define some auxiliary vector related with the solution ---*/
    
    Solution = new su2double[nVar];
    Solution_i = new su2double[nVar]; Solution_j = new su2double[nVar];
    
    /*--- Define some auxiliary vector related with the geometry ---*/
    
    Vector_i = new su2double[nDim]; Vector_j = new su2double[nDim];
    
    /*--- Define some auxiliary vector related with the flow solution ---*/
    
    FlowPrimVar_i = new su2double [nDim+7]; FlowPrimVar_j = new su2double [nDim+7];
    
    /*--- Jacobians and vector structures for implicit computations ---*/
    
    Jacobian_i = new su2double* [nVar];
    Jacobian_j = new su2double* [nVar];
    for (iVar = 0; iVar < nVar; iVar++) {
      Jacobian_i[iVar] = new su2double [nVar];
      Jacobian_j[iVar] = new su2double [nVar];
    }
    
    /*--- Initialization of the structure of the whole Jacobian ---*/
    
    if (rank == MASTER_NODE) cout << "Initialize Jacobian structure (SST model)." << endl;
    Jacobian.Initialize(nPoint, nPointDomain, nVar, nVar, true, geometry, config);
    
    if ((config->GetKind_Linear_Solver_Prec() == LINELET) ||
        (config->GetKind_Linear_Solver() == SMOOTHER_LINELET)) {
      nLineLets = Jacobian.BuildLineletPreconditioner(geometry, config);
      if (rank == MASTER_NODE) cout << "Compute linelet structure. " << nLineLets << " elements in each line (average)." << endl;
    }
    
    LinSysSol.Initialize(nPoint, nPointDomain, nVar, 0.0);
    LinSysRes.Initialize(nPoint, nPointDomain, nVar, 0.0);
  }
  
  /*--- Computation of gradients by least squares ---*/
  
  if (config->GetKind_Gradient_Method() == WEIGHTED_LEAST_SQUARES) {
    /*--- S matrix := inv(R)*traspose(inv(R)) ---*/
    Smatrix = new su2double* [nDim];
    for (iDim = 0; iDim < nDim; iDim++)
    Smatrix[iDim] = new su2double [nDim];
    /*--- c vector := transpose(WA)*(Wb) ---*/
    Cvector = new su2double* [nVar];
    for (iVar = 0; iVar < nVar; iVar++)
    Cvector[iVar] = new su2double [nDim];
  }
  
  /*--- Initialize value for model constants ---*/
  constants = new su2double[10];
  constants[0] = 0.85;   //sigma_k1
  constants[1] = 1.0;    //sigma_k2
  constants[2] = 0.5;    //sigma_om1
  constants[3] = 0.856;  //sigma_om2
  constants[4] = 0.075;  //beta_1
  constants[5] = 0.0828; //beta_2
  constants[6] = 0.09;   //betaStar
  constants[7] = 0.31;   //a1
  constants[8] = constants[4]/constants[6] - constants[2]*0.41*0.41/sqrt(constants[6]);  //alfa_1
  constants[9] = constants[5]/constants[6] - constants[3]*0.41*0.41/sqrt(constants[6]);  //alfa_2
  
  /*--- Initialize lower and upper limits---*/
  lowerlimit = new su2double[nVar];
  upperlimit = new su2double[nVar];
  
  lowerlimit[0] = 1.0e-10;
  upperlimit[0] = 1.0e10;
  
  lowerlimit[1] = 1.0e-4;
  upperlimit[1] = 1.0e15;
  
  /*--- Flow infinity initialization stuff ---*/
  su2double rhoInf, *VelInf, muLamInf, Intensity, muT_Inf;
  
  rhoInf    = config->GetDensity_FreeStreamND();
  VelInf    = config->GetVelocity_FreeStreamND();
  muLamInf  = config->GetViscosity_FreeStreamND();
  Intensity = config->GetTurbulenceIntensity_FreeStream();

  su2double VelMag = 0;
  for (iDim = 0; iDim < nDim; iDim++)
  VelMag += VelInf[iDim]*VelInf[iDim];
  VelMag = sqrt(VelMag);
  
  kine_Inf  = 3.0/2.0*(VelMag*VelMag*Intensity*Intensity);
  
  switch(config->GetKind_FreeStreamTurbOption()) {
   case EDDY_VISC_RATIO:
     {
       su2double viscRatio = config->GetTurb2LamViscRatio_FreeStream();
       omega_Inf = rhoInf*kine_Inf/(muLamInf*viscRatio);
       break;
     }
   case TURB_LENGTHSCALE:
     {
       su2double turb_L = config->GetTurbLength_FreeStream();
       omega_Inf = sqrt(kine_Inf)/turb_L;
       break;
     }
  }

  /*--- Eddy viscosity, initialized without stress limiter at the infinity ---*/
  muT_Inf = rhoInf*kine_Inf/omega_Inf;
  
  /*--- Restart the solution from file information ---*/
  if (!restart || (iMesh != MESH_0)) {
    for (iPoint = 0; iPoint < nPoint; iPoint++)
    node[iPoint] = new CTurbSSTVariable(kine_Inf, omega_Inf, muT_Inf, nDim, nVar, constants, config);
  }
  else {
    
    /*--- Restart the solution from file information ---*/
    ifstream restart_file;
    string filename = config->GetSolution_FlowFileName();
    
    /*--- Modify file name for multizone problems ---*/
    if (nZone >1)
      filename= config->GetMultizone_FileName(filename, iZone);

    /*--- Modify file name for an unsteady restart ---*/
    if (dual_time || time_stepping) {
      int Unst_RestartIter;
      if (adjoint) {
        Unst_RestartIter = SU2_TYPE::Int(config->GetUnst_AdjointIter()) - 1;
      } else if (config->GetUnsteady_Simulation() == DT_STEPPING_1ST)
      Unst_RestartIter = SU2_TYPE::Int(config->GetUnst_RestartIter())-1;
      else
      Unst_RestartIter = SU2_TYPE::Int(config->GetUnst_RestartIter())-2;
      filename = config->GetUnsteady_FileName(filename, Unst_RestartIter);
    }

    
    /*--- Open the restart file, throw an error if this fails. ---*/
    restart_file.open(filename.data(), ios::in);
    if (restart_file.fail()) {
      cout << "There is no turbulent restart file!!" << endl;
      exit(EXIT_FAILURE);
    }
    
    /*--- In case this is a parallel simulation, we need to perform the
     Global2Local index transformation first. ---*/

    map<unsigned long,unsigned long> Global2Local;
    map<unsigned long,unsigned long>::const_iterator MI;
    
    /*--- Now fill array with the transform values only for local points ---*/
    for (iPoint = 0; iPoint < nPointDomain; iPoint++) {
      Global2Local[geometry->node[iPoint]->GetGlobalIndex()] = iPoint;
    }
    
    /*--- Read all lines in the restart file ---*/
    long iPoint_Local; unsigned long iPoint_Global = 0; string text_line; unsigned long iPoint_Global_Local = 0;
    unsigned short rbuf_NotMatching = 0, sbuf_NotMatching = 0;

    /*--- The first line is the header ---*/
    getline (restart_file, text_line);
    
    
    for (iPoint_Global = 0; iPoint_Global < geometry->GetGlobal_nPointDomain(); iPoint_Global++ ) {
      
      getline (restart_file, text_line);
      
      istringstream point_line(text_line);
      
      /*--- Retrieve local index. If this node from the restart file lives
       on the current processor, we will load and instantiate the vars. ---*/
      
      MI = Global2Local.find(iPoint_Global);
      if (MI != Global2Local.end()) {
        
        iPoint_Local = Global2Local[iPoint_Global];
        
        if (compressible) {
          if (nDim == 2) point_line >> index >> dull_val >> dull_val >> dull_val >> dull_val >> dull_val >> dull_val >> Solution[0] >> Solution[1];
          if (nDim == 3) point_line >> index >> dull_val >> dull_val >> dull_val >> dull_val >> dull_val >> dull_val >> dull_val >> dull_val >> Solution[0] >> Solution[1];
        }
        if (incompressible) {
          if (nDim == 2) point_line >> index >> dull_val >> dull_val >> dull_val >> dull_val >> dull_val >> Solution[0] >> Solution[1];
          if (nDim == 3) point_line >> index >> dull_val >> dull_val >> dull_val >> dull_val >> dull_val >> dull_val >> dull_val >> Solution[0] >> Solution[1];
        }
        
        /*--- Instantiate the solution at this node, note that the muT_Inf should recomputed ---*/
        node[iPoint_Local] = new CTurbSSTVariable(Solution[0], Solution[1], muT_Inf, nDim, nVar, constants, config);
        iPoint_Global_Local++;
      }

    }
    
    /*--- Detect a wrong solution file ---*/
    
    if (iPoint_Global_Local < nPointDomain) { sbuf_NotMatching = 1; }
    
#ifndef HAVE_MPI
    rbuf_NotMatching = sbuf_NotMatching;
#else
    SU2_MPI::Allreduce(&sbuf_NotMatching, &rbuf_NotMatching, 1, MPI_UNSIGNED_SHORT, MPI_SUM, MPI_COMM_WORLD);
#endif
    if (rbuf_NotMatching != 0) {
      if (rank == MASTER_NODE) {
        cout << endl << "The solution file " << filename.data() << " doesn't match with the mesh file!" << endl;
        cout << "It could be empty lines at the end of the file." << endl << endl;
      }
#ifndef HAVE_MPI
      exit(EXIT_FAILURE);
#else
      MPI_Barrier(MPI_COMM_WORLD);
      MPI_Abort(MPI_COMM_WORLD,1);
      MPI_Finalize();
#endif
    }

    /*--- Instantiate the variable class with an arbitrary solution
     at any halo/periodic nodes. The initial solution can be arbitrary,
     because a send/recv is performed immediately in the solver. ---*/
    for (iPoint = nPointDomain; iPoint < nPoint; iPoint++) {
      node[iPoint] = new CTurbSSTVariable(Solution[0], Solution[1], muT_Inf, nDim, nVar, constants, config);
    }
    
    /*--- Close the restart file ---*/
    restart_file.close();
    
  }
  
  /*--- MPI solution ---*/
  Set_MPI_Solution(geometry, config);
  
}

CTurbSSTSolver::~CTurbSSTSolver(void) {
  
  if (constants != NULL) delete [] constants;
  
}

void CTurbSSTSolver::Preprocessing(CGeometry *geometry, CSolver **solver_container, CConfig *config, unsigned short iMesh, unsigned short iRKStep, unsigned short RunTime_EqSystem, bool Output) {
  
  unsigned long iPoint;

  unsigned long ExtIter      = config->GetExtIter();
  bool limiter_flow          = ((config->GetSpatialOrder_Flow() == SECOND_ORDER_LIMITER) && (ExtIter <= config->GetLimiterIter()));

  for (iPoint = 0; iPoint < nPoint; iPoint ++) {
    
    /*--- Initialize the residual vector ---*/
    
    LinSysRes.SetBlock_Zero(iPoint);
    
  }
  
  /*--- Initialize the Jacobian matrices ---*/
  
  Jacobian.SetValZero();

  /*--- Upwind second order reconstruction ---*/
  
  if (config->GetKind_Gradient_Method() == GREEN_GAUSS) SetSolution_Gradient_GG(geometry, config);
  if (config->GetKind_Gradient_Method() == WEIGHTED_LEAST_SQUARES) SetSolution_Gradient_LS(geometry, config);

  if (config->GetSpatialOrder() == SECOND_ORDER_LIMITER) SetSolution_Limiter(geometry, config);
  
  if (limiter_flow) solver_container[FLOW_SOL]->SetPrimitive_Limiter(geometry, config);

}

void CTurbSSTSolver::Postprocessing(CGeometry *geometry, CSolver **solver_container, CConfig *config, unsigned short iMesh) {
  su2double rho = 0.0, mu = 0.0, dist, omega, kine, strMag, F2, muT, zeta;
  su2double a1 = constants[7];
  unsigned long iPoint;
  
  bool compressible = (config->GetKind_Regime() == COMPRESSIBLE);
  bool incompressible = (config->GetKind_Regime() == INCOMPRESSIBLE);
  
  /*--- Compute mean flow and turbulence gradients ---*/
  
  if (config->GetKind_Gradient_Method() == GREEN_GAUSS) {
//    solver_container[FLOW_SOL]->SetPrimitive_Gradient_GG(geometry, config);
    SetSolution_Gradient_GG(geometry, config);
  }
  if (config->GetKind_Gradient_Method() == WEIGHTED_LEAST_SQUARES) {
//    solver_container[FLOW_SOL]->SetPrimitive_Gradient_LS(geometry, config);
    SetSolution_Gradient_LS(geometry, config);
  }
  
  for (iPoint = 0; iPoint < nPoint; iPoint ++) {
    
    /*--- Compute blending functions and cross diffusion ---*/    
    if (compressible) {
      rho  = solver_container[FLOW_SOL]->node[iPoint]->GetDensity();
      mu   = solver_container[FLOW_SOL]->node[iPoint]->GetLaminarViscosity();
    }
    if (incompressible) {
      rho  = solver_container[FLOW_SOL]->node[iPoint]->GetDensity();
      mu   = solver_container[FLOW_SOL]->node[iPoint]->GetLaminarViscosity();
    }
    
    dist = geometry->node[iPoint]->GetWall_Distance();    
    strMag = solver_container[FLOW_SOL]->node[iPoint]->GetStrainMag();
    node[iPoint]->SetBlendingFunc(mu, dist, rho);    
    F2 = node[iPoint]->GetF2blending();
    
    /*--- Compute the eddy viscosity ---*/    
    kine  = node[iPoint]->GetSolution(0);
    omega = node[iPoint]->GetSolution(1);
    zeta = min(1.0/omega, a1/(strMag*F2));
    muT = min(max(rho*kine*zeta,0.0),1.0);
    node[iPoint]->SetmuT(muT);
    
  }
  
}

void CTurbSSTSolver::Source_Residual(CGeometry *geometry, CSolver **solver_container, CNumerics *numerics, CNumerics *second_numerics, CConfig *config, unsigned short iMesh, unsigned short iRKStep) {
  
  unsigned long iPoint;
  
  for (iPoint = 0; iPoint < nPointDomain; iPoint++) {
    
    /*--- Conservative variables w/o reconstruction ---*/
    
    numerics->SetPrimitive(solver_container[FLOW_SOL]->node[iPoint]->GetPrimitive(), NULL);
    
    /*--- Gradient of the primitive and conservative variables ---*/
    
    numerics->SetPrimVarGradient(solver_container[FLOW_SOL]->node[iPoint]->GetGradient_Primitive(), NULL);
    
    /*--- Turbulent variables w/o reconstruction, and its gradient ---*/
    
    numerics->SetTurbVar(node[iPoint]->GetSolution(), NULL);
    numerics->SetTurbVarGradient(node[iPoint]->GetGradient(), NULL);
    
    /*--- Set volume ---*/
    
    numerics->SetVolume(geometry->node[iPoint]->GetVolume());
    
    /*--- Set distance to the surface ---*/
    
    numerics->SetDistance(geometry->node[iPoint]->GetWall_Distance(), 0.0);
    
    /*--- Menter's first blending function ---*/
    
    numerics->SetF1blending(node[iPoint]->GetF1blending(),0.0);
    
    /*--- Menter's second blending function ---*/
    
    numerics->SetF2blending(node[iPoint]->GetF2blending(),0.0);
    
    /*--- Set vorticity and strain rate magnitude ---*/
    
    numerics->SetVorticity(solver_container[FLOW_SOL]->node[iPoint]->GetVorticity(), NULL);
    
    numerics->SetStrainMag(solver_container[FLOW_SOL]->node[iPoint]->GetStrainMag(), 0.0);
    
    /*--- Cross diffusion ---*/
    
    numerics->SetCrossDiff(node[iPoint]->GetCrossDiff(),0.0);

    /*--- Pass in relevant information from the hybridization ---*/

    if (config->isHybrid_Turb_Model()) {
      HybridMediator->SetupRANSNumerics(geometry, solver_container, numerics,
                                        iPoint, iPoint);
    }

    /*--- Compute the source term ---*/
    
    numerics->ComputeResidual(Residual, Jacobian_i, NULL, config);
    
    /*--- Subtract residual and the Jacobian ---*/
    
    LinSysRes.SubtractBlock(iPoint, Residual);
    Jacobian.SubtractBlock(iPoint, iPoint, Jacobian_i);
    
  }
  
}

void CTurbSSTSolver::Source_Template(CGeometry *geometry, CSolver **solver_container, CNumerics *numerics,
                                     CConfig *config, unsigned short iMesh) {
  
}

void CTurbSSTSolver::BC_HeatFlux_Wall(CGeometry *geometry, CSolver **solver_container, CNumerics *conv_numerics, CNumerics *visc_numerics, CConfig *config, unsigned short val_marker, unsigned short iRKStep) {
  
  unsigned long iPoint, jPoint, iVertex, total_index;
  unsigned short iDim, iVar;
  su2double distance, density = 0.0, laminar_viscosity = 0.0, beta_1;
  
  bool compressible = (config->GetKind_Regime() == COMPRESSIBLE);
  bool incompressible = (config->GetKind_Regime() == INCOMPRESSIBLE);
  
  for (iVertex = 0; iVertex < geometry->nVertex[val_marker]; iVertex++) {
    iPoint = geometry->vertex[val_marker][iVertex]->GetNode();
    
    /*--- Check if the node belongs to the domain (i.e, not a halo node) ---*/
    if (geometry->node[iPoint]->GetDomain()) {
      
      /*--- distance to closest neighbor ---*/
      jPoint = geometry->vertex[val_marker][iVertex]->GetNormal_Neighbor();
      distance = 0.0;
      for (iDim = 0; iDim < nDim; iDim++) {
        distance += (geometry->node[iPoint]->GetCoord(iDim) - geometry->node[jPoint]->GetCoord(iDim))*
        (geometry->node[iPoint]->GetCoord(iDim) - geometry->node[jPoint]->GetCoord(iDim));
      }
      distance = sqrt(distance);
      
      /*--- Set wall values ---*/
      if (compressible) {
        density = solver_container[FLOW_SOL]->node[jPoint]->GetDensity();
        laminar_viscosity = solver_container[FLOW_SOL]->node[jPoint]->GetLaminarViscosity();
      }
      if (incompressible) {
        density = solver_container[FLOW_SOL]->node[jPoint]->GetDensity();
        laminar_viscosity = solver_container[FLOW_SOL]->node[jPoint]->GetLaminarViscosity();
      }
      
      beta_1 = constants[4];
      
      Solution[0] = 0.0;
      Solution[1] = 60.0*laminar_viscosity/(density*beta_1*distance*distance);
      
      /*--- Set the solution values and zero the residual ---*/
      node[iPoint]->SetSolution_Old(Solution);
      node[iPoint]->SetSolution(Solution);
      LinSysRes.SetBlock_Zero(iPoint);
      
      /*--- Change rows of the Jacobian (includes 1 in the diagonal) ---*/
      for (iVar = 0; iVar < nVar; iVar++) {
        total_index = iPoint*nVar+iVar;
        Jacobian.DeleteValsRowi(total_index);
      }
      
    }
  }
  
}

void CTurbSSTSolver::BC_Isothermal_Wall(CGeometry *geometry, CSolver **solver_container, CNumerics *conv_numerics, CNumerics *visc_numerics, CConfig *config,
                                        unsigned short val_marker, unsigned short iRKStep) {
  
  unsigned long iPoint, jPoint, iVertex, total_index;
  unsigned short iDim, iVar;
  su2double distance, density = 0.0, laminar_viscosity = 0.0, beta_1;
  
  bool compressible = (config->GetKind_Regime() == COMPRESSIBLE);
  bool incompressible = (config->GetKind_Regime() == INCOMPRESSIBLE);
  
  for (iVertex = 0; iVertex < geometry->nVertex[val_marker]; iVertex++) {
    iPoint = geometry->vertex[val_marker][iVertex]->GetNode();
    
    /*--- Check if the node belongs to the domain (i.e, not a halo node) ---*/
    if (geometry->node[iPoint]->GetDomain()) {
      
      /*--- distance to closest neighbor ---*/
      jPoint = geometry->vertex[val_marker][iVertex]->GetNormal_Neighbor();
      distance = 0.0;
      for (iDim = 0; iDim < nDim; iDim++) {
        distance += (geometry->node[iPoint]->GetCoord(iDim) - geometry->node[jPoint]->GetCoord(iDim))*
        (geometry->node[iPoint]->GetCoord(iDim) - geometry->node[jPoint]->GetCoord(iDim));
      }
      distance = sqrt(distance);
      
      /*--- Set wall values ---*/
      if (compressible) {
        density = solver_container[FLOW_SOL]->node[jPoint]->GetDensity();
        laminar_viscosity = solver_container[FLOW_SOL]->node[jPoint]->GetLaminarViscosity();
      }
      if (incompressible) {
        density = solver_container[FLOW_SOL]->node[jPoint]->GetDensity();
        laminar_viscosity = solver_container[FLOW_SOL]->node[jPoint]->GetLaminarViscosity();
      }
      
      beta_1 = constants[4];
      
      Solution[0] = 0.0;
      Solution[1] = 60.0*laminar_viscosity/(density*beta_1*distance*distance);
      
      /*--- Set the solution values and zero the residual ---*/
      node[iPoint]->SetSolution_Old(Solution);
      node[iPoint]->SetSolution(Solution);
      LinSysRes.SetBlock_Zero(iPoint);
      
      /*--- Change rows of the Jacobian (includes 1 in the diagonal) ---*/
      for (iVar = 0; iVar < nVar; iVar++) {
        total_index = iPoint*nVar+iVar;
        Jacobian.DeleteValsRowi(total_index);
      }
      
    }
  }
  
}

void CTurbSSTSolver::BC_Far_Field(CGeometry *geometry, CSolver **solver_container, CNumerics *conv_numerics, CNumerics *visc_numerics, CConfig *config, unsigned short val_marker, unsigned short iRKStep) {
  
  unsigned long iPoint, iVertex;
  su2double *Normal, *V_infty, *V_domain;
  unsigned short iVar, iDim;
  
  bool grid_movement = config->GetGrid_Movement();
  
  Normal = new su2double[nDim];
  
  for (iVertex = 0; iVertex < geometry->nVertex[val_marker]; iVertex++) {
    
    iPoint = geometry->vertex[val_marker][iVertex]->GetNode();
    
    /*--- Check if the node belongs to the domain (i.e, not a halo node) ---*/
    
    if (geometry->node[iPoint]->GetDomain()) {
      
      /*--- Allocate the value at the infinity ---*/
      
      V_infty = solver_container[FLOW_SOL]->GetCharacPrimVar(val_marker, iVertex);
      
      /*--- Retrieve solution at the farfield boundary node ---*/
      
      V_domain = solver_container[FLOW_SOL]->node[iPoint]->GetPrimitive();
      
      conv_numerics->SetPrimitive(V_domain, V_infty);
      
      /*--- Set turbulent variable at the wall, and at infinity ---*/
      
      for (iVar = 0; iVar < nVar; iVar++)
      Solution_i[iVar] = node[iPoint]->GetSolution(iVar);
      
      Solution_j[0] = kine_Inf;
      Solution_j[1] = omega_Inf;
      
      conv_numerics->SetTurbVar(Solution_i, Solution_j);
      
      /*--- Set Normal (it is necessary to change the sign) ---*/
      
      geometry->vertex[val_marker][iVertex]->GetNormal(Normal);
      for (iDim = 0; iDim < nDim; iDim++)
      Normal[iDim] = -Normal[iDim];
      conv_numerics->SetNormal(Normal);
      
      /*--- Grid Movement ---*/
      
      if (grid_movement)
      conv_numerics->SetGridVel(geometry->node[iPoint]->GetGridVel(), geometry->node[iPoint]->GetGridVel());
      
      /*--- Compute residuals and Jacobians ---*/
      
      conv_numerics->ComputeResidual(Residual, Jacobian_i, Jacobian_j, config);
      
      /*--- Add residuals and Jacobians ---*/
      
      LinSysRes.AddBlock(iPoint, Residual);
      Jacobian.AddBlock(iPoint, iPoint, Jacobian_i);
      
    }
  }
  
  delete [] Normal;
  
}

void CTurbSSTSolver::BC_Inlet(CGeometry *geometry, CSolver **solver_container, CNumerics *conv_numerics, CNumerics *visc_numerics, CConfig *config,
                              unsigned short val_marker, unsigned short iRKStep) {
  
  unsigned short iVar, iDim;
  unsigned long iVertex, iPoint, Point_Normal;
  su2double *V_inlet, *V_domain, *Normal;
  
  Normal = new su2double[nDim];
  
  bool grid_movement  = config->GetGrid_Movement();
  
  string Marker_Tag = config->GetMarker_All_TagBound(val_marker);
  
  /*--- Loop over all the vertices on this boundary marker ---*/
  for (iVertex = 0; iVertex < geometry->nVertex[val_marker]; iVertex++) {
    
    iPoint = geometry->vertex[val_marker][iVertex]->GetNode();
    
    /*--- Check if the node belongs to the domain (i.e., not a halo node) ---*/
    if (geometry->node[iPoint]->GetDomain()) {
      
      /*--- Index of the closest interior node ---*/
      Point_Normal = geometry->vertex[val_marker][iVertex]->GetNormal_Neighbor();
      
      /*--- Normal vector for this vertex (negate for outward convention) ---*/
      geometry->vertex[val_marker][iVertex]->GetNormal(Normal);
      for (iDim = 0; iDim < nDim; iDim++) Normal[iDim] = -Normal[iDim];
      
      /*--- Allocate the value at the inlet ---*/
      V_inlet = solver_container[FLOW_SOL]->GetCharacPrimVar(val_marker, iVertex);

      /*--- Retrieve solution at the farfield boundary node ---*/
      V_domain = solver_container[FLOW_SOL]->node[iPoint]->GetPrimitive();
      
      /*--- Set various quantities in the solver class ---*/
      conv_numerics->SetPrimitive(V_domain, V_inlet);
      
      /*--- Set the turbulent variable states. Use free-stream SST
       values for the turbulent state at the inflow. ---*/
      for (iVar = 0; iVar < nVar; iVar++)
      Solution_i[iVar] = node[iPoint]->GetSolution(iVar);
      
      Solution_j[0]= kine_Inf;
      Solution_j[1]= omega_Inf;
      
      conv_numerics->SetTurbVar(Solution_i, Solution_j);
      
      /*--- Set various other quantities in the solver class ---*/
      conv_numerics->SetNormal(Normal);
      
      if (grid_movement)
      conv_numerics->SetGridVel(geometry->node[iPoint]->GetGridVel(),
                                geometry->node[iPoint]->GetGridVel());
      
      /*--- Compute the residual using an upwind scheme ---*/
      conv_numerics->ComputeResidual(Residual, Jacobian_i, Jacobian_j, config);
      LinSysRes.AddBlock(iPoint, Residual);
      
      /*--- Jacobian contribution for implicit integration ---*/
      Jacobian.AddBlock(iPoint, iPoint, Jacobian_i);
      
      /*--- Viscous contribution ---*/
      visc_numerics->SetCoord(geometry->node[iPoint]->GetCoord(), geometry->node[Point_Normal]->GetCoord());
      visc_numerics->SetNormal(Normal);
      
      /*--- Conservative variables w/o reconstruction ---*/
      visc_numerics->SetPrimitive(V_domain, V_inlet);
      
      /*--- Turbulent variables w/o reconstruction, and its gradients ---*/
      visc_numerics->SetTurbVar(Solution_i, Solution_j);
      visc_numerics->SetTurbVarGradient(node[iPoint]->GetGradient(), node[iPoint]->GetGradient());
      
      /*--- Menter's first blending function ---*/
      visc_numerics->SetF1blending(node[iPoint]->GetF1blending(), node[iPoint]->GetF1blending());
      
      /*--- Compute residual, and Jacobians ---*/
      visc_numerics->ComputeResidual(Residual, Jacobian_i, Jacobian_j, config);
      
      /*--- Subtract residual, and update Jacobians ---*/
      LinSysRes.SubtractBlock(iPoint, Residual);
      Jacobian.SubtractBlock(iPoint, iPoint, Jacobian_i);
      
    }
  }
  
  /*--- Free locally allocated memory ---*/
  delete[] Normal;
  
}

void CTurbSSTSolver::BC_Outlet(CGeometry *geometry, CSolver **solver_container, CNumerics *conv_numerics, CNumerics *visc_numerics, CConfig *config, unsigned short val_marker, unsigned short iRKStep) {
  
  unsigned long iPoint, iVertex, Point_Normal;
  unsigned short iVar, iDim;
  su2double *V_outlet, *V_domain, *Normal;
  
  bool grid_movement  = config->GetGrid_Movement();
  
  Normal = new su2double[nDim];
  
  /*--- Loop over all the vertices on this boundary marker ---*/
  for (iVertex = 0; iVertex < geometry->nVertex[val_marker]; iVertex++) {
    iPoint = geometry->vertex[val_marker][iVertex]->GetNode();
    
    /*--- Check if the node belongs to the domain (i.e., not a halo node) ---*/
    if (geometry->node[iPoint]->GetDomain()) {
      
      /*--- Index of the closest interior node ---*/
      Point_Normal = geometry->vertex[val_marker][iVertex]->GetNormal_Neighbor();
      
      /*--- Allocate the value at the outlet ---*/
      V_outlet = solver_container[FLOW_SOL]->GetCharacPrimVar(val_marker, iVertex);
      
      /*--- Retrieve solution at the farfield boundary node ---*/
      V_domain = solver_container[FLOW_SOL]->node[iPoint]->GetPrimitive();
      
      /*--- Set various quantities in the solver class ---*/
      conv_numerics->SetPrimitive(V_domain, V_outlet);
      
      /*--- Set the turbulent variables. Here we use a Neumann BC such
       that the turbulent variable is copied from the interior of the
       domain to the outlet before computing the residual.
       Solution_i --> TurbVar_internal,
       Solution_j --> TurbVar_outlet ---*/
      for (iVar = 0; iVar < nVar; iVar++) {
        Solution_i[iVar] = node[iPoint]->GetSolution(iVar);
        Solution_j[iVar] = node[iPoint]->GetSolution(iVar);
      }
      conv_numerics->SetTurbVar(Solution_i, Solution_j);
      
      /*--- Set Normal (negate for outward convention) ---*/
      geometry->vertex[val_marker][iVertex]->GetNormal(Normal);
      for (iDim = 0; iDim < nDim; iDim++)
      Normal[iDim] = -Normal[iDim];
      conv_numerics->SetNormal(Normal);
      
      if (grid_movement)
      conv_numerics->SetGridVel(geometry->node[iPoint]->GetGridVel(),
                                geometry->node[iPoint]->GetGridVel());
      
      /*--- Compute the residual using an upwind scheme ---*/
      conv_numerics->ComputeResidual(Residual, Jacobian_i, Jacobian_j, config);
      LinSysRes.AddBlock(iPoint, Residual);
      
      /*--- Jacobian contribution for implicit integration ---*/
      Jacobian.AddBlock(iPoint, iPoint, Jacobian_i);
      
      /*--- Viscous contribution ---*/
      visc_numerics->SetCoord(geometry->node[iPoint]->GetCoord(), geometry->node[Point_Normal]->GetCoord());
      visc_numerics->SetNormal(Normal);
      
      /*--- Conservative variables w/o reconstruction ---*/
      visc_numerics->SetPrimitive(V_domain, V_outlet);
      
      /*--- Turbulent variables w/o reconstruction, and its gradients ---*/
      visc_numerics->SetTurbVar(Solution_i, Solution_j);
      visc_numerics->SetTurbVarGradient(node[iPoint]->GetGradient(), node[iPoint]->GetGradient());
      
      /*--- Menter's first blending function ---*/
      visc_numerics->SetF1blending(node[iPoint]->GetF1blending(), node[iPoint]->GetF1blending());
      
      /*--- Compute residual, and Jacobians ---*/
      visc_numerics->ComputeResidual(Residual, Jacobian_i, Jacobian_j, config);
      
      /*--- Subtract residual, and update Jacobians ---*/
      LinSysRes.SubtractBlock(iPoint, Residual);
      Jacobian.SubtractBlock(iPoint, iPoint, Jacobian_i);
      
    }
  }
  
  /*--- Free locally allocated memory ---*/
  delete[] Normal;
  
}

su2double* CTurbSSTSolver::GetConstants() {
  return constants;
}


CTurbKESolver::CTurbKESolver(void) : CTurbSolver() {

  /*--- Array initialization ---*/
  constants = NULL;

}

CTurbKESolver::CTurbKESolver(CGeometry *geometry, CConfig *config,
                             unsigned short iMesh)
  :
  CTurbSolver() {

  unsigned short iVar, iDim, nLineLets;
  unsigned long iPoint, index;
  su2double dull_val;
  ifstream restart_file;
  string text_line;

  unsigned short iZone = config->GetiZone();
  unsigned short nZone = geometry->GetnZone();
  bool restart = (config->GetRestart() || config->GetRestart_Flow());
  bool adjoint = config->GetContinuous_Adjoint();
  bool compressible = (config->GetKind_Regime() == COMPRESSIBLE);
  bool incompressible = (config->GetKind_Regime() == INCOMPRESSIBLE);
  bool dual_time = ((config->GetUnsteady_Simulation() == DT_STEPPING_1ST) ||
                    (config->GetUnsteady_Simulation() == DT_STEPPING_2ND));
  bool time_stepping = (config->GetUnsteady_Simulation() == TIME_STEPPING);

  int rank = MASTER_NODE;
#ifdef HAVE_MPI
  MPI_Comm_rank(MPI_COMM_WORLD, &rank);
#endif

  /*--- Array initialization ---*/
  constants = NULL;

  Gamma = config->GetGamma();
  Gamma_Minus_One = Gamma - 1.0;

  /*--- Dimension of the problem --> dependent of the turbulent model ---*/
  nVar = 4;

  nPoint = geometry->GetnPoint();
  nPointDomain = geometry->GetnPointDomain();

  /*--- Initialize nVarGrad for deallocation ---*/

  nVarGrad = nVar;

  /*--- Define geometry constants in the solver structure ---*/
  nDim = geometry->GetnDim();
  node = new CVariable*[nPoint];

  /*--- Single grid simulation ---*/
  if (iMesh == MESH_0) {

    /*--- Define some auxiliary vector related with the residual ---*/
    Residual     = new su2double[nVar];
    Residual_RMS = new su2double[nVar];
    Residual_i   = new su2double[nVar];
    Residual_j   = new su2double[nVar];
    Residual_Max = new su2double[nVar];

    for (iVar=0; iVar<nVar; iVar++) {
       Residual[iVar]     = 0.0;
       Residual_RMS[iVar] = 0.0;
       Residual_i[iVar]   = 0.0;
       Residual_j[iVar]   = 0.0;
       Residual_Max[iVar] = 0.0;
    }

    /*--- Define some structures for locating max residuals ---*/
    Point_Max = new unsigned long[nVar];
    for (iVar = 0; iVar < nVar; iVar++) Point_Max[iVar] = 0;

    Point_Max_Coord = new su2double*[nVar];
    for (iVar = 0; iVar < nVar; iVar++) {
      Point_Max_Coord[iVar] = new su2double[nDim];
      for (iDim = 0; iDim < nDim; iDim++) Point_Max_Coord[iVar][iDim] = 0.0;
    }

    /*--- Define some auxiliary vector related with the solution ---*/
    Solution = new su2double[nVar];
    Solution_i = new su2double[nVar]; Solution_j = new su2double[nVar];

    /*--- Define some auxiliary vector related with the geometry ---*/
    Vector_i = new su2double[nDim]; Vector_j = new su2double[nDim];

    /*--- Define some auxiliary vector related with the flow solution ---*/
    FlowPrimVar_i = new su2double [nDim+7]; FlowPrimVar_j = new su2double [nDim+7];

    /*--- Jacobians and vector structures for implicit computations ---*/
    Jacobian_i = new su2double* [nVar];
    Jacobian_j = new su2double* [nVar];
    for (iVar = 0; iVar < nVar; iVar++) {
      Jacobian_i[iVar] = new su2double [nVar];
      Jacobian_j[iVar] = new su2double [nVar];
    }

    /*--- Initialization of the structure of the whole Jacobian ---*/
    if (rank == MASTER_NODE) {
      cout << "Initialize Jacobian structure (KE model)." << endl;
    }

    Jacobian.Initialize(nPoint, nPointDomain, nVar, nVar,
                        true, geometry, config);

    if (rank == MASTER_NODE) cout << "Finished." << endl;

    if ((config->GetKind_Linear_Solver_Prec() == LINELET) ||
        (config->GetKind_Linear_Solver() == SMOOTHER_LINELET)) {
      nLineLets = Jacobian.BuildLineletPreconditioner(geometry, config);
      if (rank == MASTER_NODE) {
        cout << "Compute linelet structure. " << nLineLets
             << " elements in each line (average)." << endl;
      }
    }

    LinSysSol.Initialize(nPoint, nPointDomain, nVar, 0.0);
    LinSysRes.Initialize(nPoint, nPointDomain, nVar, 0.0);
  }

  /*--- Computation of gradients by least squares ---*/
  if (config->GetKind_Gradient_Method() == WEIGHTED_LEAST_SQUARES) {

    /*--- S matrix := inv(R)*traspose(inv(R)) ---*/
    Smatrix = new su2double* [nDim];
    for (iDim = 0; iDim < nDim; iDim++)
    Smatrix[iDim] = new su2double [nDim];

    /*--- c vector := transpose(WA)*(Wb) ---*/
    Cvector = new su2double* [nVar];
    for (iVar = 0; iVar < nVar; iVar++)
    Cvector[iVar] = new su2double [nDim];
  }

  /*--- Initialize value for model constants ---*/
  constants = new su2double[11];

  /* v2-f */
  constants[0]  = 0.22;   //C_mu
  constants[1]  = 1.0/1.0;    //1/sigma_k
  constants[2]  = 1.0/1.3;    //1/sigma_e
  constants[3]  = 1.0/1.0;    //1/sigma_z
  constants[4]  = 1.4;    //C_e1^o
  constants[5]  = 1.9;    //C_e2
  constants[6]  = 1.4;    //C_1
  constants[7]  = 0.3;   //C_2p
  constants[8]  = 6.0;    //C_T
  constants[9]  = 0.23;   //C_L
  constants[10] = 70.0;   //C_eta

  /*--- Initialize lower and upper limits---*/
  lowerlimit = new su2double[nVar];
  upperlimit = new su2double[nVar];


  // These are used in the AddConservativeSolution calls
  // k
  lowerlimit[0] = -1.0e10;
  upperlimit[0] =  1.0e10;

  // epsi
  lowerlimit[1] = -1.0e10;
  upperlimit[1] =  1.0e10;

  // v2
  lowerlimit[2] = -1.0e10;
  upperlimit[2] =  1.0e10;

  // f
  lowerlimit[3] = -1.0e10;
  upperlimit[3] =  1.0e10;

  //jump (?)
  /*--- Flow infinity initialization stuff ---*/
  su2double rhoInf, *VelInf, muLamInf, Intensity, viscRatio, muT_Inf, Tm_Inf, Lm_Inf;
  rhoInf    = config->GetDensity_FreeStreamND();
  VelInf    = config->GetVelocity_FreeStreamND();
  muLamInf  = config->GetViscosity_FreeStreamND();
  Intensity = config->GetTurbulenceIntensity_FreeStream();
  viscRatio = config->GetTurb2LamViscRatio_FreeStream();

  // jump
  su2double VelMag = 0;
  for (iDim = 0; iDim < nDim; iDim++) {
    VelMag += VelInf[iDim]*VelInf[iDim];
  }

  VelMag = sqrt(VelMag);

  su2double L_Inf = config->GetLength_Reynolds();
  su2double scale = 1.0e-8;
  su2double scalar_min = scale/(VelMag*VelMag);
  su2double tke_min = scalar_min*VelMag*VelMag;
  su2double tdr_min = scalar_min*pow(VelMag,3.0)/L_Inf;


  // Freestream eddy visc
  muT_Inf = muLamInf*viscRatio;

  // Convenience: freestream kinematic viscosities
  const su2double nuInf  = muLamInf/rhoInf;
  const su2double nutInf = muT_Inf /rhoInf;

  // Freestream TKE
  kine_Inf = 1.5*(VelMag*VelMag*Intensity*Intensity);

  // Freestream dissipation
  epsi_Inf = (2.0/3.0)*constants[0]*(kine_Inf*kine_Inf)/nutInf;
  const su2double ktmp = 2.0/3.0*constants[0]*constants[8]*kine_Inf/viscRatio;
  const su2double epsi_Inf_alt = ktmp*ktmp/nuInf;
  epsi_Inf = min( epsi_Inf, epsi_Inf_alt );

  // Fresstream v2
  zeta_Inf = 2.0/3.0*kine_Inf;


  // Freestream time scale
  Tm_Inf = kine_Inf/max(epsi_Inf,tdr_min);
  su2double Tkol_inf = constants[8]*sqrt(nuInf/max(epsi_Inf,tdr_min));
  Tm_Inf = max( Tm_Inf, Tkol_inf );

  // Freestream length scale
  Lm_Inf = pow(kine_Inf,1.5)/max(epsi_Inf,tdr_min);
  const su2double nu3 = nuInf*nuInf*nuInf;
  const su2double Lkol_Inf = constants[10]*pow(nu3/max(epsi_Inf,tdr_min),0.25);
  Lm_Inf = constants[9] * max( Lm_Inf, Lkol_Inf);

  // Freestream f
  f_Inf = (10.0/3.0+0.3)*epsi_Inf/max(kine_Inf,tke_min);


  /*--- Restart the solution from file information ---*/
  if (!restart || (iMesh != MESH_0)) {
    for (iPoint = 0; iPoint < nPoint; iPoint++) {
      node[iPoint] = new CTurbKEVariable(kine_Inf, epsi_Inf, zeta_Inf, f_Inf,
                                         muT_Inf, Tm_Inf, Lm_Inf,
                                         nDim, nVar, constants, config);

    }

  } else {

    /*--- Restart the solution from file information ---*/
    ifstream restart_file;
    string filename = config->GetSolution_FlowFileName();

    /*--- Modify file name for multizone problems ---*/
    if (nZone >1)
      filename= config->GetMultizone_FileName(filename, iZone);

    /*--- Modify file name for an unsteady restart ---*/
    if (dual_time || time_stepping) {
      int Unst_RestartIter;

      if (adjoint) {
        Unst_RestartIter = SU2_TYPE::Int(config->GetUnst_AdjointIter()) - 1;
      } else if (config->GetUnsteady_Simulation() == DT_STEPPING_1ST ||
                 time_stepping) {
        Unst_RestartIter = SU2_TYPE::Int(config->GetUnst_RestartIter())-1;
      } else {
        Unst_RestartIter = SU2_TYPE::Int(config->GetUnst_RestartIter())-2;
      }

      filename = config->GetUnsteady_FileName(filename, Unst_RestartIter);
    }

    /*--- Open the restart file, throw an error if this fails. ---*/
    restart_file.open(filename.data(), ios::in);
    if (restart_file.fail()) {
      cout << "There is no turbulent restart file named "
           << filename << " !!" << endl;
      exit(EXIT_FAILURE);
    }

    /*--- In case this is a parallel simulation, we need to perform the
     Global2Local index transformation first. ---*/

    map<unsigned long,unsigned long> Global2Local;
    map<unsigned long,unsigned long>::const_iterator MI;

    /*--- Now fill array with the transform values only for local points ---*/
    for (iPoint = 0; iPoint < nPointDomain; iPoint++) {
      Global2Local[geometry->node[iPoint]->GetGlobalIndex()] = iPoint;
    }

    /*--- Read all lines in the restart file ---*/
    long iPoint_Local; unsigned long iPoint_Global = 0; string text_line; unsigned long iPoint_Global_Local = 0;
    unsigned short rbuf_NotMatching = 0, sbuf_NotMatching = 0;

    /*--- The first line is the header ---*/
    getline (restart_file, text_line);

    for (iPoint_Global = 0; iPoint_Global < geometry->GetGlobal_nPointDomain(); iPoint_Global++ ) {

      getline (restart_file, text_line);

      istringstream point_line(text_line);

      /*--- Retrieve local index. If this node from the restart file lives
       on the current processor, we will load and instantiate the vars. ---*/

      MI = Global2Local.find(iPoint_Global);
      if (MI != Global2Local.end()) {

        iPoint_Local = Global2Local[iPoint_Global];

        if (compressible) {
          if (nDim == 2) {
            point_line >> index
                       >> dull_val >> dull_val >> dull_val
                       >> dull_val >> dull_val >> dull_val
                       >> Solution[0] >> Solution[1]
                       >> Solution[2] >> Solution[3];
          }
          if (nDim == 3) {
            point_line >> index
                       >> dull_val >> dull_val >> dull_val >> dull_val
                       >> dull_val >> dull_val >> dull_val >> dull_val
                       >> Solution[0] >> Solution[1]
                       >> Solution[2] >> Solution[3];
          }
        }
        if (incompressible) {
          cout << "WARNING: Have not tested v2-f with incompressible!!" << endl;
          cout << "         Proceed at your own risk!!                " << endl;

          if (nDim == 2) {
            point_line >> index
                       >> dull_val >> dull_val >> dull_val
                       >> dull_val >> dull_val
                       >> Solution[0] >> Solution[1]
                       >> Solution[2] >> Solution[3];
          }

          if (nDim == 3) {
            point_line >> index
                       >> dull_val >> dull_val >> dull_val >> dull_val
                       >> dull_val >> dull_val >> dull_val
                       >> Solution[0] >> Solution[1]
                       >> Solution[2] >> Solution[3];
          }
        }

        /*--- Instantiate the solution at this node, note that the muT_Inf should recomputed ---*/
        node[iPoint_Local] = new CTurbKEVariable(Solution[0], Solution[1],
                                                 Solution[2], Solution[3],
                                                 muT_Inf, Tm_Inf, Lm_Inf,
                                                 nDim, nVar, constants, config);
        iPoint_Global_Local++;
<<<<<<< HEAD
      }

    }

    /*--- Detect a wrong solution file ---*/

    if (iPoint_Global_Local < nPointDomain) { sbuf_NotMatching = 1; }

#ifndef HAVE_MPI
    rbuf_NotMatching = sbuf_NotMatching;
#else
    SU2_MPI::Allreduce(&sbuf_NotMatching, &rbuf_NotMatching, 1, MPI_UNSIGNED_SHORT, MPI_SUM, MPI_COMM_WORLD);
#endif
    if (rbuf_NotMatching != 0) {
      if (rank == MASTER_NODE) {
        cout << endl << "The solution file " << filename.data() << " doesn't match with the mesh file!" << endl;
        cout << "It could be empty lines at the end of the file." << endl << endl;
      }
=======
      }

    }

    /*--- Detect a wrong solution file ---*/

    if (iPoint_Global_Local < nPointDomain) { sbuf_NotMatching = 1; }

#ifndef HAVE_MPI
    rbuf_NotMatching = sbuf_NotMatching;
#else
    SU2_MPI::Allreduce(&sbuf_NotMatching, &rbuf_NotMatching, 1, MPI_UNSIGNED_SHORT, MPI_SUM, MPI_COMM_WORLD);
#endif
    if (rbuf_NotMatching != 0) {
      if (rank == MASTER_NODE) {
        cout << endl << "The solution file " << filename.data() << " doesn't match with the mesh file!" << endl;
        cout << "It could be empty lines at the end of the file." << endl << endl;
      }
>>>>>>> cac682e6
#ifndef HAVE_MPI
      exit(EXIT_FAILURE);
#else
      MPI_Barrier(MPI_COMM_WORLD);
      MPI_Abort(MPI_COMM_WORLD,1);
      MPI_Finalize();
#endif
    }

    /*--- Instantiate the variable class with an arbitrary solution
     at any halo/periodic nodes. The initial solution can be arbitrary,
     because a send/recv is performed immediately in the solver. ---*/
    for (iPoint = nPointDomain; iPoint < nPoint; iPoint++) {
      node[iPoint] = new CTurbKEVariable(Solution[0], Solution[1],
                                         Solution[2], Solution[3],
                                         muT_Inf, Tm_Inf, Lm_Inf,
                                         nDim, nVar, constants, config);
    }

    /*--- Close the restart file ---*/
    restart_file.close();
  }

  /*--- MPI solution ---*/
  Set_MPI_Solution(geometry, config);

}

CTurbKESolver::~CTurbKESolver(void) {

  if (constants != NULL) delete [] constants;

}

void CTurbKESolver::Preprocessing(CGeometry *geometry,
       CSolver **solver_container, CConfig *config, unsigned short iMesh,
       unsigned short iRKStep, unsigned short RunTime_EqSystem, bool Output) {

  unsigned long iPoint;

  unsigned long ExtIter = config->GetExtIter();
  bool limiter_flow = ((config->GetSpatialOrder_Flow() == SECOND_ORDER_LIMITER) &&
                       (ExtIter <= config->GetLimiterIter()) );


  for (iPoint = 0; iPoint < nPoint; iPoint ++) {

    /*--- Initialize the residual vector ---*/
    LinSysRes.SetBlock_Zero(iPoint);

  }

  /*--- Initialize the Jacobian matrices ---*/
  Jacobian.SetValZero();

  /*--- Upwind second order reconstruction ---*/
  if (config->GetKind_Gradient_Method() == GREEN_GAUSS) {
    SetSolution_Gradient_GG(geometry, config);
  }

  if (config->GetKind_Gradient_Method() == WEIGHTED_LEAST_SQUARES) {
    SetSolution_Gradient_LS(geometry, config);
  }

  if (config->GetSpatialOrder() == SECOND_ORDER_LIMITER) {
    SetSolution_Limiter(geometry, config);
  }

  if (limiter_flow) {
    solver_container[FLOW_SOL]->SetPrimitive_Limiter(geometry, config);
  }

}

void CTurbKESolver::Postprocessing(CGeometry *geometry,
                                   CSolver **solver_container, CConfig *config, unsigned short iMesh) {

  su2double rho;
  su2double kine, v2, zeta, muT, *VelInf;
  su2double VelMag;
  unsigned long iPoint;

  /*--- Compute mean flow and turbulence gradients ---*/
  if (config->GetKind_Gradient_Method() == GREEN_GAUSS) {
    SetSolution_Gradient_GG(geometry, config);
  }

  if (config->GetKind_Gradient_Method() == WEIGHTED_LEAST_SQUARES) {
    SetSolution_Gradient_LS(geometry, config);
  }

  for (iPoint = 0; iPoint < nPoint; iPoint ++) {

    /*--- Compute turbulence scales ---*/
    rho  = solver_container[FLOW_SOL]->node[iPoint]->GetDensity();

    /*--- Scalars ---*/
    kine = node[iPoint]->GetSolution(0);
    v2   = node[iPoint]->GetSolution(2);

    /*--- T & L ---*/
<<<<<<< HEAD
    su2double scale = EPS;
=======
    su2double scale = 1.0e-14;
>>>>>>> cac682e6
    VelInf = config->GetVelocity_FreeStreamND();
    VelMag = 0;
    for (unsigned short iDim = 0; iDim < nDim; iDim++)
      VelMag += VelInf[iDim]*VelInf[iDim];
    VelMag = sqrt(VelMag);
    kine = max(kine, scale*VelMag*VelMag);
    zeta = max(v2/kine, scale);

    su2double Tm = node[iPoint]->GetTurbTimescale();

    /*--- Compute the eddy viscosity ---*/

    muT = constants[0]*rho*v2*Tm;

    node[iPoint]->SetmuT(muT);

  }
}

void CTurbKESolver::CalculateTurbScales(CSolver **solver_container,
                                        CConfig *config) {

  for (unsigned long iPoint = 0; iPoint < nPointDomain; iPoint++) {
    const su2double rho = solver_container[FLOW_SOL]->node[iPoint]->GetDensity();
    const su2double mu = solver_container[FLOW_SOL]->node[iPoint]->GetLaminarViscosity();

    /*--- Scalars ---*/
    su2double kine = node[iPoint]->GetSolution(0);
    su2double epsi = node[iPoint]->GetSolution(1);
    su2double v2   = node[iPoint]->GetSolution(2);

    /*--- Relevant scales ---*/
    su2double scale = EPS;
    su2double L_inf = config->GetLength_Reynolds();
    su2double* VelInf = config->GetVelocity_FreeStreamND();
    su2double VelMag = 0;
    for (unsigned short iDim = 0; iDim < nDim; iDim++)
      VelMag += VelInf[iDim]*VelInf[iDim];
    VelMag = sqrt(VelMag);

    /*--- Clipping to avoid nonphysical quantities ---*/
    const su2double tke_lim = max(kine, scale*VelMag*VelMag);
    const su2double tdr_lim = max(epsi, scale*VelMag*VelMag*VelMag/L_inf);
    const su2double zeta_lim = max(v2/tke_lim, scale);
    const su2double S_FLOOR = 1e-12;

    // Grab other quantities for convenience/readability
    const su2double C_mu    = constants[0];
    const su2double C_T     = constants[8];
    const su2double C_eta   = constants[10];
    const su2double nu      = mu/rho;
    const su2double S       = solver_container[FLOW_SOL]->node[iPoint]->GetStrainMag();; //*sqrt(2.0) already included

    //--- Model time scale ---//
    const su2double T1     = kine/tdr_lim;
    // sqrt(3) instead of sqrt(6) because of sqrt(2) factor in S
    const su2double T2     = 0.6/max(sqrt(3.0)*C_mu*S*zeta_lim, S_FLOOR);
    const su2double T3     = C_T*sqrt(nu/tdr_lim);
    su2double T = max(min(T1,T2),T3);

    //--- Model length scale ---//
    const su2double L1     = pow(kine,1.5)/tdr_lim;
    // sqrt(3) instead of sqrt(6) because of sqrt(2) factor in S
    const su2double L2     = sqrt(kine)/max(sqrt(3.0)*C_mu*S*zeta_lim, S_FLOOR);
    const su2double L3     = C_eta*pow(pow(nu,3.0)/tdr_lim,0.25);
    su2double L = max(min(L1,L2),L3); //... mult by C_L in source numerics

    /*--- Make sure to store T, L so the hybrid class can access them ---*/
    node[iPoint]->SetTurbScales(T, L);
  }
}

void CTurbKESolver::Source_Residual(CGeometry *geometry,
        CSolver **solver_container, CNumerics *numerics,
        CNumerics *second_numerics, CConfig *config, unsigned short iMesh,
        unsigned short iRKStep) {

  /*--- Compute turbulence scales ---
   * This calculation is best left here.  In the end, we want to set
   * T and L for each node.  The Numerics class doesn't have access to the
   * nodes, so we calculate the turbulence scales here, and pass them into
   * the numerics class. If this was moved post/pre-processing, it would
   * only be executed once per timestep, despite inner iterations of implicit
   * solvers ---*/

  CalculateTurbScales(solver_container, config);

  unsigned long iPoint;

  for (iPoint = 0; iPoint < nPointDomain; iPoint++) {

    numerics->SetTimeStep(
      solver_container[FLOW_SOL]->node[iPoint]->GetDelta_Time());

    numerics->SetCoord(geometry->node[iPoint]->GetCoord(), NULL);

    /*--- Conservative variables w/o reconstruction ---*/
    numerics->SetPrimitive(
      solver_container[FLOW_SOL]->node[iPoint]->GetPrimitive(), NULL);

    /*--- Gradient of the primitive and conservative variables ---*/
    numerics->SetPrimVarGradient(
      solver_container[FLOW_SOL]->node[iPoint]->GetGradient_Primitive(), NULL);

    /*--- Turbulent variables w/o reconstruction, and its gradient ---*/
    numerics->SetTurbVar(node[iPoint]->GetSolution(), NULL);
    numerics->SetTurbVarGradient(node[iPoint]->GetGradient(), NULL);

    /*--- Set volume ---*/
    numerics->SetVolume(geometry->node[iPoint]->GetVolume());

<<<<<<< HEAD
    /*--- Pass T, L to the lengthscale ---*/
    numerics->SetTurbLengthscale(node[iPoint]->GetTurbLengthscale());
    numerics->SetTurbTimescale(node[iPoint]->GetTurbTimescale());
=======
    /*--- Compute turbulence scales ---*/

    /*--- This calculation is best left here.  In the end, we want to set
     * T and L for each node.  The Numerics class doesn't have access to the
     * nodes, so we calculate the turbulence scales here, and pass them into
     * the numerics class. If this was moved post/pre-processing, it would
     * only be executed once per timestep, despite inner iterations of implicit
     * solvers ---*/

    const su2double rho = solver_container[FLOW_SOL]->node[iPoint]->GetDensity();
    const su2double mu = solver_container[FLOW_SOL]->node[iPoint]->GetLaminarViscosity();

    /*--- Scalars ---*/
    su2double kine = node[iPoint]->GetSolution(0);
    su2double epsi = node[iPoint]->GetSolution(1);
    su2double v2   = node[iPoint]->GetSolution(2);

    /*--- Relevant scales ---*/
    su2double scale = 1.0e-14;
    su2double L_inf = config->GetLength_Reynolds();
    su2double* VelInf = config->GetVelocity_FreeStreamND();
    su2double VelMag = 0;
    for (unsigned short iDim = 0; iDim < nDim; iDim++)
      VelMag += VelInf[iDim]*VelInf[iDim];
    VelMag = sqrt(VelMag);

    /*--- Clipping to avoid nonphysical quantities ---*/
    const su2double tke_lim = max(kine, scale*VelMag*VelMag);
    const su2double tdr_lim = max(epsi, scale*VelMag*VelMag*VelMag/L_inf);
    su2double zeta = max(v2/tke_lim, scale);

    // Grab other quantities for convenience/readability
    const su2double C_mu    = constants[0];
    const su2double C_T     = constants[8];
    const su2double C_eta   = constants[10];
    const su2double nu      = mu/rho;
    const su2double S       = solver_container[FLOW_SOL]->node[iPoint]->GetStrainMag();; //*sqrt(2.0) already included

    //--- Model time scale ---//
    const su2double T1     = tke_lim/tdr_lim;
    const su2double T2     = 0.6/(sqrt(3.0)*C_mu*S*zeta);
    const su2double T3     = C_T*sqrt(nu/tdr_lim);
    su2double T = max(min(T1,T2),T3);

    //--- Model length scale ---//
    const su2double L1     = pow(tke_lim,1.5)/tdr_lim;
    const su2double L2     = sqrt(tke_lim)/(sqrt(3.0)*C_mu*S*zeta);
    const su2double L3     = C_eta*pow(pow(nu,3.0)/tdr_lim,0.25);
    su2double L = max(min(L1,L2),L3); //... mult by C_L in source numerics

    /*--- Store T, L so the hybrid class can access them ---*/
    node[iPoint]->SetTurbScales(T, L);

    /*--- Pass T, L to the lengthscale ---*/
    numerics->SetTurbLengthscale(L);
    numerics->SetTurbTimescale(T);
>>>>>>> cac682e6

    /*--- Set vorticity and strain rate magnitude ---*/
    numerics->SetVorticity(
      solver_container[FLOW_SOL]->node[iPoint]->GetVorticity(), NULL);

    numerics->SetStrainMag(
      solver_container[FLOW_SOL]->node[iPoint]->GetStrainMag(), 0.0);

    /*--- Compute the source term ---*/
    numerics->ComputeResidual(Residual, Jacobian_i, NULL, config);

    /*--- Subtract residual and the Jacobian ---*/
    LinSysRes.SubtractBlock(iPoint, Residual);
    Jacobian.SubtractBlock(iPoint, iPoint, Jacobian_i);

  }
}

void CTurbKESolver::Source_Template(CGeometry *geometry,
       CSolver **solver_container, CNumerics *numerics,
       CConfig *config, unsigned short iMesh) {
  // No-op
}

void CTurbKESolver::BC_HeatFlux_Wall(CGeometry *geometry,
       CSolver **solver_container, CNumerics *conv_numerics,
       CNumerics *visc_numerics, CConfig *config, unsigned short val_marker,
       unsigned short iRKStep) {

  unsigned long iPoint, jPoint, iVertex;
  unsigned short iDim, iVar, jVar;
  su2double distance, wall_k, wall_zeta;
  su2double density = 0.0, laminar_viscosity = 0.0;

  bool compressible = (config->GetKind_Regime() == COMPRESSIBLE);
  bool incompressible = (config->GetKind_Regime() == INCOMPRESSIBLE);

  for (iVertex = 0; iVertex < geometry->nVertex[val_marker]; iVertex++) {
    iPoint = geometry->vertex[val_marker][iVertex]->GetNode();

    /*--- Check if the node belongs to the domain (i.e, not a halo node) ---*/
    if (geometry->node[iPoint]->GetDomain()) {

      /*--- distance to closest neighbor ---*/
      jPoint = geometry->vertex[val_marker][iVertex]->GetNormal_Neighbor();
      distance = 0.0;
      for (iDim = 0; iDim < nDim; iDim++) {
        const su2double dx = (geometry->node[iPoint]->GetCoord(iDim) -
                              geometry->node[jPoint]->GetCoord(iDim));
        distance += dx*dx;
      }
      distance = sqrt(distance);

      /*--- Set wall values ---*/
      if (compressible) {
        density = solver_container[FLOW_SOL]->node[jPoint]->GetDensity();
        laminar_viscosity = solver_container[FLOW_SOL]->node[jPoint]->GetLaminarViscosity();
      }
      if (incompressible) {
        density = solver_container[FLOW_SOL]->node[jPoint]->GetDensity();
        laminar_viscosity = solver_container[FLOW_SOL]->node[jPoint]->GetLaminarViscosity();
      }


      // FIXME:
      /*--- The conditions below are a mess.  Here is why...

        Epsilon at the wall depends on k at the first node off the
        wall.  It is observed that, if this is enforced following the
        'standard' SU2 procedure (see e.g., the wall conditions for SA
        or SST), it is difficult to converge epsilon and that the
        large residuals tend to appear very close to the wall.

        Thus, it is preferred to enforce the BC by including the
        equation in the system being solved directly.  This is easy
        enough to do in the residual by setting

        Res[iPoint*nVal+1] = (epsilon - desired epsilon based on k).

        It is also simple to set the appropriate Jacobian.  However,
        Vol/dt is added to the diagonal of the Jacobian in
        CTurbSolver::ImplicitEuler_Iteration.  So, to ensure we get
        the right Jacobian, we subtract Vol/dt here.  But, obviously
        this is very brittle b/c it assumes we're using backward
        Euler. ---*/


      //wall_k = max(node[jPoint]->GetSolution(0),1e-8);
      //wall_k = node[jPoint]->GetSolution(0);
      wall_k = node[jPoint]->GetSolution(0);
      wall_zeta = node[jPoint]->GetSolution(2);

      const su2double Vol = geometry->node[iPoint]->GetVolume();
      const su2double dt = solver_container[FLOW_SOL]->node[iPoint]->GetDelta_Time();

      // jPoint correct
      su2double fwall = node[iPoint]->GetSolution(3);

      // // swh: needs a modification here...
      Solution[0] = 0.0;
      Solution[1] = node[iPoint]->GetSolution(1); //2.0*laminar_viscosity*wall_k/(density*distance*distance);
      //Solution[1] = 2.0*laminar_viscosity*wall_k/(density*distance*distance);
      Solution[2] = 0.0;
      Solution[3] = fwall; //0.0;

      /*--- Set the solution values and zero the residual ---*/
      node[iPoint]->SetSolution_Old(Solution);
      node[iPoint]->SetSolution(Solution);
      LinSysRes.SetBlock_Zero(iPoint);
      Jacobian.DeleteValsRowi(iPoint*nVar+0); // zeros this row and puts 1 on diagonal
      Jacobian.DeleteValsRowi(iPoint*nVar+1); // zeros this row and puts 1 on diagonal
      Jacobian.DeleteValsRowi(iPoint*nVar+2); // zeros this row and puts 1 on diagonal
      Jacobian.DeleteValsRowi(iPoint*nVar+3); // zeros this row and puts 1 on diagonal

      // FIXME: Go back to method below for f-eqn!

      for (iVar=0; iVar<nVar; iVar++) {
        for (jVar=0; jVar<nVar; jVar++) {
          Jacobian_j[iVar][jVar] = 0.0;
        }
      }

      // // Don't set solution directly... put in constraint as part of linear system
      // LinSysRes.SetBlock(iPoint, 0, node[iPoint]->GetSolution(0) - 0.0);
      // Jacobian.DeleteValsRowi(iPoint*nVar+0); // zeros this row and puts 1 on diagonal
      // Jacobian_j[0][0] = 0.0;
      // Jacobian_j[0][1] = 0.0;
      // Jacobian_j[0][2] = 0.0;
      // Jacobian_j[0][3] = 0.0;


      LinSysRes.SetBlock(iPoint, 1, node[iPoint]->GetSolution(1) - 2.0*laminar_viscosity*wall_k/(density*distance*distance));
      Jacobian.DeleteValsRowi(iPoint*nVar+1); // zeros this row and puts 1 on diagonal

      // WARNING: Begin hackery...
      // ... subtract Vol/dt from jacobian to offset addition of this later on
      Jacobian_j[1][1] = Vol/dt;
      Jacobian.SubtractBlock(iPoint, iPoint, Jacobian_j);


      Jacobian_j[1][0] = -2.0*laminar_viscosity/(density*distance*distance);
      Jacobian_j[1][1] = 0.0;
      Jacobian_j[1][2] = 0.0;
      Jacobian_j[1][3] = 0.0;

      //LinSysRes.SetBlock(iPoint, 1, Vol*delta_rEps/dt);
      //Jacobian.SetBlock(iPoint, iPoint, Jacobian_j);


      // LinSysRes.SetBlock(iPoint, 2, node[iPoint]->GetSolution(2) - 0.0);
      // Jacobian.DeleteValsRowi(iPoint*nVar+2); // zeros this row and puts 1 on diagonal
      // Jacobian_j[2][0] = 0.0;
      // Jacobian_j[2][1] = 0.0;
      // Jacobian_j[2][2] = 0.0;
      // Jacobian_j[2][3] = 0.0;

      LinSysRes.SetBlock(iPoint, 3, node[iPoint]->GetSolution(3) - 0.0);
      Jacobian.DeleteValsRowi(iPoint*nVar+3); // zeros this row and puts 1 on diagonal
      // Jacobian_j[3][0] = 0.0;
      // Jacobian_j[3][1] = 0.0;
      // Jacobian_j[3][2] = 0.0;
      // Jacobian_j[3][3] = 0.0;


      Jacobian.AddBlock(iPoint, jPoint, Jacobian_j);

    }
  }
}

void CTurbKESolver::BC_Isothermal_Wall(CGeometry *geometry,
       CSolver **solver_container, CNumerics *conv_numerics,
       CNumerics *visc_numerics, CConfig *config, unsigned short val_marker,
       unsigned short iRKStep) {

  unsigned long iPoint, jPoint, iVertex, total_index;
  unsigned short iDim, iVar;
  su2double distance, wall_k, wall_zeta;
  su2double density = 0.0, laminar_viscosity = 0.0;

  bool compressible = (config->GetKind_Regime() == COMPRESSIBLE);
  bool incompressible = (config->GetKind_Regime() == INCOMPRESSIBLE);

  for (iVertex = 0; iVertex < geometry->nVertex[val_marker]; iVertex++) {
    iPoint = geometry->vertex[val_marker][iVertex]->GetNode();

    /*--- Check if the node belongs to the domain (i.e, not a halo node) ---*/
    if (geometry->node[iPoint]->GetDomain()) {

      /*--- distance to closest neighbor ---*/
      jPoint = geometry->vertex[val_marker][iVertex]->GetNormal_Neighbor();
      distance = 0.0;
      for (iDim = 0; iDim < nDim; iDim++) {
        const su2double dx = (geometry->node[iPoint]->GetCoord(iDim) -
                              geometry->node[jPoint]->GetCoord(iDim));
        distance += dx*dx;
      }
      distance = sqrt(distance);

      /*--- Set wall values ---*/
      if (compressible) {
        density = solver_container[FLOW_SOL]->node[jPoint]->GetDensity();
        laminar_viscosity = solver_container[FLOW_SOL]->node[jPoint]->GetLaminarViscosity();
      }
      if (incompressible) {
        density = solver_container[FLOW_SOL]->node[jPoint]->GetDensity();
        laminar_viscosity = solver_container[FLOW_SOL]->node[jPoint]->GetLaminarViscosity();
      }

      wall_k = node[jPoint]->GetSolution(0);
      wall_zeta = node[jPoint]->GetSolution(2);

      // wall boundary conditions (https://turbmodels.larc.nasa.gov/k-e-zeta-f.html)
      Solution[0] = 0.0;
      Solution[1] = 2.0*laminar_viscosity*wall_k/(density*distance*distance);
      Solution[2] = 0.0;
      Solution[3] = 0.0;

      /*--- Set the solution values and zero the residual ---*/
      node[iPoint]->SetSolution_Old(Solution);
      node[iPoint]->SetSolution(Solution);
      LinSysRes.SetBlock_Zero(iPoint);

      /*--- Change rows of the Jacobian (includes 1 in the diagonal) ---*/
      for (iVar = 0; iVar < nVar; iVar++) {
        total_index = iPoint*nVar+iVar;
        Jacobian.DeleteValsRowi(total_index);
      }

      // FIXME: See HeatFlux method for f-eqn procedure

    }
  }
}

void CTurbKESolver::BC_Far_Field(CGeometry *geometry,
       CSolver **solver_container, CNumerics *conv_numerics,
       CNumerics *visc_numerics, CConfig *config, unsigned short val_marker,
       unsigned short iRKStep) {

  unsigned long iPoint, iVertex;
  su2double *Normal, *V_infty, *V_domain;
  unsigned short iVar, iDim;

  bool grid_movement = config->GetGrid_Movement();

  Normal = new su2double[nDim];

  for (iVertex = 0; iVertex < geometry->nVertex[val_marker]; iVertex++) {

    iPoint = geometry->vertex[val_marker][iVertex]->GetNode();

    /*--- Check if the node belongs to the domain (i.e, not a halo node) ---*/
    if (geometry->node[iPoint]->GetDomain()) {

      /*--- Allocate the value at the infinity ---*/
      V_infty = solver_container[FLOW_SOL]->GetCharacPrimVar(val_marker, iVertex);

      /*--- Retrieve solution at the farfield boundary node ---*/
      V_domain = solver_container[FLOW_SOL]->node[iPoint]->GetPrimitive();
      conv_numerics->SetPrimitive(V_domain, V_infty);

      /*--- Set turbulent variable at infinity ---*/
      for (iVar = 0; iVar < nVar; iVar++)
        Solution_i[iVar] = node[iPoint]->GetSolution(iVar);

      Solution_j[0] = node[iPoint]->GetSolution(0);
      Solution_j[1] = node[iPoint]->GetSolution(1);
      Solution_j[2] = node[iPoint]->GetSolution(2);
      Solution_j[3] = node[iPoint]->GetSolution(3);

      conv_numerics->SetTurbVar(Solution_i, Solution_j);
      /*--- Set Normal (it is necessary to change the sign) ---*/
      geometry->vertex[val_marker][iVertex]->GetNormal(Normal);
      for (iDim = 0; iDim < nDim; iDim++)
      Normal[iDim] = -Normal[iDim];
      conv_numerics->SetNormal(Normal);

      /*--- Grid Movement ---*/
      if (grid_movement)
        conv_numerics->SetGridVel(geometry->node[iPoint]->GetGridVel(),
                                  geometry->node[iPoint]->GetGridVel());

      /*--- Compute residuals and Jacobians ---*/
      conv_numerics->ComputeResidual(Residual, Jacobian_i, Jacobian_j, config);

      /*--- Add residuals and Jacobians ---*/
      LinSysRes.AddBlock(iPoint, Residual);
      Jacobian.AddBlock(iPoint, iPoint, Jacobian_i);

      // FIXME: Jacobian should also depend on Jacobian_j b/c
      // Solution_j = Solution_i
    }
  }

  delete [] Normal;
}

void CTurbKESolver::BC_Inlet(CGeometry *geometry, CSolver **solver_container,
                             CNumerics *conv_numerics, CNumerics *visc_numerics,
                             CConfig *config, unsigned short val_marker,
                             unsigned short iRKStep) {

  unsigned short iVar, iDim;
  unsigned long iVertex, iPoint, Point_Normal;
  su2double *V_inlet, *V_domain, *Normal;

  Normal = new su2double[nDim];

  bool grid_movement  = config->GetGrid_Movement();

  string Marker_Tag = config->GetMarker_All_TagBound(val_marker);

  /*--- Loop over all the vertices on this boundary marker ---*/
  for (iVertex = 0; iVertex < geometry->nVertex[val_marker]; iVertex++) {

    iPoint = geometry->vertex[val_marker][iVertex]->GetNode();

    /*--- Check if the node belongs to the domain (i.e., not a halo node) ---*/
    if (geometry->node[iPoint]->GetDomain()) {

      /*--- Index of the closest interior node ---*/
      Point_Normal = geometry->vertex[val_marker][iVertex]->GetNormal_Neighbor();

      /*--- Normal vector for this vertex (negate for outward convention) ---*/
      geometry->vertex[val_marker][iVertex]->GetNormal(Normal);
      for (iDim = 0; iDim < nDim; iDim++) Normal[iDim] = -Normal[iDim];

      /*--- Allocate the value at the inlet ---*/
      V_inlet = solver_container[FLOW_SOL]->GetCharacPrimVar(val_marker, iVertex);

      /*--- Retrieve solution at the farfield boundary node ---*/
      V_domain = solver_container[FLOW_SOL]->node[iPoint]->GetPrimitive();

      /*--- Set various quantities in the solver class ---*/
      conv_numerics->SetPrimitive(V_domain, V_inlet);

      /*--- Set the turbulent variable states. Use free-stream KE
       values for the turbulent state at the inflow. ---*/
      for (iVar = 0; iVar < nVar; iVar++)
        Solution_i[iVar] = node[iPoint]->GetSolution(iVar);

      Solution_j[0] = kine_Inf;
      Solution_j[1] = epsi_Inf;
      Solution_j[2] = zeta_Inf;
      Solution_j[3] = f_Inf;

      conv_numerics->SetTurbVar(Solution_i, Solution_j);

      /*--- Set various other quantities in the solver class ---*/
      conv_numerics->SetNormal(Normal);

      if (grid_movement)
        conv_numerics->SetGridVel(geometry->node[iPoint]->GetGridVel(),
                                  geometry->node[iPoint]->GetGridVel());

      /*--- Compute the residual using an upwind scheme ---*/
      conv_numerics->ComputeResidual(Residual, Jacobian_i, Jacobian_j, config);
      LinSysRes.AddBlock(iPoint, Residual);

      /*--- Jacobian contribution for implicit integration ---*/
      Jacobian.AddBlock(iPoint, iPoint, Jacobian_i);

      /*--- Viscous contribution ---*/
      visc_numerics->SetCoord(geometry->node[iPoint]->GetCoord(),
                              geometry->node[Point_Normal]->GetCoord());

      visc_numerics->SetNormal(Normal);

      /*--- Conservative variables w/o reconstruction ---*/
      visc_numerics->SetPrimitive(V_domain, V_inlet);

      /*--- Turbulent variables w/o reconstruction, and its gradients ---*/
      visc_numerics->SetTurbVar(Solution_i, Solution_j);
      visc_numerics->SetTurbVarGradient(node[iPoint]->GetGradient(), node[iPoint]->GetGradient());

      /*--- Compute residual, and Jacobians ---*/
      visc_numerics->ComputeResidual(Residual, Jacobian_i, Jacobian_j, config);

      /*--- Subtract residual, and update Jacobians ---*/
      LinSysRes.SubtractBlock(iPoint, Residual);
      Jacobian.SubtractBlock(iPoint, iPoint, Jacobian_i);

      // Set f residual correctly to get right update
      LinSysRes.SetBlock(iPoint, 3, Solution_i[3] - f_Inf);
      Jacobian.DeleteValsRowi(iPoint*nVar+3);

    }
  }

  /*--- Free locally allocated memory ---*/
  delete[] Normal;

}

void CTurbKESolver::BC_Outlet(CGeometry *geometry,
       CSolver **solver_container, CNumerics *conv_numerics,
       CNumerics *visc_numerics, CConfig *config, unsigned short val_marker,
       unsigned short iRKStep) {

  unsigned long iPoint, iVertex, Point_Normal;
  unsigned short iVar, iDim;
  su2double *V_outlet, *V_domain, *Normal;

  bool grid_movement  = config->GetGrid_Movement();

  Normal = new su2double[nDim];

  /*--- Loop over all the vertices on this boundary marker ---*/
  for (iVertex = 0; iVertex < geometry->nVertex[val_marker]; iVertex++) {
    iPoint = geometry->vertex[val_marker][iVertex]->GetNode();

    /*--- Check if the node belongs to the domain (i.e., not a halo node) ---*/
    if (geometry->node[iPoint]->GetDomain()) {

      /*--- Index of the closest interior node ---*/
      Point_Normal = geometry->vertex[val_marker][iVertex]->GetNormal_Neighbor();

      /*--- Allocate the value at the outlet ---*/
      V_outlet = solver_container[FLOW_SOL]->GetCharacPrimVar(val_marker, iVertex);

      /*--- Retrieve solution at the farfield boundary node ---*/
      V_domain = solver_container[FLOW_SOL]->node[iPoint]->GetPrimitive();

      /*--- Set various quantities in the solver class ---*/
      conv_numerics->SetPrimitive(V_domain, V_outlet);

      /*--- Set the turbulent variables. Here we use a Neumann BC such
       that the turbulent variable is copied from the interior of the
       domain to the outlet before computing the residual.
       Solution_i --> TurbVar_internal,
       Solution_j --> TurbVar_outlet ---*/
      for (iVar = 0; iVar < nVar; iVar++) {
        Solution_i[iVar] = node[iPoint]->GetSolution(iVar);
        Solution_j[iVar] = node[iPoint]->GetSolution(iVar);
      }

      conv_numerics->SetTurbVar(Solution_i, Solution_j);

      /*--- Set Normal (negate for outward convention) ---*/
      geometry->vertex[val_marker][iVertex]->GetNormal(Normal);
      for (iDim = 0; iDim < nDim; iDim++)
      Normal[iDim] = -Normal[iDim];
      conv_numerics->SetNormal(Normal);

      if (grid_movement)
        conv_numerics->SetGridVel(geometry->node[iPoint]->GetGridVel(),
                                  geometry->node[iPoint]->GetGridVel());

      /*--- Compute the residual using an upwind scheme ---*/
      conv_numerics->ComputeResidual(Residual, Jacobian_i, Jacobian_j, config);
      LinSysRes.AddBlock(iPoint, Residual);

      /*--- Jacobian contribution for implicit integration ---*/
      Jacobian.AddBlock(iPoint, iPoint, Jacobian_i);
      Jacobian.AddBlock(iPoint, iPoint, Jacobian_j); // since soln_j = soln_i

      /*--- Viscous contribution ---*/
      visc_numerics->SetCoord(geometry->node[iPoint]->GetCoord(),
                              geometry->node[Point_Normal]->GetCoord());
      visc_numerics->SetNormal(Normal);

      /*--- Conservative variables w/o reconstruction ---*/
      visc_numerics->SetPrimitive(V_domain, V_outlet);

      /*--- Turbulent variables w/o reconstruction, and its gradients ---*/
      visc_numerics->SetTurbVar(Solution_i, Solution_j);
      visc_numerics->SetTurbVarGradient(node[iPoint]->GetGradient(),
                                        node[iPoint]->GetGradient());

      /*--- Compute residual, and Jacobians ---*/
      visc_numerics->ComputeResidual(Residual, Jacobian_i, Jacobian_j, config);

      /*--- Subtract residual, and update Jacobians ---*/
      LinSysRes.SubtractBlock(iPoint, Residual);
      Jacobian.SubtractBlock(iPoint, iPoint, Jacobian_i);
      Jacobian.SubtractBlock(iPoint, iPoint, Jacobian_j); // since soln_j = soln_i

    }
  }

  /*--- Free locally allocated memory ---*/
  delete[] Normal;

}

su2double* CTurbKESolver::GetConstants() {
  return constants;
}<|MERGE_RESOLUTION|>--- conflicted
+++ resolved
@@ -685,16 +685,14 @@
         
         for (iPoint = 0; iPoint < nPointDomain; iPoint++) {
           node[iPoint]->AddClippedSolution(0, config->GetRelaxation_Factor_Turb()*LinSysSol[iPoint], lowerlimit[0], upperlimit[0]);
-        }
-        
+        }        
         break;
         
       case SA_NEG:
         
         for (iPoint = 0; iPoint < nPointDomain; iPoint++) {
           node[iPoint]->AddSolution(0, config->GetRelaxation_Factor_Turb()*LinSysSol[iPoint]);
-        }
-        
+        }        
         break;
 
       case SST:
@@ -739,16 +737,10 @@
               node[iPoint]->AddConservativeSolution(iVar, config->GetRelaxation_Factor_Turb()*LinSysSol[iPoint*nVar+iVar], density, density_old, lowerlimit[iVar], upperlimit[iVar]);
             }
           }
-<<<<<<< HEAD
           
         }        
-=======
-
-        }
-
->>>>>>> cac682e6
         break;
-
+        
     }
   }
   
@@ -778,35 +770,30 @@
   
   bool implicit      = (config->GetKind_TimeIntScheme_Turb() == EULER_IMPLICIT);
   bool grid_movement = config->GetGrid_Movement();
-  
-  /*--- Store the physical time step ---*/
-  
+
+  
+  /*--- Store the physical time step ---*/  
   TimeStep = config->GetDelta_UnstTimeND();
   
   /*--- Compute the dual time-stepping source term for static meshes ---*/
-  
   if (!grid_movement) {
     
-    /*--- Loop over all nodes (excluding halos) ---*/
-    
+    /*--- Loop over all nodes (excluding halos) ---*/    
     for (iPoint = 0; iPoint < nPointDomain; iPoint++) {
       
       /*--- Retrieve the solution at time levels n-1, n, and n+1. Note that
        we are currently iterating on U^n+1 and that U^n & U^n-1 are fixed,
-       previous solutions that are stored in memory. ---*/
-      
+       previous solutions that are stored in memory. ---*/      
       U_time_nM1 = node[iPoint]->GetSolution_time_n1();
       U_time_n   = node[iPoint]->GetSolution_time_n();
       U_time_nP1 = node[iPoint]->GetSolution();
       
       /*--- CV volume at time n+1. As we are on a static mesh, the volume
-       of the CV will remained fixed for all time steps. ---*/
-      
+       of the CV will remained fixed for all time steps. ---*/      
       Volume_nP1 = geometry->node[iPoint]->GetVolume();
       
       /*--- Compute the dual time-stepping source term based on the chosen
-       time discretization scheme (1st- or 2nd-order).---*/
-      
+       time discretization scheme (1st- or 2nd-order).---*/      
       if (config->GetKind_Turb_Model() == SST) {
         
         /*--- If this is the SST model, we need to multiply by the density
@@ -892,30 +879,25 @@
     
     for (iEdge = 0; iEdge < geometry->GetnEdge(); iEdge++) {
       
-      /*--- Get indices for nodes i & j plus the face normal ---*/
-      
+      /*--- Get indices for nodes i & j plus the face normal ---*/      
       iPoint = geometry->edge[iEdge]->GetNode(0);
       jPoint = geometry->edge[iEdge]->GetNode(1);
       Normal = geometry->edge[iEdge]->GetNormal();
       
-      /*--- Grid velocities stored at nodes i & j ---*/
-      
+      /*--- Grid velocities stored at nodes i & j ---*/      
       GridVel_i = geometry->node[iPoint]->GetGridVel();
       GridVel_j = geometry->node[jPoint]->GetGridVel();
       
       /*--- Compute the GCL term by averaging the grid velocities at the
-       edge mid-point and dotting with the face normal. ---*/
-      
+       edge mid-point and dotting with the face normal. ---*/      
       Residual_GCL = 0.0;
       for (iDim = 0; iDim < nDim; iDim++)
         Residual_GCL += 0.5*(GridVel_i[iDim]+GridVel_j[iDim])*Normal[iDim];
       
-      /*--- Compute the GCL component of the source term for node i ---*/
-      
+      /*--- Compute the GCL component of the source term for node i ---*/      
       U_time_n = node[iPoint]->GetSolution_time_n();
       
-      /*--- Multiply by density at node i for the SST model ---*/
-      
+      /*--- Multiply by density at node i for the SST model ---*/      
       if (config->GetKind_Turb_Model() == SST) {
         Density_n = solver_container[FLOW_SOL]->node[iPoint]->GetSolution_time_n()[0];
         for (iVar = 0; iVar < nVar; iVar++)
@@ -942,12 +924,10 @@
 
       LinSysRes.AddBlock(iPoint, Residual);
       
-      /*--- Compute the GCL component of the source term for node j ---*/
-      
+      /*--- Compute the GCL component of the source term for node j ---*/      
       U_time_n = node[jPoint]->GetSolution_time_n();
       
-      /*--- Multiply by density at node j for the SST model ---*/
-      
+      /*--- Multiply by density at node j for the SST model ---*/      
       if (config->GetKind_Turb_Model() == SST) {
         Density_n = solver_container[FLOW_SOL]->node[jPoint]->GetSolution_time_n()[0];
         for (iVar = 0; iVar < nVar; iVar++)
@@ -1001,8 +981,7 @@
         
         U_time_n = node[iPoint]->GetSolution_time_n();
         
-        /*--- Multiply by density at node i for the SST model ---*/
-        
+        /*--- Multiply by density at node i for the SST model ---*/        
         if (config->GetKind_Turb_Model() == SST) {
           Density_n = solver_container[FLOW_SOL]->node[iPoint]->GetSolution_time_n()[0];
           for (iVar = 0; iVar < nVar; iVar++)
@@ -1537,6 +1516,7 @@
           muT    = Density*fv1*nu_hat;
           
         }
+
         if (incompressible) {
           if (nDim == 2) point_line >> index >> dull_val >> dull_val >> dull_val >> dull_val >> dull_val >> Solution[0];
           if (nDim == 3) point_line >> index >> dull_val >> dull_val >> dull_val >> dull_val >> dull_val >> dull_val >> dull_val >> Solution[0];
@@ -3705,22 +3685,22 @@
 
   // These are used in the AddConservativeSolution calls
   // k
-  lowerlimit[0] = -1.0e10;
-  upperlimit[0] =  1.0e10;
-
-  // epsi
-  lowerlimit[1] = -1.0e10;
-  upperlimit[1] =  1.0e10;
-
-  // v2
-  lowerlimit[2] = -1.0e10;
-  upperlimit[2] =  1.0e10;
-
+  lowerlimit[0] = 1.0e-8;
+  upperlimit[0] = 1.0e10;
+
+  // epsi  
+  lowerlimit[1] = 1.0e-8;
+  upperlimit[1] = 1.0e10;
+
+  // zeta
+  lowerlimit[2] = 1.0e-8;
+  upperlimit[2] = 2.0/3.0;
+  
   // f
-  lowerlimit[3] = -1.0e10;
-  upperlimit[3] =  1.0e10;
-
-  //jump (?)
+  lowerlimit[3] = 1.0e-8;
+  upperlimit[3] = 1.0e8;
+
+
   /*--- Flow infinity initialization stuff ---*/
   su2double rhoInf, *VelInf, muLamInf, Intensity, viscRatio, muT_Inf, Tm_Inf, Lm_Inf;
   rhoInf    = config->GetDensity_FreeStreamND();
@@ -3728,8 +3708,7 @@
   muLamInf  = config->GetViscosity_FreeStreamND();
   Intensity = config->GetTurbulenceIntensity_FreeStream();
   viscRatio = config->GetTurb2LamViscRatio_FreeStream();
-
-  // jump
+  
   su2double VelMag = 0;
   for (iDim = 0; iDim < nDim; iDim++) {
     VelMag += VelInf[iDim]*VelInf[iDim];
@@ -3793,7 +3772,7 @@
     /*--- Restart the solution from file information ---*/
     ifstream restart_file;
     string filename = config->GetSolution_FlowFileName();
-
+    
     /*--- Modify file name for multizone problems ---*/
     if (nZone >1)
       filename= config->GetMultizone_FileName(filename, iZone);
@@ -3897,7 +3876,6 @@
                                                  muT_Inf, Tm_Inf, Lm_Inf,
                                                  nDim, nVar, constants, config);
         iPoint_Global_Local++;
-<<<<<<< HEAD
       }
 
     }
@@ -3916,26 +3894,6 @@
         cout << endl << "The solution file " << filename.data() << " doesn't match with the mesh file!" << endl;
         cout << "It could be empty lines at the end of the file." << endl << endl;
       }
-=======
-      }
-
-    }
-
-    /*--- Detect a wrong solution file ---*/
-
-    if (iPoint_Global_Local < nPointDomain) { sbuf_NotMatching = 1; }
-
-#ifndef HAVE_MPI
-    rbuf_NotMatching = sbuf_NotMatching;
-#else
-    SU2_MPI::Allreduce(&sbuf_NotMatching, &rbuf_NotMatching, 1, MPI_UNSIGNED_SHORT, MPI_SUM, MPI_COMM_WORLD);
-#endif
-    if (rbuf_NotMatching != 0) {
-      if (rank == MASTER_NODE) {
-        cout << endl << "The solution file " << filename.data() << " doesn't match with the mesh file!" << endl;
-        cout << "It could be empty lines at the end of the file." << endl << endl;
-      }
->>>>>>> cac682e6
 #ifndef HAVE_MPI
       exit(EXIT_FAILURE);
 #else
@@ -4037,11 +3995,7 @@
     v2   = node[iPoint]->GetSolution(2);
 
     /*--- T & L ---*/
-<<<<<<< HEAD
-    su2double scale = EPS;
-=======
     su2double scale = 1.0e-14;
->>>>>>> cac682e6
     VelInf = config->GetVelocity_FreeStreamND();
     VelMag = 0;
     for (unsigned short iDim = 0; iDim < nDim; iDim++)
@@ -4153,68 +4107,9 @@
     /*--- Set volume ---*/
     numerics->SetVolume(geometry->node[iPoint]->GetVolume());
 
-<<<<<<< HEAD
     /*--- Pass T, L to the lengthscale ---*/
     numerics->SetTurbLengthscale(node[iPoint]->GetTurbLengthscale());
     numerics->SetTurbTimescale(node[iPoint]->GetTurbTimescale());
-=======
-    /*--- Compute turbulence scales ---*/
-
-    /*--- This calculation is best left here.  In the end, we want to set
-     * T and L for each node.  The Numerics class doesn't have access to the
-     * nodes, so we calculate the turbulence scales here, and pass them into
-     * the numerics class. If this was moved post/pre-processing, it would
-     * only be executed once per timestep, despite inner iterations of implicit
-     * solvers ---*/
-
-    const su2double rho = solver_container[FLOW_SOL]->node[iPoint]->GetDensity();
-    const su2double mu = solver_container[FLOW_SOL]->node[iPoint]->GetLaminarViscosity();
-
-    /*--- Scalars ---*/
-    su2double kine = node[iPoint]->GetSolution(0);
-    su2double epsi = node[iPoint]->GetSolution(1);
-    su2double v2   = node[iPoint]->GetSolution(2);
-
-    /*--- Relevant scales ---*/
-    su2double scale = 1.0e-14;
-    su2double L_inf = config->GetLength_Reynolds();
-    su2double* VelInf = config->GetVelocity_FreeStreamND();
-    su2double VelMag = 0;
-    for (unsigned short iDim = 0; iDim < nDim; iDim++)
-      VelMag += VelInf[iDim]*VelInf[iDim];
-    VelMag = sqrt(VelMag);
-
-    /*--- Clipping to avoid nonphysical quantities ---*/
-    const su2double tke_lim = max(kine, scale*VelMag*VelMag);
-    const su2double tdr_lim = max(epsi, scale*VelMag*VelMag*VelMag/L_inf);
-    su2double zeta = max(v2/tke_lim, scale);
-
-    // Grab other quantities for convenience/readability
-    const su2double C_mu    = constants[0];
-    const su2double C_T     = constants[8];
-    const su2double C_eta   = constants[10];
-    const su2double nu      = mu/rho;
-    const su2double S       = solver_container[FLOW_SOL]->node[iPoint]->GetStrainMag();; //*sqrt(2.0) already included
-
-    //--- Model time scale ---//
-    const su2double T1     = tke_lim/tdr_lim;
-    const su2double T2     = 0.6/(sqrt(3.0)*C_mu*S*zeta);
-    const su2double T3     = C_T*sqrt(nu/tdr_lim);
-    su2double T = max(min(T1,T2),T3);
-
-    //--- Model length scale ---//
-    const su2double L1     = pow(tke_lim,1.5)/tdr_lim;
-    const su2double L2     = sqrt(tke_lim)/(sqrt(3.0)*C_mu*S*zeta);
-    const su2double L3     = C_eta*pow(pow(nu,3.0)/tdr_lim,0.25);
-    su2double L = max(min(L1,L2),L3); //... mult by C_L in source numerics
-
-    /*--- Store T, L so the hybrid class can access them ---*/
-    node[iPoint]->SetTurbScales(T, L);
-
-    /*--- Pass T, L to the lengthscale ---*/
-    numerics->SetTurbLengthscale(L);
-    numerics->SetTurbTimescale(T);
->>>>>>> cac682e6
 
     /*--- Set vorticity and strain rate magnitude ---*/
     numerics->SetVorticity(
