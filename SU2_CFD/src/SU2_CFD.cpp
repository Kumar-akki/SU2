<<<<<<< HEAD
/*!
 * \file SU2_CFD.cpp
 * \brief Main file of the Computational Fluid Dynamics code
 * \author F. Palacios, T. Economon
 * \version 4.0.0 "Cardinal"
 *
 * SU2 Lead Developers: Dr. Francisco Palacios (Francisco.D.Palacios@boeing.com).
 *                      Dr. Thomas D. Economon (economon@stanford.edu).
 *
 * SU2 Developers: Prof. Juan J. Alonso's group at Stanford University.
 *                 Prof. Piero Colonna's group at Delft University of Technology.
 *                 Prof. Nicolas R. Gauger's group at Kaiserslautern University of Technology.
 *                 Prof. Alberto Guardone's group at Polytechnic University of Milan.
 *                 Prof. Rafael Palacios' group at Imperial College London.
 *
 * Copyright (C) 2012-2015 SU2, the open-source CFD code.
 *
 * SU2 is free software; you can redistribute it and/or
 * modify it under the terms of the GNU Lesser General Public
 * License as published by the Free Software Foundation; either
 * version 2.1 of the License, or (at your option) any later version.
 *
 * SU2 is distributed in the hope that it will be useful,
 * but WITHOUT ANY WARRANTY; without even the implied warranty of
 * MERCHANTABILITY or FITNESS FOR A PARTICULAR PURPOSE. See the GNU
 * Lesser General Public License for more details.
 *
 * You should have received a copy of the GNU Lesser General Public
 * License along with SU2. If not, see <http://www.gnu.org/licenses/>.
 */

#include "../include/SU2_CFD.hpp"

using namespace std;

int main(int argc, char *argv[]) {
  
  bool StopCalc = false;
  su2double StartTime = 0.0, StopTime = 0.0, UsedTime = 0.0;
  unsigned long ExtIter = 0;
  unsigned short iMesh, iZone, iSol, nZone, nDim;
  char config_file_name[MAX_STRING_SIZE];
  char runtime_file_name[MAX_STRING_SIZE];
  ofstream ConvHist_file;
  int rank = MASTER_NODE;
  int size = SINGLE_NODE;
  
  /*--- MPI initialization, and buffer setting ---*/
  
#ifdef HAVE_MPI
  int *bptr, bl;
  SU2_MPI::Init(&argc, &argv);
  MPI_Buffer_attach( malloc(BUFSIZE), BUFSIZE );
  MPI_Comm_rank(MPI_COMM_WORLD, &rank);
  MPI_Comm_size(MPI_COMM_WORLD, &size);
#endif
  
  /*--- Create pointers to all of the classes that may be used throughout
   the SU2_CFD code. In general, the pointers are instantiated down a
   heirarchy over all zones, multigrid levels, equation sets, and equation
   terms as described in the comments below. ---*/
  
  COutput *output                       = NULL;
  CIntegration ***integration_container = NULL;
  CGeometry ***geometry_container       = NULL;
  CSolver ****solver_container          = NULL;
  CNumerics *****numerics_container     = NULL;
  CConfig **config_container            = NULL;
  CSurfaceMovement **surface_movement   = NULL;
  CVolumetricMovement **grid_movement   = NULL;
  CFreeFormDefBox*** FFDBox             = NULL;
  
  /*--- Load in the number of zones and spatial dimensions in the mesh file (If no config
   file is specified, default.cfg is used) ---*/
  
  if (argc == 2) { strcpy(config_file_name, argv[1]); }
  else { strcpy(config_file_name, "default.cfg"); }
  
  /*--- Read the name and format of the input mesh file to get from the mesh
   file the number of zones and dimensions from the numerical grid (required
   for variables allocation)  ---*/
  
  CConfig *config = NULL;
  config = new CConfig(config_file_name, SU2_CFD);
  
  nZone = GetnZone(config->GetMesh_FileName(), config->GetMesh_FileFormat(), config);
  nDim  = GetnDim(config->GetMesh_FileName(), config->GetMesh_FileFormat());
  
  /*--- Definition and of the containers for all possible zones. ---*/
  
  solver_container      = new CSolver***[nZone];
  integration_container = new CIntegration**[nZone];
  numerics_container    = new CNumerics****[nZone];
  config_container      = new CConfig*[nZone];
  geometry_container    = new CGeometry**[nZone];
  surface_movement      = new CSurfaceMovement*[nZone];
  grid_movement         = new CVolumetricMovement*[nZone];
  FFDBox                = new CFreeFormDefBox**[nZone];
  
  for (iZone = 0; iZone < nZone; iZone++) {
    solver_container[iZone]       = NULL;
    integration_container[iZone]  = NULL;
    numerics_container[iZone]     = NULL;
    config_container[iZone]       = NULL;
    geometry_container[iZone]     = NULL;
    surface_movement[iZone]       = NULL;
    grid_movement[iZone]          = NULL;
    FFDBox[iZone]                 = NULL;
  }
  
  /*--- Loop over all zones to initialize the various classes. In most
   cases, nZone is equal to one. This represents the solution of a partial
   differential equation on a single block, unstructured mesh. ---*/
  
  for (iZone = 0; iZone < nZone; iZone++) {
    
    /*--- Definition of the configuration option class for all zones. In this
     constructor, the input configuration file is parsed and all options are
     read and stored. ---*/
    
    config_container[iZone] = new CConfig(config_file_name, SU2_CFD, iZone, nZone, nDim, VERB_HIGH);
    
    
    /*--- Definition of the geometry class to store the primal grid in the
     partitioning process. ---*/
    
    CGeometry *geometry_aux = NULL;
    
    /*--- All ranks process the grid and call ParMETIS for partitioning ---*/
    
    geometry_aux = new CPhysicalGeometry(config_container[iZone], iZone, nZone);
    
    /*--- Color the initial grid and set the send-receive domains (ParMETIS) ---*/
    
    geometry_aux->SetColorGrid_Parallel(config_container[iZone]);
    
    /*--- Allocate the memory of the current domain, and divide the grid 
     between the ranks. ---*/
    
    geometry_container[iZone] = new CGeometry *[config_container[iZone]->GetnMGLevels()+1];
    geometry_container[iZone][MESH_0] = new CPhysicalGeometry(geometry_aux, config_container[iZone], 1);
    
    /*--- Deallocate the memory of geometry_aux ---*/
    
    delete geometry_aux;
    
    /*--- Add the Send/Receive boundaries ---*/
    
    geometry_container[iZone][MESH_0]->SetSendReceive(config_container[iZone]);
    
    /*--- Add the Send/Receive boundaries ---*/
    
    geometry_container[iZone][MESH_0]->SetBoundaries(config_container[iZone]);
    
  }
  
  if (rank == MASTER_NODE)
    cout << endl <<"------------------------- Geometry Preprocessing ------------------------" << endl;
  
  /*--- Preprocessing of the geometry for all zones. In this routine, the edge-
   based data structure is constructed, i.e. node and cell neighbors are
   identified and linked, face areas and volumes of the dual mesh cells are
   computed, and the multigrid levels are created using an agglomeration procedure. ---*/
  
  Geometrical_Preprocessing(geometry_container, config_container, nZone);
  
  if (rank == MASTER_NODE)
    cout << endl <<"------------------------- Solver Preprocessing --------------------------" << endl;
  
  for (iZone = 0; iZone < nZone; iZone++) {
    
    /*--- Computation of wall distances for turbulence modeling ---*/
    
    if ( (config_container[iZone]->GetKind_Solver() == RANS) ||
        (config_container[iZone]->GetKind_Solver() == ADJ_RANS) ||
         (config_container[iZone]->GetKind_Solver() == DISC_ADJ_RANS))
      geometry_container[iZone][MESH_0]->ComputeWall_Distance(config_container[iZone]);
    
    /*--- Computation of positive surface area in the z-plane which is used for
     the calculation of force coefficient (non-dimensionalization). ---*/
    
    geometry_container[iZone][MESH_0]->SetPositive_ZArea(config_container[iZone]);
    
    /*--- Set the near-field, interface and actuator disk boundary conditions, if necessary. ---*/
    
    for (iMesh = 0; iMesh <= config_container[iZone]->GetnMGLevels(); iMesh++) {
      geometry_container[iZone][iMesh]->MatchNearField(config_container[iZone]);
      geometry_container[iZone][iMesh]->MatchInterface(config_container[iZone]);
      geometry_container[iZone][iMesh]->MatchActuator_Disk(config_container[iZone]);
    }
    
    /*--- Definition of the solver class: solver_container[#ZONES][#MG_GRIDS][#EQ_SYSTEMS].
     The solver classes are specific to a particular set of governing equations,
     and they contain the subroutines with instructions for computing each spatial
     term of the PDE, i.e. loops over the edges to compute convective and viscous
     fluxes, loops over the nodes to compute source terms, and routines for
     imposing various boundary condition type for the PDE. ---*/
    
    solver_container[iZone] = new CSolver** [config_container[iZone]->GetnMGLevels()+1];
    for (iMesh = 0; iMesh <= config_container[iZone]->GetnMGLevels(); iMesh++)
      solver_container[iZone][iMesh] = NULL;
    
    for (iMesh = 0; iMesh <= config_container[iZone]->GetnMGLevels(); iMesh++) {
      solver_container[iZone][iMesh] = new CSolver* [MAX_SOLS];
      for (iSol = 0; iSol < MAX_SOLS; iSol++)
        solver_container[iZone][iMesh][iSol] = NULL;
    }
    Solver_Preprocessing(solver_container[iZone], geometry_container[iZone],
                         config_container[iZone], iZone);
    
    if (rank == MASTER_NODE)
      cout << endl <<"----------------- Integration and Numerics Preprocessing ----------------" << endl;
    
    /*--- Definition of the integration class: integration_container[#ZONES][#EQ_SYSTEMS].
     The integration class orchestrates the execution of the spatial integration
     subroutines contained in the solver class (including multigrid) for computing
     the residual at each node, R(U) and then integrates the equations to a
     steady state or time-accurately. ---*/
    
    integration_container[iZone] = new CIntegration*[MAX_SOLS];
    Integration_Preprocessing(integration_container[iZone], geometry_container[iZone],
                              config_container[iZone], iZone);
    
    if (rank == MASTER_NODE) cout << "Integration Preprocessing." << endl;
    
    /*--- Definition of the numerical method class:
     numerics_container[#ZONES][#MG_GRIDS][#EQ_SYSTEMS][#EQ_TERMS].
     The numerics class contains the implementation of the numerical methods for
     evaluating convective or viscous fluxes between any two nodes in the edge-based
     data structure (centered, upwind, galerkin), as well as any source terms
     (piecewise constant reconstruction) evaluated in each dual mesh volume. ---*/
    
    numerics_container[iZone] = new CNumerics***[config_container[iZone]->GetnMGLevels()+1];
    Numerics_Preprocessing(numerics_container[iZone], solver_container[iZone],
                           geometry_container[iZone], config_container[iZone], iZone);
    
    if (rank == MASTER_NODE) cout << "Numerics Preprocessing." << endl;
    
    /*--- Instantiate the geometry movement classes for the solution of unsteady
     flows on dynamic meshes, including rigid mesh transformations, dynamically
     deforming meshes, and time-spectral preprocessing. ---*/
    
    if (config_container[iZone]->GetGrid_Movement() ||
        (config_container[iZone]->GetDirectDiff() == D_DESIGN)) {
      if (rank == MASTER_NODE)
        cout << "Setting dynamic mesh structure." << endl;
      grid_movement[iZone] = new CVolumetricMovement(geometry_container[iZone][MESH_0]);
      FFDBox[iZone] = new CFreeFormDefBox*[MAX_NUMBER_FFD];
      surface_movement[iZone] = new CSurfaceMovement();
      surface_movement[iZone]->CopyBoundary(geometry_container[iZone][MESH_0], config_container[iZone]);
      if (config_container[iZone]->GetUnsteady_Simulation() == TIME_SPECTRAL)
        SetGrid_Movement(geometry_container[iZone], surface_movement[iZone], grid_movement[iZone],
                         FFDBox[iZone], solver_container[iZone], config_container[iZone], iZone, 0, 0);
    }

    if (config_container[iZone]->GetDirectDiff() == D_DESIGN){
      if (rank == MASTER_NODE)
        cout << "Setting surface/volume derivatives." << endl;

      /*--- Set the surface derivatives, i.e. the derivative of the surface mesh nodes with respect to the design variables ---*/

      surface_movement[iZone]->SetSurface_Derivative(geometry_container[iZone][MESH_0],config_container[iZone]);

      /*--- Call the volume deformation routine with derivative mode enabled.
       This computes the derivative of the volume mesh with respect to the surface nodes ---*/

      grid_movement[iZone]->SetVolume_Deformation(geometry_container[iZone][MESH_0],config_container[iZone], true, true);

      /*--- Update the multi-grid structure to propagate the derivative information to the coarser levels ---*/

      geometry_container[iZone][MESH_0]->UpdateGeometry(geometry_container[iZone],config_container[iZone]);

      /*--- Set the derivative of the wall-distance with respect to the surface nodes ---*/

      if ( (config_container[iZone]->GetKind_Solver() == RANS) ||
          (config_container[iZone]->GetKind_Solver() == ADJ_RANS) ||
           (config_container[iZone]->GetKind_Solver() == DISC_ADJ_RANS))
        geometry_container[iZone][MESH_0]->ComputeWall_Distance(config_container[iZone]);
    }


  }
  
  /*--- For the time-spectral solver, set the grid node velocities. ---*/
  
  if (config_container[ZONE_0]->GetUnsteady_Simulation() == TIME_SPECTRAL)
    SetTimeSpectral_Velocities(geometry_container, config_container, nZone);
  
  /*--- Coupling between zones (limited to two zones at the moment) ---*/
  
  if (nZone == 2) {
    if (rank == MASTER_NODE)
      cout << endl <<"--------------------- Setting Coupling Between Zones --------------------" << endl;
    geometry_container[ZONE_0][MESH_0]->MatchZone(config_container[ZONE_0], geometry_container[ZONE_1][MESH_0],
                                                  config_container[ZONE_1], ZONE_0, nZone);
    geometry_container[ZONE_1][MESH_0]->MatchZone(config_container[ZONE_1], geometry_container[ZONE_0][MESH_0],
                                                  config_container[ZONE_0], ZONE_1, nZone);
  }
  
  /*--- Definition of the output class (one for all zones). The output class
   manages the writing of all restart, volume solution, surface solution,
   surface comma-separated value, and convergence history files (both in serial
   and in parallel). ---*/
  
  output = new COutput();
  
  /*--- Open the convergence history file ---*/
  
  if (rank == MASTER_NODE)
    output->SetConvHistory_Header(&ConvHist_file, config_container[ZONE_0]);
  
  /*--- Check for an unsteady restart. Update ExtIter if necessary. ---*/
  if (config_container[ZONE_0]->GetWrt_Unsteady() && config_container[ZONE_0]->GetRestart())
    ExtIter = config_container[ZONE_0]->GetUnst_RestartIter();
  
  /*--- Check for an dynamic restart (structural analysis). Update ExtIter if necessary. ---*/
  if (config_container[ZONE_0]->GetKind_Solver() == FEM_ELASTICITY
		  && config_container[ZONE_0]->GetWrt_Dynamic() && config_container[ZONE_0]->GetRestart())
	  	  ExtIter = config_container[ZONE_0]->GetDyn_RestartIter();

  /*--- Main external loop of the solver. Within this loop, each iteration ---*/
  
  if (rank == MASTER_NODE)
    cout << endl <<"------------------------------ Begin Solver -----------------------------" << endl;
  
  /*--- Set up a timer for performance benchmarking (preprocessing time is not included) ---*/
  
#ifndef HAVE_MPI
  StartTime = su2double(clock())/su2double(CLOCKS_PER_SEC);
#else
  StartTime = MPI_Wtime();
#endif
  
  bool fsi = config_container[ZONE_0]->GetFSI_Simulation();

  unsigned short iFluidIt, nFluidIt;

  iFluidIt=0;
  nFluidIt=config_container[ZONE_0]->GetnIterFSI();

  /*--- This is temporal and just to check. It will have to be added to the regular history file ---*/

  ofstream historyFile_FSI;
  bool writeHistFSI = config_container[ZONE_0]->GetWrite_Conv_FSI();
  if (writeHistFSI){
	  char cstrFSI[200];
	  string filenameHistFSI = config_container[ZONE_0]->GetConv_FileName_FSI();
	  strcpy (cstrFSI, filenameHistFSI.data());
	  historyFile_FSI.open (cstrFSI);
	  historyFile_FSI << "Time,Iteration,Aitken,URes,logResidual,orderMagnResidual" << endl;
	  historyFile_FSI.close();
  }

  while (ExtIter < config_container[ZONE_0]->GetnExtIter()) {
    
    /*--- Set the value of the external iteration. ---*/
    
    config_container[ZONE_0]->SetExtIter(ExtIter);
    
    /*--- Read the target pressure ---*/
    
    if (config_container[ZONE_0]->GetInvDesign_Cp() == YES)
      output->SetCp_InverseDesign(solver_container[ZONE_0][MESH_0][FLOW_SOL],
                                  geometry_container[ZONE_0][MESH_0], config_container[ZONE_0], ExtIter);
    
    /*--- Read the target heat flux ---*/
    
    if (config_container[ZONE_0]->GetInvDesign_HeatFlux() == YES)
      output->SetHeat_InverseDesign(solver_container[ZONE_0][MESH_0][FLOW_SOL],
                                    geometry_container[ZONE_0][MESH_0], config_container[ZONE_0], ExtIter);
    
    /*--- Perform a single iteration of the chosen PDE solver. ---*/
    
	if (fsi){
	    config_container[ZONE_1]->SetExtIter(ExtIter);
	    FluidStructureIteration(output, integration_container, geometry_container,
	    	                		solver_container, numerics_container, config_container,
	    	                		surface_movement, grid_movement, FFDBox,
	    	                		iFluidIt, nFluidIt);
	}

	else {
    switch (config_container[ZONE_0]->GetKind_Solver()) {
        
      case EULER: case NAVIER_STOKES: case RANS:
        MeanFlowIteration(output, integration_container, geometry_container,
                          solver_container, numerics_container, config_container,
                          surface_movement, grid_movement, FFDBox);
        break;
        
      case TNE2_EULER: case TNE2_NAVIER_STOKES:
        TNE2Iteration(output, integration_container,
                      geometry_container, solver_container,
                      numerics_container, config_container,
                      surface_movement, grid_movement, FFDBox);
        break;

      case WAVE_EQUATION:
        WaveIteration(output, integration_container, geometry_container,
                      solver_container, numerics_container, config_container,
                      surface_movement, grid_movement, FFDBox);
        break;
        
      case HEAT_EQUATION:
        HeatIteration(output, integration_container, geometry_container,
                      solver_container, numerics_container, config_container,
                      surface_movement, grid_movement, FFDBox);
        break;
        
      case POISSON_EQUATION:
        PoissonIteration(output, integration_container, geometry_container,
                         solver_container, numerics_container, config_container,
                         surface_movement, grid_movement, FFDBox);
        break;
        
      case LINEAR_ELASTICITY:
        FEAIteration(output, integration_container, geometry_container,
                     solver_container, numerics_container, config_container,
                     surface_movement, grid_movement, FFDBox);
        break;
        
      case FEM_ELASTICITY:
        FEM_StructuralIteration(output, integration_container, geometry_container,
                     	 	 	solver_container, numerics_container, config_container,
                     	 	 	surface_movement, grid_movement, FFDBox);
        break;

      case ADJ_EULER: case ADJ_NAVIER_STOKES: case ADJ_RANS:
        AdjMeanFlowIteration(output, integration_container, geometry_container,
                             solver_container, numerics_container, config_container,
                             surface_movement, grid_movement, FFDBox);
        break;
        
      case ADJ_TNE2_EULER: case ADJ_TNE2_NAVIER_STOKES:
        AdjTNE2Iteration(output, integration_container, geometry_container,
                         solver_container, numerics_container, config_container,
                         surface_movement, grid_movement, FFDBox);
        break;

      case DISC_ADJ_EULER: case DISC_ADJ_NAVIER_STOKES:case DISC_ADJ_RANS:
        DiscAdjMeanFlowIteration(output, integration_container, geometry_container,
                                 solver_container, numerics_container, config_container,
                                 surface_movement, grid_movement, FFDBox);
        break;


    }
	}
    
    
    /*--- Synchronization point after a single solver iteration. Compute the
     wall clock time required. ---*/
    
#ifndef HAVE_MPI
    StopTime = su2double(clock())/su2double(CLOCKS_PER_SEC);
#else
    StopTime = MPI_Wtime();
#endif
    
    UsedTime = (StopTime - StartTime);
    
    /*--- For specific applications, evaluate and plot the equivalent area. ---*/
    
    if (config_container[ZONE_0]->GetEquivArea() == YES) {
      output->SetEquivalentArea(solver_container[ZONE_0][MESH_0][FLOW_SOL],
                                geometry_container[ZONE_0][MESH_0], config_container[ZONE_0], ExtIter);
    }
    
    /*--- Check if there is any change in the runtime parameters ---*/
    
    CConfig *runtime = NULL;
    strcpy(runtime_file_name, "runtime.dat");
    runtime = new CConfig(runtime_file_name, config_container[ZONE_0]);
    
    /*--- Update the convergence history file (serial and parallel computations). ---*/
    
    output->SetConvHistory_Body(&ConvHist_file, geometry_container, solver_container,
                                config_container, integration_container, false, UsedTime, ZONE_0);
    
    /*--- Evaluate the new CFL number (adaptive). ---*/
    
    if (config_container[ZONE_0]->GetCFL_Adapt() == YES) {
      output->SetCFL_Number(solver_container, config_container, ZONE_0);
    }
    
    /*--- Check whether the current simulation has reached the specified
     convergence criteria, and set StopCalc to true, if so. ---*/
    
	    switch (config_container[ZONE_0]->GetKind_Solver()) {
	      case EULER: case NAVIER_STOKES: case RANS:
	        StopCalc = integration_container[ZONE_0][FLOW_SOL]->GetConvergence(); break;
	      case TNE2_EULER: case TNE2_NAVIER_STOKES:
	        StopCalc = integration_container[ZONE_0][TNE2_SOL]->GetConvergence(); break;
	      case WAVE_EQUATION:
	        StopCalc = integration_container[ZONE_0][WAVE_SOL]->GetConvergence(); break;
	      case HEAT_EQUATION:
	        StopCalc = integration_container[ZONE_0][HEAT_SOL]->GetConvergence(); break;
	      case LINEAR_ELASTICITY:
	    	// This is a temporal fix, while we code the non-linear solver 
//	        StopCalc = integration_container[ZONE_0][FEA_SOL]->GetConvergence(); break;
	    	StopCalc = false; break;
	      case FEM_ELASTICITY:
	    	// This is a temporal fix, while we code the non-linear solver
	        StopCalc = integration_container[ZONE_0][FEA_SOL]->GetConvergence(); break;
	    	StopCalc = false; break;
	      case ADJ_EULER: case ADJ_NAVIER_STOKES: case ADJ_RANS:
              case DISC_ADJ_EULER: case DISC_ADJ_NAVIER_STOKES: case DISC_ADJ_RANS:
	        StopCalc = integration_container[ZONE_0][ADJFLOW_SOL]->GetConvergence(); break;
	      case ADJ_TNE2_EULER: case ADJ_TNE2_NAVIER_STOKES:
	        StopCalc = integration_container[ZONE_0][ADJTNE2_SOL]->GetConvergence(); break;
	    }
    
    /*--- Solution output. Determine whether a solution needs to be written
     after the current iteration, and if so, execute the output file writing
     routines. ---*/
    
    if ((ExtIter+1 >= config_container[ZONE_0]->GetnExtIter()) ||
        
        ((ExtIter % config_container[ZONE_0]->GetWrt_Sol_Freq() == 0) && (ExtIter != 0) &&
         !((config_container[ZONE_0]->GetUnsteady_Simulation() == DT_STEPPING_1ST) ||
           (config_container[ZONE_0]->GetUnsteady_Simulation() == DT_STEPPING_2ND))) ||
        
        (StopCalc) ||
        
        ((config_container[ZONE_0]->GetUnsteady_Simulation() == DT_STEPPING_1ST) &&
         ((ExtIter == 0) || (ExtIter % config_container[ZONE_0]->GetWrt_Sol_Freq_DualTime() == 0))) ||
        
        ((config_container[ZONE_0]->GetUnsteady_Simulation() == DT_STEPPING_2ND) && (!fsi) &&
         ((ExtIter == 0) || ((ExtIter % config_container[ZONE_0]->GetWrt_Sol_Freq_DualTime() == 0) ||
                             ((ExtIter-1) % config_container[ZONE_0]->GetWrt_Sol_Freq_DualTime() == 0)))) ||

        ((config_container[ZONE_0]->GetUnsteady_Simulation() == DT_STEPPING_2ND) && (fsi) &&
        ((ExtIter == 0) || ((ExtIter % config_container[ZONE_0]->GetWrt_Sol_Freq_DualTime() == 0)))) ||

		(((config_container[ZONE_0]->GetDynamic_Analysis() == DYNAMIC) &&
		 ((ExtIter == 0) || (ExtIter % config_container[ZONE_0]->GetWrt_Sol_Freq_DualTime() == 0))))) {
          
          /*--- Low-fidelity simulations (using a coarser multigrid level
           approximation to the solution) require an interpolation back to the
           finest grid. ---*/
          
          if (config_container[ZONE_0]->GetLowFidelitySim()) {
            integration_container[ZONE_0][FLOW_SOL]->SetProlongated_Solution(RUNTIME_FLOW_SYS, solver_container[ZONE_0][MESH_0][FLOW_SOL], solver_container[ZONE_0][MESH_1][FLOW_SOL], geometry_container[ZONE_0][MESH_0], geometry_container[ZONE_0][MESH_1], config_container[ZONE_0]);
            integration_container[ZONE_0][FLOW_SOL]->Smooth_Solution(RUNTIME_FLOW_SYS, solver_container[ZONE_0][MESH_0][FLOW_SOL], geometry_container[ZONE_0][MESH_0], 3, 1.25, config_container[ZONE_0]);
            solver_container[ZONE_0][MESH_0][config_container[ZONE_0]->GetContainerPosition(RUNTIME_FLOW_SYS)]->Set_MPI_Solution(geometry_container[ZONE_0][MESH_0], config_container[ZONE_0]);
            solver_container[ZONE_0][MESH_0][config_container[ZONE_0]->GetContainerPosition(RUNTIME_FLOW_SYS)]->Preprocessing(geometry_container[ZONE_0][MESH_0], solver_container[ZONE_0][MESH_0], config_container[ZONE_0], MESH_0, 0, RUNTIME_FLOW_SYS, false);
          }
          
          if (rank == MASTER_NODE) cout << endl << "-------------------------- File Output Summary --------------------------";
          
          /*--- Execute the routine for writing restart, volume solution,
           surface solution, and surface comma-separated value files. ---*/
          
          output->SetResult_Files(solver_container, geometry_container, config_container, ExtIter, nZone);
          
          /*--- Output a file with the forces breakdown. ---*/
          
          output->SetForces_Breakdown(geometry_container, solver_container,
                                      config_container, integration_container, ZONE_0);
          
          /*--- Compute the forces at different sections. ---*/
          
          if (config_container[ZONE_0]->GetPlot_Section_Forces()) {
            output->SetForceSections(solver_container[ZONE_0][MESH_0][FLOW_SOL],
                                     geometry_container[ZONE_0][MESH_0], config_container[ZONE_0], ExtIter);
          }
          
          if (rank == MASTER_NODE) cout << "-------------------------------------------------------------------------" << endl << endl;
          
        }
    
    /*--- If the convergence criteria has been met, terminate the simulation. ---*/
    
    if (StopCalc) break;
    
    ExtIter++;
    
  }
  
  /*--- Output some information to the console. ---*/
  
  if (rank == MASTER_NODE) {
    
    /*--- Print out the number of non-physical points and reconstructions ---*/
    
    if (config_container[ZONE_0]->GetNonphysical_Points() > 0)
      cout << "Warning: there are " << config_container[ZONE_0]->GetNonphysical_Points() << " non-physical points in the solution." << endl;
    if (config_container[ZONE_0]->GetNonphysical_Reconstr() > 0)
      cout << "Warning: " << config_container[ZONE_0]->GetNonphysical_Reconstr() << " reconstructed states for upwinding are non-physical." << endl;
    
    /*--- Close the convergence history file. ---*/
    
    ConvHist_file.close();
    cout << "History file, closed." << endl;
  }
  
  //  /*--- Deallocate config container ---*/
  //
  //  for (iZone = 0; iZone < nZone; iZone++) {
  //    if (config_container[iZone] != NULL) {
  //      delete config_container[iZone];
  //    }
  //  }
  //  if (config_container != NULL) delete[] config_container;
  
  
  /*--- Synchronization point after a single solver iteration. Compute the
   wall clock time required. ---*/
  
#ifndef HAVE_MPI
  StopTime = su2double(clock())/su2double(CLOCKS_PER_SEC);
#else
  StopTime = MPI_Wtime();
#endif
  
  /*--- Compute/print the total time for performance benchmarking. ---*/
  
  UsedTime = StopTime-StartTime;
  if (rank == MASTER_NODE) {
    cout << "\nCompleted in " << fixed << UsedTime << " seconds on "<< size;
    if (size == 1) cout << " core." << endl; else cout << " cores." << endl;
  }
  
  /*--- Exit the solver cleanly ---*/
  
  if (rank == MASTER_NODE)
    cout << endl <<"------------------------- Exit Success (SU2_CFD) ------------------------" << endl << endl;
  
#ifdef HAVE_MPI
  /*--- Finalize MPI parallelization ---*/
  MPI_Buffer_detach(&bptr, &bl);
  MPI_Finalize();
#endif
  
  return EXIT_SUCCESS;
  
}
=======
/*!
 * \file SU2_CFD.cpp
 * \brief Main file of the Computational Fluid Dynamics code
 * \author F. Palacios, T. Economon
 * \version 4.0.1 "Cardinal"
 *
 * SU2 Lead Developers: Dr. Francisco Palacios (Francisco.D.Palacios@boeing.com).
 *                      Dr. Thomas D. Economon (economon@stanford.edu).
 *
 * SU2 Developers: Prof. Juan J. Alonso's group at Stanford University.
 *                 Prof. Piero Colonna's group at Delft University of Technology.
 *                 Prof. Nicolas R. Gauger's group at Kaiserslautern University of Technology.
 *                 Prof. Alberto Guardone's group at Polytechnic University of Milan.
 *                 Prof. Rafael Palacios' group at Imperial College London.
 *
 * Copyright (C) 2012-2015 SU2, the open-source CFD code.
 *
 * SU2 is free software; you can redistribute it and/or
 * modify it under the terms of the GNU Lesser General Public
 * License as published by the Free Software Foundation; either
 * version 2.1 of the License, or (at your option) any later version.
 *
 * SU2 is distributed in the hope that it will be useful,
 * but WITHOUT ANY WARRANTY; without even the implied warranty of
 * MERCHANTABILITY or FITNESS FOR A PARTICULAR PURPOSE. See the GNU
 * Lesser General Public License for more details.
 *
 * You should have received a copy of the GNU Lesser General Public
 * License along with SU2. If not, see <http://www.gnu.org/licenses/>.
 */

#include "../include/SU2_CFD.hpp"

using namespace std;

int main(int argc, char *argv[]) {
  
  bool StopCalc = false;
  su2double StartTime = 0.0, StopTime = 0.0, UsedTime = 0.0;
  unsigned long ExtIter = 0;
  unsigned short iMesh, iZone, iSol, nZone, nDim;
  char config_file_name[MAX_STRING_SIZE];
  char runtime_file_name[MAX_STRING_SIZE];
  ofstream ConvHist_file;
  int rank = MASTER_NODE;
  int size = SINGLE_NODE;
  
  /*--- MPI initialization, and buffer setting ---*/
  
#ifdef HAVE_MPI
  int *bptr, bl;
  SU2_MPI::Init(&argc, &argv);
  MPI_Buffer_attach( malloc(BUFSIZE), BUFSIZE );
  MPI_Comm_rank(MPI_COMM_WORLD, &rank);
  MPI_Comm_size(MPI_COMM_WORLD, &size);
#endif
  
  /*--- Create pointers to all of the classes that may be used throughout
   the SU2_CFD code. In general, the pointers are instantiated down a
   heirarchy over all zones, multigrid levels, equation sets, and equation
   terms as described in the comments below. ---*/
  
  COutput *output                       = NULL;
  CIntegration ***integration_container = NULL;
  CGeometry ***geometry_container       = NULL;
  CSolver ****solver_container          = NULL;
  CNumerics *****numerics_container     = NULL;
  CConfig **config_container            = NULL;
  CSurfaceMovement **surface_movement   = NULL;
  CVolumetricMovement **grid_movement   = NULL;
  CFreeFormDefBox*** FFDBox             = NULL;
  
  /*--- Load in the number of zones and spatial dimensions in the mesh file (If no config
   file is specified, default.cfg is used) ---*/
  
  if (argc == 2) { strcpy(config_file_name, argv[1]); }
  else { strcpy(config_file_name, "default.cfg"); }
  
  /*--- Read the name and format of the input mesh file to get from the mesh
   file the number of zones and dimensions from the numerical grid (required
   for variables allocation)  ---*/
  
  CConfig *config = NULL;
  config = new CConfig(config_file_name, SU2_CFD);
  
  nZone = GetnZone(config->GetMesh_FileName(), config->GetMesh_FileFormat(), config);
  nDim  = GetnDim(config->GetMesh_FileName(), config->GetMesh_FileFormat());
  
  /*--- Definition and of the containers for all possible zones. ---*/
  
  solver_container      = new CSolver***[nZone];
  integration_container = new CIntegration**[nZone];
  numerics_container    = new CNumerics****[nZone];
  config_container      = new CConfig*[nZone];
  geometry_container    = new CGeometry**[nZone];
  surface_movement      = new CSurfaceMovement*[nZone];
  grid_movement         = new CVolumetricMovement*[nZone];
  FFDBox                = new CFreeFormDefBox**[nZone];
  
  for (iZone = 0; iZone < nZone; iZone++) {
    solver_container[iZone]       = NULL;
    integration_container[iZone]  = NULL;
    numerics_container[iZone]     = NULL;
    config_container[iZone]       = NULL;
    geometry_container[iZone]     = NULL;
    surface_movement[iZone]       = NULL;
    grid_movement[iZone]          = NULL;
    FFDBox[iZone]                 = NULL;
  }
  
  /*--- Loop over all zones to initialize the various classes. In most
   cases, nZone is equal to one. This represents the solution of a partial
   differential equation on a single block, unstructured mesh. ---*/
  
  for (iZone = 0; iZone < nZone; iZone++) {
    
    /*--- Definition of the configuration option class for all zones. In this
     constructor, the input configuration file is parsed and all options are
     read and stored. ---*/
    
    config_container[iZone] = new CConfig(config_file_name, SU2_CFD, iZone, nZone, nDim, VERB_HIGH);
    
    /*--- Definition of the geometry class to store the primal grid in the
     partitioning process. ---*/
    
    CGeometry *geometry_aux = NULL;
    
    /*--- All ranks process the grid and call ParMETIS for partitioning ---*/
    
    geometry_aux = new CPhysicalGeometry(config_container[iZone], iZone, nZone);
    
    /*--- Color the initial grid and set the send-receive domains (ParMETIS) ---*/
    
    geometry_aux->SetColorGrid_Parallel(config_container[iZone]);
    
    /*--- Allocate the memory of the current domain, and divide the grid 
     between the ranks. ---*/
    
    geometry_container[iZone] = new CGeometry *[config_container[iZone]->GetnMGLevels()+1];
    geometry_container[iZone][MESH_0] = new CPhysicalGeometry(geometry_aux, config_container[iZone], 1);
    
    /*--- Deallocate the memory of geometry_aux ---*/
    
    delete geometry_aux;
    
    /*--- Add the Send/Receive boundaries ---*/
    
    geometry_container[iZone][MESH_0]->SetSendReceive(config_container[iZone]);
    
    /*--- Add the Send/Receive boundaries ---*/
    
    geometry_container[iZone][MESH_0]->SetBoundaries(config_container[iZone]);
    
  }
  
  if (rank == MASTER_NODE)
    cout << endl <<"------------------------- Geometry Preprocessing ------------------------" << endl;
  
  /*--- Preprocessing of the geometry for all zones. In this routine, the edge-
   based data structure is constructed, i.e. node and cell neighbors are
   identified and linked, face areas and volumes of the dual mesh cells are
   computed, and the multigrid levels are created using an agglomeration procedure. ---*/
  
  Geometrical_Preprocessing(geometry_container, config_container, nZone);
  
  if (rank == MASTER_NODE)
    cout << endl <<"------------------------- Solver Preprocessing --------------------------" << endl;
  
  for (iZone = 0; iZone < nZone; iZone++) {
    
    /*--- Computation of wall distances for turbulence modeling ---*/
    
    if ( (config_container[iZone]->GetKind_Solver() == RANS) ||
        (config_container[iZone]->GetKind_Solver() == ADJ_RANS) ||
         (config_container[iZone]->GetKind_Solver() == DISC_ADJ_RANS))
      geometry_container[iZone][MESH_0]->ComputeWall_Distance(config_container[iZone]);
    
    /*--- Computation of positive surface area in the z-plane which is used for
     the calculation of force coefficient (non-dimensionalization). ---*/
    
    geometry_container[iZone][MESH_0]->SetPositive_ZArea(config_container[iZone]);
    
    /*--- Set the near-field, interface and actuator disk boundary conditions, if necessary. ---*/
    
    for (iMesh = 0; iMesh <= config_container[iZone]->GetnMGLevels(); iMesh++) {
      geometry_container[iZone][iMesh]->MatchNearField(config_container[iZone]);
      geometry_container[iZone][iMesh]->MatchInterface(config_container[iZone]);
      geometry_container[iZone][iMesh]->MatchActuator_Disk(config_container[iZone]);
    }
    
    /*--- Definition of the solver class: solver_container[#ZONES][#MG_GRIDS][#EQ_SYSTEMS].
     The solver classes are specific to a particular set of governing equations,
     and they contain the subroutines with instructions for computing each spatial
     term of the PDE, i.e. loops over the edges to compute convective and viscous
     fluxes, loops over the nodes to compute source terms, and routines for
     imposing various boundary condition type for the PDE. ---*/
    
    solver_container[iZone] = new CSolver** [config_container[iZone]->GetnMGLevels()+1];
    for (iMesh = 0; iMesh <= config_container[iZone]->GetnMGLevels(); iMesh++)
      solver_container[iZone][iMesh] = NULL;
    
    for (iMesh = 0; iMesh <= config_container[iZone]->GetnMGLevels(); iMesh++) {
      solver_container[iZone][iMesh] = new CSolver* [MAX_SOLS];
      for (iSol = 0; iSol < MAX_SOLS; iSol++)
        solver_container[iZone][iMesh][iSol] = NULL;
    }
    Solver_Preprocessing(solver_container[iZone], geometry_container[iZone],
                         config_container[iZone], iZone);
    
    if (rank == MASTER_NODE)
      cout << endl <<"----------------- Integration and Numerics Preprocessing ----------------" << endl;
    
    /*--- Definition of the integration class: integration_container[#ZONES][#EQ_SYSTEMS].
     The integration class orchestrates the execution of the spatial integration
     subroutines contained in the solver class (including multigrid) for computing
     the residual at each node, R(U) and then integrates the equations to a
     steady state or time-accurately. ---*/
    
    integration_container[iZone] = new CIntegration*[MAX_SOLS];
    Integration_Preprocessing(integration_container[iZone], geometry_container[iZone],
                              config_container[iZone], iZone);
    
    if (rank == MASTER_NODE) cout << "Integration Preprocessing." << endl;
    
    /*--- Definition of the numerical method class:
     numerics_container[#ZONES][#MG_GRIDS][#EQ_SYSTEMS][#EQ_TERMS].
     The numerics class contains the implementation of the numerical methods for
     evaluating convective or viscous fluxes between any two nodes in the edge-based
     data structure (centered, upwind, galerkin), as well as any source terms
     (piecewise constant reconstruction) evaluated in each dual mesh volume. ---*/
    
    numerics_container[iZone] = new CNumerics***[config_container[iZone]->GetnMGLevels()+1];
    Numerics_Preprocessing(numerics_container[iZone], solver_container[iZone],
                           geometry_container[iZone], config_container[iZone], iZone);
    
    if (rank == MASTER_NODE) cout << "Numerics Preprocessing." << endl;
    
    /*--- Instantiate the geometry movement classes for the solution of unsteady
     flows on dynamic meshes, including rigid mesh transformations, dynamically
     deforming meshes, and time-spectral preprocessing. ---*/
    
    if (config_container[iZone]->GetGrid_Movement() ||
        (config_container[iZone]->GetDirectDiff() == D_DESIGN)) {
      if (rank == MASTER_NODE)
        cout << "Setting dynamic mesh structure." << endl;
      grid_movement[iZone] = new CVolumetricMovement(geometry_container[iZone][MESH_0]);
      FFDBox[iZone] = new CFreeFormDefBox*[MAX_NUMBER_FFD];
      surface_movement[iZone] = new CSurfaceMovement();
      surface_movement[iZone]->CopyBoundary(geometry_container[iZone][MESH_0], config_container[iZone]);
      if (config_container[iZone]->GetUnsteady_Simulation() == TIME_SPECTRAL)
        SetGrid_Movement(geometry_container[iZone], surface_movement[iZone], grid_movement[iZone],
                         FFDBox[iZone], solver_container[iZone], config_container[iZone], iZone, 0, 0);
    }

    if (config_container[iZone]->GetDirectDiff() == D_DESIGN){
      if (rank == MASTER_NODE)
        cout << "Setting surface/volume derivatives." << endl;

      /*--- Set the surface derivatives, i.e. the derivative of the surface mesh nodes with respect to the design variables ---*/

      surface_movement[iZone]->SetSurface_Derivative(geometry_container[iZone][MESH_0],config_container[iZone]);

      /*--- Call the volume deformation routine with derivative mode enabled.
       This computes the derivative of the volume mesh with respect to the surface nodes ---*/

      grid_movement[iZone]->SetVolume_Deformation(geometry_container[iZone][MESH_0],config_container[iZone], true, true);

      /*--- Update the multi-grid structure to propagate the derivative information to the coarser levels ---*/

      geometry_container[iZone][MESH_0]->UpdateGeometry(geometry_container[iZone],config_container[iZone]);

      /*--- Set the derivative of the wall-distance with respect to the surface nodes ---*/

      if ( (config_container[iZone]->GetKind_Solver() == RANS) ||
          (config_container[iZone]->GetKind_Solver() == ADJ_RANS) ||
           (config_container[iZone]->GetKind_Solver() == DISC_ADJ_RANS))
        geometry_container[iZone][MESH_0]->ComputeWall_Distance(config_container[iZone]);
    }


  }
  
  /*--- For the time-spectral solver, set the grid node velocities. ---*/
  
  if (config_container[ZONE_0]->GetUnsteady_Simulation() == TIME_SPECTRAL)
    SetTimeSpectral_Velocities(geometry_container, config_container, nZone);
  
  /*--- Coupling between zones (limited to two zones at the moment) ---*/
  
  if (nZone == 2) {
    if (rank == MASTER_NODE)
      cout << endl <<"--------------------- Setting Coupling Between Zones --------------------" << endl;
    geometry_container[ZONE_0][MESH_0]->MatchZone(config_container[ZONE_0], geometry_container[ZONE_1][MESH_0],
                                                  config_container[ZONE_1], ZONE_0, nZone);
    geometry_container[ZONE_1][MESH_0]->MatchZone(config_container[ZONE_1], geometry_container[ZONE_0][MESH_0],
                                                  config_container[ZONE_0], ZONE_1, nZone);
  }
  
  /*--- Definition of the output class (one for all zones). The output class
   manages the writing of all restart, volume solution, surface solution,
   surface comma-separated value, and convergence history files (both in serial
   and in parallel). ---*/
  
  output = new COutput();
  
  /*--- Open the convergence history file ---*/
  
  if (rank == MASTER_NODE)
    output->SetConvHistory_Header(&ConvHist_file, config_container[ZONE_0]);
  
  /*--- Check for an unsteady restart. Update ExtIter if necessary. ---*/
  if (config_container[ZONE_0]->GetWrt_Unsteady() && config_container[ZONE_0]->GetRestart())
    ExtIter = config_container[ZONE_0]->GetUnst_RestartIter();
  
  /*--- Main external loop of the solver. Within this loop, each iteration ---*/
  
  if (rank == MASTER_NODE)
    cout << endl <<"------------------------------ Begin Solver -----------------------------" << endl;
  
  /*--- Set up a timer for performance benchmarking (preprocessing time is not included) ---*/
  
#ifndef HAVE_MPI
  StartTime = su2double(clock())/su2double(CLOCKS_PER_SEC);
#else
  StartTime = MPI_Wtime();
#endif
  
  bool fsi = config_container[ZONE_0]->GetFSI_Simulation();

  unsigned short iFluidIt, nFluidIt;

  iFluidIt=0;
  nFluidIt=config_container[ZONE_0]->GetnIterFSI();

  /*--- This is temporal and just to check. It will have to be added to the regular history file ---*/

  ofstream historyFile_FSI;
  bool writeHistFSI = config_container[ZONE_0]->GetWrite_Conv_FSI();
  if (writeHistFSI){
	  char cstrFSI[200];
	  string filenameHistFSI = config_container[ZONE_0]->GetConv_FileName_FSI();
	  strcpy (cstrFSI, filenameHistFSI.data());
	  historyFile_FSI.open (cstrFSI);
	  historyFile_FSI << "Time,Iteration,Aitken,URes,logResidual,orderMagnResidual" << endl;
	  historyFile_FSI.close();
  }

  while (ExtIter < config_container[ZONE_0]->GetnExtIter()) {
    
    /*--- Set the value of the external iteration. ---*/
    
    config_container[ZONE_0]->SetExtIter(ExtIter);
    
    /*--- Read the target pressure ---*/
    
    if (config_container[ZONE_0]->GetInvDesign_Cp() == YES)
      output->SetCp_InverseDesign(solver_container[ZONE_0][MESH_0][FLOW_SOL],
                                  geometry_container[ZONE_0][MESH_0], config_container[ZONE_0], ExtIter);
    
    /*--- Read the target heat flux ---*/
    
    if (config_container[ZONE_0]->GetInvDesign_HeatFlux() == YES)
      output->SetHeat_InverseDesign(solver_container[ZONE_0][MESH_0][FLOW_SOL],
                                    geometry_container[ZONE_0][MESH_0], config_container[ZONE_0], ExtIter);
    
    /*--- Perform a single iteration of the chosen PDE solver. ---*/
    
	if (fsi){
	    config_container[ZONE_1]->SetExtIter(ExtIter);
	    FluidStructureIteration(output, integration_container, geometry_container,
	    	                		solver_container, numerics_container, config_container,
	    	                		surface_movement, grid_movement, FFDBox,
	    	                		iFluidIt, nFluidIt);
	}

	else {

    switch (config_container[ZONE_0]->GetKind_Solver()) {
        
      case EULER: case NAVIER_STOKES: case RANS:
        MeanFlowIteration(output, integration_container, geometry_container,
                          solver_container, numerics_container, config_container,
                          surface_movement, grid_movement, FFDBox);
        break;
        
      case TNE2_EULER: case TNE2_NAVIER_STOKES:
        TNE2Iteration(output, integration_container,
                      geometry_container, solver_container,
                      numerics_container, config_container,
                      surface_movement, grid_movement, FFDBox);
        break;

      case WAVE_EQUATION:
        WaveIteration(output, integration_container, geometry_container,
                      solver_container, numerics_container, config_container,
                      surface_movement, grid_movement, FFDBox);
        break;
        
      case HEAT_EQUATION:
        HeatIteration(output, integration_container, geometry_container,
                      solver_container, numerics_container, config_container,
                      surface_movement, grid_movement, FFDBox);
        break;
        
      case POISSON_EQUATION:
        PoissonIteration(output, integration_container, geometry_container,
                         solver_container, numerics_container, config_container,
                         surface_movement, grid_movement, FFDBox);
        break;
        
      case LINEAR_ELASTICITY:
        FEAIteration(output, integration_container, geometry_container,
                     solver_container, numerics_container, config_container,
                     surface_movement, grid_movement, FFDBox);
        break;
        
      case ADJ_EULER: case ADJ_NAVIER_STOKES: case ADJ_RANS:
        AdjMeanFlowIteration(output, integration_container, geometry_container,
                             solver_container, numerics_container, config_container,
                             surface_movement, grid_movement, FFDBox);
        break;
        
      case ADJ_TNE2_EULER: case ADJ_TNE2_NAVIER_STOKES:
        AdjTNE2Iteration(output, integration_container, geometry_container,
                         solver_container, numerics_container, config_container,
                         surface_movement, grid_movement, FFDBox);
        break;

      case DISC_ADJ_EULER: case DISC_ADJ_NAVIER_STOKES:case DISC_ADJ_RANS:
        DiscAdjMeanFlowIteration(output, integration_container, geometry_container,
                                 solver_container, numerics_container, config_container,
                                 surface_movement, grid_movement, FFDBox);
        break;


    }
	}
    
    
    /*--- Synchronization point after a single solver iteration. Compute the
     wall clock time required. ---*/
    
#ifndef HAVE_MPI
    StopTime = su2double(clock())/su2double(CLOCKS_PER_SEC);
#else
    StopTime = MPI_Wtime();
#endif
    
    UsedTime = (StopTime - StartTime);
    
    /*--- For specific applications, evaluate and plot the equivalent area. ---*/
    
    if (config_container[ZONE_0]->GetEquivArea() == YES) {
      output->SetEquivalentArea(solver_container[ZONE_0][MESH_0][FLOW_SOL],
                                geometry_container[ZONE_0][MESH_0], config_container[ZONE_0], ExtIter);
    }
    
    /*--- Check if there is any change in the runtime parameters ---*/
    
    CConfig *runtime = NULL;
    strcpy(runtime_file_name, "runtime.dat");
    runtime = new CConfig(runtime_file_name, config_container[ZONE_0]);
    runtime->SetExtIter(ExtIter);
    
    /*--- Update the convergence history file (serial and parallel computations). ---*/
    
    output->SetConvHistory_Body(&ConvHist_file, geometry_container, solver_container,
                                config_container, integration_container, false, UsedTime, ZONE_0);
    
    /*--- Evaluate the new CFL number (adaptive). ---*/
    
    if (config_container[ZONE_0]->GetCFL_Adapt() == YES) {
      output->SetCFL_Number(solver_container, config_container, ZONE_0);
    }
    
    /*--- Check whether the current simulation has reached the specified
     convergence criteria, and set StopCalc to true, if so. ---*/
    
	    switch (config_container[ZONE_0]->GetKind_Solver()) {
	      case EULER: case NAVIER_STOKES: case RANS:
	        StopCalc = integration_container[ZONE_0][FLOW_SOL]->GetConvergence(); break;
	      case TNE2_EULER: case TNE2_NAVIER_STOKES:
	        StopCalc = integration_container[ZONE_0][TNE2_SOL]->GetConvergence(); break;
	      case WAVE_EQUATION:
	        StopCalc = integration_container[ZONE_0][WAVE_SOL]->GetConvergence(); break;
	      case HEAT_EQUATION:
	        StopCalc = integration_container[ZONE_0][HEAT_SOL]->GetConvergence(); break;
	      case LINEAR_ELASTICITY:
	    	// This is a temporal fix, while we code the non-linear solver 
//	        StopCalc = integration_container[ZONE_0][FEA_SOL]->GetConvergence(); break;
	    	StopCalc = false; break;
	      case ADJ_EULER: case ADJ_NAVIER_STOKES: case ADJ_RANS:
              case DISC_ADJ_EULER: case DISC_ADJ_NAVIER_STOKES: case DISC_ADJ_RANS:
	        StopCalc = integration_container[ZONE_0][ADJFLOW_SOL]->GetConvergence(); break;
	      case ADJ_TNE2_EULER: case ADJ_TNE2_NAVIER_STOKES:
	        StopCalc = integration_container[ZONE_0][ADJTNE2_SOL]->GetConvergence(); break;
	    }
    
    /*--- Solution output. Determine whether a solution needs to be written
     after the current iteration, and if so, execute the output file writing
     routines. ---*/
    
    if ((ExtIter+1 >= config_container[ZONE_0]->GetnExtIter()) ||
        
        ((ExtIter % config_container[ZONE_0]->GetWrt_Sol_Freq() == 0) && (ExtIter != 0) &&
         !((config_container[ZONE_0]->GetUnsteady_Simulation() == DT_STEPPING_1ST) ||
           (config_container[ZONE_0]->GetUnsteady_Simulation() == DT_STEPPING_2ND))) ||
        
        (StopCalc) ||
        
        ((config_container[ZONE_0]->GetUnsteady_Simulation() == DT_STEPPING_1ST) &&
         ((ExtIter == 0) || (ExtIter % config_container[ZONE_0]->GetWrt_Sol_Freq_DualTime() == 0))) ||
        
        ((config_container[ZONE_0]->GetUnsteady_Simulation() == DT_STEPPING_2ND) && (!fsi) &&
         ((ExtIter == 0) || ((ExtIter % config_container[ZONE_0]->GetWrt_Sol_Freq_DualTime() == 0) ||
                             ((ExtIter-1) % config_container[ZONE_0]->GetWrt_Sol_Freq_DualTime() == 0)))) ||

        ((config_container[ZONE_0]->GetUnsteady_Simulation() == DT_STEPPING_2ND) && (fsi) &&
        ((ExtIter == 0) || ((ExtIter % config_container[ZONE_0]->GetWrt_Sol_Freq_DualTime() == 0))))) {
          
          /*--- Low-fidelity simulations (using a coarser multigrid level
           approximation to the solution) require an interpolation back to the
           finest grid. ---*/
          
          if (config_container[ZONE_0]->GetLowFidelitySim()) {
            integration_container[ZONE_0][FLOW_SOL]->SetProlongated_Solution(RUNTIME_FLOW_SYS, solver_container[ZONE_0][MESH_0][FLOW_SOL], solver_container[ZONE_0][MESH_1][FLOW_SOL], geometry_container[ZONE_0][MESH_0], geometry_container[ZONE_0][MESH_1], config_container[ZONE_0]);
            integration_container[ZONE_0][FLOW_SOL]->Smooth_Solution(RUNTIME_FLOW_SYS, solver_container[ZONE_0][MESH_0][FLOW_SOL], geometry_container[ZONE_0][MESH_0], 3, 1.25, config_container[ZONE_0]);
            solver_container[ZONE_0][MESH_0][config_container[ZONE_0]->GetContainerPosition(RUNTIME_FLOW_SYS)]->Set_MPI_Solution(geometry_container[ZONE_0][MESH_0], config_container[ZONE_0]);
            solver_container[ZONE_0][MESH_0][config_container[ZONE_0]->GetContainerPosition(RUNTIME_FLOW_SYS)]->Preprocessing(geometry_container[ZONE_0][MESH_0], solver_container[ZONE_0][MESH_0], config_container[ZONE_0], MESH_0, 0, RUNTIME_FLOW_SYS, false);
          }
          
          if (rank == MASTER_NODE) cout << endl << "-------------------------- File Output Summary --------------------------";
          
          /*--- Execute the routine for writing restart, volume solution,
           surface solution, and surface comma-separated value files. ---*/
          
          output->SetResult_Files(solver_container, geometry_container, config_container, ExtIter, nZone);
          
          /*--- Output a file with the forces breakdown. ---*/
          
          output->SetForces_Breakdown(geometry_container, solver_container,
                                      config_container, integration_container, ZONE_0);
          
          /*--- Compute the forces at different sections. ---*/
          
          if (config_container[ZONE_0]->GetPlot_Section_Forces()) {
            output->SetForceSections(solver_container[ZONE_0][MESH_0][FLOW_SOL],
                                     geometry_container[ZONE_0][MESH_0], config_container[ZONE_0], ExtIter);
          }
          
          if (rank == MASTER_NODE) cout << "-------------------------------------------------------------------------" << endl << endl;
          
        }
    
    /*--- If the convergence criteria has been met, terminate the simulation. ---*/
    
    if (StopCalc) break;
    
    ExtIter++;
    
  }
  
  /*--- Output some information to the console. ---*/
  
  if (rank == MASTER_NODE) {
    
    /*--- Print out the number of non-physical points and reconstructions ---*/
    
    if (config_container[ZONE_0]->GetNonphysical_Points() > 0)
      cout << "Warning: there are " << config_container[ZONE_0]->GetNonphysical_Points() << " non-physical points in the solution." << endl;
    if (config_container[ZONE_0]->GetNonphysical_Reconstr() > 0)
      cout << "Warning: " << config_container[ZONE_0]->GetNonphysical_Reconstr() << " reconstructed states for upwinding are non-physical." << endl;
    
    /*--- Close the convergence history file. ---*/
    
    ConvHist_file.close();
    cout << "History file, closed." << endl;
  }
  
  //  /*--- Deallocate config container ---*/
  //
  //  for (iZone = 0; iZone < nZone; iZone++) {
  //    if (config_container[iZone] != NULL) {
  //      delete config_container[iZone];
  //    }
  //  }
  //  if (config_container != NULL) delete[] config_container;
  
  
  /*--- Synchronization point after a single solver iteration. Compute the
   wall clock time required. ---*/
  
#ifndef HAVE_MPI
  StopTime = su2double(clock())/su2double(CLOCKS_PER_SEC);
#else
  StopTime = MPI_Wtime();
#endif
  
  /*--- Compute/print the total time for performance benchmarking. ---*/
  
  UsedTime = StopTime-StartTime;
  if (rank == MASTER_NODE) {
    cout << "\nCompleted in " << fixed << UsedTime << " seconds on "<< size;
    if (size == 1) cout << " core." << endl; else cout << " cores." << endl;
  }
  
  /*--- Exit the solver cleanly ---*/
  
  if (rank == MASTER_NODE)
    cout << endl <<"------------------------- Exit Success (SU2_CFD) ------------------------" << endl << endl;
  
#ifdef HAVE_MPI
  /*--- Finalize MPI parallelization ---*/
  MPI_Buffer_detach(&bptr, &bl);
  MPI_Finalize();
#endif
  
  return EXIT_SUCCESS;
  
}
>>>>>>> b069f2a5
<|MERGE_RESOLUTION|>--- conflicted
+++ resolved
@@ -1,1260 +1,637 @@
-<<<<<<< HEAD
-/*!
- * \file SU2_CFD.cpp
- * \brief Main file of the Computational Fluid Dynamics code
- * \author F. Palacios, T. Economon
- * \version 4.0.0 "Cardinal"
- *
- * SU2 Lead Developers: Dr. Francisco Palacios (Francisco.D.Palacios@boeing.com).
- *                      Dr. Thomas D. Economon (economon@stanford.edu).
- *
- * SU2 Developers: Prof. Juan J. Alonso's group at Stanford University.
- *                 Prof. Piero Colonna's group at Delft University of Technology.
- *                 Prof. Nicolas R. Gauger's group at Kaiserslautern University of Technology.
- *                 Prof. Alberto Guardone's group at Polytechnic University of Milan.
- *                 Prof. Rafael Palacios' group at Imperial College London.
- *
- * Copyright (C) 2012-2015 SU2, the open-source CFD code.
- *
- * SU2 is free software; you can redistribute it and/or
- * modify it under the terms of the GNU Lesser General Public
- * License as published by the Free Software Foundation; either
- * version 2.1 of the License, or (at your option) any later version.
- *
- * SU2 is distributed in the hope that it will be useful,
- * but WITHOUT ANY WARRANTY; without even the implied warranty of
- * MERCHANTABILITY or FITNESS FOR A PARTICULAR PURPOSE. See the GNU
- * Lesser General Public License for more details.
- *
- * You should have received a copy of the GNU Lesser General Public
- * License along with SU2. If not, see <http://www.gnu.org/licenses/>.
- */
-
-#include "../include/SU2_CFD.hpp"
-
-using namespace std;
-
-int main(int argc, char *argv[]) {
-  
-  bool StopCalc = false;
-  su2double StartTime = 0.0, StopTime = 0.0, UsedTime = 0.0;
-  unsigned long ExtIter = 0;
-  unsigned short iMesh, iZone, iSol, nZone, nDim;
-  char config_file_name[MAX_STRING_SIZE];
-  char runtime_file_name[MAX_STRING_SIZE];
-  ofstream ConvHist_file;
-  int rank = MASTER_NODE;
-  int size = SINGLE_NODE;
-  
-  /*--- MPI initialization, and buffer setting ---*/
-  
-#ifdef HAVE_MPI
-  int *bptr, bl;
-  SU2_MPI::Init(&argc, &argv);
-  MPI_Buffer_attach( malloc(BUFSIZE), BUFSIZE );
-  MPI_Comm_rank(MPI_COMM_WORLD, &rank);
-  MPI_Comm_size(MPI_COMM_WORLD, &size);
-#endif
-  
-  /*--- Create pointers to all of the classes that may be used throughout
-   the SU2_CFD code. In general, the pointers are instantiated down a
-   heirarchy over all zones, multigrid levels, equation sets, and equation
-   terms as described in the comments below. ---*/
-  
-  COutput *output                       = NULL;
-  CIntegration ***integration_container = NULL;
-  CGeometry ***geometry_container       = NULL;
-  CSolver ****solver_container          = NULL;
-  CNumerics *****numerics_container     = NULL;
-  CConfig **config_container            = NULL;
-  CSurfaceMovement **surface_movement   = NULL;
-  CVolumetricMovement **grid_movement   = NULL;
-  CFreeFormDefBox*** FFDBox             = NULL;
-  
-  /*--- Load in the number of zones and spatial dimensions in the mesh file (If no config
-   file is specified, default.cfg is used) ---*/
-  
-  if (argc == 2) { strcpy(config_file_name, argv[1]); }
-  else { strcpy(config_file_name, "default.cfg"); }
-  
-  /*--- Read the name and format of the input mesh file to get from the mesh
-   file the number of zones and dimensions from the numerical grid (required
-   for variables allocation)  ---*/
-  
-  CConfig *config = NULL;
-  config = new CConfig(config_file_name, SU2_CFD);
-  
-  nZone = GetnZone(config->GetMesh_FileName(), config->GetMesh_FileFormat(), config);
-  nDim  = GetnDim(config->GetMesh_FileName(), config->GetMesh_FileFormat());
-  
-  /*--- Definition and of the containers for all possible zones. ---*/
-  
-  solver_container      = new CSolver***[nZone];
-  integration_container = new CIntegration**[nZone];
-  numerics_container    = new CNumerics****[nZone];
-  config_container      = new CConfig*[nZone];
-  geometry_container    = new CGeometry**[nZone];
-  surface_movement      = new CSurfaceMovement*[nZone];
-  grid_movement         = new CVolumetricMovement*[nZone];
-  FFDBox                = new CFreeFormDefBox**[nZone];
-  
-  for (iZone = 0; iZone < nZone; iZone++) {
-    solver_container[iZone]       = NULL;
-    integration_container[iZone]  = NULL;
-    numerics_container[iZone]     = NULL;
-    config_container[iZone]       = NULL;
-    geometry_container[iZone]     = NULL;
-    surface_movement[iZone]       = NULL;
-    grid_movement[iZone]          = NULL;
-    FFDBox[iZone]                 = NULL;
-  }
-  
-  /*--- Loop over all zones to initialize the various classes. In most
-   cases, nZone is equal to one. This represents the solution of a partial
-   differential equation on a single block, unstructured mesh. ---*/
-  
-  for (iZone = 0; iZone < nZone; iZone++) {
-    
-    /*--- Definition of the configuration option class for all zones. In this
-     constructor, the input configuration file is parsed and all options are
-     read and stored. ---*/
-    
-    config_container[iZone] = new CConfig(config_file_name, SU2_CFD, iZone, nZone, nDim, VERB_HIGH);
-    
-    
-    /*--- Definition of the geometry class to store the primal grid in the
-     partitioning process. ---*/
-    
-    CGeometry *geometry_aux = NULL;
-    
-    /*--- All ranks process the grid and call ParMETIS for partitioning ---*/
-    
-    geometry_aux = new CPhysicalGeometry(config_container[iZone], iZone, nZone);
-    
-    /*--- Color the initial grid and set the send-receive domains (ParMETIS) ---*/
-    
-    geometry_aux->SetColorGrid_Parallel(config_container[iZone]);
-    
-    /*--- Allocate the memory of the current domain, and divide the grid 
-     between the ranks. ---*/
-    
-    geometry_container[iZone] = new CGeometry *[config_container[iZone]->GetnMGLevels()+1];
-    geometry_container[iZone][MESH_0] = new CPhysicalGeometry(geometry_aux, config_container[iZone], 1);
-    
-    /*--- Deallocate the memory of geometry_aux ---*/
-    
-    delete geometry_aux;
-    
-    /*--- Add the Send/Receive boundaries ---*/
-    
-    geometry_container[iZone][MESH_0]->SetSendReceive(config_container[iZone]);
-    
-    /*--- Add the Send/Receive boundaries ---*/
-    
-    geometry_container[iZone][MESH_0]->SetBoundaries(config_container[iZone]);
-    
-  }
-  
-  if (rank == MASTER_NODE)
-    cout << endl <<"------------------------- Geometry Preprocessing ------------------------" << endl;
-  
-  /*--- Preprocessing of the geometry for all zones. In this routine, the edge-
-   based data structure is constructed, i.e. node and cell neighbors are
-   identified and linked, face areas and volumes of the dual mesh cells are
-   computed, and the multigrid levels are created using an agglomeration procedure. ---*/
-  
-  Geometrical_Preprocessing(geometry_container, config_container, nZone);
-  
-  if (rank == MASTER_NODE)
-    cout << endl <<"------------------------- Solver Preprocessing --------------------------" << endl;
-  
-  for (iZone = 0; iZone < nZone; iZone++) {
-    
-    /*--- Computation of wall distances for turbulence modeling ---*/
-    
-    if ( (config_container[iZone]->GetKind_Solver() == RANS) ||
-        (config_container[iZone]->GetKind_Solver() == ADJ_RANS) ||
-         (config_container[iZone]->GetKind_Solver() == DISC_ADJ_RANS))
-      geometry_container[iZone][MESH_0]->ComputeWall_Distance(config_container[iZone]);
-    
-    /*--- Computation of positive surface area in the z-plane which is used for
-     the calculation of force coefficient (non-dimensionalization). ---*/
-    
-    geometry_container[iZone][MESH_0]->SetPositive_ZArea(config_container[iZone]);
-    
-    /*--- Set the near-field, interface and actuator disk boundary conditions, if necessary. ---*/
-    
-    for (iMesh = 0; iMesh <= config_container[iZone]->GetnMGLevels(); iMesh++) {
-      geometry_container[iZone][iMesh]->MatchNearField(config_container[iZone]);
-      geometry_container[iZone][iMesh]->MatchInterface(config_container[iZone]);
-      geometry_container[iZone][iMesh]->MatchActuator_Disk(config_container[iZone]);
-    }
-    
-    /*--- Definition of the solver class: solver_container[#ZONES][#MG_GRIDS][#EQ_SYSTEMS].
-     The solver classes are specific to a particular set of governing equations,
-     and they contain the subroutines with instructions for computing each spatial
-     term of the PDE, i.e. loops over the edges to compute convective and viscous
-     fluxes, loops over the nodes to compute source terms, and routines for
-     imposing various boundary condition type for the PDE. ---*/
-    
-    solver_container[iZone] = new CSolver** [config_container[iZone]->GetnMGLevels()+1];
-    for (iMesh = 0; iMesh <= config_container[iZone]->GetnMGLevels(); iMesh++)
-      solver_container[iZone][iMesh] = NULL;
-    
-    for (iMesh = 0; iMesh <= config_container[iZone]->GetnMGLevels(); iMesh++) {
-      solver_container[iZone][iMesh] = new CSolver* [MAX_SOLS];
-      for (iSol = 0; iSol < MAX_SOLS; iSol++)
-        solver_container[iZone][iMesh][iSol] = NULL;
-    }
-    Solver_Preprocessing(solver_container[iZone], geometry_container[iZone],
-                         config_container[iZone], iZone);
-    
-    if (rank == MASTER_NODE)
-      cout << endl <<"----------------- Integration and Numerics Preprocessing ----------------" << endl;
-    
-    /*--- Definition of the integration class: integration_container[#ZONES][#EQ_SYSTEMS].
-     The integration class orchestrates the execution of the spatial integration
-     subroutines contained in the solver class (including multigrid) for computing
-     the residual at each node, R(U) and then integrates the equations to a
-     steady state or time-accurately. ---*/
-    
-    integration_container[iZone] = new CIntegration*[MAX_SOLS];
-    Integration_Preprocessing(integration_container[iZone], geometry_container[iZone],
-                              config_container[iZone], iZone);
-    
-    if (rank == MASTER_NODE) cout << "Integration Preprocessing." << endl;
-    
-    /*--- Definition of the numerical method class:
-     numerics_container[#ZONES][#MG_GRIDS][#EQ_SYSTEMS][#EQ_TERMS].
-     The numerics class contains the implementation of the numerical methods for
-     evaluating convective or viscous fluxes between any two nodes in the edge-based
-     data structure (centered, upwind, galerkin), as well as any source terms
-     (piecewise constant reconstruction) evaluated in each dual mesh volume. ---*/
-    
-    numerics_container[iZone] = new CNumerics***[config_container[iZone]->GetnMGLevels()+1];
-    Numerics_Preprocessing(numerics_container[iZone], solver_container[iZone],
-                           geometry_container[iZone], config_container[iZone], iZone);
-    
-    if (rank == MASTER_NODE) cout << "Numerics Preprocessing." << endl;
-    
-    /*--- Instantiate the geometry movement classes for the solution of unsteady
-     flows on dynamic meshes, including rigid mesh transformations, dynamically
-     deforming meshes, and time-spectral preprocessing. ---*/
-    
-    if (config_container[iZone]->GetGrid_Movement() ||
-        (config_container[iZone]->GetDirectDiff() == D_DESIGN)) {
-      if (rank == MASTER_NODE)
-        cout << "Setting dynamic mesh structure." << endl;
-      grid_movement[iZone] = new CVolumetricMovement(geometry_container[iZone][MESH_0]);
-      FFDBox[iZone] = new CFreeFormDefBox*[MAX_NUMBER_FFD];
-      surface_movement[iZone] = new CSurfaceMovement();
-      surface_movement[iZone]->CopyBoundary(geometry_container[iZone][MESH_0], config_container[iZone]);
-      if (config_container[iZone]->GetUnsteady_Simulation() == TIME_SPECTRAL)
-        SetGrid_Movement(geometry_container[iZone], surface_movement[iZone], grid_movement[iZone],
-                         FFDBox[iZone], solver_container[iZone], config_container[iZone], iZone, 0, 0);
-    }
-
-    if (config_container[iZone]->GetDirectDiff() == D_DESIGN){
-      if (rank == MASTER_NODE)
-        cout << "Setting surface/volume derivatives." << endl;
-
-      /*--- Set the surface derivatives, i.e. the derivative of the surface mesh nodes with respect to the design variables ---*/
-
-      surface_movement[iZone]->SetSurface_Derivative(geometry_container[iZone][MESH_0],config_container[iZone]);
-
-      /*--- Call the volume deformation routine with derivative mode enabled.
-       This computes the derivative of the volume mesh with respect to the surface nodes ---*/
-
-      grid_movement[iZone]->SetVolume_Deformation(geometry_container[iZone][MESH_0],config_container[iZone], true, true);
-
-      /*--- Update the multi-grid structure to propagate the derivative information to the coarser levels ---*/
-
-      geometry_container[iZone][MESH_0]->UpdateGeometry(geometry_container[iZone],config_container[iZone]);
-
-      /*--- Set the derivative of the wall-distance with respect to the surface nodes ---*/
-
-      if ( (config_container[iZone]->GetKind_Solver() == RANS) ||
-          (config_container[iZone]->GetKind_Solver() == ADJ_RANS) ||
-           (config_container[iZone]->GetKind_Solver() == DISC_ADJ_RANS))
-        geometry_container[iZone][MESH_0]->ComputeWall_Distance(config_container[iZone]);
-    }
-
-
-  }
-  
-  /*--- For the time-spectral solver, set the grid node velocities. ---*/
-  
-  if (config_container[ZONE_0]->GetUnsteady_Simulation() == TIME_SPECTRAL)
-    SetTimeSpectral_Velocities(geometry_container, config_container, nZone);
-  
-  /*--- Coupling between zones (limited to two zones at the moment) ---*/
-  
-  if (nZone == 2) {
-    if (rank == MASTER_NODE)
-      cout << endl <<"--------------------- Setting Coupling Between Zones --------------------" << endl;
-    geometry_container[ZONE_0][MESH_0]->MatchZone(config_container[ZONE_0], geometry_container[ZONE_1][MESH_0],
-                                                  config_container[ZONE_1], ZONE_0, nZone);
-    geometry_container[ZONE_1][MESH_0]->MatchZone(config_container[ZONE_1], geometry_container[ZONE_0][MESH_0],
-                                                  config_container[ZONE_0], ZONE_1, nZone);
-  }
-  
-  /*--- Definition of the output class (one for all zones). The output class
-   manages the writing of all restart, volume solution, surface solution,
-   surface comma-separated value, and convergence history files (both in serial
-   and in parallel). ---*/
-  
-  output = new COutput();
-  
-  /*--- Open the convergence history file ---*/
-  
-  if (rank == MASTER_NODE)
-    output->SetConvHistory_Header(&ConvHist_file, config_container[ZONE_0]);
-  
-  /*--- Check for an unsteady restart. Update ExtIter if necessary. ---*/
-  if (config_container[ZONE_0]->GetWrt_Unsteady() && config_container[ZONE_0]->GetRestart())
-    ExtIter = config_container[ZONE_0]->GetUnst_RestartIter();
-  
-  /*--- Check for an dynamic restart (structural analysis). Update ExtIter if necessary. ---*/
-  if (config_container[ZONE_0]->GetKind_Solver() == FEM_ELASTICITY
-		  && config_container[ZONE_0]->GetWrt_Dynamic() && config_container[ZONE_0]->GetRestart())
-	  	  ExtIter = config_container[ZONE_0]->GetDyn_RestartIter();
-
-  /*--- Main external loop of the solver. Within this loop, each iteration ---*/
-  
-  if (rank == MASTER_NODE)
-    cout << endl <<"------------------------------ Begin Solver -----------------------------" << endl;
-  
-  /*--- Set up a timer for performance benchmarking (preprocessing time is not included) ---*/
-  
-#ifndef HAVE_MPI
-  StartTime = su2double(clock())/su2double(CLOCKS_PER_SEC);
-#else
-  StartTime = MPI_Wtime();
-#endif
-  
-  bool fsi = config_container[ZONE_0]->GetFSI_Simulation();
-
-  unsigned short iFluidIt, nFluidIt;
-
-  iFluidIt=0;
-  nFluidIt=config_container[ZONE_0]->GetnIterFSI();
-
-  /*--- This is temporal and just to check. It will have to be added to the regular history file ---*/
-
-  ofstream historyFile_FSI;
-  bool writeHistFSI = config_container[ZONE_0]->GetWrite_Conv_FSI();
-  if (writeHistFSI){
-	  char cstrFSI[200];
-	  string filenameHistFSI = config_container[ZONE_0]->GetConv_FileName_FSI();
-	  strcpy (cstrFSI, filenameHistFSI.data());
-	  historyFile_FSI.open (cstrFSI);
-	  historyFile_FSI << "Time,Iteration,Aitken,URes,logResidual,orderMagnResidual" << endl;
-	  historyFile_FSI.close();
-  }
-
-  while (ExtIter < config_container[ZONE_0]->GetnExtIter()) {
-    
-    /*--- Set the value of the external iteration. ---*/
-    
-    config_container[ZONE_0]->SetExtIter(ExtIter);
-    
-    /*--- Read the target pressure ---*/
-    
-    if (config_container[ZONE_0]->GetInvDesign_Cp() == YES)
-      output->SetCp_InverseDesign(solver_container[ZONE_0][MESH_0][FLOW_SOL],
-                                  geometry_container[ZONE_0][MESH_0], config_container[ZONE_0], ExtIter);
-    
-    /*--- Read the target heat flux ---*/
-    
-    if (config_container[ZONE_0]->GetInvDesign_HeatFlux() == YES)
-      output->SetHeat_InverseDesign(solver_container[ZONE_0][MESH_0][FLOW_SOL],
-                                    geometry_container[ZONE_0][MESH_0], config_container[ZONE_0], ExtIter);
-    
-    /*--- Perform a single iteration of the chosen PDE solver. ---*/
-    
-	if (fsi){
-	    config_container[ZONE_1]->SetExtIter(ExtIter);
-	    FluidStructureIteration(output, integration_container, geometry_container,
-	    	                		solver_container, numerics_container, config_container,
-	    	                		surface_movement, grid_movement, FFDBox,
-	    	                		iFluidIt, nFluidIt);
-	}
-
-	else {
-    switch (config_container[ZONE_0]->GetKind_Solver()) {
-        
-      case EULER: case NAVIER_STOKES: case RANS:
-        MeanFlowIteration(output, integration_container, geometry_container,
-                          solver_container, numerics_container, config_container,
-                          surface_movement, grid_movement, FFDBox);
-        break;
-        
-      case TNE2_EULER: case TNE2_NAVIER_STOKES:
-        TNE2Iteration(output, integration_container,
-                      geometry_container, solver_container,
-                      numerics_container, config_container,
-                      surface_movement, grid_movement, FFDBox);
-        break;
-
-      case WAVE_EQUATION:
-        WaveIteration(output, integration_container, geometry_container,
-                      solver_container, numerics_container, config_container,
-                      surface_movement, grid_movement, FFDBox);
-        break;
-        
-      case HEAT_EQUATION:
-        HeatIteration(output, integration_container, geometry_container,
-                      solver_container, numerics_container, config_container,
-                      surface_movement, grid_movement, FFDBox);
-        break;
-        
-      case POISSON_EQUATION:
-        PoissonIteration(output, integration_container, geometry_container,
-                         solver_container, numerics_container, config_container,
-                         surface_movement, grid_movement, FFDBox);
-        break;
-        
-      case LINEAR_ELASTICITY:
-        FEAIteration(output, integration_container, geometry_container,
-                     solver_container, numerics_container, config_container,
-                     surface_movement, grid_movement, FFDBox);
-        break;
-        
-      case FEM_ELASTICITY:
-        FEM_StructuralIteration(output, integration_container, geometry_container,
-                     	 	 	solver_container, numerics_container, config_container,
-                     	 	 	surface_movement, grid_movement, FFDBox);
-        break;
-
-      case ADJ_EULER: case ADJ_NAVIER_STOKES: case ADJ_RANS:
-        AdjMeanFlowIteration(output, integration_container, geometry_container,
-                             solver_container, numerics_container, config_container,
-                             surface_movement, grid_movement, FFDBox);
-        break;
-        
-      case ADJ_TNE2_EULER: case ADJ_TNE2_NAVIER_STOKES:
-        AdjTNE2Iteration(output, integration_container, geometry_container,
-                         solver_container, numerics_container, config_container,
-                         surface_movement, grid_movement, FFDBox);
-        break;
-
-      case DISC_ADJ_EULER: case DISC_ADJ_NAVIER_STOKES:case DISC_ADJ_RANS:
-        DiscAdjMeanFlowIteration(output, integration_container, geometry_container,
-                                 solver_container, numerics_container, config_container,
-                                 surface_movement, grid_movement, FFDBox);
-        break;
-
-
-    }
-	}
-    
-    
-    /*--- Synchronization point after a single solver iteration. Compute the
-     wall clock time required. ---*/
-    
-#ifndef HAVE_MPI
-    StopTime = su2double(clock())/su2double(CLOCKS_PER_SEC);
-#else
-    StopTime = MPI_Wtime();
-#endif
-    
-    UsedTime = (StopTime - StartTime);
-    
-    /*--- For specific applications, evaluate and plot the equivalent area. ---*/
-    
-    if (config_container[ZONE_0]->GetEquivArea() == YES) {
-      output->SetEquivalentArea(solver_container[ZONE_0][MESH_0][FLOW_SOL],
-                                geometry_container[ZONE_0][MESH_0], config_container[ZONE_0], ExtIter);
-    }
-    
-    /*--- Check if there is any change in the runtime parameters ---*/
-    
-    CConfig *runtime = NULL;
-    strcpy(runtime_file_name, "runtime.dat");
-    runtime = new CConfig(runtime_file_name, config_container[ZONE_0]);
-    
-    /*--- Update the convergence history file (serial and parallel computations). ---*/
-    
-    output->SetConvHistory_Body(&ConvHist_file, geometry_container, solver_container,
-                                config_container, integration_container, false, UsedTime, ZONE_0);
-    
-    /*--- Evaluate the new CFL number (adaptive). ---*/
-    
-    if (config_container[ZONE_0]->GetCFL_Adapt() == YES) {
-      output->SetCFL_Number(solver_container, config_container, ZONE_0);
-    }
-    
-    /*--- Check whether the current simulation has reached the specified
-     convergence criteria, and set StopCalc to true, if so. ---*/
-    
-	    switch (config_container[ZONE_0]->GetKind_Solver()) {
-	      case EULER: case NAVIER_STOKES: case RANS:
-	        StopCalc = integration_container[ZONE_0][FLOW_SOL]->GetConvergence(); break;
-	      case TNE2_EULER: case TNE2_NAVIER_STOKES:
-	        StopCalc = integration_container[ZONE_0][TNE2_SOL]->GetConvergence(); break;
-	      case WAVE_EQUATION:
-	        StopCalc = integration_container[ZONE_0][WAVE_SOL]->GetConvergence(); break;
-	      case HEAT_EQUATION:
-	        StopCalc = integration_container[ZONE_0][HEAT_SOL]->GetConvergence(); break;
-	      case LINEAR_ELASTICITY:
-	    	// This is a temporal fix, while we code the non-linear solver 
-//	        StopCalc = integration_container[ZONE_0][FEA_SOL]->GetConvergence(); break;
-	    	StopCalc = false; break;
-	      case FEM_ELASTICITY:
-	    	// This is a temporal fix, while we code the non-linear solver
-	        StopCalc = integration_container[ZONE_0][FEA_SOL]->GetConvergence(); break;
-	    	StopCalc = false; break;
-	      case ADJ_EULER: case ADJ_NAVIER_STOKES: case ADJ_RANS:
-              case DISC_ADJ_EULER: case DISC_ADJ_NAVIER_STOKES: case DISC_ADJ_RANS:
-	        StopCalc = integration_container[ZONE_0][ADJFLOW_SOL]->GetConvergence(); break;
-	      case ADJ_TNE2_EULER: case ADJ_TNE2_NAVIER_STOKES:
-	        StopCalc = integration_container[ZONE_0][ADJTNE2_SOL]->GetConvergence(); break;
-	    }
-    
-    /*--- Solution output. Determine whether a solution needs to be written
-     after the current iteration, and if so, execute the output file writing
-     routines. ---*/
-    
-    if ((ExtIter+1 >= config_container[ZONE_0]->GetnExtIter()) ||
-        
-        ((ExtIter % config_container[ZONE_0]->GetWrt_Sol_Freq() == 0) && (ExtIter != 0) &&
-         !((config_container[ZONE_0]->GetUnsteady_Simulation() == DT_STEPPING_1ST) ||
-           (config_container[ZONE_0]->GetUnsteady_Simulation() == DT_STEPPING_2ND))) ||
-        
-        (StopCalc) ||
-        
-        ((config_container[ZONE_0]->GetUnsteady_Simulation() == DT_STEPPING_1ST) &&
-         ((ExtIter == 0) || (ExtIter % config_container[ZONE_0]->GetWrt_Sol_Freq_DualTime() == 0))) ||
-        
-        ((config_container[ZONE_0]->GetUnsteady_Simulation() == DT_STEPPING_2ND) && (!fsi) &&
-         ((ExtIter == 0) || ((ExtIter % config_container[ZONE_0]->GetWrt_Sol_Freq_DualTime() == 0) ||
-                             ((ExtIter-1) % config_container[ZONE_0]->GetWrt_Sol_Freq_DualTime() == 0)))) ||
-
-        ((config_container[ZONE_0]->GetUnsteady_Simulation() == DT_STEPPING_2ND) && (fsi) &&
-        ((ExtIter == 0) || ((ExtIter % config_container[ZONE_0]->GetWrt_Sol_Freq_DualTime() == 0)))) ||
-
-		(((config_container[ZONE_0]->GetDynamic_Analysis() == DYNAMIC) &&
-		 ((ExtIter == 0) || (ExtIter % config_container[ZONE_0]->GetWrt_Sol_Freq_DualTime() == 0))))) {
-          
-          /*--- Low-fidelity simulations (using a coarser multigrid level
-           approximation to the solution) require an interpolation back to the
-           finest grid. ---*/
-          
-          if (config_container[ZONE_0]->GetLowFidelitySim()) {
-            integration_container[ZONE_0][FLOW_SOL]->SetProlongated_Solution(RUNTIME_FLOW_SYS, solver_container[ZONE_0][MESH_0][FLOW_SOL], solver_container[ZONE_0][MESH_1][FLOW_SOL], geometry_container[ZONE_0][MESH_0], geometry_container[ZONE_0][MESH_1], config_container[ZONE_0]);
-            integration_container[ZONE_0][FLOW_SOL]->Smooth_Solution(RUNTIME_FLOW_SYS, solver_container[ZONE_0][MESH_0][FLOW_SOL], geometry_container[ZONE_0][MESH_0], 3, 1.25, config_container[ZONE_0]);
-            solver_container[ZONE_0][MESH_0][config_container[ZONE_0]->GetContainerPosition(RUNTIME_FLOW_SYS)]->Set_MPI_Solution(geometry_container[ZONE_0][MESH_0], config_container[ZONE_0]);
-            solver_container[ZONE_0][MESH_0][config_container[ZONE_0]->GetContainerPosition(RUNTIME_FLOW_SYS)]->Preprocessing(geometry_container[ZONE_0][MESH_0], solver_container[ZONE_0][MESH_0], config_container[ZONE_0], MESH_0, 0, RUNTIME_FLOW_SYS, false);
-          }
-          
-          if (rank == MASTER_NODE) cout << endl << "-------------------------- File Output Summary --------------------------";
-          
-          /*--- Execute the routine for writing restart, volume solution,
-           surface solution, and surface comma-separated value files. ---*/
-          
-          output->SetResult_Files(solver_container, geometry_container, config_container, ExtIter, nZone);
-          
-          /*--- Output a file with the forces breakdown. ---*/
-          
-          output->SetForces_Breakdown(geometry_container, solver_container,
-                                      config_container, integration_container, ZONE_0);
-          
-          /*--- Compute the forces at different sections. ---*/
-          
-          if (config_container[ZONE_0]->GetPlot_Section_Forces()) {
-            output->SetForceSections(solver_container[ZONE_0][MESH_0][FLOW_SOL],
-                                     geometry_container[ZONE_0][MESH_0], config_container[ZONE_0], ExtIter);
-          }
-          
-          if (rank == MASTER_NODE) cout << "-------------------------------------------------------------------------" << endl << endl;
-          
-        }
-    
-    /*--- If the convergence criteria has been met, terminate the simulation. ---*/
-    
-    if (StopCalc) break;
-    
-    ExtIter++;
-    
-  }
-  
-  /*--- Output some information to the console. ---*/
-  
-  if (rank == MASTER_NODE) {
-    
-    /*--- Print out the number of non-physical points and reconstructions ---*/
-    
-    if (config_container[ZONE_0]->GetNonphysical_Points() > 0)
-      cout << "Warning: there are " << config_container[ZONE_0]->GetNonphysical_Points() << " non-physical points in the solution." << endl;
-    if (config_container[ZONE_0]->GetNonphysical_Reconstr() > 0)
-      cout << "Warning: " << config_container[ZONE_0]->GetNonphysical_Reconstr() << " reconstructed states for upwinding are non-physical." << endl;
-    
-    /*--- Close the convergence history file. ---*/
-    
-    ConvHist_file.close();
-    cout << "History file, closed." << endl;
-  }
-  
-  //  /*--- Deallocate config container ---*/
-  //
-  //  for (iZone = 0; iZone < nZone; iZone++) {
-  //    if (config_container[iZone] != NULL) {
-  //      delete config_container[iZone];
-  //    }
-  //  }
-  //  if (config_container != NULL) delete[] config_container;
-  
-  
-  /*--- Synchronization point after a single solver iteration. Compute the
-   wall clock time required. ---*/
-  
-#ifndef HAVE_MPI
-  StopTime = su2double(clock())/su2double(CLOCKS_PER_SEC);
-#else
-  StopTime = MPI_Wtime();
-#endif
-  
-  /*--- Compute/print the total time for performance benchmarking. ---*/
-  
-  UsedTime = StopTime-StartTime;
-  if (rank == MASTER_NODE) {
-    cout << "\nCompleted in " << fixed << UsedTime << " seconds on "<< size;
-    if (size == 1) cout << " core." << endl; else cout << " cores." << endl;
-  }
-  
-  /*--- Exit the solver cleanly ---*/
-  
-  if (rank == MASTER_NODE)
-    cout << endl <<"------------------------- Exit Success (SU2_CFD) ------------------------" << endl << endl;
-  
-#ifdef HAVE_MPI
-  /*--- Finalize MPI parallelization ---*/
-  MPI_Buffer_detach(&bptr, &bl);
-  MPI_Finalize();
-#endif
-  
-  return EXIT_SUCCESS;
-  
-}
-=======
-/*!
- * \file SU2_CFD.cpp
- * \brief Main file of the Computational Fluid Dynamics code
- * \author F. Palacios, T. Economon
- * \version 4.0.1 "Cardinal"
- *
- * SU2 Lead Developers: Dr. Francisco Palacios (Francisco.D.Palacios@boeing.com).
- *                      Dr. Thomas D. Economon (economon@stanford.edu).
- *
- * SU2 Developers: Prof. Juan J. Alonso's group at Stanford University.
- *                 Prof. Piero Colonna's group at Delft University of Technology.
- *                 Prof. Nicolas R. Gauger's group at Kaiserslautern University of Technology.
- *                 Prof. Alberto Guardone's group at Polytechnic University of Milan.
- *                 Prof. Rafael Palacios' group at Imperial College London.
- *
- * Copyright (C) 2012-2015 SU2, the open-source CFD code.
- *
- * SU2 is free software; you can redistribute it and/or
- * modify it under the terms of the GNU Lesser General Public
- * License as published by the Free Software Foundation; either
- * version 2.1 of the License, or (at your option) any later version.
- *
- * SU2 is distributed in the hope that it will be useful,
- * but WITHOUT ANY WARRANTY; without even the implied warranty of
- * MERCHANTABILITY or FITNESS FOR A PARTICULAR PURPOSE. See the GNU
- * Lesser General Public License for more details.
- *
- * You should have received a copy of the GNU Lesser General Public
- * License along with SU2. If not, see <http://www.gnu.org/licenses/>.
- */
-
-#include "../include/SU2_CFD.hpp"
-
-using namespace std;
-
-int main(int argc, char *argv[]) {
-  
-  bool StopCalc = false;
-  su2double StartTime = 0.0, StopTime = 0.0, UsedTime = 0.0;
-  unsigned long ExtIter = 0;
-  unsigned short iMesh, iZone, iSol, nZone, nDim;
-  char config_file_name[MAX_STRING_SIZE];
-  char runtime_file_name[MAX_STRING_SIZE];
-  ofstream ConvHist_file;
-  int rank = MASTER_NODE;
-  int size = SINGLE_NODE;
-  
-  /*--- MPI initialization, and buffer setting ---*/
-  
-#ifdef HAVE_MPI
-  int *bptr, bl;
-  SU2_MPI::Init(&argc, &argv);
-  MPI_Buffer_attach( malloc(BUFSIZE), BUFSIZE );
-  MPI_Comm_rank(MPI_COMM_WORLD, &rank);
-  MPI_Comm_size(MPI_COMM_WORLD, &size);
-#endif
-  
-  /*--- Create pointers to all of the classes that may be used throughout
-   the SU2_CFD code. In general, the pointers are instantiated down a
-   heirarchy over all zones, multigrid levels, equation sets, and equation
-   terms as described in the comments below. ---*/
-  
-  COutput *output                       = NULL;
-  CIntegration ***integration_container = NULL;
-  CGeometry ***geometry_container       = NULL;
-  CSolver ****solver_container          = NULL;
-  CNumerics *****numerics_container     = NULL;
-  CConfig **config_container            = NULL;
-  CSurfaceMovement **surface_movement   = NULL;
-  CVolumetricMovement **grid_movement   = NULL;
-  CFreeFormDefBox*** FFDBox             = NULL;
-  
-  /*--- Load in the number of zones and spatial dimensions in the mesh file (If no config
-   file is specified, default.cfg is used) ---*/
-  
-  if (argc == 2) { strcpy(config_file_name, argv[1]); }
-  else { strcpy(config_file_name, "default.cfg"); }
-  
-  /*--- Read the name and format of the input mesh file to get from the mesh
-   file the number of zones and dimensions from the numerical grid (required
-   for variables allocation)  ---*/
-  
-  CConfig *config = NULL;
-  config = new CConfig(config_file_name, SU2_CFD);
-  
-  nZone = GetnZone(config->GetMesh_FileName(), config->GetMesh_FileFormat(), config);
-  nDim  = GetnDim(config->GetMesh_FileName(), config->GetMesh_FileFormat());
-  
-  /*--- Definition and of the containers for all possible zones. ---*/
-  
-  solver_container      = new CSolver***[nZone];
-  integration_container = new CIntegration**[nZone];
-  numerics_container    = new CNumerics****[nZone];
-  config_container      = new CConfig*[nZone];
-  geometry_container    = new CGeometry**[nZone];
-  surface_movement      = new CSurfaceMovement*[nZone];
-  grid_movement         = new CVolumetricMovement*[nZone];
-  FFDBox                = new CFreeFormDefBox**[nZone];
-  
-  for (iZone = 0; iZone < nZone; iZone++) {
-    solver_container[iZone]       = NULL;
-    integration_container[iZone]  = NULL;
-    numerics_container[iZone]     = NULL;
-    config_container[iZone]       = NULL;
-    geometry_container[iZone]     = NULL;
-    surface_movement[iZone]       = NULL;
-    grid_movement[iZone]          = NULL;
-    FFDBox[iZone]                 = NULL;
-  }
-  
-  /*--- Loop over all zones to initialize the various classes. In most
-   cases, nZone is equal to one. This represents the solution of a partial
-   differential equation on a single block, unstructured mesh. ---*/
-  
-  for (iZone = 0; iZone < nZone; iZone++) {
-    
-    /*--- Definition of the configuration option class for all zones. In this
-     constructor, the input configuration file is parsed and all options are
-     read and stored. ---*/
-    
-    config_container[iZone] = new CConfig(config_file_name, SU2_CFD, iZone, nZone, nDim, VERB_HIGH);
-    
-    /*--- Definition of the geometry class to store the primal grid in the
-     partitioning process. ---*/
-    
-    CGeometry *geometry_aux = NULL;
-    
-    /*--- All ranks process the grid and call ParMETIS for partitioning ---*/
-    
-    geometry_aux = new CPhysicalGeometry(config_container[iZone], iZone, nZone);
-    
-    /*--- Color the initial grid and set the send-receive domains (ParMETIS) ---*/
-    
-    geometry_aux->SetColorGrid_Parallel(config_container[iZone]);
-    
-    /*--- Allocate the memory of the current domain, and divide the grid 
-     between the ranks. ---*/
-    
-    geometry_container[iZone] = new CGeometry *[config_container[iZone]->GetnMGLevels()+1];
-    geometry_container[iZone][MESH_0] = new CPhysicalGeometry(geometry_aux, config_container[iZone], 1);
-    
-    /*--- Deallocate the memory of geometry_aux ---*/
-    
-    delete geometry_aux;
-    
-    /*--- Add the Send/Receive boundaries ---*/
-    
-    geometry_container[iZone][MESH_0]->SetSendReceive(config_container[iZone]);
-    
-    /*--- Add the Send/Receive boundaries ---*/
-    
-    geometry_container[iZone][MESH_0]->SetBoundaries(config_container[iZone]);
-    
-  }
-  
-  if (rank == MASTER_NODE)
-    cout << endl <<"------------------------- Geometry Preprocessing ------------------------" << endl;
-  
-  /*--- Preprocessing of the geometry for all zones. In this routine, the edge-
-   based data structure is constructed, i.e. node and cell neighbors are
-   identified and linked, face areas and volumes of the dual mesh cells are
-   computed, and the multigrid levels are created using an agglomeration procedure. ---*/
-  
-  Geometrical_Preprocessing(geometry_container, config_container, nZone);
-  
-  if (rank == MASTER_NODE)
-    cout << endl <<"------------------------- Solver Preprocessing --------------------------" << endl;
-  
-  for (iZone = 0; iZone < nZone; iZone++) {
-    
-    /*--- Computation of wall distances for turbulence modeling ---*/
-    
-    if ( (config_container[iZone]->GetKind_Solver() == RANS) ||
-        (config_container[iZone]->GetKind_Solver() == ADJ_RANS) ||
-         (config_container[iZone]->GetKind_Solver() == DISC_ADJ_RANS))
-      geometry_container[iZone][MESH_0]->ComputeWall_Distance(config_container[iZone]);
-    
-    /*--- Computation of positive surface area in the z-plane which is used for
-     the calculation of force coefficient (non-dimensionalization). ---*/
-    
-    geometry_container[iZone][MESH_0]->SetPositive_ZArea(config_container[iZone]);
-    
-    /*--- Set the near-field, interface and actuator disk boundary conditions, if necessary. ---*/
-    
-    for (iMesh = 0; iMesh <= config_container[iZone]->GetnMGLevels(); iMesh++) {
-      geometry_container[iZone][iMesh]->MatchNearField(config_container[iZone]);
-      geometry_container[iZone][iMesh]->MatchInterface(config_container[iZone]);
-      geometry_container[iZone][iMesh]->MatchActuator_Disk(config_container[iZone]);
-    }
-    
-    /*--- Definition of the solver class: solver_container[#ZONES][#MG_GRIDS][#EQ_SYSTEMS].
-     The solver classes are specific to a particular set of governing equations,
-     and they contain the subroutines with instructions for computing each spatial
-     term of the PDE, i.e. loops over the edges to compute convective and viscous
-     fluxes, loops over the nodes to compute source terms, and routines for
-     imposing various boundary condition type for the PDE. ---*/
-    
-    solver_container[iZone] = new CSolver** [config_container[iZone]->GetnMGLevels()+1];
-    for (iMesh = 0; iMesh <= config_container[iZone]->GetnMGLevels(); iMesh++)
-      solver_container[iZone][iMesh] = NULL;
-    
-    for (iMesh = 0; iMesh <= config_container[iZone]->GetnMGLevels(); iMesh++) {
-      solver_container[iZone][iMesh] = new CSolver* [MAX_SOLS];
-      for (iSol = 0; iSol < MAX_SOLS; iSol++)
-        solver_container[iZone][iMesh][iSol] = NULL;
-    }
-    Solver_Preprocessing(solver_container[iZone], geometry_container[iZone],
-                         config_container[iZone], iZone);
-    
-    if (rank == MASTER_NODE)
-      cout << endl <<"----------------- Integration and Numerics Preprocessing ----------------" << endl;
-    
-    /*--- Definition of the integration class: integration_container[#ZONES][#EQ_SYSTEMS].
-     The integration class orchestrates the execution of the spatial integration
-     subroutines contained in the solver class (including multigrid) for computing
-     the residual at each node, R(U) and then integrates the equations to a
-     steady state or time-accurately. ---*/
-    
-    integration_container[iZone] = new CIntegration*[MAX_SOLS];
-    Integration_Preprocessing(integration_container[iZone], geometry_container[iZone],
-                              config_container[iZone], iZone);
-    
-    if (rank == MASTER_NODE) cout << "Integration Preprocessing." << endl;
-    
-    /*--- Definition of the numerical method class:
-     numerics_container[#ZONES][#MG_GRIDS][#EQ_SYSTEMS][#EQ_TERMS].
-     The numerics class contains the implementation of the numerical methods for
-     evaluating convective or viscous fluxes between any two nodes in the edge-based
-     data structure (centered, upwind, galerkin), as well as any source terms
-     (piecewise constant reconstruction) evaluated in each dual mesh volume. ---*/
-    
-    numerics_container[iZone] = new CNumerics***[config_container[iZone]->GetnMGLevels()+1];
-    Numerics_Preprocessing(numerics_container[iZone], solver_container[iZone],
-                           geometry_container[iZone], config_container[iZone], iZone);
-    
-    if (rank == MASTER_NODE) cout << "Numerics Preprocessing." << endl;
-    
-    /*--- Instantiate the geometry movement classes for the solution of unsteady
-     flows on dynamic meshes, including rigid mesh transformations, dynamically
-     deforming meshes, and time-spectral preprocessing. ---*/
-    
-    if (config_container[iZone]->GetGrid_Movement() ||
-        (config_container[iZone]->GetDirectDiff() == D_DESIGN)) {
-      if (rank == MASTER_NODE)
-        cout << "Setting dynamic mesh structure." << endl;
-      grid_movement[iZone] = new CVolumetricMovement(geometry_container[iZone][MESH_0]);
-      FFDBox[iZone] = new CFreeFormDefBox*[MAX_NUMBER_FFD];
-      surface_movement[iZone] = new CSurfaceMovement();
-      surface_movement[iZone]->CopyBoundary(geometry_container[iZone][MESH_0], config_container[iZone]);
-      if (config_container[iZone]->GetUnsteady_Simulation() == TIME_SPECTRAL)
-        SetGrid_Movement(geometry_container[iZone], surface_movement[iZone], grid_movement[iZone],
-                         FFDBox[iZone], solver_container[iZone], config_container[iZone], iZone, 0, 0);
-    }
-
-    if (config_container[iZone]->GetDirectDiff() == D_DESIGN){
-      if (rank == MASTER_NODE)
-        cout << "Setting surface/volume derivatives." << endl;
-
-      /*--- Set the surface derivatives, i.e. the derivative of the surface mesh nodes with respect to the design variables ---*/
-
-      surface_movement[iZone]->SetSurface_Derivative(geometry_container[iZone][MESH_0],config_container[iZone]);
-
-      /*--- Call the volume deformation routine with derivative mode enabled.
-       This computes the derivative of the volume mesh with respect to the surface nodes ---*/
-
-      grid_movement[iZone]->SetVolume_Deformation(geometry_container[iZone][MESH_0],config_container[iZone], true, true);
-
-      /*--- Update the multi-grid structure to propagate the derivative information to the coarser levels ---*/
-
-      geometry_container[iZone][MESH_0]->UpdateGeometry(geometry_container[iZone],config_container[iZone]);
-
-      /*--- Set the derivative of the wall-distance with respect to the surface nodes ---*/
-
-      if ( (config_container[iZone]->GetKind_Solver() == RANS) ||
-          (config_container[iZone]->GetKind_Solver() == ADJ_RANS) ||
-           (config_container[iZone]->GetKind_Solver() == DISC_ADJ_RANS))
-        geometry_container[iZone][MESH_0]->ComputeWall_Distance(config_container[iZone]);
-    }
-
-
-  }
-  
-  /*--- For the time-spectral solver, set the grid node velocities. ---*/
-  
-  if (config_container[ZONE_0]->GetUnsteady_Simulation() == TIME_SPECTRAL)
-    SetTimeSpectral_Velocities(geometry_container, config_container, nZone);
-  
-  /*--- Coupling between zones (limited to two zones at the moment) ---*/
-  
-  if (nZone == 2) {
-    if (rank == MASTER_NODE)
-      cout << endl <<"--------------------- Setting Coupling Between Zones --------------------" << endl;
-    geometry_container[ZONE_0][MESH_0]->MatchZone(config_container[ZONE_0], geometry_container[ZONE_1][MESH_0],
-                                                  config_container[ZONE_1], ZONE_0, nZone);
-    geometry_container[ZONE_1][MESH_0]->MatchZone(config_container[ZONE_1], geometry_container[ZONE_0][MESH_0],
-                                                  config_container[ZONE_0], ZONE_1, nZone);
-  }
-  
-  /*--- Definition of the output class (one for all zones). The output class
-   manages the writing of all restart, volume solution, surface solution,
-   surface comma-separated value, and convergence history files (both in serial
-   and in parallel). ---*/
-  
-  output = new COutput();
-  
-  /*--- Open the convergence history file ---*/
-  
-  if (rank == MASTER_NODE)
-    output->SetConvHistory_Header(&ConvHist_file, config_container[ZONE_0]);
-  
-  /*--- Check for an unsteady restart. Update ExtIter if necessary. ---*/
-  if (config_container[ZONE_0]->GetWrt_Unsteady() && config_container[ZONE_0]->GetRestart())
-    ExtIter = config_container[ZONE_0]->GetUnst_RestartIter();
-  
-  /*--- Main external loop of the solver. Within this loop, each iteration ---*/
-  
-  if (rank == MASTER_NODE)
-    cout << endl <<"------------------------------ Begin Solver -----------------------------" << endl;
-  
-  /*--- Set up a timer for performance benchmarking (preprocessing time is not included) ---*/
-  
-#ifndef HAVE_MPI
-  StartTime = su2double(clock())/su2double(CLOCKS_PER_SEC);
-#else
-  StartTime = MPI_Wtime();
-#endif
-  
-  bool fsi = config_container[ZONE_0]->GetFSI_Simulation();
-
-  unsigned short iFluidIt, nFluidIt;
-
-  iFluidIt=0;
-  nFluidIt=config_container[ZONE_0]->GetnIterFSI();
-
-  /*--- This is temporal and just to check. It will have to be added to the regular history file ---*/
-
-  ofstream historyFile_FSI;
-  bool writeHistFSI = config_container[ZONE_0]->GetWrite_Conv_FSI();
-  if (writeHistFSI){
-	  char cstrFSI[200];
-	  string filenameHistFSI = config_container[ZONE_0]->GetConv_FileName_FSI();
-	  strcpy (cstrFSI, filenameHistFSI.data());
-	  historyFile_FSI.open (cstrFSI);
-	  historyFile_FSI << "Time,Iteration,Aitken,URes,logResidual,orderMagnResidual" << endl;
-	  historyFile_FSI.close();
-  }
-
-  while (ExtIter < config_container[ZONE_0]->GetnExtIter()) {
-    
-    /*--- Set the value of the external iteration. ---*/
-    
-    config_container[ZONE_0]->SetExtIter(ExtIter);
-    
-    /*--- Read the target pressure ---*/
-    
-    if (config_container[ZONE_0]->GetInvDesign_Cp() == YES)
-      output->SetCp_InverseDesign(solver_container[ZONE_0][MESH_0][FLOW_SOL],
-                                  geometry_container[ZONE_0][MESH_0], config_container[ZONE_0], ExtIter);
-    
-    /*--- Read the target heat flux ---*/
-    
-    if (config_container[ZONE_0]->GetInvDesign_HeatFlux() == YES)
-      output->SetHeat_InverseDesign(solver_container[ZONE_0][MESH_0][FLOW_SOL],
-                                    geometry_container[ZONE_0][MESH_0], config_container[ZONE_0], ExtIter);
-    
-    /*--- Perform a single iteration of the chosen PDE solver. ---*/
-    
-	if (fsi){
-	    config_container[ZONE_1]->SetExtIter(ExtIter);
-	    FluidStructureIteration(output, integration_container, geometry_container,
-	    	                		solver_container, numerics_container, config_container,
-	    	                		surface_movement, grid_movement, FFDBox,
-	    	                		iFluidIt, nFluidIt);
-	}
-
-	else {
-
-    switch (config_container[ZONE_0]->GetKind_Solver()) {
-        
-      case EULER: case NAVIER_STOKES: case RANS:
-        MeanFlowIteration(output, integration_container, geometry_container,
-                          solver_container, numerics_container, config_container,
-                          surface_movement, grid_movement, FFDBox);
-        break;
-        
-      case TNE2_EULER: case TNE2_NAVIER_STOKES:
-        TNE2Iteration(output, integration_container,
-                      geometry_container, solver_container,
-                      numerics_container, config_container,
-                      surface_movement, grid_movement, FFDBox);
-        break;
-
-      case WAVE_EQUATION:
-        WaveIteration(output, integration_container, geometry_container,
-                      solver_container, numerics_container, config_container,
-                      surface_movement, grid_movement, FFDBox);
-        break;
-        
-      case HEAT_EQUATION:
-        HeatIteration(output, integration_container, geometry_container,
-                      solver_container, numerics_container, config_container,
-                      surface_movement, grid_movement, FFDBox);
-        break;
-        
-      case POISSON_EQUATION:
-        PoissonIteration(output, integration_container, geometry_container,
-                         solver_container, numerics_container, config_container,
-                         surface_movement, grid_movement, FFDBox);
-        break;
-        
-      case LINEAR_ELASTICITY:
-        FEAIteration(output, integration_container, geometry_container,
-                     solver_container, numerics_container, config_container,
-                     surface_movement, grid_movement, FFDBox);
-        break;
-        
-      case ADJ_EULER: case ADJ_NAVIER_STOKES: case ADJ_RANS:
-        AdjMeanFlowIteration(output, integration_container, geometry_container,
-                             solver_container, numerics_container, config_container,
-                             surface_movement, grid_movement, FFDBox);
-        break;
-        
-      case ADJ_TNE2_EULER: case ADJ_TNE2_NAVIER_STOKES:
-        AdjTNE2Iteration(output, integration_container, geometry_container,
-                         solver_container, numerics_container, config_container,
-                         surface_movement, grid_movement, FFDBox);
-        break;
-
-      case DISC_ADJ_EULER: case DISC_ADJ_NAVIER_STOKES:case DISC_ADJ_RANS:
-        DiscAdjMeanFlowIteration(output, integration_container, geometry_container,
-                                 solver_container, numerics_container, config_container,
-                                 surface_movement, grid_movement, FFDBox);
-        break;
-
-
-    }
-	}
-    
-    
-    /*--- Synchronization point after a single solver iteration. Compute the
-     wall clock time required. ---*/
-    
-#ifndef HAVE_MPI
-    StopTime = su2double(clock())/su2double(CLOCKS_PER_SEC);
-#else
-    StopTime = MPI_Wtime();
-#endif
-    
-    UsedTime = (StopTime - StartTime);
-    
-    /*--- For specific applications, evaluate and plot the equivalent area. ---*/
-    
-    if (config_container[ZONE_0]->GetEquivArea() == YES) {
-      output->SetEquivalentArea(solver_container[ZONE_0][MESH_0][FLOW_SOL],
-                                geometry_container[ZONE_0][MESH_0], config_container[ZONE_0], ExtIter);
-    }
-    
-    /*--- Check if there is any change in the runtime parameters ---*/
-    
-    CConfig *runtime = NULL;
-    strcpy(runtime_file_name, "runtime.dat");
-    runtime = new CConfig(runtime_file_name, config_container[ZONE_0]);
-    runtime->SetExtIter(ExtIter);
-    
-    /*--- Update the convergence history file (serial and parallel computations). ---*/
-    
-    output->SetConvHistory_Body(&ConvHist_file, geometry_container, solver_container,
-                                config_container, integration_container, false, UsedTime, ZONE_0);
-    
-    /*--- Evaluate the new CFL number (adaptive). ---*/
-    
-    if (config_container[ZONE_0]->GetCFL_Adapt() == YES) {
-      output->SetCFL_Number(solver_container, config_container, ZONE_0);
-    }
-    
-    /*--- Check whether the current simulation has reached the specified
-     convergence criteria, and set StopCalc to true, if so. ---*/
-    
-	    switch (config_container[ZONE_0]->GetKind_Solver()) {
-	      case EULER: case NAVIER_STOKES: case RANS:
-	        StopCalc = integration_container[ZONE_0][FLOW_SOL]->GetConvergence(); break;
-	      case TNE2_EULER: case TNE2_NAVIER_STOKES:
-	        StopCalc = integration_container[ZONE_0][TNE2_SOL]->GetConvergence(); break;
-	      case WAVE_EQUATION:
-	        StopCalc = integration_container[ZONE_0][WAVE_SOL]->GetConvergence(); break;
-	      case HEAT_EQUATION:
-	        StopCalc = integration_container[ZONE_0][HEAT_SOL]->GetConvergence(); break;
-	      case LINEAR_ELASTICITY:
-	    	// This is a temporal fix, while we code the non-linear solver 
-//	        StopCalc = integration_container[ZONE_0][FEA_SOL]->GetConvergence(); break;
-	    	StopCalc = false; break;
-	      case ADJ_EULER: case ADJ_NAVIER_STOKES: case ADJ_RANS:
-              case DISC_ADJ_EULER: case DISC_ADJ_NAVIER_STOKES: case DISC_ADJ_RANS:
-	        StopCalc = integration_container[ZONE_0][ADJFLOW_SOL]->GetConvergence(); break;
-	      case ADJ_TNE2_EULER: case ADJ_TNE2_NAVIER_STOKES:
-	        StopCalc = integration_container[ZONE_0][ADJTNE2_SOL]->GetConvergence(); break;
-	    }
-    
-    /*--- Solution output. Determine whether a solution needs to be written
-     after the current iteration, and if so, execute the output file writing
-     routines. ---*/
-    
-    if ((ExtIter+1 >= config_container[ZONE_0]->GetnExtIter()) ||
-        
-        ((ExtIter % config_container[ZONE_0]->GetWrt_Sol_Freq() == 0) && (ExtIter != 0) &&
-         !((config_container[ZONE_0]->GetUnsteady_Simulation() == DT_STEPPING_1ST) ||
-           (config_container[ZONE_0]->GetUnsteady_Simulation() == DT_STEPPING_2ND))) ||
-        
-        (StopCalc) ||
-        
-        ((config_container[ZONE_0]->GetUnsteady_Simulation() == DT_STEPPING_1ST) &&
-         ((ExtIter == 0) || (ExtIter % config_container[ZONE_0]->GetWrt_Sol_Freq_DualTime() == 0))) ||
-        
-        ((config_container[ZONE_0]->GetUnsteady_Simulation() == DT_STEPPING_2ND) && (!fsi) &&
-         ((ExtIter == 0) || ((ExtIter % config_container[ZONE_0]->GetWrt_Sol_Freq_DualTime() == 0) ||
-                             ((ExtIter-1) % config_container[ZONE_0]->GetWrt_Sol_Freq_DualTime() == 0)))) ||
-
-        ((config_container[ZONE_0]->GetUnsteady_Simulation() == DT_STEPPING_2ND) && (fsi) &&
-        ((ExtIter == 0) || ((ExtIter % config_container[ZONE_0]->GetWrt_Sol_Freq_DualTime() == 0))))) {
-          
-          /*--- Low-fidelity simulations (using a coarser multigrid level
-           approximation to the solution) require an interpolation back to the
-           finest grid. ---*/
-          
-          if (config_container[ZONE_0]->GetLowFidelitySim()) {
-            integration_container[ZONE_0][FLOW_SOL]->SetProlongated_Solution(RUNTIME_FLOW_SYS, solver_container[ZONE_0][MESH_0][FLOW_SOL], solver_container[ZONE_0][MESH_1][FLOW_SOL], geometry_container[ZONE_0][MESH_0], geometry_container[ZONE_0][MESH_1], config_container[ZONE_0]);
-            integration_container[ZONE_0][FLOW_SOL]->Smooth_Solution(RUNTIME_FLOW_SYS, solver_container[ZONE_0][MESH_0][FLOW_SOL], geometry_container[ZONE_0][MESH_0], 3, 1.25, config_container[ZONE_0]);
-            solver_container[ZONE_0][MESH_0][config_container[ZONE_0]->GetContainerPosition(RUNTIME_FLOW_SYS)]->Set_MPI_Solution(geometry_container[ZONE_0][MESH_0], config_container[ZONE_0]);
-            solver_container[ZONE_0][MESH_0][config_container[ZONE_0]->GetContainerPosition(RUNTIME_FLOW_SYS)]->Preprocessing(geometry_container[ZONE_0][MESH_0], solver_container[ZONE_0][MESH_0], config_container[ZONE_0], MESH_0, 0, RUNTIME_FLOW_SYS, false);
-          }
-          
-          if (rank == MASTER_NODE) cout << endl << "-------------------------- File Output Summary --------------------------";
-          
-          /*--- Execute the routine for writing restart, volume solution,
-           surface solution, and surface comma-separated value files. ---*/
-          
-          output->SetResult_Files(solver_container, geometry_container, config_container, ExtIter, nZone);
-          
-          /*--- Output a file with the forces breakdown. ---*/
-          
-          output->SetForces_Breakdown(geometry_container, solver_container,
-                                      config_container, integration_container, ZONE_0);
-          
-          /*--- Compute the forces at different sections. ---*/
-          
-          if (config_container[ZONE_0]->GetPlot_Section_Forces()) {
-            output->SetForceSections(solver_container[ZONE_0][MESH_0][FLOW_SOL],
-                                     geometry_container[ZONE_0][MESH_0], config_container[ZONE_0], ExtIter);
-          }
-          
-          if (rank == MASTER_NODE) cout << "-------------------------------------------------------------------------" << endl << endl;
-          
-        }
-    
-    /*--- If the convergence criteria has been met, terminate the simulation. ---*/
-    
-    if (StopCalc) break;
-    
-    ExtIter++;
-    
-  }
-  
-  /*--- Output some information to the console. ---*/
-  
-  if (rank == MASTER_NODE) {
-    
-    /*--- Print out the number of non-physical points and reconstructions ---*/
-    
-    if (config_container[ZONE_0]->GetNonphysical_Points() > 0)
-      cout << "Warning: there are " << config_container[ZONE_0]->GetNonphysical_Points() << " non-physical points in the solution." << endl;
-    if (config_container[ZONE_0]->GetNonphysical_Reconstr() > 0)
-      cout << "Warning: " << config_container[ZONE_0]->GetNonphysical_Reconstr() << " reconstructed states for upwinding are non-physical." << endl;
-    
-    /*--- Close the convergence history file. ---*/
-    
-    ConvHist_file.close();
-    cout << "History file, closed." << endl;
-  }
-  
-  //  /*--- Deallocate config container ---*/
-  //
-  //  for (iZone = 0; iZone < nZone; iZone++) {
-  //    if (config_container[iZone] != NULL) {
-  //      delete config_container[iZone];
-  //    }
-  //  }
-  //  if (config_container != NULL) delete[] config_container;
-  
-  
-  /*--- Synchronization point after a single solver iteration. Compute the
-   wall clock time required. ---*/
-  
-#ifndef HAVE_MPI
-  StopTime = su2double(clock())/su2double(CLOCKS_PER_SEC);
-#else
-  StopTime = MPI_Wtime();
-#endif
-  
-  /*--- Compute/print the total time for performance benchmarking. ---*/
-  
-  UsedTime = StopTime-StartTime;
-  if (rank == MASTER_NODE) {
-    cout << "\nCompleted in " << fixed << UsedTime << " seconds on "<< size;
-    if (size == 1) cout << " core." << endl; else cout << " cores." << endl;
-  }
-  
-  /*--- Exit the solver cleanly ---*/
-  
-  if (rank == MASTER_NODE)
-    cout << endl <<"------------------------- Exit Success (SU2_CFD) ------------------------" << endl << endl;
-  
-#ifdef HAVE_MPI
-  /*--- Finalize MPI parallelization ---*/
-  MPI_Buffer_detach(&bptr, &bl);
-  MPI_Finalize();
-#endif
-  
-  return EXIT_SUCCESS;
-  
-}
->>>>>>> b069f2a5
+/*!
+ * \file SU2_CFD.cpp
+ * \brief Main file of the Computational Fluid Dynamics code
+ * \author F. Palacios, T. Economon
+ * \version 4.0.1 "Cardinal"
+ *
+ * SU2 Lead Developers: Dr. Francisco Palacios (Francisco.D.Palacios@boeing.com).
+ *                      Dr. Thomas D. Economon (economon@stanford.edu).
+ *
+ * SU2 Developers: Prof. Juan J. Alonso's group at Stanford University.
+ *                 Prof. Piero Colonna's group at Delft University of Technology.
+ *                 Prof. Nicolas R. Gauger's group at Kaiserslautern University of Technology.
+ *                 Prof. Alberto Guardone's group at Polytechnic University of Milan.
+ *                 Prof. Rafael Palacios' group at Imperial College London.
+ *
+ * Copyright (C) 2012-2015 SU2, the open-source CFD code.
+ *
+ * SU2 is free software; you can redistribute it and/or
+ * modify it under the terms of the GNU Lesser General Public
+ * License as published by the Free Software Foundation; either
+ * version 2.1 of the License, or (at your option) any later version.
+ *
+ * SU2 is distributed in the hope that it will be useful,
+ * but WITHOUT ANY WARRANTY; without even the implied warranty of
+ * MERCHANTABILITY or FITNESS FOR A PARTICULAR PURPOSE. See the GNU
+ * Lesser General Public License for more details.
+ *
+ * You should have received a copy of the GNU Lesser General Public
+ * License along with SU2. If not, see <http://www.gnu.org/licenses/>.
+ */
+
+#include "../include/SU2_CFD.hpp"
+
+using namespace std;
+
+int main(int argc, char *argv[]) {
+  
+  bool StopCalc = false;
+  su2double StartTime = 0.0, StopTime = 0.0, UsedTime = 0.0;
+  unsigned long ExtIter = 0;
+  unsigned short iMesh, iZone, iSol, nZone, nDim;
+  char config_file_name[MAX_STRING_SIZE];
+  char runtime_file_name[MAX_STRING_SIZE];
+  ofstream ConvHist_file;
+  int rank = MASTER_NODE;
+  int size = SINGLE_NODE;
+  
+  /*--- MPI initialization, and buffer setting ---*/
+  
+#ifdef HAVE_MPI
+  int *bptr, bl;
+  SU2_MPI::Init(&argc, &argv);
+  MPI_Buffer_attach( malloc(BUFSIZE), BUFSIZE );
+  MPI_Comm_rank(MPI_COMM_WORLD, &rank);
+  MPI_Comm_size(MPI_COMM_WORLD, &size);
+#endif
+  
+  /*--- Create pointers to all of the classes that may be used throughout
+   the SU2_CFD code. In general, the pointers are instantiated down a
+   heirarchy over all zones, multigrid levels, equation sets, and equation
+   terms as described in the comments below. ---*/
+  
+  COutput *output                       = NULL;
+  CIntegration ***integration_container = NULL;
+  CGeometry ***geometry_container       = NULL;
+  CSolver ****solver_container          = NULL;
+  CNumerics *****numerics_container     = NULL;
+  CConfig **config_container            = NULL;
+  CSurfaceMovement **surface_movement   = NULL;
+  CVolumetricMovement **grid_movement   = NULL;
+  CFreeFormDefBox*** FFDBox             = NULL;
+  
+  /*--- Load in the number of zones and spatial dimensions in the mesh file (If no config
+   file is specified, default.cfg is used) ---*/
+  
+  if (argc == 2) { strcpy(config_file_name, argv[1]); }
+  else { strcpy(config_file_name, "default.cfg"); }
+  
+  /*--- Read the name and format of the input mesh file to get from the mesh
+   file the number of zones and dimensions from the numerical grid (required
+   for variables allocation)  ---*/
+  
+  CConfig *config = NULL;
+  config = new CConfig(config_file_name, SU2_CFD);
+  
+  nZone = GetnZone(config->GetMesh_FileName(), config->GetMesh_FileFormat(), config);
+  nDim  = GetnDim(config->GetMesh_FileName(), config->GetMesh_FileFormat());
+  
+  /*--- Definition and of the containers for all possible zones. ---*/
+  
+  solver_container      = new CSolver***[nZone];
+  integration_container = new CIntegration**[nZone];
+  numerics_container    = new CNumerics****[nZone];
+  config_container      = new CConfig*[nZone];
+  geometry_container    = new CGeometry**[nZone];
+  surface_movement      = new CSurfaceMovement*[nZone];
+  grid_movement         = new CVolumetricMovement*[nZone];
+  FFDBox                = new CFreeFormDefBox**[nZone];
+  
+  for (iZone = 0; iZone < nZone; iZone++) {
+    solver_container[iZone]       = NULL;
+    integration_container[iZone]  = NULL;
+    numerics_container[iZone]     = NULL;
+    config_container[iZone]       = NULL;
+    geometry_container[iZone]     = NULL;
+    surface_movement[iZone]       = NULL;
+    grid_movement[iZone]          = NULL;
+    FFDBox[iZone]                 = NULL;
+  }
+  
+  /*--- Loop over all zones to initialize the various classes. In most
+   cases, nZone is equal to one. This represents the solution of a partial
+   differential equation on a single block, unstructured mesh. ---*/
+  
+  for (iZone = 0; iZone < nZone; iZone++) {
+    
+    /*--- Definition of the configuration option class for all zones. In this
+     constructor, the input configuration file is parsed and all options are
+     read and stored. ---*/
+    
+    config_container[iZone] = new CConfig(config_file_name, SU2_CFD, iZone, nZone, nDim, VERB_HIGH);
+    
+    /*--- Definition of the geometry class to store the primal grid in the
+     partitioning process. ---*/
+    
+    CGeometry *geometry_aux = NULL;
+    
+    /*--- All ranks process the grid and call ParMETIS for partitioning ---*/
+    
+    geometry_aux = new CPhysicalGeometry(config_container[iZone], iZone, nZone);
+    
+    /*--- Color the initial grid and set the send-receive domains (ParMETIS) ---*/
+    
+    geometry_aux->SetColorGrid_Parallel(config_container[iZone]);
+    
+    /*--- Allocate the memory of the current domain, and divide the grid 
+     between the ranks. ---*/
+    
+    geometry_container[iZone] = new CGeometry *[config_container[iZone]->GetnMGLevels()+1];
+    geometry_container[iZone][MESH_0] = new CPhysicalGeometry(geometry_aux, config_container[iZone], 1);
+    
+    /*--- Deallocate the memory of geometry_aux ---*/
+    
+    delete geometry_aux;
+    
+    /*--- Add the Send/Receive boundaries ---*/
+    
+    geometry_container[iZone][MESH_0]->SetSendReceive(config_container[iZone]);
+    
+    /*--- Add the Send/Receive boundaries ---*/
+    
+    geometry_container[iZone][MESH_0]->SetBoundaries(config_container[iZone]);
+    
+  }
+  
+  if (rank == MASTER_NODE)
+    cout << endl <<"------------------------- Geometry Preprocessing ------------------------" << endl;
+  
+  /*--- Preprocessing of the geometry for all zones. In this routine, the edge-
+   based data structure is constructed, i.e. node and cell neighbors are
+   identified and linked, face areas and volumes of the dual mesh cells are
+   computed, and the multigrid levels are created using an agglomeration procedure. ---*/
+  
+  Geometrical_Preprocessing(geometry_container, config_container, nZone);
+  
+  if (rank == MASTER_NODE)
+    cout << endl <<"------------------------- Solver Preprocessing --------------------------" << endl;
+  
+  for (iZone = 0; iZone < nZone; iZone++) {
+    
+    /*--- Computation of wall distances for turbulence modeling ---*/
+    
+    if ( (config_container[iZone]->GetKind_Solver() == RANS) ||
+        (config_container[iZone]->GetKind_Solver() == ADJ_RANS) ||
+         (config_container[iZone]->GetKind_Solver() == DISC_ADJ_RANS))
+      geometry_container[iZone][MESH_0]->ComputeWall_Distance(config_container[iZone]);
+    
+    /*--- Computation of positive surface area in the z-plane which is used for
+     the calculation of force coefficient (non-dimensionalization). ---*/
+    
+    geometry_container[iZone][MESH_0]->SetPositive_ZArea(config_container[iZone]);
+    
+    /*--- Set the near-field, interface and actuator disk boundary conditions, if necessary. ---*/
+    
+    for (iMesh = 0; iMesh <= config_container[iZone]->GetnMGLevels(); iMesh++) {
+      geometry_container[iZone][iMesh]->MatchNearField(config_container[iZone]);
+      geometry_container[iZone][iMesh]->MatchInterface(config_container[iZone]);
+      geometry_container[iZone][iMesh]->MatchActuator_Disk(config_container[iZone]);
+    }
+    
+    /*--- Definition of the solver class: solver_container[#ZONES][#MG_GRIDS][#EQ_SYSTEMS].
+     The solver classes are specific to a particular set of governing equations,
+     and they contain the subroutines with instructions for computing each spatial
+     term of the PDE, i.e. loops over the edges to compute convective and viscous
+     fluxes, loops over the nodes to compute source terms, and routines for
+     imposing various boundary condition type for the PDE. ---*/
+    
+    solver_container[iZone] = new CSolver** [config_container[iZone]->GetnMGLevels()+1];
+    for (iMesh = 0; iMesh <= config_container[iZone]->GetnMGLevels(); iMesh++)
+      solver_container[iZone][iMesh] = NULL;
+    
+    for (iMesh = 0; iMesh <= config_container[iZone]->GetnMGLevels(); iMesh++) {
+      solver_container[iZone][iMesh] = new CSolver* [MAX_SOLS];
+      for (iSol = 0; iSol < MAX_SOLS; iSol++)
+        solver_container[iZone][iMesh][iSol] = NULL;
+    }
+    Solver_Preprocessing(solver_container[iZone], geometry_container[iZone],
+                         config_container[iZone], iZone);
+    
+    if (rank == MASTER_NODE)
+      cout << endl <<"----------------- Integration and Numerics Preprocessing ----------------" << endl;
+    
+    /*--- Definition of the integration class: integration_container[#ZONES][#EQ_SYSTEMS].
+     The integration class orchestrates the execution of the spatial integration
+     subroutines contained in the solver class (including multigrid) for computing
+     the residual at each node, R(U) and then integrates the equations to a
+     steady state or time-accurately. ---*/
+    
+    integration_container[iZone] = new CIntegration*[MAX_SOLS];
+    Integration_Preprocessing(integration_container[iZone], geometry_container[iZone],
+                              config_container[iZone], iZone);
+    
+    if (rank == MASTER_NODE) cout << "Integration Preprocessing." << endl;
+    
+    /*--- Definition of the numerical method class:
+     numerics_container[#ZONES][#MG_GRIDS][#EQ_SYSTEMS][#EQ_TERMS].
+     The numerics class contains the implementation of the numerical methods for
+     evaluating convective or viscous fluxes between any two nodes in the edge-based
+     data structure (centered, upwind, galerkin), as well as any source terms
+     (piecewise constant reconstruction) evaluated in each dual mesh volume. ---*/
+    
+    numerics_container[iZone] = new CNumerics***[config_container[iZone]->GetnMGLevels()+1];
+    Numerics_Preprocessing(numerics_container[iZone], solver_container[iZone],
+                           geometry_container[iZone], config_container[iZone], iZone);
+    
+    if (rank == MASTER_NODE) cout << "Numerics Preprocessing." << endl;
+    
+    /*--- Instantiate the geometry movement classes for the solution of unsteady
+     flows on dynamic meshes, including rigid mesh transformations, dynamically
+     deforming meshes, and time-spectral preprocessing. ---*/
+    
+    if (config_container[iZone]->GetGrid_Movement() ||
+        (config_container[iZone]->GetDirectDiff() == D_DESIGN)) {
+      if (rank == MASTER_NODE)
+        cout << "Setting dynamic mesh structure." << endl;
+      grid_movement[iZone] = new CVolumetricMovement(geometry_container[iZone][MESH_0]);
+      FFDBox[iZone] = new CFreeFormDefBox*[MAX_NUMBER_FFD];
+      surface_movement[iZone] = new CSurfaceMovement();
+      surface_movement[iZone]->CopyBoundary(geometry_container[iZone][MESH_0], config_container[iZone]);
+      if (config_container[iZone]->GetUnsteady_Simulation() == TIME_SPECTRAL)
+        SetGrid_Movement(geometry_container[iZone], surface_movement[iZone], grid_movement[iZone],
+                         FFDBox[iZone], solver_container[iZone], config_container[iZone], iZone, 0, 0);
+    }
+
+    if (config_container[iZone]->GetDirectDiff() == D_DESIGN){
+      if (rank == MASTER_NODE)
+        cout << "Setting surface/volume derivatives." << endl;
+
+      /*--- Set the surface derivatives, i.e. the derivative of the surface mesh nodes with respect to the design variables ---*/
+
+      surface_movement[iZone]->SetSurface_Derivative(geometry_container[iZone][MESH_0],config_container[iZone]);
+
+      /*--- Call the volume deformation routine with derivative mode enabled.
+       This computes the derivative of the volume mesh with respect to the surface nodes ---*/
+
+      grid_movement[iZone]->SetVolume_Deformation(geometry_container[iZone][MESH_0],config_container[iZone], true, true);
+
+      /*--- Update the multi-grid structure to propagate the derivative information to the coarser levels ---*/
+
+      geometry_container[iZone][MESH_0]->UpdateGeometry(geometry_container[iZone],config_container[iZone]);
+
+      /*--- Set the derivative of the wall-distance with respect to the surface nodes ---*/
+
+      if ( (config_container[iZone]->GetKind_Solver() == RANS) ||
+          (config_container[iZone]->GetKind_Solver() == ADJ_RANS) ||
+           (config_container[iZone]->GetKind_Solver() == DISC_ADJ_RANS))
+        geometry_container[iZone][MESH_0]->ComputeWall_Distance(config_container[iZone]);
+    }
+
+
+  }
+  
+  /*--- For the time-spectral solver, set the grid node velocities. ---*/
+  
+  if (config_container[ZONE_0]->GetUnsteady_Simulation() == TIME_SPECTRAL)
+    SetTimeSpectral_Velocities(geometry_container, config_container, nZone);
+  
+  /*--- Coupling between zones (limited to two zones at the moment) ---*/
+  
+  if (nZone == 2) {
+    if (rank == MASTER_NODE)
+      cout << endl <<"--------------------- Setting Coupling Between Zones --------------------" << endl;
+    geometry_container[ZONE_0][MESH_0]->MatchZone(config_container[ZONE_0], geometry_container[ZONE_1][MESH_0],
+                                                  config_container[ZONE_1], ZONE_0, nZone);
+    geometry_container[ZONE_1][MESH_0]->MatchZone(config_container[ZONE_1], geometry_container[ZONE_0][MESH_0],
+                                                  config_container[ZONE_0], ZONE_1, nZone);
+  }
+  
+  /*--- Definition of the output class (one for all zones). The output class
+   manages the writing of all restart, volume solution, surface solution,
+   surface comma-separated value, and convergence history files (both in serial
+   and in parallel). ---*/
+  
+  output = new COutput();
+  
+  /*--- Open the convergence history file ---*/
+  
+  if (rank == MASTER_NODE)
+    output->SetConvHistory_Header(&ConvHist_file, config_container[ZONE_0]);
+  
+  /*--- Check for an unsteady restart. Update ExtIter if necessary. ---*/
+  if (config_container[ZONE_0]->GetWrt_Unsteady() && config_container[ZONE_0]->GetRestart())
+    ExtIter = config_container[ZONE_0]->GetUnst_RestartIter();
+  
+  /*--- Check for an dynamic restart (structural analysis). Update ExtIter if necessary. ---*/
+  if (config_container[ZONE_0]->GetKind_Solver() == FEM_ELASTICITY
+		  && config_container[ZONE_0]->GetWrt_Dynamic() && config_container[ZONE_0]->GetRestart())
+	  	  ExtIter = config_container[ZONE_0]->GetDyn_RestartIter();
+
+  /*--- Main external loop of the solver. Within this loop, each iteration ---*/
+  
+  if (rank == MASTER_NODE)
+    cout << endl <<"------------------------------ Begin Solver -----------------------------" << endl;
+  
+  /*--- Set up a timer for performance benchmarking (preprocessing time is not included) ---*/
+  
+#ifndef HAVE_MPI
+  StartTime = su2double(clock())/su2double(CLOCKS_PER_SEC);
+#else
+  StartTime = MPI_Wtime();
+#endif
+  
+  bool fsi = config_container[ZONE_0]->GetFSI_Simulation();
+
+  unsigned short iFluidIt, nFluidIt;
+
+  iFluidIt=0;
+  nFluidIt=config_container[ZONE_0]->GetnIterFSI();
+
+  /*--- This is temporal and just to check. It will have to be added to the regular history file ---*/
+
+  ofstream historyFile_FSI;
+  bool writeHistFSI = config_container[ZONE_0]->GetWrite_Conv_FSI();
+  if (writeHistFSI){
+	  char cstrFSI[200];
+	  string filenameHistFSI = config_container[ZONE_0]->GetConv_FileName_FSI();
+	  strcpy (cstrFSI, filenameHistFSI.data());
+	  historyFile_FSI.open (cstrFSI);
+	  historyFile_FSI << "Time,Iteration,Aitken,URes,logResidual,orderMagnResidual" << endl;
+	  historyFile_FSI.close();
+  }
+
+  while (ExtIter < config_container[ZONE_0]->GetnExtIter()) {
+    
+    /*--- Set the value of the external iteration. ---*/
+    
+    config_container[ZONE_0]->SetExtIter(ExtIter);
+    
+    /*--- Read the target pressure ---*/
+    
+    if (config_container[ZONE_0]->GetInvDesign_Cp() == YES)
+      output->SetCp_InverseDesign(solver_container[ZONE_0][MESH_0][FLOW_SOL],
+                                  geometry_container[ZONE_0][MESH_0], config_container[ZONE_0], ExtIter);
+    
+    /*--- Read the target heat flux ---*/
+    
+    if (config_container[ZONE_0]->GetInvDesign_HeatFlux() == YES)
+      output->SetHeat_InverseDesign(solver_container[ZONE_0][MESH_0][FLOW_SOL],
+                                    geometry_container[ZONE_0][MESH_0], config_container[ZONE_0], ExtIter);
+    
+    /*--- Perform a single iteration of the chosen PDE solver. ---*/
+    
+	if (fsi){
+	    config_container[ZONE_1]->SetExtIter(ExtIter);
+	    FluidStructureIteration(output, integration_container, geometry_container,
+	    	                		solver_container, numerics_container, config_container,
+	    	                		surface_movement, grid_movement, FFDBox,
+	    	                		iFluidIt, nFluidIt);
+	}
+
+	else {
+    switch (config_container[ZONE_0]->GetKind_Solver()) {
+        
+      case EULER: case NAVIER_STOKES: case RANS:
+        MeanFlowIteration(output, integration_container, geometry_container,
+                          solver_container, numerics_container, config_container,
+                          surface_movement, grid_movement, FFDBox);
+        break;
+        
+      case TNE2_EULER: case TNE2_NAVIER_STOKES:
+        TNE2Iteration(output, integration_container,
+                      geometry_container, solver_container,
+                      numerics_container, config_container,
+                      surface_movement, grid_movement, FFDBox);
+        break;
+
+      case WAVE_EQUATION:
+        WaveIteration(output, integration_container, geometry_container,
+                      solver_container, numerics_container, config_container,
+                      surface_movement, grid_movement, FFDBox);
+        break;
+        
+      case HEAT_EQUATION:
+        HeatIteration(output, integration_container, geometry_container,
+                      solver_container, numerics_container, config_container,
+                      surface_movement, grid_movement, FFDBox);
+        break;
+        
+      case POISSON_EQUATION:
+        PoissonIteration(output, integration_container, geometry_container,
+                         solver_container, numerics_container, config_container,
+                         surface_movement, grid_movement, FFDBox);
+        break;
+        
+      case LINEAR_ELASTICITY:
+        FEAIteration(output, integration_container, geometry_container,
+                     solver_container, numerics_container, config_container,
+                     surface_movement, grid_movement, FFDBox);
+        break;
+        
+      case FEM_ELASTICITY:
+        FEM_StructuralIteration(output, integration_container, geometry_container,
+                     	 	 	solver_container, numerics_container, config_container,
+                     	 	 	surface_movement, grid_movement, FFDBox);
+        break;
+
+      case ADJ_EULER: case ADJ_NAVIER_STOKES: case ADJ_RANS:
+        AdjMeanFlowIteration(output, integration_container, geometry_container,
+                             solver_container, numerics_container, config_container,
+                             surface_movement, grid_movement, FFDBox);
+        break;
+        
+      case ADJ_TNE2_EULER: case ADJ_TNE2_NAVIER_STOKES:
+        AdjTNE2Iteration(output, integration_container, geometry_container,
+                         solver_container, numerics_container, config_container,
+                         surface_movement, grid_movement, FFDBox);
+        break;
+
+      case DISC_ADJ_EULER: case DISC_ADJ_NAVIER_STOKES:case DISC_ADJ_RANS:
+        DiscAdjMeanFlowIteration(output, integration_container, geometry_container,
+                                 solver_container, numerics_container, config_container,
+                                 surface_movement, grid_movement, FFDBox);
+        break;
+
+
+    }
+	}
+    
+    
+    /*--- Synchronization point after a single solver iteration. Compute the
+     wall clock time required. ---*/
+    
+#ifndef HAVE_MPI
+    StopTime = su2double(clock())/su2double(CLOCKS_PER_SEC);
+#else
+    StopTime = MPI_Wtime();
+#endif
+    
+    UsedTime = (StopTime - StartTime);
+    
+    /*--- For specific applications, evaluate and plot the equivalent area. ---*/
+    
+    if (config_container[ZONE_0]->GetEquivArea() == YES) {
+      output->SetEquivalentArea(solver_container[ZONE_0][MESH_0][FLOW_SOL],
+                                geometry_container[ZONE_0][MESH_0], config_container[ZONE_0], ExtIter);
+    }
+    
+    /*--- Check if there is any change in the runtime parameters ---*/
+    
+    CConfig *runtime = NULL;
+    strcpy(runtime_file_name, "runtime.dat");
+    runtime = new CConfig(runtime_file_name, config_container[ZONE_0]);
+    runtime->SetExtIter(ExtIter);
+    
+    /*--- Update the convergence history file (serial and parallel computations). ---*/
+    
+    output->SetConvHistory_Body(&ConvHist_file, geometry_container, solver_container,
+                                config_container, integration_container, false, UsedTime, ZONE_0);
+    
+    /*--- Evaluate the new CFL number (adaptive). ---*/
+    
+    if (config_container[ZONE_0]->GetCFL_Adapt() == YES) {
+      output->SetCFL_Number(solver_container, config_container, ZONE_0);
+    }
+    
+    /*--- Check whether the current simulation has reached the specified
+     convergence criteria, and set StopCalc to true, if so. ---*/
+    
+	    switch (config_container[ZONE_0]->GetKind_Solver()) {
+	      case EULER: case NAVIER_STOKES: case RANS:
+	        StopCalc = integration_container[ZONE_0][FLOW_SOL]->GetConvergence(); break;
+	      case TNE2_EULER: case TNE2_NAVIER_STOKES:
+	        StopCalc = integration_container[ZONE_0][TNE2_SOL]->GetConvergence(); break;
+	      case WAVE_EQUATION:
+	        StopCalc = integration_container[ZONE_0][WAVE_SOL]->GetConvergence(); break;
+	      case HEAT_EQUATION:
+	        StopCalc = integration_container[ZONE_0][HEAT_SOL]->GetConvergence(); break;
+	      case LINEAR_ELASTICITY:
+	    	// This is a temporal fix, while we code the non-linear solver 
+//	        StopCalc = integration_container[ZONE_0][FEA_SOL]->GetConvergence(); break;
+	    	StopCalc = false; break;
+	      case FEM_ELASTICITY:
+	    	// This is a temporal fix, while we code the non-linear solver
+	        StopCalc = integration_container[ZONE_0][FEA_SOL]->GetConvergence(); break;
+	    	StopCalc = false; break;
+	      case ADJ_EULER: case ADJ_NAVIER_STOKES: case ADJ_RANS:
+              case DISC_ADJ_EULER: case DISC_ADJ_NAVIER_STOKES: case DISC_ADJ_RANS:
+	        StopCalc = integration_container[ZONE_0][ADJFLOW_SOL]->GetConvergence(); break;
+	      case ADJ_TNE2_EULER: case ADJ_TNE2_NAVIER_STOKES:
+	        StopCalc = integration_container[ZONE_0][ADJTNE2_SOL]->GetConvergence(); break;
+	    }
+    
+    /*--- Solution output. Determine whether a solution needs to be written
+     after the current iteration, and if so, execute the output file writing
+     routines. ---*/
+    
+    if ((ExtIter+1 >= config_container[ZONE_0]->GetnExtIter()) ||
+        
+        ((ExtIter % config_container[ZONE_0]->GetWrt_Sol_Freq() == 0) && (ExtIter != 0) &&
+         !((config_container[ZONE_0]->GetUnsteady_Simulation() == DT_STEPPING_1ST) ||
+           (config_container[ZONE_0]->GetUnsteady_Simulation() == DT_STEPPING_2ND))) ||
+        
+        (StopCalc) ||
+        
+        ((config_container[ZONE_0]->GetUnsteady_Simulation() == DT_STEPPING_1ST) &&
+         ((ExtIter == 0) || (ExtIter % config_container[ZONE_0]->GetWrt_Sol_Freq_DualTime() == 0))) ||
+        
+        ((config_container[ZONE_0]->GetUnsteady_Simulation() == DT_STEPPING_2ND) && (!fsi) &&
+         ((ExtIter == 0) || ((ExtIter % config_container[ZONE_0]->GetWrt_Sol_Freq_DualTime() == 0) ||
+                             ((ExtIter-1) % config_container[ZONE_0]->GetWrt_Sol_Freq_DualTime() == 0)))) ||
+
+        ((config_container[ZONE_0]->GetUnsteady_Simulation() == DT_STEPPING_2ND) && (fsi) &&
+        ((ExtIter == 0) || ((ExtIter % config_container[ZONE_0]->GetWrt_Sol_Freq_DualTime() == 0)))) ||
+
+		(((config_container[ZONE_0]->GetDynamic_Analysis() == DYNAMIC) &&
+		 ((ExtIter == 0) || (ExtIter % config_container[ZONE_0]->GetWrt_Sol_Freq_DualTime() == 0))))) {
+          
+          /*--- Low-fidelity simulations (using a coarser multigrid level
+           approximation to the solution) require an interpolation back to the
+           finest grid. ---*/
+          
+          if (config_container[ZONE_0]->GetLowFidelitySim()) {
+            integration_container[ZONE_0][FLOW_SOL]->SetProlongated_Solution(RUNTIME_FLOW_SYS, solver_container[ZONE_0][MESH_0][FLOW_SOL], solver_container[ZONE_0][MESH_1][FLOW_SOL], geometry_container[ZONE_0][MESH_0], geometry_container[ZONE_0][MESH_1], config_container[ZONE_0]);
+            integration_container[ZONE_0][FLOW_SOL]->Smooth_Solution(RUNTIME_FLOW_SYS, solver_container[ZONE_0][MESH_0][FLOW_SOL], geometry_container[ZONE_0][MESH_0], 3, 1.25, config_container[ZONE_0]);
+            solver_container[ZONE_0][MESH_0][config_container[ZONE_0]->GetContainerPosition(RUNTIME_FLOW_SYS)]->Set_MPI_Solution(geometry_container[ZONE_0][MESH_0], config_container[ZONE_0]);
+            solver_container[ZONE_0][MESH_0][config_container[ZONE_0]->GetContainerPosition(RUNTIME_FLOW_SYS)]->Preprocessing(geometry_container[ZONE_0][MESH_0], solver_container[ZONE_0][MESH_0], config_container[ZONE_0], MESH_0, 0, RUNTIME_FLOW_SYS, false);
+          }
+          
+          if (rank == MASTER_NODE) cout << endl << "-------------------------- File Output Summary --------------------------";
+          
+          /*--- Execute the routine for writing restart, volume solution,
+           surface solution, and surface comma-separated value files. ---*/
+          
+          output->SetResult_Files(solver_container, geometry_container, config_container, ExtIter, nZone);
+          
+          /*--- Output a file with the forces breakdown. ---*/
+          
+          output->SetForces_Breakdown(geometry_container, solver_container,
+                                      config_container, integration_container, ZONE_0);
+          
+          /*--- Compute the forces at different sections. ---*/
+          
+          if (config_container[ZONE_0]->GetPlot_Section_Forces()) {
+            output->SetForceSections(solver_container[ZONE_0][MESH_0][FLOW_SOL],
+                                     geometry_container[ZONE_0][MESH_0], config_container[ZONE_0], ExtIter);
+          }
+          
+          if (rank == MASTER_NODE) cout << "-------------------------------------------------------------------------" << endl << endl;
+          
+        }
+    
+    /*--- If the convergence criteria has been met, terminate the simulation. ---*/
+    
+    if (StopCalc) break;
+    
+    ExtIter++;
+    
+  }
+  
+  /*--- Output some information to the console. ---*/
+  
+  if (rank == MASTER_NODE) {
+    
+    /*--- Print out the number of non-physical points and reconstructions ---*/
+    
+    if (config_container[ZONE_0]->GetNonphysical_Points() > 0)
+      cout << "Warning: there are " << config_container[ZONE_0]->GetNonphysical_Points() << " non-physical points in the solution." << endl;
+    if (config_container[ZONE_0]->GetNonphysical_Reconstr() > 0)
+      cout << "Warning: " << config_container[ZONE_0]->GetNonphysical_Reconstr() << " reconstructed states for upwinding are non-physical." << endl;
+    
+    /*--- Close the convergence history file. ---*/
+    
+    ConvHist_file.close();
+    cout << "History file, closed." << endl;
+  }
+  
+  //  /*--- Deallocate config container ---*/
+  //
+  //  for (iZone = 0; iZone < nZone; iZone++) {
+  //    if (config_container[iZone] != NULL) {
+  //      delete config_container[iZone];
+  //    }
+  //  }
+  //  if (config_container != NULL) delete[] config_container;
+  
+  
+  /*--- Synchronization point after a single solver iteration. Compute the
+   wall clock time required. ---*/
+  
+#ifndef HAVE_MPI
+  StopTime = su2double(clock())/su2double(CLOCKS_PER_SEC);
+#else
+  StopTime = MPI_Wtime();
+#endif
+  
+  /*--- Compute/print the total time for performance benchmarking. ---*/
+  
+  UsedTime = StopTime-StartTime;
+  if (rank == MASTER_NODE) {
+    cout << "\nCompleted in " << fixed << UsedTime << " seconds on "<< size;
+    if (size == 1) cout << " core." << endl; else cout << " cores." << endl;
+  }
+  
+  /*--- Exit the solver cleanly ---*/
+  
+  if (rank == MASTER_NODE)
+    cout << endl <<"------------------------- Exit Success (SU2_CFD) ------------------------" << endl << endl;
+  
+#ifdef HAVE_MPI
+  /*--- Finalize MPI parallelization ---*/
+  MPI_Buffer_detach(&bptr, &bl);
+  MPI_Finalize();
+#endif
+  
+  return EXIT_SUCCESS;
+  
+}