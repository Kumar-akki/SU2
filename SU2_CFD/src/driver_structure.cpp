--- conflicted
+++ resolved
@@ -503,32 +503,10 @@
   if (rank == MASTER_NODE) cout << endl << "---------------------- Python Interface Preprocessing ---------------------" << endl;
   PythonInterface_Preprocessing();
 
-<<<<<<< HEAD
   if (rank == MASTER_NODE) cout << endl << "-------------------------- Output Preprocessing ---------------------------" << endl;
   Output_Preprocessing();
 
-=======
-  /*--- Definition of the output class (one for all zones). The output class
-   manages the writing of all restart, volume solution, surface solution,
-   surface comma-separated value, and convergence history files (both in serial
-   and in parallel). ---*/
-
-  output = new COutput(config_container[ZONE_0]);
-
-  /*--- Open the convergence history file ---*/
-  ConvHist_file = NULL;
-  ConvHist_file = new ofstream*[nZone];
-  for (iZone = 0; iZone < nZone; iZone++) {
-    ConvHist_file[iZone] = NULL;
-    if (rank == MASTER_NODE){
-      ConvHist_file[iZone] = new ofstream[nInst[iZone]];
-      for (iInst = 0; iInst < nInst[iZone]; iInst++) {
-        output->SetConvHistory_Header(&ConvHist_file[iZone][iInst], config_container[iZone], iZone, iInst);
-        config_container[iZone]->SetHistFile(&ConvHist_file[iZone][INST_0]);
-      }
-    }
-  }
->>>>>>> f4e1c8c3
+
   /*--- Check for an unsteady restart. Update ExtIter if necessary. ---*/
   if (config_container[ZONE_0]->GetWrt_Unsteady() && config_container[ZONE_0]->GetRestart())
     ExtIter = config_container[ZONE_0]->GetUnst_RestartIter();
@@ -573,15 +551,12 @@
 
     /*--- Close the convergence history file. ---*/
     for (iZone = 0; iZone < nZone; iZone++) {
-<<<<<<< HEAD
+      for (iInst = 0; iInst < nInst[iZone]; iInst++) {
+        if (config_container[iZone]->GetKind_Solver() != FEM_ELASTICITY)
+        ConvHist_file[iZone][iInst].close();
+      }
       if (config_container[iZone]->GetKind_Solver() != FEM_ELASTICITY)
-        ConvHist_file[iZone].close();
-=======
-      for (iInst = 0; iInst < nInst[iZone]; iInst++) {
-        ConvHist_file[iZone][iInst].close();
-      }
-      delete [] ConvHist_file[iZone];
->>>>>>> f4e1c8c3
+        delete [] ConvHist_file[iZone];
     }
     delete [] ConvHist_file;
 
@@ -3201,11 +3176,17 @@
 
   /*--- Open the convergence history file ---*/
 
-  if (rank == MASTER_NODE){
-    ConvHist_file = new ofstream[nZone];
-    for (iZone = 0; iZone < nZone; iZone++) {
-      if (!new_approach) output[iZone]->SetConvHistory_Header(&ConvHist_file[iZone], config_container[iZone], iZone);
-      config_container[iZone]->SetHistFile(&ConvHist_file[iZone]);
+
+  ConvHist_file = NULL;
+  ConvHist_file = new ofstream*[nZone];
+  for (iZone = 0; iZone < nZone; iZone++) {
+    ConvHist_file[iZone] = NULL;
+    if (rank == MASTER_NODE){
+      ConvHist_file[iZone] = new ofstream[nInst[iZone]];
+      for (iInst = 0; iInst < nInst[iZone]; iInst++) {
+        if (!new_approach) output[iZone]->SetConvHistory_Header(&ConvHist_file[iZone][iInst], config_container[iZone], iZone, iInst);
+        config_container[iZone]->SetHistFile(&ConvHist_file[iZone][INST_0]);
+      }
     }
   }
 
@@ -3407,24 +3388,14 @@
   /*--- Read the target pressure ---*/
 
   if (config_container[ZONE_0]->GetInvDesign_Cp() == YES)
-<<<<<<< HEAD
-    output[ZONE_0]->SetCp_InverseDesign(solver_container[ZONE_0][MESH_0][FLOW_SOL],
-        geometry_container[ZONE_0][MESH_0], config_container[ZONE_0], ExtIter);
-=======
-    output->SetCp_InverseDesign(solver_container[ZONE_0][INST_0][MESH_0][FLOW_SOL],
+    output[ZONE_0]->SetCp_InverseDesign(solver_container[ZONE_0][INST_0][MESH_0][FLOW_SOL],
         geometry_container[ZONE_0][INST_0][MESH_0], config_container[ZONE_0], ExtIter);
->>>>>>> f4e1c8c3
 
   /*--- Read the target heat flux ---*/
 
   if (config_container[ZONE_0]->GetInvDesign_HeatFlux() == YES)
-<<<<<<< HEAD
-    output[ZONE_0]->SetHeatFlux_InverseDesign(solver_container[ZONE_0][MESH_0][FLOW_SOL],
-        geometry_container[ZONE_0][MESH_0], config_container[ZONE_0], ExtIter);
-=======
-    output->SetHeatFlux_InverseDesign(solver_container[ZONE_0][INST_0][MESH_0][FLOW_SOL],
+    output[ZONE_0]->SetHeatFlux_InverseDesign(solver_container[ZONE_0][INST_0][MESH_0][FLOW_SOL],
         geometry_container[ZONE_0][INST_0][MESH_0], config_container[ZONE_0], ExtIter);
->>>>>>> f4e1c8c3
 
   /*--- Set the initial condition for EULER/N-S/RANS and for a non FSI simulation ---*/
 
@@ -3471,14 +3442,9 @@
   
   if (!fsi) {
     for (iZone = 0; iZone < nZone; iZone++) {
-<<<<<<< HEAD
-      output[iZone]->SetConvHistory_Body(&ConvHist_file[iZone], geometry_container, solver_container,
-          config_container, integration_container, false, UsedTime, iZone);
-=======
       for (iInst = 0; iInst < nInst[iZone]; iInst++)
-        output->SetConvHistory_Body(&ConvHist_file[iZone][iInst], geometry_container, solver_container,
+        output[ZONE_0]->SetConvHistory_Body(&ConvHist_file[iZone][iInst], geometry_container, solver_container,
             config_container, integration_container, false, UsedTime, iZone, iInst);
->>>>>>> f4e1c8c3
     }
   }
 
@@ -3575,14 +3541,8 @@
     
     /*--- Execute the routine for writing restart, volume solution,
      surface solution, and surface comma-separated value files. ---*/
-<<<<<<< HEAD
     for (iZone = 0; iZone < nZone; iZone++)
-      output[iZone]->SetResult_Files_Parallel(solver_container, geometry_container, config_container, ExtIter, iZone, nZone);
-=======
-    
-    output->SetResult_Files_Parallel(solver_container, geometry_container, config_container, ExtIter, nZone, nInst);
->>>>>>> f4e1c8c3
-    
+      output[iZone]->SetResult_Files_Parallel(solver_container, geometry_container, config_container, ExtIter, iZone, nZone, nInst);
     
     if (rank == MASTER_NODE) cout << "-------------------------------------------------------------------------" << endl << endl;
     
@@ -3591,11 +3551,7 @@
   /*--- Export Surface Solution File for Unsteady Simulations ---*/
   /*--- When calculate mean/fluctuation option will be available, delete the following part ---*/
   if ((config_container[ZONE_0]->GetUnsteady_Simulation() == DT_STEPPING_2ND) && (ExtIter % config_container[ZONE_0]->GetWrt_Surf_Freq_DualTime() == 0)) {
-<<<<<<< HEAD
-      output[ZONE_0]->SetSurfaceCSV_Flow(config_container[ZONE_0], geometry_container[ZONE_0][MESH_0], solver_container[ZONE_0][MESH_0][FLOW_SOL], ExtIter, ZONE_0);}
-=======
-      output->SetSurfaceCSV_Flow(config_container[ZONE_0], geometry_container[ZONE_0][INST_0][MESH_0], solver_container[ZONE_0][INST_0][MESH_0][FLOW_SOL], ExtIter, ZONE_0, INST_0);}
->>>>>>> f4e1c8c3
+      output[ZONE_0]->SetSurfaceCSV_Flow(config_container[ZONE_0], geometry_container[ZONE_0][INST_0][MESH_0], solver_container[ZONE_0][INST_0][MESH_0][FLOW_SOL], ExtIter, ZONE_0, INST_0);}
 
 }
 
@@ -3623,19 +3579,11 @@
 
   for (iZone = 0; iZone < nZone; iZone++) {
 
-<<<<<<< HEAD
-    iteration_container[iZone]->Preprocess(output[iZone], integration_container, geometry_container,
-=======
-    iteration_container[iZone][INST_0]->Preprocess(output, integration_container, geometry_container,
->>>>>>> f4e1c8c3
+    iteration_container[iZone][INST_0]->Preprocess(output[iZone], integration_container, geometry_container,
                                            solver_container, numerics_container, config_container,
                                            surface_movement, grid_movement, FFDBox, iZone, INST_0);
 
-<<<<<<< HEAD
-    iteration_container[iZone]->Iterate(output[iZone], integration_container, geometry_container,
-=======
-    iteration_container[iZone][INST_0]->Iterate(output, integration_container, geometry_container,
->>>>>>> f4e1c8c3
+    iteration_container[iZone][INST_0]->Iterate(output[iZone], integration_container, geometry_container,
                                         solver_container, numerics_container, config_container,
                                         surface_movement, grid_movement, FFDBox, iZone, INST_0);
   }
@@ -3645,20 +3593,12 @@
 void CGeneralDriver::Update() {
 
   for (iZone = 0; iZone < nZone; iZone++)
-<<<<<<< HEAD
-    iteration_container[iZone]->Update(output[iZone], integration_container, geometry_container,
-=======
-    iteration_container[iZone][INST_0]->Update(output, integration_container, geometry_container,
->>>>>>> f4e1c8c3
+    iteration_container[iZone][INST_0]->Update(output[iZone], integration_container, geometry_container,
                                       solver_container, numerics_container, config_container,
                                       surface_movement, grid_movement, FFDBox, iZone, INST_0);
 
   if (config_container[ZONE_0]->GetKind_Solver() == DISC_ADJ_FEM){
-<<<<<<< HEAD
-      iteration_container[ZONE_0]->Postprocess(output[iZone], integration_container, geometry_container,
-=======
-      iteration_container[ZONE_0][INST_0]->Postprocess(output, integration_container, geometry_container,
->>>>>>> f4e1c8c3
+      iteration_container[ZONE_0][INST_0]->Postprocess(output[iZone], integration_container, geometry_container,
                                       solver_container, numerics_container, config_container,
                                       surface_movement, grid_movement, FFDBox, ZONE_0, INST_0);
   }
@@ -3697,11 +3637,7 @@
   /*--- Zone preprocessing ---*/
 
   for (iZone = 0; iZone < nZone; iZone++)
-<<<<<<< HEAD
-    iteration_container[iZone]->Preprocess(output[iZone], integration_container, geometry_container, solver_container, numerics_container, config_container, surface_movement, grid_movement, FFDBox, iZone);
-=======
-    iteration_container[iZone][INST_0]->Preprocess(output, integration_container, geometry_container, solver_container, numerics_container, config_container, surface_movement, grid_movement, FFDBox, iZone, INST_0);
->>>>>>> f4e1c8c3
+    iteration_container[iZone][INST_0]->Preprocess(output[iZone], integration_container, geometry_container, solver_container, numerics_container, config_container, surface_movement, grid_movement, FFDBox, iZone, INST_0);
 
   /*--- Updating zone interface communication patterns,
    needed only for unsteady simulation since for steady problems
@@ -3735,11 +3671,7 @@
 
     for (iZone = 0; iZone < nZone; iZone++) {
       config_container[iZone]->SetIntIter(IntIter);
-<<<<<<< HEAD
-      iteration_container[iZone]->Iterate(output[iZone], integration_container, geometry_container, solver_container, numerics_container, config_container, surface_movement, grid_movement, FFDBox, iZone);
-=======
-      iteration_container[iZone][INST_0]->Iterate(output, integration_container, geometry_container, solver_container, numerics_container, config_container, surface_movement, grid_movement, FFDBox, iZone, INST_0);
->>>>>>> f4e1c8c3
+      iteration_container[iZone][INST_0]->Iterate(output[iZone], integration_container, geometry_container, solver_container, numerics_container, config_container, surface_movement, grid_movement, FFDBox, iZone, INST_0);
     }
 
     /*--- Check convergence in each zone --*/
@@ -3820,11 +3752,7 @@
 void CFluidDriver::Update() {
 
   for(iZone = 0; iZone < nZone; iZone++)
-<<<<<<< HEAD
-    iteration_container[iZone]->Update(output[iZone], integration_container, geometry_container,
-=======
-    iteration_container[iZone][INST_0]->Update(output, integration_container, geometry_container,
->>>>>>> f4e1c8c3
+    iteration_container[iZone][INST_0]->Update(output[iZone], integration_container, geometry_container,
          solver_container, numerics_container, config_container,
          surface_movement, grid_movement, FFDBox, iZone, INST_0);
 }
@@ -3860,11 +3788,7 @@
    and other intermediate procedures may be required. ---*/
 
   for (iZone = 0; iZone < nZone; iZone++) {
-<<<<<<< HEAD
-    iteration_container[iZone]->Preprocess(output[iZone], integration_container, geometry_container,
-=======
-    iteration_container[iZone][INST_0]->Preprocess(output, integration_container, geometry_container,
->>>>>>> f4e1c8c3
+    iteration_container[iZone][INST_0]->Preprocess(output[iZone], integration_container, geometry_container,
                                            solver_container, numerics_container, config_container,
                                            surface_movement, grid_movement, FFDBox, iZone, INST_0);
   }
@@ -3875,21 +3799,13 @@
   }
 
   for (iZone = 0; iZone < nZone; iZone++) {
-<<<<<<< HEAD
-    iteration_container[iZone]->Iterate(output[iZone], integration_container, geometry_container,
-=======
-    iteration_container[iZone][INST_0]->Iterate(output, integration_container, geometry_container,
->>>>>>> f4e1c8c3
+    iteration_container[iZone][INST_0]->Iterate(output[iZone], integration_container, geometry_container,
                                         solver_container, numerics_container, config_container,
                                         surface_movement, grid_movement, FFDBox, iZone, INST_0);
   }
 
   for (iZone = 0; iZone < nZone; iZone++) {
-<<<<<<< HEAD
-    iteration_container[iZone]->Postprocess(output[iZone], integration_container, geometry_container,
-=======
-    iteration_container[iZone][INST_0]->Postprocess(output, integration_container, geometry_container,
->>>>>>> f4e1c8c3
+    iteration_container[iZone][INST_0]->Postprocess(output[iZone], integration_container, geometry_container,
                                       solver_container, numerics_container, config_container,
                                       surface_movement, grid_movement, FFDBox, iZone, INST_0);
   }
@@ -3929,11 +3845,7 @@
 
   /* --- compute turboperformance for each stage and the global machine ---*/
 
-<<<<<<< HEAD
-  output[ZONE_0]->ComputeTurboPerformance(solver_container[targetZone][MESH_0][FLOW_SOL], geometry_container[targetZone][MESH_0], config_container[targetZone]);
-=======
-  output->ComputeTurboPerformance(solver_container[targetZone][INST_0][MESH_0][FLOW_SOL], geometry_container[targetZone][INST_0][MESH_0], config_container[targetZone]);
->>>>>>> f4e1c8c3
+  output[ZONE_0]->ComputeTurboPerformance(solver_container[targetZone][INST_0][MESH_0][FLOW_SOL], geometry_container[targetZone][INST_0][MESH_0], config_container[targetZone]);
 
 }
 
@@ -3971,14 +3883,9 @@
   /*--- Update the convergence history file (serial and parallel computations). ---*/
 
   for (iZone = 0; iZone < nZone; iZone++) {
-<<<<<<< HEAD
-    output[iZone]->SetConvHistory_Body(&ConvHist_file[iZone], geometry_container, solver_container,
-        config_container, integration_container, false, UsedTime, iZone);
-=======
     for (iInst = 0; iInst < nInst[iZone]; iInst++)
-      output->SetConvHistory_Body(&ConvHist_file[iZone][iInst], geometry_container, solver_container,
+      output[iZone]->SetConvHistory_Body(&ConvHist_file[iZone][iInst], geometry_container, solver_container,
           config_container, integration_container, false, UsedTime, iZone, iInst);
->>>>>>> f4e1c8c3
   }
 
 
@@ -4141,11 +4048,7 @@
 
   for (iZone = 0; iZone < nZone; iZone++) {
 
-<<<<<<< HEAD
-    iteration_container[iZone]->Preprocess(output[iZone], integration_container, geometry_container,
-=======
-    iteration_container[iZone][INST_0]->Preprocess(output, integration_container, geometry_container,
->>>>>>> f4e1c8c3
+    iteration_container[iZone][INST_0]->Preprocess(output[iZone], integration_container, geometry_container,
                                                      solver_container, numerics_container, config_container,
                                                      surface_movement, grid_movement, FFDBox, iZone, INST_0);
   }
@@ -4193,11 +4096,7 @@
     /*--- Extract the computed adjoint values of the input variables and store them for the next iteration. ---*/
 
     for (iZone = 0; iZone < nZone; iZone++) {
-<<<<<<< HEAD
-      iteration_container[iZone]->Iterate(output[iZone], integration_container, geometry_container,
-=======
-      iteration_container[iZone][INST_0]->Iterate(output, integration_container, geometry_container,
->>>>>>> f4e1c8c3
+      iteration_container[iZone][INST_0]->Iterate(output[iZone], integration_container, geometry_container,
                                           solver_container, numerics_container, config_container,
                                           surface_movement, grid_movement, FFDBox, iZone, INST_0);
     }
@@ -4219,11 +4118,7 @@
     /*--- Write the convergence history (only screen output) ---*/
 
     if (unsteady)
-<<<<<<< HEAD
-      output[ZONE_0]->SetConvHistory_Body(NULL, geometry_container, solver_container, config_container, integration_container, true, 0.0, ZONE_0);
-=======
-      output->SetConvHistory_Body(NULL, geometry_container, solver_container, config_container, integration_container, true, 0.0, ZONE_0, INST_0);
->>>>>>> f4e1c8c3
+      output[ZONE_0]->SetConvHistory_Body(NULL, geometry_container, solver_container, config_container, integration_container, true, 0.0, ZONE_0, INST_0);
 
   }
 
@@ -4328,11 +4223,7 @@
   RecordingState = kind_recording;
 
   for (iZone = 0; iZone < nZone; iZone++) {
-<<<<<<< HEAD
-    iteration_container[iZone]->RegisterOutput(solver_container, geometry_container, config_container, output[iZone], iZone);
-=======
-    iteration_container[iZone][INST_0]->RegisterOutput(solver_container, geometry_container, config_container, output, iZone, INST_0);
->>>>>>> f4e1c8c3
+    iteration_container[iZone][INST_0]->RegisterOutput(solver_container, geometry_container, config_container, output[iZone], iZone, INST_0);
   }
 
   /*--- Extract the objective function and store it --- */
@@ -4383,29 +4274,16 @@
       case DISC_ADJ_EULER:          case DISC_ADJ_NAVIER_STOKES:          case DISC_ADJ_RANS:
         
         if (config_container[ZONE_0]->GetnMarker_Analyze() != 0)
-<<<<<<< HEAD
-          output[iZone]->SpecialOutput_AnalyzeSurface(solver_container[iZone][MESH_0][FLOW_SOL], geometry_container[iZone][MESH_0], config_container[iZone], false);
+          output[iZone]->SpecialOutput_AnalyzeSurface(solver_container[iZone][INST_0][MESH_0][FLOW_SOL], geometry_container[iZone][INST_0][MESH_0], config_container[iZone], false);
         
         if (config_container[ZONE_0]->GetnMarker_Analyze() != 0)
-          output[iZone]->SpecialOutput_Distortion(solver_container[ZONE_0][MESH_0][FLOW_SOL], geometry_container[ZONE_0][MESH_0], config_container[ZONE_0], false);
+          output[iZone]->SpecialOutput_Distortion(solver_container[ZONE_0][INST_0][MESH_0][FLOW_SOL], geometry_container[ZONE_0][INST_0][MESH_0], config_container[ZONE_0], false);
         
         if (config_container[ZONE_0]->GetnMarker_NearFieldBound() != 0)
-          output[iZone]->SpecialOutput_SonicBoom(solver_container[ZONE_0][MESH_0][FLOW_SOL], geometry_container[ZONE_0][MESH_0], config_container[ZONE_0], false);
+          output[iZone]->SpecialOutput_SonicBoom(solver_container[ZONE_0][INST_0][MESH_0][FLOW_SOL], geometry_container[ZONE_0][INST_0][MESH_0], config_container[ZONE_0], false);
           
         if (config_container[ZONE_0]->GetPlot_Section_Forces())
-          output[iZone]->SpecialOutput_SpanLoad(solver_container[ZONE_0][MESH_0][FLOW_SOL], geometry_container[ZONE_0][MESH_0], config_container[ZONE_0], false);
-=======
-          output->SpecialOutput_AnalyzeSurface(solver_container[iZone][INST_0][MESH_0][FLOW_SOL], geometry_container[iZone][INST_0][MESH_0], config_container[iZone], false);
-        
-        if (config_container[ZONE_0]->GetnMarker_Analyze() != 0)
-          output->SpecialOutput_Distortion(solver_container[ZONE_0][INST_0][MESH_0][FLOW_SOL], geometry_container[ZONE_0][INST_0][MESH_0], config_container[ZONE_0], false);
-        
-        if (config_container[ZONE_0]->GetnMarker_NearFieldBound() != 0)
-          output->SpecialOutput_SonicBoom(solver_container[ZONE_0][INST_0][MESH_0][FLOW_SOL], geometry_container[ZONE_0][INST_0][MESH_0], config_container[ZONE_0], false);
-          
-        if (config_container[ZONE_0]->GetPlot_Section_Forces())
-          output->SpecialOutput_SpanLoad(solver_container[ZONE_0][INST_0][MESH_0][FLOW_SOL], geometry_container[ZONE_0][INST_0][MESH_0], config_container[ZONE_0], false);
->>>>>>> f4e1c8c3
+          output[iZone]->SpecialOutput_SpanLoad(solver_container[ZONE_0][INST_0][MESH_0][FLOW_SOL], geometry_container[ZONE_0][INST_0][MESH_0], config_container[ZONE_0], false);
         
         break;
     }
@@ -4439,11 +4317,7 @@
   /*--- Zone preprocessing ---*/
 
   for (iZone = 0; iZone < nZone; iZone++)
-<<<<<<< HEAD
-    direct_iteration[iZone]->Preprocess(output[iZone], integration_container, geometry_container, solver_container, numerics_container, config_container, surface_movement, grid_movement, FFDBox, iZone);
-=======
-    direct_iteration[iZone]->Preprocess(output, integration_container, geometry_container, solver_container, numerics_container, config_container, surface_movement, grid_movement, FFDBox, iZone, INST_0);
->>>>>>> f4e1c8c3
+    direct_iteration[iZone]->Preprocess(output[iZone], integration_container, geometry_container, solver_container, numerics_container, config_container, surface_movement, grid_movement, FFDBox, iZone, INST_0);
 
   /*--- Updating zone interface communication patterns,
    needed only for unsteady simulation since for steady problems
@@ -4470,11 +4344,7 @@
 
   for (iZone = 0; iZone < nZone; iZone++) {
     config_container[iZone]->SetIntIter(1);
-<<<<<<< HEAD
-    direct_iteration[iZone]->Iterate(output[iZone], integration_container, geometry_container, solver_container, numerics_container, config_container, surface_movement, grid_movement, FFDBox, iZone);
-=======
-    direct_iteration[iZone]->Iterate(output, integration_container, geometry_container, solver_container, numerics_container, config_container, surface_movement, grid_movement, FFDBox, iZone, INST_0);
->>>>>>> f4e1c8c3
+    direct_iteration[iZone]->Iterate(output[iZone], integration_container, geometry_container, solver_container, numerics_container, config_container, surface_movement, grid_movement, FFDBox, iZone, INST_0);
   }
 
 }
@@ -4534,23 +4404,13 @@
 
   switch (config_container[ZONE_0]->GetKind_ObjFunc()){
   case ENTROPY_GENERATION:
-<<<<<<< HEAD
-    solver_container[ZONE_0][MESH_0][FLOW_SOL]->AddTotal_ComboObj(output[ZONE_0]->GetEntropyGen(config_container[ZONE_0]->GetnMarker_TurboPerformance() - 1, config_container[ZONE_0]->GetnSpanWiseSections()));
+    solver_container[ZONE_0][INST_0][MESH_0][FLOW_SOL]->AddTotal_ComboObj(output[ZONE_0]->GetEntropyGen(config_container[ZONE_0]->GetnMarker_TurboPerformance() - 1, config_container[ZONE_0]->GetnSpanWiseSections()));
     break;
   case FLOW_ANGLE_OUT:
-      solver_container[ZONE_0][MESH_0][FLOW_SOL]->AddTotal_ComboObj(output[ZONE_0]->GetFlowAngleOut(config_container[ZONE_0]->GetnMarker_TurboPerformance() - 1, config_container[ZONE_0]->GetnSpanWiseSections()));
+      solver_container[ZONE_0][INST_0][MESH_0][FLOW_SOL]->AddTotal_ComboObj(output[ZONE_0]->GetFlowAngleOut(config_container[ZONE_0]->GetnMarker_TurboPerformance() - 1, config_container[ZONE_0]->GetnSpanWiseSections()));
       break;
   case MASS_FLOW_IN:
-    solver_container[ZONE_0][MESH_0][FLOW_SOL]->AddTotal_ComboObj(output[ZONE_0]->GetMassFlowIn(config_container[ZONE_0]->GetnMarker_TurboPerformance() - 1, config_container[ZONE_0]->GetnSpanWiseSections()));
-=======
-    solver_container[ZONE_0][INST_0][MESH_0][FLOW_SOL]->AddTotal_ComboObj(output->GetEntropyGen(config_container[ZONE_0]->GetnMarker_TurboPerformance() - 1, config_container[ZONE_0]->GetnSpanWiseSections()));
-    break;
-  case FLOW_ANGLE_OUT:
-      solver_container[ZONE_0][INST_0][MESH_0][FLOW_SOL]->AddTotal_ComboObj(output->GetFlowAngleOut(config_container[ZONE_0]->GetnMarker_TurboPerformance() - 1, config_container[ZONE_0]->GetnSpanWiseSections()));
-      break;
-  case MASS_FLOW_IN:
-    solver_container[ZONE_0][INST_0][MESH_0][FLOW_SOL]->AddTotal_ComboObj(output->GetMassFlowIn(config_container[ZONE_0]->GetnMarker_TurboPerformance() - 1, config_container[ZONE_0]->GetnSpanWiseSections()));
->>>>>>> f4e1c8c3
+    solver_container[ZONE_0][INST_0][MESH_0][FLOW_SOL]->AddTotal_ComboObj(output[ZONE_0]->GetMassFlowIn(config_container[ZONE_0]->GetnMarker_TurboPerformance() - 1, config_container[ZONE_0]->GetnSpanWiseSections()));
     break;
   default:
     break;
@@ -4592,11 +4452,7 @@
 
   /* --- compute turboperformance for each stage and the global machine ---*/
 
-<<<<<<< HEAD
-  output[ZONE_0]->ComputeTurboPerformance(solver_container[targetZone][MESH_0][FLOW_SOL], geometry_container[targetZone][MESH_0], config_container[targetZone]);
-=======
-  output->ComputeTurboPerformance(solver_container[targetZone][INST_0][MESH_0][FLOW_SOL], geometry_container[targetZone][INST_0][MESH_0], config_container[targetZone]);
->>>>>>> f4e1c8c3
+  output[ZONE_0]->ComputeTurboPerformance(solver_container[targetZone][INST_0][MESH_0][FLOW_SOL], geometry_container[targetZone][INST_0][MESH_0], config_container[targetZone]);
 
 }
 
@@ -4634,23 +4490,13 @@
   /*--- Run a single iteration of a Harmonic Balance problem. Preprocess all
    all zones before beginning the iteration. ---*/
 
-<<<<<<< HEAD
-  for (iZone = 0; iZone < nZone; iZone++)
-    iteration_container[iZone]->Preprocess(output[iZone], integration_container, geometry_container,
-=======
   for (iInst = 0; iInst < nInstHB; iInst++)
-    iteration_container[ZONE_0][iInst]->Preprocess(output, integration_container, geometry_container,
->>>>>>> f4e1c8c3
+    iteration_container[ZONE_0][iInst]->Preprocess(output[ZONE_0], integration_container, geometry_container,
         solver_container, numerics_container, config_container,
         surface_movement, grid_movement, FFDBox, ZONE_0, iInst);
 
-<<<<<<< HEAD
-  for (iZone = 0; iZone < nZone; iZone++)
-    iteration_container[iZone]->Iterate(output[iZone], integration_container, geometry_container,
-=======
   for (iInst = 0; iInst < nInstHB; iInst++)
-    iteration_container[ZONE_0][iInst]->Iterate(output, integration_container, geometry_container,
->>>>>>> f4e1c8c3
+    iteration_container[ZONE_0][iInst]->Iterate(output[ZONE_0], integration_container, geometry_container,
         solver_container, numerics_container, config_container,
         surface_movement, grid_movement, FFDBox, ZONE_0, iInst);
 
@@ -4673,11 +4519,7 @@
   for (iInst = 0; iInst < nInstHB; iInst++) {
 
     /*--- Update the harmonic balance terms across all zones ---*/
-<<<<<<< HEAD
-    iteration_container[iZone]->Update(output[iZone], integration_container, geometry_container,
-=======
-    iteration_container[ZONE_0][iInst]->Update(output, integration_container, geometry_container,
->>>>>>> f4e1c8c3
+    iteration_container[ZONE_0][iInst]->Update(output[ZONE_0], integration_container, geometry_container,
         solver_container, numerics_container, config_container,
         surface_movement, grid_movement, FFDBox, ZONE_0, iInst);
 
@@ -5304,11 +5146,7 @@
     /*-------------------- Fluid subiteration -------------------------*/
     /*-----------------------------------------------------------------*/
 
-<<<<<<< HEAD
-  iteration_container[ZONE_FLOW]->Preprocess(output[ZONE_FLOW], integration_container, geometry_container,
-=======
-  iteration_container[ZONE_FLOW][INST_0]->Preprocess(output, integration_container, geometry_container,
->>>>>>> f4e1c8c3
+  iteration_container[ZONE_FLOW][INST_0]->Preprocess(output[ZONE_FLOW], integration_container, geometry_container,
       solver_container, numerics_container, config_container,
       surface_movement, grid_movement, FFDBox, ZONE_FLOW, INST_0);
 
@@ -5324,21 +5162,13 @@
       /*--- Set ExtIter to iExtIter_FLOW; this is a trick to loop on the steady-state flow solver ---*/
       config_container[ZONE_FLOW]->SetExtIter(IntIter);
 
-<<<<<<< HEAD
-      iteration_container[ZONE_FLOW]->Iterate(output[ZONE_FLOW], integration_container, geometry_container,
-=======
-      iteration_container[ZONE_FLOW][INST_0]->Iterate(output, integration_container, geometry_container,
->>>>>>> f4e1c8c3
+      iteration_container[ZONE_FLOW][INST_0]->Iterate(output[ZONE_FLOW], integration_container, geometry_container,
           solver_container, numerics_container, config_container,
           surface_movement, grid_movement, FFDBox, ZONE_FLOW, INST_0);
 
       /*--- Write the convergence history for the fluid (only screen output) ---*/
 
-<<<<<<< HEAD
-      output[ZONE_FLOW]->SetConvHistory_Body(&ConvHist_file[ZONE_FLOW], geometry_container, solver_container, config_container, integration_container, false, 0.0, ZONE_FLOW);
-=======
-      output->SetConvHistory_Body(&ConvHist_file[ZONE_0][INST_0], geometry_container, solver_container, config_container, integration_container, false, 0.0, ZONE_FLOW, INST_0);
->>>>>>> f4e1c8c3
+      output[ZONE_FLOW]->SetConvHistory_Body(&ConvHist_file[ZONE_FLOW][INST_0], geometry_container, solver_container, config_container, integration_container, false, 0.0, ZONE_FLOW, INST_0);
 
       /*--- If the convergence criteria is met for the flow, break the loop ---*/
       StopCalc_Flow = integration_container[ZONE_FLOW][INST_0][FLOW_SOL]->GetConvergence();
@@ -5357,11 +5187,7 @@
 
       config_container[ZONE_FLOW]->SetIntIter(IntIter);
 
-<<<<<<< HEAD
-      iteration_container[ZONE_FLOW]->Iterate(output[ZONE_FLOW], integration_container, geometry_container, solver_container, numerics_container, config_container, surface_movement, grid_movement, FFDBox, ZONE_FLOW);
-=======
-      iteration_container[ZONE_FLOW][INST_0]->Iterate(output, integration_container, geometry_container, solver_container, numerics_container, config_container, surface_movement, grid_movement, FFDBox, ZONE_FLOW, INST_0);
->>>>>>> f4e1c8c3
+      iteration_container[ZONE_FLOW][INST_0]->Iterate(output[ZONE_FLOW], integration_container, geometry_container, solver_container, numerics_container, config_container, surface_movement, grid_movement, FFDBox, ZONE_FLOW, INST_0);
 
       /*--- If convergence was reached in every zone --*/
 
@@ -5370,11 +5196,7 @@
 
     /*--- Write the convergence history for the fluid (only screen output) ---*/
 
-<<<<<<< HEAD
-     output[ZONE_FLOW]->SetConvHistory_Body(NULL, geometry_container, solver_container, config_container, integration_container, true, 0.0, ZONE_FLOW);
-=======
-     output->SetConvHistory_Body(NULL, geometry_container, solver_container, config_container, integration_container, true, 0.0, ZONE_FLOW, INST_0);
->>>>>>> f4e1c8c3
+     output[ZONE_FLOW]->SetConvHistory_Body(NULL, geometry_container, solver_container, config_container, integration_container, true, 0.0, ZONE_FLOW, INST_0);
 
   } else {
 
@@ -5396,21 +5218,13 @@
     /*------------------ Structural subiteration ----------------------*/
     /*-----------------------------------------------------------------*/
 
-<<<<<<< HEAD
-  iteration_container[ZONE_STRUCT]->Iterate(output[ZONE_STRUCT], integration_container, geometry_container,
-=======
-  iteration_container[ZONE_STRUCT][INST_0]->Iterate(output, integration_container, geometry_container,
->>>>>>> f4e1c8c3
+  iteration_container[ZONE_STRUCT][INST_0]->Iterate(output[ZONE_STRUCT], integration_container, geometry_container,
                                   solver_container, numerics_container, config_container,
                                   surface_movement, grid_movement, FFDBox, ZONE_STRUCT, INST_0);
 
     /*--- Write the convergence history for the structure (only screen output) ---*/
 
-<<<<<<< HEAD
-    output[ZONE_STRUCT]->SetConvHistory_Body(NULL, geometry_container, solver_container, config_container, integration_container, false, 0.0, ZONE_STRUCT);
-=======
-    output->SetConvHistory_Body(NULL, geometry_container, solver_container, config_container, integration_container, false, 0.0, ZONE_STRUCT, INST_0);
->>>>>>> f4e1c8c3
+    output[ZONE_STRUCT]->SetConvHistory_Body(NULL, geometry_container, solver_container, config_container, integration_container, false, 0.0, ZONE_STRUCT, INST_0);
 
     /*--- Set the fluid convergence to false (to make sure FSI subiterations converge) ---*/
 
@@ -5456,11 +5270,7 @@
   /*-------------------- Update fluid solver ------------------------*/
   /*-----------------------------------------------------------------*/
 
-<<<<<<< HEAD
-  iteration_container[ZONE_FLOW]->Update(output[ZONE_FLOW], integration_container, geometry_container,
-=======
-  iteration_container[ZONE_FLOW][INST_0]->Update(output, integration_container, geometry_container,
->>>>>>> f4e1c8c3
+  iteration_container[ZONE_FLOW][INST_0]->Update(output[ZONE_FLOW], integration_container, geometry_container,
                        solver_container, numerics_container, config_container,
                        surface_movement, grid_movement, FFDBox, ZONE_FLOW, INST_0);
 
@@ -5468,11 +5278,7 @@
   /*----------------- Update structural solver ----------------------*/
   /*-----------------------------------------------------------------*/
 
-<<<<<<< HEAD
-  iteration_container[ZONE_STRUCT]->Update(output[ZONE_STRUCT], integration_container, geometry_container,
-=======
-  iteration_container[ZONE_STRUCT][INST_0]->Update(output, integration_container, geometry_container,
->>>>>>> f4e1c8c3
+  iteration_container[ZONE_STRUCT][INST_0]->Update(output[ZONE_STRUCT], integration_container, geometry_container,
                          solver_container, numerics_container, config_container,
                          surface_movement, grid_movement, FFDBox, ZONE_STRUCT, INST_0);
 
@@ -7065,11 +6871,7 @@
 
   ofstream ConvHist_file;
   if (rank == MASTER_NODE)
-<<<<<<< HEAD
-    output[ZONE_0]->SetConvHistory_Header(&ConvHist_file, config_container[ZONE_0], ZONE_0);
-=======
-    output->SetConvHistory_Header(&ConvHist_file, config_container[ZONE_0], ZONE_0, INST_0);
->>>>>>> f4e1c8c3
+    output[ZONE_0]->SetConvHistory_Header(&ConvHist_file, config_container[ZONE_0], ZONE_0, INST_0);
 
 
   if (kind_recording == FLOW_CONS_VARS) {
@@ -7097,11 +6899,7 @@
   if (kind_recording == FEA_DISP_VARS) {
 
     /*--- Set the convergence criteria (only residual possible) ---*/
-<<<<<<< HEAD
-    output[ZONE_0]->SetConvHistory_Body(NULL, geometry_container, solver_container, config_container, integration_container, true, 0.0, ZONE_STRUCT);
-=======
-    output->SetConvHistory_Body(NULL, geometry_container, solver_container, config_container, integration_container, true, 0.0, ZONE_STRUCT, INST_0);
->>>>>>> f4e1c8c3
+    output[ZONE_0]->SetConvHistory_Body(NULL, geometry_container, solver_container, config_container, integration_container, true, 0.0, ZONE_STRUCT, INST_0);
 
   }
 
@@ -7507,11 +7305,7 @@
   /*--- Zone preprocessing ---*/
 
   for (iZone = 0; iZone < nZone; iZone++) {
-<<<<<<< HEAD
-    iteration_container[iZone]->Preprocess(output[iZone], integration_container, geometry_container, solver_container, numerics_container, config_container, surface_movement, grid_movement, FFDBox, iZone);
-=======
-    iteration_container[iZone][INST_0]->Preprocess(output, integration_container, geometry_container, solver_container, numerics_container, config_container, surface_movement, grid_movement, FFDBox, iZone, INST_0);
->>>>>>> f4e1c8c3
+    iteration_container[iZone][INST_0]->Preprocess(output[iZone], integration_container, geometry_container, solver_container, numerics_container, config_container, surface_movement, grid_movement, FFDBox, iZone, INST_0);
     config_container[iZone]->SetDelta_UnstTimeND(config_container[ZONE_0]->GetDelta_UnstTimeND());
   }
 
@@ -7552,11 +7346,7 @@
         if(jZone != iZone && transfer_container[jZone][iZone] != NULL)
           Transfer_Data(jZone, iZone);
 
-<<<<<<< HEAD
-      iteration_container[iZone]->Iterate(output[iZone], integration_container, geometry_container, solver_container, numerics_container, config_container, surface_movement, grid_movement, FFDBox, iZone);
-=======
-      iteration_container[iZone][INST_0]->Iterate(output, integration_container, geometry_container, solver_container, numerics_container, config_container, surface_movement, grid_movement, FFDBox, iZone, INST_0);
->>>>>>> f4e1c8c3
+      iteration_container[iZone][INST_0]->Iterate(output[iZone], integration_container, geometry_container, solver_container, numerics_container, config_container, surface_movement, grid_movement, FFDBox, iZone, INST_0);
     }
 
     /*--- Check convergence in each zone --*/
@@ -7587,11 +7377,7 @@
 void CMultiphysicsZonalDriver::Update() {
 
   for(iZone = 0; iZone < nZone; iZone++)
-<<<<<<< HEAD
-    iteration_container[iZone]->Update(output[iZone], integration_container, geometry_container,
-=======
-    iteration_container[iZone][INST_0]->Update(output, integration_container, geometry_container,
->>>>>>> f4e1c8c3
+    iteration_container[iZone][INST_0]->Update(output[iZone], integration_container, geometry_container,
          solver_container, numerics_container, config_container,
          surface_movement, grid_movement, FFDBox, iZone, INST_0);
 }
