--- conflicted
+++ resolved
@@ -36,16 +36,7 @@
 
 CDriver::CDriver(char* confFile,
                  unsigned short val_nZone,
-<<<<<<< HEAD
-                 unsigned short val_nDim) {
-  
-  unsigned short iMesh, iZone, jZone, iSol;
-  unsigned short nDim;
-  
-  bool fsi = config_container[ZONE_0]->GetFSI_Simulation();
-=======
                  unsigned short val_nDim):config_file_name(confFile), StartTime(0.0), StopTime(0.0), UsedTime(0.0), ExtIter(0), nZone(val_nZone), nDim(val_nDim), StopCalc(false), fsi(false) {
->>>>>>> f5aa5d5b
   
 
   unsigned short jZone, iSol;
@@ -1046,13 +1037,8 @@
     case ADJ_RANS : ns = true; turbulent = true; adj_ns = true; adj_turb = (!config->GetFrozen_Visc()); break;
     case DISC_ADJ_EULER : euler = true; disc_adj = true; break;
     case DISC_ADJ_NAVIER_STOKES: ns = true; disc_adj = true; break;
-<<<<<<< HEAD
-    case DISC_ADJ_RANS : ns = true; turbulent = true; disc_adj = true; adj_turb=true; break;
+    case DISC_ADJ_RANS : ns = true; turbulent = true; disc_adj = true; break;
     case DISC_ADJ_FEM: fem = true; disc_adj_fem = true; break;
-=======
-    case DISC_ADJ_RANS : ns = true; turbulent = true; disc_adj = true; break;
-      
->>>>>>> f5aa5d5b
   }
   
   /*--- DeAllocate solution for a template problem ---*/
@@ -2444,11 +2430,7 @@
           transfer_container[donorZone][targetZone] = new CTransfer_FlowTraction(nVar, nVarTransfer, config_container[donorZone]);
           if (rank == MASTER_NODE) cout << "flow tractions. "<< endl;
         }
-<<<<<<< HEAD
         else if (structural_donor && fluid_target && (!discrete_adjoint)){
-=======
-        else if (structural_donor && fluid_target) {
->>>>>>> f5aa5d5b
           nVarTransfer = 0;
           transfer_container[donorZone][targetZone] = new CTransfer_StructuralDisplacements(nVar, nVarTransfer, config_container[donorZone]);
           if (rank == MASTER_NODE) cout << "structural displacements. "<< endl;
