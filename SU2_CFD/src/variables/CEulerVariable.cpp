--- conflicted
+++ resolved
@@ -135,11 +135,6 @@
   Lambda.resize(nPoint) = su2double(0.0);
   Sensor.resize(nPoint) = su2double(0.0);
 
-<<<<<<< HEAD
-  if (config->GetError_Estimate() || config->GetKind_SU2() == SU2_MET) {
-    AnisoMetr.resize(nPoint,3*(nDim-1)) = su2double(0.0);
-  }
-=======
   /* Under-relaxation parameter. */
   UnderRelaxation.resize(nPoint) = su2double(1.0);
   LocalCFL.resize(nPoint) = su2double(0.0);
@@ -147,7 +142,6 @@
   /* Non-physical point (first-order) initialization. */
   Non_Physical.resize(nPoint) = false;
   Non_Physical_Counter.resize(nPoint) = 0;
->>>>>>> de17d08f
 
   if (config->GetBool_Compute_Metric()) {
     Metric.resize(nPoint,3*(nDim-1)) = su2double(0.0);
