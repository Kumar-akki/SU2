/*!
 * \file CTransLMVariable.cpp
 * \brief Definition of the solution fields.
 * \author A. Aranake
<<<<<<< HEAD
 * \version 7.0.5 "Blackbird"
=======
 * \version 7.0.6 "Blackbird"
>>>>>>> 0e3fad69
 *
 * SU2 Project Website: https://su2code.github.io
 *
 * The SU2 Project is maintained by the SU2 Foundation 
 * (http://su2foundation.org)
 *
 * Copyright 2012-2020, SU2 Contributors (cf. AUTHORS.md)
 *
 * SU2 is free software; you can redistribute it and/or
 * modify it under the terms of the GNU Lesser General Public
 * License as published by the Free Software Foundation; either
 * version 2.1 of the License, or (at your option) any later version.
 *
 * SU2 is distributed in the hope that it will be useful,
 * but WITHOUT ANY WARRANTY; without even the implied warranty of
 * MERCHANTABILITY or FITNESS FOR A PARTICULAR PURPOSE. See the GNU
 * Lesser General Public License for more details.
 *
 * You should have received a copy of the GNU Lesser General Public
 * License along with SU2. If not, see <http://www.gnu.org/licenses/>.
 */


#include "../../include/variables/CTransLMVariable.hpp"


CTransLMVariable::CTransLMVariable(su2double intermittency, su2double REth, unsigned long npoint, unsigned long ndim,
                                   unsigned long nvar, CConfig *config) : CTurbVariable(npoint, ndim, nvar, config) {

  for(unsigned long iPoint=0; iPoint<nPoint; ++iPoint)
  {
    Solution_Old(iPoint,0) = Solution(iPoint,0) = intermittency;
    Solution_Old(iPoint,1) = Solution(iPoint,1) = REth;
  }

  if (config->GetMultizone_Problem())
    Set_BGSSolution_k();

  gamma_sep.resize(nPoint);
}<|MERGE_RESOLUTION|>--- conflicted
+++ resolved
@@ -2,11 +2,7 @@
  * \file CTransLMVariable.cpp
  * \brief Definition of the solution fields.
  * \author A. Aranake
-<<<<<<< HEAD
- * \version 7.0.5 "Blackbird"
-=======
  * \version 7.0.6 "Blackbird"
->>>>>>> 0e3fad69
  *
  * SU2 Project Website: https://su2code.github.io
  *
