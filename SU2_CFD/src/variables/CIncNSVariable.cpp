/*!
 * \file CIncNSVariable.cpp
 * \brief Definition of the variable classes for incompressible flow.
 * \author F. Palacios, T. Economon
 * \version 7.5.1 "Blackbird"
 *
 * SU2 Project Website: https://su2code.github.io
 *
 * The SU2 Project is maintained by the SU2 Foundation
 * (http://su2foundation.org)
 *
 * Copyright 2012-2023, SU2 Contributors (cf. AUTHORS.md)
 *
 * SU2 is free software; you can redistribute it and/or
 * modify it under the terms of the GNU Lesser General Public
 * License as published by the Free Software Foundation; either
 * version 2.1 of the License, or (at your option) any later version.
 *
 * SU2 is distributed in the hope that it will be useful,
 * but WITHOUT ANY WARRANTY; without even the implied warranty of
 * MERCHANTABILITY or FITNESS FOR A PARTICULAR PURPOSE. See the GNU
 * Lesser General Public License for more details.
 *
 * You should have received a copy of the GNU Lesser General Public
 * License along with SU2. If not, see <http://www.gnu.org/licenses/>.
 */

#include "../../include/variables/CIncNSVariable.hpp"
#include "../../include/fluid/CFluidModel.hpp"

CIncNSVariable::CIncNSVariable(su2double pressure, const su2double *velocity, su2double temperature,
                               unsigned long npoint, unsigned long ndim, unsigned long nvar, const CConfig *config) :
                               CIncEulerVariable(pressure, velocity, temperature, npoint, ndim, nvar, config) {

  Vorticity.resize(nPoint,3);
  StrainMag.resize(nPoint);
  Tau_Wall.resize(nPoint) = su2double(-1.0);
  DES_LengthScale.resize(nPoint) = su2double(0.0);
  Max_Lambda_Visc.resize(nPoint);
  /*--- Allocate memory for the AuxVar and its gradient. See e.g. CIncEulerSolver::Source_Residual:
   * Axisymmetric: total-viscosity * y-vel / y-coord
   * Streamwise Periodic: eddy viscosity (mu_t) ---*/
  if (config->GetAxisymmetric() ||
      (config->GetStreamwise_Periodic_Temperature() && (config->GetKind_Turb_Model() != TURB_MODEL::NONE))) {
    nAuxVar = 1;
    AuxVar.resize(nPoint,nAuxVar) = su2double(0.0);
    Grad_AuxVar.resize(nPoint,nAuxVar,nDim);
  }
}

bool CIncNSVariable::SetPrimVar(unsigned long iPoint, su2double eddy_visc, su2double turb_ke, CFluidModel *FluidModel, const su2double *scalar) {

  bool physical = true;

  /*--- Set the value of the pressure ---*/

  SetPressure(iPoint);

  /*--- Set the value of the temperature directly ---*/

  su2double Temperature = Solution(iPoint, nDim+1);
  auto check_temp = SetTemperature(iPoint,Temperature);

  /*--- Use the fluid model to compute the new value of density.
  Note that the thermodynamic pressure is constant and decoupled
  from the dynamic pressure being iterated. ---*/

  /*--- Use the fluid model to compute the new value of density. ---*/

  FluidModel->SetTDState_T(Temperature, scalar);

  /*--- flamelet block ---*/
  Solution(iPoint,nDim+1) = FluidModel->GetTemperature();
  Temperature             = Solution(iPoint,nDim+1);
  check_temp              = SetTemperature(iPoint, Temperature);
<<<<<<< HEAD
  /*--- end flamelet block ---*/ 
=======
>>>>>>> 89b2cda7

  /*--- Set the value of the density ---*/

  const auto check_dens = SetDensity(iPoint, FluidModel->GetDensity());

  /*--- Non-physical solution found. Revert to old values. ---*/

  if (check_dens || check_temp) {

    /*--- Copy the old solution ---*/

    for (auto iVar = 0ul; iVar < nVar; iVar++)
      Solution(iPoint,iVar) = Solution_Old(iPoint,iVar);

    /*--- Recompute the primitive variables ---*/

    Temperature = Solution(iPoint, nDim+1);
    SetTemperature(iPoint, Temperature);
    FluidModel->SetTDState_T(Temperature, scalar);
    SetDensity(iPoint, FluidModel->GetDensity());

    /*--- Flag this point as non-physical. ---*/

    physical = false;

  }

  /*--- Set the value of the velocity and velocity^2 (requires density) ---*/

  SetVelocity(iPoint);

  /*--- Set laminar viscosity ---*/

  SetLaminarViscosity(iPoint, FluidModel->GetLaminarViscosity());

  /*--- Set eddy viscosity locally and in the fluid model. ---*/

  SetEddyViscosity(iPoint, eddy_visc);
  FluidModel->SetEddyViscosity(eddy_visc);

  /*--- Set thermal conductivity (effective value if RANS). ---*/

  SetThermalConductivity(iPoint, FluidModel->GetThermalConductivity());

  /*--- Set specific heats ---*/

  SetSpecificHeatCp(iPoint, FluidModel->GetCp());
  SetSpecificHeatCv(iPoint, FluidModel->GetCv());

  return physical;

}<|MERGE_RESOLUTION|>--- conflicted
+++ resolved
@@ -73,10 +73,6 @@
   Solution(iPoint,nDim+1) = FluidModel->GetTemperature();
   Temperature             = Solution(iPoint,nDim+1);
   check_temp              = SetTemperature(iPoint, Temperature);
-<<<<<<< HEAD
-  /*--- end flamelet block ---*/ 
-=======
->>>>>>> 89b2cda7
 
   /*--- Set the value of the density ---*/
 
