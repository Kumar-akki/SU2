--- conflicted
+++ resolved
@@ -47,21 +47,21 @@
 
   /* --- Initialize boundary conditions customization, this is achieve through the Python wrapper --- */
   for(iZone=0; iZone < nZone; iZone++){
-    
+
     if (config[iZone]->GetnMarker_PyCustom() > 0){
-      
+
       if (rank == MASTER_NODE) cout << endl << "----------------- Python Interface Preprocessing ( Zone "<< iZone <<" ) -----------------" << endl;
-      
+
       if (rank == MASTER_NODE) cout << "Setting customized boundary conditions for zone " << iZone << endl;
       for (iMesh = 0; iMesh <= config[iZone]->GetnMGLevels(); iMesh++) {
         geometry[iZone][INST_0][iMesh]->SetCustomBoundary(config[iZone]);
       }
       geometry[iZone][INST_0][MESH_0]->UpdateCustomBoundaryConditions(geometry[iZone][INST_0], config[iZone]);
-      
+
       if ((config[iZone]->GetKind_Solver() == EULER) ||
           (config[iZone]->GetKind_Solver() == NAVIER_STOKES) ||
           (config[iZone]->GetKind_Solver() == RANS)) {
-        
+
         solver[iZone][INST_0][MESH_0][FLOW_SOL]->UpdateCustomBoundaryConditions(geometry[iZone][INST_0], config[iZone]);
       }
     }
@@ -523,7 +523,7 @@
   su2double vertexWallTemp(0.0);
 
   bool compressible = (config_container[ZONE_0]->GetKind_Regime() == COMPRESSIBLE);
-  
+
   iPoint = geometry_container[ZONE_0][INST_0][MESH_0]->vertex[iMarker][iVertex]->GetNode();
 
   if(geometry_container[ZONE_0][INST_0][MESH_0]->node[iPoint]->GetDomain() && compressible){
@@ -605,7 +605,7 @@
   su2double *Normal, GradT[3] = {0.0,0.0,0.0}, UnitNormal[3] = {0.0,0.0,0.0};
 
   bool compressible = (config_container[ZONE_0]->GetKind_Regime() == COMPRESSIBLE);
-  
+
   vertexWallHeatFlux = 0.0;
   dTdn = 0.0;
 
@@ -1006,17 +1006,10 @@
   CSolver *solver =  solver_container[ZONE_0][INST_0][MESH_0][ADJMESH_SOL];
   CGeometry *geometry = geometry_container[ZONE_0][INST_0][MESH_0];
 
-<<<<<<< HEAD
-  Disp_Sens[0] = solver_container[ZONE_0][INST_0][MESH_0][ADJMESH_SOL]->node->GetBoundDisp_Sens(iPoint,0);
-  Disp_Sens[1] = solver_container[ZONE_0][INST_0][MESH_0][ADJMESH_SOL]->node->GetBoundDisp_Sens(iPoint,1);
-  if (solver_container[ZONE_0][INST_0][MESH_0][ADJMESH_SOL]->GetnVar() == 3)
-    Disp_Sens[2] = solver_container[ZONE_0][INST_0][MESH_0][ADJMESH_SOL]->node->GetBoundDisp_Sens(iPoint,2);
-=======
-  Disp_Sens[0] = solver->node[iPoint]->GetBoundDisp_Sens(0);
-  Disp_Sens[1] = solver->node[iPoint]->GetBoundDisp_Sens(1);
+  Disp_Sens[0] = solver->node->GetBoundDisp_Sens(iPoint, 0);
+  Disp_Sens[1] = solver->node->GetBoundDisp_Sens(iPoint, 1);
   if (geometry->GetnDim() == 3)
-    Disp_Sens[2] = solver->node[iPoint]->GetBoundDisp_Sens(2);
->>>>>>> 417d856e
+    Disp_Sens[2] = solver->node->GetBoundDisp_Sens(iPoint, 2);
   else
     Disp_Sens[2] = 0.0;
 
@@ -1051,17 +1044,10 @@
   CSolver *solver = solver_container[ZONE_0][INST_0][MESH_0][FEA_SOL];
   CGeometry *geometry = geometry_container[ZONE_0][INST_0][MESH_0];
 
-<<<<<<< HEAD
-  Displacements[0] = solver_container[ZONE_0][INST_0][MESH_0][FEA_SOL]->node->GetSolution(iPoint,0);
-  Displacements[1] = solver_container[ZONE_0][INST_0][MESH_0][FEA_SOL]->node->GetSolution(iPoint,1);
-  if (solver_container[ZONE_0][INST_0][MESH_0][FEA_SOL]->GetnVar() == 3)
-    Displacements[2] = solver_container[ZONE_0][INST_0][MESH_0][FEA_SOL]->node->GetSolution(iPoint,2);
-=======
-  Displacements[0] = solver->node[iPoint]->GetSolution(0);
-  Displacements[1] = solver->node[iPoint]->GetSolution(1);
+  Displacements[0] = solver->node->GetSolution(iPoint, 0);
+  Displacements[1] = solver->node->GetSolution(iPoint, 1);
   if (geometry->GetnDim() == 3)
-    Displacements[2] = solver->node[iPoint]->GetSolution(2);
->>>>>>> 417d856e
+    Displacements[2] = solver->node->GetSolution(iPoint, 2);
   else
     Displacements[2] = 0.0;
 
@@ -1084,17 +1070,10 @@
   CGeometry *geometry = geometry_container[ZONE_0][INST_0][MESH_0];
 
   if (config_container[ZONE_0]->GetDynamic_Analysis() == DYNAMIC){
-<<<<<<< HEAD
-    Velocity[0] = solver_container[ZONE_0][INST_0][MESH_0][FEA_SOL]->node->GetSolution_Vel(iPoint,0);
-    Velocity[1] = solver_container[ZONE_0][INST_0][MESH_0][FEA_SOL]->node->GetSolution_Vel(iPoint,1);
-    if (solver_container[ZONE_0][INST_0][MESH_0][FEA_SOL]->GetnVar() == 3)
-      Velocity[2] = solver_container[ZONE_0][INST_0][MESH_0][FEA_SOL]->node->GetSolution_Vel(iPoint,2);
-=======
-    Velocity[0] = solver->node[iPoint]->GetSolution_Vel(0);
-    Velocity[1] = solver->node[iPoint]->GetSolution_Vel(1);
+    Velocity[0] = solver->node[iPoint]->GetSolution_Vel(iPoint, 0);
+    Velocity[1] = solver->node[iPoint]->GetSolution_Vel(iPoint, 1);
     if (geometry->GetnDim() == 3)
-      Velocity[2] = solver->node[iPoint]->GetSolution_Vel(2);
->>>>>>> 417d856e
+      Velocity[2] = solver->node[iPoint]->GetSolution_Vel(iPoint, 2);
     else
       Velocity[2] = 0.0;
   }
@@ -1122,17 +1101,10 @@
   CGeometry *geometry = geometry_container[ZONE_0][INST_0][MESH_0];
 
   if (config_container[ZONE_0]->GetDynamic_Analysis() == DYNAMIC){
-<<<<<<< HEAD
-    Velocity_n[0] = solver_container[ZONE_0][INST_0][MESH_0][FEA_SOL]->node->GetSolution_Vel_time_n(iPoint,0);
-    Velocity_n[1] = solver_container[ZONE_0][INST_0][MESH_0][FEA_SOL]->node->GetSolution_Vel_time_n(iPoint,1);
-    if (solver_container[ZONE_0][INST_0][MESH_0][FEA_SOL]->GetnVar() == 3)
-      Velocity_n[2] = solver_container[ZONE_0][INST_0][MESH_0][FEA_SOL]->node->GetSolution_Vel_time_n(iPoint,2);
-=======
-    Velocity_n[0] = solver->node[iPoint]->GetSolution_Vel_time_n(0);
-    Velocity_n[1] = solver->node[iPoint]->GetSolution_Vel_time_n(1);
+    Velocity_n[0] = solver->node->GetSolution_Vel_time_n(iPoint, 0);
+    Velocity_n[1] = solver->node->GetSolution_Vel_time_n(iPoint, 1);
     if (geometry->GetnDim() == 3)
-      Velocity_n[2] = solver->node[iPoint]->GetSolution_Vel_time_n(2);
->>>>>>> 417d856e
+      Velocity_n[2] = solver->node->GetSolution_Vel_time_n(iPoint, 2);
     else
       Velocity_n[2] = 0.0;
   }
@@ -1160,17 +1132,10 @@
   CSolver *solver = solver_container[ZONE_0][INST_0][MESH_0][ADJFEA_SOL];
   CGeometry *geometry = geometry_container[ZONE_0][INST_0][MESH_0];
 
-<<<<<<< HEAD
-  FlowLoad_Sens[0] = solver_container[ZONE_0][INST_0][MESH_0][ADJFEA_SOL]->node->GetFlowTractionSensitivity(iPoint,0);
-  FlowLoad_Sens[1] = solver_container[ZONE_0][INST_0][MESH_0][ADJFEA_SOL]->node->GetFlowTractionSensitivity(iPoint,1);
-  if (solver_container[ZONE_0][INST_0][MESH_0][ADJFEA_SOL]->GetnVar() == 3)
-    FlowLoad_Sens[2] = solver_container[ZONE_0][INST_0][MESH_0][ADJFEA_SOL]->node->GetFlowTractionSensitivity(iPoint,2);
-=======
-  FlowLoad_Sens[0] = solver->node[iPoint]->GetFlowTractionSensitivity(0);
-  FlowLoad_Sens[1] = solver->node[iPoint]->GetFlowTractionSensitivity(1);
+  FlowLoad_Sens[0] = solver->node->GetFlowTractionSensitivity(iPoint, 0);
+  FlowLoad_Sens[1] = solver->node->GetFlowTractionSensitivity(iPoint, 1);
   if (geometry->GetnDim() == 3)
-    FlowLoad_Sens[2] = solver->node[iPoint]->GetFlowTractionSensitivity(2);
->>>>>>> 417d856e
+    FlowLoad_Sens[2] = solver->node->GetFlowTractionSensitivity(iPoint, 2);
   else
     FlowLoad_Sens[2] = 0.0;
 
@@ -1234,17 +1199,10 @@
   CGeometry *geometry = geometry_container[ZONE_0][INST_0][MESH_0];
   iPoint = geometry_container[ZONE_0][INST_0][MESH_0]->vertex[iMarker][iVertex]->GetNode();
 
-<<<<<<< HEAD
   solver->node->SetSourceTerm_DispAdjoint(iPoint, 0, val_AdjointX);
   solver->node->SetSourceTerm_DispAdjoint(iPoint, 1, val_AdjointY);
-  if (solver->GetnVar() == 3)
+  if (geometry->GetnDim() == 3)
     solver->node->SetSourceTerm_DispAdjoint(iPoint, 2, val_AdjointZ);
-=======
-  solver->node[iPoint]->SetSourceTerm_DispAdjoint(0, val_AdjointX);
-  solver->node[iPoint]->SetSourceTerm_DispAdjoint(1, val_AdjointY);
-  if (geometry->GetnDim() == 3)
-    solver->node[iPoint]->SetSourceTerm_DispAdjoint(2, val_AdjointZ);
->>>>>>> 417d856e
 
 }
 
@@ -1259,17 +1217,10 @@
   iPoint = geometry_container[ZONE_0][INST_0][MESH_0]->vertex[iMarker][iVertex]->GetNode();
 
   if (solver != NULL) {
-<<<<<<< HEAD
     MeshCoord[0] = solver->node->GetMesh_Coord(iPoint,0);
     MeshCoord[1] = solver->node->GetMesh_Coord(iPoint,1);
-    if (solver->GetnVar() == 3)
+    if (geometry->GetnDim() == 3)
       MeshCoord[2] = solver->node->GetMesh_Coord(iPoint,2);
-=======
-    MeshCoord[0] = solver->node[iPoint]->GetMesh_Coord(0);
-    MeshCoord[1] = solver->node[iPoint]->GetMesh_Coord(1);
-    if (geometry->GetnDim() == 3)
-      MeshCoord[2] = solver->node[iPoint]->GetMesh_Coord(2);
->>>>>>> 417d856e
     else
       MeshCoord[2] = 0.0;
   }
