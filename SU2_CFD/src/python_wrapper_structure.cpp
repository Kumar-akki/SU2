--- conflicted
+++ resolved
@@ -1,13 +1,8 @@
 /*!
  * \file python_wrapper_structure.cpp
  * \brief Driver subroutines that are used by the Python wrapper. Those routines are usually called from an external Python environment.
-<<<<<<< HEAD
  * \author D. Thomas, H. Patel, A. Gastaldi
- * \version 7.1.1 "Blackbird"
-=======
- * \author D. Thomas
  * \version 7.3.0 "Blackbird"
->>>>>>> 5b12ac77
  *
  * SU2 Project Website: https://su2code.github.io
  *
@@ -36,14 +31,14 @@
 #include "../../Common/include/toolboxes/geometry_toolbox.hpp"
 
 void CDriver::PythonInterface_Preprocessing(CConfig **config, CGeometry ****geometry, CSolver *****solver){
-<<<<<<< HEAD
+    
     int rank = MASTER_NODE;
     SU2_MPI::Comm_rank(SU2_MPI::GetComm(), &rank);
     
     /* --- Initialize boundary conditions customization, this is achieve through the Python wrapper --- */
-    for(iZone=0; iZone < nZone; iZone++){
-        
-        if (config[iZone]->GetnMarker_PyCustom() > 0){
+    for(iZone=0; iZone < nZone; iZone++) {
+        
+        if (config[iZone]->GetnMarker_PyCustom() > 0) {
             
             if (rank == MASTER_NODE) cout << endl << "----------------- Python Interface Preprocessing ( Zone "<< iZone <<" ) -----------------" << endl;
             
@@ -53,41 +48,16 @@
             }
             geometry[iZone][INST_0][MESH_0]->UpdateCustomBoundaryConditions(geometry[iZone][INST_0], config[iZone]);
             
-            if ((config[iZone]->GetKind_Solver() == EULER) ||
-                (config[iZone]->GetKind_Solver() == NAVIER_STOKES) ||
-                (config[iZone]->GetKind_Solver() == RANS)) {
+            if ((config[iZone]->GetKind_Solver() == MAIN_SOLVER::EULER) ||
+                (config[iZone]->GetKind_Solver() == MAIN_SOLVER::NAVIER_STOKES) ||
+                (config[iZone]->GetKind_Solver() == MAIN_SOLVER::RANS)) {
                 
                 solver[iZone][INST_0][MESH_0][FLOW_SOL]->UpdateCustomBoundaryConditions(geometry[iZone][INST_0], config[iZone]);
             }
         }
-=======
-
-  int rank = MASTER_NODE;
-  SU2_MPI::Comm_rank(SU2_MPI::GetComm(), &rank);
-
-  /* --- Initialize boundary conditions customization, this is achieve through the Python wrapper --- */
-  for(iZone=0; iZone < nZone; iZone++){
-
-    if (config[iZone]->GetnMarker_PyCustom() > 0){
-
-      if (rank == MASTER_NODE) cout << endl << "----------------- Python Interface Preprocessing ( Zone "<< iZone <<" ) -----------------" << endl;
-
-      if (rank == MASTER_NODE) cout << "Setting customized boundary conditions for zone " << iZone << endl;
-      for (iMesh = 0; iMesh <= config[iZone]->GetnMGLevels(); iMesh++) {
-        geometry[iZone][INST_0][iMesh]->SetCustomBoundary(config[iZone]);
-      }
-      geometry[iZone][INST_0][MESH_0]->UpdateCustomBoundaryConditions(geometry[iZone][INST_0], config[iZone]);
-
-      if ((config[iZone]->GetKind_Solver() == MAIN_SOLVER::EULER) ||
-          (config[iZone]->GetKind_Solver() == MAIN_SOLVER::NAVIER_STOKES) ||
-          (config[iZone]->GetKind_Solver() == MAIN_SOLVER::RANS)) {
-
-        solver[iZone][INST_0][MESH_0][FLOW_SOL]->UpdateCustomBoundaryConditions(geometry[iZone][INST_0], config[iZone]);
-      }
->>>>>>> 5b12ac77
-    }
-    
-}
+    }
+}
+
 
 /////////////////////////////////////////////////////////////////////////////
 /* Functions related to the global performance indices (Lift, Drag, ecc..) */
@@ -296,35 +266,8 @@
     return geometry_container[ZONE_0][INST_0][MESH_0]->GetnDim();
 }
 
-<<<<<<< HEAD
 unsigned long CDriver::GetNumberElements() const {
     return geometry_container[ZONE_0][INST_0][MESH_0]->GetnElem();
-=======
-string CDriver::GetSurfaceFileName() const {
-
-  return config_container[ZONE_0]->GetSurfCoeff_FileName();
-}
-
-///////////////////////////////////////////////////////////////////////////////
-/* Functions related to CHT solver                                           */
-///////////////////////////////////////////////////////////////////////////////
-
-passivedouble CDriver::GetVertexTemperature(unsigned short iMarker, unsigned long iVertex) const {
-
-  unsigned long iPoint;
-  su2double vertexWallTemp(0.0);
-
-  bool compressible = (config_container[ZONE_0]->GetKind_Regime() == ENUM_REGIME::COMPRESSIBLE);
-
-  iPoint = geometry_container[ZONE_0][INST_0][MESH_0]->vertex[iMarker][iVertex]->GetNode();
-
-  if(geometry_container[ZONE_0][INST_0][MESH_0]->nodes->GetDomain(iPoint) && compressible){
-    vertexWallTemp = solver_container[ZONE_0][INST_0][MESH_0][FLOW_SOL]->GetNodes()->GetTemperature(iPoint);
-  }
-
-  return SU2_TYPE::GetValue(vertexWallTemp);
-
->>>>>>> 5b12ac77
 }
 
 unsigned long CDriver::GetNumberElementsMarker(unsigned short iMarker) const {
@@ -942,7 +885,6 @@
     return values;
 }
 
-<<<<<<< HEAD
 vector<passivedouble> CDriver::GetTractionsMarker(unsigned short iMarker) const {
     CConfig* config     = config_container[ZONE_0];
     CGeometry* geometry = geometry_container[ZONE_0][INST_0][MESH_0];
@@ -977,28 +919,6 @@
     
     if (!config->GetDeform_Mesh() || !config->GetDiscrete_Adjoint()) {
         return {};
-=======
-    case MAIN_SOLVER::EULER: case MAIN_SOLVER::NAVIER_STOKES: case MAIN_SOLVER::RANS:
-    case MAIN_SOLVER::INC_EULER: case MAIN_SOLVER::INC_NAVIER_STOKES: case MAIN_SOLVER::INC_RANS:
-      integration_container[iZone][INST_0][FLOW_SOL]->SetConvergence(false);
-      if (config_container[iZone]->GetKind_Solver() == MAIN_SOLVER::RANS) integration_container[iZone][INST_0][TURB_SOL]->SetConvergence(false);
-      if(config_container[iZone]->GetKind_Trans_Model() == TURB_TRANS_MODEL::LM) integration_container[iZone][INST_0][TRANS_SOL]->SetConvergence(false);
-      break;
-
-    case MAIN_SOLVER::FEM_ELASTICITY:
-      integration_container[iZone][INST_0][FEA_SOL]->SetConvergence(false);
-      break;
-
-    case MAIN_SOLVER::ADJ_EULER: case MAIN_SOLVER::ADJ_NAVIER_STOKES: case MAIN_SOLVER::ADJ_RANS: case MAIN_SOLVER::DISC_ADJ_EULER: case MAIN_SOLVER::DISC_ADJ_NAVIER_STOKES: case MAIN_SOLVER::DISC_ADJ_RANS:
-    case MAIN_SOLVER::DISC_ADJ_INC_EULER: case MAIN_SOLVER::DISC_ADJ_INC_NAVIER_STOKES: case MAIN_SOLVER::DISC_ADJ_INC_RANS:
-      integration_container[iZone][INST_0][ADJFLOW_SOL]->SetConvergence(false);
-      if( (config_container[iZone]->GetKind_Solver() == MAIN_SOLVER::ADJ_RANS) || (config_container[iZone]->GetKind_Solver() == MAIN_SOLVER::DISC_ADJ_RANS) )
-        integration_container[iZone][INST_0][ADJTURB_SOL]->SetConvergence(false);
-      break;
-
-    default:
-      break;
->>>>>>> 5b12ac77
     }
     
     const auto nPoint = geometry->GetnPoint();
@@ -1579,6 +1499,10 @@
 
 passivedouble CDriver::GetUnsteadyTimeStep() const {
     return SU2_TYPE::GetValue(config_container[ZONE_0]->GetTime_Step());
+}
+
+string CDriver::GetSurfaceFileName() const {
+    return config_container[ZONE_0]->GetSurfCoeff_FileName();
 }
 
 ///////////////////////////////////////////////////////////////////////////////
@@ -1898,22 +1822,25 @@
     
     for(auto iZone = 0u; iZone < nZone; iZone++) {
         switch (config->GetKind_Solver()) {
-            case EULER: case NAVIER_STOKES: case RANS:
-            case INC_EULER: case INC_NAVIER_STOKES: case INC_RANS:
+            case MAIN_SOLVER::EULER: case MAIN_SOLVER::NAVIER_STOKES: case MAIN_SOLVER::RANS:
+            case MAIN_SOLVER::INC_EULER: case MAIN_SOLVER::INC_NAVIER_STOKES: case MAIN_SOLVER::INC_RANS:
                 integration_container[iZone][INST_0][FLOW_SOL]->SetConvergence(false);
-                if (config->GetKind_Solver() == RANS) integration_container[iZone][INST_0][TURB_SOL]->SetConvergence(false);
-                if (config->GetKind_Trans_Model() == LM) integration_container[iZone][INST_0][TRANS_SOL]->SetConvergence(false);
+                if (config_container[iZone]->GetKind_Solver() == MAIN_SOLVER::RANS) integration_container[iZone][INST_0][TURB_SOL]->SetConvergence(false);
+                if(config_container[iZone]->GetKind_Trans_Model() == TURB_TRANS_MODEL::LM) integration_container[iZone][INST_0][TRANS_SOL]->SetConvergence(false);
                 break;
                 
-            case FEM_ELASTICITY:
+            case MAIN_SOLVER::FEM_ELASTICITY:
                 integration_container[iZone][INST_0][FEA_SOL]->SetConvergence(false);
                 break;
                 
-            case ADJ_EULER: case ADJ_NAVIER_STOKES: case ADJ_RANS: case DISC_ADJ_EULER: case DISC_ADJ_NAVIER_STOKES: case DISC_ADJ_RANS:
-            case DISC_ADJ_INC_EULER: case DISC_ADJ_INC_NAVIER_STOKES: case DISC_ADJ_INC_RANS:
+            case MAIN_SOLVER::ADJ_EULER: case MAIN_SOLVER::ADJ_NAVIER_STOKES: case MAIN_SOLVER::ADJ_RANS: case MAIN_SOLVER::DISC_ADJ_EULER: case MAIN_SOLVER::DISC_ADJ_NAVIER_STOKES: case MAIN_SOLVER::DISC_ADJ_RANS:
+            case MAIN_SOLVER::DISC_ADJ_INC_EULER: case MAIN_SOLVER::DISC_ADJ_INC_NAVIER_STOKES: case MAIN_SOLVER::DISC_ADJ_INC_RANS:
                 integration_container[iZone][INST_0][ADJFLOW_SOL]->SetConvergence(false);
-                if ((config->GetKind_Solver() == ADJ_RANS) || (config->GetKind_Solver() == DISC_ADJ_RANS))
+                if( (config_container[iZone]->GetKind_Solver() == MAIN_SOLVER::ADJ_RANS) || (config_container[iZone]->GetKind_Solver() == MAIN_SOLVER::DISC_ADJ_RANS) )
                     integration_container[iZone][INST_0][ADJTURB_SOL]->SetConvergence(false);
+                break;
+                
+            default:
                 break;
         }
     }
