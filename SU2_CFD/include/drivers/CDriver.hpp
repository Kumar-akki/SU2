--- conflicted
+++ resolved
@@ -122,11 +122,7 @@
   bool dummy_geometry;
   
 public:
-<<<<<<< HEAD
-  
-=======
-
->>>>>>> e8fe96d7
+
   /*! 
    * \brief Constructor of the class.
    * \param[in] confFile - Configuration file name.
