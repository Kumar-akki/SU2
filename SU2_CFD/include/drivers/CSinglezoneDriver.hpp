--- conflicted
+++ resolved
@@ -3,11 +3,7 @@
  * \brief Headers of the main subroutines for driving single or multi-zone problems.
  *        The subroutines and functions are in the <i>driver_structure.cpp</i> file.
  * \author T. Economon, H. Kline, R. Sanchez
-<<<<<<< HEAD
- * \version 7.0.5 "Blackbird"
-=======
  * \version 7.0.6 "Blackbird"
->>>>>>> 0e3fad69
  *
  * SU2 Project Website: https://su2code.github.io
  *
@@ -37,11 +33,7 @@
  * \class CSinglezoneDriver
  * \brief Class for driving single-zone solvers.
  * \author R. Sanchez
-<<<<<<< HEAD
- * \version 7.0.5 "Blackbird"
-=======
  * \version 7.0.6 "Blackbird"
->>>>>>> 0e3fad69
  */
 class CSinglezoneDriver : public CDriver {
 protected:
@@ -110,14 +102,7 @@
      * \brief  Returns whether all specified windowed-time-averaged ouputs have been converged
      * \return Boolean indicating whether the problem is converged.
      */
-<<<<<<< HEAD
-  inline virtual bool GetTimeConvergence() const{
-    return output_container[ZONE_0]->GetTimeConvergence();
-  }
-
-=======
   virtual bool GetTimeConvergence() const;
->>>>>>> 0e3fad69
 
   /*!
    * \brief Runtime_Parsing
