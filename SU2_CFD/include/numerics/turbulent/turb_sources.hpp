--- conflicted
+++ resolved
@@ -56,16 +56,12 @@
   su2double ft2, d_ft2, r, d_r, g, d_g, glim, fw, d_fw, Ji, d_Ji, S, Shat, d_Shat, fv1, d_fv1, fv2, d_fv2, Ncrit;
 
   /*--- List of helpers ---*/
-<<<<<<< HEAD
-  su2double Omega, dist_i_2, inv_k2_d2, inv_Shat, g_6, norm2_Grad, gamma_bc;
-
-  /*--- List of booleans ---*/
-  bool transEN = false;
-=======
   su2double Omega, dist_i_2, inv_k2_d2, inv_Shat, g_6, norm2_Grad;
   
   su2double intermittency, interDestrFactor;
->>>>>>> 4e0dfb85
+
+  /*--- List of booleans ---*/
+  bool transEN = false; 
 };
 
 /*!
