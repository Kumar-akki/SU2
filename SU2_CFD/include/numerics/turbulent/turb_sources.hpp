/*!
 * \file turb_sources.hpp
 * \brief Numerics classes for integration of source terms in turbulence problems.
 * \version 7.5.1 "Blackbird"
 *
 * SU2 Project Website: https://su2code.github.io
 *
 * The SU2 Project is maintained by the SU2 Foundation
 * (http://su2foundation.org)
 *
 * Copyright 2012-2023, SU2 Contributors (cf. AUTHORS.md)
 *
 * SU2 is free software; you can redistribute it and/or
 * modify it under the terms of the GNU Lesser General Public
 * License as published by the Free Software Foundation; either
 * version 2.1 of the License, or (at your option) any later version.
 *
 * SU2 is distributed in the hope that it will be useful,
 * but WITHOUT ANY WARRANTY; without even the implied warranty of
 * MERCHANTABILITY or FITNESS FOR A PARTICULAR PURPOSE. See the GNU
 * Lesser General Public License for more details.
 *
 * You should have received a copy of the GNU Lesser General Public
 * License along with SU2. If not, see <http://www.gnu.org/licenses/>.
 */

#pragma once

#include "../../../../Common/include/toolboxes/geometry_toolbox.hpp"
#include "../scalar/scalar_sources.hpp"

/*!
 * \class CSAVariables
 * \ingroup SourceDiscr
 * \brief Structure with SA common auxiliary functions and constants.
 */
struct CSAVariables {
  /*--- List of constants ---*/
  const su2double cv1_3 = pow(7.1, 3);
  const su2double k2 = pow(0.41, 2);
  const su2double cb1 = 0.1355;
  const su2double cw2 = 0.3;
  const su2double ct3 = 1.2;
  const su2double ct4 = 0.5;
  const su2double cw3_6 = pow(2, 6);
  const su2double sigma = 2.0 / 3.0;
  const su2double cb2 = 0.622;
  const su2double cb2_sigma = cb2 / sigma;
  const su2double cw1 = cb1 / k2 + (1 + cb2) / sigma;
  const su2double cr1 = 0.5;
<<<<<<< HEAD
  const su2double CRot = 1.0;
  const su2double c2 = 0.7, c3 = 0.9; 
=======
  const su2double CRot = 2.0;
>>>>>>> f4992c61

  /*--- List of auxiliary functions ---*/
  su2double ft2, d_ft2, r, d_r, g, d_g, glim, fw, d_fw, Ji, d_Ji, S, Shat, d_Shat, fv1, d_fv1, fv2, d_fv2;

  /*--- List of helpers ---*/
  su2double Omega, dist_i_2, inv_k2_d2, inv_Shat, g_6, norm2_Grad;

  su2double intermittency, interDestrFactor;
};

/*!
 * \class CSourceBase_TurbSA
 * \ingroup SourceDiscr
 * \brief Class for integrating the source terms of the Spalart-Allmaras turbulence model equation.
 * The variables that are subject to change in each variation/correction have their own class.
 * \note Additional source terms (e.g. compressibility) are implemented as decorators.
 */
template <class FlowIndices, class Omega, class ft2, class ModVort, class rFunc, class SourceTerms>
class CSourceBase_TurbSA : public CNumerics {
 protected:

  /*--- Residual and Jacobian ---*/
  su2double Residual, *Jacobian_i;
  su2double Jacobian_Buffer; /*!< \brief Static storage for the Jacobian (which needs to be pointer for return type). */

  const FlowIndices idx; /*!< \brief Object to manage the access to the flow primitives. */
  const SA_ParsedOptions options; /*!< \brief Struct with SA options. */

  bool transition_LM;

 public:
  /*!
   * \brief Constructor of the class.
   * \param[in] nDim - Number of dimensions of the problem.
   * \param[in] config - Definition of the particular problem.
   */
  CSourceBase_TurbSA(unsigned short nDim, const CConfig* config)
      : CNumerics(nDim, 1, config),
        idx(nDim, config->GetnSpecies()),
        options(config->GetSAParsedOptions()),
        transition_LM(config->GetKind_Trans_Model() == TURB_TRANS_MODEL::LM) {
    /*--- Setup the Jacobian pointer, we need to return su2double** but we know
     * the Jacobian is 1x1 so we use this trick to avoid heap allocation. ---*/
    Jacobian_i = &Jacobian_Buffer;
  }


  /*!
   * \brief Residual for source term integration.
   * \param[in] config - Definition of the particular problem.
   * \return A lightweight const-view (read-only) of the residual/flux and Jacobians.
   */
  ResidualType<> ComputeResidual(const CConfig* config) override {
    const auto& density = V_i[idx.Density()];
    const auto& laminar_viscosity = V_i[idx.LaminarViscosity()];

    AD::StartPreacc();
    AD::SetPreaccIn(density, laminar_viscosity, StrainMag_i, ScalarVar_i[0], Volume, dist_i, roughness_i);
    AD::SetPreaccIn(Vorticity_i, 3);
    AD::SetPreaccIn(PrimVar_Grad_i + idx.Velocity(), nDim, nDim);
    AD::SetPreaccIn(ScalarVar_Grad_i[0], nDim);

    /*--- Common auxiliary variables and constants of the model. ---*/
    CSAVariables var;

    Residual = 0.0;
    Jacobian_i[0] = 0.0;

    /*--- Evaluate Omega with a rotational correction term. ---*/

    Omega::get(Vorticity_i, nDim, PrimVar_Grad_i + idx.Velocity(), var);

    /*--- Dacles-Mariani et. al. rotation correction ("-R"). ---*/
    if (options.rot) {
      var.Omega += var.CRot * min(0.0, StrainMag_i - var.Omega);
      /*--- Do not allow negative production for SA-neg. ---*/
<<<<<<< HEAD
      if(ScalarVar_i[0] < 0) var.Omega = abs(var.Omega);
=======
      if (ScalarVar_i[0] < 0) var.Omega = abs(var.Omega);
>>>>>>> f4992c61
    }

    if (dist_i > 1e-10) {
      /*--- Vorticity ---*/
      var.S = var.Omega;

      var.dist_i_2 = pow(dist_i, 2);
      const su2double nu = laminar_viscosity / density;
      var.inv_k2_d2 = 1.0 / (var.k2 * var.dist_i_2);

      /*--- Modified values for roughness, roughness_i = 0 for smooth walls and Ji remains the same.
       * Ref: Aupoix, B. and Spalart, P. R., "Extensions of the Spalart-Allmaras Turbulence Model to Account for Wall
       * Roughness," International Journal of Heat and Fluid Flow, Vol. 24, 2003, pp. 454-462.
       * See https://turbmodels.larc.nasa.gov/spalart.html#sarough for detailed explanation. ---*/
      var.Ji = ScalarVar_i[0] / nu + var.cr1 * (roughness_i / (dist_i + EPS));
      var.d_Ji = 1.0 / nu;

      const su2double Ji_2 = pow(var.Ji, 2);
      const su2double Ji_3 = Ji_2 * var.Ji;

      var.fv1 = Ji_3 / (Ji_3 + var.cv1_3);
      var.d_fv1 = 3 * Ji_2 * var.cv1_3 / (nu * pow(Ji_3 + var.cv1_3, 2));

      /*--- Using a modified relation so as to not change the Shat that depends on fv2.
       * From NASA turb modeling resource and 2003 paper. ---*/
      var.fv2 = 1 - ScalarVar_i[0] / (nu + ScalarVar_i[0] * var.fv1);
      var.d_fv2 = -(1 / nu - Ji_2 * var.d_fv1) / pow(1 + var.Ji * var.fv1, 2);

      /*--- Compute ft2 term ---*/
      ft2::get(var);

      /*--- Compute modified vorticity ---*/
      ModVort::get(ScalarVar_i[0], nu, var);
      var.inv_Shat = 1.0 / var.Shat;

      /*--- Compute auxiliary function r ---*/
      rFunc::get(ScalarVar_i[0], var);

      var.g = var.r + var.cw2 * (pow(var.r, 6) - var.r);
      var.g_6 = pow(var.g, 6);
      var.glim = pow((1 + var.cw3_6) / (var.g_6 + var.cw3_6), 1.0 / 6.0);
      var.fw = var.g * var.glim;

      var.d_g = var.d_r * (1 + var.cw2 * (6 * pow(var.r, 5) - 1));
      var.d_fw = var.d_g * var.glim * (1 - var.g_6 / (var.g_6 + var.cw3_6));

      var.norm2_Grad = GeometryToolbox::SquaredNorm(nDim, ScalarVar_Grad_i[0]);

      if (options.bc) {
        /*--- BC transition model (2020 revision). This should only be used with SA-noft2.
         * TODO: Consider making this part of the "SourceTerms" template. ---*/
        const su2double chi_1 = 0.002;
        const su2double chi_2 = 50.0;

        /*--- Turbulence intensity is u'/U so we multiply by 100 to get percentage. ---*/
        const su2double tu = 100.0 * config->GetTurbulenceIntensity_FreeStream();
        const su2double nu_t = ScalarVar_i[0] * var.fv1;

        const su2double re_v = density * var.dist_i_2 / laminar_viscosity * var.Omega;
        const su2double re_theta = re_v / 2.193;
        /*--- Menter correlation. ---*/
        const su2double re_theta_t = 803.73 * pow(tu + 0.6067, -1.027);

        const su2double term1 = sqrt(max(re_theta - re_theta_t, 0.0) / (chi_1 * re_theta_t));
        const su2double term2 = sqrt(max((nu_t * chi_2) / nu, 0.0));
        const su2double term_exponential = (term1 + term2);

        intermittency_eff_i = 1.0 - exp(-term_exponential);
        var.intermittency = intermittency_eff_i;
        var.interDestrFactor = 1;

      } else if (transition_LM){

        var.intermittency = intermittency_eff_i;
        //var.intermittency = 1.0;
        // Is wrong the reference from NASA?
        // Original max(min(gamma, 0.5), 1.0) always gives 1 as result.
        var.interDestrFactor = min(max(intermittency_i, 0.5), 1.0);

      } else {
        /*--- Do not modify the production. ---*/
        var.intermittency = 1.0;
        var.interDestrFactor = 1.0;
      }

      /*--- Compute production, destruction and cross production and jacobian ---*/
      su2double Production = 0.0, Destruction = 0.0, CrossProduction = 0.0;
      SourceTerms::get(ScalarVar_i[0], var, Production, Destruction, CrossProduction, Jacobian_i[0]);

      Residual = (Production - Destruction + CrossProduction) * Volume;
      Jacobian_i[0] *= Volume;
    }

    AD::SetPreaccOut(Residual);
    AD::EndPreacc();

    return ResidualType<>(&Residual, &Jacobian_i, nullptr);
  }
};

namespace detail {

/* =============================================================================
 * SPALART-ALLMARAS VARIATIONS AND CORRECTIONS
 * ============================================================================*/

/*!
 * \brief SA strain rate classes.
 * \ingroup SourceDiscr
 * \param[in] vorticity: Vorticity array.
 * \param[in] nDim: Problem dimension.
 * \param[in] velocity_grad: Velocity gradients.
 * \param[out] var: Common SA variables struct (to set Omega).
 */
struct Omega {

/*! \brief Baseline. */
struct Bsl {
  template <class MatrixType>
  static void get(const su2double* vorticity, unsigned short, const MatrixType&, CSAVariables& var) {
    var.Omega = GeometryToolbox::Norm(3, vorticity);
  }
};

/*! \brief Edward. Here Omega is the Strain Rate. */
struct Edw {
  template <class MatrixType>
  static void get(const su2double*, unsigned short nDim, const MatrixType& velocity_grad, CSAVariables& var) {
    su2double Sbar = 0.0;
    for (unsigned short iDim = 0; iDim < nDim; ++iDim) {
      for (unsigned short jDim = 0; jDim < nDim; ++jDim) {
        Sbar += (velocity_grad[iDim][jDim] + velocity_grad[jDim][iDim]) * velocity_grad[iDim][jDim];
      }
    }
    for (unsigned short iDim = 0; iDim < nDim; ++iDim) {
      Sbar -= (2.0 / 3.0) * pow(velocity_grad[iDim][iDim], 2);
    }
    var.Omega = sqrt(max(Sbar, 0.0));
  }
};
};

/*!
 * \brief SA classes to set the ft2 term and its derivative.
 * \ingroup SourceDiscr
 * \param[in,out] var: Common SA variables struct.
 */
struct ft2 {

/*! \brief No-ft2 term. */
struct Zero {
  static void get(CSAVariables& var) {
    var.ft2 = 0.0;
    var.d_ft2 = 0.0;
  }
};

/*! \brief Non-zero ft2 term according to the literature. */
struct Nonzero {
  static void get(CSAVariables& var) {
    const su2double xsi2 = pow(var.Ji, 2);
    var.ft2 = var.ct3 * exp(-var.ct4 * xsi2);
    var.d_ft2 = -2.0 * var.ct4 * var.Ji * var.ft2 * var.d_Ji;
  }
};
};

/*!
 * \brief SA classes to compute the modified vorticity (\tilde{S}) and its derivative.
 * \ingroup SourceDiscr
 * \param[in] nue: SA variable.
 * \param[in] nu: Laminar viscosity.
 * \param[in,out] var: Common SA variables struct.
 */
struct ModVort {

/*! \brief Baseline. */
struct Bsl {
  static void get(const su2double& nue, const su2double& nu, CSAVariables& var) {
    const su2double Sbar = nue * var.fv2 * var.inv_k2_d2;
    

<<<<<<< HEAD
    if(Sbar >= - var.c2 * var.S){
      var.Shat = var.S + Sbar;

      if (var.Shat <= 1.0e-10) {
        var.Shat = 1.0e-10;
        var.d_Shat = 0.0;
      } else {
        var.d_Shat = (var.fv2 + nue * var.d_fv2) * var.inv_k2_d2;
      }
    } else {
      const su2double Num = var.S * ( var.c2*var.c2*var.S + var.c3 * Sbar);
      const su2double Den = (var.c3-2*var.c2)*var.S - Sbar;

      var.Shat = var.S + Num / Den;

      if (var.Shat <= 1.0e-10) {
        var.Shat = 1.0e-10;
        var.d_Shat = 0.0;
      } else {
        const su2double d_Sbar = (var.fv2 + nue * var.d_fv2);
        const su2double k2_d2 = var.k2 * var.dist_i_2;
        const su2double num1 = var.c2*var.c2 * var.S*var.S * k2_d2;
        const su2double den1 = pow(k2_d2 * (var.c3-2*var.c2) * var.S - nue * var.fv2, 2.0);
        const su2double num2_1 = var.c3*var.S*(k2_d2 * (var.c3-2*var.c2)*var.S - nue*var.fv2);
        const su2double num2_2 = var.c3*var.S*nue*var.fv2;
        const su2double den2 = pow(k2_d2* (var.c3-2*var.c2) * var.S - nue*var.fv2, 2.0);

        var.d_Shat = num1*d_Sbar/den1 + (num2_1+num2_2)*d_Sbar/den2;
      }
=======
    /*--- Limiting of \hat{S} based on "Modifications and Clarifications for the Implementation of the Spalart-Allmaras Turbulence Model"
     * Note 1 option c in https://turbmodels.larc.nasa.gov/spalart.html ---*/
    if (Sbar >= - c2 * var.S) {
      var.Shat = var.S + Sbar;
    } else {
      const su2double Num = var.S * (c2 * c2 * var.S + c3 * Sbar);
      const su2double Den = (c3 - 2 * c2) * var.S - Sbar;
      var.Shat = var.S + Num / Den;
    }
    if (var.Shat <= 1e-10) {
      var.Shat = 1e-10;
      var.d_Shat = 0.0;
    } else {
      var.d_Shat = (var.fv2 + nue * var.d_fv2) * var.inv_k2_d2;
>>>>>>> f4992c61
    }
  }
};

/*! \brief Edward. */
struct Edw {
  static void get(const su2double& nue, const su2double& nu, CSAVariables& var) {
    var.Shat = max(var.S * ((1.0 / max(var.Ji, 1.0e-16)) + var.fv1), 1.0e-16);
    var.Shat = max(var.Shat, 1.0e-10);
    if (var.Shat <= 1.0e-10) {
      var.d_Shat = 0.0;
    } else {
      var.d_Shat = -var.S * pow(var.Ji, -2) / nu + var.S * var.d_fv1;
    }
  }
};

/*! \brief Negative. */
struct Neg {
  static void get(const su2double& nue, const su2double& nu, CSAVariables& var) {
    if (nue > 0.0) {
      // Baseline solution
      Bsl::get(nue, nu, var);
    } else {
      var.Shat = 1.0e-10;
      var.d_Shat = 0.0;
    }
    /*--- Don't check whether Sbar <>= -cv2*S.
     * Steven R. Allmaras, Forrester T. Johnson and Philippe R. Spalart -
     * "Modifications and Clarifications for the Implementation of the Spalart-Allmaras Turbulence Model" eq. 12
     * No need for Sbar ---*/
  }
};
};

/*!
 * \brief SA auxiliary function r and its derivative.
 * \ingroup SourceDiscr
 * \param[in] nue: SA variable.
 * \param[in,out] var: Common SA variables struct.
 */
struct r {

/*! \brief Baseline. */
struct Bsl {
  static void get(const su2double& nue, CSAVariables& var) {
    var.r = min(nue * var.inv_Shat * var.inv_k2_d2, 10.0);
    var.d_r = (var.Shat - nue * var.d_Shat) * pow(var.inv_Shat, 2) * var.inv_k2_d2;
    if (var.r >= 10.0) var.d_r = 0.0;
  }
};

/*! \brief Edward. */
struct Edw {
  static void get(const su2double& nue, CSAVariables& var) {
    var.r = min(nue * var.inv_Shat * var.inv_k2_d2, 10.0);
    var.r = tanh(var.r) / tanh(1.0);

    var.d_r = (var.Shat - nue * var.d_Shat) * pow(var.inv_Shat, 2) * var.inv_k2_d2;
    var.d_r = (1 - pow(tanh(var.r), 2.0)) * (var.d_r) / tanh(1.0);
  }
};
};

/*!
 * \brief SA source terms classes: production, destruction and cross-productions term and their derivative.
 * \ingroup SourceDiscr
 * \param[in] nue: SA variable.
 * \param[in] var: Common SA variables struct.
 * \param[out] production: Production term.
 * \param[out] destruction: Destruction term.
 * \param[out] cross_production: CrossProduction term.
 * \param[out] jacobian: Derivative of the combined source term wrt nue.
 */
struct SourceTerms {

/*! \brief Baseline (Original SA model). */
struct Bsl {
  static void get(const su2double& nue, const CSAVariables& var, su2double& production, su2double& destruction,
                  su2double& cross_production, su2double& jacobian) {
    ComputeProduction(nue, var, production, jacobian);
    ComputeDestruction(nue, var, destruction, jacobian);
    ComputeCrossProduction(nue, var, cross_production, jacobian);
  }

  static void ComputeProduction(const su2double& nue, const CSAVariables& var, su2double& production,
                                su2double& jacobian) {
    const su2double factor = var.intermittency * var.cb1;
    production = factor * (1.0 - var.ft2) * var.Shat * nue;
    jacobian += factor * (-var.Shat * nue * var.d_ft2 + (1.0 - var.ft2) * (nue * var.d_Shat + var.Shat));
  }

  static void ComputeDestruction(const su2double& nue, const CSAVariables& var, su2double& destruction,
                                 su2double& jacobian) {
    const su2double cb1_k2 = var.cb1 / var.k2;
    const su2double factor = var.cw1 * var.fw - cb1_k2 * var.ft2;
    destruction = var.interDestrFactor * factor * pow(nue, 2) / var.dist_i_2;
    jacobian -= var.interDestrFactor * ((var.cw1 * var.d_fw - cb1_k2 * var.d_ft2) * pow(nue, 2) + factor * 2 * nue) / var.dist_i_2;
  }

  static void ComputeCrossProduction(const su2double& nue, const CSAVariables& var, su2double& cross_production,
                                     su2double&) {
    cross_production = var.cb2_sigma * var.norm2_Grad;
    /*--- No contribution to the jacobian. ---*/
  }
};

/*! \brief Negative. */
struct Neg {
  static void get(const su2double& nue, const CSAVariables& var, su2double& production, su2double& destruction,
                  su2double& cross_production, su2double& jacobian) {
    if (nue > 0.0) {
      Bsl::get(nue, var, production, destruction, cross_production, jacobian);
    } else {
      ComputeProduction(nue, var, production, jacobian);
      ComputeDestruction(nue, var, destruction, jacobian);
      ComputeCrossProduction(nue, var, cross_production, jacobian);
    }
  }

  static void ComputeProduction(const su2double& nue, const CSAVariables& var, su2double& production,
                                su2double& jacobian) {
    const su2double dP_dnu = var.intermittency * var.cb1 * (1.0 - var.ct3) * var.S;
    production = dP_dnu * nue;
    jacobian += dP_dnu;
  }

  static void ComputeDestruction(const su2double& nue, const CSAVariables& var, su2double& destruction,
                                 su2double& jacobian) {
    /*--- The destruction when nue < 0 is added instead of the usual subtraction, hence the negative sign. ---*/
    const su2double dD_dnu = -var.cw1 * nue / var.dist_i_2;
    destruction = dD_dnu * nue * var.interDestrFactor;
    jacobian -= 2 * dD_dnu * var.interDestrFactor;
  }

  static void ComputeCrossProduction(const su2double& nue, const CSAVariables& var, su2double& cross_production,
                                     su2double& jacobian) {
    Bsl::ComputeCrossProduction(nue, var, cross_production, jacobian);
  }
};
};

/* =============================================================================
 * SPALART-ALLMARAS ADDITIONAL SOURCE TERMS DECORATORS
 * ============================================================================*/

/*!
 * \class CCompressibilityCorrection
 * \ingroup SourceDiscr
 * \brief Mixing Layer Compressibility Correction (SA-comp).
 */
template <class ParentClass>
class CCompressibilityCorrection final : public ParentClass {
 private:
  using ParentClass::Gamma;
  using ParentClass::idx;
  using ParentClass::nDim;
  using ParentClass::PrimVar_Grad_i;
  using ParentClass::ScalarVar_i;
  using ParentClass::V_i;
  using ParentClass::Volume;

  using ResidualType = typename ParentClass::template ResidualType<>;

  const su2double c5 = 3.5;

 public:
  /*!
   * \brief Constructor of the class.
   * \param[in] nDim - Number of dimensions of the problem.
   * \param[in] config - Definition of the particular problem.
   */
  CCompressibilityCorrection(unsigned short nDim, const CConfig* config)
      : ParentClass(nDim, config) {}

  /*!
   * \brief Residual for source term integration.
   * \param[in] config - Definition of the particular problem.
   * \return A lightweight const-view (read-only) of the residual/flux and Jacobians.
   */
  ResidualType ComputeResidual(const CConfig* config) override {
    /*--- Residual from standard SA ---*/
    ParentClass::ComputeResidual(config);

    /*--- Compressibility Correction term ---*/
    const auto& pressure = V_i[idx.Pressure()];
    const auto& density = V_i[idx.Density()];
    const su2double sound_speed = sqrt(pressure * Gamma / density);
    su2double aux_cc = 0;
    for (unsigned short iDim = 0; iDim < nDim; ++iDim) {
      for (unsigned short jDim = 0; jDim < nDim; ++jDim) {
        aux_cc += pow(PrimVar_Grad_i[idx.Velocity() + iDim][jDim], 2);
      }
    }
    const su2double d_CompCorrection = 2.0 * c5 * ScalarVar_i[0] / pow(sound_speed, 2) * aux_cc * Volume;
    const su2double CompCorrection = 0.5 * ScalarVar_i[0] * d_CompCorrection;

    this->Residual -= CompCorrection;
    this->Jacobian_i[0] -= d_CompCorrection;

    return ResidualType(&this->Residual, &this->Jacobian_i, nullptr);
  }
};

/* =============================================================================
 * HELPERS TO INSTANTIATE THE SA BASE CLASS
 * ============================================================================*/

template <class FlowIndices>
struct BaselineSA {
  template <class Ft2>
  using type = CSourceBase_TurbSA<FlowIndices, Omega::Bsl, Ft2, ModVort::Bsl, r::Bsl, SourceTerms::Bsl>;
};

template <class FlowIndices>
struct NegativeSA {
  template <class Ft2>
  using type = CSourceBase_TurbSA<FlowIndices, Omega::Bsl, Ft2, ModVort::Neg, r::Bsl, SourceTerms::Neg>;
};

template <class FlowIndices>
struct EdwardsSA {
  template <class Ft2>
  using type = CSourceBase_TurbSA<FlowIndices, Omega::Edw, Ft2, ModVort::Edw, r::Edw, SourceTerms::Bsl>;
};

template <class BaseType, class... Ts>
CNumerics* AddCompressibilityCorrection(bool use_comp, Ts... args) {
  if (use_comp) {
    return new detail::CCompressibilityCorrection<BaseType>(args...);
  } else {
    return new BaseType(args...);
  }
}

template <class BaseType, class... Ts>
CNumerics* SAFactoryImpl(bool use_ft2, Ts... args) {
  if (use_ft2) {
    return AddCompressibilityCorrection<typename BaseType::template type<ft2::Nonzero>>(args...);
  } else {
    return AddCompressibilityCorrection<typename BaseType::template type<ft2::Zero>>(args...);
  }
}

}  // namespace detail

/*!
 * \brief Creates an SA source based on the version and modifications/correction in the config.
 * \ingroup SourceDiscr
 */
template <class FlowIndices>
CNumerics* SAFactory(unsigned short nDim, const CConfig* config) {
  const auto options = config->GetSAParsedOptions();

  switch (options.version) {
    case SA_OPTIONS::NONE:
      return detail::SAFactoryImpl<detail::BaselineSA<FlowIndices>>(options.ft2, options.comp, nDim, config);
    case SA_OPTIONS::NEG:
      return detail::SAFactoryImpl<detail::NegativeSA<FlowIndices>>(options.ft2, options.comp, nDim, config);
    case SA_OPTIONS::EDW:
      return detail::SAFactoryImpl<detail::EdwardsSA<FlowIndices>>(options.ft2, options.comp, nDim, config);
    default:
      break;
  }
  return nullptr;
}

/*!
 * \class CSourcePieceWise_TurbSST
 * \ingroup SourceDiscr
 * \brief Class for integrating the source terms of the Menter SST turbulence model equations.
 */
template <class FlowIndices>
class CSourcePieceWise_TurbSST final : public CNumerics {
 private:
  const FlowIndices idx; /*!< \brief Object to manage the access to the flow primitives. */
  const bool sustaining_terms = false;
  const bool axisymmetric = false;

  /*--- Closure constants ---*/
  const su2double sigma_k_1, sigma_k_2, sigma_w_1, sigma_w_2, beta_1, beta_2, beta_star, a1, alfa_1, alfa_2;
  const su2double prod_lim_const;

  /*--- Ambient values for SST-SUST. ---*/
  const su2double kAmb, omegaAmb;

  su2double F1_i, F2_i, CDkw_i;
  su2double Residual[2];
  su2double* Jacobian_i[2];
  su2double Jacobian_Buffer[4];  /// Static storage for the Jacobian (which needs to be pointer for return type).

  /*!
   * \brief Get strain magnitude based on perturbed reynolds stress matrix.
   * \param[in] turb_ke: turbulent kinetic energy of the node.
   */
  inline su2double PerturbedStrainMag(su2double turb_ke) const {
    /*--- Compute norm of perturbed strain rate tensor. ---*/

    su2double perturbedStrainMag = 0;
    for (unsigned short iDim = 0; iDim < nDim; iDim++) {
      for (unsigned short jDim = 0; jDim < nDim; jDim++) {
        su2double StrainRate_ij = MeanPerturbedRSM[iDim][jDim] - TWO3 * turb_ke * delta[iDim][jDim];
        StrainRate_ij = -StrainRate_ij * Density_i / (2 * Eddy_Viscosity_i);

        perturbedStrainMag += pow(StrainRate_ij, 2.0);
      }
    }
    return sqrt(2.0 * perturbedStrainMag);
  }

  /*!
   * \brief Add contribution from convection and diffusion due to axisymmetric formulation to 2D residual
   */
  inline void ResidualAxisymmetricConvectionDiffusion(su2double alfa_blended, su2double zeta) {
    if (Coord_i[1] < EPS) return;

    const su2double yinv = 1.0 / Coord_i[1];
    const su2double rhov = Density_i * V_i[idx.Velocity() + 1];
    const su2double& k = ScalarVar_i[0];
    const su2double& w = ScalarVar_i[1];

    /*--- Compute blended constants ---*/
    const su2double sigma_k_i = F1_i * sigma_k_1 + (1.0 - F1_i) * sigma_k_2;
    const su2double sigma_w_i = F1_i * sigma_w_1 + (1.0 - F1_i) * sigma_w_2;

    /*--- Convection-Diffusion ---*/
    const su2double cdk_axi = rhov * k - (Laminar_Viscosity_i + sigma_k_i * Eddy_Viscosity_i) * ScalarVar_Grad_i[0][1];
    const su2double cdw_axi = rhov * w - (Laminar_Viscosity_i + sigma_w_i * Eddy_Viscosity_i) * ScalarVar_Grad_i[1][1];

    /*--- Add terms to the residuals ---*/

    Residual[0] -= yinv * Volume * cdk_axi;
    Residual[1] -= yinv * Volume * cdw_axi;

    Jacobian_i[0][0] -= yinv * Volume * rhov;
    Jacobian_i[0][1] -= 0.0;
    Jacobian_i[1][0] -= 0.0;
    Jacobian_i[1][1] -= yinv * Volume * rhov;

  }

 public:
  /*!
   * \brief Constructor of the class.
   * \param[in] val_nDim - Number of dimensions of the problem.
   * \param[in] constants - SST model constants.
   * \param[in] val_kine_Inf - Freestream k, for SST with sustaining terms.
   * \param[in] val_omega_Inf - Freestream w, for SST with sustaining terms.
   * \param[in] config - Definition of the particular problem.
   */
  CSourcePieceWise_TurbSST(unsigned short val_nDim, unsigned short, const su2double* constants, su2double val_kine_Inf,
                           su2double val_omega_Inf, const CConfig* config)
      : CNumerics(val_nDim, 2, config),
        idx(val_nDim, config->GetnSpecies()),
        axisymmetric(config->GetAxisymmetric()),
        sigma_k_1(constants[0]),
        sigma_k_2(constants[1]),
        sigma_w_1(constants[2]),
        sigma_w_2(constants[3]),
        beta_1(constants[4]),
        beta_2(constants[5]),
        beta_star(constants[6]),
        a1(constants[7]),
        alfa_1(constants[8]),
        alfa_2(constants[9]),
        prod_lim_const(constants[10]),
        kAmb(val_kine_Inf),
        omegaAmb(val_omega_Inf) {
    /*--- "Allocate" the Jacobian using the static buffer. ---*/
    Jacobian_i[0] = Jacobian_Buffer;
    Jacobian_i[1] = Jacobian_Buffer + 2;
  }

  /*!
   * \brief Set the value of the first blending function.
   * \param[in] val_F1_i - Value of the first blending function at point i.
   * \param[in] Not used.
   */
  inline void SetF1blending(su2double val_F1_i, su2double) override {
    F1_i = val_F1_i;
  }

  /*!
   * \brief Set the value of the second blending function.
   * \param[in] val_F2_i - Value of the second blending function at point i.
   */
  inline void SetF2blending(su2double val_F2_i) override {
    F2_i = val_F2_i;
  }

  /*!
   * \brief Set the value of the cross diffusion for the SST model.
   * \param[in] val_CDkw_i - Value of the cross diffusion at point i.
   */
  inline void SetCrossDiff(su2double val_CDkw_i) override {
    CDkw_i = val_CDkw_i;
  }

  /*!
   * \brief Residual for source term integration.
   * \param[in] config - Definition of the particular problem.
   * \return A lightweight const-view (read-only) of the residual/flux and Jacobians.
   */
  ResidualType<> ComputeResidual(const CConfig* config) override {
    AD::StartPreacc();
    AD::SetPreaccIn(StrainMag_i);
    AD::SetPreaccIn(ScalarVar_i, nVar);
    AD::SetPreaccIn(ScalarVar_Grad_i, nVar, nDim);
    AD::SetPreaccIn(Volume);
    AD::SetPreaccIn(dist_i);
    AD::SetPreaccIn(F1_i);
    AD::SetPreaccIn(F2_i);
    AD::SetPreaccIn(CDkw_i);
    AD::SetPreaccIn(PrimVar_Grad_i, nDim + idx.Velocity(), nDim);
    AD::SetPreaccIn(Vorticity_i, 3);
    AD::SetPreaccIn(V_i[idx.Density()], V_i[idx.LaminarViscosity()], V_i[idx.EddyViscosity()]);
    AD::SetPreaccIn(V_i[idx.Velocity() + 1]);

    Density_i = V_i[idx.Density()];
    Laminar_Viscosity_i = V_i[idx.LaminarViscosity()];
    Eddy_Viscosity_i = V_i[idx.EddyViscosity()];

    Residual[0] = 0.0;
    Residual[1] = 0.0;
    Jacobian_i[0][0] = 0.0;
    Jacobian_i[0][1] = 0.0;
    Jacobian_i[1][0] = 0.0;
    Jacobian_i[1][1] = 0.0;

    /*--- Computation of blended constants for the source terms ---*/

    const su2double alfa_blended = F1_i * alfa_1 + (1.0 - F1_i) * alfa_2;
    const su2double beta_blended = F1_i * beta_1 + (1.0 - F1_i) * beta_2;

    su2double eff_intermittency = 1.0;

    if (config->GetKind_Trans_Model() == TURB_TRANS_MODEL::LM) {
      AD::SetPreaccIn(intermittency_eff_i);
      eff_intermittency = intermittency_eff_i;
    }

    if (dist_i > 1e-10) {

      su2double diverg = 0.0;
      for (unsigned short iDim = 0; iDim < nDim; iDim++)
        diverg += PrimVar_Grad_i[iDim + idx.Velocity()][iDim];
      if (axisymmetric && Coord_i[1] > EPS) {
        AD::SetPreaccIn(Coord_i[1]);
        diverg += V_i[idx.Velocity() + 1] / Coord_i[1];
      }

      /*--- If using UQ methodolgy, calculate production using perturbed Reynolds stress matrix ---*/

      const su2double VorticityMag = GeometryToolbox::Norm(3, Vorticity_i);
      su2double P_Base = 0;

      /*--- Apply production term modifications ---*/
      switch (sstParsedOptions.production) {
        case SST_OPTIONS::UQ:
          ComputePerturbedRSM(nDim, Eig_Val_Comp, uq_permute, uq_delta_b, uq_urlx, PrimVar_Grad_i + idx.Velocity(),
                            Density_i, Eddy_Viscosity_i, ScalarVar_i[0], MeanPerturbedRSM);
          P_Base = PerturbedStrainMag(ScalarVar_i[0]);
          break;

        case SST_OPTIONS::V:
          P_Base = VorticityMag;
          break;

        case SST_OPTIONS::KL:
          P_Base = sqrt(StrainMag_i*VorticityMag);
          break;

        default:
          /*--- Base production term for SST-1994 and SST-2003 ---*/
          P_Base = StrainMag_i;
          break;
      }

      /*--- Production limiter. ---*/
      const su2double prod_limit = prod_lim_const * beta_star * Density_i * ScalarVar_i[1] * ScalarVar_i[0];

      su2double P = Eddy_Viscosity_i * pow(P_Base, 2);

      if (sstParsedOptions.version == SST_OPTIONS::V1994) {
        /*--- INTRODUCE THE SST-V1994m BUG WHERE DIVERGENCE TERM WILL BE REMOVED ---*/
        P -= 2.0 / 3.0 * Density_i * ScalarVar_i[0] * diverg;
      }
      su2double pk = max(0.0, min(P, prod_limit));

      const auto& eddy_visc_var = sstParsedOptions.version == SST_OPTIONS::V1994 ? VorticityMag : StrainMag_i;
      const su2double zeta = max(ScalarVar_i[1], eddy_visc_var * F2_i / a1);

      /*--- Production limiter only for V2003, recompute for V1994. ---*/
      su2double pw;
      if (sstParsedOptions.version == SST_OPTIONS::V1994) {
        /*--- INTRODUCE THE SST-V1994m BUG WHERE DIVERGENCE TERM WILL BE REMOVED ---*/
        pw = alfa_blended * Density_i * max(pow(P_Base, 2) - 2.0 / 3.0 * zeta * diverg, 0.0);
      } else {
        pw = (alfa_blended * Density_i / Eddy_Viscosity_i) * pk;
      }

      /*--- Sustaining terms, if desired. Note that if the production terms are
            larger equal than the sustaining terms, the original formulation is
            obtained again. This is in contrast to the version in literature
            where the sustaining terms are simply added. This latter approach could
            lead to problems for very big values of the free-stream turbulence
            intensity. ---*/
      if (sstParsedOptions.sust) {
        const su2double sust_k = beta_star * Density_i * kAmb * omegaAmb;
        const su2double sust_w = beta_blended * Density_i * omegaAmb * omegaAmb;
        pk = max(pk, sust_k);
        pw = max(pw, sust_w);
      }

      /*--- Dissipation ---*/

      su2double dk = beta_star * Density_i * ScalarVar_i[1] * ScalarVar_i[0];
      su2double dw = beta_blended * Density_i * ScalarVar_i[1] * ScalarVar_i[1];

      /*--- LM model coupling with production and dissipation term for k transport equation---*/
      if (config->GetKind_Trans_Model() == TURB_TRANS_MODEL::LM) {
        pk = pk * eff_intermittency;
        dk = min(max(eff_intermittency, 0.1), 1.0) * dk;
      }

      /*--- Add the production terms to the residuals. ---*/

      Residual[0] += pk * Volume;
      Residual[1] += pw * Volume;

      /*--- Add the dissipation  terms to the residuals.---*/

      Residual[0] -= dk * Volume;
      Residual[1] -= dw * Volume;

      /*--- Cross diffusion ---*/

      Residual[1] += (1.0 - F1_i) * CDkw_i * Volume;

      /*--- Contribution due to 2D axisymmetric formulation ---*/

      if (axisymmetric) ResidualAxisymmetricConvectionDiffusion(alfa_blended, zeta);

      /*--- Implicit part ---*/

      Jacobian_i[0][0] = -beta_star * ScalarVar_i[1] * Volume;
      Jacobian_i[0][1] = -beta_star * ScalarVar_i[0] * Volume;
      Jacobian_i[1][0] = 0.0;
      Jacobian_i[1][1] = -2.0 * beta_blended * ScalarVar_i[1] * Volume;
    }

    AD::SetPreaccOut(Residual, nVar);
    AD::EndPreacc();

    return ResidualType<>(Residual, Jacobian_i, nullptr);
  }
};<|MERGE_RESOLUTION|>--- conflicted
+++ resolved
@@ -48,12 +48,8 @@
   const su2double cb2_sigma = cb2 / sigma;
   const su2double cw1 = cb1 / k2 + (1 + cb2) / sigma;
   const su2double cr1 = 0.5;
-<<<<<<< HEAD
   const su2double CRot = 1.0;
   const su2double c2 = 0.7, c3 = 0.9; 
-=======
-  const su2double CRot = 2.0;
->>>>>>> f4992c61
 
   /*--- List of auxiliary functions ---*/
   su2double ft2, d_ft2, r, d_r, g, d_g, glim, fw, d_fw, Ji, d_Ji, S, Shat, d_Shat, fv1, d_fv1, fv2, d_fv2;
@@ -130,11 +126,7 @@
     if (options.rot) {
       var.Omega += var.CRot * min(0.0, StrainMag_i - var.Omega);
       /*--- Do not allow negative production for SA-neg. ---*/
-<<<<<<< HEAD
       if(ScalarVar_i[0] < 0) var.Omega = abs(var.Omega);
-=======
-      if (ScalarVar_i[0] < 0) var.Omega = abs(var.Omega);
->>>>>>> f4992c61
     }
 
     if (dist_i > 1e-10) {
@@ -315,39 +307,8 @@
 struct Bsl {
   static void get(const su2double& nue, const su2double& nu, CSAVariables& var) {
     const su2double Sbar = nue * var.fv2 * var.inv_k2_d2;
-    
-
-<<<<<<< HEAD
-    if(Sbar >= - var.c2 * var.S){
-      var.Shat = var.S + Sbar;
-
-      if (var.Shat <= 1.0e-10) {
-        var.Shat = 1.0e-10;
-        var.d_Shat = 0.0;
-      } else {
-        var.d_Shat = (var.fv2 + nue * var.d_fv2) * var.inv_k2_d2;
-      }
-    } else {
-      const su2double Num = var.S * ( var.c2*var.c2*var.S + var.c3 * Sbar);
-      const su2double Den = (var.c3-2*var.c2)*var.S - Sbar;
-
-      var.Shat = var.S + Num / Den;
-
-      if (var.Shat <= 1.0e-10) {
-        var.Shat = 1.0e-10;
-        var.d_Shat = 0.0;
-      } else {
-        const su2double d_Sbar = (var.fv2 + nue * var.d_fv2);
-        const su2double k2_d2 = var.k2 * var.dist_i_2;
-        const su2double num1 = var.c2*var.c2 * var.S*var.S * k2_d2;
-        const su2double den1 = pow(k2_d2 * (var.c3-2*var.c2) * var.S - nue * var.fv2, 2.0);
-        const su2double num2_1 = var.c3*var.S*(k2_d2 * (var.c3-2*var.c2)*var.S - nue*var.fv2);
-        const su2double num2_2 = var.c3*var.S*nue*var.fv2;
-        const su2double den2 = pow(k2_d2* (var.c3-2*var.c2) * var.S - nue*var.fv2, 2.0);
-
-        var.d_Shat = num1*d_Sbar/den1 + (num2_1+num2_2)*d_Sbar/den2;
-      }
-=======
+    const su2double c2 = 0.7, c3 = 0.9;
+
     /*--- Limiting of \hat{S} based on "Modifications and Clarifications for the Implementation of the Spalart-Allmaras Turbulence Model"
      * Note 1 option c in https://turbmodels.larc.nasa.gov/spalart.html ---*/
     if (Sbar >= - c2 * var.S) {
@@ -362,7 +323,6 @@
       var.d_Shat = 0.0;
     } else {
       var.d_Shat = (var.fv2 + nue * var.d_fv2) * var.inv_k2_d2;
->>>>>>> f4992c61
     }
   }
 };
