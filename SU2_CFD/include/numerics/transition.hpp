--- conflicted
+++ resolved
@@ -2,11 +2,7 @@
  * \file transition.hpp
  * \brief Delarations of numerics classes for transition problems.
  * \author F. Palacios, T. Economon
-<<<<<<< HEAD
- * \version 7.0.2 "Blackbird"
-=======
  * \version 7.0.6 "Blackbird"
->>>>>>> a2da75e4
  *
  * SU2 Project Website: https://su2code.github.io
  *
@@ -32,30 +28,58 @@
 #pragma once
 
 #include "CNumerics.hpp"
-#include "turbulent/turb_convection.hpp"
-#include "turbulent/turb_diffusion.hpp"
-
-/*!
- * \class CUpwSca_TransLM
- * \brief Class for doing a scalar upwind solver for the LM transition model.
+
+/*!
+ * \class CUpwLin_TransLM
+ * \brief Class for performing a linear upwind solver for the Spalart-Allmaras turbulence model equations with transition
  * \ingroup ConvDiscr
- * \author A. Aranake, E. van der Weide.
- */
-class CUpwSca_TransLM : public CUpwScalar {
-private:
-  /*!
-   * \brief Adds any extra variables to AD
-   */
-  void ExtraADPreaccIn() override;
-
-  /*!
-   * \brief LM specific steps in the ComputeResidual method
+ * \author A. Aranake
+ */
+class CUpwLin_TransLM : public CNumerics {
+private:
+  su2double *Velocity_i;
+  su2double *Velocity_j;
+  bool implicit, incompressible;
+  su2double Density_i, Density_j, q_ij, a0, a1;
+  unsigned short iDim;
+
+public:
+
+  /*!
+   * \brief Constructor of the class.
+   * \param[in] val_nDim - Number of dimensions of the problem.
+   * \param[in] val_nVar - Number of variables of the problem.
+   * \param[in] config - Definition of the particular problem.
+   */
+  CUpwLin_TransLM(unsigned short val_nDim, unsigned short val_nVar, CConfig *config);
+
+  /*!
+   * \brief Destructor of the class.
+   */
+  ~CUpwLin_TransLM(void) override;
+
+  /*!
+   * \brief Compute the upwind flux between two nodes i and j.
    * \param[out] val_residual - Pointer to the total residual.
    * \param[out] val_Jacobian_i - Jacobian of the numerical method at node i (implicit computation).
    * \param[out] val_Jacobian_j - Jacobian of the numerical method at node j (implicit computation).
    * \param[in] config - Definition of the particular problem.
    */
-  void FinishResidualCalc(const CConfig *config) override;
+  void ComputeResidual (su2double *val_residual, su2double **val_Jacobian_i, su2double **val_Jacobian_j, CConfig *config) override;
+};
+
+/*!
+ * \class CUpwSca_TransLM
+ * \brief Class for doing a scalar upwind solver for the Spalart-Allmaras turbulence model equations with transition.
+ * \ingroup ConvDiscr
+ * \author A. Aranake.
+ */
+class CUpwSca_TransLM : public CNumerics {
+private:
+  su2double *Velocity_i, *Velocity_j;
+  bool implicit;
+  su2double q_ij, a0, a1;
+  unsigned short iDim;
 
 public:
 
@@ -66,106 +90,154 @@
    * \param[in] config - Definition of the particular problem.
    */
   CUpwSca_TransLM(unsigned short val_nDim, unsigned short val_nVar, CConfig *config);
-};
-
-
-/*!
- * \class CAvgGrad_TransLM
- * \brief Class for computing viscous term using average of gradient with correction (LM transition model).
- * \ingroup ViscDiscr
- * \author A. Bueno, E. van der Weide.
- */
-class CAvgGrad_TransLM : public CAvgGrad_Scalar {
-private:
-  su2double sigma_intermittency; /*!< \brief Constant for the viscous term of the intermittency equation. */
-  su2double sigma_Re_theta;      /*!< \brief Constant for the viscous term of the Re_theta equation. */
-
-  /*!
-   * \brief Adds any extra variables to AD
-   */
-  void ExtraADPreaccIn(void) override;
-
-  /*!
-   * \brief LM specific steps in the ComputeResidual method
+
+  /*!
+   * \brief Destructor of the class.
+   */
+  ~CUpwSca_TransLM(void) override;
+
+  /*!
+   * \brief Compute the scalar upwind flux between two nodes i and j.
    * \param[out] val_residual - Pointer to the total residual.
    * \param[out] val_Jacobian_i - Jacobian of the numerical method at node i (implicit computation).
    * \param[out] val_Jacobian_j - Jacobian of the numerical method at node j (implicit computation).
    * \param[in] config - Definition of the particular problem.
    */
-  void FinishResidualCalc(const CConfig *config) override;
-
-public:
-
-  /*!
-   * \brief Constructor of the class.
-   * \param[in] val_nDim     - Number of dimensions of the problem.
-   * \param[in] val_nVar     - Number of variables of the problem.
-   * \param[in] constants    - Array containing the constants used in the LM model.
-   * \param[in] correct_grad - Whether or not the gradients must be corrected.
-   * \param[in] config       - Definition of the particular problem.
-   */
-  CAvgGrad_TransLM(unsigned short val_nDim, unsigned short val_nVar,
-                   const su2double* constants, bool correct_grad, CConfig *config);
+  void ComputeResidual(su2double *val_residual, su2double **val_Jacobian_i, su2double **val_Jacobian_j, CConfig *config) override;
+};
+
+/*!
+ * \class CAvgGrad_TransLM
+ * \brief Class for computing viscous term using average of gradients (Spalart-Allmaras Turbulence model).
+ * \ingroup ViscDiscr
+ * \author A. Bueno.
+ */
+class CAvgGrad_TransLM : public CNumerics {
+private:
+  su2double **Mean_GradTransVar;
+  su2double *Proj_Mean_GradTransVar_Kappa, *Proj_Mean_GradTransVar_Edge;
+  su2double *Edge_Vector;
+  bool implicit, incompressible;
+  su2double sigma;
+  //su2double dist_ij_2;
+  //su2double proj_vector_ij;
+  //unsigned short iVar, iDim;
+
+public:
+
+  /*!
+   * \brief Constructor of the class.
+   * \param[in] val_nDim - Number of dimensions of the problem.
+   * \param[in] val_nVar - Number of variables of the problem.
+   * \param[in] config - Definition of the particular problem.
+   */
+  CAvgGrad_TransLM(unsigned short val_nDim, unsigned short val_nVar, CConfig *config);
+
+  /*!
+   * \brief Destructor of the class.
+   */
+  ~CAvgGrad_TransLM(void) override;
+
+  /*!
+   * \brief Compute the viscous turbulence terms residual using an average of gradients.
+   * \param[out] val_residual - Pointer to the total residual.
+   * \param[out] Jacobian_i - Jacobian of the numerical method at node i (implicit computation).
+   * \param[out] Jacobian_j - Jacobian of the numerical method at node j (implicit computation).
+   * \param[in] config - Definition of the particular problem.
+   */
+  void ComputeResidual(su2double *val_residual, su2double **Jacobian_i, su2double **Jacobian_j, CConfig *config) override;
+};
+
+/*!
+ * \class CAvgGradCorrected_TransLM
+ * \brief Class for computing viscous term using average of gradients with correction (Spalart-Allmaras turbulence model).
+ * \ingroup ViscDiscr
+ * \author A. Bueno.
+ */
+class CAvgGradCorrected_TransLM : public CNumerics {
+private:
+  su2double **Mean_GradTurbVar;
+  su2double *Proj_Mean_GradTurbVar_Kappa, *Proj_Mean_GradTurbVar_Edge, *Proj_Mean_GradTurbVar_Corrected;
+  su2double *Edge_Vector;
+  bool implicit, incompressible;
+  su2double sigma;
+
+public:
+
+  /*!
+   * \brief Constructor of the class.
+   * \param[in] val_nDim - Number of dimensions of the problem.
+   * \param[in] val_nVar - Number of variables of the problem.
+   * \param[in] config - Definition of the particular problem.
+   */
+  CAvgGradCorrected_TransLM(unsigned short val_nDim, unsigned short val_nVar, CConfig *config);
+
+  /*!
+   * \brief Destructor of the class.
+   */
+  ~CAvgGradCorrected_TransLM(void) override;
+
+  /*!
+   * \brief Compute the viscous turbulent residual using an average of gradients with correction.
+   * \param[out] val_residual - Pointer to the total residual.
+   * \param[out] Jacobian_i - Jacobian of the numerical method at node i (implicit computation).
+   * \param[out] Jacobian_j - Jacobian of the numerical method at node j (implicit computation).
+   * \param[in] config - Definition of the particular problem.
+   */
+  void ComputeResidual(su2double *val_residual, su2double **Jacobian_i, su2double **Jacobian_j, CConfig *config) override;
 };
 
 /*!
  * \class CSourcePieceWise_TransLM
- * \brief Class for integrating the source terms of the LM transition model equation.
+ * \brief Class for integrating the source terms of the Spalart-Allmaras turbulence model equation.
  * \ingroup SourceDiscr
- * \author E. van der Weide
+ * \author A. Bueno.
  */
 class CSourcePieceWise_TransLM : public CNumerics {
 private:
 
-  su2double ca1, ca2, ce1, ce2, cthetat;        /*!< \brief Constants in the source term of the LM model. */
-  su2double C_crossflow;                        /*!< \brief Constants in the source term of the LM model
-                                                            related to cross flow instabilities. */
-  su2double Flength_CF, C_Fonset1_CF, CHe_max;  /*!< \brief Constants in the source term of the LM model
-                                                            related to cross flow instabilities. */
-
-  bool incompressible;  /*!< \brief Whether or not an incompressible simulation is carried out. */
-
-public:
-
-  /*!
-   * \brief Constructor of the class.
-   * \param[in] val_nDim  - Number of dimensions of the problem.
-   * \param[in] val_nVar  - Number of variables of the problem.
-   * \param[in] constants - Constants used in the LM transition model.
-   * \param[in] config    - Definition of the particular problem.
-   */
-  CSourcePieceWise_TransLM(unsigned short val_nDim, unsigned short val_nVar, const su2double* constants, CConfig *config);
-
-  /*!
-   * \brief Destructor of the class.
-   */
-  ~CSourcePieceWise_TransLM(void);
-
-  /*!
-   * \brief Static member function to compute the Re_theta from turbulence intensity.
-   * \param[in] var_tu - Turbulence intensity.
-   * \return Value of the Re_theta.
-   */
-  static su2double GetREth(const su2double var_tu);
-
-  /*!
-   * \brief Static member function to compute the critical Reynolds_theta. This is the
-            Reynolds number where the intermittency starts to increase in
-            the boundary layer.
-   * \param[in] var_Re_theta - Value of Reynolds theta. The critical Reynolds number
-                               is a correlation based on this value.
-   * \return Value of the critical Re_theta.
-   */
-  static su2double GetREth_crit(const su2double var_Re_theta);
-
-  /*!
-   * \brief Static member function to compute the empirical correlation for Flength,
-            which controls the length of the transition region.
-   * \param[in] var_Re_theta - Value of Reynolds theta. Flength is a
-                               correlation based on this value.
-   * \return Value of the Flength.
-   */
-  static su2double GetFlength(const su2double var_Re_theta);
+  /*-- SA model constants --*/
+  su2double cv1_3;
+  su2double k2;
+  su2double cb1;
+  su2double cw2;
+  su2double cw3_6;
+  su2double sigma;
+  su2double cb2;
+  su2double cw1;
+
+  /*-- gamma-theta model constants --*/
+  su2double c_e1;
+  su2double c_a1;
+  su2double c_e2;
+  su2double c_a2;
+  su2double sigmaf;
+  su2double s1;
+  su2double c_theta;
+  su2double sigmat;
+
+  /*-- Correlation constants --*/
+  su2double flen_global;
+  su2double alpha_global;
+  su2double Vorticity;
+
+  bool implicit;
+
+public:
+  bool debugme; // For debugging only, remove this. -AA
+
+  /*!
+   * \brief Constructor of the class.
+   * \param[in] val_nDim - Number of dimensions of the problem.
+   * \param[in] val_nVar - Number of variables of the problem.
+   * \param[in] config - Definition of the particular problem.
+   */
+  CSourcePieceWise_TransLM(unsigned short val_nDim, unsigned short val_nVar, CConfig *config);
+
+  /*!
+   * \brief Destructor of the class.
+   */
+  ~CSourcePieceWise_TransLM(void) override;
 
   /*!
    * \brief Residual for source term integration.
@@ -174,11 +246,7 @@
    * \param[out] val_Jacobian_j - Jacobian of the numerical method at node j (implicit computation).
    * \param[in] config - Definition of the particular problem.
    */
-<<<<<<< HEAD
-  void ComputeResidual(su2double *val_residual, su2double **val_Jacobian_i, su2double **val_Jacobian_j, CConfig *config);
-=======
   void ComputeResidual_TransLM(su2double *val_residual, su2double **val_Jacobian_i, su2double **val_Jacobian_j, CConfig *config, su2double &gamma_sep) override;
 
   void CSourcePieceWise_TransLM__ComputeResidual_TransLM_d(const su2double *TransVar_i, const su2double *TransVar_id, su2double *val_residual, su2double *val_residuald, CConfig *config);
->>>>>>> a2da75e4
 };