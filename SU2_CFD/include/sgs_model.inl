/*!
 * \file sgs_model.inl
 * \brief In-Line subroutines of the <i>sgs_model.hpp</i> file.
 * \author E. van der Weide, T. Economon, P. Urbanczyk
<<<<<<< HEAD
 * \version 7.0.5 "Blackbird"
=======
 * \version 7.0.6 "Blackbird"
>>>>>>> 0e3fad69
 *
 * SU2 Project Website: https://su2code.github.io
 *
 * The SU2 Project is maintained by the SU2 Foundation 
 * (http://su2foundation.org)
 *
 * Copyright 2012-2020, SU2 Contributors (cf. AUTHORS.md)
 *
 * SU2 is free software; you can redistribute it and/or
 * modify it under the terms of the GNU Lesser General Public
 * License as published by the Free Software Foundation; either
 * version 2.1 of the License, or (at your option) any later version.
 *
 * SU2 is distributed in the hope that it will be useful,
 * but WITHOUT ANY WARRANTY; without even the implied warranty of
 * MERCHANTABILITY or FITNESS FOR A PARTICULAR PURPOSE. See the GNU
 * Lesser General Public License for more details.
 *
 * You should have received a copy of the GNU Lesser General Public
 * License along with SU2. If not, see <http://www.gnu.org/licenses/>.
 */

#pragma once

inline CSGSModel::CSGSModel(void){}
inline CSGSModel::~CSGSModel(void){}

inline su2double CSGSModel::ComputeEddyViscosity_2D(const su2double rho,
                                                    const su2double dudx,
                                                    const su2double dudy,
                                                    const su2double dvdx,
                                                    const su2double dvdy,
                                                    const su2double lenScale,
                                                    const su2double distToWall) {
  return 0.0;
}

inline su2double CSGSModel::ComputeEddyViscosity_3D(const su2double rho,
                                                    const su2double dudx,
                                                    const su2double dudy,
                                                    const su2double dudz,
                                                    const su2double dvdx,
                                                    const su2double dvdy,
                                                    const su2double dvdz,
                                                    const su2double dwdx,
                                                    const su2double dwdy,
                                                    const su2double dwdz,
                                                    const su2double lenScale,
                                                    const su2double distToWall) {
  return 0.0;
}

inline void CSGSModel::ComputeGradEddyViscosity_2D(const su2double rho,
                                                   const su2double drhodx,
                                                   const su2double drhody,
                                                   const su2double dudx,
                                                   const su2double dudy,
                                                   const su2double dvdx,
                                                   const su2double dvdy,
                                                   const su2double d2udx2,
                                                   const su2double d2udy2,
                                                   const su2double d2udxdy,
                                                   const su2double d2vdx2,
                                                   const su2double d2vdy2,
                                                   const su2double d2vdxdy,
                                                   const su2double lenScale,
                                                   const su2double distToWall,
                                                         su2double &dMuTdx,
                                                         su2double &dMuTdy) {
  dMuTdx = dMuTdy = 0.0;
}

inline void CSGSModel::ComputeGradEddyViscosity_3D(const su2double rho,
                                                   const su2double drhodx,
                                                   const su2double drhody,
                                                   const su2double drhodz,
                                                   const su2double dudx,
                                                   const su2double dudy,
                                                   const su2double dudz,
                                                   const su2double dvdx,
                                                   const su2double dvdy,
                                                   const su2double dvdz,
                                                   const su2double dwdx,
                                                   const su2double dwdy,
                                                   const su2double dwdz,
                                                   const su2double d2udx2,
                                                   const su2double d2udy2,
                                                   const su2double d2udz2,
                                                   const su2double d2udxdy,
                                                   const su2double d2udxdz,
                                                   const su2double d2udydz,
                                                   const su2double d2vdx2,
                                                   const su2double d2vdy2,
                                                   const su2double d2vdz2,
                                                   const su2double d2vdxdy,
                                                   const su2double d2vdxdz,
                                                   const su2double d2vdydz,
                                                   const su2double d2wdx2,
                                                   const su2double d2wdy2,
                                                   const su2double d2wdz2,
                                                   const su2double d2wdxdy,
                                                   const su2double d2wdxdz,
                                                   const su2double d2wdydz,
                                                   const su2double lenScale,
                                                   const su2double distToWall,
                                                         su2double &dMuTdx,
                                                         su2double &dMuTdy,
                                                         su2double &dMuTdz) {
  dMuTdx = dMuTdy = dMuTdz = 0.0;
}

inline CSmagorinskyModel::CSmagorinskyModel(void) : CSGSModel() {
  const_smag  = 0.1;
  filter_mult = 2.0;
}

inline CSmagorinskyModel::~CSmagorinskyModel(void){}

inline su2double CSmagorinskyModel::ComputeEddyViscosity_2D(const su2double rho,
                                                            const su2double dudx,
                                                            const su2double dudy,
                                                            const su2double dvdx,
                                                            const su2double dvdy,
                                                            const su2double lenScale,
                                                            const su2double distToWall) {
  /* Constant coefficient Smagorinsky SGS is calculated:
   * ( C_s * L_c )^2 * |S(x,t)|
   * C_s = Smagorinsky constant
   * L_c = Filter width
   * S(x,t) = Rate of Strain Tensor ( 1/2 [ du_i/dx_j + du_j/dx_i] )
   */
  const su2double C_s_filter_width = const_smag*filter_mult*lenScale;

  const su2double S12          = 0.5*(dudy + dvdx);
  const su2double strain_rate2 = 2.0*(dudx*dudx + dvdy*dvdy + 2.0*S12*S12);

  /* Return the SGS dynamic viscosity. */
  return rho*C_s_filter_width*C_s_filter_width*sqrt(strain_rate2);
}

inline su2double CSmagorinskyModel::ComputeEddyViscosity_3D(const su2double rho,
                                                            const su2double dudx,
                                                            const su2double dudy,
                                                            const su2double dudz,
                                                            const su2double dvdx,
                                                            const su2double dvdy,
                                                            const su2double dvdz,
                                                            const su2double dwdx,
                                                            const su2double dwdy,
                                                            const su2double dwdz,
                                                            const su2double lenScale,
                                                            const su2double distToWall) {
  /* Constant coefficient Smagorinsky SGS is calculated:
   * ( C_s * L_c )^2 * |S(x,t)|
   * C_s = Smagorinsky constant
   * L_c = Filter width
   * S(x,t) = Rate of Strain Tensor ( 1/2 [ du_i/dx_j + du_j/dx_i] )
   */
  const su2double C_s_filter_width = const_smag*filter_mult*lenScale;

  const su2double S12 = 0.5*(dudy + dvdx);
  const su2double S13 = 0.5*(dudz + dwdx);
  const su2double S23 = 0.5*(dvdz + dwdy);

  const su2double strain_rate2 = 2.0*(dudx*dudx + dvdy*dvdy + dwdz*dwdz
                               +      2.0*(S12*S12 + S13*S13 + S23*S23));

  /* Return the SGS dynamic viscosity. */
  return rho*C_s_filter_width*C_s_filter_width*sqrt(strain_rate2);
}

inline void CSmagorinskyModel::ComputeGradEddyViscosity_2D(const su2double rho,
                                                           const su2double drhodx,
                                                           const su2double drhody,
                                                           const su2double dudx,
                                                           const su2double dudy,
                                                           const su2double dvdx,
                                                           const su2double dvdy,
                                                           const su2double d2udx2,
                                                           const su2double d2udy2,
                                                           const su2double d2udxdy,
                                                           const su2double d2vdx2,
                                                           const su2double d2vdy2,
                                                           const su2double d2vdxdy,
                                                           const su2double lenScale,
                                                           const su2double distToWall,
                                                                 su2double &dMuTdx,
                                                                 su2double &dMuTdy) {
  cout << "CSmagorinskyModel::ComputeGradEddyViscosity_2D: Not implemented yet" << endl;
  exit(1);
}

inline void CSmagorinskyModel::ComputeGradEddyViscosity_3D(const su2double rho,
                                                           const su2double drhodx,
                                                           const su2double drhody,
                                                           const su2double drhodz,
                                                           const su2double dudx,
                                                           const su2double dudy,
                                                           const su2double dudz,
                                                           const su2double dvdx,
                                                           const su2double dvdy,
                                                           const su2double dvdz,
                                                           const su2double dwdx,
                                                           const su2double dwdy,
                                                           const su2double dwdz,
                                                           const su2double d2udx2,
                                                           const su2double d2udy2,
                                                           const su2double d2udz2,
                                                           const su2double d2udxdy,
                                                           const su2double d2udxdz,
                                                           const su2double d2udydz,
                                                           const su2double d2vdx2,
                                                           const su2double d2vdy2,
                                                           const su2double d2vdz2,
                                                           const su2double d2vdxdy,
                                                           const su2double d2vdxdz,
                                                           const su2double d2vdydz,
                                                           const su2double d2wdx2,
                                                           const su2double d2wdy2,
                                                           const su2double d2wdz2,
                                                           const su2double d2wdxdy,
                                                           const su2double d2wdxdz,
                                                           const su2double d2wdydz,
                                                           const su2double lenScale,
                                                           const su2double distToWall,
                                                                 su2double &dMuTdx,
                                                                 su2double &dMuTdy,
                                                                 su2double &dMuTdz) {
  cout << "CSmagorinskyModel::ComputeGradEddyViscosity_3D: Not implemented yet" << endl;
  exit(1);
}

inline CWALEModel::CWALEModel(void) : CSGSModel() {
  const_WALE = 0.325;
}

inline CWALEModel::~CWALEModel(void){}

inline su2double CWALEModel::ComputeEddyViscosity_2D(const su2double rho,
                                                     const su2double dudx,
                                                     const su2double dudy,
                                                     const su2double dvdx,
                                                     const su2double dvdy,
                                                     const su2double lenScale,
                                                     const su2double distToWall) {
  /* Compute the length scale in WALE. */
  const su2double lenScaleWale = const_WALE*lenScale;

  /* Compute the strain rate tensor, which is symmetric. */
  const su2double S11 = dudx, S22 = dvdy;
  const su2double S12 = 0.5*(dudy + dvdx);

  /* Compute the values of the Sd tensor. First without the trace
     correction of the diagonal terms. */
  su2double Sd11 = dudx*dudx + dudy*dvdx;
  su2double Sd22 = dvdx*dudy + dvdy*dvdy;

  const su2double Sd12 = 0.5*(dudx*dudy + dudy*dvdy + dvdx*dudx + dvdy*dvdx);

  /* Correct the diagonal elements, such that the trace of the Sd tensor is zero
     Note that this comes from the 3D formulation. */
  const su2double thirdTrace = (Sd11 + Sd22)/3.0;

  Sd11 -= thirdTrace;
  Sd22 -= thirdTrace;

  /* Compute the summation of both tensors. */
  const su2double sumS  = S11 *S11  + S22 *S22  + 2.0*S12 *S12;
  const su2double sumSd = Sd11*Sd11 + Sd22*Sd22 + 2.0*Sd12*Sd12;

  /* Compute the kinematic eddy viscosity. */
  const su2double sumSdPow3_2 = sumSd*sqrt(sumSd);
  const su2double sumSdPow5_4 = sqrt(sumSdPow3_2*sumSd);
  const su2double sumSPow5_2  = sumS*sumS*sqrt(sumS);
  const su2double denom       = sumSPow5_2 + sumSdPow5_4;

  const su2double nuEddy = lenScaleWale*lenScaleWale*sumSdPow3_2
                         / max(denom, 1.e-20);

  /* Return the SGS dynamic viscosity. */
  return rho*nuEddy;
}

inline su2double CWALEModel::ComputeEddyViscosity_3D(const su2double rho,
                                                     const su2double dudx,
                                                     const su2double dudy,
                                                     const su2double dudz,
                                                     const su2double dvdx,
                                                     const su2double dvdy,
                                                     const su2double dvdz,
                                                     const su2double dwdx,
                                                     const su2double dwdy,
                                                     const su2double dwdz,
                                                     const su2double lenScale,
                                                     const su2double distToWall) {
  /* Compute the length scale in WALE. */
  const su2double lenScaleWale = const_WALE*lenScale;

  /* Compute the strain rate tensor, which is symmetric. */
  const su2double S11 = dudx, S22 = dvdy, S33 = dwdz;
  const su2double S12 = 0.5*(dudy + dvdx);
  const su2double S13 = 0.5*(dudz + dwdx);
  const su2double S23 = 0.5*(dvdz + dwdy);

  /* Compute the values of the Sd tensor. First without the trace
     correction of the diagonal terms. */
  su2double Sd11 = dudx*dudx + dudy*dvdx + dudz*dwdx;
  su2double Sd22 = dvdx*dudy + dvdy*dvdy + dvdz*dwdy;
  su2double Sd33 = dwdx*dudz + dwdy*dvdz + dwdz*dwdz;

  const su2double Sd12 = 0.5*(dudx*dudy + dudy*dvdy + dudz*dwdy
                       +      dvdx*dudx + dvdy*dvdx + dvdz*dwdx);
  const su2double Sd13 = 0.5*(dudx*dudz + dudy*dvdz + dudz*dwdz
                       +      dwdx*dudx + dwdy*dvdx + dwdz*dwdx);
  const su2double Sd23 = 0.5*(dvdx*dudz + dvdy*dvdz + dvdz*dwdz
                       +      dwdx*dudy + dwdy*dvdy + dwdz*dwdy);

  /* Correct the diagonal elements, such that the trace of the Sd tensor is zero. */
  const su2double thirdTrace = (Sd11 + Sd22 + Sd33)/3.0;

  Sd11 -= thirdTrace;
  Sd22 -= thirdTrace;
  Sd33 -= thirdTrace;

  /* Compute the summation of both tensors. */
  const su2double sumS  = S11*S11 + S22*S22 + S33*S33
                        + 2.0*(S12*S12 + S13*S13 + S23*S23);
  const su2double sumSd = Sd11*Sd11 + Sd22*Sd22 + Sd33*Sd33
                        + 2.0*(Sd12*Sd12 + Sd13*Sd13 + Sd23*Sd23);

  /* Compute the kinematic eddy viscosity. */
  const su2double sumSdPow3_2 = sumSd*sqrt(sumSd);
  const su2double sumSdPow5_4 = sqrt(sumSdPow3_2*sumSd);
  const su2double sumSPow5_2  = sumS*sumS*sqrt(sumS);
  const su2double denom       = sumSPow5_2 + sumSdPow5_4;

  const su2double nuEddy = lenScaleWale*lenScaleWale*sumSdPow3_2
                         / max(denom, 1.e-20);

  /* Return the SGS dynamic viscosity. */
  return rho*nuEddy;
}

inline void CWALEModel::ComputeGradEddyViscosity_2D(const su2double rho,
                                                    const su2double drhodx,
                                                    const su2double drhody,
                                                    const su2double dudx,
                                                    const su2double dudy,
                                                    const su2double dvdx,
                                                    const su2double dvdy,
                                                    const su2double d2udx2,
                                                    const su2double d2udy2,
                                                    const su2double d2udxdy,
                                                    const su2double d2vdx2,
                                                    const su2double d2vdy2,
                                                    const su2double d2vdxdy,
                                                    const su2double lenScale,
                                                    const su2double distToWall,
                                                          su2double &dMuTdx,
                                                          su2double &dMuTdy) {
  cout << "CWALEModel::ComputeGradEddyViscosity_2D: Not implemented yet" << endl;
  exit(1);
}

inline void CWALEModel::ComputeGradEddyViscosity_3D(const su2double rho,
                                                    const su2double drhodx,
                                                    const su2double drhody,
                                                    const su2double drhodz,
                                                    const su2double dudx,
                                                    const su2double dudy,
                                                    const su2double dudz,
                                                    const su2double dvdx,
                                                    const su2double dvdy,
                                                    const su2double dvdz,
                                                    const su2double dwdx,
                                                    const su2double dwdy,
                                                    const su2double dwdz,
                                                    const su2double d2udx2,
                                                    const su2double d2udy2,
                                                    const su2double d2udz2,
                                                    const su2double d2udxdy,
                                                    const su2double d2udxdz,
                                                    const su2double d2udydz,
                                                    const su2double d2vdx2,
                                                    const su2double d2vdy2,
                                                    const su2double d2vdz2,
                                                    const su2double d2vdxdy,
                                                    const su2double d2vdxdz,
                                                    const su2double d2vdydz,
                                                    const su2double d2wdx2,
                                                    const su2double d2wdy2,
                                                    const su2double d2wdz2,
                                                    const su2double d2wdxdy,
                                                    const su2double d2wdxdz,
                                                    const su2double d2wdydz,
                                                    const su2double lenScale,
                                                    const su2double distToWall,
                                                          su2double &dMuTdx,
                                                          su2double &dMuTdy,
                                                          su2double &dMuTdz) {
  cout << "CWALEModel::ComputeGradEddyViscosity_3D: Not implemented yet" << endl;
  exit(1);
}

inline CVremanModel::CVremanModel(void) : CSGSModel() {
  
  /* const_Vreman = 2.5*Cs*Cs where Cs is the Smagorinsky constant */
  const_Vreman = 0.07;
}

inline CVremanModel::~CVremanModel(void){}

inline su2double CVremanModel::ComputeEddyViscosity_2D(const su2double rho,
                                                     const su2double dudx,
                                                     const su2double dudy,
                                                     const su2double dvdx,
                                                     const su2double dvdy,
                                                     const su2double lenScale,
                                                     const su2double distToWall) {
  cout << "CVremanModel::ComputeEddyViscosity_2D: Not implemented yet" << endl;
  exit(1);
}

inline su2double CVremanModel::ComputeEddyViscosity_3D(const su2double rho,
                                                     const su2double dudx,
                                                     const su2double dudy,
                                                     const su2double dudz,
                                                     const su2double dvdx,
                                                     const su2double dvdy,
                                                     const su2double dvdz,
                                                     const su2double dwdx,
                                                     const su2double dwdy,
                                                     const su2double dwdz,
                                                     const su2double lenScale,
                                                     const su2double distToWall) {
  
  su2double alpha11 = dudx;
  su2double alpha22 = dvdy;
  su2double alpha33 = dwdz;

  //Check if it is necessary to remove the trace.
  const su2double tmp = (alpha11 + alpha22 + alpha33)/3.0;
  alpha11 -= tmp;
  alpha22 -= tmp;
  alpha33 -= tmp;

  const su2double lenScale2 = lenScale * lenScale;
  const su2double alpha12 = dudy;
  const su2double alpha13 = dudz;
  const su2double alpha23 = dvdz;

  const su2double alpha21 = dvdx;
  const su2double alpha31 = dwdx;
  const su2double alpha32 = dwdy;

  const su2double beta11  = lenScale2*alpha11*alpha11 + lenScale2*alpha12*alpha12 + lenScale2*alpha13*alpha13 ;
  const su2double beta12  = lenScale2*alpha11*alpha21 + lenScale2*alpha12*alpha22 + lenScale2*alpha13*alpha23 ;
  const su2double beta13  = lenScale2*alpha11*alpha31 + lenScale2*alpha12*alpha32 + lenScale2*alpha13*alpha33 ;
  const su2double beta22  = lenScale2*alpha21*alpha21 + lenScale2*alpha22*alpha22 + lenScale2*alpha23*alpha23 ;
  const su2double beta23  = lenScale2*alpha21*alpha31 + lenScale2*alpha22*alpha32 + lenScale2*alpha23*alpha33 ;
  const su2double beta33  = lenScale2*alpha31*alpha31 + lenScale2*alpha32*alpha32 + lenScale2*alpha33*alpha33 ;

  su2double B = beta11*beta22-beta12*beta12+beta11*beta33-beta13*beta13+beta22*beta33-beta23*beta23;
            B = (B + fabs(B))*0.5;
  const su2double denon    = alpha11*alpha11+alpha22*alpha22+alpha33*alpha33 +
                            alpha12*alpha12+alpha13*alpha13+alpha23*alpha23 +
                            alpha21*alpha21+alpha31*alpha31+alpha32*alpha32;

  const su2double nuEddy_Vreman = sqrt(B/(denon+1.0E-20));

 /* Return the SGS dynamic viscosity. */
 return rho*const_Vreman*nuEddy_Vreman;

}

inline void CVremanModel::ComputeGradEddyViscosity_2D(const su2double rho,
                                                    const su2double drhodx,
                                                    const su2double drhody,
                                                    const su2double dudx,
                                                    const su2double dudy,
                                                    const su2double dvdx,
                                                    const su2double dvdy,
                                                    const su2double d2udx2,
                                                    const su2double d2udy2,
                                                    const su2double d2udxdy,
                                                    const su2double d2vdx2,
                                                    const su2double d2vdy2,
                                                    const su2double d2vdxdy,
                                                    const su2double lenScale,
                                                    const su2double distToWall,
                                                    su2double &dMuTdx,
                                                    su2double &dMuTdy) {
  cout << "CWALEModel::ComputeGradEddyViscosity_2D: Not implemented yet" << endl;
  exit(1);
}

inline void CVremanModel::ComputeGradEddyViscosity_3D(const su2double rho,
                                                    const su2double drhodx,
                                                    const su2double drhody,
                                                    const su2double drhodz,
                                                    const su2double dudx,
                                                    const su2double dudy,
                                                    const su2double dudz,
                                                    const su2double dvdx,
                                                    const su2double dvdy,
                                                    const su2double dvdz,
                                                    const su2double dwdx,
                                                    const su2double dwdy,
                                                    const su2double dwdz,
                                                    const su2double d2udx2,
                                                    const su2double d2udy2,
                                                    const su2double d2udz2,
                                                    const su2double d2udxdy,
                                                    const su2double d2udxdz,
                                                    const su2double d2udydz,
                                                    const su2double d2vdx2,
                                                    const su2double d2vdy2,
                                                    const su2double d2vdz2,
                                                    const su2double d2vdxdy,
                                                    const su2double d2vdxdz,
                                                    const su2double d2vdydz,
                                                    const su2double d2wdx2,
                                                    const su2double d2wdy2,
                                                    const su2double d2wdz2,
                                                    const su2double d2wdxdy,
                                                    const su2double d2wdxdz,
                                                    const su2double d2wdydz,
                                                    const su2double lenScale,
                                                    const su2double distToWall,
                                                    su2double &dMuTdx,
                                                    su2double &dMuTdy,
                                                    su2double &dMuTdz) {
  cout << "CWALEModel::ComputeGradEddyViscosity_3D: Not implemented yet" << endl;
  exit(1);
}<|MERGE_RESOLUTION|>--- conflicted
+++ resolved
@@ -2,11 +2,7 @@
  * \file sgs_model.inl
  * \brief In-Line subroutines of the <i>sgs_model.hpp</i> file.
  * \author E. van der Weide, T. Economon, P. Urbanczyk
-<<<<<<< HEAD
- * \version 7.0.5 "Blackbird"
-=======
  * \version 7.0.6 "Blackbird"
->>>>>>> 0e3fad69
  *
  * SU2 Project Website: https://su2code.github.io
  *
