﻿/*!
 * \file sgs_model.hpp
 * \brief Headers of the LES subgrid scale models of the SU2 solvers.
 * \author E. van der Weide, T. Economon, P. Urbanczyk
<<<<<<< HEAD
 * \version 7.0.5 "Blackbird"
=======
 * \version 7.0.6 "Blackbird"
>>>>>>> 0e3fad69
 *
 * SU2 Project Website: https://su2code.github.io
 *
 * The SU2 Project is maintained by the SU2 Foundation 
 * (http://su2foundation.org)
 *
 * Copyright 2012-2020, SU2 Contributors (cf. AUTHORS.md)
 *
 * SU2 is free software; you can redistribute it and/or
 * modify it under the terms of the GNU Lesser General Public
 * License as published by the Free Software Foundation; either
 * version 2.1 of the License, or (at your option) any later version.
 *
 * SU2 is distributed in the hope that it will be useful,
 * but WITHOUT ANY WARRANTY; without even the implied warranty of
 * MERCHANTABILITY or FITNESS FOR A PARTICULAR PURPOSE. See the GNU
 * Lesser General Public License for more details.
 *
 * You should have received a copy of the GNU Lesser General Public
 * License along with SU2. If not, see <http://www.gnu.org/licenses/>.
 */

#pragma once

#include "../../Common/include/mpi_structure.hpp"

#include <iostream>
#include <cmath>

using namespace std;

/*!
 * \class CSGSModel
 * \brief Base class for defining the LES subgrid scale model.
 * \author: E. van der Weide, T. Economon, P. Urbanczyk
<<<<<<< HEAD
 * \version 7.0.5 "Blackbird"
=======
 * \version 7.0.6 "Blackbird"
>>>>>>> 0e3fad69
 */
class CSGSModel {

public:
  /*!
   * \brief Constructor of the class.
   */
  CSGSModel(void);

  /*!
   * \brief Destructor of the class.
   */
  virtual ~CSGSModel(void);

  /*!
   * \brief Virtual function to determine the eddy viscosity
            for the given function arguments for a 2D simulation.
   * \param[in] rho        - Density
   * \param[in] dudx       - x-derivative of the u-velocity.
   * \param[in] dudy       - y-derivative of the u-velocity.
   * \param[in] dvdx       - x-derivative of the v-velocity.
   * \param[in] dvdy       - y-derivative of the v-velocity.
   * \param[in] lenScale   - Length scale of the corresponding element.
   * \param[in] distToWall - Distance to the nearest wall.
   * \return Value of the dynamic eddy viscosity. For the base class 0 is returned.
   */
  virtual su2double ComputeEddyViscosity_2D(const su2double rho,
                                            const su2double dudx,
                                            const su2double dudy,
                                            const su2double dvdx,
                                            const su2double dvdy,
                                            const su2double lenScale,
                                            const su2double distToWall);

  /*!
   * \brief Virtual function to determine the eddy viscosity
            for the given function arguments for a 3D simulation.
   * \param[in] rho        - Density
   * \param[in] dudx       - x-derivative of the u-velocity.
   * \param[in] dudy       - y-derivative of the u-velocity.
   * \param[in] dudz       - z-derivative of the u-velocity.
   * \param[in] dvdx       - x-derivative of the v-velocity.
   * \param[in] dvdy       - y-derivative of the v-velocity.
   * \param[in] dvdz       - z-derivative of the v-velocity.
   * \param[in] dwdx       - x-derivative of the w-velocity.
   * \param[in] dwdy       - y-derivative of the w-velocity.
   * \param[in] dwdz       - z-derivative of the w-velocity.
   * \param[in] lenScale   - Length scale of the corresponding element.
   * \param[in] distToWall - Distance to the nearest wall.
   * \return Value of the dynamic eddy viscosity. For the base class 0 is returned.
   */
  virtual su2double ComputeEddyViscosity_3D(const su2double rho,
                                            const su2double dudx,
                                            const su2double dudy,
                                            const su2double dudz,
                                            const su2double dvdx,
                                            const su2double dvdy,
                                            const su2double dvdz,
                                            const su2double dwdx,
                                            const su2double dwdy,
                                            const su2double dwdz,
                                            const su2double lenScale,
                                            const su2double distToWall);

  /*!
   * \brief Virtual function to determine the gradients of the eddy viscosity
            for the given function arguments for a 2D simulation.
   * \param[in]  rho        - Density.
   * \param[in]  drhodx     - x-derivative of the density.
   * \param[in]  drhody     - y-derivative of the density.
   * \param[in]  dudx       - x-derivative of the u-velocity.
   * \param[in]  dudy       - y-derivative of the u-velocity.
   * \param[in]  dvdx       - x-derivative of the v-velocity.
   * \param[in]  dvdy       - y-derivative of the v-velocity.
   * \param[in]  d2udx2     - 2nd x-derivative of the u-velocity.
   * \param[in]  d2udy2     - 2nd y-derivative of the u-velocity.
   * \param[in]  d2udxdy    - x-y cross-derivative of the u-velocity.
   * \param[in]  d2vdx2     - 2nd x-derivative of the v-velocity.
   * \param[in]  d2vdy2     - 2nd y-derivative of the v-velocity.
   * \param[in]  d2vdxdy    - x-y cross-derivative of the v-velocity.
   * \param[in]  lenScale   - Length scale of the corresponding element.
   * \param[in]  distToWall - Distance to the nearest wall.
   * \param[out] dMuTdx     - x-derivative of the turbulent viscosity.
   * \param[out] dMuTdy     - y-derivative of the turbulent viscosity.
   */
  virtual void ComputeGradEddyViscosity_2D(const su2double rho,
                                           const su2double drhodx,
                                           const su2double drhody,
                                           const su2double dudx,
                                           const su2double dudy,
                                           const su2double dvdx,
                                           const su2double dvdy,
                                           const su2double d2udx2,
                                           const su2double d2udy2,
                                           const su2double d2udxdy,
                                           const su2double d2vdx2,
                                           const su2double d2vdy2,
                                           const su2double d2vdxdy,
                                           const su2double lenScale,
                                           const su2double distToWall,
                                                 su2double &dMuTdx,
                                                 su2double &dMuTdy);

  /*!
   * \brief Virtual function to determine the gradients of the eddy viscosity
            for the given function arguments for a 3D simulation.
   * \param[in]  rho        - Density.
   * \param[in]  drhodx     - x-derivative of the density.
   * \param[in]  drhody     - y-derivative of the density.
   * \param[in]  drhodz     - z-derivative of the density.
   * \param[in]  dudx       - x-derivative of the u-velocity.
   * \param[in]  dudy       - y-derivative of the u-velocity.
   * \param[in]  dudz       - z-derivative of the u-velocity.
   * \param[in]  dvdx       - x-derivative of the v-velocity.
   * \param[in]  dvdy       - y-derivative of the v-velocity.
   * \param[in]  dvdz       - z-derivative of the v-velocity.
   * \param[in]  dwdx       - x-derivative of the w-velocity.
   * \param[in]  dwdy       - y-derivative of the w-velocity.
   * \param[in]  dwdz       - z-derivative of the w-velocity.
   * \param[in]  d2udx2     - 2nd x-derivative of the u-velocity.
   * \param[in]  d2udy2     - 2nd y-derivative of the u-velocity.
   * \param[in]  d2udz2     - 2nd z-derivative of the u-velocity.
   * \param[in]  d2udxdy    - x-y cross-derivative of the u-velocity.
   * \param[in]  d2udxdz    - x-z cross-derivative of the u-velocity.
   * \param[in]  d2udydz    - y-z cross-derivative of the u-velocity.
   * \param[in]  d2vdx2     - 2nd x-derivative of the v-velocity.
   * \param[in]  d2vdy2     - 2nd y-derivative of the v-velocity.
   * \param[in]  d2vdz2     - 2nd z-derivative of the v-velocity.
   * \param[in]  d2vdxdy    - x-y cross-derivative of the v-velocity.
   * \param[in]  d2vdxdz    - x-z cross-derivative of the v-velocity.
   * \param[in]  d2vdydz    - y-z cross-derivative of the v-velocity.
   * \param[in]  d2wdx2     - 2nd x-derivative of the w-velocity.
   * \param[in]  d2wdy2     - 2nd y-derivative of the w-velocity.
   * \param[in]  d2wdz2     - 2nd z-derivative of the w-velocity.
   * \param[in]  d2wdxdy    - x-y cross-derivative of the w-velocity.
   * \param[in]  d2wdxdz    - x-z cross-derivative of the w-velocity.
   * \param[in]  d2wdydz    - y-z cross-derivative of the w-velocity.
   * \param[in]  lenScale   - Length scale of the corresponding element.
   * \param[in]  distToWall - Distance to the nearest wall.
   * \param[out] dMuTdx     - x-derivative of the turbulent viscosity.
   * \param[out] dMuTdy     - y-derivative of the turbulent viscosity.
   * \param[out] dMuTdz     - z-derivative of the turbulent viscosity.
   */
  virtual void ComputeGradEddyViscosity_3D(const su2double rho,
                                           const su2double drhodx,
                                           const su2double drhody,
                                           const su2double drhodz,
                                           const su2double dudx,
                                           const su2double dudy,
                                           const su2double dudz,
                                           const su2double dvdx,
                                           const su2double dvdy,
                                           const su2double dvdz,
                                           const su2double dwdx,
                                           const su2double dwdy,
                                           const su2double dwdz,
                                           const su2double d2udx2,
                                           const su2double d2udy2,
                                           const su2double d2udz2,
                                           const su2double d2udxdy,
                                           const su2double d2udxdz,
                                           const su2double d2udydz,
                                           const su2double d2vdx2,
                                           const su2double d2vdy2,
                                           const su2double d2vdz2,
                                           const su2double d2vdxdy,
                                           const su2double d2vdxdz,
                                           const su2double d2vdydz,
                                           const su2double d2wdx2,
                                           const su2double d2wdy2,
                                           const su2double d2wdz2,
                                           const su2double d2wdxdy,
                                           const su2double d2wdxdz,
                                           const su2double d2wdydz,
                                           const su2double lenScale,
                                           const su2double distToWall,
                                                 su2double &dMuTdx,
                                                 su2double &dMuTdy,
                                                 su2double &dMuTdz);
};

/*!
 * \class CSmagorinskyModel
 * \brief Derived class for defining the Smagorinsky SGS model.
 * \author: E. van der Weide, T. Economon, P. Urbanczyk
<<<<<<< HEAD
 * \version 7.0.5 "Blackbird"
=======
 * \version 7.0.6 "Blackbird"
>>>>>>> 0e3fad69
 */
class CSmagorinskyModel : public CSGSModel {

public:

  su2double const_smag;  /*!< \brief Smagorinsky Constant C_s.  */
  su2double filter_mult; /*!< \brief Multiplier to get filter width from grid length scale. */
  /*!
   * \brief Constructor of the class.
   */
  CSmagorinskyModel(void);

  /*!
   * \brief Destructor of the class.
   */
  ~CSmagorinskyModel(void) override;

  /*!
   * \brief Function to determine the eddy viscosity for
            the given function arguments for a 2D simulation.
   * \param[in] rho        - Density
   * \param[in] dudx       - x-derivative of the u-velocity.
   * \param[in] dudy       - y-derivative of the u-velocity.
   * \param[in] dvdx       - x-derivative of the v-velocity.
   * \param[in] dvdy       - y-derivative of the v-velocity.
   * \param[in] lenScale   - Length scale of the corresponding element.
   * \param[in] distToWall - Distance to the nearest wall.
   * \return Value of the dynamic eddy viscosity for the Smagorinsky model.
   */
  su2double ComputeEddyViscosity_2D(const su2double rho,
                                    const su2double dudx,
                                    const su2double dudy,
                                    const su2double dvdx,
                                    const su2double dvdy,
                                    const su2double lenScale,
                                    const su2double distToWall) override;

/*!
   * \brief Function to determine the eddy viscosity for
            the given function arguments for a 3D simulation.
   * \param[in] rho        - Density
   * \param[in] dudx       - x-derivative of the u-velocity.
   * \param[in] dudy       - y-derivative of the u-velocity.
   * \param[in] dudz       - z-derivative of the u-velocity.
   * \param[in] dvdx       - x-derivative of the v-velocity.
   * \param[in] dvdy       - y-derivative of the v-velocity.
   * \param[in] dvdz       - z-derivative of the v-velocity.
   * \param[in] dwdx       - x-derivative of the w-velocity.
   * \param[in] dwdy       - y-derivative of the w-velocity.
   * \param[in] dwdz       - z-derivative of the w-velocity.
   * \param[in] lenScale   - Length scale of the corresponding element.
   * \param[in] distToWall - Distance to the nearest wall.
   * \return Value of the dynamic eddy viscosity for the Smagorinsky model.
   */
  su2double ComputeEddyViscosity_3D(const su2double rho,
                                    const su2double dudx,
                                    const su2double dudy,
                                    const su2double dudz,
                                    const su2double dvdx,
                                    const su2double dvdy,
                                    const su2double dvdz,
                                    const su2double dwdx,
                                    const su2double dwdy,
                                    const su2double dwdz,
                                    const su2double lenScale,
                                    const su2double distToWall) override;

  /*!
   * \brief Function to determine the gradients of the eddy viscosity
            for the given function arguments for a 2D simulation.
   * \param[in]  rho        - Density.
   * \param[in]  drhodx     - x-derivative of the density.
   * \param[in]  drhody     - y-derivative of the density.
   * \param[in]  dudx       - x-derivative of the u-velocity.
   * \param[in]  dudy       - y-derivative of the u-velocity.
   * \param[in]  dvdx       - x-derivative of the v-velocity.
   * \param[in]  dvdy       - y-derivative of the v-velocity.
   * \param[in]  d2udx2     - 2nd x-derivative of the u-velocity.
   * \param[in]  d2udy2     - 2nd y-derivative of the u-velocity.
   * \param[in]  d2udxdy    - x-y cross-derivative of the u-velocity.
   * \param[in]  d2vdx2     - 2nd x-derivative of the v-velocity.
   * \param[in]  d2vdy2     - 2nd y-derivative of the v-velocity.
   * \param[in]  d2vdxdy    - x-y cross-derivative of the v-velocity.
   * \param[in]  lenScale   - Length scale of the corresponding element.
   * \param[in]  distToWall - Distance to the nearest wall.
   * \param[out] dMuTdx     - x-derivative of the turbulent viscosity.
   * \param[out] dMuTdy     - y-derivative of the turbulent viscosity.
   */
  void ComputeGradEddyViscosity_2D(const su2double rho,
                                   const su2double drhodx,
                                   const su2double drhody,
                                   const su2double dudx,
                                   const su2double dudy,
                                   const su2double dvdx,
                                   const su2double dvdy,
                                   const su2double d2udx2,
                                   const su2double d2udy2,
                                   const su2double d2udxdy,
                                   const su2double d2vdx2,
                                   const su2double d2vdy2,
                                   const su2double d2vdxdy,
                                   const su2double lenScale,
                                   const su2double distToWall,
                                         su2double &dMuTdx,
                                         su2double &dMuTdy) override;

  /*!
   * \brief function to determine the gradients of the eddy viscosity
            for the given function arguments for a 3D simulation.
   * \param[in]  rho        - Density.
   * \param[in]  drhodx     - x-derivative of the density.
   * \param[in]  drhody     - y-derivative of the density.
   * \param[in]  drhodz     - z-derivative of the density.
   * \param[in]  dudx       - x-derivative of the u-velocity.
   * \param[in]  dudy       - y-derivative of the u-velocity.
   * \param[in]  dudz       - z-derivative of the u-velocity.
   * \param[in]  dvdx       - x-derivative of the v-velocity.
   * \param[in]  dvdy       - y-derivative of the v-velocity.
   * \param[in]  dvdz       - z-derivative of the v-velocity.
   * \param[in]  dwdx       - x-derivative of the w-velocity.
   * \param[in]  dwdy       - y-derivative of the w-velocity.
   * \param[in]  dwdz       - z-derivative of the w-velocity.
   * \param[in]  d2udx2     - 2nd x-derivative of the u-velocity.
   * \param[in]  d2udy2     - 2nd y-derivative of the u-velocity.
   * \param[in]  d2udz2     - 2nd z-derivative of the u-velocity.
   * \param[in]  d2udxdy    - x-y cross-derivative of the u-velocity.
   * \param[in]  d2udxdz    - x-z cross-derivative of the u-velocity.
   * \param[in]  d2udydz    - y-z cross-derivative of the u-velocity.
   * \param[in]  d2vdx2     - 2nd x-derivative of the v-velocity.
   * \param[in]  d2vdy2     - 2nd y-derivative of the v-velocity.
   * \param[in]  d2vdz2     - 2nd z-derivative of the v-velocity.
   * \param[in]  d2vdxdy    - x-y cross-derivative of the v-velocity.
   * \param[in]  d2vdxdz    - x-z cross-derivative of the v-velocity.
   * \param[in]  d2vdydz    - y-z cross-derivative of the v-velocity.
   * \param[in]  d2wdx2     - 2nd x-derivative of the w-velocity.
   * \param[in]  d2wdy2     - 2nd y-derivative of the w-velocity.
   * \param[in]  d2wdz2     - 2nd z-derivative of the w-velocity.
   * \param[in]  d2wdxdy    - x-y cross-derivative of the w-velocity.
   * \param[in]  d2wdxdz    - x-z cross-derivative of the w-velocity.
   * \param[in]  d2wdydz    - y-z cross-derivative of the w-velocity.
   * \param[in]  lenScale   - Length scale of the corresponding element.
   * \param[in]  distToWall - Distance to the nearest wall.
   * \param[out] dMuTdx     - x-derivative of the turbulent viscosity.
   * \param[out] dMuTdy     - y-derivative of the turbulent viscosity.
   * \param[out] dMuTdz     - z-derivative of the turbulent viscosity.
   */
  void ComputeGradEddyViscosity_3D(const su2double rho,
                                   const su2double drhodx,
                                   const su2double drhody,
                                   const su2double drhodz,
                                   const su2double dudx,
                                   const su2double dudy,
                                   const su2double dudz,
                                   const su2double dvdx,
                                   const su2double dvdy,
                                   const su2double dvdz,
                                   const su2double dwdx,
                                   const su2double dwdy,
                                   const su2double dwdz,
                                   const su2double d2udx2,
                                   const su2double d2udy2,
                                   const su2double d2udz2,
                                   const su2double d2udxdy,
                                   const su2double d2udxdz,
                                   const su2double d2udydz,
                                   const su2double d2vdx2,
                                   const su2double d2vdy2,
                                   const su2double d2vdz2,
                                   const su2double d2vdxdy,
                                   const su2double d2vdxdz,
                                   const su2double d2vdydz,
                                   const su2double d2wdx2,
                                   const su2double d2wdy2,
                                   const su2double d2wdz2,
                                   const su2double d2wdxdy,
                                   const su2double d2wdxdz,
                                   const su2double d2wdydz,
                                   const su2double lenScale,
                                   const su2double distToWall,
                                         su2double &dMuTdx,
                                         su2double &dMuTdy,
                                         su2double &dMuTdz) override;
};

/*!
 * \class CWALEModel
 * \brief Derived class for defining the WALE SGS model.
 * \author: E. van der Weide, T. Economon, P. Urbanczyk
<<<<<<< HEAD
 * \version 7.0.5 "Blackbird"
=======
 * \version 7.0.6 "Blackbird"
>>>>>>> 0e3fad69
 */
class CWALEModel : public CSGSModel {

public:
  su2double const_WALE; /*!< \brief WALE Constant Cw.  */

  /*!
   * \brief Constructor of the class.
   */
  CWALEModel(void);

  /*!
   * \brief Destructor of the class.
   */
  ~CWALEModel(void) override;

  /*!
   * \brief Function to determine the eddy viscosity for
            the given function arguments for a 2D simulation.
   * \param[in] rho        - Density
   * \param[in] dudx       - x-derivative of the u-velocity.
   * \param[in] dudy       - y-derivative of the u-velocity.
   * \param[in] dvdx       - x-derivative of the v-velocity.
   * \param[in] dvdy       - y-derivative of the v-velocity.
   * \param[in] lenScale   - Length scale of the corresponding element.
   * \param[in] distToWall - Distance to the nearest wall.
   * \return Value of the dynamic eddy viscosity for the WALE model.
   */
  su2double ComputeEddyViscosity_2D(const su2double rho,
                                    const su2double dudx,
                                    const su2double dudy,
                                    const su2double dvdx,
                                    const su2double dvdy,
                                    const su2double lenScale,
                                    const su2double distToWall) override;

/*!
   * \brief Function to determine the eddy viscosity for
            the given function arguments for a 3D simulation.
   * \param[in] rho        - Density
   * \param[in] dudx       - x-derivative of the u-velocity.
   * \param[in] dudy       - y-derivative of the u-velocity.
   * \param[in] dudz       - z-derivative of the u-velocity.
   * \param[in] dvdx       - x-derivative of the v-velocity.
   * \param[in] dvdy       - y-derivative of the v-velocity.
   * \param[in] dvdz       - z-derivative of the v-velocity.
   * \param[in] dwdx       - x-derivative of the w-velocity.
   * \param[in] dwdy       - y-derivative of the w-velocity.
   * \param[in] dwdz       - z-derivative of the w-velocity.
   * \param[in] lenScale   - Length scale of the corresponding element.
   * \param[in] distToWall - Distance to the nearest wall.
   * \return Value of the dynamic eddy viscosity for the WALE model.
   */
  su2double ComputeEddyViscosity_3D(const su2double rho,
                                    const su2double dudx,
                                    const su2double dudy,
                                    const su2double dudz,
                                    const su2double dvdx,
                                    const su2double dvdy,
                                    const su2double dvdz,
                                    const su2double dwdx,
                                    const su2double dwdy,
                                    const su2double dwdz,
                                    const su2double lenScale,
                                    const su2double distToWall) override;

  /*!
   * \brief Function to determine the gradients of the eddy viscosity
            for the given function arguments for a 2D simulation.
   * \param[in]  rho        - Density.
   * \param[in]  drhodx     - x-derivative of the density.
   * \param[in]  drhody     - y-derivative of the density.
   * \param[in]  dudx       - x-derivative of the u-velocity.
   * \param[in]  dudy       - y-derivative of the u-velocity.
   * \param[in]  dvdx       - x-derivative of the v-velocity.
   * \param[in]  dvdy       - y-derivative of the v-velocity.
   * \param[in]  d2udx2     - 2nd x-derivative of the u-velocity.
   * \param[in]  d2udy2     - 2nd y-derivative of the u-velocity.
   * \param[in]  d2udxdy    - x-y cross-derivative of the u-velocity.
   * \param[in]  d2vdx2     - 2nd x-derivative of the v-velocity.
   * \param[in]  d2vdy2     - 2nd y-derivative of the v-velocity.
   * \param[in]  d2vdxdy    - x-y cross-derivative of the v-velocity.
   * \param[in]  lenScale   - Length scale of the corresponding element.
   * \param[in]  distToWall - Distance to the nearest wall.
   * \param[out] dMuTdx     - x-derivative of the turbulent viscosity.
   * \param[out] dMuTdy     - y-derivative of the turbulent viscosity.
   */
  void ComputeGradEddyViscosity_2D(const su2double rho,
                                   const su2double drhodx,
                                   const su2double drhody,
                                   const su2double dudx,
                                   const su2double dudy,
                                   const su2double dvdx,
                                   const su2double dvdy,
                                   const su2double d2udx2,
                                   const su2double d2udy2,
                                   const su2double d2udxdy,
                                   const su2double d2vdx2,
                                   const su2double d2vdy2,
                                   const su2double d2vdxdy,
                                   const su2double lenScale,
                                   const su2double distToWall,
                                         su2double &dMuTdx,
                                         su2double &dMuTdy) override;

  /*!
   * \brief function to determine the gradients of the eddy viscosity
            for the given function arguments for a 3D simulation.
   * \param[in]  rho        - Density.
   * \param[in]  drhodx     - x-derivative of the density.
   * \param[in]  drhody     - y-derivative of the density.
   * \param[in]  drhodz     - z-derivative of the density.
   * \param[in]  dudx       - x-derivative of the u-velocity.
   * \param[in]  dudy       - y-derivative of the u-velocity.
   * \param[in]  dudz       - z-derivative of the u-velocity.
   * \param[in]  dvdx       - x-derivative of the v-velocity.
   * \param[in]  dvdy       - y-derivative of the v-velocity.
   * \param[in]  dvdz       - z-derivative of the v-velocity.
   * \param[in]  dwdx       - x-derivative of the w-velocity.
   * \param[in]  dwdy       - y-derivative of the w-velocity.
   * \param[in]  dwdz       - z-derivative of the w-velocity.
   * \param[in]  d2udx2     - 2nd x-derivative of the u-velocity.
   * \param[in]  d2udy2     - 2nd y-derivative of the u-velocity.
   * \param[in]  d2udz2     - 2nd z-derivative of the u-velocity.
   * \param[in]  d2udxdy    - x-y cross-derivative of the u-velocity.
   * \param[in]  d2udxdz    - x-z cross-derivative of the u-velocity.
   * \param[in]  d2udydz    - y-z cross-derivative of the u-velocity.
   * \param[in]  d2vdx2     - 2nd x-derivative of the v-velocity.
   * \param[in]  d2vdy2     - 2nd y-derivative of the v-velocity.
   * \param[in]  d2vdz2     - 2nd z-derivative of the v-velocity.
   * \param[in]  d2vdxdy    - x-y cross-derivative of the v-velocity.
   * \param[in]  d2vdxdz    - x-z cross-derivative of the v-velocity.
   * \param[in]  d2vdydz    - y-z cross-derivative of the v-velocity.
   * \param[in]  d2wdx2     - 2nd x-derivative of the w-velocity.
   * \param[in]  d2wdy2     - 2nd y-derivative of the w-velocity.
   * \param[in]  d2wdz2     - 2nd z-derivative of the w-velocity.
   * \param[in]  d2wdxdy    - x-y cross-derivative of the w-velocity.
   * \param[in]  d2wdxdz    - x-z cross-derivative of the w-velocity.
   * \param[in]  d2wdydz    - y-z cross-derivative of the w-velocity.
   * \param[in]  lenScale   - Length scale of the corresponding element.
   * \param[in]  distToWall - Distance to the nearest wall.
   * \param[out] dMuTdx     - x-derivative of the turbulent viscosity.
   * \param[out] dMuTdy     - y-derivative of the turbulent viscosity.
   * \param[out] dMuTdz     - z-derivative of the turbulent viscosity.
   */
  void ComputeGradEddyViscosity_3D(const su2double rho,
                                   const su2double drhodx,
                                   const su2double drhody,
                                   const su2double drhodz,
                                   const su2double dudx,
                                   const su2double dudy,
                                   const su2double dudz,
                                   const su2double dvdx,
                                   const su2double dvdy,
                                   const su2double dvdz,
                                   const su2double dwdx,
                                   const su2double dwdy,
                                   const su2double dwdz,
                                   const su2double d2udx2,
                                   const su2double d2udy2,
                                   const su2double d2udz2,
                                   const su2double d2udxdy,
                                   const su2double d2udxdz,
                                   const su2double d2udydz,
                                   const su2double d2vdx2,
                                   const su2double d2vdy2,
                                   const su2double d2vdz2,
                                   const su2double d2vdxdy,
                                   const su2double d2vdxdz,
                                   const su2double d2vdydz,
                                   const su2double d2wdx2,
                                   const su2double d2wdy2,
                                   const su2double d2wdz2,
                                   const su2double d2wdxdy,
                                   const su2double d2wdxdz,
                                   const su2double d2wdydz,
                                   const su2double lenScale,
                                   const su2double distToWall,
                                         su2double &dMuTdx,
                                         su2double &dMuTdy,
                                         su2double &dMuTdz) override;
};

/*!
 * \class CVremanModel
 * \brief Derived class for defining the WALE SGS model.
 * \author: E. van der Weide, T. Economon, P. Urbanczyk, E. Molina
<<<<<<< HEAD
 * \version 7.0.5 "Blackbird"
=======
 * \version 7.0.6 "Blackbird"
>>>>>>> 0e3fad69
 */
class CVremanModel : public CSGSModel {
  
public:
  su2double const_Vreman; /*!< \brief Vreman Constant c=2.5*Cs*Cs.  */
  
  /*!
   * \brief Constructor of the class.
   */
  CVremanModel(void);
  
  /*!
   * \brief Destructor of the class.
   */
  ~CVremanModel(void) override;
  
  /*!
   * \brief Function to determine the eddy viscosity for
   the given function arguments for a 2D simulation.
   * \param[in] rho        - Density
   * \param[in] dudx       - x-derivative of the u-velocity.
   * \param[in] dudy       - y-derivative of the u-velocity.
   * \param[in] dvdx       - x-derivative of the v-velocity.
   * \param[in] dvdy       - y-derivative of the v-velocity.
   * \param[in] lenScale   - Length scale of the corresponding element.
   * \param[in] distToWall - Distance to the nearest wall.
   * \return Value of the dynamic eddy viscosity for the WALE model.
   */
  su2double ComputeEddyViscosity_2D(const su2double rho,
                                    const su2double dudx,
                                    const su2double dudy,
                                    const su2double dvdx,
                                    const su2double dvdy,
                                    const su2double lenScale,
                                    const su2double distToWall) override;
  
  /*!
   * \brief Function to determine the eddy viscosity for
   the given function arguments for a 3D simulation.
   * \param[in] rho        - Density
   * \param[in] dudx       - x-derivative of the u-velocity.
   * \param[in] dudy       - y-derivative of the u-velocity.
   * \param[in] dudz       - z-derivative of the u-velocity.
   * \param[in] dvdx       - x-derivative of the v-velocity.
   * \param[in] dvdy       - y-derivative of the v-velocity.
   * \param[in] dvdz       - z-derivative of the v-velocity.
   * \param[in] dwdx       - x-derivative of the w-velocity.
   * \param[in] dwdy       - y-derivative of the w-velocity.
   * \param[in] dwdz       - z-derivative of the w-velocity.
   * \param[in] lenScale   - Length scale of the corresponding element.
   * \param[in] distToWall - Distance to the nearest wall.
   * \return Value of the dynamic eddy viscosity for the WALE model.
   */
  su2double ComputeEddyViscosity_3D(const su2double rho,
                                    const su2double dudx,
                                    const su2double dudy,
                                    const su2double dudz,
                                    const su2double dvdx,
                                    const su2double dvdy,
                                    const su2double dvdz,
                                    const su2double dwdx,
                                    const su2double dwdy,
                                    const su2double dwdz,
                                    const su2double lenScale,
                                    const su2double distToWall) override;
  
  /*!
   * \brief Function to determine the gradients of the eddy viscosity
   for the given function arguments for a 2D simulation.
   * \param[in]  rho        - Density.
   * \param[in]  drhodx     - x-derivative of the density.
   * \param[in]  drhody     - y-derivative of the density.
   * \param[in]  dudx       - x-derivative of the u-velocity.
   * \param[in]  dudy       - y-derivative of the u-velocity.
   * \param[in]  dvdx       - x-derivative of the v-velocity.
   * \param[in]  dvdy       - y-derivative of the v-velocity.
   * \param[in]  d2udx2     - 2nd x-derivative of the u-velocity.
   * \param[in]  d2udy2     - 2nd y-derivative of the u-velocity.
   * \param[in]  d2udxdy    - x-y cross-derivative of the u-velocity.
   * \param[in]  d2vdx2     - 2nd x-derivative of the v-velocity.
   * \param[in]  d2vdy2     - 2nd y-derivative of the v-velocity.
   * \param[in]  d2vdxdy    - x-y cross-derivative of the v-velocity.
   * \param[in]  lenScale   - Length scale of the corresponding element.
   * \param[in]  distToWall - Distance to the nearest wall.
   * \param[out] dMuTdx     - x-derivative of the turbulent viscosity.
   * \param[out] dMuTdy     - y-derivative of the turbulent viscosity.
   */
  void ComputeGradEddyViscosity_2D(const su2double rho,
                                   const su2double drhodx,
                                   const su2double drhody,
                                   const su2double dudx,
                                   const su2double dudy,
                                   const su2double dvdx,
                                   const su2double dvdy,
                                   const su2double d2udx2,
                                   const su2double d2udy2,
                                   const su2double d2udxdy,
                                   const su2double d2vdx2,
                                   const su2double d2vdy2,
                                   const su2double d2vdxdy,
                                   const su2double lenScale,
                                   const su2double distToWall,
                                   su2double &dMuTdx,
                                   su2double &dMuTdy) override;
  
  /*!
   * \brief function to determine the gradients of the eddy viscosity
   for the given function arguments for a 3D simulation.
   * \param[in]  rho        - Density.
   * \param[in]  drhodx     - x-derivative of the density.
   * \param[in]  drhody     - y-derivative of the density.
   * \param[in]  drhodz     - z-derivative of the density.
   * \param[in]  dudx       - x-derivative of the u-velocity.
   * \param[in]  dudy       - y-derivative of the u-velocity.
   * \param[in]  dudz       - z-derivative of the u-velocity.
   * \param[in]  dvdx       - x-derivative of the v-velocity.
   * \param[in]  dvdy       - y-derivative of the v-velocity.
   * \param[in]  dvdz       - z-derivative of the v-velocity.
   * \param[in]  dwdx       - x-derivative of the w-velocity.
   * \param[in]  dwdy       - y-derivative of the w-velocity.
   * \param[in]  dwdz       - z-derivative of the w-velocity.
   * \param[in]  d2udx2     - 2nd x-derivative of the u-velocity.
   * \param[in]  d2udy2     - 2nd y-derivative of the u-velocity.
   * \param[in]  d2udz2     - 2nd z-derivative of the u-velocity.
   * \param[in]  d2udxdy    - x-y cross-derivative of the u-velocity.
   * \param[in]  d2udxdz    - x-z cross-derivative of the u-velocity.
   * \param[in]  d2udydz    - y-z cross-derivative of the u-velocity.
   * \param[in]  d2vdx2     - 2nd x-derivative of the v-velocity.
   * \param[in]  d2vdy2     - 2nd y-derivative of the v-velocity.
   * \param[in]  d2vdz2     - 2nd z-derivative of the v-velocity.
   * \param[in]  d2vdxdy    - x-y cross-derivative of the v-velocity.
   * \param[in]  d2vdxdz    - x-z cross-derivative of the v-velocity.
   * \param[in]  d2vdydz    - y-z cross-derivative of the v-velocity.
   * \param[in]  d2wdx2     - 2nd x-derivative of the w-velocity.
   * \param[in]  d2wdy2     - 2nd y-derivative of the w-velocity.
   * \param[in]  d2wdz2     - 2nd z-derivative of the w-velocity.
   * \param[in]  d2wdxdy    - x-y cross-derivative of the w-velocity.
   * \param[in]  d2wdxdz    - x-z cross-derivative of the w-velocity.
   * \param[in]  d2wdydz    - y-z cross-derivative of the w-velocity.
   * \param[in]  lenScale   - Length scale of the corresponding element.
   * \param[in]  distToWall - Distance to the nearest wall.
   * \param[out] dMuTdx     - x-derivative of the turbulent viscosity.
   * \param[out] dMuTdy     - y-derivative of the turbulent viscosity.
   * \param[out] dMuTdz     - z-derivative of the turbulent viscosity.
   */
  void ComputeGradEddyViscosity_3D(const su2double rho,
                                   const su2double drhodx,
                                   const su2double drhody,
                                   const su2double drhodz,
                                   const su2double dudx,
                                   const su2double dudy,
                                   const su2double dudz,
                                   const su2double dvdx,
                                   const su2double dvdy,
                                   const su2double dvdz,
                                   const su2double dwdx,
                                   const su2double dwdy,
                                   const su2double dwdz,
                                   const su2double d2udx2,
                                   const su2double d2udy2,
                                   const su2double d2udz2,
                                   const su2double d2udxdy,
                                   const su2double d2udxdz,
                                   const su2double d2udydz,
                                   const su2double d2vdx2,
                                   const su2double d2vdy2,
                                   const su2double d2vdz2,
                                   const su2double d2vdxdy,
                                   const su2double d2vdxdz,
                                   const su2double d2vdydz,
                                   const su2double d2wdx2,
                                   const su2double d2wdy2,
                                   const su2double d2wdz2,
                                   const su2double d2wdxdy,
                                   const su2double d2wdxdz,
                                   const su2double d2wdydz,
                                   const su2double lenScale,
                                   const su2double distToWall,
                                   su2double &dMuTdx,
                                   su2double &dMuTdy,
                                   su2double &dMuTdz) override;
};
#include "sgs_model.inl"<|MERGE_RESOLUTION|>--- conflicted
+++ resolved
@@ -2,11 +2,7 @@
  * \file sgs_model.hpp
  * \brief Headers of the LES subgrid scale models of the SU2 solvers.
  * \author E. van der Weide, T. Economon, P. Urbanczyk
-<<<<<<< HEAD
- * \version 7.0.5 "Blackbird"
-=======
  * \version 7.0.6 "Blackbird"
->>>>>>> 0e3fad69
  *
  * SU2 Project Website: https://su2code.github.io
  *
@@ -42,11 +38,7 @@
  * \class CSGSModel
  * \brief Base class for defining the LES subgrid scale model.
  * \author: E. van der Weide, T. Economon, P. Urbanczyk
-<<<<<<< HEAD
- * \version 7.0.5 "Blackbird"
-=======
  * \version 7.0.6 "Blackbird"
->>>>>>> 0e3fad69
  */
 class CSGSModel {
 
@@ -232,11 +224,7 @@
  * \class CSmagorinskyModel
  * \brief Derived class for defining the Smagorinsky SGS model.
  * \author: E. van der Weide, T. Economon, P. Urbanczyk
-<<<<<<< HEAD
- * \version 7.0.5 "Blackbird"
-=======
  * \version 7.0.6 "Blackbird"
->>>>>>> 0e3fad69
  */
 class CSmagorinskyModel : public CSGSModel {
 
@@ -425,11 +413,7 @@
  * \class CWALEModel
  * \brief Derived class for defining the WALE SGS model.
  * \author: E. van der Weide, T. Economon, P. Urbanczyk
-<<<<<<< HEAD
- * \version 7.0.5 "Blackbird"
-=======
  * \version 7.0.6 "Blackbird"
->>>>>>> 0e3fad69
  */
 class CWALEModel : public CSGSModel {
 
@@ -617,11 +601,7 @@
  * \class CVremanModel
  * \brief Derived class for defining the WALE SGS model.
  * \author: E. van der Weide, T. Economon, P. Urbanczyk, E. Molina
-<<<<<<< HEAD
- * \version 7.0.5 "Blackbird"
-=======
  * \version 7.0.6 "Blackbird"
->>>>>>> 0e3fad69
  */
 class CVremanModel : public CSGSModel {
   
