/*!
 * \file CVariable.hpp
 * \brief Declaration and inlines of the parent class for defining problem
          variables, function definitions in file <i>CVariable.cpp</i>.
          All variables are children of at least this class.
 * \author F. Palacios, T. Economon
<<<<<<< HEAD
 * \version 7.0.5 "Blackbird"
=======
 * \version 7.0.6 "Blackbird"
>>>>>>> 0e3fad69
 *
 * SU2 Project Website: https://su2code.github.io
 *
 * The SU2 Project is maintained by the SU2 Foundation
 * (http://su2foundation.org)
 *
 * Copyright 2012-2020, SU2 Contributors (cf. AUTHORS.md)
 *
 * SU2 is free software; you can redistribute it and/or
 * modify it under the terms of the GNU Lesser General Public
 * License as published by the Free Software Foundation; either
 * version 2.1 of the License, or (at your option) any later version.
 *
 * SU2 is distributed in the hope that it will be useful,
 * but WITHOUT ANY WARRANTY; without even the implied warranty of
 * MERCHANTABILITY or FITNESS FOR A PARTICULAR PURPOSE. See the GNU
 * Lesser General Public License for more details.
 *
 * You should have received a copy of the GNU Lesser General Public
 * License along with SU2. If not, see <http://www.gnu.org/licenses/>.
 */

#pragma once

#include "../../../Common/include/mpi_structure.hpp"

#include <cmath>
#include <iostream>
#include <cstdlib>

#include "../../../Common/include/CConfig.hpp"
<<<<<<< HEAD
#include "../fluid_model.hpp"
=======
#include "../fluid/CFluidModel.hpp"
>>>>>>> 0e3fad69
#include "../../../Common/include/toolboxes/C2DContainer.hpp"


using namespace std;

/*!
 * \class CVariable
 * \brief Main class for defining the variables.
 * \author F. Palacios
 */
class CVariable {
protected:
  using VectorType = C2DContainer<unsigned long, su2double, StorageType::ColumnMajor, 64, DynamicSize, 1>;
  using MatrixType = C2DContainer<unsigned long, su2double, StorageType::RowMajor,    64, DynamicSize, DynamicSize>;

  MatrixType Solution;       /*!< \brief Solution of the problem. */
  MatrixType Solution_Old;   /*!< \brief Old solution of the problem R-K. */

  MatrixType External;       /*!< \brief External (outer) contribution in discrete adjoint multizone problems. */

  su2vector<bool> Non_Physical;  /*!< \brief Non-physical points in the solution (force first order). */
  su2vector<unsigned short>
  Non_Physical_Counter;          /*!< \brief Number of consecutive iterations that a point has been treated first-order.
                                  After a specified number of successful reconstructions, the point can be returned to second-order. */

  VectorType UnderRelaxation;  /*!< \brief Value of the under-relxation parameter local to the control volume. */
  VectorType LocalCFL;         /*!< \brief Value of the CFL number local to the control volume. */

  MatrixType Solution_time_n;    /*!< \brief Solution of the problem at time n for dual-time stepping technique. */
  MatrixType Solution_time_n1;   /*!< \brief Solution of the problem at time n-1 for dual-time stepping technique. */
  VectorType Delta_Time;         /*!< \brief Time step. */

  CVectorOfMatrix Gradient;  /*!< \brief Gradient of the solution of the problem. */
  CVectorOfMatrix Rmatrix;   /*!< \brief Geometry-based matrix for weighted least squares gradient calculations. */

  MatrixType Limiter;        /*!< \brief Limiter of the solution of the problem. */
  MatrixType Solution_Max;   /*!< \brief Max solution for limiter computation. */
  MatrixType Solution_Min;   /*!< \brief Min solution for limiter computation. */

  VectorType AuxVar;       /*!< \brief Auxiliar variable for gradient computation. */
  MatrixType Grad_AuxVar;  /*!< \brief Gradient of the auxiliar variable. */

  VectorType Max_Lambda_Inv;   /*!< \brief Maximun inviscid eingenvalue. */
  VectorType Max_Lambda_Visc;  /*!< \brief Maximun viscous eingenvalue. */
  VectorType Lambda;           /*!< \brief Value of the eingenvalue. */

  VectorType Sensor;               /*!< \brief Pressure sensor for high order central scheme and Roe dissipation. */
  MatrixType Undivided_Laplacian;  /*!< \brief Undivided laplacian of the solution. */

  MatrixType Res_TruncError;  /*!< \brief Truncation error for multigrid cycle. */
  MatrixType Residual_Old;    /*!< \brief Auxiliar structure for residual smoothing. */
  MatrixType Residual_Sum;    /*!< \brief Auxiliar structure for residual smoothing. */

  MatrixType Solution_Adj_Old;   /*!< \brief Solution of the problem in the previous AD-BGS iteration. */

  MatrixType Solution_BGS_k;     /*!< \brief Old solution container for BGS iterations. */

  su2matrix<int> AD_InputIndex;    /*!< \brief Indices of Solution variables in the adjoint vector. */
  su2matrix<int> AD_OutputIndex;   /*!< \brief Indices of Solution variables in the adjoint vector after having been updated. */

  unsigned long nPoint = 0;  /*!< \brief Number of points in the domain. */
  unsigned long nDim = 0;      /*!< \brief Number of dimension of the problem. */
  unsigned long nVar = 0;        /*!< \brief Number of variables of the problem. */
  unsigned long nPrimVar = 0;      /*!< \brief Number of primitive variables. */
  unsigned long nPrimVarGrad = 0;    /*!< \brief Number of primitives for which a gradient is computed. */
  unsigned long nSecondaryVar = 0;     /*!< \brief Number of secondary variables. */
  unsigned long nSecondaryVarGrad = 0;   /*!< \brief Number of secondaries for which a gradient is computed. */

  /*--- Only allow default construction by derived classes. ---*/
  CVariable() = default;
public:
  /*--- Disable copy and assignment. ---*/
  CVariable(const CVariable&) = delete;
  CVariable(CVariable&&) = delete;
  CVariable& operator= (const CVariable&) = delete;
  CVariable& operator= (CVariable&&) = delete;

  /*!
   * \overload
   * \param[in] npoint - Number of points/nodes/vertices in the domain.
   * \param[in] nvar - Number of variables of the problem.
   * \param[in] config - Definition of the particular problem.
   */
  CVariable(unsigned long npoint, unsigned long nvar, CConfig *config);

  /*!
   * \overload
   * \param[in] npoint - Number of points/nodes/vertices in the domain.
   * \param[in] ndim - Number of dimensions of the problem.
   * \param[in] nvar - Number of variables of the problem.
   * \param[in] config - Definition of the particular problem.
   */
  CVariable(unsigned long npoint, unsigned long ndim, unsigned long nvar, CConfig *config);

  /*!
   * \brief Destructor of the class.
   */
  virtual ~CVariable() = default;

  /*!
   * \brief Set the value of the solution, all variables.
   * \param[in] iPoint - Point index.
   * \param[in] solution - Solution of the problem.
   */
  inline void SetSolution(unsigned long iPoint, const su2double *solution) {
    for (unsigned long iVar = 0; iVar < nVar; iVar++) Solution(iPoint,iVar) = solution[iVar];
  }

  /*!
   * \brief Set the value of the solution, one variable.
   * \param[in] iPoint - Point index.
   * \param[in] iVar - Index of the variable.
   * \param[in] solution - Value of the solution for the index <i>iVar</i>.
   */
  inline void SetSolution(unsigned long iPoint, unsigned long iVar, su2double solution) { Solution(iPoint,iVar) = solution; }

  /*!
   * \brief Add the value of the solution vector to the previous solution (incremental approach).
   * \param[in] iPoint - Point index.
   * \param[in] iVar - Index of the variable.
   * \param[in] solution - Value of the solution for the index <i>iVar</i>.
   */
  inline void Add_DeltaSolution(unsigned long iPoint, unsigned long iVar, su2double solution) { Solution(iPoint,iVar) += solution; }

  /*!
   * \brief Set the value of the non-physical point.
   * \param[in] iPoint - Point index.
   * \param[in] value - identification of the non-physical point.
   */
  inline void SetNon_Physical(unsigned long iPoint, bool val_value) {
    if (val_value) {
      Non_Physical(iPoint) = val_value;
      Non_Physical_Counter(iPoint) = 0;
    } else {
      Non_Physical_Counter(iPoint)++;
      if (Non_Physical_Counter(iPoint) > 20) {
        Non_Physical(iPoint) = false;
      }
    }
  }

  /*!
   * \brief Get the value of the non-physical boolean at a point.
   * \param[in] iPoint - Point index.
   * \return Value of the Non-physical point.
   */
  inline bool GetNon_Physical(unsigned long iPoint) { return Non_Physical(iPoint); }

  /*!
   * \brief Get the solution.
   * \param[in] iPoint - Point index.
   * \param[in] iVar - Index of the variable.
   * \return Value of the solution for the index <i>iVar</i>.
   */
  inline su2double GetSolution(unsigned long iPoint, unsigned long iVar) const { return Solution(iPoint,iVar); }

  /*!
   * \brief Get the old solution of the problem (Runge-Kutta method)
   * \param[in] iPoint - Point index.
   * \param[in] iVar - Index of the variable.
   * \return Pointer to the old solution vector.
   */
  inline su2double GetSolution_Old(unsigned long iPoint, unsigned long iVar) const { return Solution_Old(iPoint,iVar); }

  /*!
   * \brief Get the old solution of the discrete adjoint problem (for multiphysics subiterations)
   * \param[in] iPoint - Point index.
   * \param[in] iVar - Index of the variable.
   * \return Pointer to the old solution vector.
   */
  inline su2double GetSolution_Old_Adj(unsigned long iPoint, unsigned long iVar) const { return Solution_Adj_Old(iPoint,iVar); }

  /*!
   * \brief Set the value of the old solution.
   * \param[in] iPoint - Point index.
   * \param[in] solution_old - Pointer to the residual vector.
   */
  inline void SetSolution_Old(unsigned long iPoint, const su2double *solution_old) {
    for (unsigned long iVar = 0; iVar < nVar; iVar++)
      Solution_Old(iPoint,iVar) = solution_old[iVar];
  }

  /*!
   * \overload
   * \param[in] iVar - Index of the variable.
   * \param[in] iPoint - Point index.
   * \param[in] solution_old - Value of the old solution for the index <i>iVar</i>.
   */
  inline void SetSolution_Old(unsigned long iPoint, unsigned long iVar, su2double solution_old) { Solution_Old(iPoint,iVar) = solution_old; }

  /*!
   * \brief Set old variables to the value of the current variables.
   */
  void Set_OldSolution();

  /*!
   * \brief Set variables to the value of the old variables.
   */
  void Set_Solution();

  /*!
   * \brief Set the variable solution at time n.
   */
  void Set_Solution_time_n();

  /*!
   * \brief Set the variable solution at time n-1.
   */
  void Set_Solution_time_n1();

  /*!
   * \brief Set the variable solution at time n.
   * \param[in] iPoint - Point index.
   */
  inline void Set_Solution_time_n(unsigned long iPoint, const su2double* val_sol) {
    for (unsigned long iVar = 0; iVar < nVar; iVar++) Solution_time_n(iPoint,iVar) = val_sol[iVar];
  }

  /*!
   * \brief Set the variable solution at time n-1.
   * \param[in] iPoint - Point index.
   */
  inline void Set_Solution_time_n1(unsigned long iPoint, const su2double* val_sol) {
    for (unsigned long iVar = 0; iVar < nVar; iVar++)
      Solution_time_n1(iPoint,iVar) = val_sol[iVar];
  }

  /*!
   * \brief Set the variable solution at time n.
   * \param[in] iPoint - Point index.
   */
  inline void Set_Solution_time_n(unsigned long iPoint, unsigned long iVar, su2double val_sol) {
    Solution_time_n(iPoint,iVar) = val_sol;
  }

  /*!
   * \brief Set the variable solution at time n-1.
   * \param[in] iPoint - Point index.
   */
  inline void Set_Solution_time_n1(unsigned long iPoint, unsigned long iVar, su2double val_sol) {
    Solution_time_n1(iPoint,iVar) = val_sol;
  }

  /*!
   * \brief Set to zero the velocity components of the solution.
   * \param[in] iPoint - Point index.
   */
  inline void SetVelSolutionZero(unsigned long iPoint) {
    for (unsigned long iDim = 0; iDim < nDim; iDim++) Solution(iPoint,iDim+1) = 0.0;
  }

  /*!
   * \brief Specify a vector to set the velocity components of the solution.
   * \param[in] iPoint - Point index.
   * \param[in] val_vector - Pointer to the vector.
   */
  inline void SetVelSolutionVector(unsigned long iPoint, const su2double *val_vector) {
    for (unsigned long iDim = 0; iDim < nDim; iDim++) Solution(iPoint, iDim+1) = val_vector[iDim];
  }

  /*!
   * \brief Set to zero velocity components of the solution.
   * \param[in] iPoint - Point index.
   */
  inline void SetVelSolutionOldZero(unsigned long iPoint) {
    for (unsigned long iDim = 0; iDim < nDim; iDim++) Solution_Old(iPoint, iDim+1) = 0.0;
  }

  /*!
   * \brief Add a value to the solution.
   * \param[in] iPoint - Point index.
   * \param[in] iVar - Number of the variable.
   * \param[in] solution - Value that we want to add to the solution.
   */
  inline void AddSolution(unsigned long iPoint, unsigned long iVar, su2double solution) {
    Solution(iPoint, iVar) = Solution_Old(iPoint, iVar) + solution;
  }

  /*!
   * \brief Add a value to the solution.
   * \param[in] iPoint - Point index.
   * \param[in] solution - Value that we want to add to the solution.
   */
  inline void AddSolution(unsigned long iPoint, const su2double *solution) {
    for (unsigned long iVar = 0; iVar < nVar; iVar++) Solution(iPoint, iVar) += solution[iVar];
  }

  /*!
   * \brief A virtual member.
   * \param[in] iPoint - Point index.
   * \param[in] iVar - Index of the variable.
   * \return Pointer to the old solution vector.
   */
  inline virtual su2double GetSolution_New(unsigned long iPoint, unsigned long iVar) const { return 0.0; }

  /*!
   * \brief A virtual member.
   * \param[in] iPoint - Point index.
   */
  inline virtual su2double GetRoe_Dissipation(unsigned long iPoint) const { return 0.0; }

  /*!
   * \brief A virtual member.
   * \param[in] iPoint - Point index.
   */
  inline virtual void SetRoe_Dissipation(unsigned long iPoint, su2double val_dissipation) {}

  /*!
   * \brief A virtual member.
   * \param[in] iPoint - Point index.
   */
  inline virtual void SetRoe_Dissipation_FD(unsigned long iPoint, su2double val_wall_dist) {}

  /*!
   * \brief A virtual member.
   * \param[in] iPoint - Point index.
   * \param[in] val_delta - A scalar measure of the grid size
   * \param[in] val_const_DES - The DES constant (C_DES)
   */
  inline virtual void SetRoe_Dissipation_NTS(unsigned long iPoint, su2double val_delta, su2double val_const_DES) {}

  /*!
   * \brief A virtual member.
   * \param[in] iPoint - Point index.
   */
  inline virtual su2double GetDES_LengthScale(unsigned long iPoint) const { return 0.0; }

  /*!
   * \brief A virtual member.
   * \param[in] iPoint - Point index.
   */
  inline virtual void SetDES_LengthScale(unsigned long iPoint, su2double val_des_lengthscale) {}

  /*!
   * \brief A virtual member.
   * \param[in] iPoint - Point index.
   */
  virtual void SetSolution_New() {}

  /*!
   * \brief Set external contributions to zero.
   */
  void SetExternalZero();

  /*!
   * \brief Set old External to the value of the current variables.
   */
  void Set_OldExternal();

  /*!
   * \brief A virtual member.
   * \param[in] iPoint - Point index.
   * \param[in] iVar - Number of the variable.
   * \param[in] solution - Value that we want to add to the solution.
   */
  inline virtual void AddSolution_New(unsigned long iPoint, unsigned long iVar, su2double solution) {}

  /*!
   * \brief Add a value to the External vector.
   * \param[in] iPoint - Point index.
   * \param[in] val_sol - vector that has to be added component-wise
   */
  inline void Add_External(unsigned long iPoint, const su2double* val_sol) {
    for(unsigned long iVar = 0; iVar < nVar; iVar++) External(iPoint,iVar) += val_sol[iVar];
  }

  /*!
   * \brief Add a value to the solution, clipping the values.
   * \param[in] iPoint - Point index.
   * \param[in] iVar - Index of the variable.
   * \param[in] solution - Value of the solution change.
   * \param[in] lowerlimit - Lower value.
   * \param[in] upperlimit - Upper value.
   */
  inline void AddClippedSolution(unsigned long iPoint, unsigned long iVar, su2double solution,
                                 su2double lowerlimit, su2double upperlimit) {

    su2double val_new = Solution_Old(iPoint, iVar) + solution;
    Solution(iPoint,iVar) = min(max(val_new, lowerlimit), upperlimit);
  }

  /*!
   * \brief Update the variables using a conservative format.
   * \param[in] iPoint - Point index.
   * \param[in] iVar - Index of the variable.
   * \param[in] solution - Value of the solution change.
   * \param[in] val_density - Value of the density.
   * \param[in] val_density_old - Value of the old density.
   * \param[in] lowerlimit - Lower value.
   * \param[in] upperlimit - Upper value.
   */
  inline void AddConservativeSolution(unsigned long iPoint, unsigned long iVar, su2double solution,
                                      su2double val_density, su2double val_density_old,
                                      su2double lowerlimit, su2double upperlimit) {

    su2double val_new = (Solution_Old(iPoint,iVar)*val_density_old + solution)/val_density;
    Solution(iPoint,iVar) = min(max(val_new, lowerlimit), upperlimit);
  }

  /*!
   * \brief Get the entire solution of the problem.
   * \return Reference to the solution matrix.
   */
  inline const MatrixType& GetSolution(void) { return Solution; }

  /*!
   * \brief Get the solution of the problem.
   * \param[in] iPoint - Point index.
   * \return Pointer to the solution vector.
   */
  inline su2double *GetSolution(unsigned long iPoint) { return Solution[iPoint]; }

  /*!
   * \brief Get the old solution of the problem (Runge-Kutta method)
   * \param[in] iPoint - Point index.
   * \return Pointer to the old solution vector.
   */
  inline su2double *GetSolution_Old(unsigned long iPoint) { return Solution_Old[iPoint]; }

  /*!
   * \brief Get the external contributions of the problem.
   * \param[in] iPoint - Point index.
   * \return Pointer to the External row for iPoint.
   */
  inline const su2double *Get_External(unsigned long iPoint) const { return External[iPoint]; }

  /*!
   * \brief Get the solution at time n.
   * \param[in] iPoint - Point index.
   * \return Pointer to the solution (at time n) vector.
   */
  inline su2double *GetSolution_time_n(unsigned long iPoint) { return Solution_time_n[iPoint]; }

  /*!
   * \brief Get the solution at time n-1.
   * \param[in] iPoint - Point index.
   * \return Pointer to the solution (at time n-1) vector.
   */
  inline su2double *GetSolution_time_n1(unsigned long iPoint) { return Solution_time_n1[iPoint]; }

  /*!
   * \brief Set the value of the old residual.
   * \param[in] iPoint - Point index.
   * \param[in] val_residual_old - Pointer to the residual vector.
   */
  inline void SetResidual_Old(unsigned long iPoint, const su2double *val_residual_old) {
    for (unsigned long iVar = 0; iVar < nVar; iVar++)
      Residual_Old(iPoint,iVar) = val_residual_old[iVar];
  }

  /*!
   * \brief Add a value to the summed residual vector.
   * \param[in] iPoint - Point index.
   * \param[in] val_residual - Pointer to the residual vector.
   */
  inline void AddResidual_Sum(unsigned long iPoint, const su2double *val_residual) {
    for (unsigned long iVar = 0; iVar < nVar; iVar++)
      Residual_Sum(iPoint,iVar) += val_residual[iVar];
  }

  /*!
   * \brief Set summed residual vector to zero value.
   */
  inline void SetResidualSumZero(unsigned long iPoint) {
    for (unsigned long iVar = 0; iVar < nVar; iVar++) Residual_Sum(iPoint,iVar) = 0.0;
  }

  /*!
   * \brief Set the velocity of the truncation error to zero.
   * \param[in] iPoint - Point index.
   */
  inline virtual void SetVel_ResTruncError_Zero(unsigned long iPoint, unsigned long iSpecies) {}

  /*!
   * \brief Get the value of the summed residual.
   * \param[in] iPoint - Point index.
   * \return Pointer to the summed residual.
   */
  inline su2double *GetResidual_Sum(unsigned long iPoint) { return Residual_Sum[iPoint]; }

  /*!
   * \brief Get the value of the old residual.
   * \param[in] iPoint - Point index.
   * \return Pointer to the old residual.
   */
  inline su2double *GetResidual_Old(unsigned long iPoint) { return Residual_Old[iPoint]; }

  /*!
   * \brief Get the value of the summed residual.
   * \param[in] iPoint - Point index.
   * \param[in] val_residual - Pointer to the summed residual.
   */
  inline void GetResidual_Sum(unsigned long iPoint, su2double *val_residual) const {
    for (unsigned long iVar = 0; iVar < nVar; iVar++)
      val_residual[iVar] = Residual_Sum(iPoint,iVar);
  }

  /*!
   * \brief Set the value of the under-relaxation parameter for the current control volume (CV).
   * \param[in] iPoint - Point index.
   * \param[in] val_under_relaxation - the input value of the under-relaxation parameter for this CV.
   */
  inline void SetUnderRelaxation(unsigned long iPoint, su2double val_under_relaxation) { UnderRelaxation(iPoint) = val_under_relaxation; }

  /*!
   * \brief Get the value of the under-relaxation parameter for the current control volume (CV).
   * \param[in] iPoint - Point index.
   * \return Value of the under-relaxation parameter for this CV.
   */
  inline su2double GetUnderRelaxation(unsigned long iPoint) const { return UnderRelaxation(iPoint); }

  /*!
   * \brief Set the value of the local CFL number for the current control volume (CV).
   * \param[in] iPoint - Point index.
   * \param[in] val_cfl - the input value of the local CFL number for this CV.
   */
  inline void SetLocalCFL(unsigned long iPoint, su2double val_cfl) { LocalCFL(iPoint) = val_cfl; }

  /*!
   * \brief Get the value of the local CFL number for the current control volume (CV).
   * \param[in] iPoint - Point index.
   * \return Value of the local CFL number for this CV.
   */
  inline su2double GetLocalCFL(unsigned long iPoint) const { return LocalCFL(iPoint); }

  /*!
   * \brief Set auxiliar variables, we are looking for the gradient of that variable.
   * \param[in] iPoint - Point index.
   * \param[in] val_auxvar - Value of the auxiliar variable.
   */
  inline void SetAuxVar(unsigned long iPoint, su2double val_auxvar) { AuxVar(iPoint) = val_auxvar; }

  /*!
   * \brief Get the value of the auxiliary variable.
   * \param[in] iPoint - Point index.
   * \return Value of the auxiliary variable.
   */
  inline su2double GetAuxVar(unsigned long iPoint) const { return AuxVar(iPoint); }

  /*!
   * \brief Get the auxiliary variable.
   * \return 2D view of the auxiliary variable.
   */
  inline C2DDummyLastView<const VectorType> GetAuxVar(void) const {
    return C2DDummyLastView<const VectorType>(AuxVar);
  }

  /*!
   * \brief Set the value of the auxiliary variable gradient.
   * \param[in] iPoint - Point index.
   * \param[in] iDim - Index of the dimension.
   * \param[in] val_gradient - Value of the gradient for the index <i>iDim</i>.
   */
  inline void SetAuxVarGradient(unsigned long iPoint, unsigned long iDim, su2double val_gradient) { Grad_AuxVar(iPoint,iDim) = val_gradient; }

  /*!
   * \brief Add a value to the auxiliary variable gradient.
   * \param[in] iPoint - Point index.
   * \param[in] iDim - Index of the dimension.
   * \param[in] val_value - Value of the gradient to be added for the index <i>iDim</i>.
   */
  inline void AddAuxVarGradient(unsigned long iPoint, unsigned long iDim, su2double val_value) { Grad_AuxVar(iPoint,iDim) += val_value;}

  /*!
   * \brief Get the gradient of the auxiliary variable.
   * \param[in] iPoint - Point index.
   * \return Value of the gradient of the auxiliary variable.
   */
  inline su2double *GetAuxVarGradient(unsigned long iPoint) { return Grad_AuxVar[iPoint]; }

  /*!
   * \brief Get the gradient of the auxiliary variable.
   * \return 3D view of the gradient of the auxiliary variable.
   */
  inline C3DDummyMiddleView<MatrixType> GetAuxVarGradient() {
    return C3DDummyMiddleView<MatrixType>(Grad_AuxVar);
  }

  /*!
   * \brief Get the gradient of the auxiliary variable.
   * \param[in] iPoint - Point index.
   * \param[in] iDim - Index of the dimension.
   * \return Value of the gradient of the auxiliary variable for the dimension <i>iDim</i>.
   */
  inline su2double GetAuxVarGradient(unsigned long iPoint, unsigned long iDim) const { return Grad_AuxVar(iPoint,iDim); }

  /*!
   * \brief Add a value to the truncation error.
   * \param[in] iPoint - Point index.
   * \param[in] val_truncation_error - Value that we want to add to the truncation error.
   */
  inline void AddRes_TruncError(unsigned long iPoint, const su2double *val_truncation_error) {
    for (unsigned long iVar = 0; iVar < nVar; iVar++)
      Res_TruncError(iPoint, iVar) += val_truncation_error[iVar];
  }

  /*!
   * \brief Subtract a value to the truncation error.
   * \param[in] iPoint - Point index.
   * \param[in] val_truncation_error - Value that we want to subtract to the truncation error.
   */
  inline void SubtractRes_TruncError(unsigned long iPoint, const su2double *val_truncation_error) {
    for (unsigned long iVar = 0; iVar < nVar; iVar++)
      Res_TruncError(iPoint, iVar) -= val_truncation_error[iVar];
  }

  /*!
   * \brief Set the truncation error to zero.
   * \param[in] iPoint - Point index.
   */
  inline void SetRes_TruncErrorZero(unsigned long iPoint) {
    for (unsigned long iVar = 0; iVar < nVar; iVar++) Res_TruncError(iPoint, iVar) = 0.0;
  }

  /*!
   * \brief Set the truncation error to zero.
   * \param[in] iPoint - Point index.
   */
  inline void SetVal_ResTruncError_Zero(unsigned long iPoint, unsigned long iVar) {Res_TruncError(iPoint, iVar) = 0.0;}

  /*!
   * \brief Set the velocity of the truncation error to zero.
   * \param[in] iPoint - Point index.
   */
  inline void SetVel_ResTruncError_Zero(unsigned long iPoint) {
    for (unsigned long iDim = 0; iDim < nDim; iDim++) Res_TruncError(iPoint,iDim+1) = 0.0;
  }

  /*!
   * \brief Set the velocity of the truncation error to zero.
   * \param[in] iPoint - Point index.
   */
  inline void SetEnergy_ResTruncError_Zero(unsigned long iPoint) { Res_TruncError(iPoint,nDim+1) = 0.0;}

  /*!
   * \brief Get the truncation error.
   * \param[in] iPoint - Point index.
   * \return Pointer to the truncation error.
   */
  inline su2double *GetResTruncError(unsigned long iPoint) { return Res_TruncError[iPoint]; }

  /*!
   * \brief Get the truncation error.
   * \param[in] iPoint - Point index.
   * \param[in] val_trunc_error - Pointer to the truncation error.
   */
  inline void GetResTruncError(unsigned long iPoint, su2double *val_trunc_error) const {
    for (unsigned long iVar = 0; iVar < nVar; iVar++)
      val_trunc_error[iVar] = Res_TruncError(iPoint, iVar);
  }

  /*!
   * \brief Set the gradient of the solution.
   * \param[in] iPoint - Point index.
   * \param[in] gradient - Gradient of the solution.
   */
  inline void SetGradient(unsigned long iPoint, su2double **gradient) {
    for (unsigned long iVar = 0; iVar < nVar; iVar++)
      for (unsigned long iDim = 0; iDim < nDim; iDim++)
        Gradient(iPoint,iVar,iDim) = gradient[iVar][iDim];
  }

  /*!
   * \overload
   * \param[in] iPoint - Point index.
   * \param[in] iVar - Index of the variable.
   * \param[in] iDim - Index of the dimension.
   * \param[in] value - Value of the gradient.
   */
  inline void SetGradient(unsigned long iPoint, unsigned long iVar, unsigned long iDim, su2double value) { Gradient(iPoint,iVar,iDim) = value; }

  /*!
   * \brief Add <i>value</i> to the solution gradient.
   * \param[in] iPoint - Point index.
   * \param[in] iVar - Index of the variable.
   * \param[in] iDim - Index of the dimension.
   * \param[in] value - Value to add to the solution gradient.
   */
  inline void AddGradient(unsigned long iPoint, unsigned long iVar, unsigned long iDim, su2double value) { Gradient(iPoint,iVar,iDim) += value; }

  /*!
   * \brief Get the gradient of the entire solution.
   * \return Reference to gradient.
   */
  inline CVectorOfMatrix& GetGradient(void) { return Gradient; }

  /*!
   * \brief Get the value of the solution gradient.
   * \param[in] iPoint - Point index.
   * \return Value of the gradient solution.
   */
  inline su2double **GetGradient(unsigned long iPoint) { return Gradient[iPoint]; }

  /*!
   * \brief Get the value of the solution gradient.
   * \param[in] iPoint - Point index.
   * \param[in] iVar - Index of the variable.
   * \param[in] iDim - Index of the dimension.
   * \return Value of the solution gradient.
   */
  inline su2double GetGradient(unsigned long iPoint, unsigned long iVar, unsigned long iDim) const { return Gradient(iPoint,iVar,iDim); }

  /*!
   * \brief Add <i>value</i> to the Rmatrix for least squares gradient calculations.
   * \param[in] iPoint - Point index.
   * \param[in] iDim - Index of the dimension.
   * \param[in] jDim - Index of the dimension.
   * \param[in] value - Value of the Rmatrix entry.
   */
  inline void AddRmatrix(unsigned long iPoint, unsigned long iDim, unsigned long jDim, su2double value) { Rmatrix(iPoint,iDim,jDim) += value; }

  /*!
   * \brief Get the value of the Rmatrix entry for least squares gradient calculations.
   * \param[in] iPoint - Point index.
   * \param[in] iDim - Index of the dimension.
   * \param[in] jDim - Index of the dimension.
   * \return Value of the Rmatrix entry.
   */
  inline su2double GetRmatrix(unsigned long iPoint, unsigned long iDim, unsigned long jDim) const { return Rmatrix(iPoint,iDim,jDim); }

  /*!
   * \brief Get the value of the Rmatrix entry for least squares gradient calculations.
   * \param[in] iPoint - Point index.
   * \return Value of the Rmatrix entry.
   */
  inline su2double **GetRmatrix(unsigned long iPoint) { return Rmatrix[iPoint]; }

  /*!
   * \brief Get the value Rmatrix for the entire domain.
   * \return Reference to the Rmatrix.
   */
  inline CVectorOfMatrix& GetRmatrix(void) { return Rmatrix; }

  /*!
   * \brief Set the value of the limiter.
   * \param[in] iPoint - Point index.
   * \param[in] iVar - Index of the variable.
   * \param[in] val_limiter - Value of the limiter for the index <i>iVar</i>.
   */
  inline void SetLimiter(unsigned long iPoint, unsigned long iVar, su2double val_limiter) { Limiter(iPoint,iVar) = val_limiter; }

  /*!
   * \brief Set the value of the limiter.
   * \param[in] iPoint - Point index.
   * \param[in] val_species - Index of the species .
   * \param[in] iVar - Index of the variable.
   * \param[in] val_limiter - Value of the limiter for the index <i>iVar</i>.
   */
  inline virtual void SetLimiterPrimitive(unsigned long iPoint, unsigned long val_species, unsigned long iVar, su2double val_limiter) {}

  /*!
   * \brief Set the value of the limiter.
   * \param[in] iPoint - Point index.
   * \param[in] val_species - Index of the species .
   * \param[in] iVar - Index of the variable.
   */
  inline virtual su2double GetLimiterPrimitive(unsigned long iPoint, unsigned long val_species, unsigned long iVar) const { return 0.0; }

  /*!
   * \brief Set the value of the max solution.
   * \param[in] iPoint - Point index.
   * \param[in] iVar - Index of the variable.
   * \param[in] solution - Value of the max solution for the index <i>iVar</i>.
   */
  inline void SetSolution_Max(unsigned long iPoint, unsigned long iVar, su2double solution) { Solution_Max(iPoint,iVar) = solution; }

  /*!
   * \brief Set the value of the min solution.
   * \param[in] iPoint - Point index.
   * \param[in] iVar - Index of the variable.
   * \param[in] solution - Value of the min solution for the index <i>iVar</i>.
   */
  inline void SetSolution_Min(unsigned long iPoint, unsigned long iVar, su2double solution) { Solution_Min(iPoint,iVar) = solution; }

  /*!
   * \brief Get the slope limiter.
   * \return Reference to the limiters vector.
   */
  inline MatrixType& GetLimiter(void) { return Limiter; }

  /*!
   * \brief Get the value of the slope limiter.
   * \param[in] iPoint - Point index.
   * \return Pointer to the limiters vector.
   */
  inline su2double *GetLimiter(unsigned long iPoint) { return Limiter[iPoint]; }

  /*!
   * \brief Get the value of the slope limiter.
   * \param[in] iPoint - Point index.
   * \param[in] iVar - Index of the variable.
   * \return Value of the limiter vector for the variable <i>iVar</i>.
   */
  inline su2double GetLimiter(unsigned long iPoint, unsigned long iVar) const { return Limiter(iPoint,iVar); }

  /*!
   * \brief Get the value of the min solution.
   * \param[in] iPoint - Point index.
   * \param[in] iVar - Index of the variable.
   * \return Value of the min solution for the variable <i>iVar</i>.
   */
  inline su2double GetSolution_Max(unsigned long iPoint, unsigned long iVar) const { return Solution_Max(iPoint,iVar); }

  /*!
   * \brief Get the min solution.
   * \return Value of the min solution for the domain.
   */
  inline MatrixType& GetSolution_Max(void) { return Solution_Max; }

  /*!
   * \brief Set the value of the preconditioner Beta.
   * \param[in] val_Beta - Value of the low Mach preconditioner variable Beta
   * \param[in] iPoint - Point index.
   * \param[in] iVar - Index of the variable.
   * \return Value of the min solution for the variable <i>iVar</i>.
   */
  inline su2double GetSolution_Min(unsigned long iPoint, unsigned long iVar) const { return Solution_Min(iPoint,iVar); }

  /*!
   * \brief Get the min solution.
   * \return Value of the min solution for the domain.
   */
  inline MatrixType& GetSolution_Min(void) { return Solution_Min; }

  /*!
   * \brief Get the value of the wind gust
   * \param[in] iPoint - Point index.
   * \return Value of the wind gust
   */
  inline virtual su2double* GetWindGust(unsigned long iPoint) { return nullptr; }

  /*!
   * \brief Set the value of the wind gust
   * \param[in] iPoint - Point index.
   * \param[in] val_WindGust - Value of the wind gust
   */
  inline virtual void SetWindGust(unsigned long iPoint, const su2double* val_WindGust) {}

  /*!
   * \brief Get the value of the derivatives of the wind gust
   * \param[in] iPoint - Point index.
   * \return Value of the derivatives of the wind gust
   */
  inline virtual su2double* GetWindGustDer(unsigned long iPoint) { return nullptr;}

  /*!
   * \brief Set the value of the derivatives of the wind gust
   * \param[in] iPoint - Point index.
   * \param[in] val_WindGust - Value of the derivatives of the wind gust
   */
  inline virtual void SetWindGustDer(unsigned long iPoint, const su2double* val_WindGust) {}

  /*!
   * \brief Set the value of the time step.
   * \param[in] iPoint - Point index.
   * \param[in] val_delta_time - Value of the time step.
   */
  inline void SetDelta_Time(unsigned long iPoint, su2double val_delta_time) { Delta_Time(iPoint) = val_delta_time; }

  /*!
   * \brief Set the value of the time step.
   * \param[in] iPoint - Point index.
   * \param[in] val_delta_time - Value of the time step.
   * \param[in] iSpecies - Index of the Species.
   */
  inline virtual void SetDelta_Time(unsigned long iPoint, su2double val_delta_time, unsigned long iSpecies) {}

  /*!
   * \brief Get the value of the time step.
   * \param[in] iPoint - Point index.
   * \return Value of the time step.
   */
  inline su2double GetDelta_Time(unsigned long iPoint) const {return Delta_Time(iPoint); }

  /*!
   * \brief Get the value of the time step.
   * \param[in] iPoint - Point index.
   * \param[in] iSpecies - Index of the Species
   * \return Value of the time step.
   */
  inline virtual su2double GetDelta_Time(unsigned long iPoint, unsigned long iSpecies) { return 0.0; }

  /*!
   * \brief Set the value of the maximum eigenvalue for the inviscid terms of the PDE.
   * \param[in] iPoint - Point index.
   * \param[in] val_max_lambda - Value of the maximum eigenvalue for the inviscid terms of the PDE.
   */
  inline void SetMax_Lambda_Inv(unsigned long iPoint, su2double val_max_lambda) { Max_Lambda_Inv(iPoint) = val_max_lambda; }

  /*!
   * \brief Set the value of the maximum eigenvalue for the inviscid terms of the PDE.
   * \param[in] iPoint - Point index.
   * \param[in] val_max_lambda - Value of the maximum eigenvalue for the inviscid terms of the PDE.
   * \param[in] val_species - Value of the species index to set the maximum eigenvalue.
   */
  inline virtual void SetMax_Lambda_Inv(unsigned long iPoint, su2double val_max_lambda, unsigned long val_species) {}

  /*!
   * \brief Set the value of the maximum eigenvalue for the viscous terms of the PDE.
   * \param[in] iPoint - Point index.
   * \param[in] val_max_lambda - Value of the maximum eigenvalue for the viscous terms of the PDE.
   */
  inline void SetMax_Lambda_Visc(unsigned long iPoint, su2double val_max_lambda) { Max_Lambda_Visc(iPoint) = val_max_lambda; }

  /*!
   * \brief Set the value of the maximum eigenvalue for the viscous terms of the PDE.
   * \param[in] iPoint - Point index.
   * \param[in] val_max_lambda - Value of the maximum eigenvalue for the viscous terms of the PDE.
   * \param[in] val_species - Index of the species to set the maximum eigenvalue of the viscous terms.
   */
  inline virtual void SetMax_Lambda_Visc(unsigned long iPoint, su2double val_max_lambda, unsigned long val_species) {}

  /*!
   * \brief Add a value to the maximum eigenvalue for the inviscid terms of the PDE.
   * \param[in] iPoint - Point index.
   * \param[in] val_max_lambda - Value of the maximum eigenvalue for the inviscid terms of the PDE.
   */
  inline void AddMax_Lambda_Inv(unsigned long iPoint, su2double val_max_lambda) { Max_Lambda_Inv(iPoint) += val_max_lambda; }

  /*!
   * \brief Add a value to the maximum eigenvalue for the viscous terms of the PDE.
   * \param[in] iPoint - Point index.
   * \param[in] val_max_lambda - Value of the maximum eigenvalue for the viscous terms of the PDE.
   */
  inline void AddMax_Lambda_Visc(unsigned long iPoint, su2double val_max_lambda) { Max_Lambda_Visc(iPoint) += val_max_lambda; }

  /*!
   * \brief Get the value of the maximum eigenvalue for the inviscid terms of the PDE.
   * \param[in] iPoint - Point index.
   * \return the value of the maximum eigenvalue for the inviscid terms of the PDE.
   */
  inline su2double GetMax_Lambda_Inv(unsigned long iPoint) const { return Max_Lambda_Inv(iPoint); }

  /*!
   * \brief Get the value of the maximum eigenvalue for the viscous terms of the PDE.
   * \param[in] iPoint - Point index.
   * \return the value of the maximum eigenvalue for the viscous terms of the PDE.
   */
  inline su2double GetMax_Lambda_Visc(unsigned long iPoint) const { return Max_Lambda_Visc(iPoint); }

  /*!
   * \brief Set the value of the spectral radius.
   * \param[in] iPoint - Point index.
   * \param[in] val_lambda - Value of the spectral radius.
   */
  inline void SetLambda(unsigned long iPoint, su2double val_lambda) { Lambda(iPoint) = val_lambda; }

  /*!
   * \brief Set the value of the spectral radius.
   * \param[in] iPoint - Point index.
   * \param[in] val_lambda - Value of the spectral radius.
   * \param[in] val_iSpecies -Index of species
   */
  inline virtual void SetLambda(unsigned long iPoint, su2double val_lambda, unsigned long val_iSpecies) {}

  /*!
   * \brief Add the value of the spectral radius.
   * \param[in] iPoint - Point index.
   * \param[in] val_lambda - Value of the spectral radius.
   */
  inline void AddLambda(unsigned long iPoint, su2double val_lambda) { Lambda(iPoint) += val_lambda; }

  /*!
   * \brief Add the value of the spectral radius.
   * \param[in] iPoint - Point index.
   * \param[in] val_iSpecies -Index of species
   * \param[in] val_lambda - Value of the spectral radius.
   */
  inline virtual void AddLambda(unsigned long iPoint, su2double val_lambda, unsigned long val_iSpecies) {}

  /*!
   * \brief Get the value of the spectral radius.
   * \param[in] iPoint - Point index.
   * \return Value of the spectral radius.
   */
  inline su2double GetLambda(unsigned long iPoint) const { return Lambda(iPoint); }

  /*!
   * \brief Get the value of the spectral radius.
   * \param[in] iPoint - Point index.
   * \param[in] val_iSpecies -Index of species
   * \return Value of the spectral radius.
   */
  inline virtual su2double GetLambda(unsigned long iPoint, unsigned long val_iSpecies) { return 0.0; }

  /*!
   * \brief Set pressure sensor.
   * \param[in] iPoint - Point index.
   * \param[in] val_sensor - Value of the pressure sensor.
   */
  inline void SetSensor(unsigned long iPoint, su2double val_sensor) { Sensor(iPoint) = val_sensor; }

  /*!
   * \brief Set pressure sensor.
   * \param[in] iPoint - Point index.
   * \param[in] val_sensor - Value of the pressure sensor.
   * \param[in] iSpecies - Index of the species.
   */
  inline virtual void SetSensor(unsigned long iPoint, su2double val_sensor, unsigned long iSpecies) {}

  /*!
   * \brief Get the pressure sensor.
   * \param[in] iPoint - Point index.
   * \return Value of the pressure sensor.
   */
  inline su2double GetSensor(unsigned long iPoint) const { return Sensor(iPoint); }

  /*!
   * \brief Get the pressure sensor.
   * \param[in] iPoint - Point index.
   * \param[in] iSpecies - index of species
   * \return Value of the pressure sensor.
   */
  inline virtual su2double GetSensor(unsigned long iPoint, unsigned long iSpecies) const { return 0.0; }

  /*!
   * \brief Add the value of the undivided laplacian of the solution.
   * \param[in] iPoint - Point index.
   * \param[in] val_und_lapl - Value of the undivided solution.
   */
  inline void AddUnd_Lapl(unsigned long iPoint, const su2double *val_und_lapl) {
    for (unsigned long iVar = 0; iVar < nVar; iVar++)
      Undivided_Laplacian(iPoint, iVar) += val_und_lapl[iVar];
  }

  /*!
   * \brief Subtract the value of the undivided laplacian of the solution.
   * \param[in] iPoint - Point index.
   * \param[in] val_und_lapl - Value of the undivided solution.
   */
  inline void SubtractUnd_Lapl(unsigned long iPoint, const su2double *val_und_lapl) {
    for (unsigned long iVar = 0; iVar < nVar; iVar++)
      Undivided_Laplacian(iPoint, iVar) -= val_und_lapl[iVar];
  }

  /*!
   * \brief Increment the value of the undivided laplacian of the solution.
   * \param[in] iPoint - Point index.
   * \param[in] iVar - Variable of the undivided laplacian.
   * \param[in] val_und_lapl - Value of the undivided solution.
   */
  inline void AddUnd_Lapl(unsigned long iPoint, unsigned long iVar, su2double val_und_lapl) {
    Undivided_Laplacian(iPoint, iVar) += val_und_lapl;
  }

  /*!
   * \brief Set the undivided laplacian of the solution to zero.
   */
  void SetUnd_LaplZero();

  /*!
   * \brief Set a value to the undivided laplacian.
   * \param[in] iPoint - Point index.
   * \param[in] iVar - Variable of the undivided laplacian.
   * \param[in] val_und_lapl - Value of the undivided laplacian.
   */
  inline void SetUnd_Lapl(unsigned long iPoint, unsigned long iVar, su2double val_und_lapl) {
    Undivided_Laplacian(iPoint, iVar) = val_und_lapl;
  }

  /*!
   * \brief Get the undivided laplacian of the solution.
   * \param[in] iPoint - Point index.
   * \return Pointer to the undivided laplacian vector.
   */
  inline su2double *GetUndivided_Laplacian(unsigned long iPoint) { return Undivided_Laplacian[iPoint]; }

  /*!
   * \brief Get the undivided laplacian of the solution.
   * \param[in] iPoint - Point index.
   * \param[in] iVar - Variable of the undivided laplacian.
   * \return Value of the undivided laplacian vector.
   */
  inline su2double GetUndivided_Laplacian(unsigned long iPoint, unsigned long iVar) const { return Undivided_Laplacian(iPoint, iVar); }

  /*!
   * \brief A virtual member.
   * \param[in] iPoint - Point index.
   * \return Value of the flow density.
   */
  inline virtual su2double GetDensity(unsigned long iPoint) const { return 0.0; }

  /*!
   * \brief A virtual member.
   * \param[in] iPoint - Point index.
   * \return Old value of the flow density.
   */
  inline virtual su2double GetDensity_Old(unsigned long iPoint) const { return 0.0; }

  /*!
   * \brief A virtual member.
   * \param[in] iPoint - Point index.
   * \return Value of the flow density.
   */
  inline virtual su2double GetDensity(unsigned long iPoint, unsigned long val_iSpecies) const { return 0.0; }

  /*!
   * \brief A virtual member.
   * \param[in] iPoint - Point index.
   * \param[in] val_Species - Index of species s.
   * \return Value of the mass fraction of species s.
   */
  inline virtual su2double GetMassFraction(unsigned long iPoint, unsigned long val_Species) const { return 0.0; }

  /*!
   * \brief A virtual member.
   * \param[in] iPoint - Point index.
   * \return Value of the flow energy.
   */
  inline virtual su2double GetEnergy(unsigned long iPoint) const { return 0.0; }

  /*!
   * \brief A virtual member.
   * \param[in] iPoint - Point index.
   * \return Pointer to the force projection vector.
   */
  inline virtual su2double *GetForceProj_Vector(unsigned long iPoint) { return nullptr; }

  /*!
   * \brief A virtual member.
   * \param[in] iPoint - Point index.
   * \return Pointer to the objective function source.
   */
  inline virtual su2double *GetObjFuncSource(unsigned long iPoint) { return nullptr; }

  /*!
   * \brief A virtual member.
   * \param[in] iPoint - Point index.
   * \return Pointer to the internal boundary vector.
   */
  inline virtual su2double *GetIntBoundary_Jump(unsigned long iPoint) { return nullptr; }

  /*!
   * \brief A virtual member.
   * \param[in] iPoint - Point index.
   * \return Value of the eddy viscosity.
   */
  inline virtual su2double GetEddyViscosity(unsigned long iPoint) const { return 0.0; }

  /*!
   * \brief A virtual member.
   * \param[in] iPoint - Point index.
   * \return Value of the flow enthalpy.
   */
  inline virtual su2double GetEnthalpy(unsigned long iPoint) const { return 0.0; }

  /*!
   * \brief A virtual member.
   * \param[in] iPoint - Point index.
   * \return Value of the flow pressure.
   */
  inline virtual su2double GetPressure(unsigned long iPoint) const { return 0.0; }

  /*!
   * \brief A virtual member.
   * \param[in] iPoint - Point index.
   * \param[in] val_vector - Direction of projection.
   * \return Value of the projected velocity.
   */
  inline virtual su2double GetProjVel(unsigned long iPoint, const su2double *val_vector) const { return 0.0; }

  /*!
   * \brief A virtual member.
   * \param[in] iPoint - Point index.
   * \param[in] val_vector - Direction of projection.
   * \param[in] val_species - Index of the desired species.
   * \return Value of the projected velocity.
   */
  inline virtual su2double GetProjVel(unsigned long iPoint, su2double *val_vector, unsigned long val_species) const { return 0.0; }

  /*!
   * \brief A virtual member.
   * \param[in] iPoint - Point index.
   * \return Value of the sound speed.
   */
  inline virtual su2double GetSoundSpeed(unsigned long iPoint) const { return 0.0; }

  /*!
   * \brief A virtual member.
   * \param[in] iPoint - Point index.
   * \return Value of the beta for the incompressible flow.
   */
  inline virtual su2double GetBetaInc2(unsigned long iPoint) const { return 0.0; }

  /*!
   * \brief A virtual member.
   * \return Value of the temperature.
   */
  inline virtual su2double GetTemperature(unsigned long iPoint) const { return 0.0; }

  /*!
   * \brief A virtual member.
   * \param[in] iPoint - Point index.
   * \return Value of the vibrational-electronic temperature.
   */
  inline virtual su2double GetTemperature_ve(unsigned long iPoint) const { return 0.0; }

  /*!
   * \brief A virtual member -- Get the mixture specific heat at constant volume (trans.-rot.).
   * \param[in] iPoint - Point index.
   * \return \f$\rho C^{t-r}_{v} \f$
   */
  inline virtual su2double GetRhoCv_tr(unsigned long iPoint) const { return 0.0; }

  /*!
   * \brief A virtual member -- Get the mixture specific heat at constant volume (vib.-el.).
   * \param[in] iPoint - Point index.
   * \return \f$\rho C^{v-e}_{v} \f$
   */
  inline virtual su2double GetRhoCv_ve(unsigned long iPoint) const { return 0.0; }

  /*!
   * \brief A virtual member.
   * \param[in] iPoint - Point index.
   * \param[in] iDim - Index of the dimension.
   * \return Value of the velocity for the dimension <i>iDim</i>.
   */
  inline virtual su2double GetVelocity(unsigned long iPoint, unsigned long iDim) const { return 0.0; }

  /*!
   * \brief A virtual member.
   * \param[in] iPoint - Point index.
   * \return Norm 2 of the velocity vector.
   */
  inline virtual su2double GetVelocity2(unsigned long iPoint) const { return 0.0; }

  /*!
   * \brief A virtual member.
   * \param[in] iPoint - Point index.
   * \return Norm 2 of the velocity vector of Fluid val_species.
   */
  inline virtual su2double GetVelocity2(unsigned long iPoint, unsigned long val_species) const { return 0.0; }

  /*!
   * \brief A virtual member.
   * \param[in] iPoint - Point index.
   * \return The laminar viscosity of the flow.
   */
  inline virtual su2double GetLaminarViscosity(unsigned long iPoint) const { return 0.0; }


  /*!
   * \brief A virtual member.
   * \param[in] iPoint - Point index.
   * \return The laminar viscosity of the flow.
   */
  inline virtual su2double GetLaminarViscosity(unsigned long iPoint, unsigned long iSpecies) const { return 0.0; }

  /*!
   * \brief A virtual member.
   * \param[in] iPoint - Point index.
   * \return Value of the species diffusion coefficient.
   */
  inline virtual su2double* GetDiffusionCoeff(unsigned long iPoint) {return nullptr; }

  /*!
   * \brief A virtual member.
   * \param[in] iPoint - Point index.
   * \return Value of the thermal conductivity (translational/rotational)
   */
  inline virtual su2double GetThermalConductivity(unsigned long iPoint) const { return 0.0; }

  /*!
   * \brief A virtual member.
   * \param[in] iPoint - Point index.
   * \return Value of the specific heat at constant P
   */
  inline virtual su2double GetSpecificHeatCp(unsigned long iPoint) const { return 0.0; }

  /*!
   * \brief A virtual member.
   * \param[in] iPoint - Point index.
   * \return Value of the specific heat at constant V
   */
  inline virtual su2double GetSpecificHeatCv(unsigned long iPoint) const { return 0.0; }

  /*!
   * \brief A virtual member.
   * \param[in] iPoint - Point index.
   * \return Value of the thermal conductivity (vibrational)
   */
  inline virtual su2double GetThermalConductivity_ve(unsigned long iPoint) const { return 0.0; }

  /*!
   * \brief A virtual member.
   * \param[in] iPoint - Point index.
   * \return Sets separation intermittency
   */
  inline virtual void SetGammaSep(unsigned long iPoint, su2double gamma_sep) {}

  /*!
   * \brief A virtual member.
   * \param[in] iPoint - Point index.
   * \return Sets separation intermittency
   */
  inline virtual void SetGammaEff(unsigned long iPoint) {}

  /*!
   * \brief A virtual member.
   * \param[in] iPoint - Point index.
   * \return Returns intermittency
   */
  inline virtual su2double GetIntermittency(unsigned long iPoint) const { return 0.0; }

  /*!
   * \brief A virtual member.
   * \param[in] iPoint - Point index.
   * \return Value of the vorticity.
   */
  inline virtual su2double *GetVorticity(unsigned long iPoint) { return nullptr; }

  /*!
   * \brief A virtual member.
   * \param[in] iPoint - Point index.
   * \return Value of the rate of strain magnitude.
   */
  inline virtual su2double GetStrainMag(unsigned long iPoint) const { return 0.0; }

  /*!
   * \brief A virtual member.
   * \param[in] iPoint - Point index.
   * \param[in] val_ForceProj_Vector - Pointer to the force projection vector.
   */
  inline virtual void SetForceProj_Vector(unsigned long iPoint, const su2double *val_ForceProj_Vector) {}

  /*!
   * \brief A virtual member.
   * \param[in] iPoint - Point index.
   * \param[in] val_SetObjFuncSource - Pointer to the objective function source.
   */
  inline virtual void SetObjFuncSource(unsigned long iPoint, const su2double *val_SetObjFuncSource) {}

  /*!
   * \brief A virtual member.
   * \param[in] iPoint - Point index.
   * \param[in] val_IntBoundary_Jump - Pointer to the interior boundary jump.
   */
  inline virtual void SetIntBoundary_Jump(unsigned long iPoint, const su2double *val_IntBoundary_Jump) {}

  /*!
   * \brief A virtual member.
   * \param[in] iPoint - Point index.
   * \return Value of the gamma_BC of B-C transition model.
   */
  inline virtual su2double GetGammaBC(unsigned long iPoint) const { return 0.0; }

  /*!
   * \brief A virtual member.
   * \param[in] iPoint - Point index.
   */
  inline virtual void SetGammaBC(unsigned long iPoint, su2double val_gamma) {}

  /*!
   * \brief A virtual member.
   * \param[in] iPoint - Point index.
   * \param[in] eddy_visc - Value of the eddy viscosity.
   */
  inline virtual void SetEddyViscosity(unsigned long iPoint, su2double eddy_visc) {}

  /*!
   * \brief A virtual member.
   * \param[in] iPoint - Point index.
   */
  inline virtual void SetEnthalpy(unsigned long iPoint) {}

  /*!
   * \brief A virtual member.
   * \param[in] iPoint - Point index.
   */
  inline virtual bool SetPrimVar(unsigned long iPoint, CConfig *config) { return true; }

  /*!
   * \brief A virtual member.
   * \param[in] iPoint - Point index.
   */
  inline virtual bool SetPrimVar(unsigned long iPoint, CFluidModel *FluidModel) { return true; }

  /*!
   * \brief A virtual member.
   */
  inline virtual void SetSecondaryVar(unsigned long iPoint, CFluidModel *FluidModel) {}

  /*!
   * \brief A virtual member.
   */
  inline virtual bool Cons2PrimVar(CConfig *config, unsigned long iPoint, su2double *U, su2double *V, su2double *dPdU,
                                   su2double *dTdU, su2double *dTvedU) { return false; }
  /*!
   * \brief A virtual member.
   */
  inline virtual void Prim2ConsVar(CConfig *config, unsigned long iPoint, su2double *V, su2double *U) { }

  /*!
   * \brief A virtual member.
   */
  inline virtual bool SetPrimVar(unsigned long iPoint, su2double SharpEdge_Distance, bool check, CConfig *config) { return true; }

  /*!
   * \brief A virtual member.
   */
  inline virtual bool SetPrimVar(unsigned long iPoint, su2double eddy_visc, su2double turb_ke, CConfig *config) { return true; }

  /*!
   * \brief A virtual member.
   */
  inline virtual bool SetPrimVar(unsigned long iPoint, su2double eddy_visc, su2double turb_ke, CFluidModel *FluidModel) { return true; }

  /*!
   * \brief A virtual member.
   */
  inline virtual bool SetPrimVar(unsigned long iPoint, su2double Density_Inf, CConfig *config) { return true; }

  /*!
   * \brief A virtual member.
   */
  inline virtual bool SetPrimVar(unsigned long iPoint, su2double Density_Inf, su2double Viscosity_Inf,
                                 su2double eddy_visc, su2double turb_ke, CConfig *config) {return true; }

  /*!
   * \brief A virtual member.
   */
  inline virtual su2double GetPrimitive(unsigned long iPoint, unsigned long iVar) const { return 0.0; }

  /*!
   * \brief A virtual member.
   */
  inline virtual void SetPrimitive(unsigned long iPoint, unsigned long iVar, su2double val_prim) {}

  /*!
   * \brief A virtual member.
   */
  inline virtual void SetPrimitive(unsigned long iPoint, const su2double *val_prim) {}

  /*!
   * \brief A virtual member.
   */
  inline virtual su2double *GetPrimitive(unsigned long iPoint) { return nullptr; }

  /*!
   * \brief A virtual member.
   */
  inline virtual su2double GetSecondary(unsigned long iPoint, unsigned long iVar) const { return 0.0; }

  /*!
   * \brief A virtual member.
   */
  inline virtual void SetSecondary(unsigned long iPoint, unsigned long iVar, su2double val_secondary) {}

  /*!
   * \brief A virtual member.
   */
  inline virtual void SetSecondary(unsigned long iPoint, const su2double *val_secondary) {}

  /*!
   * \brief A virtual member.
   */
  inline virtual void SetdPdrho_e(unsigned long iPoint, su2double dPdrho_e) {}

  /*!
   * \brief A virtual member.
   */
  inline virtual void SetdPde_rho(unsigned long iPoint, su2double dPde_rho) {}

  /*!
   * \brief A virtual member.
   */
  inline virtual void SetdTdrho_e(unsigned long iPoint, su2double dTdrho_e) {}

  /*!
   * \brief A virtual member.
   */
  inline virtual void SetdTde_rho(unsigned long iPoint, su2double dTde_rho) {}

  /*!
   * \brief A virtual member.
   */
  inline virtual void Setdmudrho_T(unsigned long iPoint, su2double dmudrho_T) {}

  /*!
   * \brief A virtual member.
   */
  inline virtual void SetdmudT_rho(unsigned long iPoint, su2double dmudT_rho) {}

  /*!
   * \brief A virtual member.
   */
  inline virtual void Setdktdrho_T(unsigned long iPoint, su2double dktdrho_T) {}

  /*!
   * \brief A virtual member.
   */
  inline virtual void SetdktdT_rho(unsigned long iPoint, su2double dktdT_rho) {}

  /*!
   * \brief A virtual member.
   */
  inline virtual su2double *GetSecondary(unsigned long iPoint) { return nullptr; }

  /*!
   * \brief A virtual member.
   */
  inline virtual bool SetDensity(unsigned long iPoint, su2double val_density) { return false; }

  /*!
   * \brief A virtual member.
   */
  inline virtual bool SetDensity(unsigned long iPoint) { return false; }

  /*!
   * \brief A virtual member.
   */
  inline virtual void SetPressure(unsigned long iPoint) {}

  /*!
   * \brief A virtual member.
   */
  inline virtual void SetVelocity(unsigned long iPoint) {}

  /*!
   * \brief A virtual member.
   */
  inline virtual void SetBetaInc2(unsigned long iPoint, su2double val_betainc2) {}

  /*!
   * \brief A virtual member.
   * \param[in] val_phi - Value of the adjoint velocity.
   */
  inline virtual void SetPhi_Old(unsigned long iPoint, const su2double *val_phi) {}

  /*!
   * \brief A virtual member.
   * \param[in] Gamma - Ratio of Specific heats
   */
  inline virtual bool SetPressure(unsigned long iPoint, su2double Gamma) { return false; }

  /*!
   * \brief A virtual member.
   * \param[in] config
   */
  inline virtual bool SetPressure(unsigned long iPoint, CConfig *config) { return false; }

  /*!
   * \brief A virtual member.
   */
  inline virtual bool SetPressure(unsigned long iPoint, su2double Gamma, su2double turb_ke) { return false; }

  /*!
   * \brief Calculates vib.-el. energy per mass, \f$e^{vib-el}_s\f$, for input species (not including KE)
   */
  inline virtual su2double CalcEve(unsigned long iPoint, su2double *V, CConfig *config, unsigned long val_Species) { return 0.0; }

  /*!
   * \brief Calculates enthalpy per mass, \f$h_s\f$, for input species (not including KE)
   */
  inline virtual su2double CalcHs(unsigned long iPoint, su2double *V, CConfig *config, unsigned long val_Species) { return 0.0; }

  /*!
   * \brief Calculates enthalpy per mass, \f$Cv_s\f$, for input species (not including KE)
   */
  inline virtual su2double CalcCvve(unsigned long iPoint, su2double val_Tve, CConfig *config, unsigned long val_Species) { return 0.0; }

  /*!
   * \brief A virtual member.
   * \param[in] V
   * \param[in] config - Configuration settings
   * \param[in] dPdU
   */
  inline virtual void CalcdPdU(unsigned long iPoint, su2double *V, CConfig *config, su2double *dPdU) {}

  /*!
   * \brief Set partial derivative of temperature w.r.t. density \f$\frac{\partial P}{\partial \rho_s}\f$
   * \param[in] V
   * \param[in] config - Configuration settings
   * \param[in] dTdU
   */
  inline virtual void CalcdTdU(unsigned long iPoint, su2double *V, CConfig *config, su2double *dTdU) {}

  /*!
   * \brief Set partial derivative of temperature w.r.t. density \f$\frac{\partial P}{\partial \rho_s}\f$
   * \param[in] V
   * \param[in] config - Configuration settings
   * \param[in] dTdU
   */
  inline virtual void CalcdTvedU(unsigned long iPoint, su2double *V, CConfig *config, su2double *dTdU) {}

  /*!
   * \brief A virtual member.
   */
  inline virtual su2double *GetdPdU(unsigned long iPoint) { return nullptr; }

  /*!
   * \brief A virtual member.
   */
  inline virtual su2double *GetdTdU(unsigned long iPoint) { return nullptr; }

  /*!
   * \brief A virtual member.
   */
  inline virtual su2double *GetdTvedU(unsigned long iPoint) { return nullptr; }

  /*!
   * \brief A virtual member.
   * \param[in] val_velocity - Value of the velocity.
   * \param[in] Gamma - Ratio of Specific heats
   */
  inline virtual void SetDeltaPressure(unsigned long iPoint, const su2double *val_velocity, su2double Gamma) {}

  /*!
   * \brief A virtual member.
   * \param[in] Gamma - Ratio of specific heats.
   */
  inline virtual bool SetSoundSpeed(unsigned long iPoint, su2double Gamma) { return false; }

  /*!
   * \brief A virtual member.
   * \param[in] config - Configuration parameters.
   */
  inline virtual bool SetSoundSpeed(unsigned long iPoint, CConfig *config) { return false; }

  /*!
   * \brief A virtual member.
   */
  inline virtual bool SetSoundSpeed(unsigned long iPoint) { return false; }

  /*!
   * \brief A virtual member.
   * \param[in] Gas_Constant - Value of the Gas Constant
   */
  inline virtual bool SetTemperature(unsigned long iPoint, su2double Gas_Constant) { return false; }

  /*!
   * \brief Sets the vibrational electronic temperature of the flow.
   * \return Value of the temperature of the flow.
   */
  inline virtual bool SetTemperature_ve(unsigned long iPoint, su2double val_Tve) { return false; }

  /*!
   * \brief A virtual member.
   * \param[in] config - Configuration parameters.
   */
  inline virtual bool SetTemperature(unsigned long iPoint, CConfig *config) { return false; }

  /*!
   * \brief A virtual member.
   * \param[in] config - Configuration parameters.
   */
  inline virtual void SetPrimitive(unsigned long iPoint, CConfig *config) {}

  /*!
   * \brief A virtual member.
   * \param[in] config - Configuration parameters.
   * \param[in] Coord - Physical coordinates.
   */
  inline virtual void SetPrimitive(unsigned long iPoint, CConfig *config, su2double *Coord) {}

  /*!
   * \brief A virtual member.
   * \param[in] Temperature_Wall - Value of the Temperature at the wall
   */
  inline virtual void SetWallTemperature(unsigned long iPoint, su2double Temperature_Wall) {}

  /*!
   * \brief A virtual member.
   * \param[in] Temperature_Wall - Value of the Temperature at the wall
   */
  inline virtual void SetWallTemperature(unsigned long iPoint, su2double* Temperature_Wall) {}

  /*!
   * \brief Set the thermal coefficient.
   * \param[in] config - Configuration parameters.
   */
  inline virtual void SetThermalCoeff(unsigned long iPoint, CConfig *config) {}

  /*!
   * \brief A virtual member.
   */
  inline virtual void SetStress_FEM(unsigned long iPoint, unsigned long iVar, su2double val_stress) {}

  /*!
   * \brief A virtual member.
   */
  inline virtual void AddStress_FEM(unsigned long iPoint, unsigned long iVar, su2double val_stress) {}

  /*!
   * \brief A virtual member.

   */
  inline virtual const su2double *GetStress_FEM(unsigned long iPoint) const {return nullptr;}

  /*!
   * \brief A virtual member.
   */
  inline virtual void SetVonMises_Stress(unsigned long iPoint, su2double val_stress) {}

  /*!
   * \brief A virtual member.
   */
  inline virtual su2double GetVonMises_Stress(unsigned long iPoint) const { return 0.0; }

  /*!
   * \brief A virtual member.
   */
  inline virtual void Add_SurfaceLoad_Res(unsigned long iPoint, const su2double *val_surfForce) {}

  /*!
   * \brief A virtual member.
   */
  inline virtual su2double Get_SurfaceLoad_Res(unsigned long iPoint, unsigned long iVar) const { return 0.0; }

  /*!
   * \brief A virtual member.
   */
  inline virtual void Clear_SurfaceLoad_Res() {}

  /*!
   * \brief A virtual member.
   */
  virtual void Set_SurfaceLoad_Res_n() {}

  /*!
   * \brief A virtual member.
   */
  inline virtual su2double Get_SurfaceLoad_Res_n(unsigned long iPoint, unsigned long iVar) const { return 0.0; }

  /*!
   * \brief A virtual member.
   */
  inline virtual void Add_BodyForces_Res(unsigned long iPoint, const su2double *val_bodyForce) {}

  /*!
   * \brief A virtual member.
   */
  inline virtual su2double Get_BodyForces_Res(unsigned long iPoint, unsigned long iVar) const { return 0.0; }

  /*!
   * \brief A virtual member.
   */
  inline virtual void Clear_BodyForces_Res(unsigned long iPoint) {}

  /*!
   * \brief A virtual member.
   */
  inline virtual void Set_FlowTraction(unsigned long iPoint, const su2double *val_flowTraction) {}

  /*!
   * \brief A virtual member.
   */
  inline virtual void Add_FlowTraction(unsigned long iPoint, const su2double *val_flowTraction) {}

  /*!
   * \brief A virtual member.
   */
  inline virtual su2double Get_FlowTraction(unsigned long iPoint, unsigned long iVar) const { return 0.0; }

  /*!
   * \brief A virtual member.
   */
  virtual void Set_FlowTraction_n() {}

  /*!
   * \brief A virtual member.
   */
  inline virtual su2double Get_FlowTraction_n(unsigned long iPoint, unsigned long iVar) const { return 0.0; }

  /*!
   * \brief A virtual member.
   */
  inline virtual void Clear_FlowTraction() {}

  /*!
   * \brief A virtual member.
   */
  inline virtual void Set_isVertex(unsigned long iPoint, bool isVertex) {}

  /*!
   * \brief A virtual member.
   */
  inline virtual bool Get_isVertex(unsigned long iPoint) const { return false; }

  /*!
   * \brief A virtual member.
   */
  inline virtual void SetVelocity2(unsigned long iPoint) {}

  /*!
   * \brief A virtual member.
   * \param[in] val_velocity - Pointer to the velocity.
   */
  inline virtual void SetVelocity_Old(unsigned long iPoint, const su2double *val_velocity) {}

  /*!
   * \brief A virtual member.
   * \param[in] laminarViscosity
   */
  inline virtual void SetLaminarViscosity(unsigned long iPoint, su2double laminarViscosity) {}

  /*!
   * \brief A virtual member.
   * \param[in] config - Definition of the particular problem.
   */
  inline virtual void SetLaminarViscosity(unsigned long iPoint, CConfig *config) {}

  /*!
   * \brief A virtual member.
   * \param[in] thermalConductivity
   */
  inline virtual void SetThermalConductivity(unsigned long iPoint, su2double thermalConductivity) {}

  /*!
   * \brief A virtual member.
   * \param[in] config - Definition of the particular problem.
   */
  inline virtual void SetThermalConductivity(unsigned long iPoint, CConfig *config) {}

  /*!
   * \brief A virtual member.
   * \param[in] Cp - Constant pressure specific heat.
   */
  inline virtual void SetSpecificHeatCp(unsigned long iPoint, su2double Cp) {}

  /*!
   * \brief A virtual member.
   * \param[in] Cv - Constant volume specific heat.
   */
  inline virtual void SetSpecificHeatCv(unsigned long iPoint, su2double Cv) {}

  /*!
   * \brief A virtual member.
   */
  inline virtual bool SetVorticity_StrainMag() { return false; }

  /*!
   * \brief A virtual member.
   */
  inline virtual void SetVelSolutionDVector(unsigned long iPoint) {}

  /*!
   * \brief A virtual member.
   * \param[in] iVar - Index of the variable.
   * \param[in] iDim - Index of the dimension.
   * \param[in] val_value - Value to add to the gradient of the primitive variables.
   */
  inline virtual void AddGradient_Primitive(unsigned long iPoint, unsigned long iVar, unsigned long iDim, su2double val_value) {}

  /*!
   * \brief A virtual member.
   * \param[in] iVar - Index of the variable.
   * \param[in] iDim - Index of the dimension.
   * \return Value of the primitive variables gradient.
   */
  inline virtual su2double GetGradient_Primitive(unsigned long iPoint, unsigned long iVar, unsigned long iDim) const { return 0.0; }

  /*!
   * \brief A virtual member.
   * \param[in] iVar - Index of the variable.
   * \return Value of the primitive variables gradient.
   */
  inline virtual su2double GetLimiter_Primitive(unsigned long iPoint, unsigned long iVar) const { return 0.0; }

  /*!
   * \brief A virtual member.
   * \param[in] iVar - Index of the variable.
   * \param[in] iDim - Index of the dimension.
   * \param[in] val_value - Value of the gradient.
   */
  inline virtual void SetGradient_Primitive(unsigned long iPoint, unsigned long iVar, unsigned long iDim, su2double val_value) {}

  /*!
   * \brief A virtual member.
   * \param[in] iVar - Index of the variable.
   * \param[in] val_value - Value of the gradient.
   */
  inline virtual void SetLimiter_Primitive(unsigned long iPoint, unsigned long iVar, su2double val_value) {}

  /*!
   * \brief A virtual member.
   * \return Value of the primitive variables gradient.
   */
  inline virtual su2double **GetGradient_Primitive(unsigned long iPoint) { return nullptr; }

  /*!
   * \brief A virtual member.
   * \return Value of the primitive variables gradient.
   */
  inline virtual su2double *GetLimiter_Primitive(unsigned long iPoint) { return nullptr; }

  /*!
   * \brief Get the value of the primitive gradient for MUSCL reconstruction.
   * \param[in] val_var - Index of the variable.
   * \param[in] val_dim - Index of the dimension.
   * \return Value of the primitive variables gradient.
   */
  inline virtual su2double GetGradient_Reconstruction(unsigned long iPoint, unsigned long val_var, unsigned long val_dim) const { return 0.0; }

  /*!
   * \brief Set the value of the primitive gradient for MUSCL reconstruction.
   * \param[in] val_var - Index of the variable.
   * \param[in] val_dim - Index of the dimension.
   * \param[in] val_value - Value of the gradient.
   */
  inline virtual void SetGradient_Reconstruction(unsigned long iPoint, unsigned long val_var, unsigned long val_dim, su2double val_value) {}

  /*!
   * \brief Get the value of the primitive gradient for MUSCL reconstruction.
   * \return Value of the primitive gradient for MUSCL reconstruction.
   */
  inline virtual su2double **GetGradient_Reconstruction(unsigned long iPoint) { return nullptr; }

  /*!
   * \brief Get the reconstruction gradient for primitive variable at all points.
   * \return Reference to variable reconstruction gradient.
   */
  inline virtual CVectorOfMatrix& GetGradient_Reconstruction(void) { return Gradient; }

  /*!
   * \brief Set the blending function for the blending of k-w and k-eps.
   * \param[in] val_viscosity - Value of the vicosity.
   * \param[in] val_density - Value of the density.
   * \param[in] val_dist - Value of the distance to the wall.
   */
  inline virtual void SetBlendingFunc(unsigned long iPoint, su2double val_viscosity, su2double val_dist, su2double val_density) {}

  /*!
   * \brief Get the first blending function of the SST model.
   */
  inline virtual su2double GetF1blending(unsigned long iPoint) const { return 0.0; }

  /*!
   * \brief Get the second blending function of the SST model.
   */
  inline virtual su2double GetF2blending(unsigned long iPoint) const { return 0.0; }

  /*!
   * \brief Get the value of the cross diffusion of tke and omega.
   */
  inline virtual su2double GetCrossDiff(unsigned long iPoint) const { return 0.0; }

  /*!
   * \brief Get the value of the eddy viscosity.
   * \return the value of the eddy viscosity.
   */
  inline virtual su2double GetmuT(unsigned long iPoint) const { return 0.0; }

  /*!
   * \brief Set the value of the eddy viscosity.
   * \param[in] val_muT
   */
  inline virtual void SetmuT(unsigned long iPoint, su2double val_muT) {}

  /*!
   * \brief Add a value to the maximum eigenvalue for the inviscid terms of the PDE.
   * \param[in] val_max_lambda - Value of the maximum eigenvalue for the inviscid terms of the PDE.
   * \param[in] iSpecies - Value of iSpecies to which the eigenvalue belongs
   */
  inline virtual void AddMax_Lambda_Inv(unsigned long iPoint, su2double val_max_lambda, unsigned long iSpecies) {}

  /*!
   * \brief Add a value to the maximum eigenvalue for the viscous terms of the PDE.
   * \param[in] val_max_lambda - Value of the maximum eigenvalue for the viscous terms of the PDE.
   * \param[in] iSpecies - Value of iSpecies to which the eigenvalue belongs
   */
  inline virtual void AddMax_Lambda_Visc(unsigned long iPoint, su2double val_max_lambda, unsigned long iSpecies) {}

  /*!
   * \brief A virtual member.
   * \param[in] iVar - Index of the variable.
   * \param[in] val_source - Value of the harmonic balance source.
   */
  inline virtual void SetHarmonicBalance_Source(unsigned long iPoint, unsigned long iVar, su2double val_source) {}

  /*!
   * \brief A virtual member.
   */
  inline virtual su2double GetHarmonicBalance_Source(unsigned long iPoint, unsigned long iVar) const { return 0.0; }

  /*!
   * \brief Set the Eddy Viscosity Sensitivity of the problem.
   * \param[in] val_EddyViscSens - Eddy Viscosity Sensitivity.
   * \param[in] numTotalVar - Number of variables.
   */
  inline virtual void SetEddyViscSens(unsigned long iPoint, const su2double *val_EddyViscSens, unsigned long numTotalVar) {}

  /*!
   * \brief Get the Eddy Viscosity Sensitivity of the problem.
   * \return Pointer to the Eddy Viscosity Sensitivity.
   */
  inline virtual su2double *GetEddyViscSens(unsigned long iPoint) { return nullptr; }

  /*!
   * \brief A virtual member. Set the direct solution for the adjoint solver.
   * \param[in] solution_direct - Value of the direct solution.
   */
  inline virtual void SetSolution_Direct(unsigned long iPoint, const su2double *solution_direct) {}

  /*!
   * \brief A virtual member. Get the direct solution for the adjoint solver.
   * \return Pointer to the direct solution vector.
   */
  inline virtual su2double *GetSolution_Direct(unsigned long iPoint) { return nullptr; }

  /*!
   * \brief A virtual member. Set the restart geometry (coordinate of the converged solution)
   * \param[in] val_coordinate_direct - Value of the restart coordinate.
   */
  inline virtual void SetGeometry_Direct(unsigned long iPoint, const su2double *val_coordinate_direct) {}

  /*!
   * \brief A virtual member. Get the restart geometry (coordinate of the converged solution).
   * \return Pointer to the restart coordinate vector.
   */
  inline virtual su2double *GetGeometry_Direct(unsigned long iPoint) { return nullptr; }

  /*!
   * \brief A virtual member. Get the restart geometry (coordinate of the converged solution).
   * \return Coordinate of the direct solver restart for .
   */
  inline virtual su2double GetGeometry_Direct(unsigned long iPoint, unsigned long iDim) const { return 0.0; }

  /*!
   * \brief A virtual member. Get the geometry solution.
   * \param[in] iVar - Index of the variable.
   * \return Value of the solution for the index <i>iVar</i>.
   */
  inline virtual su2double GetSolution_Geometry(unsigned long iPoint, unsigned long iVar) const { return 0.0; }

  /*!
   * \brief A virtual member. Set the value of the mesh solution (adjoint).
   * \param[in] solution - Solution of the problem (acceleration).
   */
  inline virtual void SetSolution_Geometry(unsigned long iPoint, const su2double *solution_geometry) {}

  /*!
   * \brief A virtual member. Set the value of the mesh solution (adjoint).
   * \param[in] solution - Solution of the problem (acceleration).
   */
  inline virtual void SetSolution_Geometry(unsigned long iPoint, unsigned long iVar, su2double solution_geometry) {}

  /*!
   * \brief A virtual member. Set the value of the old geometry solution (adjoint).
   */
  inline virtual void Set_OldSolution_Geometry() {}

  /*!
   * \brief A virtual member. Get the value of the old geometry solution (adjoint).
   * \param[out] solution - old adjoint solution for coordinate iDim
   */
  inline virtual su2double Get_OldSolution_Geometry(unsigned long iPoint, unsigned long iDim) const { return 0.0; }

  /*!
   * \brief Get BGS solution to compute the BGS residual (difference between BGS and BGS_k).
   * \note This is virtual because for some classes the result of a BGS iteration is not "Solution".
   *       If this method is overriden, the BGSSolution_k ones proabably have to be too.
   */
  inline virtual su2double Get_BGSSolution(unsigned long iPoint, unsigned long iVar) const {
    return Solution(iPoint, iVar);
  }

  /*!
   * \brief Set the value of the solution in the previous BGS subiteration.
   */
  virtual void Set_BGSSolution_k();

  /*!
   * \brief Restore the previous BGS subiteration to solution.
   */
  virtual void Restore_BGSSolution_k();

  /*!
   * \brief Set the value of the solution in the previous BGS subiteration.
   */
  inline virtual void Set_BGSSolution_k(unsigned long iPoint, unsigned long iVar, su2double val_var) {
    Solution_BGS_k(iPoint,iVar) = val_var;
  }

  /*!
   * \brief Get the value of the solution in the previous BGS subiteration.
   * \param[out] val_solution - solution in the previous BGS subiteration.
   */
  inline virtual su2double Get_BGSSolution_k(unsigned long iPoint, unsigned long iVar) const {
    return Solution_BGS_k(iPoint,iVar);
  }

  /*!
   * \brief A virtual member. Set the direct velocity solution for the adjoint solver.
   * \param[in] solution_direct - Value of the direct velocity solution.
   */
  inline virtual void SetSolution_Vel_Direct(unsigned long iPoint, const su2double *sol) {}

  /*!
   * \brief A virtual member. Set the direct acceleration solution for the adjoint solver.
   * \param[in] solution_direct - Value of the direct acceleration solution.
   */
  inline virtual void SetSolution_Accel_Direct(unsigned long iPoint, const su2double *sol) {}

  /*!
   * \brief A virtual member. Get the direct velocity solution for the adjoint solver.
   * \return Pointer to the direct velocity solution vector.
   */
  inline virtual su2double* GetSolution_Vel_Direct(unsigned long iPoint) { return nullptr; }

  /*!
   * \brief A virtual member. Get the direct acceleraction solution for the adjoint solver.
   * \return Pointer to the direct acceleraction solution vector.
   */
  inline virtual su2double* GetSolution_Accel_Direct(unsigned long iPoint) { return nullptr; }

  /*!
   * \brief Set the value of the velocity (Structural Analysis).
   * \param[in] solution - Solution of the problem (velocity).
   */
  inline virtual void SetSolution_Vel(unsigned long iPoint, const su2double *solution) {}

  /*!
   * \overload
   * \param[in] iVar - Index of the variable.
   * \param[in] solution_vel - Value of the solution for the index <i>iVar</i>.
   */
  inline virtual void SetSolution_Vel(unsigned long iPoint, unsigned long iVar, su2double solution_vel) {}

  /*!
   * \brief Set the value of the velocity (Structural Analysis) at time n.
   * \param[in] solution_vel_time_n - Value of the old solution.
   */
  inline virtual void SetSolution_Vel_time_n(unsigned long iPoint, const su2double *solution_vel_time_n) {}

  /*!
   * \brief Set the value of the velocity (Structural Analysis) at time n.
   */
  inline virtual void SetSolution_Vel_time_n() {}

  /*!
   * \overload
   * \param[in] iVar - Index of the variable.
   * \param[in] solution_vel_time_n - Value of the old solution for the index <i>iVar</i>.
   */
  inline virtual void SetSolution_Vel_time_n(unsigned long iPoint, unsigned long iVar, su2double solution_vel_time_n) {}

  /*!
   * \brief Get the solution at time n.
   * \param[in] iVar - Index of the variable.
   * \return Value of the solution for the index <i>iVar</i>.
   */
  inline su2double GetSolution_time_n(unsigned long iPoint, unsigned long iVar) const { return Solution_time_n(iPoint,iVar); }

  /*!
   * \brief Get the solution at time n-1.
   * \param[in] iVar - Index of the variable.
   * \return Value of the solution for the index <i>iVar</i>.
   */
  inline su2double GetSolution_time_n1(unsigned long iPoint, unsigned long iVar) const { return Solution_time_n1(iPoint,iVar); }

  /*!
   * \brief Get the velocity (Structural Analysis).
   * \param[in] iVar - Index of the variable.
   * \return Value of the solution for the index <i>iVar</i>.
   */
  inline virtual su2double GetSolution_Vel(unsigned long iPoint, unsigned long iVar) const { return 0.0; }

  /*!
   * \brief Get the solution of the problem.
   * \return Pointer to the solution vector.
   */
  inline virtual su2double *GetSolution_Vel(unsigned long iPoint) {return nullptr; }

  /*!
   * \brief Get the velocity of the nodes (Structural Analysis) at time n.
   * \param[in] iVar - Index of the variable.
   * \return Pointer to the old solution vector.
   */
  inline virtual su2double GetSolution_Vel_time_n(unsigned long iPoint, unsigned long iVar) const { return 0.0; }

  /*!
   * \brief Get the solution at time n.
   * \return Pointer to the solution (at time n) vector.
   */
  inline virtual su2double *GetSolution_Vel_time_n(unsigned long iPoint) { return nullptr; }


  /*!
   * \brief Set the value of the acceleration (Structural Analysis).
   * \param[in] solution_accel - Solution of the problem (acceleration).
   */
  inline virtual void SetSolution_Accel(unsigned long iPoint, const su2double *solution_accel) {}

  /*!
   * \overload
   * \param[in] iVar - Index of the variable.
   * \param[in] solution_accel - Value of the solution for the index <i>iVar</i>.
   */
  inline virtual void SetSolution_Accel(unsigned long iPoint, unsigned long iVar, su2double solution_accel) {}

  /*!
   * \brief Set the value of the acceleration (Structural Analysis) at time n.
   * \param[in] solution_accel_time_n - Pointer to the residual vector.
   */
  inline virtual void SetSolution_Accel_time_n(unsigned long iPoint, const su2double *solution_accel_time_n) {}

  /*!
   * \brief Set the value of the acceleration (Structural Analysis) at time n.
   */
  inline virtual void SetSolution_Accel_time_n() {}

  /*!
   * \overload
   * \param[in] iVar - Index of the variable.
   * \param[in] solution_accel_time_n - Value of the old solution for the index <i>iVar</i>.
   */
  inline virtual void SetSolution_Accel_time_n(unsigned long iPoint, unsigned long iVar, su2double solution_accel_time_n) {}

  /*!
   * \brief Get the acceleration (Structural Analysis).
   * \param[in] iVar - Index of the variable.
   * \return Value of the solution for the index <i>iVar</i>.
   */
  inline virtual su2double GetSolution_Accel(unsigned long iPoint, unsigned long iVar) const { return 0.0; }

  /*!
   * \brief Get the solution of the problem.
   * \return Pointer to the solution vector.
   */
  inline virtual su2double *GetSolution_Accel(unsigned long iPoint) { return nullptr; }

  /*!
   * \brief Get the acceleration of the nodes (Structural Analysis) at time n.
   * \param[in] iVar - Index of the variable.
   * \return Pointer to the old solution vector.
   */
  inline virtual su2double GetSolution_Accel_time_n(unsigned long iPoint, unsigned long iVar) const { return 0.0; }

  /*!
   * \brief Get the solution at time n.
   * \return Pointer to the solution (at time n) vector.
   */
  inline virtual su2double *GetSolution_Accel_time_n(unsigned long iPoint) { return nullptr; }

  /*!
   * \brief A virtual member.
   */
  inline virtual void Set_OldSolution_Vel() {}

  /*!
   * \brief A virtual member.
   */
  inline virtual void Set_OldSolution_Accel() {}

  /*!
   * \brief  A virtual member. Set the value of the solution predictor.
   */
  inline virtual void SetSolution_Pred(unsigned long iPoint) {}

  /*!
   * \brief  A virtual member. Set the value of the old solution.
   * \param[in] solution_pred - Pointer to the residual vector.
   */
  inline virtual void SetSolution_Pred(unsigned long iPoint, const su2double *solution_pred) {}

  /*!
   * \brief  A virtual member. Set the value of the solution predicted.
   * \param[in] solution_old - Pointer to the residual vector.
   */
  inline virtual void SetSolution_Pred(unsigned long iPoint, unsigned long iVar, su2double solution_pred) {}

  /*!
   * \brief  A virtual member. Get the value of the solution predictor.
   * \param[in] iVar - Index of the variable.
   * \return Pointer to the old solution vector.
   */
  inline virtual su2double GetSolution_Pred(unsigned long iPoint, unsigned long iVar) const { return 0.0; }

  /*!
   * \brief  A virtual member. Get the solution at time n.
   * \return Pointer to the solution (at time n) vector.
   */
  inline virtual su2double *GetSolution_Pred(unsigned long iPoint) {return nullptr; }

  /*!
   * \brief  A virtual member. Set the value of the solution predictor.
   */
  inline virtual void SetSolution_Pred_Old(unsigned long iPoint) {}

  /*!
   * \brief  A virtual member. Set the value of the old solution.
   * \param[in] solution_pred_Old - Pointer to the residual vector.
   */
  inline virtual void SetSolution_Pred_Old(unsigned long iPoint, const su2double *solution_pred_Old) {}

  /*!
   * \brief  A virtual member. Set the value of the old solution predicted.
   * \param[in] solution_pred_old - Pointer to the residual vector.
   */
  inline virtual void SetSolution_Pred_Old(unsigned long iPoint, unsigned long iVar, su2double solution_pred_old) {}

  /*!
   * \brief  A virtual member. Get the value of the solution predictor.
   * \param[in] iVar - Index of the variable.
   * \return Pointer to the old solution vector.
   */
  inline virtual su2double GetSolution_Pred_Old(unsigned long iPoint, unsigned long iVar) const { return 0.0; }

  /*!
   * \brief  A virtual member. Get the solution at time n.
   * \return Pointer to the solution (at time n) vector.
   */
  inline virtual su2double *GetSolution_Pred_Old(unsigned long iPoint) { return nullptr; }

  /*!
   * \brief A virtual member.
   */
  inline virtual void SetReference_Geometry(unsigned long iPoint, unsigned long iVar, su2double ref_geometry) {}

  /*!
   * \brief A virtual member.
   */
  inline virtual su2double *GetReference_Geometry(unsigned long iPoint) {return nullptr; }

  /*!
   * \brief A virtual member.
   */
  inline virtual void SetPrestretch(unsigned long iPoint, unsigned long iVar, su2double val_prestretch) {}

  /*!
   * \brief A virtual member.
   */
  inline virtual const su2double *GetPrestretch(unsigned long iPoint) const {return nullptr; }

  /*!
   * \brief A virtual member.
   */
  inline virtual su2double GetPrestretch(unsigned long iPoint, unsigned long iVar) const { return 0.0; }

  /*!
   * \brief A virtual member.
   */
  inline virtual su2double GetReference_Geometry(unsigned long iPoint, unsigned long iVar) const { return 0.0; }

  /*!
   * \brief A virtual member. Get the value of the undeformed coordinates.
   * \param[in] iDim - Index of Mesh_Coord[nDim]
   * \return Value of the original coordinate iDim.
   */
  inline virtual su2double GetMesh_Coord(unsigned long iPoint, unsigned long iDim) const { return 0.0; }

  /*!
   * \brief A virtual member. Get the undeformed coordinates.
   * \return Pointer to the reference coordinates.
   */
  inline virtual const su2double *GetMesh_Coord(unsigned long iPoint) const { return nullptr; }

  /*!
   * \brief A virtual member. Set the value of the undeformed coordinates.
   * \param[in] iDim - Index of Mesh_Coord[nDim]
   * \param[in] val_coord - Value of Mesh_Coord[nDim]
   */
  inline virtual void SetMesh_Coord(unsigned long iPoint, unsigned long iDim, su2double val_coord) { }

    /*!
   * \brief A virtual member. Get the value of the wall distance in reference coordinates.
   * \param[in] iDim - Index of Mesh_Coord[nDim]
   * \return Value of the wall distance in reference coordinates.
   */
  inline virtual su2double GetWallDistance(unsigned long iPoint) const { return 0.0; }

  /*!
   * \brief A virtual member. Set the value of the wall distance in reference coordinates.
   * \param[in] val_dist - Value of wall distance.
   */
  inline virtual void SetWallDistance(unsigned long iPoint, su2double val_dist) { }

  /*!
   * \brief A virtual member. Register the reference coordinates of the mesh.
   * \param[in] input - Defines whether we are registering the variable as input or as output.
   */
  inline virtual void Register_MeshCoord(bool input) { }

  /*!
   * \brief A virtual member. Recover the value of the adjoint of the mesh coordinates.
   */
  inline virtual void GetAdjoint_MeshCoord(unsigned long iPoint, su2double *adj_mesh) const { }

  /*!
   * \brief A virtual member. Get the value of the displacement imposed at the boundary.
   * \return Value of the boundary displacement.
   */
  inline virtual su2double GetBound_Disp(unsigned long iPoint, unsigned long iDim) const { return 0.0; }

  /*!
   * \brief A virtual member. Set the boundary displacement.
   * \param[in] val_BoundDisp - Pointer to the boundary displacements.
   */
  inline virtual void SetBound_Disp(unsigned long iPoint, const su2double *val_BoundDisp) { }


  /*!
   * \brief A virtual member. Set the boundary displacement.
   * \param[in] iDim - Index of the dimension of interest.
   * \param[in] val_BoundDisp - Value of the boundary displacements.
   */
  inline virtual void SetBound_Disp(unsigned long iPoint, unsigned long iDim, const su2double val_BoundDisp) { }

  /*!
   * \brief A virtual member. Get the value of the displacement imposed at the boundary.
   * \return Value of the boundary displacement.
   */
  inline virtual const su2double* GetBoundDisp_Direct(unsigned long iPoint) const { return nullptr; }

  /*!
   * \brief A virtual member. Set the solution for the boundary displacements.
   * \param[in] val_BoundDisp - Pointer to the boundary displacements.
   */
  inline virtual void SetBoundDisp_Direct(unsigned long iPoint, const su2double *val_BoundDisp) { }

  /*!
   * \brief Set the value of the sensitivity with respect to the undeformed coordinates.
   * \param[in] val_sens - Pointer to the sensitivities of the boundary displacements.
   */
  inline virtual void SetBoundDisp_Sens(unsigned long iPoint, const su2double *val_sens) { }

  /*!
   * \brief A virtual member. Get the value of the sensitivity with respect to the undeformed coordinates.
   * \param[in] iDim - Index of Mesh_Coord_Sens[nDim]
   * \return Value of the original Mesh_Coord_Sens iDim.
   */
  inline virtual su2double GetBoundDisp_Sens(unsigned long iPoint, unsigned long iDim) const { return 0.0; }

  /*!
   * \brief A virtual member. Register the boundary displacements of the mesh.
   * \param[in] input - Defines whether we are registering the variable as input or as output.
   */
  inline virtual void Register_BoundDisp(bool input) { }

  /*!
   * \brief A virtual member. Recover the value of the adjoint of the boundary displacements.
   */
  inline virtual void GetAdjoint_BoundDisp(unsigned long iPoint, su2double *adj_disp) const { }

   /*!
    * \brief A virtual member.
    */
  inline virtual void Register_femSolution_time_n() {}

  /*!
   * \brief A virtual member.
   */
  inline virtual void RegisterSolution_Vel(bool input) {}

  /*!
   * \brief A virtual member.
   */
  inline virtual void RegisterSolution_Vel_time_n() {}

  /*!
   * \brief A virtual member.
   */
  inline virtual void RegisterSolution_Accel(bool input) {}

  /*!
   * \brief A virtual member.
   */
  inline virtual void RegisterSolution_Accel_time_n() {}

  /*!
   * \brief A virtual member.
   */
  inline virtual void SetAdjointSolution_Vel(unsigned long iPoint, const su2double *adj_sol) {}

  /*!
   * \brief A virtual member.
   */
  inline virtual void RegisterFlowTraction() { }

  /*!
   * \brief A virtual member.
   */
  inline virtual su2double ExtractFlowTraction_Sensitivity(unsigned long iPoint, unsigned long iDim) const { return 0.0; }

  /*!
   * \brief A virtual member.
   */
  inline virtual void GetAdjointSolution_Vel(unsigned long iPoint, su2double *adj_sol) const {}

  /*!
   * \brief A virtual member.
   */
  inline virtual void SetAdjointSolution_Vel_time_n(unsigned long iPoint, const su2double *adj_sol) {}

  /*!
   * \brief A virtual member.
   */
  inline virtual void GetAdjointSolution_Vel_time_n(unsigned long iPoint, su2double *adj_sol) const {}

  /*!
   * \brief A virtual member.
   */
  inline virtual void SetAdjointSolution_Accel(unsigned long iPoint, const su2double *adj_sol) {}

  /*!
   * \brief A virtual member.
   */
  inline virtual void GetAdjointSolution_Accel(unsigned long iPoint, su2double *adj_sol) const {}

  /*!
   * \brief A virtual member.
   */
  inline virtual void SetAdjointSolution_Accel_time_n(unsigned long iPoint, const su2double *adj_sol) {}

  /*!
   * \brief A virtual member.
   */
  inline virtual void GetAdjointSolution_Accel_time_n(unsigned long iPoint, su2double *adj_sol) const {}

  /*!
   * \brief Register the variables in the solution array as input/output variable.
   * \param[in] input - input or output variables.
   * \param[in] push_index - boolean whether we want to push the index or save it in a member variable.
   */
  void RegisterSolution(bool input, bool push_index = true);

  /*!
   * \brief Register the variables in the solution_time_n array as input/output variable.
   */
  void RegisterSolution_time_n();

  /*!
   * \brief Register the variables in the solution_time_n1 array as input/output variable.
   */
  void RegisterSolution_time_n1();

  /*!
   * \brief Set the adjoint values of the solution.
   * \param[in] adj_sol - The adjoint values of the solution.
   */
  inline void SetAdjointSolution(unsigned long iPoint, const su2double *adj_sol) {
    for (unsigned long iVar = 0; iVar < nVar; iVar++)
      SU2_TYPE::SetDerivative(Solution(iPoint,iVar), SU2_TYPE::GetValue(adj_sol[iVar]));
  }

  /*!
   * \brief Set the adjoint values of the solution.
   * \param[in] adj_sol - The adjoint values of the solution.
   */
  inline void SetAdjointSolution_LocalIndex(unsigned long iPoint, const su2double *adj_sol) {
    for (unsigned long iVar = 0; iVar < nVar; iVar++)
      AD::SetDerivative(AD_OutputIndex(iPoint,iVar), SU2_TYPE::GetValue(adj_sol[iVar]));
  }

  /*!
   * \brief Get the adjoint values of the solution.
   * \param[out] adj_sol - The adjoint values of the solution.
   */
  inline void GetAdjointSolution(unsigned long iPoint, su2double *adj_sol) const {
    for (unsigned long iVar = 0; iVar < nVar; iVar++)
      adj_sol[iVar] = SU2_TYPE::GetDerivative(Solution(iPoint,iVar));
  }

  /*!
   * \brief Get the adjoint values of the solution.
   * \param[in] adj_sol - The adjoint values of the solution.
   */
  inline void GetAdjointSolution_LocalIndex(unsigned long iPoint, su2double *adj_sol) const {
    for (unsigned long iVar = 0; iVar < nVar; iVar++)
      adj_sol[iVar] = AD::GetDerivative(AD_InputIndex(iPoint,iVar));
  }

  /*!
   * \brief Set the adjoint values of the solution at time n.
   * \param[in] adj_sol - The adjoint values of the solution.
   */
  inline void SetAdjointSolution_time_n(unsigned long iPoint, const su2double *adj_sol) {
    for (unsigned long iVar = 0; iVar < nVar; iVar++)
      SU2_TYPE::SetDerivative(Solution_time_n(iPoint,iVar), SU2_TYPE::GetValue(adj_sol[iVar]));
  }

  /*!
   * \brief Get the adjoint values of the solution at time n.
   * \param[out] adj_sol - The adjoint values of the solution.
   */
  inline void GetAdjointSolution_time_n(unsigned long iPoint, su2double *adj_sol) const {
    for (unsigned long iVar = 0; iVar < nVar; iVar++)
      adj_sol[iVar] = SU2_TYPE::GetDerivative(Solution_time_n(iPoint,iVar));
  }

  /*!
   * \brief Set the adjoint values of the solution at time n-1.
   * \param[in] adj_sol - The adjoint values of the solution.
   */
  inline void SetAdjointSolution_time_n1(unsigned long iPoint, const su2double *adj_sol) {
    for (unsigned long iVar = 0; iVar < nVar; iVar++)
      SU2_TYPE::SetDerivative(Solution_time_n1(iPoint,iVar), SU2_TYPE::GetValue(adj_sol[iVar]));
  }

  /*!
   * \brief Get the adjoint values of the solution at time n-1.
   * \param[out] adj_sol - The adjoint values of the solution.
   */
  inline void GetAdjointSolution_time_n1(unsigned long iPoint, su2double *adj_sol) const {
    for (unsigned long iVar = 0; iVar < nVar; iVar++)
      adj_sol[iVar] = SU2_TYPE::GetDerivative(Solution_time_n1(iPoint,iVar));
  }

  /*!
   * \brief Set the sensitivity at the node
   * \param[in] iDim - spacial component
   * \param[in] val - value of the Sensitivity
   */
  inline virtual void SetSensitivity(unsigned long iPoint, unsigned long iDim, su2double val) {}

  /*!
   * \brief Get the Sensitivity at the node
   * \param[in] iDim - spacial component
   * \return value of the Sensitivity
   */
  inline virtual su2double GetSensitivity(unsigned long iPoint, unsigned long iDim) const { return 0.0; }

  inline virtual void SetDual_Time_Derivative(unsigned long iPoint, unsigned long iVar, su2double der) {}

  inline virtual void SetDual_Time_Derivative_n(unsigned long iPoint, unsigned long iVar, su2double der) {}

  inline virtual su2double GetDual_Time_Derivative(unsigned long iPoint, unsigned long iVar) const {return 0.0;}

  inline virtual su2double GetDual_Time_Derivative_n(unsigned long iPoint, unsigned long iVar) const {return 0.0;}

  inline virtual void SetTauWall(unsigned long iPoint, su2double val_tau_wall) {}

  inline virtual su2double GetTauWall(unsigned long iPoint) const { return 0.0; }

  inline virtual void SetVortex_Tilting(unsigned long iPoint, const su2double* const* PrimGrad_Flow,
                                        const su2double* Vorticity, su2double LaminarViscosity) {}

  inline virtual su2double GetVortex_Tilting(unsigned long iPoint) const { return 0.0; }

  inline virtual void SetDynamic_Derivative(unsigned long iPoint, unsigned long iVar, su2double der) {}

  inline virtual void SetDynamic_Derivative_n(unsigned long iPoint, unsigned long iVar, su2double der) {}

  inline virtual su2double GetDynamic_Derivative(unsigned long iPoint, unsigned long iVar) const { return 0.0; }

  inline virtual su2double GetDynamic_Derivative_n(unsigned long iPoint, unsigned long iVar) const { return 0.0; }

  inline virtual void SetDynamic_Derivative_Vel(unsigned long iPoint, unsigned long iVar, su2double der) {}

  inline virtual void SetDynamic_Derivative_Vel_n(unsigned long iPoint, unsigned long iVar, su2double der) {}

  inline virtual su2double GetDynamic_Derivative_Vel(unsigned long iPoint, unsigned long iVar) const { return 0.0; }

  inline virtual su2double GetDynamic_Derivative_Vel_n(unsigned long iPoint, unsigned long iVar) const { return 0.0; }

  inline virtual void SetDynamic_Derivative_Accel(unsigned long iPoint, unsigned long iVar, su2double der) {}

  inline virtual void SetDynamic_Derivative_Accel_n(unsigned long iPoint, unsigned long iVar, su2double der) {}

  inline virtual su2double GetDynamic_Derivative_Accel(unsigned long iPoint, unsigned long iVar) const { return 0.0; }

  inline virtual su2double GetDynamic_Derivative_Accel_n(unsigned long iPoint, unsigned long iVar) const { return 0.0; }

  inline virtual su2double GetSolution_Old_Vel(unsigned long iPoint, unsigned long iVar) const { return 0.0; }

  inline virtual su2double GetSolution_Old_Accel(unsigned long iPoint, unsigned long iVar) const { return 0.0; }

  /*!
   * \brief Virtual member: Set the Radiative source term at the node
   * \return value of the radiative source term
   */
  inline virtual const su2double *GetRadiative_SourceTerm(unsigned long iPoint) const { return nullptr;}

  /*!
   * \brief  Virtual member: Set the Radiative source term at the node
   * \param[in] val_RadSourceTerm - value of the radiative source term
   */
  inline virtual void SetRadiative_SourceTerm(unsigned long iPoint, unsigned long iVar, su2double val_RadSourceTerm) { }

  /*!
   * \brief Get whether a volumetric heat source is to be introduced in point iPoint
   * \return Bool, determines if this point introduces volumetric heat
   */
  inline virtual bool GetVol_HeatSource(unsigned long iPoint) const { return false; }

  /*!
   * \brief Set the FSI force sensitivity at the node
   * \param[in] iDim - spacial component
   * \param[in] val - value of the Sensitivity
   */
  virtual void SetFlowTractionSensitivity(unsigned long iPoint, unsigned long iDim, su2double val) { }

  /*!
   * \brief Get the FSI force sensitivity at the node
   * \param[in] iDim - spacial component
   * \return value of the Sensitivity
   */
  virtual su2double GetFlowTractionSensitivity(unsigned long iPoint, unsigned long iDim) const { return 0.0; }

  /*!
   * \brief Set the source term applied into the displacement adjoint coming from external solvers
   * \param[in] iDim - spacial component
   * \param[in] val - value of the source term
   */
  virtual void SetSourceTerm_DispAdjoint(unsigned long iPoint, unsigned long iDim, su2double val) { }

  /*!
   * \brief Get the source term applied into the displacement adjoint coming from external solvers
   * \param[in] iDim - spacial component
   * \return value of the source term
   */
  virtual su2double GetSourceTerm_DispAdjoint(unsigned long iPoint, unsigned long iDim) const { return 0.0; }

  /*!
   * \brief Mark a point as boundary of a boundary
   */
  virtual void MarkAsBoundaryPoint(unsigned long iPoint) {}

  /*!
   * \brief return wether a point is a boundary of a boundary
   */
  virtual bool IsBoundaryPoint(unsigned long iPoint) { return false;}

};<|MERGE_RESOLUTION|>--- conflicted
+++ resolved
@@ -4,11 +4,7 @@
           variables, function definitions in file <i>CVariable.cpp</i>.
           All variables are children of at least this class.
  * \author F. Palacios, T. Economon
-<<<<<<< HEAD
- * \version 7.0.5 "Blackbird"
-=======
  * \version 7.0.6 "Blackbird"
->>>>>>> 0e3fad69
  *
  * SU2 Project Website: https://su2code.github.io
  *
@@ -40,11 +36,7 @@
 #include <cstdlib>
 
 #include "../../../Common/include/CConfig.hpp"
-<<<<<<< HEAD
-#include "../fluid_model.hpp"
-=======
 #include "../fluid/CFluidModel.hpp"
->>>>>>> 0e3fad69
 #include "../../../Common/include/toolboxes/C2DContainer.hpp"
 
 
