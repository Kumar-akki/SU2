/*!
 * \file CVariable.hpp
 * \brief Declaration and inlines of the parent class for defining problem
          variables, function definitions in file <i>CVariable.cpp</i>.
          All variables are children of at least this class.
 * \author F. Palacios, T. Economon
 * \version 7.5.0 "Blackbird"
 *
 * SU2 Project Website: https://su2code.github.io
 *
 * The SU2 Project is maintained by the SU2 Foundation
 * (http://su2foundation.org)
 *
 * Copyright 2012-2022, SU2 Contributors (cf. AUTHORS.md)
 *
 * SU2 is free software; you can redistribute it and/or
 * modify it under the terms of the GNU Lesser General Public
 * License as published by the Free Software Foundation; either
 * version 2.1 of the License, or (at your option) any later version.
 *
 * SU2 is distributed in the hope that it will be useful,
 * but WITHOUT ANY WARRANTY; without even the implied warranty of
 * MERCHANTABILITY or FITNESS FOR A PARTICULAR PURPOSE. See the GNU
 * Lesser General Public License for more details.
 *
 * You should have received a copy of the GNU Lesser General Public
 * License along with SU2. If not, see <http://www.gnu.org/licenses/>.
 */

#pragma once

#include "../../../Common/include/parallelization/mpi_structure.hpp"

#include <cmath>
#include <iostream>
#include <cstdlib>

#include "../../../Common/include/CConfig.hpp"
#include "../../../Common/include/containers/container_decorators.hpp"

class CFluidModel;
class CNEMOGas;

/*!
 * \class CVariable
 * \ingroup Variable
 * \brief Main class for defining the variables.
 * \author F. Palacios
 */
class CVariable {
protected:
  using VectorType = C2DContainer<unsigned long, su2double, StorageType::ColumnMajor, 64, DynamicSize, 1>;
  using MatrixType = C2DContainer<unsigned long, su2double, StorageType::RowMajor,    64, DynamicSize, DynamicSize>;

  MatrixType Solution;       /*!< \brief Solution of the problem. */
  MatrixType Solution_Old;   /*!< \brief Old solution of the problem R-K. */

  MatrixType External;       /*!< \brief External (outer) contribution in discrete adjoint multizone problems. */

  su2vector<bool> Non_Physical;  /*!< \brief Non-physical points in the solution (force first order). */
  su2vector<unsigned short>
  Non_Physical_Counter;          /*!< \brief Number of consecutive iterations that a point has been treated first-order.
                                  After a specified number of successful reconstructions, the point can be returned to second-order. */

  VectorType UnderRelaxation;  /*!< \brief Value of the under-relaxation parameter local to the control volume. */
  VectorType LocalCFL;         /*!< \brief Value of the CFL number local to the control volume. */

  MatrixType Solution_time_n;    /*!< \brief Solution of the problem at time n for dual-time stepping technique. */
  MatrixType Solution_time_n1;   /*!< \brief Solution of the problem at time n-1 for dual-time stepping technique. */
  VectorType Delta_Time;         /*!< \brief Time step. */

  CVectorOfMatrix Gradient;  /*!< \brief Gradient of the solution of the problem. */
  C3DDoubleMatrix Rmatrix;   /*!< \brief Geometry-based matrix for weighted least squares gradient calculations. */

  MatrixType Limiter;        /*!< \brief Limiter of the solution of the problem. */
  MatrixType Solution_Max;   /*!< \brief Max solution for limiter computation. */
  MatrixType Solution_Min;   /*!< \brief Min solution for limiter computation. */

  MatrixType AuxVar;             /*!< \brief Auxiliary variable for gradient computation. */
  CVectorOfMatrix Grad_AuxVar;   /*!< \brief Gradient of the auxiliary variables of the problem. */

  VectorType Max_Lambda_Inv;   /*!< \brief Maximun inviscid eingenvalue. */
  VectorType Max_Lambda_Visc;  /*!< \brief Maximun viscous eingenvalue. */
  VectorType Lambda;           /*!< \brief Value of the eingenvalue. */

  VectorType Sensor;               /*!< \brief Pressure sensor for high order central scheme and Roe dissipation. */
  MatrixType Undivided_Laplacian;  /*!< \brief Undivided laplacian of the solution. */

  MatrixType Res_TruncError;  /*!< \brief Truncation error for multigrid cycle. */
  MatrixType Residual_Old;    /*!< \brief Auxiliary structure for residual smoothing. */
  MatrixType Residual_Sum;    /*!< \brief Auxiliary structure for residual smoothing. */

  MatrixType Solution_BGS_k;     /*!< \brief Old solution container for BGS iterations. */

  su2matrix<int> AD_InputIndex;    /*!< \brief Indices of Solution variables in the adjoint vector. */
  su2matrix<int> AD_OutputIndex;   /*!< \brief Indices of Solution variables in the adjoint vector after having been updated. */

  VectorType SolutionExtra; /*!< \brief Stores adjoint solution for extra solution variables.
                                        Currently only streamwise periodic pressure-drop for massflow prescribed flows. */
  VectorType ExternalExtra; /*!< \brief External storage for the adjoint value (i.e. for the OF mainly */

  VectorType SolutionExtra_BGS_k; /*!< \brief Intermediate storage, enables cross term extraction as that is also pushed to Solution. */

  su2vector<unsigned short> Dataset_Extrapolation; /*!< \brief Stores instances of dataset bounds violation when using datadriven fluid models. */
  su2vector<unsigned long> nIter_Newtonsolver;    /*!< \brief Stores number of Newton solver iterations when using datadriven fluid models. */
  VectorType FluidEntropy;          /*!< \brief Stores the fluid entropy value as computed by the datadriven fluid model. */

 protected:
  unsigned long nPoint = 0;  /*!< \brief Number of points in the domain. */
  unsigned long nDim = 0;      /*!< \brief Number of dimension of the problem. */
  unsigned long nVar = 0;        /*!< \brief Number of variables of the problem. */
  unsigned long nPrimVar = 0;      /*!< \brief Number of primitive variables. */
  unsigned long nPrimVarGrad = 0;    /*!< \brief Number of primitives for which a gradient is computed. */
  unsigned long nSecondaryVar = 0;     /*!< \brief Number of secondary variables. */
  unsigned long nSecondaryVarGrad = 0;   /*!< \brief Number of secondaries for which a gradient is computed. */
  unsigned long nAuxVar = 0; /*!< \brief Number of auxiliary variables. */

  /*--- Only allow default construction by derived classes. ---*/
  CVariable() = default;

  inline static void AssertOverride() {
    assert(false && "A base method of CVariable was used, but it should have been overridden by the derived class.");
  }

  void RegisterContainer(bool input, su2activematrix& variable, su2matrix<int>* ad_index = nullptr) {
    const auto nPoint = variable.rows();
    SU2_OMP_FOR_STAT(roundUpDiv(nPoint,omp_get_num_threads()))
    for (unsigned long iPoint = 0; iPoint < nPoint; ++iPoint) {
      for(unsigned long iVar=0; iVar<variable.cols(); ++iVar) {

        if (input) AD::RegisterInput(variable(iPoint,iVar));
        else AD::RegisterOutput(variable(iPoint,iVar));

        if (ad_index) AD::SetIndex((*ad_index)(iPoint,iVar), variable(iPoint,iVar));
      }
    }
    END_SU2_OMP_FOR
  }

  void RegisterContainer(bool input, su2activematrix& variable, su2matrix<int>& ad_index) {
    RegisterContainer(input, variable, &ad_index);
  }

public:
  /*--- Disable copy and assignment. ---*/
  CVariable(const CVariable&) = delete;
  CVariable(CVariable&&) = delete;
  CVariable& operator= (const CVariable&) = delete;
  CVariable& operator= (CVariable&&) = delete;

  /*!
   * \overload
   * \param[in] npoint - Number of points/nodes/vertices in the domain.
   * \param[in] nvar - Number of variables of the problem.
   * \param[in] config - Definition of the particular problem.
   */
  CVariable(unsigned long npoint, unsigned long nvar, const CConfig *config);

  /*!
   * \overload
   * \param[in] npoint - Number of points/nodes/vertices in the domain.
   * \param[in] ndim - Number of dimensions of the problem.
   * \param[in] nvar - Number of variables of the problem.
   * \param[in] config - Definition of the particular problem.
   * \param[in] adjoint - True if derived class is an adjoint variable.
   */
  CVariable(unsigned long npoint, unsigned long ndim, unsigned long nvar, const CConfig *config, bool adjoint = false);

  /*!
   * \brief Destructor of the class.
   */
  virtual ~CVariable() = default;

  /*!
   * \brief Get the number of auxiliary variables.
   */
  inline unsigned long GetnAuxVar() const { return nAuxVar; }

  /*!
   * \brief Set the value of the solution, all variables.
   * \param[in] iPoint - Point index.
   * \param[in] solution - Solution of the problem.
   */
  inline void SetSolution(unsigned long iPoint, const su2double *solution) {
    for (unsigned long iVar = 0; iVar < nVar; iVar++) Solution(iPoint,iVar) = solution[iVar];
  }

  /*!
   * \brief Set the value of the solution, one variable.
   * \param[in] iPoint - Point index.
   * \param[in] iVar - Index of the variable.
   * \param[in] solution - Value of the solution for the index <i>iVar</i>.
   */
  inline void SetSolution(unsigned long iPoint, unsigned long iVar, su2double solution) { Solution(iPoint,iVar) = solution; }

  /*!
   * \brief Add the value of the solution vector to the previous solution (incremental approach).
   * \param[in] iPoint - Point index.
   * \param[in] iVar - Index of the variable.
   * \param[in] solution - Value of the solution for the index <i>iVar</i>.
   */
  inline void Add_DeltaSolution(unsigned long iPoint, unsigned long iVar, su2double solution) { Solution(iPoint,iVar) += solution; }

  /*!
   * \brief Set the value of the non-physical point.
   * \param[in] iPoint - Point index.
   * \param[in] value - identification of the non-physical point.
   */
  inline void SetNon_Physical(unsigned long iPoint, bool val_value) {
    if (val_value) {
      Non_Physical(iPoint) = val_value;
      Non_Physical_Counter(iPoint) = 0;
    } else {
      Non_Physical_Counter(iPoint)++;
      if (Non_Physical_Counter(iPoint) > 20) {
        Non_Physical(iPoint) = false;
      }
    }
  }

  /*!
   * \brief Get the value of the non-physical boolean at a point.
   * \param[in] iPoint - Point index.
   * \return Value of the Non-physical point.
   */
  inline bool GetNon_Physical(unsigned long iPoint) { return Non_Physical(iPoint); }

  /*!
   * \brief Get the solution.
   * \param[in] iPoint - Point index.
   * \param[in] iVar - Index of the variable.
   * \return Value of the solution for the index <i>iVar</i>.
   */
  inline su2double GetSolution(unsigned long iPoint, unsigned long iVar) const { return Solution(iPoint,iVar); }

  /*!
   * \brief Get the old solution of the problem (Runge-Kutta method)
   * \param[in] iPoint - Point index.
   * \param[in] iVar - Index of the variable.
   * \return Pointer to the old solution vector.
   */
  inline su2double GetSolution_Old(unsigned long iPoint, unsigned long iVar) const { return Solution_Old(iPoint,iVar); }

  /*!
   * \brief Set the value of the old solution.
   * \param[in] iPoint - Point index.
   * \param[in] solution_old - Pointer to the residual vector.
   */
  inline void SetSolution_Old(unsigned long iPoint, const su2double *solution_old) {
    for (unsigned long iVar = 0; iVar < nVar; iVar++)
      Solution_Old(iPoint,iVar) = solution_old[iVar];
  }

  /*!
   * \overload
   * \param[in] iVar - Index of the variable.
   * \param[in] iPoint - Point index.
   * \param[in] solution_old - Value of the old solution for the index <i>iVar</i>.
   */
  inline void SetSolution_Old(unsigned long iPoint, unsigned long iVar, su2double solution_old) { Solution_Old(iPoint,iVar) = solution_old; }

  /*!
   * \brief Set old variables to the value of the current variables.
   */
  void Set_OldSolution();

  /*!
   * \brief Set variables to the value of the old variables.
   */
  void Set_Solution();

  /*!
   * \brief Set the variable solution at time n.
   */
  void Set_Solution_time_n();

  /*!
   * \brief Set the variable solution at time n-1.
   */
  void Set_Solution_time_n1();

  /*!
   * \brief Set the variable solution at time n.
   * \param[in] iPoint - Point index.
   */
  inline void Set_Solution_time_n(unsigned long iPoint, const su2double* val_sol) {
    for (unsigned long iVar = 0; iVar < nVar; iVar++) Solution_time_n(iPoint,iVar) = val_sol[iVar];
  }

  /*!
   * \brief Set the variable solution at time n-1.
   * \param[in] iPoint - Point index.
   */
  inline void Set_Solution_time_n1(unsigned long iPoint, const su2double* val_sol) {
    for (unsigned long iVar = 0; iVar < nVar; iVar++)
      Solution_time_n1(iPoint,iVar) = val_sol[iVar];
  }

  /*!
   * \brief Set the variable solution at time n.
   * \param[in] iPoint - Point index.
   */
  inline void Set_Solution_time_n(unsigned long iPoint, unsigned long iVar, su2double val_sol) {
    Solution_time_n(iPoint,iVar) = val_sol;
  }

  /*!
   * \brief Set the variable solution at time n-1.
   * \param[in] iPoint - Point index.
   */
  inline void Set_Solution_time_n1(unsigned long iPoint, unsigned long iVar, su2double val_sol) {
    Solution_time_n1(iPoint,iVar) = val_sol;
  }

  /*!
   * \brief Virtual Member. Specify a vector to set the velocity components of the solution.
   *        Multiplied by density for compressible cases.
   * \param[in] iPoint - Point index.
   * \param[in] val_vector - Pointer to the vector.
   */
  inline virtual void SetVelSolutionVector(unsigned long iPoint, const su2double *val_vector) { }

  /*!
   * \brief Add a value to the solution.
   * \param[in] iPoint - Point index.
   * \param[in] iVar - Number of the variable.
   * \param[in] solution - Value that we want to add to the solution.
   */
  inline void AddSolution(unsigned long iPoint, unsigned long iVar, su2double solution) {
    Solution(iPoint, iVar) = Solution_Old(iPoint, iVar) + solution;
  }

  /*!
   * \brief Add a value to the solution.
   * \param[in] iPoint - Point index.
   * \param[in] solution - Value that we want to add to the solution.
   */
  inline void AddSolution(unsigned long iPoint, const su2double *solution) {
    for (unsigned long iVar = 0; iVar < nVar; iVar++) Solution(iPoint, iVar) += solution[iVar];
  }

  /*!
   * \brief A virtual member.
   * \param[in] iPoint - Point index.
   * \param[in] iVar - Index of the variable.
   * \return Pointer to the old solution vector.
   */
  inline virtual su2double GetSolution_New(unsigned long iPoint, unsigned long iVar) const { return 0.0; }

  /*!
   * \brief A virtual member.
   * \param[in] iPoint - Point index.
   */
  inline virtual su2double GetRoe_Dissipation(unsigned long iPoint) const { return 0.0; }

  /*!
   * \brief A virtual member.
   * \param[in] iPoint - Point index.
   */
  inline virtual void SetRoe_Dissipation(unsigned long iPoint, su2double val_dissipation) {}

  /*!
   * \brief A virtual member.
   * \param[in] iPoint - Point index.
   */
  inline virtual void SetRoe_Dissipation_FD(unsigned long iPoint, su2double val_wall_dist) {}

  /*!
   * \brief A virtual member.
   * \param[in] iPoint - Point index.
   * \param[in] val_delta - A scalar measure of the grid size
   * \param[in] val_const_DES - The DES constant (C_DES)
   */
  inline virtual void SetRoe_Dissipation_NTS(unsigned long iPoint, su2double val_delta, su2double val_const_DES) {}

  /*!
   * \brief A virtual member.
   * \param[in] iPoint - Point index.
   */
  inline virtual su2double GetDES_LengthScale(unsigned long iPoint) const { return 0.0; }

  /*!
   * \brief A virtual member.
   * \param[in] iPoint - Point index.
   */
  inline virtual void SetDES_LengthScale(unsigned long iPoint, su2double val_des_lengthscale) {}

  /*!
   * \brief A virtual member.
   * \param[in] iPoint - Point index.
   */
  virtual void SetSolution_New() {}

  /*!
   * \brief Set external contributions to zero.
   */
  void SetExternalZero();

  /*!
   * \brief Set Dual-time derivative contributions to the external.
   */
  inline virtual void Set_External_To_DualTimeDer() { SetExternalZero(); }

  /*!
   * \brief A virtual member.
   * \param[in] iPoint - Point index.
   * \param[in] iVar - Number of the variable.
   * \param[in] solution - Value that we want to add to the solution.
   */
  inline virtual void AddSolution_New(unsigned long iPoint, unsigned long iVar, su2double solution) {}

  /*!
   * \brief Add a value to the External vector.
   * \param[in] iPoint - Point index.
   * \param[in] val_sol - vector that has to be added component-wise
   */
  inline void Add_External(unsigned long iPoint, const su2double* val_sol) {
    for(unsigned long iVar = 0; iVar < nVar; iVar++) External(iPoint,iVar) += val_sol[iVar];
  }

  /*!
   * \brief Store the adjoint solution of the extra adjoint into the external container.
   */
  void Set_ExternalExtra_To_SolutionExtra() {
    assert(SolutionExtra.size() == ExternalExtra.size());
    for (auto iEntry = 0ul; iEntry < SolutionExtra.size(); iEntry++)
      ExternalExtra[iEntry] = SolutionExtra[iEntry];
  }

  /*!
   * \brief Add the external contribution to the solution for the extra adjoint solutions.
   */
  void Add_ExternalExtra_To_SolutionExtra() {
    assert(SolutionExtra.size() == ExternalExtra.size());
    for (auto iEntry = 0ul; iEntry < SolutionExtra.size(); iEntry++)
      SolutionExtra[iEntry] += ExternalExtra[iEntry];
  }

  /*!
   * \brief Return the extra adjoint solution.
   * \return Reference to extra adjoint solution.
   */
  inline VectorType& GetSolutionExtra() { return SolutionExtra; }
  inline const VectorType& GetSolutionExtra() const { return SolutionExtra; }

  /*!
   * \brief Update the variables using a conservative format.
   * \param[in] iPoint - Point index.
   * \param[in] iVar - Index of the variable.
   * \param[in] solution - Value of the solution change.
   * \param[in] lowerlimit - Lower value for Solution clipping.
   * \param[in] upperlimit - Upper value for Solution clipping.
   * \param[in] Sol2Conservative - Factor multiplied to Solution to get transported variable.
   * \param[in] Sol2Conservative_old - Factor multiplied to Solution to get transported variable, of the previous Iteration.
   */
  inline void AddClippedSolution(unsigned long iPoint, unsigned long iVar, su2double solution,
                                 su2double lowerlimit, su2double upperlimit,
                                 su2double Sol2Conservative = 1.0, su2double Sol2Conservative_old = 1.0) {

    su2double val_new = (Solution_Old(iPoint,iVar)*Sol2Conservative_old + solution)/Sol2Conservative;
    Solution(iPoint,iVar) = min(max(val_new, lowerlimit), upperlimit);
  }

  /*!
   * \brief Get the entire solution of the problem.
   * \return Reference to the solution matrix.
   */
  inline const MatrixType& GetSolution() const { return Solution; }
  inline MatrixType& GetSolution() { return Solution; }

  /*!
   * \brief Get the solution of the problem.
   * \param[in] iPoint - Point index.
   * \return Pointer to the solution vector.
   */
  inline su2double *GetSolution(unsigned long iPoint) { return Solution[iPoint]; }

  /*!
   * \brief Get the old solution of the problem (Runge-Kutta method)
   * \param[in] iPoint - Point index.
   * \return Pointer to the old solution vector.
   */
  inline su2double *GetSolution_Old(unsigned long iPoint) { return Solution_Old[iPoint]; }

  /*!
   * \brief Get the external contributions of the problem.
   * \param[in] iPoint - Point index.
   * \return Pointer to the External row for iPoint.
   */
  inline const su2double *Get_External(unsigned long iPoint) const { return External[iPoint]; }
  inline const MatrixType& Get_External() const { return External; }

  /*!
   * \brief Get the solution at time n.
   * \param[in] iPoint - Point index.
   * \return Pointer to the solution (at time n) vector.
   */
  inline su2double *GetSolution_time_n(unsigned long iPoint) { return Solution_time_n[iPoint]; }

  /*!
   * \brief Get the solution at time n-1.
   * \param[in] iPoint - Point index.
   * \return Pointer to the solution (at time n-1) vector.
   */
  inline su2double *GetSolution_time_n1(unsigned long iPoint) { return Solution_time_n1[iPoint]; }

  /*!
   * \brief Set the value of the old residual.
   * \param[in] iPoint - Point index.
   * \param[in] val_residual_old - Pointer to the residual vector.
   */
  inline void SetResidual_Old(unsigned long iPoint, const su2double *val_residual_old) {
    for (unsigned long iVar = 0; iVar < nVar; iVar++)
      Residual_Old(iPoint,iVar) = val_residual_old[iVar];
  }

  /*!
   * \brief Add a value to the summed residual vector.
   * \param[in] iPoint - Point index.
   * \param[in] val_residual - Pointer to the residual vector.
   */
  inline void AddResidual_Sum(unsigned long iPoint, const su2double *val_residual) {
    for (unsigned long iVar = 0; iVar < nVar; iVar++)
      Residual_Sum(iPoint,iVar) += val_residual[iVar];
  }

  /*!
   * \brief Set summed residual vector to zero value.
   */
  inline void SetResidualSumZero(unsigned long iPoint) {
    for (unsigned long iVar = 0; iVar < nVar; iVar++) Residual_Sum(iPoint,iVar) = 0.0;
  }

  /*!
   * \brief Get the value of the summed residual.
   * \param[in] iPoint - Point index.
   * \return Pointer to the summed residual.
   */
  inline su2double *GetResidual_Sum(unsigned long iPoint) { return Residual_Sum[iPoint]; }

  /*!
   * \brief Get the value of the old residual.
   * \param[in] iPoint - Point index.
   * \return Pointer to the old residual.
   */
  inline su2double *GetResidual_Old(unsigned long iPoint) { return Residual_Old[iPoint]; }

  /*!
   * \brief Get the value of the summed residual.
   * \param[in] iPoint - Point index.
   * \param[in] val_residual - Pointer to the summed residual.
   */
  inline void GetResidual_Sum(unsigned long iPoint, su2double *val_residual) const {
    for (unsigned long iVar = 0; iVar < nVar; iVar++)
      val_residual[iVar] = Residual_Sum(iPoint,iVar);
  }

  /*!
   * \brief Set the value of the under-relaxation parameter for the current control volume (CV).
   * \param[in] iPoint - Point index.
   * \param[in] val_under_relaxation - the input value of the under-relaxation parameter for this CV.
   */
  inline void SetUnderRelaxation(unsigned long iPoint, su2double val_under_relaxation) { UnderRelaxation(iPoint) = val_under_relaxation; }

  /*!
   * \brief Get the value of the under-relaxation parameter for the current control volume (CV).
   * \param[in] iPoint - Point index.
   * \return Value of the under-relaxation parameter for this CV.
   */
  inline su2double GetUnderRelaxation(unsigned long iPoint) const { return UnderRelaxation(iPoint); }

  /*!
   * \brief Set the value of the local CFL number for the current control volume (CV).
   * \param[in] iPoint - Point index.
   * \param[in] val_cfl - the input value of the local CFL number for this CV.
   */
  inline void SetLocalCFL(unsigned long iPoint, su2double val_cfl) { LocalCFL(iPoint) = val_cfl; }

  /*!
   * \brief Get the value of the local CFL number for the current control volume (CV).
   * \param[in] iPoint - Point index.
   * \return Value of the local CFL number for this CV.
   */
  inline su2double GetLocalCFL(unsigned long iPoint) const { return LocalCFL(iPoint); }

  /*!
   * \brief Get the entire Aux matrix of the problem.
   * \return Reference to the aux var  matrix.
   */
  inline const MatrixType& GetAuxVar(void) const { return AuxVar; }

  /*!
   * \brief Get the Aux var value at Point i, variable j.
   */
  inline su2double GetAuxVar(unsigned long iPoint, unsigned long iVar = 0) const { return AuxVar(iPoint,iVar); }

  /*!
   * \brief Set auxiliary variables.
   * \param[in] iPoint - Point index.
   * \param[in] iVar - Varriable indexs
   * \param[in] val_auxvar - Value of the auxiliar variable.
   */
  inline void SetAuxVar(unsigned long iPoint, unsigned long iVar, const su2double auxvar) {
    AuxVar(iPoint,iVar) = auxvar;
  }

  /*!
   * \brief Set value of auxillary gradients.
   * \param[in] iPoint - Point index.
   * \param[in] iVar - Index of the variable.
   * \param[in] iDim - Index of the dimension.
   * \param[in] value - Value of the gradient.
   */
  inline void SetAuxVarGradient(unsigned long iPoint, unsigned long iVar, unsigned long iDim, su2double value) {
    Grad_AuxVar(iPoint,iVar,iDim) = value;
  }

  /*!
   * \brief Get the gradient of the auxilary variables.
   * \return Reference to gradient.
   */
  inline CVectorOfMatrix& GetAuxVarGradient(void) { return Grad_AuxVar; }

  /*!
   * \brief Get the value of the auxilliary gradient.
   * \param[in] iPoint - Point index.
   * \param[in] iVar - Index of the variable.
   * \param[in] iDim - Index of the dimension.
   * \return Value of the solution gradient.
   */
  inline su2double GetAuxVarGradient(unsigned long iPoint, unsigned long iVar, unsigned long iDim) const {
    return Grad_AuxVar(iPoint,iVar,iDim);
  }

  /*!
   * \brief Get the value of the auxilliary gradient.
   * \param[in] iPoint - Point index.
   * \return Value of the solution gradient.
   */
  inline CMatrixView<su2double> GetAuxVarGradient(unsigned long iPoint) {
    return Grad_AuxVar[iPoint];
  }

  /*!
   * \brief Add a value to the truncation error.
   * \param[in] iPoint - Point index.
   * \param[in] val_truncation_error - Value that we want to add to the truncation error.
   */
  inline void AddRes_TruncError(unsigned long iPoint, const su2double *val_truncation_error) {
    for (unsigned long iVar = 0; iVar < nVar; iVar++)
      Res_TruncError(iPoint, iVar) += val_truncation_error[iVar];
  }

  /*!
   * \brief Subtract a value to the truncation error.
   * \param[in] iPoint - Point index.
   * \param[in] val_truncation_error - Value that we want to subtract to the truncation error.
   */
  inline void SubtractRes_TruncError(unsigned long iPoint, const su2double *val_truncation_error) {
    for (unsigned long iVar = 0; iVar < nVar; iVar++)
      Res_TruncError(iPoint, iVar) -= val_truncation_error[iVar];
  }

  /*!
   * \brief Set the truncation error to zero.
   * \param[in] iPoint - Point index.
   */
  inline void SetRes_TruncErrorZero(unsigned long iPoint) {
    for (unsigned long iVar = 0; iVar < nVar; iVar++) Res_TruncError(iPoint, iVar) = 0.0;
  }

  /*!
   * \brief Set the truncation error to zero.
   * \param[in] iPoint - Point index.
   */
  inline void SetVal_ResTruncError_Zero(unsigned long iPoint, unsigned long iVar) {Res_TruncError(iPoint, iVar) = 0.0;}

  /*!
   * \brief Set the momentum part of the truncation error to zero.
   * \param[in] iPoint - Point index.
   */
  inline virtual void SetVel_ResTruncError_Zero(unsigned long iPoint) { }

  /*!
   * \brief Set the velocity of the truncation error to zero.
   * \param[in] iPoint - Point index.
   */
  inline void SetEnergy_ResTruncError_Zero(unsigned long iPoint) { Res_TruncError(iPoint,nDim+1) = 0.0;}

  /*!
   * \brief Get the truncation error.
   * \param[in] iPoint - Point index.
   * \return Pointer to the truncation error.
   */
  inline su2double *GetResTruncError(unsigned long iPoint) { return Res_TruncError[iPoint]; }

  /*!
   * \brief Get the truncation error.
   * \param[in] iPoint - Point index.
   * \param[in] val_trunc_error - Pointer to the truncation error.
   */
  inline void GetResTruncError(unsigned long iPoint, su2double *val_trunc_error) const {
    for (unsigned long iVar = 0; iVar < nVar; iVar++)
      val_trunc_error[iVar] = Res_TruncError(iPoint, iVar);
  }

  /*!
   * \brief Set the gradient of the solution.
   * \param[in] iPoint - Point index.
   * \param[in] gradient - Gradient of the solution.
   */
  inline void SetGradient(unsigned long iPoint, su2double **gradient) {
    for (unsigned long iVar = 0; iVar < nVar; iVar++)
      for (unsigned long iDim = 0; iDim < nDim; iDim++)
        Gradient(iPoint,iVar,iDim) = gradient[iVar][iDim];
  }

  /*!
   * \brief Get the gradient of the entire solution.
   * \return Reference to gradient.
   */
  inline CVectorOfMatrix& GetGradient(void) { return Gradient; }

  /*!
   * \brief Get the value of the solution gradient.
   * \param[in] iPoint - Point index.
   * \return Value of the gradient solution.
   */
  inline CMatrixView<su2double> GetGradient(unsigned long iPoint) { return Gradient[iPoint]; }

  /*!
   * \brief Get the value of the solution gradient.
   * \param[in] iPoint - Point index.
   * \param[in] iVar - Index of the variable.
   * \param[in] iDim - Index of the dimension.
   * \return Value of the solution gradient.
   */
  inline su2double GetGradient(unsigned long iPoint, unsigned long iVar, unsigned long iDim) const { return Gradient(iPoint,iVar,iDim); }

  /*!
   * \brief Add <i>value</i> to the Rmatrix for least squares gradient calculations.
   * \param[in] iPoint - Point index.
   * \param[in] iDim - Index of the dimension.
   * \param[in] jDim - Index of the dimension.
   * \param[in] value - Value of the Rmatrix entry.
   */
  inline void AddRmatrix(unsigned long iPoint, unsigned long iDim, unsigned long jDim, su2double value) { Rmatrix(iPoint,iDim,jDim) += value; }

  /*!
   * \brief Get the value of the Rmatrix entry for least squares gradient calculations.
   * \param[in] iPoint - Point index.
   * \param[in] iDim - Index of the dimension.
   * \param[in] jDim - Index of the dimension.
   * \return Value of the Rmatrix entry.
   */
  inline su2double GetRmatrix(unsigned long iPoint, unsigned long iDim, unsigned long jDim) const { return Rmatrix(iPoint,iDim,jDim); }

  /*!
   * \brief Get the value Rmatrix for the entire domain.
   * \return Reference to the Rmatrix.
   */
  inline C3DDoubleMatrix& GetRmatrix(void) { return Rmatrix; }

  /*!
   * \brief Get the slope limiter.
   * \return Reference to the limiters vector.
   */
  inline MatrixType& GetLimiter(void) { return Limiter; }

  /*!
   * \brief Get the value of the slope limiter.
   * \param[in] iPoint - Point index.
   * \return Pointer to the limiters vector.
   */
  inline su2double *GetLimiter(unsigned long iPoint) { return Limiter[iPoint]; }

  /*!
   * \brief Get the value of the slope limiter.
   * \param[in] iPoint - Point index.
   * \param[in] iVar - Index of the variable.
   * \return Value of the limiter vector for the variable <i>iVar</i>.
   */
  inline su2double GetLimiter(unsigned long iPoint, unsigned long iVar) const { return Limiter(iPoint,iVar); }

  /*!
   * \brief Get the min solution.
   * \return Value of the min solution for the domain.
   */
  inline MatrixType& GetSolution_Max() { return Solution_Max; }
  inline const MatrixType& GetSolution_Max() const { return Solution_Max; }

  /*!
   * \brief Get the min solution.
   * \return Value of the min solution for the domain.
   */
  inline MatrixType& GetSolution_Min() { return Solution_Min; }
  inline const MatrixType& GetSolution_Min() const { return Solution_Min; }

  /*!
   * \brief Get the value of the wind gust
   * \param[in] iPoint - Point index.
   * \return Value of the wind gust
   */
  inline virtual su2double* GetWindGust(unsigned long iPoint) { return nullptr; }

  /*!
   * \brief Set the value of the wind gust
   * \param[in] iPoint - Point index.
   * \param[in] val_WindGust - Value of the wind gust
   */
  inline virtual void SetWindGust(unsigned long iPoint, const su2double* val_WindGust) {}

  /*!
   * \brief Get the value of the derivatives of the wind gust
   * \param[in] iPoint - Point index.
   * \return Value of the derivatives of the wind gust
   */
  inline virtual su2double* GetWindGustDer(unsigned long iPoint) { return nullptr;}

  /*!
   * \brief Set the value of the derivatives of the wind gust
   * \param[in] iPoint - Point index.
   * \param[in] val_WindGust - Value of the derivatives of the wind gust
   */
  inline virtual void SetWindGustDer(unsigned long iPoint, const su2double* val_WindGust) {}

  /*!
   * \brief Set the value of the time step.
   * \param[in] iPoint - Point index.
   * \param[in] val_delta_time - Value of the time step.
   */
  inline void SetDelta_Time(unsigned long iPoint, su2double val_delta_time) { Delta_Time(iPoint) = val_delta_time; }

  /*!
   * \brief Get the value of the time step.
   * \param[in] iPoint - Point index.
   * \return Value of the time step.
   */
  inline su2double GetDelta_Time(unsigned long iPoint) const {return Delta_Time(iPoint); }

  /*!
   * \brief Set the value of the maximum eigenvalue for the inviscid terms of the PDE.
   * \param[in] iPoint - Point index.
   * \param[in] val_max_lambda - Value of the maximum eigenvalue for the inviscid terms of the PDE.
   */
  inline void SetMax_Lambda_Inv(unsigned long iPoint, su2double val_max_lambda) { Max_Lambda_Inv(iPoint) = val_max_lambda; }

  /*!
   * \brief Set the value of the maximum eigenvalue for the viscous terms of the PDE.
   * \param[in] iPoint - Point index.
   * \param[in] val_max_lambda - Value of the maximum eigenvalue for the viscous terms of the PDE.
   */
  inline void SetMax_Lambda_Visc(unsigned long iPoint, su2double val_max_lambda) { Max_Lambda_Visc(iPoint) = val_max_lambda; }

  /*!
   * \brief Add a value to the maximum eigenvalue for the inviscid terms of the PDE.
   * \param[in] iPoint - Point index.
   * \param[in] val_max_lambda - Value of the maximum eigenvalue for the inviscid terms of the PDE.
   */
  inline void AddMax_Lambda_Inv(unsigned long iPoint, su2double val_max_lambda) { Max_Lambda_Inv(iPoint) += val_max_lambda; }

  /*!
   * \brief Add a value to the maximum eigenvalue for the viscous terms of the PDE.
   * \param[in] iPoint - Point index.
   * \param[in] val_max_lambda - Value of the maximum eigenvalue for the viscous terms of the PDE.
   */
  inline void AddMax_Lambda_Visc(unsigned long iPoint, su2double val_max_lambda) { Max_Lambda_Visc(iPoint) += val_max_lambda; }

  /*!
   * \brief Get the value of the maximum eigenvalue for the inviscid terms of the PDE.
   * \param[in] iPoint - Point index.
   * \return the value of the maximum eigenvalue for the inviscid terms of the PDE.
   */
  inline su2double GetMax_Lambda_Inv(unsigned long iPoint) const { return Max_Lambda_Inv(iPoint); }

  /*!
   * \brief Get the value of the maximum eigenvalue for the viscous terms of the PDE.
   * \param[in] iPoint - Point index.
   * \return the value of the maximum eigenvalue for the viscous terms of the PDE.
   */
  inline su2double GetMax_Lambda_Visc(unsigned long iPoint) const { return Max_Lambda_Visc(iPoint); }

  /*!
   * \brief Set the value of the spectral radius.
   * \param[in] iPoint - Point index.
   * \param[in] val_lambda - Value of the spectral radius.
   */
  inline void SetLambda(unsigned long iPoint, su2double val_lambda) { Lambda(iPoint) = val_lambda; }

  /*!
   * \brief Add the value of the spectral radius.
   * \param[in] iPoint - Point index.
   * \param[in] val_lambda - Value of the spectral radius.
   */
  inline void AddLambda(unsigned long iPoint, su2double val_lambda) { Lambda(iPoint) += val_lambda; }

  /*!
   * \brief Get the value of the spectral radius.
   * \param[in] iPoint - Point index.
   * \return Value of the spectral radius.
   */
  inline su2double GetLambda(unsigned long iPoint) const { return Lambda(iPoint); }
  inline const VectorType& GetLambda() const { return Lambda; }

  /*!
   * \brief Set pressure sensor.
   * \param[in] iPoint - Point index.
   * \param[in] val_sensor - Value of the pressure sensor.
   */
  inline void SetSensor(unsigned long iPoint, su2double val_sensor) { Sensor(iPoint) = val_sensor; }

  /*!
   * \brief Get the pressure sensor.
   * \param[in] iPoint - Point index.
   * \return Value of the pressure sensor.
   */
  inline su2double GetSensor(unsigned long iPoint) const { return Sensor(iPoint); }
  inline const VectorType& GetSensor() const { return Sensor; }

  /*!
   * \brief Increment the value of the undivided laplacian of the solution.
   * \param[in] iPoint - Point index.
   * \param[in] iVar - Variable of the undivided laplacian.
   * \param[in] val_und_lapl - Value of the undivided solution.
   */
  inline void AddUnd_Lapl(unsigned long iPoint, unsigned long iVar, su2double val_und_lapl) {
    Undivided_Laplacian(iPoint, iVar) += val_und_lapl;
  }

  /*!
   * \brief Set a value to the undivided laplacian.
   * \param[in] iPoint - Point index.
   * \param[in] iVar - Variable of the undivided laplacian.
   * \param[in] val_und_lapl - Value of the undivided laplacian.
   */
  inline void SetUnd_Lapl(unsigned long iPoint, unsigned long iVar, su2double val_und_lapl) {
    Undivided_Laplacian(iPoint, iVar) = val_und_lapl;
  }

  /*!
   * \brief Get the undivided laplacian of the solution.
   * \param[in] iPoint - Point index.
   * \return Pointer to the undivided laplacian vector.
   */
  inline su2double *GetUndivided_Laplacian(unsigned long iPoint) { return Undivided_Laplacian[iPoint]; }

  /*!
   * \brief Get the undivided laplacian of the solution.
   * \param[in] iPoint - Point index.
   * \param[in] iVar - Variable of the undivided laplacian.
   * \return Value of the undivided laplacian vector.
   */
  inline su2double GetUndivided_Laplacian(unsigned long iPoint, unsigned long iVar) const { return Undivided_Laplacian(iPoint, iVar); }
  inline const MatrixType& GetUndivided_Laplacian() const { return Undivided_Laplacian; }

  /*!
   * \brief A virtual member.
   * \param[in] iPoint - Point index.
   * \return Value of the flow density.
   */
  inline virtual su2double GetDensity(unsigned long iPoint) const { return 0.0; }

  /*!
   * \brief A virtual member.
   * \param[in] iPoint - Point index.
   * \return Value of the flow density.
   */
  inline virtual su2double GetDensity(unsigned long iPoint, unsigned long val_iSpecies) const { return 0.0; }

  /*!
   * \brief A virtual member.
   * \param[in] iPoint - Point index.
   * \param[in] val_Species - Index of species s.
   * \return Value of the mass fraction of species s.
   */
  inline virtual su2double GetMassFraction(unsigned long iPoint, unsigned long val_Species) const { return 0.0; }

  /*!
   * \brief Get the species enthalpy.
   * \return Value of the species enthalpy.
   */
  inline virtual su2double* GetEnthalpys(unsigned long iPoint) { return nullptr; }

  /*!
   * \brief A virtual member.
   * \param[in] iPoint - Point index.
   * \return Value of the flow energy.
   */
  inline virtual su2double GetEnergy(unsigned long iPoint) const { return 0.0; }

  /*!
   * \brief A virtual member.
   * \param[in] iPoint - Point index.
   * \return Pointer to the force projection vector.
   */
  inline virtual su2double *GetForceProj_Vector(unsigned long iPoint) { return nullptr; }

  /*!
   * \brief A virtual member.
   * \param[in] iPoint - Point index.
   * \return Pointer to the objective function source.
   */
  inline virtual su2double *GetObjFuncSource(unsigned long iPoint) { return nullptr; }

  /*!
   * \brief A virtual member.
   * \param[in] iPoint - Point index.
   * \return Value of the eddy viscosity.
   */
  inline virtual su2double GetEddyViscosity(unsigned long iPoint) const { return 0.0; }

  /*!
   * \brief A virtual member.
   * \param[in] iPoint - Point index.
   * \return Value of the flow enthalpy.
   */
  inline virtual su2double GetEnthalpy(unsigned long iPoint) const { return 0.0; }

  /*!
   * \brief A virtual member.
   * \param[in] iPoint - Point index.
   * \return Value of the flow pressure.
   */
  inline virtual su2double GetPressure(unsigned long iPoint) const { return 0.0; }

  /*!
   * \brief A virtual member.
   * \param[in] iPoint - Point index.
   * \param[in] val_vector - Direction of projection.
   * \return Value of the projected velocity.
   */
  inline virtual su2double GetProjVel(unsigned long iPoint, const su2double *val_vector) const { return 0.0; }

  /*!
   * \brief A virtual member.
   * \param[in] iPoint - Point index.
   * \return Value of the sound speed.
   */
  inline virtual su2double GetSoundSpeed(unsigned long iPoint) const { return 0.0; }

  /*!
   * \brief A virtual member.
   * \param[in] iPoint - Point index.
   * \return Value of the beta for the incompressible flow.
   */
  inline virtual su2double GetBetaInc2(unsigned long iPoint) const { return 0.0; }

  /*!
   * \brief A virtual member.
   * \return Value of the temperature.
   */
  inline virtual su2double GetTemperature(unsigned long iPoint) const { return 0.0; }

  /*!
   * \brief A virtual member.
   * \param[in] iPoint - Point index.
   * \return Value of the vibrational-electronic temperature.
   */
  inline virtual su2double GetTemperature_ve(unsigned long iPoint) const { return 0.0; }

  /*!
   * \brief A virtual member -- Get the mixture specific heat at constant volume (trans.-rot.).
   * \param[in] iPoint - Point index.
   * \return \f$\rho C^{t-r}_{v} \f$
   */
  inline virtual su2double GetRhoCv_tr(unsigned long iPoint) const { return 0.0; }

  /*!
   * \brief A virtual member -- Get the mixture specific heat at constant volume (vib.-el.).
   * \param[in] iPoint - Point index.
   * \return \f$\rho C^{v-e}_{v} \f$
   */
  inline virtual su2double GetRhoCv_ve(unsigned long iPoint) const { return 0.0; }

  /*!
   * \brief A virtual member.
   * \param[in] iPoint - Point index.
   * \param[in] iDim - Index of the dimension.
   * \return Value of the velocity for the dimension <i>iDim</i>.
   */
  inline virtual su2double GetVelocity(unsigned long iPoint, unsigned long iDim) const { return 0.0; }

  /*!
   * \brief A virtual member.
   * \param[in] iPoint - Point index.
   * \return Value of the velocity gradient.
   */
  inline virtual CMatrixView<const su2double> GetVelocityGradient(unsigned long iPoint) const {
    return CMatrixView<const su2double>();
  }

  /*!
   * \brief A virtual member.
   * \param[in] iPoint - Point index.
   * \return Norm 2 of the velocity vector.
   */
  inline virtual su2double GetVelocity2(unsigned long iPoint) const { return 0.0; }

  /*!
   * \brief A virtual member.
   * \param[in] iPoint - Point index.
   * \return The laminar viscosity of the flow.
   */
  inline virtual su2double GetLaminarViscosity(unsigned long iPoint) const { return 0.0; }

  /*!
   * \brief A virtual member.
   * \param[in] iPoint - Point index.
   * \return Value of the species diffusion coefficient.
   */
  inline virtual su2double* GetDiffusionCoeff(unsigned long iPoint) {return nullptr; }

  /*!
   * \brief A virtual member.
   * \param[in] iPoint - Point index.
   * \return Value of the thermal conductivity (translational/rotational)
   */
  inline virtual su2double GetThermalConductivity(unsigned long iPoint) const { return 0.0; }

  /*!
   * \brief A virtual member.
   * \param[in] iPoint - Point index.
   * \return Value of the specific heat at constant P
   */
  inline virtual su2double GetSpecificHeatCp(unsigned long iPoint) const { return 0.0; }

  /*!
   * \brief A virtual member.
   * \param[in] iPoint - Point index.
   * \return Value of the specific heat at constant V
   */
  inline virtual su2double GetSpecificHeatCv(unsigned long iPoint) const { return 0.0; }

  /*!
   * \brief A virtual member.
   * \param[in] iPoint - Point index.
   * \return Value of the thermal conductivity (vibrational)
   */
  inline virtual su2double GetThermalConductivity_ve(unsigned long iPoint) const { return 0.0; }

  /*!
   * \brief A virtual member.
   * \param[in] iPoint - Point index.
   * \return Sets separation intermittency
   */
  inline virtual void SetGammaSep(unsigned long iPoint, su2double gamma_sep) {}

  /*!
   * \brief A virtual member.
   * \param[in] iPoint - Point index.
   * \return Sets Effective intermittency
   */
  inline virtual void SetGammaEff(unsigned long iPoint) {}

  /*!
   * \brief A virtual member.
   * \param[in] iPoint - Point index.
   * \return Value of the vorticity.
   */
  inline virtual su2double *GetVorticity(unsigned long iPoint) { return nullptr; }
  inline virtual const su2double *GetVorticity(unsigned long iPoint) const { return nullptr; }

  /*!
   * \brief A virtual member.
   * \param[in] iPoint - Point index.
   * \return Value of the rate of strain magnitude.
   */
  inline virtual su2double GetStrainMag(unsigned long iPoint) const { return 0.0; }

  /*!
   * \brief A virtual member.
   * \param[in] iPoint - Point index.
   * \param[in] val_ForceProj_Vector - Pointer to the force projection vector.
   */
  inline virtual void SetForceProj_Vector(unsigned long iPoint, const su2double *val_ForceProj_Vector) {}

  /*!
   * \brief A virtual member.
   * \param[in] iPoint - Point index.
   * \param[in] val_SetObjFuncSource - Pointer to the objective function source.
   */
  inline virtual void SetObjFuncSource(unsigned long iPoint, const su2double *val_SetObjFuncSource) {}

  /*!
   * \brief A virtual member.
   * \param[in] iPoint - Point index.
   * \return Value of the gamma_BC of B-C transition model.
   */
  inline virtual su2double GetGammaBC(unsigned long iPoint) const { return 0.0; }

  /*!
   * \brief A virtual member.
   * \param[in] iPoint - Point index.
   */
  inline virtual void SetGammaBC(unsigned long iPoint, su2double val_gamma) {}

  /*!
   * \brief A virtual member.
   * \param[in] iPoint - Point index.
   * \param[in] eddy_visc - Value of the eddy viscosity.
   */
  inline virtual void SetEddyViscosity(unsigned long iPoint, su2double eddy_visc) {}

  /*!
   * \brief A virtual member.
   * \param[in] iPoint - Point index.
   */
  inline virtual void SetEnthalpy(unsigned long iPoint) {}

  /*!
   * \brief A virtual member.
   * \param[in] iPoint - Point index.
   */
  inline virtual bool SetPrimVar(unsigned long iPoint, CConfig *config) { return true; }

  /*!
   * \brief A virtual member.
   * \param[in] iPoint - Point index.
   */
  inline virtual bool SetPrimVar(unsigned long iPoint, CFluidModel *FluidModel) { return true; }

  /*!
   * \brief A virtual member.
   * \param[in] iPoint - Point index.
   * \param[in] fluidmodel - fluid model.
   */
  inline virtual bool SetPrimVar(unsigned long iPoint, CNEMOGas *fluidmodel) {return false;}

  /*!
   * \brief A virtual member.
   */
  inline virtual void SetSecondaryVar(unsigned long iPoint, CFluidModel *FluidModel) {}

  /*!
   * \brief A virtual member.
   */
  inline virtual bool SetPrimVar(unsigned long iPoint, su2double SharpEdge_Distance, bool check, CConfig *config) { return true; }

  /*!
   * \brief A virtual member.
   */
  inline virtual bool SetPrimVar(unsigned long iPoint, su2double eddy_visc, su2double turb_ke, CConfig *config) { return true; }

  /*!
   * \brief A virtual member.
   */
  inline virtual bool SetPrimVar(unsigned long iPoint, su2double eddy_visc, su2double turb_ke, CFluidModel *FluidModel) { return true; }

  /*!
   * \brief A virtual member.
   */
  inline virtual bool SetPrimVar(unsigned long iPoint, su2double Density_Inf, CConfig *config) { return true; }

  /*!
   * \brief A virtual member.
   */
  inline virtual bool SetPrimVar(unsigned long iPoint, su2double Density_Inf, su2double Viscosity_Inf,
                                 su2double eddy_visc, su2double turb_ke, CConfig *config) {return true; }

  /*!
   * \brief Get the primitive variables for all points.
   * \return Reference to primitives.
   */
  inline virtual const MatrixType& GetPrimitive() const { AssertOverride(); return Solution; }

  /*!
   * \brief A virtual member.
   */
  inline virtual su2double GetPrimitive(unsigned long iPoint, unsigned long iVar) const { return 0.0; }

  /*!
   * \brief A virtual member.
   */
  inline virtual void SetPrimitive(unsigned long iPoint, unsigned long iVar, su2double val_prim) {}

  /*!
   * \brief A virtual member.
   */
  inline virtual void SetPrimitive(unsigned long iPoint, const su2double *val_prim) {}

  /*!
   * \brief A virtual member.
   */
  inline virtual su2double *GetPrimitive(unsigned long iPoint) { return nullptr; }

  /*!
   * \brief A virtual member.
   */
  inline virtual su2double GetSecondary(unsigned long iPoint, unsigned long iVar) const { return 0.0; }

  /*!
   * \brief A virtual member.
   */
  inline virtual void SetSecondary(unsigned long iPoint, unsigned long iVar, su2double val_secondary) {}

  /*!
   * \brief A virtual member.
   */
  inline virtual void SetSecondary(unsigned long iPoint, const su2double *val_secondary) {}

  /*!
   * \brief A virtual member.
   */
  inline virtual void SetdPdrho_e(unsigned long iPoint, su2double dPdrho_e) {}

  /*!
   * \brief A virtual member.
   */
  inline virtual void SetdPde_rho(unsigned long iPoint, su2double dPde_rho) {}

  /*!
   * \brief A virtual member.
   */
  inline virtual void SetdTdrho_e(unsigned long iPoint, su2double dTdrho_e) {}

  /*!
   * \brief A virtual member.
   */
  inline virtual void SetdTde_rho(unsigned long iPoint, su2double dTde_rho) {}

  /*!
   * \brief A virtual member.
   */
  inline virtual void Setdmudrho_T(unsigned long iPoint, su2double dmudrho_T) {}

  /*!
   * \brief A virtual member.
   */
  inline virtual void SetdmudT_rho(unsigned long iPoint, su2double dmudT_rho) {}

  /*!
   * \brief A virtual member.
   */
  inline virtual void Setdktdrho_T(unsigned long iPoint, su2double dktdrho_T) {}

  /*!
   * \brief A virtual member.
   */
  inline virtual void SetdktdT_rho(unsigned long iPoint, su2double dktdT_rho) {}

  /*!
   * \brief A virtual member.
   */
  inline virtual su2double *GetSecondary(unsigned long iPoint) { return nullptr; }

  /*!
   * \brief A virtual member.
   */
  inline virtual bool SetDensity(unsigned long iPoint, su2double val_density) { return false; }

  /*!
   * \brief A virtual member.
   */
  inline virtual bool SetDensity(unsigned long iPoint) { return false; }

  /*!
   * \brief A virtual member.
   */
  inline virtual void SetPressure(unsigned long iPoint) {}

  /*!
   * \brief A virtual member.
   */
  inline virtual void SetVelocity(unsigned long iPoint) {}

  /*!
   * \brief A virtual member.
   */
  inline virtual void SetBetaInc2(unsigned long iPoint, su2double val_betainc2) {}

  /*!
   * \brief A virtual member.
   * \param[in] val_phi - Value of the adjoint velocity.
   */
  inline virtual void SetPhi_Old(unsigned long iPoint, const su2double *val_phi) {}

  /*!
   * \brief A virtual member.
   * \param[in] Gamma - Ratio of Specific heats
   */
  inline virtual bool SetPressure(unsigned long iPoint, su2double Gamma) { return false; }

  /*!
   * \brief A virtual member.
   * \param[in] config
   */
  inline virtual bool SetPressure(unsigned long iPoint, CConfig *config) { return false; }

  /*!
   * \brief A virtual member.
   */
  inline virtual bool SetPressure(unsigned long iPoint, su2double Gamma, su2double turb_ke) { return false; }

  /*!
   * \brief A virtual member.
   */
  inline virtual su2double *GetdPdU(unsigned long iPoint) { return nullptr; }

  /*!
   * \brief A virtual member.
   */
  inline virtual su2double *GetdTdU(unsigned long iPoint) { return nullptr; }

  /*!
   * \brief A virtual member.
   */
  inline virtual su2double *GetdTvedU(unsigned long iPoint) { return nullptr; }

  /*!
   * \brief A virtual member.
   */
  inline virtual bool SetSoundSpeed(unsigned long iPoint, su2double soundspeed2) { return false; }

  /*!
   * \brief A virtual member.
   * \param[in] Gas_Constant - Value of the Gas Constant
   */
  inline virtual bool SetTemperature(unsigned long iPoint, su2double Gas_Constant) { return false; }

  /*!
   * \brief Sets the vibrational electronic temperature of the flow.
   * \return Value of the temperature of the flow.
   */
  inline virtual bool SetTemperature_ve(unsigned long iPoint, su2double val_Tve) { return false; }

  /*!
   * \brief A virtual member.
   * \param[in] config - Configuration parameters.
   */
  inline virtual bool SetTemperature(unsigned long iPoint, CConfig *config) { return false; }

  /*!
   * \brief A virtual member.
   * \param[in] config - Configuration parameters.
   */
  inline virtual void SetPrimitive(unsigned long iPoint, CConfig *config) {}

  /*!
   * \brief Set the thermal coefficient.
   * \param[in] config - Configuration parameters.
   */
  inline virtual void SetThermalCoeff(unsigned long iPoint, CConfig *config) {}

  /*!
   * \brief A virtual member.
   */
  inline virtual void SetStress_FEM(unsigned long iPoint, unsigned long iVar, su2double val_stress) {}

  /*!
   * \brief A virtual member.
   */
  inline virtual void AddStress_FEM(unsigned long iPoint, unsigned long iVar, su2double val_stress) {}

  /*!
   * \brief A virtual member.
   */
  inline virtual const su2double *GetStress_FEM(unsigned long iPoint) const {return nullptr;}

  /*!
   * \brief A virtual member.
   */
  inline virtual void SetVonMises_Stress(unsigned long iPoint, su2double val_stress) {}

  /*!
   * \brief A virtual member.
   */
  inline virtual su2double GetVonMises_Stress(unsigned long iPoint) const { return 0.0; }

  /*!
   * \brief A virtual member.
   */
  inline virtual void Add_SurfaceLoad_Res(unsigned long iPoint, const su2double *val_surfForce) {}

  /*!
   * \brief A virtual member.
   */
  inline virtual su2double Get_SurfaceLoad_Res(unsigned long iPoint, unsigned long iVar) const { return 0.0; }

  /*!
   * \brief A virtual member.
   */
  inline virtual void Clear_SurfaceLoad_Res() {}

  /*!
   * \brief A virtual member.
   */
  virtual void Set_SurfaceLoad_Res_n() {}

  /*!
   * \brief A virtual member.
   */
  inline virtual su2double Get_SurfaceLoad_Res_n(unsigned long iPoint, unsigned long iVar) const { return 0.0; }

  /*!
   * \brief A virtual member.
   */
  inline virtual void Add_BodyForces_Res(unsigned long iPoint, const su2double *val_bodyForce) {}

  /*!
   * \brief A virtual member.
   */
  inline virtual su2double Get_BodyForces_Res(unsigned long iPoint, unsigned long iVar) const { return 0.0; }

  /*!
   * \brief A virtual member.
   */
  inline virtual void Clear_BodyForces_Res(unsigned long iPoint) {}

  /*!
   * \brief A virtual member.
   */
  inline virtual void Set_FlowTraction(unsigned long iPoint, const su2double *val_flowTraction) {}

  /*!
   * \brief A virtual member.
   */
  inline virtual void Add_FlowTraction(unsigned long iPoint, const su2double *val_flowTraction) {}

  /*!
   * \brief A virtual member.
   */
  inline virtual su2double Get_FlowTraction(unsigned long iPoint, unsigned long iVar) const { return 0.0; }

  /*!
   * \brief A virtual member.
   */
  virtual void Set_FlowTraction_n() {}

  /*!
   * \brief A virtual member.
   */
  inline virtual su2double Get_FlowTraction_n(unsigned long iPoint, unsigned long iVar) const { return 0.0; }

  /*!
   * \brief A virtual member.
   */
  inline virtual void Clear_FlowTraction() {}

  /*!
   * \brief A virtual member.
   */
  inline virtual void Set_isVertex(unsigned long iPoint, bool isVertex) {}

  /*!
   * \brief A virtual member.
   */
  inline virtual bool Get_isVertex(unsigned long iPoint) const { return false; }

  /*!
   * \brief A virtual member.
   */
  inline virtual void SetVelocity2(unsigned long iPoint) {}

  /*!
   * \brief A virtual member.
   * \param[in] val_velocity - Pointer to the velocity.
   */
  inline virtual void SetVelocity_Old(unsigned long iPoint, const su2double *val_velocity) {}

  /*!
   * \brief A virtual member.
   * \param[in] laminarViscosity
   */
  inline virtual void SetLaminarViscosity(unsigned long iPoint, su2double laminarViscosity) {}

  /*!
   * \brief A virtual member.
   * \param[in] config - Definition of the particular problem.
   */
  inline virtual void SetLaminarViscosity(unsigned long iPoint, CConfig *config) {}

  /*!
   * \brief A virtual member.
   * \param[in] thermalConductivity
   */
  inline virtual void SetThermalConductivity(unsigned long iPoint, su2double thermalConductivity) {}

  /*!
   * \brief A virtual member.
   * \param[in] config - Definition of the particular problem.
   */
  inline virtual void SetThermalConductivity(unsigned long iPoint, CConfig *config) {}

  /*!
   * \brief A virtual member.
   * \param[in] Cp - Constant pressure specific heat.
   */
  inline virtual void SetSpecificHeatCp(unsigned long iPoint, su2double Cp) {}

  /*!
   * \brief A virtual member.
   * \param[in] Cv - Constant volume specific heat.
   */
  inline virtual void SetSpecificHeatCv(unsigned long iPoint, su2double Cv) {}

  /*!
   * \brief A virtual member.
   */
  inline virtual void SetVelSolutionDVector(unsigned long iPoint) {}

  /*!
   * \brief A virtual member.
   * \param[in] iVar - Index of the variable.
   * \param[in] iDim - Index of the dimension.
   * \return Value of the primitive variables gradient.
   */
  inline virtual su2double GetGradient_Primitive(unsigned long iPoint, unsigned long iVar, unsigned long iDim) const { return 0.0; }

  /*!
   * \brief Get the primitive variable gradients for all points.
   * \return Reference to primitive variable gradient.
   */
  inline virtual CVectorOfMatrix& GetGradient_Primitive() { AssertOverride(); return Gradient; }
  inline virtual const CVectorOfMatrix& GetGradient_Primitive() const { AssertOverride(); return Gradient; }

  /*!
   * \brief Get the primitive variables limiter.
   * \return Primitive variables limiter for the entire domain.
   */
  inline virtual MatrixType& GetLimiter_Primitive() { AssertOverride(); return Limiter; }
  inline virtual const MatrixType& GetLimiter_Primitive() const { AssertOverride(); return Limiter; }

  /*!
   * \brief A virtual member.
   * \param[in] iVar - Index of the variable.
   * \return Value of the primitive variables gradient.
   */
  inline virtual su2double GetLimiter_Primitive(unsigned long iPoint, unsigned long iVar) const { return 0.0; }

  /*!
   * \brief A virtual member.
   * \return Value of the primitive variables gradient.
   */
  inline virtual CMatrixView<su2double> GetGradient_Primitive(unsigned long iPoint, unsigned long iVar=0) { return nullptr; }

  /*!
   * \brief A virtual member.
   * \return Value of the primitive variables gradient.
   */
  inline virtual su2double *GetLimiter_Primitive(unsigned long iPoint) { return nullptr; }

  /*!
   * \brief Get the value of the primitive gradient for MUSCL reconstruction.
   * \return Value of the primitive gradient for MUSCL reconstruction.
   */
  inline virtual CMatrixView<su2double> GetGradient_Reconstruction(unsigned long iPoint) { return nullptr; }

  /*!
   * \brief Get the reconstruction gradient for primitive variable at all points.
   * \return Reference to variable reconstruction gradient.
   */
  inline virtual CVectorOfMatrix& GetGradient_Reconstruction() { AssertOverride(); return Gradient; }
  inline virtual const CVectorOfMatrix& GetGradient_Reconstruction() const { AssertOverride(); return Gradient; }

  /*!
   * \brief Set the blending function for the blending of k-w and k-eps.
   * \param[in] val_viscosity - Value of the vicosity.
   * \param[in] val_density - Value of the density.
   * \param[in] val_dist - Value of the distance to the wall.
   */
  inline virtual void SetBlendingFunc(unsigned long iPoint, su2double val_viscosity, su2double val_dist, su2double val_density, TURB_TRANS_MODEL trans_model) {}

  /*!
   * \brief Get the first blending function of the SST model.
   */
  inline virtual su2double GetF1blending(unsigned long iPoint) const { return 0.0; }

  /*!
   * \brief Get the second blending function of the SST model.
   */
  inline virtual su2double GetF2blending(unsigned long iPoint) const { return 0.0; }

  /*!
   * \brief Get the value of the cross diffusion of tke and omega.
   */
  inline virtual su2double GetCrossDiff(unsigned long iPoint) const { return 0.0; }

  /*!
   * \brief Get the value of the eddy viscosity.
   * \return the value of the eddy viscosity.
   */
  inline virtual su2double GetmuT(unsigned long iPoint) const { return 0.0; }

  /*!
   * \brief Get the value of the intermittency.
   * \return the value of the intermittency.
   */
  inline virtual su2double GetIntermittency(unsigned long iPoint) const { return 0.0; }
  
  /*!
   * \brief Set the intermittency.   
   * \param[in] val_dist - Value of the  intermittency.
   */
  inline virtual void SetIntermittency(unsigned long iPoint, su2double val_Intermittency) {}

  /*!
   * \brief Get the value of the separation intermittency.
   * \return the value of the separation intermittency.
   */
  inline virtual su2double GetIntermittencySep(unsigned long iPoint) const { return 0.0; }

  /*!
   * \brief Set the separation intermittency (gamma_sep).
   * \param[in] val_dist - Value of the separation intermittency (gamma_sep).
   */
  inline virtual void SetIntermittencySep(unsigned long iPoint, su2double val_Intermittency_sep) {}

  /*!
   * \brief Get the value of the effective intermittency.
   * \return the value of the effective intermittency.
   */
  inline virtual su2double GetIntermittencyEff(unsigned long iPoint) const { return 0.0; }

  /*!
   * \brief Set the effective intermittency (gamma_eff).
   * \param[in] Value of the effective intermittency (gamma_eff).
   */
  inline virtual void SetIntermittencyEff(unsigned long iPoint, su2double val_Intermittency_eff) {}

  /*!
   * \brief Set the value of the eddy viscosity.
   * \param[in] val_muT
   */
  inline virtual void SetmuT(unsigned long iPoint, su2double val_muT) {}

  /*!
   * \brief Set the value of the turbulence index.
   * \param[in] val_turb_index - turbulence index
   */
  inline virtual void SetTurbIndex(unsigned long iPoint, su2double val_turb_index) {}

  /*!
   * \brief Get the value of the turbulence index.
   * \return val_turb_index - turbulence index
   */
  inline virtual su2double GetTurbIndex(unsigned long iPoint) const {return 0.0;}

  /*!
   * \brief A virtual member.
   * \param[in] iVar - Index of the variable.
   * \param[in] val_source - Value of the harmonic balance source.
   */
  inline virtual void SetHarmonicBalance_Source(unsigned long iPoint, unsigned long iVar, su2double val_source) {}

  /*!
   * \brief A virtual member.
   */
  inline virtual su2double GetHarmonicBalance_Source(unsigned long iPoint, unsigned long iVar) const { return 0.0; }

  /*!
   * \brief Set the Eddy Viscosity Sensitivity of the problem.
   * \param[in] val_EddyViscSens - Eddy Viscosity Sensitivity.
   * \param[in] numTotalVar - Number of variables.
   */
  inline virtual void SetEddyViscSens(unsigned long iPoint, const su2double *val_EddyViscSens, unsigned long numTotalVar) {}

  /*!
   * \brief Get the Eddy Viscosity Sensitivity of the problem.
   * \return Pointer to the Eddy Viscosity Sensitivity.
   */
  inline virtual su2double *GetEddyViscSens(unsigned long iPoint) { return nullptr; }

  /*!
   * \brief A virtual member. Set the direct solution for the adjoint solver.
   * \param[in] solution_direct - Value of the direct solution.
   */
  inline virtual void SetSolution_Direct(unsigned long iPoint, const su2double *solution_direct) {}

  /*!
   * \brief A virtual member. Get the direct solution for the adjoint solver.
   * \return Pointer to the direct solution vector.
   */
  inline virtual su2double *GetSolution_Direct(unsigned long iPoint) { return nullptr; }

  /*!
   * \brief A virtual member. Set the restart geometry (coordinate of the converged solution)
   * \param[in] val_coordinate_direct - Value of the restart coordinate.
   */
  inline virtual void SetGeometry_Direct(unsigned long iPoint, const su2double *val_coordinate_direct) {}

  /*!
   * \brief A virtual member. Get the restart geometry (coordinate of the converged solution).
   * \return Pointer to the restart coordinate vector.
   */
  inline virtual su2double *GetGeometry_Direct(unsigned long iPoint) { return nullptr; }

  /*!
   * \brief A virtual member. Get the restart geometry (coordinate of the converged solution).
   * \return Coordinate of the direct solver restart for .
   */
  inline virtual su2double GetGeometry_Direct(unsigned long iPoint, unsigned long iDim) const { return 0.0; }

  /*!
   * \brief A virtual member. Get the geometry solution.
   * \param[in] iVar - Index of the variable.
   * \return Value of the solution for the index <i>iVar</i>.
   */
  inline virtual su2double GetSolution_Geometry(unsigned long iPoint, unsigned long iVar) const { return 0.0; }

  /*!
   * \brief A virtual member. Set the value of the mesh solution (adjoint).
   * \param[in] solution - Solution of the problem (acceleration).
   */
  inline virtual void SetSolution_Geometry(unsigned long iPoint, const su2double *solution_geometry) {}

  /*!
   * \brief A virtual member. Set the value of the mesh solution (adjoint).
   * \param[in] solution - Solution of the problem (acceleration).
   */
  inline virtual void SetSolution_Geometry(unsigned long iPoint, unsigned long iVar, su2double solution_geometry) {}

  /*!
   * \brief A virtual member. Set the value of the old geometry solution (adjoint).
   */
  inline virtual void Set_OldSolution_Geometry() {}

  /*!
   * \brief A virtual member. Get the value of the old geometry solution (adjoint).
   * \param[out] solution - old adjoint solution for coordinate iDim
   */
  inline virtual su2double Get_OldSolution_Geometry(unsigned long iPoint, unsigned long iDim) const { return 0.0; }

  /*!
   * \brief Get BGS solution to compute the BGS residual (difference between BGS and BGS_k).
   * \note This is virtual because for some classes the result of a BGS iteration is not "Solution".
   *       If this method is overriden, the BGSSolution_k ones proabably have to be too.
   */
  inline virtual su2double Get_BGSSolution(unsigned long iPoint, unsigned long iVar) const {
    return Solution(iPoint, iVar);
  }

  /*!
   * \brief Set the value of the solution in the previous BGS subiteration.
   */
  virtual void Set_BGSSolution_k();

  /*!
   * \brief Restore the previous BGS subiteration to solution.
   */
  virtual void Restore_BGSSolution_k();

  /*!
   * \brief Set the value of the solution in the previous BGS subiteration.
   */
  inline virtual void Set_BGSSolution_k(unsigned long iPoint, unsigned long iVar, su2double val_var) {
    Solution_BGS_k(iPoint,iVar) = val_var;
  }

  /*!
   * \brief Get the value of the solution in the previous BGS subiteration.
   * \param[out] val_solution - solution in the previous BGS subiteration.
   */
  inline virtual su2double Get_BGSSolution_k(unsigned long iPoint, unsigned long iVar) const {
    return Solution_BGS_k(iPoint,iVar);
  }

  /*!
   * \brief Set the value of the velocity (Structural Analysis).
   * \param[in] solution - Solution of the problem (velocity).
   */
  inline virtual void SetSolution_Vel(unsigned long iPoint, const su2double *solution) {}

  /*!
   * \overload
   * \param[in] iVar - Index of the variable.
   * \param[in] solution_vel - Value of the solution for the index <i>iVar</i>.
   */
  inline virtual void SetSolution_Vel(unsigned long iPoint, unsigned long iVar, su2double solution_vel) {}

  /*!
   * \brief Set the value of the velocity (Structural Analysis) at time n.
   * \param[in] solution_vel_time_n - Value of the old solution.
   */
  inline virtual void SetSolution_Vel_time_n(unsigned long iPoint, const su2double *solution_vel_time_n) {}

  /*!
   * \overload
   * \param[in] iVar - Index of the variable.
   * \param[in] solution_vel_time_n - Value of the old solution for the index <i>iVar</i>.
   */
  inline virtual void SetSolution_Vel_time_n(unsigned long iPoint, unsigned long iVar, su2double solution_vel_time_n) {}

  /*!
   * \brief Get the solution at time n.
   * \param[in] iVar - Index of the variable.
   * \return Value of the solution for the index <i>iVar</i>.
   */
  inline su2double GetSolution_time_n(unsigned long iPoint, unsigned long iVar) const { return Solution_time_n(iPoint,iVar); }

  /*!
   * \brief Get the solution at time n-1.
   * \param[in] iVar - Index of the variable.
   * \return Value of the solution for the index <i>iVar</i>.
   */
  inline su2double GetSolution_time_n1(unsigned long iPoint, unsigned long iVar) const { return Solution_time_n1(iPoint,iVar); }

  /*!
   * \brief Get the velocity (Structural Analysis).
   * \param[in] iVar - Index of the variable.
   * \return Value of the solution for the index <i>iVar</i>.
   */
  inline virtual su2double GetSolution_Vel(unsigned long iPoint, unsigned long iVar) const { return 0.0; }

  /*!
   * \brief Get the solution of the problem.
   * \return Pointer to the solution vector.
   */
  inline virtual su2double *GetSolution_Vel(unsigned long iPoint) {return nullptr; }

  /*!
   * \brief Get the velocity of the nodes (Structural Analysis) at time n.
   * \param[in] iVar - Index of the variable.
   * \return Pointer to the old solution vector.
   */
  inline virtual su2double GetSolution_Vel_time_n(unsigned long iPoint, unsigned long iVar) const { return 0.0; }

  /*!
   * \brief Get the solution at time n.
   * \return Pointer to the solution (at time n) vector.
   */
  inline virtual su2double *GetSolution_Vel_time_n(unsigned long iPoint) { return nullptr; }


  /*!
   * \brief Set the value of the acceleration (Structural Analysis).
   * \param[in] solution_accel - Solution of the problem (acceleration).
   */
  inline virtual void SetSolution_Accel(unsigned long iPoint, const su2double *solution_accel) {}

  /*!
   * \overload
   * \param[in] iVar - Index of the variable.
   * \param[in] solution_accel - Value of the solution for the index <i>iVar</i>.
   */
  inline virtual void SetSolution_Accel(unsigned long iPoint, unsigned long iVar, su2double solution_accel) {}

  /*!
   * \brief Set the value of the acceleration (Structural Analysis) at time n.
   * \param[in] solution_accel_time_n - Pointer to the residual vector.
   */
  inline virtual void SetSolution_Accel_time_n(unsigned long iPoint, const su2double *solution_accel_time_n) {}

  /*!
   * \overload
   * \param[in] iVar - Index of the variable.
   * \param[in] solution_accel_time_n - Value of the old solution for the index <i>iVar</i>.
   */
  inline virtual void SetSolution_Accel_time_n(unsigned long iPoint, unsigned long iVar, su2double solution_accel_time_n) {}

  /*!
   * \brief Get the acceleration (Structural Analysis).
   * \param[in] iVar - Index of the variable.
   * \return Value of the solution for the index <i>iVar</i>.
   */
  inline virtual su2double GetSolution_Accel(unsigned long iPoint, unsigned long iVar) const { return 0.0; }

  /*!
   * \brief Get the solution of the problem.
   * \return Pointer to the solution vector.
   */
  inline virtual su2double *GetSolution_Accel(unsigned long iPoint) { return nullptr; }

  /*!
   * \brief Get the acceleration of the nodes (Structural Analysis) at time n.
   * \param[in] iVar - Index of the variable.
   * \return Pointer to the old solution vector.
   */
  inline virtual su2double GetSolution_Accel_time_n(unsigned long iPoint, unsigned long iVar) const { return 0.0; }

  /*!
   * \brief Get the solution at time n.
   * \return Pointer to the solution (at time n) vector.
   */
  inline virtual su2double *GetSolution_Accel_time_n(unsigned long iPoint) { return nullptr; }

  /*!
   * \brief  A virtual member. Set the value of the velocity solution predictor.
   */
  inline virtual void SetSolution_Vel_Pred(unsigned long iPoint, const su2double *val_solution_pred) { }

  /*!
   * \brief  A virtual member. Set the value of the old solution.
   * \param[in] solution_pred - Pointer to the residual vector.
   */
  inline virtual void SetSolution_Pred(unsigned long iPoint, const su2double *solution_pred) {}

  /*!
   * \brief  A virtual member. Get the velocity solution predictor.
   * \return Pointer to the velocity solution vector.
   */
  inline virtual const su2double *GetSolution_Vel_Pred(unsigned long iPoint) const {return nullptr; }

  /*!
   * \brief  A virtual member. Get the solution at time n.
   * \return Pointer to the solution (at time n) vector.
   */
  inline virtual const su2double *GetSolution_Pred(unsigned long iPoint) const { return nullptr; }

  /*!
   * \brief  A virtual member. Set the value of the old solution.
   * \param[in] solution_pred_Old - Pointer to the residual vector.
   */
  inline virtual void SetSolution_Pred_Old(unsigned long iPoint, const su2double *solution_pred_Old) {}

  /*!
   * \brief  A virtual member. Get the solution at time n.
   * \return Pointer to the solution (at time n) vector.
   */
  inline virtual const su2double *GetSolution_Pred_Old(unsigned long iPoint) const { return nullptr; }

  /*!
   * \brief A virtual member.
   */
  inline virtual void SetReference_Geometry(unsigned long iPoint, unsigned long iVar, su2double ref_geometry) {}

  /*!
   * \brief A virtual member.
   */
  inline virtual const su2double* GetReference_Geometry(unsigned long iPoint) const { return nullptr; }

  /*!
   * \brief A virtual member.
   */
  inline virtual void SetPrestretch(unsigned long iPoint, unsigned long iVar, su2double val_prestretch) {}

  /*!
   * \brief A virtual member.
   */
  inline virtual const su2double *GetPrestretch(unsigned long iPoint) const {return nullptr; }

  /*!
   * \brief A virtual member.
   */
  inline virtual su2double GetPrestretch(unsigned long iPoint, unsigned long iVar) const { return 0.0; }

  /*!
   * \brief A virtual member. Get the value of the undeformed coordinates.
   * \param[in] iDim - Index of Mesh_Coord[nDim]
   * \return Value of the original coordinate iDim.
   */
  inline virtual su2double GetMesh_Coord(unsigned long iPoint, unsigned long iDim) const { return 0.0; }

  /*!
   * \brief A virtual member. Get the undeformed coordinates.
   * \return Pointer to the reference coordinates.
   */
  inline virtual const su2double *GetMesh_Coord(unsigned long iPoint) const { return nullptr; }

  /*!
   * \brief A virtual member. Set the value of the undeformed coordinates.
   * \param[in] iDim - Index of Mesh_Coord[nDim]
   * \param[in] val_coord - Value of Mesh_Coord[nDim]
   */
  inline virtual void SetMesh_Coord(unsigned long iPoint, unsigned long iDim, su2double val_coord) { }

    /*!
   * \brief A virtual member. Get the value of the wall distance in reference coordinates.
   * \param[in] iDim - Index of Mesh_Coord[nDim]
   * \return Value of the wall distance in reference coordinates.
   */
  inline virtual su2double GetWallDistance(unsigned long iPoint) const { return 0.0; }

  /*!
   * \brief A virtual member. Set the value of the wall distance in reference coordinates.
   * \param[in] val_dist - Value of wall distance.
   */
  inline virtual void SetWallDistance(unsigned long iPoint, su2double val_dist) { }

  /*!
   * \brief A virtual member. Register the reference coordinates of the mesh.
   */
  inline virtual void Register_MeshCoord() { }

  /*!
   * \brief A virtual member. Recover the value of the adjoint of the mesh coordinates.
   */
  inline virtual void GetAdjoint_MeshCoord(unsigned long iPoint, su2double *adj_mesh) { }

  /*!
   * \brief A virtual member. Get the value of the displacement imposed at the boundary.
   * \return Value of the boundary displacement.
   */
  inline virtual su2double GetBound_Disp(unsigned long iPoint, unsigned long iDim) const { return 0.0; }

  /*!
   * \brief A virtual member. Get the value of the velocity imposed at the boundary.
   * \return Value of the boundary velocity.
   */
  inline virtual su2double GetBound_Vel(unsigned long iPoint, unsigned long iDim) const { return 0.0; }

  /*!
   * \brief A virtual member. Set the boundary displacement.
   * \param[in] val_BoundDisp - Pointer to the boundary displacements.
   */
  inline virtual void SetBound_Disp(unsigned long iPoint, const su2double *val_BoundDisp) { }

  /*!
   * \brief A virtual member. Set the boundary velocity.
   * \param[in] val_BoundVel - Pointer to the boundary velocity.
   */
  inline virtual void SetBound_Vel(unsigned long iPoint, const su2double *val_BoundVel) { }

  /*!
   * \brief A virtual member. Set the boundary displacement.
   * \param[in] iDim - Index of the dimension of interest.
   * \param[in] val_BoundDisp - Value of the boundary displacements.
   */
  inline virtual void SetBound_Disp(unsigned long iPoint, unsigned long iDim, const su2double val_BoundDisp) { }

  /*!
   * \brief A virtual member. Set the boundary velocity.
   * \param[in] iDim - Index of the dimension of interest.
   * \param[in] val_BoundVel - Value of the boundary velocity.
   */
  inline virtual void SetBound_Vel(unsigned long iPoint, unsigned long iDim, const su2double val_BoundVel) { }

  /*!
   * \brief A virtual member. Get the value of the displacement imposed at the boundary.
   * \return Value of the boundary displacement.
   */
  inline virtual const su2double* GetBoundDisp_Direct(unsigned long iPoint) const { return nullptr; }

  /*!
   * \brief A virtual member. Set the solution for the boundary displacements.
   * \param[in] val_BoundDisp - Pointer to the boundary displacements.
   */
  inline virtual void SetBoundDisp_Direct(unsigned long iPoint, const su2double *val_BoundDisp) { }

  /*!
   * \brief Set the value of the sensitivity with respect to the undeformed coordinates.
   * \param[in] val_sens - Pointer to the sensitivities of the boundary displacements.
   */
  inline virtual void SetBoundDisp_Sens(unsigned long iPoint, const su2double *val_sens) { }

  /*!
   * \brief A virtual member. Get the value of the sensitivity with respect to the undeformed coordinates.
   * \param[in] iDim - Index of Mesh_Coord_Sens[nDim]
   * \return Value of the original Mesh_Coord_Sens iDim.
   */
  inline virtual su2double GetBoundDisp_Sens(unsigned long iPoint, unsigned long iDim) const { return 0.0; }

  /*!
   * \brief A virtual member. Register the boundary displacements of the mesh.
   */
  inline virtual void Register_BoundDisp() { }

  /*!
   * \brief A virtual member. Recover the value of the adjoint of the boundary displacements.
   */
  inline virtual void GetAdjoint_BoundDisp(unsigned long iPoint, su2double *adj_disp) const { }

  /*!
   * \brief A virtual member.
   */
  inline virtual void RegisterFlowTraction() { }

  /*!
   * \brief A virtual member.
   */
  inline virtual su2double ExtractFlowTraction_Sensitivity(unsigned long iPoint, unsigned long iDim) const { return 0.0; }

  /*!
   * \brief Register the variables in the solution array as input/output variable.
   * \param[in] input - input or output variables.
   */
  void RegisterSolution(bool input);

  /*!
   * \brief Register the variables in the solution_time_n array as input/output variable.
   */
  void RegisterSolution_time_n();

  /*!
   * \brief Register the variables in the solution_time_n1 array as input/output variable.
   */
  void RegisterSolution_time_n1();

  /*!
   * \brief Set the adjoint values of the solution.
   * \param[in] adj_sol - The adjoint values of the solution.
   */
  inline void SetAdjointSolution(unsigned long iPoint, const su2double *adj_sol) {
    for (unsigned long iVar = 0; iVar < AD_OutputIndex.cols(); iVar++)
      AD::SetDerivative(AD_OutputIndex(iPoint,iVar), SU2_TYPE::GetValue(adj_sol[iVar]));
  }

  /*!
   * \brief Get the adjoint values of the solution.
   * \param[in] adj_sol - The adjoint values of the solution.
   */
  inline void GetAdjointSolution(unsigned long iPoint, su2double *adj_sol) const {
    for (unsigned long iVar = 0; iVar < AD_InputIndex.cols(); iVar++)
      adj_sol[iVar] = AD::GetDerivative(AD_InputIndex(iPoint,iVar));
  }

  inline void GetAdjointSolution_time_n(unsigned long iPoint, su2double *adj_sol) const {
    for (unsigned long iVar = 0; iVar < Solution_time_n.cols(); iVar++)
      adj_sol[iVar] = SU2_TYPE::GetDerivative(Solution_time_n(iPoint,iVar));
  }

  inline void GetAdjointSolution_time_n1(unsigned long iPoint, su2double *adj_sol) const {
    for (unsigned long iVar = 0; iVar < Solution_time_n1.cols(); iVar++)
      adj_sol[iVar] = SU2_TYPE::GetDerivative(Solution_time_n1(iPoint,iVar));
  }

  /*!
   * \brief Set the sensitivity at the node
   * \param[in] iDim - spacial component
   * \param[in] val - value of the Sensitivity
   */
  inline virtual void SetSensitivity(unsigned long iPoint, unsigned long iDim, su2double val) {}

  /*!
   * \brief Get the Sensitivity at the node
   * \param[in] iDim - spacial component
   * \return value of the Sensitivity
   */
  inline virtual su2double GetSensitivity(unsigned long iPoint, unsigned long iDim) const { return 0.0; }

  inline virtual void SetTau_Wall(unsigned long iPoint, su2double tau_wall) {}

  inline virtual su2double GetTau_Wall(unsigned long iPoint) const { return 0.0; }

  inline virtual void SetVortex_Tilting(unsigned long iPoint, CMatrixView<const su2double> PrimGrad_Flow,
                                        const su2double* Vorticity, su2double LaminarViscosity) {}

  inline virtual su2double GetVortex_Tilting(unsigned long iPoint) const { return 0.0; }

   /*!
   * \brief A virtual member: Set the recovered pressure for streamwise periodic flow.
   * \param[in] iPoint - Point index.
   * \param[in] val_pressure - pressure value.
   */
  inline virtual void SetStreamwise_Periodic_RecoveredPressure(unsigned long iPoint,su2double val_pressure) { }

  /*!
   * \brief A virtual member: Get the recovered pressure for streamwise periodic flow.
   * \param[in] iPoint - Point index.
   * \return Recovered/Physical pressure for streamwise periodic flow.
   */
  inline virtual su2double GetStreamwise_Periodic_RecoveredPressure(unsigned long iPoint) const { return 0.0; }

  /*!
   * \brief A virtual member: Set the recovered temperature for streamwise periodic flow.
   * \param[in] iPoint - Point index.
   * \param[in] val_temperature - temperature value.
   */
  inline virtual void SetStreamwise_Periodic_RecoveredTemperature(unsigned long iPoint, su2double val_temperature) { }

  /*!
   * \brief A virtual member: Get the recovered temperature for streamwise periodic flow.
   * \param[in] iPoint - Point index.
   * \return Recovered/Physical temperature for streamwise periodic flow.
   */
  inline virtual su2double GetStreamwise_Periodic_RecoveredTemperature(unsigned long iPoint) const { return 0.0; }

  /*!
   * \brief Virtual member: Set the Radiative source term at the node
   * \return value of the radiative source term
   */
  inline virtual const su2double *GetRadiative_SourceTerm(unsigned long iPoint) const { return nullptr;}

  /*!
   * \brief  Virtual member: Set the Radiative source term at the node
   * \param[in] val_RadSourceTerm - value of the radiative source term
   */
  inline virtual void SetRadiative_SourceTerm(unsigned long iPoint, unsigned long iVar, su2double val_RadSourceTerm) { }

  /*!
   * \brief Get whether a volumetric heat source is to be introduced in point iPoint
   * \return Bool, determines if this point introduces volumetric heat
   */
  inline virtual bool GetVol_HeatSource(unsigned long iPoint) const { return false; }

  /*!
   * \brief Set the FSI force sensitivity at the node
   * \param[in] iDim - spacial component
   * \param[in] val - value of the Sensitivity
   */
  virtual void SetFlowTractionSensitivity(unsigned long iPoint, unsigned long iDim, su2double val) { }

  /*!
   * \brief Get the FSI force sensitivity at the node
   * \param[in] iDim - spacial component
   * \return value of the Sensitivity
   */
  virtual su2double GetFlowTractionSensitivity(unsigned long iPoint, unsigned long iDim) const { return 0.0; }

  /*!
   * \brief Set the source term applied into the displacement adjoint coming from external solvers
   * \param[in] iDim - spacial component
   * \param[in] val - value of the source term
   */
  virtual void SetSourceTerm_DispAdjoint(unsigned long iPoint, unsigned long iDim, su2double val) { }
  virtual void SetSourceTerm_VelAdjoint(unsigned long iPoint, unsigned long iDim, su2double val) { }

  /*!
   * \brief Get the source term applied into the displacement adjoint coming from external solvers
   * \param[in] iDim - spacial component
   * \return value of the source term
   */
  virtual su2double GetSourceTerm_DispAdjoint(unsigned long iPoint, unsigned long iDim) const { return 0.0; }
  virtual su2double GetSourceTerm_VelAdjoint(unsigned long iPoint, unsigned long iDim) const { return 0.0; }

  /*!
<<<<<<< HEAD
   * \brief LUT premixed flamelet: virtual functions for the speciesflameletvariable LUT 
   */ 
  inline virtual void SetLookupScalar(unsigned long iPoint, su2double val_lookup_scalar, unsigned short val_ivar)  { }

  inline virtual void SetScalarSource(unsigned long iPoint, unsigned short val_ivar, su2double val_source) { }

  inline virtual void SetInsideTable(unsigned long iPoint, unsigned short inside) { }

  inline virtual unsigned short GetInsideTable(unsigned long iPoint) const { return 0; }

  inline virtual su2double GetScalarSources(unsigned long iPoint, unsigned short val_ivar) const { return 0.0; }
  inline virtual su2double GetScalarLookups(unsigned long iPoint, unsigned short val_ivar) const { return 0.0; }
  
  inline virtual su2double *GetScalarSources(unsigned long iPoint) { return nullptr; }
  inline virtual su2double *GetScalarLookups(unsigned long iPoint) { return nullptr; }
=======
    * \brief Set fluid entropy
    * \param[in] iPoint - Node index
    * \param[in] entropy - fluid entropy value.
    */
  virtual void SetEntropy(unsigned long iPoint, su2double entropy) { FluidEntropy[iPoint] = entropy; };

  /*!
    * \brief Get fluid entropy
    * \param[in] iPoint - Node index
    * \return Entropy - Fluid entropy value
    */
  virtual su2double GetEntropy(unsigned long iPoint) const { return FluidEntropy[iPoint]; }

  /*!
    * \brief Set dataset extrapolation instance
    * \param[in] iPoint - Node index
    * \param[in] extrapolation - Extrapolation instance (0 = within dataset, 1 = outside dataset)
    */
  virtual void SetDataExtrapolation(unsigned long iPoint, unsigned short extrapolation) { Dataset_Extrapolation[iPoint] = extrapolation; };

  /*!
    * \brief Get dataset extrapolation instance
    * \param[in] iPoint - Node index
    * \return extrapolation - Extrapolation instance (0 = within dataset, 1 = outside dataset)
    */
  virtual unsigned short GetDataExtrapolation(unsigned long iPoint) const { return Dataset_Extrapolation[iPoint]; }

  /*!
    * \brief Set the number of iterations required by a Newton solver used by the fluid model.
    * \param[in] iPoint - Node index
    * \param[in] nIter - Number of iterations evaluated by the Newton solver
    */
  void SetNewtonSolverIterations(unsigned long iPoint, unsigned long nIter) { nIter_Newtonsolver[iPoint] = nIter; }

  /*!
    * \brief Get the number of iterations required by a Newton solver used by the fluid model.
    * \param[in] iPoint - Node index
    * \return Number of iterations evaluated by the Newton solver
    */
  unsigned long GetNewtonSolverIterations(unsigned long iPoint) const { return nIter_Newtonsolver[iPoint]; }

>>>>>>> 027e23be
};<|MERGE_RESOLUTION|>--- conflicted
+++ resolved
@@ -2303,7 +2303,6 @@
   virtual su2double GetSourceTerm_VelAdjoint(unsigned long iPoint, unsigned long iDim) const { return 0.0; }
 
   /*!
-<<<<<<< HEAD
    * \brief LUT premixed flamelet: virtual functions for the speciesflameletvariable LUT 
    */ 
   inline virtual void SetLookupScalar(unsigned long iPoint, su2double val_lookup_scalar, unsigned short val_ivar)  { }
@@ -2319,7 +2318,8 @@
   
   inline virtual su2double *GetScalarSources(unsigned long iPoint) { return nullptr; }
   inline virtual su2double *GetScalarLookups(unsigned long iPoint) { return nullptr; }
-=======
+  
+  /*!
     * \brief Set fluid entropy
     * \param[in] iPoint - Node index
     * \param[in] entropy - fluid entropy value.
@@ -2361,5 +2361,4 @@
     */
   unsigned long GetNewtonSolverIterations(unsigned long iPoint) const { return nIter_Newtonsolver[iPoint]; }
 
->>>>>>> 027e23be
 };