/*!
 * \file CVariable.hpp
 * \brief Declaration and inlines of the parent class for defining problem
          variables, function definitions in file <i>CVariable.cpp</i>.
          All variables are children of at least this class.
 * \author F. Palacios, T. Economon
 * \version 7.5.1 "Blackbird"
 *
 * SU2 Project Website: https://su2code.github.io
 *
 * The SU2 Project is maintained by the SU2 Foundation
 * (http://su2foundation.org)
 *
 * Copyright 2012-2023, SU2 Contributors (cf. AUTHORS.md)
 *
 * SU2 is free software; you can redistribute it and/or
 * modify it under the terms of the GNU Lesser General Public
 * License as published by the Free Software Foundation; either
 * version 2.1 of the License, or (at your option) any later version.
 *
 * SU2 is distributed in the hope that it will be useful,
 * but WITHOUT ANY WARRANTY; without even the implied warranty of
 * MERCHANTABILITY or FITNESS FOR A PARTICULAR PURPOSE. See the GNU
 * Lesser General Public License for more details.
 *
 * You should have received a copy of the GNU Lesser General Public
 * License along with SU2. If not, see <http://www.gnu.org/licenses/>.
 */

#pragma once

#include "../../../Common/include/parallelization/mpi_structure.hpp"

#include <cmath>
#include <iostream>
#include <cstdlib>

#include "../../../Common/include/CConfig.hpp"
#include "../../../Common/include/containers/container_decorators.hpp"

class CFluidModel;
class CNEMOGas;

/*!
 * \class CVariable
 * \ingroup Variable
 * \brief Main class for defining the variables.
 * \author F. Palacios
 */
class CVariable {
protected:
  using VectorType = C2DContainer<unsigned long, su2double, StorageType::ColumnMajor, 64, DynamicSize, 1>;
  using MatrixType = C2DContainer<unsigned long, su2double, StorageType::RowMajor,    64, DynamicSize, DynamicSize>;

  MatrixType Solution;       /*!< \brief Solution of the problem. */
  MatrixType Solution_Old;   /*!< \brief Old solution of the problem R-K. */

  MatrixType External;       /*!< \brief External (outer) contribution in discrete adjoint multizone problems. */

  su2vector<bool> Non_Physical;  /*!< \brief Non-physical points in the solution (force first order). */
  su2vector<unsigned short>
  Non_Physical_Counter;          /*!< \brief Number of consecutive iterations that a point has been treated first-order.
                                  After a specified number of successful reconstructions, the point can be returned to second-order. */

  VectorType UnderRelaxation;  /*!< \brief Value of the under-relaxation parameter local to the control volume. */
  VectorType LocalCFL;         /*!< \brief Value of the CFL number local to the control volume. */

  MatrixType Solution_time_n;    /*!< \brief Solution of the problem at time n for dual-time stepping technique. */
  MatrixType Solution_time_n1;   /*!< \brief Solution of the problem at time n-1 for dual-time stepping technique. */
  VectorType Delta_Time;         /*!< \brief Time step. */

  CVectorOfMatrix Gradient;  /*!< \brief Gradient of the solution of the problem. */
  C3DDoubleMatrix Rmatrix;   /*!< \brief Geometry-based matrix for weighted least squares gradient calculations. */

  MatrixType Limiter;        /*!< \brief Limiter of the solution of the problem. */
  MatrixType Solution_Max;   /*!< \brief Max solution for limiter computation. */
  MatrixType Solution_Min;   /*!< \brief Min solution for limiter computation. */

  MatrixType AuxVar;             /*!< \brief Auxiliary variable for gradient computation. */
  CVectorOfMatrix Grad_AuxVar;   /*!< \brief Gradient of the auxiliary variables of the problem. */

  VectorType Max_Lambda_Inv;   /*!< \brief Maximun inviscid eingenvalue. */
  VectorType Max_Lambda_Visc;  /*!< \brief Maximun viscous eingenvalue. */
  VectorType Lambda;           /*!< \brief Value of the eingenvalue. */

  VectorType Sensor;               /*!< \brief Pressure sensor for high order central scheme and Roe dissipation. */
  MatrixType Undivided_Laplacian;  /*!< \brief Undivided laplacian of the solution. */

  MatrixType Res_TruncError;  /*!< \brief Truncation error for multigrid cycle. */
  MatrixType Residual_Old;    /*!< \brief Auxiliary structure for residual smoothing. */
  MatrixType Residual_Sum;    /*!< \brief Auxiliary structure for residual smoothing. */

  MatrixType Solution_BGS_k;     /*!< \brief Old solution container for BGS iterations. */

  su2matrix<int> AD_InputIndex;    /*!< \brief Indices of Solution variables in the adjoint vector. */
  su2matrix<int> AD_OutputIndex;   /*!< \brief Indices of Solution variables in the adjoint vector after having been updated. */

  VectorType SolutionExtra; /*!< \brief Stores adjoint solution for extra solution variables.
                                        Currently only streamwise periodic pressure-drop for massflow prescribed flows. */
  VectorType ExternalExtra; /*!< \brief External storage for the adjoint value (i.e. for the OF mainly */

  VectorType SolutionExtra_BGS_k; /*!< \brief Intermediate storage, enables cross term extraction as that is also pushed to Solution. */

 protected:
  unsigned long nPoint = 0;  /*!< \brief Number of points in the domain. */
  unsigned long nDim = 0;      /*!< \brief Number of dimension of the problem. */
  unsigned long nVar = 0;        /*!< \brief Number of variables of the problem. */
  unsigned long nPrimVar = 0;      /*!< \brief Number of primitive variables. */
  unsigned long nPrimVarGrad = 0;    /*!< \brief Number of primitives for which a gradient is computed. */
  unsigned long nSecondaryVar = 0;     /*!< \brief Number of secondary variables. */
  unsigned long nSecondaryVarGrad = 0;   /*!< \brief Number of secondaries for which a gradient is computed. */
  unsigned long nAuxVar = 0; /*!< \brief Number of auxiliary variables. */

  /*--- Only allow default construction by derived classes. ---*/
  CVariable() = default;

  inline static void AssertOverride() {
    assert(false && "A base method of CVariable was used, but it should have been overridden by the derived class.");
  }

  void RegisterContainer(bool input, su2activematrix& variable, su2matrix<int>* ad_index = nullptr) {
    const auto nPoint = variable.rows();
    SU2_OMP_FOR_STAT(roundUpDiv(nPoint,omp_get_num_threads()))
    for (unsigned long iPoint = 0; iPoint < nPoint; ++iPoint) {
      for(unsigned long iVar=0; iVar<variable.cols(); ++iVar) {

        if (input) AD::RegisterInput(variable(iPoint,iVar));
        else AD::RegisterOutput(variable(iPoint,iVar));

        if (ad_index) AD::SetIndex((*ad_index)(iPoint,iVar), variable(iPoint,iVar));
      }
    }
    END_SU2_OMP_FOR
  }

  void RegisterContainer(bool input, su2activematrix& variable, su2matrix<int>& ad_index) {
    RegisterContainer(input, variable, &ad_index);
  }

public:
  /*--- Disable copy and assignment. ---*/
  CVariable(const CVariable&) = delete;
  CVariable(CVariable&&) = delete;
  CVariable& operator= (const CVariable&) = delete;
  CVariable& operator= (CVariable&&) = delete;

  /*!
   * \overload
   * \param[in] npoint - Number of points/nodes/vertices in the domain.
   * \param[in] nvar - Number of variables of the problem.
   * \param[in] config - Definition of the particular problem.
   */
  CVariable(unsigned long npoint, unsigned long nvar, const CConfig *config);

  /*!
   * \overload
   * \param[in] npoint - Number of points/nodes/vertices in the domain.
   * \param[in] ndim - Number of dimensions of the problem.
   * \param[in] nvar - Number of variables of the problem.
   * \param[in] config - Definition of the particular problem.
   * \param[in] adjoint - True if derived class is an adjoint variable.
   */
  CVariable(unsigned long npoint, unsigned long ndim, unsigned long nvar, const CConfig *config, bool adjoint = false);

  /*!
   * \brief Destructor of the class.
   */
  virtual ~CVariable() = default;

  /*!
   * \brief Get the number of auxiliary variables.
   */
  inline unsigned long GetnAuxVar() const { return nAuxVar; }

  /*!
   * \brief Set the value of the solution, all variables.
   * \param[in] iPoint - Point index.
   * \param[in] solution - Solution of the problem.
   */
  inline void SetSolution(unsigned long iPoint, const su2double *solution) {
    for (unsigned long iVar = 0; iVar < nVar; iVar++) Solution(iPoint,iVar) = solution[iVar];
  }

  /*!
   * \brief Set the value of the solution, one variable.
   * \param[in] iPoint - Point index.
   * \param[in] iVar - Index of the variable.
   * \param[in] solution - Value of the solution for the index <i>iVar</i>.
   */
  inline void SetSolution(unsigned long iPoint, unsigned long iVar, su2double solution) { Solution(iPoint,iVar) = solution; }

  /*!
   * \brief Add the value of the solution vector to the previous solution (incremental approach).
   * \param[in] iPoint - Point index.
   * \param[in] iVar - Index of the variable.
   * \param[in] solution - Value of the solution for the index <i>iVar</i>.
   */
  inline void Add_DeltaSolution(unsigned long iPoint, unsigned long iVar, su2double solution) { Solution(iPoint,iVar) += solution; }

  /*!
   * \brief Set the value of the non-physical point.
   * \param[in] iPoint - Point index.
   * \param[in] value - identification of the non-physical point.
   */
  inline void SetNon_Physical(unsigned long iPoint, bool val_value) {
    if (val_value) {
      Non_Physical(iPoint) = val_value;
      Non_Physical_Counter(iPoint) = 0;
    } else {
      Non_Physical_Counter(iPoint)++;
      if (Non_Physical_Counter(iPoint) > 20) {
        Non_Physical(iPoint) = false;
      }
    }
  }

  /*!
   * \brief Get the value of the non-physical boolean at a point.
   * \param[in] iPoint - Point index.
   * \return Value of the Non-physical point.
   */
  inline bool GetNon_Physical(unsigned long iPoint) { return Non_Physical(iPoint); }

  /*!
   * \brief Get the solution.
   * \param[in] iPoint - Point index.
   * \param[in] iVar - Index of the variable.
   * \return Value of the solution for the index <i>iVar</i>.
   */
  inline su2double GetSolution(unsigned long iPoint, unsigned long iVar) const { return Solution(iPoint,iVar); }

  /*!
   * \brief Get the old solution of the problem (Runge-Kutta method)
   * \param[in] iPoint - Point index.
   * \param[in] iVar - Index of the variable.
   * \return Pointer to the old solution vector.
   */
  inline su2double GetSolution_Old(unsigned long iPoint, unsigned long iVar) const { return Solution_Old(iPoint,iVar); }

  /*!
   * \brief Set the value of the old solution.
   * \param[in] iPoint - Point index.
   * \param[in] solution_old - Pointer to the residual vector.
   */
  inline void SetSolution_Old(unsigned long iPoint, const su2double *solution_old) {
    for (unsigned long iVar = 0; iVar < nVar; iVar++)
      Solution_Old(iPoint,iVar) = solution_old[iVar];
  }

  /*!
   * \overload
   * \param[in] iVar - Index of the variable.
   * \param[in] iPoint - Point index.
   * \param[in] solution_old - Value of the old solution for the index <i>iVar</i>.
   */
  inline void SetSolution_Old(unsigned long iPoint, unsigned long iVar, su2double solution_old) { Solution_Old(iPoint,iVar) = solution_old; }

  /*!
   * \brief Set old variables to the value of the current variables.
   */
  void Set_OldSolution();

  /*!
   * \brief Set variables to the value of the old variables.
   */
  void Set_Solution();

  /*!
   * \brief Set the variable solution at time n.
   */
  void Set_Solution_time_n();

  /*!
   * \brief Set the variable solution at time n-1.
   */
  void Set_Solution_time_n1();

  /*!
   * \brief Set the variable solution at time n.
   * \param[in] iPoint - Point index.
   */
  inline void Set_Solution_time_n(unsigned long iPoint, const su2double* val_sol) {
    for (unsigned long iVar = 0; iVar < nVar; iVar++) Solution_time_n(iPoint,iVar) = val_sol[iVar];
  }

  /*!
   * \brief Set the variable solution at time n-1.
   * \param[in] iPoint - Point index.
   */
  inline void Set_Solution_time_n1(unsigned long iPoint, const su2double* val_sol) {
    for (unsigned long iVar = 0; iVar < nVar; iVar++)
      Solution_time_n1(iPoint,iVar) = val_sol[iVar];
  }

  /*!
   * \brief Set the variable solution at time n.
   * \param[in] iPoint - Point index.
   */
  inline void Set_Solution_time_n(unsigned long iPoint, unsigned long iVar, su2double val_sol) {
    Solution_time_n(iPoint,iVar) = val_sol;
  }

  /*!
   * \brief Set the variable solution at time n-1.
   * \param[in] iPoint - Point index.
   */
  inline void Set_Solution_time_n1(unsigned long iPoint, unsigned long iVar, su2double val_sol) {
    Solution_time_n1(iPoint,iVar) = val_sol;
  }

  /*!
   * \brief Virtual Member. Specify a vector to set the velocity components of the solution.
   *        Multiplied by density for compressible cases.
   * \param[in] iPoint - Point index.
   * \param[in] val_vector - Pointer to the vector.
   */
  inline virtual void SetVelSolutionVector(unsigned long iPoint, const su2double *val_vector) { }

  /*!
   * \brief Add a value to the solution.
   * \param[in] iPoint - Point index.
   * \param[in] iVar - Number of the variable.
   * \param[in] solution - Value that we want to add to the solution.
   */
  inline void AddSolution(unsigned long iPoint, unsigned long iVar, su2double solution) {
    Solution(iPoint, iVar) = Solution_Old(iPoint, iVar) + solution;
  }

  /*!
   * \brief Add a value to the solution.
   * \param[in] iPoint - Point index.
   * \param[in] solution - Value that we want to add to the solution.
   */
  inline void AddSolution(unsigned long iPoint, const su2double *solution) {
    for (unsigned long iVar = 0; iVar < nVar; iVar++) Solution(iPoint, iVar) += solution[iVar];
  }

  /*!
   * \brief A virtual member.
   * \param[in] iPoint - Point index.
   * \param[in] iVar - Index of the variable.
   * \return Pointer to the old solution vector.
   */
  inline virtual su2double GetSolution_New(unsigned long iPoint, unsigned long iVar) const { return 0.0; }

  /*!
   * \brief A virtual member.
   * \param[in] iPoint - Point index.
   */
  inline virtual su2double GetRoe_Dissipation(unsigned long iPoint) const { return 0.0; }

  /*!
   * \brief A virtual member.
   * \param[in] iPoint - Point index.
   */
  inline virtual void SetRoe_Dissipation(unsigned long iPoint, su2double val_dissipation) {}

  /*!
   * \brief A virtual member.
   * \param[in] iPoint - Point index.
   */
  inline virtual void SetRoe_Dissipation_FD(unsigned long iPoint, su2double val_wall_dist) {}

  /*!
   * \brief A virtual member.
   * \param[in] iPoint - Point index.
   * \param[in] val_delta - A scalar measure of the grid size
   * \param[in] val_const_DES - The DES constant (C_DES)
   */
  inline virtual void SetRoe_Dissipation_NTS(unsigned long iPoint, su2double val_delta, su2double val_const_DES) {}

  /*!
   * \brief A virtual member.
   * \param[in] iPoint - Point index.
   */
  inline virtual su2double GetDES_LengthScale(unsigned long iPoint) const { return 0.0; }

  /*!
   * \brief A virtual member.
   * \param[in] iPoint - Point index.
   */
  inline virtual void SetDES_LengthScale(unsigned long iPoint, su2double val_des_lengthscale) {}

  /*!
   * \brief A virtual member.
   * \param[in] iPoint - Point index.
   */
  virtual void SetSolution_New() {}

  /*!
   * \brief Set external contributions to zero.
   */
  void SetExternalZero();

  /*!
   * \brief Set Dual-time derivative contributions to the external.
   */
  inline virtual void Set_External_To_DualTimeDer() { SetExternalZero(); }

  /*!
   * \brief A virtual member.
   * \param[in] iPoint - Point index.
   * \param[in] iVar - Number of the variable.
   * \param[in] solution - Value that we want to add to the solution.
   */
  inline virtual void AddSolution_New(unsigned long iPoint, unsigned long iVar, su2double solution) {}

  /*!
   * \brief Add a value to the External vector.
   * \param[in] iPoint - Point index.
   * \param[in] val_sol - vector that has to be added component-wise
   */
  inline void Add_External(unsigned long iPoint, const su2double* val_sol) {
    for(unsigned long iVar = 0; iVar < nVar; iVar++) External(iPoint,iVar) += val_sol[iVar];
  }

  /*!
   * \brief Store the adjoint solution of the extra adjoint into the external container.
   */
  void Set_ExternalExtra_To_SolutionExtra() {
    assert(SolutionExtra.size() == ExternalExtra.size());
    for (auto iEntry = 0ul; iEntry < SolutionExtra.size(); iEntry++)
      ExternalExtra[iEntry] = SolutionExtra[iEntry];
  }

  /*!
   * \brief Add the external contribution to the solution for the extra adjoint solutions.
   */
  void Add_ExternalExtra_To_SolutionExtra() {
    assert(SolutionExtra.size() == ExternalExtra.size());
    for (auto iEntry = 0ul; iEntry < SolutionExtra.size(); iEntry++)
      SolutionExtra[iEntry] += ExternalExtra[iEntry];
  }

  /*!
   * \brief Return the extra adjoint solution.
   * \return Reference to extra adjoint solution.
   */
  inline VectorType& GetSolutionExtra() { return SolutionExtra; }
  inline const VectorType& GetSolutionExtra() const { return SolutionExtra; }

  /*!
   * \brief Update the variables using a conservative format.
   * \param[in] iPoint - Point index.
   * \param[in] iVar - Index of the variable.
   * \param[in] solution - Value of the solution change.
   * \param[in] lowerlimit - Lower value for Solution clipping.
   * \param[in] upperlimit - Upper value for Solution clipping.
   * \param[in] Sol2Conservative - Factor multiplied to Solution to get transported variable.
   * \param[in] Sol2Conservative_old - Factor multiplied to Solution to get transported variable, of the previous Iteration.
   */
  inline void AddClippedSolution(unsigned long iPoint, unsigned long iVar, su2double solution,
                                 su2double lowerlimit, su2double upperlimit,
                                 su2double Sol2Conservative = 1.0, su2double Sol2Conservative_old = 1.0) {

    su2double val_new = (Solution_Old(iPoint,iVar)*Sol2Conservative_old + solution)/Sol2Conservative;
    Solution(iPoint,iVar) = min(max(val_new, lowerlimit), upperlimit);
  }

  /*!
   * \brief Get the entire solution of the problem.
   * \return Reference to the solution matrix.
   */
  inline const MatrixType& GetSolution() const { return Solution; }
  inline MatrixType& GetSolution() { return Solution; }

  /*!
   * \brief Get the solution of the problem.
   * \param[in] iPoint - Point index.
   * \return Pointer to the solution vector.
   */
  inline su2double *GetSolution(unsigned long iPoint) { return Solution[iPoint]; }

  /*!
   * \brief Get the old solution of the problem (Runge-Kutta method)
   * \param[in] iPoint - Point index.
   * \return Pointer to the old solution vector.
   */
  inline su2double *GetSolution_Old(unsigned long iPoint) { return Solution_Old[iPoint]; }

  /*!
   * \brief Get the external contributions of the problem.
   * \param[in] iPoint - Point index.
   * \return Pointer to the External row for iPoint.
   */
  inline const su2double *Get_External(unsigned long iPoint) const { return External[iPoint]; }
  inline const MatrixType& Get_External() const { return External; }

  /*!
   * \brief Get the solution at time n.
   * \param[in] iPoint - Point index.
   * \return Pointer to the solution (at time n) vector.
   */
  inline su2double *GetSolution_time_n(unsigned long iPoint) { return Solution_time_n[iPoint]; }
  inline MatrixType& GetSolution_time_n() { return Solution_time_n; }

  /*!
   * \brief Get the solution at time n-1.
   * \param[in] iPoint - Point index.
   * \return Pointer to the solution (at time n-1) vector.
   */
  inline su2double *GetSolution_time_n1(unsigned long iPoint) { return Solution_time_n1[iPoint]; }

  /*!
   * \brief Set the value of the old residual.
   * \param[in] iPoint - Point index.
   * \param[in] val_residual_old - Pointer to the residual vector.
   */
  inline void SetResidual_Old(unsigned long iPoint, const su2double *val_residual_old) {
    for (unsigned long iVar = 0; iVar < nVar; iVar++)
      Residual_Old(iPoint,iVar) = val_residual_old[iVar];
  }

  /*!
   * \brief Add a value to the summed residual vector.
   * \param[in] iPoint - Point index.
   * \param[in] val_residual - Pointer to the residual vector.
   */
  inline void AddResidual_Sum(unsigned long iPoint, const su2double *val_residual) {
    for (unsigned long iVar = 0; iVar < nVar; iVar++)
      Residual_Sum(iPoint,iVar) += val_residual[iVar];
  }

  /*!
   * \brief Set summed residual vector to zero value.
   */
  inline void SetResidualSumZero(unsigned long iPoint) {
    for (unsigned long iVar = 0; iVar < nVar; iVar++) Residual_Sum(iPoint,iVar) = 0.0;
  }

  /*!
   * \brief Get the value of the summed residual.
   * \param[in] iPoint - Point index.
   * \return Pointer to the summed residual.
   */
  inline su2double *GetResidual_Sum(unsigned long iPoint) { return Residual_Sum[iPoint]; }

  /*!
   * \brief Get the value of the old residual.
   * \param[in] iPoint - Point index.
   * \return Pointer to the old residual.
   */
  inline su2double *GetResidual_Old(unsigned long iPoint) { return Residual_Old[iPoint]; }

  /*!
   * \brief Get the value of the summed residual.
   * \param[in] iPoint - Point index.
   * \param[in] val_residual - Pointer to the summed residual.
   */
  inline void GetResidual_Sum(unsigned long iPoint, su2double *val_residual) const {
    for (unsigned long iVar = 0; iVar < nVar; iVar++)
      val_residual[iVar] = Residual_Sum(iPoint,iVar);
  }

  /*!
   * \brief Set the value of the under-relaxation parameter for the current control volume (CV).
   * \param[in] iPoint - Point index.
   * \param[in] val_under_relaxation - the input value of the under-relaxation parameter for this CV.
   */
  inline void SetUnderRelaxation(unsigned long iPoint, su2double val_under_relaxation) { UnderRelaxation(iPoint) = val_under_relaxation; }

  /*!
   * \brief Get the value of the under-relaxation parameter for the current control volume (CV).
   * \param[in] iPoint - Point index.
   * \return Value of the under-relaxation parameter for this CV.
   */
  inline su2double GetUnderRelaxation(unsigned long iPoint) const { return UnderRelaxation(iPoint); }

  /*!
   * \brief Set the value of the local CFL number for the current control volume (CV).
   * \param[in] iPoint - Point index.
   * \param[in] val_cfl - the input value of the local CFL number for this CV.
   */
  inline void SetLocalCFL(unsigned long iPoint, su2double val_cfl) { LocalCFL(iPoint) = val_cfl; }

  /*!
   * \brief Get the value of the local CFL number for the current control volume (CV).
   * \param[in] iPoint - Point index.
   * \return Value of the local CFL number for this CV.
   */
  inline su2double GetLocalCFL(unsigned long iPoint) const { return LocalCFL(iPoint); }

  /*!
   * \brief Get the entire Aux matrix of the problem.
   * \return Reference to the aux var  matrix.
   */
  inline const MatrixType& GetAuxVar(void) const { return AuxVar; }

  /*!
   * \brief Get the Aux var value at Point i, variable j.
   */
  inline su2double GetAuxVar(unsigned long iPoint, unsigned long iVar = 0) const { return AuxVar(iPoint,iVar); }

  /*!
   * \brief Set auxiliary variables.
   * \param[in] iPoint - Point index.
   * \param[in] iVar - Varriable indexs
   * \param[in] val_auxvar - Value of the auxiliar variable.
   */
  inline void SetAuxVar(unsigned long iPoint, unsigned long iVar, const su2double auxvar) {
    AuxVar(iPoint,iVar) = auxvar;
  }

  /*!
   * \brief Set value of auxillary gradients.
   * \param[in] iPoint - Point index.
   * \param[in] iVar - Index of the variable.
   * \param[in] iDim - Index of the dimension.
   * \param[in] value - Value of the gradient.
   */
  inline void SetAuxVarGradient(unsigned long iPoint, unsigned long iVar, unsigned long iDim, su2double value) {
    Grad_AuxVar(iPoint,iVar,iDim) = value;
  }

  /*!
   * \brief Get the gradient of the auxilary variables.
   * \return Reference to gradient.
   */
  inline CVectorOfMatrix& GetAuxVarGradient(void) { return Grad_AuxVar; }

  /*!
   * \brief Get the value of the auxilliary gradient.
   * \param[in] iPoint - Point index.
   * \param[in] iVar - Index of the variable.
   * \param[in] iDim - Index of the dimension.
   * \return Value of the solution gradient.
   */
  inline su2double GetAuxVarGradient(unsigned long iPoint, unsigned long iVar, unsigned long iDim) const {
    return Grad_AuxVar(iPoint,iVar,iDim);
  }

  /*!
   * \brief Get the value of the auxilliary gradient.
   * \param[in] iPoint - Point index.
   * \return Value of the solution gradient.
   */
  inline CMatrixView<su2double> GetAuxVarGradient(unsigned long iPoint) {
    return Grad_AuxVar[iPoint];
  }

  /*!
   * \brief Add a value to the truncation error.
   * \param[in] iPoint - Point index.
   * \param[in] val_truncation_error - Value that we want to add to the truncation error.
   */
  inline void AddRes_TruncError(unsigned long iPoint, const su2double *val_truncation_error) {
    for (unsigned long iVar = 0; iVar < nVar; iVar++)
      Res_TruncError(iPoint, iVar) += val_truncation_error[iVar];
  }

  /*!
   * \brief Subtract a value to the truncation error.
   * \param[in] iPoint - Point index.
   * \param[in] val_truncation_error - Value that we want to subtract to the truncation error.
   */
  inline void SubtractRes_TruncError(unsigned long iPoint, const su2double *val_truncation_error) {
    for (unsigned long iVar = 0; iVar < nVar; iVar++)
      Res_TruncError(iPoint, iVar) -= val_truncation_error[iVar];
  }

  /*!
   * \brief Set the truncation error to zero.
   * \param[in] iPoint - Point index.
   */
  inline void SetRes_TruncErrorZero(unsigned long iPoint) {
    for (unsigned long iVar = 0; iVar < nVar; iVar++) Res_TruncError(iPoint, iVar) = 0.0;
  }

  /*!
   * \brief Set the truncation error to zero.
   * \param[in] iPoint - Point index.
   */
  inline void SetVal_ResTruncError_Zero(unsigned long iPoint, unsigned long iVar) {Res_TruncError(iPoint, iVar) = 0.0;}

  /*!
   * \brief Set the momentum part of the truncation error to zero.
   * \param[in] iPoint - Point index.
   */
  inline virtual void SetVel_ResTruncError_Zero(unsigned long iPoint) { }

  /*!
   * \brief Set the velocity of the truncation error to zero.
   * \param[in] iPoint - Point index.
   */
  inline void SetEnergy_ResTruncError_Zero(unsigned long iPoint) { Res_TruncError(iPoint,nDim+1) = 0.0;}

  /*!
   * \brief Get the truncation error.
   * \param[in] iPoint - Point index.
   * \return Pointer to the truncation error.
   */
  inline su2double *GetResTruncError(unsigned long iPoint) { return Res_TruncError[iPoint]; }

  /*!
   * \brief Get the truncation error.
   * \param[in] iPoint - Point index.
   * \param[in] val_trunc_error - Pointer to the truncation error.
   */
  inline void GetResTruncError(unsigned long iPoint, su2double *val_trunc_error) const {
    for (unsigned long iVar = 0; iVar < nVar; iVar++)
      val_trunc_error[iVar] = Res_TruncError(iPoint, iVar);
  }

  /*!
   * \brief Set the gradient of the solution.
   * \param[in] iPoint - Point index.
   * \param[in] gradient - Gradient of the solution.
   */
  inline void SetGradient(unsigned long iPoint, su2double **gradient) {
    for (unsigned long iVar = 0; iVar < nVar; iVar++)
      for (unsigned long iDim = 0; iDim < nDim; iDim++)
        Gradient(iPoint,iVar,iDim) = gradient[iVar][iDim];
  }

  /*!
   * \brief Get the gradient of the entire solution.
   * \return Reference to gradient.
   */
  inline CVectorOfMatrix& GetGradient(void) { return Gradient; }

  /*!
   * \brief Get the value of the solution gradient.
   * \param[in] iPoint - Point index.
   * \return Value of the gradient solution.
   */
  inline CMatrixView<su2double> GetGradient(unsigned long iPoint) { return Gradient[iPoint]; }

  /*!
   * \brief Get the value of the solution gradient.
   * \param[in] iPoint - Point index.
   * \param[in] iVar - Index of the variable.
   * \param[in] iDim - Index of the dimension.
   * \return Value of the solution gradient.
   */
  inline su2double GetGradient(unsigned long iPoint, unsigned long iVar, unsigned long iDim) const { return Gradient(iPoint,iVar,iDim); }

  /*!
   * \brief Add <i>value</i> to the Rmatrix for least squares gradient calculations.
   * \param[in] iPoint - Point index.
   * \param[in] iDim - Index of the dimension.
   * \param[in] jDim - Index of the dimension.
   * \param[in] value - Value of the Rmatrix entry.
   */
  inline void AddRmatrix(unsigned long iPoint, unsigned long iDim, unsigned long jDim, su2double value) { Rmatrix(iPoint,iDim,jDim) += value; }

  /*!
   * \brief Get the value of the Rmatrix entry for least squares gradient calculations.
   * \param[in] iPoint - Point index.
   * \param[in] iDim - Index of the dimension.
   * \param[in] jDim - Index of the dimension.
   * \return Value of the Rmatrix entry.
   */
  inline su2double GetRmatrix(unsigned long iPoint, unsigned long iDim, unsigned long jDim) const { return Rmatrix(iPoint,iDim,jDim); }

  /*!
   * \brief Get the value Rmatrix for the entire domain.
   * \return Reference to the Rmatrix.
   */
  inline C3DDoubleMatrix& GetRmatrix(void) { return Rmatrix; }

  /*!
   * \brief Get the slope limiter.
   * \return Reference to the limiters vector.
   */
  inline MatrixType& GetLimiter(void) { return Limiter; }

  /*!
   * \brief Get the value of the slope limiter.
   * \param[in] iPoint - Point index.
   * \return Pointer to the limiters vector.
   */
  inline su2double *GetLimiter(unsigned long iPoint) { return Limiter[iPoint]; }

  /*!
   * \brief Get the value of the slope limiter.
   * \param[in] iPoint - Point index.
   * \param[in] iVar - Index of the variable.
   * \return Value of the limiter vector for the variable <i>iVar</i>.
   */
  inline su2double GetLimiter(unsigned long iPoint, unsigned long iVar) const { return Limiter(iPoint,iVar); }

  /*!
   * \brief Get the min solution.
   * \return Value of the min solution for the domain.
   */
  inline MatrixType& GetSolution_Max() { return Solution_Max; }
  inline const MatrixType& GetSolution_Max() const { return Solution_Max; }

  /*!
   * \brief Get the min solution.
   * \return Value of the min solution for the domain.
   */
  inline MatrixType& GetSolution_Min() { return Solution_Min; }
  inline const MatrixType& GetSolution_Min() const { return Solution_Min; }

  /*!
   * \brief Get the value of the wind gust
   * \param[in] iPoint - Point index.
   * \return Value of the wind gust
   */
  inline virtual su2double* GetWindGust(unsigned long iPoint) { return nullptr; }

  /*!
   * \brief Set the value of the wind gust
   * \param[in] iPoint - Point index.
   * \param[in] val_WindGust - Value of the wind gust
   */
  inline virtual void SetWindGust(unsigned long iPoint, const su2double* val_WindGust) {}

  /*!
   * \brief Get the value of the derivatives of the wind gust
   * \param[in] iPoint - Point index.
   * \return Value of the derivatives of the wind gust
   */
  inline virtual su2double* GetWindGustDer(unsigned long iPoint) { return nullptr;}

  /*!
   * \brief Set the value of the derivatives of the wind gust
   * \param[in] iPoint - Point index.
   * \param[in] val_WindGust - Value of the derivatives of the wind gust
   */
  inline virtual void SetWindGustDer(unsigned long iPoint, const su2double* val_WindGust) {}

  /*!
   * \brief Set the value of the time step.
   * \param[in] iPoint - Point index.
   * \param[in] val_delta_time - Value of the time step.
   */
  inline void SetDelta_Time(unsigned long iPoint, su2double val_delta_time) { Delta_Time(iPoint) = val_delta_time; }

  /*!
   * \brief Get the value of the time step.
   * \param[in] iPoint - Point index.
   * \return Value of the time step.
   */
  inline su2double GetDelta_Time(unsigned long iPoint) const {return Delta_Time(iPoint); }

  /*!
   * \brief Set the value of the maximum eigenvalue for the inviscid terms of the PDE.
   * \param[in] iPoint - Point index.
   * \param[in] val_max_lambda - Value of the maximum eigenvalue for the inviscid terms of the PDE.
   */
  inline void SetMax_Lambda_Inv(unsigned long iPoint, su2double val_max_lambda) { Max_Lambda_Inv(iPoint) = val_max_lambda; }

  /*!
   * \brief Set the value of the maximum eigenvalue for the viscous terms of the PDE.
   * \param[in] iPoint - Point index.
   * \param[in] val_max_lambda - Value of the maximum eigenvalue for the viscous terms of the PDE.
   */
  inline void SetMax_Lambda_Visc(unsigned long iPoint, su2double val_max_lambda) { Max_Lambda_Visc(iPoint) = val_max_lambda; }

  /*!
   * \brief Add a value to the maximum eigenvalue for the inviscid terms of the PDE.
   * \param[in] iPoint - Point index.
   * \param[in] val_max_lambda - Value of the maximum eigenvalue for the inviscid terms of the PDE.
   */
  inline void AddMax_Lambda_Inv(unsigned long iPoint, su2double val_max_lambda) { Max_Lambda_Inv(iPoint) += val_max_lambda; }

  /*!
   * \brief Add a value to the maximum eigenvalue for the viscous terms of the PDE.
   * \param[in] iPoint - Point index.
   * \param[in] val_max_lambda - Value of the maximum eigenvalue for the viscous terms of the PDE.
   */
  inline void AddMax_Lambda_Visc(unsigned long iPoint, su2double val_max_lambda) { Max_Lambda_Visc(iPoint) += val_max_lambda; }

  /*!
   * \brief Get the value of the maximum eigenvalue for the inviscid terms of the PDE.
   * \param[in] iPoint - Point index.
   * \return the value of the maximum eigenvalue for the inviscid terms of the PDE.
   */
  inline su2double GetMax_Lambda_Inv(unsigned long iPoint) const { return Max_Lambda_Inv(iPoint); }

  /*!
   * \brief Get the value of the maximum eigenvalue for the viscous terms of the PDE.
   * \param[in] iPoint - Point index.
   * \return the value of the maximum eigenvalue for the viscous terms of the PDE.
   */
  inline su2double GetMax_Lambda_Visc(unsigned long iPoint) const { return Max_Lambda_Visc(iPoint); }

  /*!
   * \brief Set the value of the spectral radius.
   * \param[in] iPoint - Point index.
   * \param[in] val_lambda - Value of the spectral radius.
   */
  inline void SetLambda(unsigned long iPoint, su2double val_lambda) { Lambda(iPoint) = val_lambda; }

  /*!
   * \brief Add the value of the spectral radius.
   * \param[in] iPoint - Point index.
   * \param[in] val_lambda - Value of the spectral radius.
   */
  inline void AddLambda(unsigned long iPoint, su2double val_lambda) { Lambda(iPoint) += val_lambda; }

  /*!
   * \brief Get the value of the spectral radius.
   * \param[in] iPoint - Point index.
   * \return Value of the spectral radius.
   */
  inline su2double GetLambda(unsigned long iPoint) const { return Lambda(iPoint); }
  inline const VectorType& GetLambda() const { return Lambda; }

  /*!
   * \brief Set pressure sensor.
   * \param[in] iPoint - Point index.
   * \param[in] val_sensor - Value of the pressure sensor.
   */
  inline void SetSensor(unsigned long iPoint, su2double val_sensor) { Sensor(iPoint) = val_sensor; }

  /*!
   * \brief Get the pressure sensor.
   * \param[in] iPoint - Point index.
   * \return Value of the pressure sensor.
   */
  inline su2double GetSensor(unsigned long iPoint) const { return Sensor(iPoint); }
  inline const VectorType& GetSensor() const { return Sensor; }

  /*!
   * \brief Increment the value of the undivided laplacian of the solution.
   * \param[in] iPoint - Point index.
   * \param[in] iVar - Variable of the undivided laplacian.
   * \param[in] val_und_lapl - Value of the undivided solution.
   */
  inline void AddUnd_Lapl(unsigned long iPoint, unsigned long iVar, su2double val_und_lapl) {
    Undivided_Laplacian(iPoint, iVar) += val_und_lapl;
  }

  /*!
   * \brief Set a value to the undivided laplacian.
   * \param[in] iPoint - Point index.
   * \param[in] iVar - Variable of the undivided laplacian.
   * \param[in] val_und_lapl - Value of the undivided laplacian.
   */
  inline void SetUnd_Lapl(unsigned long iPoint, unsigned long iVar, su2double val_und_lapl) {
    Undivided_Laplacian(iPoint, iVar) = val_und_lapl;
  }

  /*!
   * \brief Get the undivided laplacian of the solution.
   * \param[in] iPoint - Point index.
   * \return Pointer to the undivided laplacian vector.
   */
  inline su2double *GetUndivided_Laplacian(unsigned long iPoint) { return Undivided_Laplacian[iPoint]; }

  /*!
   * \brief Get the undivided laplacian of the solution.
   * \param[in] iPoint - Point index.
   * \param[in] iVar - Variable of the undivided laplacian.
   * \return Value of the undivided laplacian vector.
   */
  inline su2double GetUndivided_Laplacian(unsigned long iPoint, unsigned long iVar) const { return Undivided_Laplacian(iPoint, iVar); }
  inline const MatrixType& GetUndivided_Laplacian() const { return Undivided_Laplacian; }

  /*!
   * \brief A virtual member.
   * \param[in] iPoint - Point index.
   * \return Value of the flow density.
   */
  inline virtual su2double GetDensity(unsigned long iPoint) const { return 0.0; }

  /*!
   * \brief A virtual member.
   * \param[in] iPoint - Point index.
   * \return Value of the flow density.
   */
  inline virtual su2double GetDensity(unsigned long iPoint, unsigned long val_iSpecies) const { return 0.0; }

  /*!
   * \brief A virtual member.
   * \param[in] iPoint - Point index.
   * \param[in] val_Species - Index of species s.
   * \return Value of the mass fraction of species s.
   */
  inline virtual su2double GetMassFraction(unsigned long iPoint, unsigned long val_Species) const { return 0.0; }

  /*!
   * \brief Get the species enthalpy.
   * \return Value of the species enthalpy.
   */
  inline virtual su2double* GetEnthalpys(unsigned long iPoint) { return nullptr; }

  /*!
   * \brief A virtual member.
   * \param[in] iPoint - Point index.
   * \return Value of the flow energy.
   */
  inline virtual su2double GetEnergy(unsigned long iPoint) const { return 0.0; }

  /*!
   * \brief A virtual member.
   * \param[in] iPoint - Point index.
   * \return Pointer to the force projection vector.
   */
  inline virtual su2double *GetForceProj_Vector(unsigned long iPoint) { return nullptr; }

  /*!
   * \brief A virtual member.
   * \param[in] iPoint - Point index.
   * \return Pointer to the objective function source.
   */
  inline virtual su2double *GetObjFuncSource(unsigned long iPoint) { return nullptr; }

  /*!
   * \brief A virtual member.
   * \param[in] iPoint - Point index.
   * \return Value of the eddy viscosity.
   */
  inline virtual su2double GetEddyViscosity(unsigned long iPoint) const { return 0.0; }

  /*!
   * \brief A virtual member.
   * \param[in] iPoint - Point index.
   * \return Value of the flow enthalpy.
   */
  inline virtual su2double GetEnthalpy(unsigned long iPoint) const { return 0.0; }

  /*!
   * \brief A virtual member.
   * \param[in] iPoint - Point index.
   * \return Value of the flow pressure.
   */
  inline virtual su2double GetPressure(unsigned long iPoint) const { return 0.0; }

  /*!
   * \brief A virtual member.
   * \param[in] iPoint - Point index.
   * \param[in] val_vector - Direction of projection.
   * \return Value of the projected velocity.
   */
  inline virtual su2double GetProjVel(unsigned long iPoint, const su2double *val_vector) const { return 0.0; }

  /*!
   * \brief A virtual member.
   * \param[in] iPoint - Point index.
   * \return Value of the sound speed.
   */
  inline virtual su2double GetSoundSpeed(unsigned long iPoint) const { return 0.0; }

  /*!
   * \brief A virtual member.
   * \param[in] iPoint - Point index.
   * \return Value of the beta for the incompressible flow.
   */
  inline virtual su2double GetBetaInc2(unsigned long iPoint) const { return 0.0; }

  /*!
   * \brief A virtual member.
   * \return Value of the temperature.
   */
  inline virtual su2double GetTemperature(unsigned long iPoint) const { return 0.0; }

  /*!
   * \brief A virtual member.
   * \param[in] iPoint - Point index.
   * \return Value of the vibrational-electronic temperature.
   */
  inline virtual su2double GetTemperature_ve(unsigned long iPoint) const { return 0.0; }

  /*!
   * \brief A virtual member -- Get the mixture specific heat at constant volume (trans.-rot.).
   * \param[in] iPoint - Point index.
   * \return \f$\rho C^{t-r}_{v} \f$
   */
  inline virtual su2double GetRhoCv_tr(unsigned long iPoint) const { return 0.0; }

  /*!
   * \brief A virtual member -- Get the mixture specific heat at constant volume (vib.-el.).
   * \param[in] iPoint - Point index.
   * \return \f$\rho C^{v-e}_{v} \f$
   */
  inline virtual su2double GetRhoCv_ve(unsigned long iPoint) const { return 0.0; }

  /*!
   * \brief A virtual member.
   * \param[in] iPoint - Point index.
   * \param[in] iDim - Index of the dimension.
   * \return Value of the velocity for the dimension <i>iDim</i>.
   */
  inline virtual su2double GetVelocity(unsigned long iPoint, unsigned long iDim) const { return 0.0; }

  /*!
   * \brief A virtual member.
   * \param[in] iPoint - Point index.
   * \return Value of the velocity gradient.
   */
  inline virtual CMatrixView<const su2double> GetVelocityGradient(unsigned long iPoint) const {
    return CMatrixView<const su2double>();
  }

  /*!
   * \brief A virtual member.
   * \param[in] iPoint - Point index.
   * \return Norm 2 of the velocity vector.
   */
  inline virtual su2double GetVelocity2(unsigned long iPoint) const { return 0.0; }

  /*!
   * \brief A virtual member.
   * \param[in] iPoint - Point index.
   * \return The laminar viscosity of the flow.
   */
  inline virtual su2double GetLaminarViscosity(unsigned long iPoint) const { return 0.0; }

  /*!
   * \brief A virtual member.
   * \param[in] iPoint - Point index.
   * \return Value of the species diffusion coefficient.
   */
  inline virtual su2double* GetDiffusionCoeff(unsigned long iPoint) {return nullptr; }

  /*!
   * \brief A virtual member.
   * \param[in] iPoint - Point index.
   * \return Value of the thermal conductivity (translational/rotational)
   */
  inline virtual su2double GetThermalConductivity(unsigned long iPoint) const { return 0.0; }

  /*!
   * \brief A virtual member.
   * \param[in] iPoint - Point index.
   * \return Value of the mass diffusivity.
   */
  inline virtual su2double GetDiffusivity(unsigned long iPoint, unsigned short val_ivar) const { return 0.0; }

  /*!
   * \brief A virtual member.
   * \param[in] iPoint - Point index.
   * \return Value of the specific heat at constant P
   */
  inline virtual su2double GetSpecificHeatCp(unsigned long iPoint) const { return 0.0; }

  /*!
   * \brief A virtual member.
   * \param[in] iPoint - Point index.
   * \return Value of the specific heat at constant V
   */
  inline virtual su2double GetSpecificHeatCv(unsigned long iPoint) const { return 0.0; }

  /*!
   * \brief A virtual member.
   * \param[in] iPoint - Point index.
   * \return Value of the thermal conductivity (vibrational)
   */
  inline virtual su2double GetThermalConductivity_ve(unsigned long iPoint) const { return 0.0; }

  /*!
   * \brief A virtual member.
   * \param[in] iPoint - Point index.
   * \return Sets separation intermittency
   */
  inline virtual void SetGammaSep(unsigned long iPoint, su2double gamma_sep) {}

  /*!
   * \brief A virtual member.
   * \param[in] iPoint - Point index.
   * \return Sets Effective intermittency
   */
  inline virtual void SetGammaEff(unsigned long iPoint) {}

  /*!
   * \brief A virtual member.
   * \param[in] iPoint - Point index.
   * \return Value of the vorticity.
   */
  inline virtual su2double *GetVorticity(unsigned long iPoint) { return nullptr; }
  inline virtual const su2double *GetVorticity(unsigned long iPoint) const { return nullptr; }

  /*!
   * \brief A virtual member.
   * \param[in] iPoint - Point index.
   * \return Value of the rate of strain magnitude.
   */
  inline virtual su2double GetStrainMag(unsigned long iPoint) const { return 0.0; }

  /*!
   * \brief A virtual member.
   * \param[in] iPoint - Point index.
   * \param[in] val_ForceProj_Vector - Pointer to the force projection vector.
   */
  inline virtual void SetForceProj_Vector(unsigned long iPoint, const su2double *val_ForceProj_Vector) {}

  /*!
   * \brief A virtual member.
   * \param[in] iPoint - Point index.
   * \param[in] val_SetObjFuncSource - Pointer to the objective function source.
   */
  inline virtual void SetObjFuncSource(unsigned long iPoint, const su2double *val_SetObjFuncSource) {}

  /*!
   * \brief A virtual member.
   * \param[in] iPoint - Point index.
   * \return Value of the gamma_BC of B-C transition model.
   */
  inline virtual su2double GetGammaBC(unsigned long iPoint) const { return 0.0; }

  /*!
   * \brief A virtual member.
   * \param[in] iPoint - Point index.
   */
  inline virtual void SetGammaBC(unsigned long iPoint, su2double val_gamma) {}

  /*!
   * \brief A virtual member.
   * \param[in] iPoint - Point index.
   * \param[in] eddy_visc - Value of the eddy viscosity.
   */
  inline virtual void SetEddyViscosity(unsigned long iPoint, su2double eddy_visc) {}

  /*!
   * \brief A virtual member.
   * \param[in] iPoint - Point index.
   */
  inline virtual void SetEnthalpy(unsigned long iPoint) {}

  /*!
   * \brief A virtual member.
   * \param[in] iPoint - Point index.
   */
  inline virtual bool SetPrimVar(unsigned long iPoint, CConfig *config) { return true; }

  /*!
   * \brief A virtual member.
   * \param[in] iPoint - Point index.
   */
  inline virtual bool SetPrimVar(unsigned long iPoint, CFluidModel *FluidModel) { return true; }

  /*!
   * \brief A virtual member.
   * \param[in] iPoint - Point index.
   * \param[in] fluidmodel - fluid model.
   */
  inline virtual bool SetPrimVar(unsigned long iPoint, CNEMOGas *fluidmodel) {return false;}

  /*!
   * \brief A virtual member.
   */
  inline virtual void SetSecondaryVar(unsigned long iPoint, CFluidModel *FluidModel) {}

  /*!
   * \brief A virtual member.
   */
  inline virtual bool SetPrimVar(unsigned long iPoint, su2double SharpEdge_Distance, bool check, CConfig *config) { return true; }

  /*!
   * \brief A virtual member.
   */
  inline virtual bool SetPrimVar(unsigned long iPoint, su2double eddy_visc, su2double turb_ke, CConfig *config) { return true; }

  /*!
   * \brief A virtual member.
   */
  inline virtual bool SetPrimVar(unsigned long iPoint, su2double eddy_visc, su2double turb_ke, CFluidModel *FluidModel) { return true; }

  /*!
   * \brief A virtual member.
   */
  inline virtual bool SetPrimVar(unsigned long iPoint, su2double Density_Inf, CConfig *config) { return true; }

  /*!
   * \brief A virtual member.
   */
  inline virtual bool SetPrimVar(unsigned long iPoint, su2double Density_Inf, su2double Viscosity_Inf,
                                 su2double eddy_visc, su2double turb_ke, CConfig *config) {return true; }

  /*!
   * \brief Get the primitive variables for all points.
   * \return Reference to primitives.
   */
  inline virtual const MatrixType& GetPrimitive() const { AssertOverride(); return Solution; }

  /*!
   * \brief A virtual member.
   */
  inline virtual su2double GetPrimitive(unsigned long iPoint, unsigned long iVar) const { return 0.0; }

  /*!
   * \brief A virtual member.
   */
  inline virtual void SetPrimitive(unsigned long iPoint, unsigned long iVar, su2double val_prim) {}

  /*!
   * \brief A virtual member.
   */
  inline virtual void SetPrimitive(unsigned long iPoint, const su2double *val_prim) {}

  /*!
   * \brief A virtual member.
   */
  inline virtual su2double *GetPrimitive(unsigned long iPoint) { return nullptr; }

  /*!
   * \brief A virtual member.
   */
  inline virtual su2double GetSecondary(unsigned long iPoint, unsigned long iVar) const { return 0.0; }

  /*!
   * \brief A virtual member.
   */
  inline virtual void SetSecondary(unsigned long iPoint, unsigned long iVar, su2double val_secondary) {}

  /*!
   * \brief A virtual member.
   */
  inline virtual void SetSecondary(unsigned long iPoint, const su2double *val_secondary) {}

  /*!
   * \brief A virtual member.
   */
  inline virtual void SetdPdrho_e(unsigned long iPoint, su2double dPdrho_e) {}

  /*!
   * \brief A virtual member.
   */
  inline virtual void SetdPde_rho(unsigned long iPoint, su2double dPde_rho) {}

  /*!
   * \brief A virtual member.
   */
  inline virtual void SetdTdrho_e(unsigned long iPoint, su2double dTdrho_e) {}

  /*!
   * \brief A virtual member.
   */
  inline virtual void SetdTde_rho(unsigned long iPoint, su2double dTde_rho) {}

  /*!
   * \brief A virtual member.
   */
  inline virtual void Setdmudrho_T(unsigned long iPoint, su2double dmudrho_T) {}

  /*!
   * \brief A virtual member.
   */
  inline virtual void SetdmudT_rho(unsigned long iPoint, su2double dmudT_rho) {}

  /*!
   * \brief A virtual member.
   */
  inline virtual void Setdktdrho_T(unsigned long iPoint, su2double dktdrho_T) {}

  /*!
   * \brief A virtual member.
   */
  inline virtual void SetdktdT_rho(unsigned long iPoint, su2double dktdT_rho) {}

  /*!
   * \brief A virtual member.
   */
  inline virtual su2double *GetSecondary(unsigned long iPoint) { return nullptr; }

  /*!
   * \brief A virtual member.
   */
  inline virtual bool SetDensity(unsigned long iPoint, su2double val_density) { return false; }

  /*!
   * \brief A virtual member.
   */
  inline virtual bool SetDensity(unsigned long iPoint) { return false; }

  /*!
   * \brief A virtual member.
   */
  inline virtual void SetPressure(unsigned long iPoint) {}

  /*!
   * \brief A virtual member.
   */
  inline virtual void SetVelocity(unsigned long iPoint) {}

  /*!
   * \brief A virtual member.
   */
  inline virtual void SetBetaInc2(unsigned long iPoint, su2double val_betainc2) {}

  /*!
   * \brief A virtual member.
   * \param[in] val_phi - Value of the adjoint velocity.
   */
  inline virtual void SetPhi_Old(unsigned long iPoint, const su2double *val_phi) {}

  /*!
   * \brief A virtual member.
   * \param[in] Gamma - Ratio of Specific heats
   */
  inline virtual bool SetPressure(unsigned long iPoint, su2double Gamma) { return false; }

  /*!
   * \brief A virtual member.
   * \param[in] config
   */
  inline virtual bool SetPressure(unsigned long iPoint, CConfig *config) { return false; }

  /*!
   * \brief A virtual member.
   */
  inline virtual bool SetPressure(unsigned long iPoint, su2double Gamma, su2double turb_ke) { return false; }

  /*!
   * \brief A virtual member.
   */
  inline virtual su2double *GetdPdU(unsigned long iPoint) { return nullptr; }

  /*!
   * \brief A virtual member.
   */
  inline virtual su2double *GetdTdU(unsigned long iPoint) { return nullptr; }

  /*!
   * \brief A virtual member.
   */
  inline virtual su2double *GetdTvedU(unsigned long iPoint) { return nullptr; }

  /*!
   * \brief A virtual member.
   */
  inline virtual bool SetSoundSpeed(unsigned long iPoint, su2double soundspeed2) { return false; }

  /*!
   * \brief A virtual member.
   * \param[in] Gas_Constant - Value of the Gas Constant
   */
  inline virtual bool SetTemperature(unsigned long iPoint, su2double Gas_Constant) { return false; }

  /*!
   * \brief Sets the vibrational electronic temperature of the flow.
   * \return Value of the temperature of the flow.
   */
  inline virtual bool SetTemperature_ve(unsigned long iPoint, su2double val_Tve) { return false; }

  /*!
   * \brief A virtual member.
   * \param[in] config - Configuration parameters.
   */
  inline virtual bool SetTemperature(unsigned long iPoint, CConfig *config) { return false; }

  /*!
   * \brief A virtual member.
   * \param[in] config - Configuration parameters.
   */
  inline virtual void SetPrimitive(unsigned long iPoint, CConfig *config) {}

  /*!
   * \brief Set the thermal coefficient.
   * \param[in] config - Configuration parameters.
   */
  inline virtual void SetThermalCoeff(unsigned long iPoint, CConfig *config) {}

  /*!
   * \brief A virtual member.
   */
  inline virtual void SetStress_FEM(unsigned long iPoint, unsigned long iVar, su2double val_stress) {}

  /*!
   * \brief A virtual member.
   */
  inline virtual void AddStress_FEM(unsigned long iPoint, unsigned long iVar, su2double val_stress) {}

  /*!
   * \brief A virtual member.
   */
  inline virtual const su2double *GetStress_FEM(unsigned long iPoint) const {return nullptr;}

  /*!
   * \brief A virtual member.
   */
  inline virtual void SetVonMises_Stress(unsigned long iPoint, su2double val_stress) {}

  /*!
   * \brief A virtual member.
   */
  inline virtual su2double GetVonMises_Stress(unsigned long iPoint) const { return 0.0; }

  /*!
   * \brief A virtual member.
   */
  inline virtual void Add_SurfaceLoad_Res(unsigned long iPoint, const su2double *val_surfForce) {}

  /*!
   * \brief A virtual member.
   */
  inline virtual su2double Get_SurfaceLoad_Res(unsigned long iPoint, unsigned long iVar) const { return 0.0; }

  /*!
   * \brief A virtual member.
   */
  inline virtual void Clear_SurfaceLoad_Res() {}

  /*!
   * \brief A virtual member.
   */
  virtual void Set_SurfaceLoad_Res_n() {}

  /*!
   * \brief A virtual member.
   */
  inline virtual su2double Get_SurfaceLoad_Res_n(unsigned long iPoint, unsigned long iVar) const { return 0.0; }

  /*!
   * \brief A virtual member.
   */
  inline virtual void Add_BodyForces_Res(unsigned long iPoint, const su2double *val_bodyForce) {}

  /*!
   * \brief A virtual member.
   */
  inline virtual su2double Get_BodyForces_Res(unsigned long iPoint, unsigned long iVar) const { return 0.0; }

  /*!
   * \brief A virtual member.
   */
  inline virtual void Clear_BodyForces_Res(unsigned long iPoint) {}

  /*!
   * \brief A virtual member.
   */
  inline virtual void Set_FlowTraction(unsigned long iPoint, const su2double *val_flowTraction) {}

  /*!
   * \brief A virtual member.
   */
  inline virtual void Add_FlowTraction(unsigned long iPoint, const su2double *val_flowTraction) {}

  /*!
   * \brief A virtual member.
   */
  inline virtual su2double Get_FlowTraction(unsigned long iPoint, unsigned long iVar) const { return 0.0; }

  /*!
   * \brief A virtual member.
   */
  virtual void Set_FlowTraction_n() {}

  /*!
   * \brief A virtual member.
   */
  inline virtual su2double Get_FlowTraction_n(unsigned long iPoint, unsigned long iVar) const { return 0.0; }

  /*!
   * \brief A virtual member.
   */
  inline virtual void Clear_FlowTraction() {}

  /*!
   * \brief A virtual member.
   */
  inline virtual void Set_isVertex(unsigned long iPoint, bool isVertex) {}

  /*!
   * \brief A virtual member.
   */
  inline virtual bool Get_isVertex(unsigned long iPoint) const { return false; }

  /*!
   * \brief A virtual member.
   */
  inline virtual void SetVelocity2(unsigned long iPoint) {}

  /*!
   * \brief A virtual member.
   * \param[in] val_velocity - Pointer to the velocity.
   */
  inline virtual void SetVelocity_Old(unsigned long iPoint, const su2double *val_velocity) {}

  /*!
   * \brief A virtual member.
   * \param[in] laminarViscosity
   */
  inline virtual void SetLaminarViscosity(unsigned long iPoint, su2double laminarViscosity) {}

  /*!
   * \brief A virtual member.
   * \param[in] config - Definition of the particular problem.
   */
  inline virtual void SetLaminarViscosity(unsigned long iPoint, CConfig *config) {}

  /*!
   * \brief A virtual member.
   * \param[in] thermalConductivity
   */
  inline virtual void SetThermalConductivity(unsigned long iPoint, su2double thermalConductivity) {}

  /*!
   * \brief A virtual member.
   * \param[in] config - Definition of the particular problem.
   */
  inline virtual void SetThermalConductivity(unsigned long iPoint, CConfig *config) {}

  /*!
   * \brief A virtual member.
   * \param[in] Cp - Constant pressure specific heat.
   */
  inline virtual void SetSpecificHeatCp(unsigned long iPoint, su2double Cp) {}

  /*!
   * \brief A virtual member.
   * \param[in] Cv - Constant volume specific heat.
   */
  inline virtual void SetSpecificHeatCv(unsigned long iPoint, su2double Cv) {}

  /*!
   * \brief A virtual member.
   */
  inline virtual void SetVelSolutionDVector(unsigned long iPoint) {}

  /*!
   * \brief A virtual member.
   * \param[in] iVar - Index of the variable.
   * \param[in] iDim - Index of the dimension.
   * \return Value of the primitive variables gradient.
   */
  inline virtual su2double GetGradient_Primitive(unsigned long iPoint, unsigned long iVar, unsigned long iDim) const { return 0.0; }

  /*!
   * \brief Get the primitive variable gradients for all points.
   * \return Reference to primitive variable gradient.
   */
  inline virtual CVectorOfMatrix& GetGradient_Primitive() { AssertOverride(); return Gradient; }
  inline virtual const CVectorOfMatrix& GetGradient_Primitive() const { AssertOverride(); return Gradient; }

  /*!
   * \brief Get the primitive variables limiter.
   * \return Primitive variables limiter for the entire domain.
   */
  inline virtual MatrixType& GetLimiter_Primitive() { AssertOverride(); return Limiter; }
  inline virtual const MatrixType& GetLimiter_Primitive() const { AssertOverride(); return Limiter; }

  /*!
   * \brief A virtual member.
   * \param[in] iVar - Index of the variable.
   * \return Value of the primitive variables gradient.
   */
  inline virtual su2double GetLimiter_Primitive(unsigned long iPoint, unsigned long iVar) const { return 0.0; }

  /*!
   * \brief A virtual member.
   * \return Value of the primitive variables gradient.
   */
  inline virtual CMatrixView<su2double> GetGradient_Primitive(unsigned long iPoint, unsigned long iVar=0) { return nullptr; }

  /*!
   * \brief A virtual member.
   * \return Value of the primitive variables gradient.
   */
  inline virtual su2double *GetLimiter_Primitive(unsigned long iPoint) { return nullptr; }

  /*!
   * \brief Get the value of the primitive gradient for MUSCL reconstruction.
   * \return Value of the primitive gradient for MUSCL reconstruction.
   */
  inline virtual CMatrixView<su2double> GetGradient_Reconstruction(unsigned long iPoint) { return nullptr; }

  /*!
   * \brief Get the reconstruction gradient for primitive variable at all points.
   * \return Reference to variable reconstruction gradient.
   */
  inline virtual CVectorOfMatrix& GetGradient_Reconstruction() { AssertOverride(); return Gradient; }
  inline virtual const CVectorOfMatrix& GetGradient_Reconstruction() const { AssertOverride(); return Gradient; }

  /*!
   * \brief Set the blending function for the blending of k-w and k-eps.
   * \param[in] val_viscosity - Value of the vicosity.
   * \param[in] val_density - Value of the density.
   * \param[in] val_dist - Value of the distance to the wall.
   */
  inline virtual void SetBlendingFunc(unsigned long iPoint, su2double val_viscosity, su2double val_dist, su2double val_density, TURB_TRANS_MODEL trans_model) {}

  /*!
   * \brief Get the first blending function of the SST model.
   */
  inline virtual su2double GetF1blending(unsigned long iPoint) const { return 0.0; }

  /*!
   * \brief Get the second blending function of the SST model.
   */
  inline virtual su2double GetF2blending(unsigned long iPoint) const { return 0.0; }

  /*!
   * \brief Get the value of the cross diffusion of tke and omega.
   */
  inline virtual su2double GetCrossDiff(unsigned long iPoint) const { return 0.0; }

  /*!
   * \brief Get the value of the eddy viscosity.
   * \return the value of the eddy viscosity.
   */
  inline virtual su2double GetmuT(unsigned long iPoint) const { return 0.0; }

  /*!
   * \brief Get the value of the intermittency.
   * \return the value of the intermittency.
   */
  inline virtual su2double GetIntermittency(unsigned long iPoint) const { return 0.0; }

  /*!
   * \brief Set the intermittency.
   * \param[in] val_dist - Value of the  intermittency.
   */
  inline virtual void SetIntermittency(unsigned long iPoint, su2double val_Intermittency) {}

  /*!
   * \brief Get the value of the separation intermittency.
   * \return the value of the separation intermittency.
   */
  inline virtual su2double GetIntermittencySep(unsigned long iPoint) const { return 0.0; }

  /*!
   * \brief Set the separation intermittency (gamma_sep).
   * \param[in] val_dist - Value of the separation intermittency (gamma_sep).
   */
  inline virtual void SetIntermittencySep(unsigned long iPoint, su2double val_Intermittency_sep) {}

  /*!
   * \brief Get the value of the effective intermittency.
   * \return the value of the effective intermittency.
   */
  inline virtual su2double GetIntermittencyEff(unsigned long iPoint) const { return 0.0; }

  /*!
   * \brief Set the effective intermittency (gamma_eff).
   * \param[in] Value of the effective intermittency (gamma_eff).
   */
  inline virtual void SetIntermittencyEff(unsigned long iPoint, su2double val_Intermittency_eff) {}

  /*!
   * \brief Set the value of the eddy viscosity.
   * \param[in] val_muT
   */
  inline virtual void SetmuT(unsigned long iPoint, su2double val_muT) {}

  /*!
   * \brief Set the value of the turbulence index.
   * \param[in] val_turb_index - turbulence index
   */
  inline virtual void SetTurbIndex(unsigned long iPoint, su2double val_turb_index) {}

  /*!
   * \brief Get the value of the turbulence index.
   * \return val_turb_index - turbulence index
   */
  inline virtual su2double GetTurbIndex(unsigned long iPoint) const {return 0.0;}

  /*!
   * \brief A virtual member.
   * \param[in] iVar - Index of the variable.
   * \param[in] val_source - Value of the harmonic balance source.
   */
  inline virtual void SetHarmonicBalance_Source(unsigned long iPoint, unsigned long iVar, su2double val_source) {}

  /*!
   * \brief A virtual member.
   */
  inline virtual su2double GetHarmonicBalance_Source(unsigned long iPoint, unsigned long iVar) const { return 0.0; }

  /*!
   * \brief Set the Eddy Viscosity Sensitivity of the problem.
   * \param[in] val_EddyViscSens - Eddy Viscosity Sensitivity.
   * \param[in] numTotalVar - Number of variables.
   */
  inline virtual void SetEddyViscSens(unsigned long iPoint, const su2double *val_EddyViscSens, unsigned long numTotalVar) {}

  /*!
   * \brief Get the Eddy Viscosity Sensitivity of the problem.
   * \return Pointer to the Eddy Viscosity Sensitivity.
   */
  inline virtual su2double *GetEddyViscSens(unsigned long iPoint) { return nullptr; }

  /*!
   * \brief A virtual member. Set the direct solution for the adjoint solver.
   * \param[in] solution_direct - Value of the direct solution.
   */
  inline virtual void SetSolution_Direct(unsigned long iPoint, const su2double *solution_direct) {}

  /*!
   * \brief A virtual member. Get the direct solution for the adjoint solver.
   * \return Pointer to the direct solution vector.
   */
  inline virtual su2double *GetSolution_Direct(unsigned long iPoint) { return nullptr; }

  /*!
   * \brief A virtual member. Set the restart geometry (coordinate of the converged solution)
   * \param[in] val_coordinate_direct - Value of the restart coordinate.
   */
  inline virtual void SetGeometry_Direct(unsigned long iPoint, const su2double *val_coordinate_direct) {}

  /*!
   * \brief A virtual member. Get the restart geometry (coordinate of the converged solution).
   * \return Pointer to the restart coordinate vector.
   */
  inline virtual su2double *GetGeometry_Direct(unsigned long iPoint) { return nullptr; }

  /*!
   * \brief A virtual member. Get the restart geometry (coordinate of the converged solution).
   * \return Coordinate of the direct solver restart for .
   */
  inline virtual su2double GetGeometry_Direct(unsigned long iPoint, unsigned long iDim) const { return 0.0; }

  /*!
   * \brief A virtual member. Get the geometry solution.
   * \param[in] iVar - Index of the variable.
   * \return Value of the solution for the index <i>iVar</i>.
   */
  inline virtual su2double GetSolution_Geometry(unsigned long iPoint, unsigned long iVar) const { return 0.0; }

  /*!
   * \brief A virtual member. Set the value of the mesh solution (adjoint).
   * \param[in] solution - Solution of the problem (acceleration).
   */
  inline virtual void SetSolution_Geometry(unsigned long iPoint, const su2double *solution_geometry) {}

  /*!
   * \brief A virtual member. Set the value of the mesh solution (adjoint).
   * \param[in] solution - Solution of the problem (acceleration).
   */
  inline virtual void SetSolution_Geometry(unsigned long iPoint, unsigned long iVar, su2double solution_geometry) {}

  /*!
   * \brief A virtual member. Set the value of the old geometry solution (adjoint).
   */
  inline virtual void Set_OldSolution_Geometry() {}

  /*!
   * \brief A virtual member. Get the value of the old geometry solution (adjoint).
   * \param[out] solution - old adjoint solution for coordinate iDim
   */
  inline virtual su2double Get_OldSolution_Geometry(unsigned long iPoint, unsigned long iDim) const { return 0.0; }

  /*!
   * \brief Get BGS solution to compute the BGS residual (difference between BGS and BGS_k).
   * \note This is virtual because for some classes the result of a BGS iteration is not "Solution".
   *       If this method is overriden, the BGSSolution_k ones proabably have to be too.
   */
  inline virtual su2double Get_BGSSolution(unsigned long iPoint, unsigned long iVar) const {
    return Solution(iPoint, iVar);
  }

  /*!
   * \brief Set the value of the solution in the previous BGS subiteration.
   */
  virtual void Set_BGSSolution_k();

  /*!
   * \brief Restore the previous BGS subiteration to solution.
   */
  virtual void Restore_BGSSolution_k();

  /*!
   * \brief Set the value of the solution in the previous BGS subiteration.
   */
  inline virtual void Set_BGSSolution_k(unsigned long iPoint, unsigned long iVar, su2double val_var) {
    Solution_BGS_k(iPoint,iVar) = val_var;
  }

  /*!
   * \brief Get the value of the solution in the previous BGS subiteration.
   * \param[out] val_solution - solution in the previous BGS subiteration.
   */
  inline virtual su2double Get_BGSSolution_k(unsigned long iPoint, unsigned long iVar) const {
    return Solution_BGS_k(iPoint,iVar);
  }

  /*!
   * \brief Set the value of the velocity (Structural Analysis).
   * \param[in] solution - Solution of the problem (velocity).
   */
  inline virtual void SetSolution_Vel(unsigned long iPoint, const su2double *solution) {}

  /*!
   * \overload
   * \param[in] iVar - Index of the variable.
   * \param[in] solution_vel - Value of the solution for the index <i>iVar</i>.
   */
  inline virtual void SetSolution_Vel(unsigned long iPoint, unsigned long iVar, su2double solution_vel) {}

  /*!
   * \brief Set the value of the velocity (Structural Analysis) at time n.
   * \param[in] solution_vel_time_n - Value of the old solution.
   */
  inline virtual void SetSolution_Vel_time_n(unsigned long iPoint, const su2double *solution_vel_time_n) {}

  /*!
   * \overload
   * \param[in] iVar - Index of the variable.
   * \param[in] solution_vel_time_n - Value of the old solution for the index <i>iVar</i>.
   */
  inline virtual void SetSolution_Vel_time_n(unsigned long iPoint, unsigned long iVar, su2double solution_vel_time_n) {}

  /*!
   * \brief Get the solution at time n.
   * \param[in] iVar - Index of the variable.
   * \return Value of the solution for the index <i>iVar</i>.
   */
  inline su2double GetSolution_time_n(unsigned long iPoint, unsigned long iVar) const { return Solution_time_n(iPoint,iVar); }

  /*!
   * \brief Get the solution at time n-1.
   * \param[in] iVar - Index of the variable.
   * \return Value of the solution for the index <i>iVar</i>.
   */
  inline su2double GetSolution_time_n1(unsigned long iPoint, unsigned long iVar) const { return Solution_time_n1(iPoint,iVar); }

  /*!
   * \brief Get the velocity (Structural Analysis).
   * \param[in] iVar - Index of the variable.
   * \return Value of the solution for the index <i>iVar</i>.
   */
  inline virtual su2double GetSolution_Vel(unsigned long iPoint, unsigned long iVar) const { return 0.0; }

  /*!
   * \brief Get the velocity (Structural Analysis).
   * \return Pointer to the velocity vector at a point.
   */
  inline virtual su2double* GetSolution_Vel(unsigned long iPoint) { return nullptr; }

  /*!
   * \brief Get the velocity of the nodes (Structural Analysis) at time n.
   * \param[in] iVar - Index of the variable.
   * \return Pointer to the old solution vector.
   */
  inline virtual su2double GetSolution_Vel_time_n(unsigned long iPoint, unsigned long iVar) const { return 0.0; }

  /*!
   * \brief Get the velocity of the nodes (Structural Analysis) at time n.
   * \return Pointer to the velocity vector at a point.
   */
  inline virtual su2double* GetSolution_Vel_time_n(unsigned long iPoint) { return nullptr; }

  /*!
   * \brief Set the value of the acceleration (Structural Analysis).
   * \param[in] solution_accel - Solution of the problem (acceleration).
   */
  inline virtual void SetSolution_Accel(unsigned long iPoint, const su2double *solution_accel) {}

  /*!
   * \overload
   * \param[in] iVar - Index of the variable.
   * \param[in] solution_accel - Value of the solution for the index <i>iVar</i>.
   */
  inline virtual void SetSolution_Accel(unsigned long iPoint, unsigned long iVar, su2double solution_accel) {}

  /*!
   * \brief Set the value of the acceleration (Structural Analysis) at time n.
   * \param[in] solution_accel_time_n - Pointer to the residual vector.
   */
  inline virtual void SetSolution_Accel_time_n(unsigned long iPoint, const su2double *solution_accel_time_n) {}

  /*!
   * \overload
   * \param[in] iVar - Index of the variable.
   * \param[in] solution_accel_time_n - Value of the old solution for the index <i>iVar</i>.
   */
  inline virtual void SetSolution_Accel_time_n(unsigned long iPoint, unsigned long iVar, su2double solution_accel_time_n) {}

  /*!
   * \brief Get the acceleration (Structural Analysis).
   * \param[in] iVar - Index of the variable.
   * \return Value of the solution for the index <i>iVar</i>.
   */
  inline virtual su2double GetSolution_Accel(unsigned long iPoint, unsigned long iVar) const { return 0.0; }

  /*!
   * \brief Get the solution of the problem.
   * \return Pointer to the solution vector.
   */
  inline virtual su2double *GetSolution_Accel(unsigned long iPoint) { return nullptr; }

  /*!
   * \brief Get the acceleration of the nodes (Structural Analysis) at time n.
   * \param[in] iVar - Index of the variable.
   * \return Pointer to the old solution vector.
   */
  inline virtual su2double GetSolution_Accel_time_n(unsigned long iPoint, unsigned long iVar) const { return 0.0; }

  /*!
   * \brief Get the solution at time n.
   * \return Pointer to the solution (at time n) vector.
   */
  inline virtual su2double *GetSolution_Accel_time_n(unsigned long iPoint) { return nullptr; }

  /*!
   * \brief  A virtual member. Set the value of the velocity solution predictor.
   */
  inline virtual void SetSolution_Vel_Pred(unsigned long iPoint, const su2double *val_solution_pred) { }

  /*!
   * \brief  A virtual member. Set the value of the old solution.
   * \param[in] solution_pred - Pointer to the residual vector.
   */
  inline virtual void SetSolution_Pred(unsigned long iPoint, const su2double *solution_pred) {}

  /*!
   * \brief  A virtual member. Get the velocity solution predictor.
   * \return Pointer to the velocity solution vector.
   */
  inline virtual const su2double *GetSolution_Vel_Pred(unsigned long iPoint) const {return nullptr; }

  /*!
   * \brief  A virtual member. Get the solution at time n.
   * \return Pointer to the solution (at time n) vector.
   */
  inline virtual const su2double *GetSolution_Pred(unsigned long iPoint) const { return nullptr; }

  /*!
   * \brief  A virtual member. Set the value of the old solution.
   * \param[in] solution_pred_Old - Pointer to the residual vector.
   */
  inline virtual void SetSolution_Pred_Old(unsigned long iPoint, const su2double *solution_pred_Old) {}

  /*!
   * \brief  A virtual member. Get the solution at time n.
   * \return Pointer to the solution (at time n) vector.
   */
  inline virtual const su2double *GetSolution_Pred_Old(unsigned long iPoint) const { return nullptr; }

  /*!
   * \brief A virtual member.
   */
  inline virtual void SetReference_Geometry(unsigned long iPoint, unsigned long iVar, su2double ref_geometry) {}

  /*!
   * \brief A virtual member.
   */
  inline virtual const su2double* GetReference_Geometry(unsigned long iPoint) const { return nullptr; }

  /*!
   * \brief A virtual member.
   */
  inline virtual void SetPrestretch(unsigned long iPoint, unsigned long iVar, su2double val_prestretch) {}

  /*!
   * \brief A virtual member.
   */
  inline virtual const su2double *GetPrestretch(unsigned long iPoint) const {return nullptr; }

  /*!
   * \brief A virtual member.
   */
  inline virtual su2double GetPrestretch(unsigned long iPoint, unsigned long iVar) const { return 0.0; }

  /*!
   * \brief A virtual member. Get the value of the undeformed coordinates.
   * \param[in] iDim - Index of Mesh_Coord[nDim]
   * \return Value of the original coordinate iDim.
   */
  inline virtual su2double GetMesh_Coord(unsigned long iPoint, unsigned long iDim) const { return 0.0; }

  /*!
   * \brief A virtual member. Get the undeformed coordinates.
   * \return Pointer to the reference coordinates.
   */
  inline virtual const su2double *GetMesh_Coord(unsigned long iPoint) const { return nullptr; }

  /*!
   * \brief A virtual member. Get the undeformed coordinates for the entire domain.
   */
  inline virtual const MatrixType *GetMesh_Coord() const { return nullptr; }

  /*!
   * \brief A virtual member. Set the value of the undeformed coordinates.
   * \param[in] iDim - Index of Mesh_Coord[nDim]
   * \param[in] val_coord - Value of Mesh_Coord[nDim]
   */
  inline virtual void SetMesh_Coord(unsigned long iPoint, unsigned long iDim, su2double val_coord) { }

    /*!
   * \brief A virtual member. Get the value of the wall distance in reference coordinates.
   * \param[in] iDim - Index of Mesh_Coord[nDim]
   * \return Value of the wall distance in reference coordinates.
   */
  inline virtual su2double GetWallDistance(unsigned long iPoint) const { return 0.0; }

  /*!
   * \brief A virtual member. Set the value of the wall distance in reference coordinates.
   * \param[in] val_dist - Value of wall distance.
   */
  inline virtual void SetWallDistance(unsigned long iPoint, su2double val_dist) { }

  /*!
   * \brief A virtual member. Register the reference coordinates of the mesh.
   */
  inline virtual void Register_MeshCoord() { }

  /*!
   * \brief A virtual member. Recover the value of the adjoint of the mesh coordinates.
   */
  inline virtual void GetAdjoint_MeshCoord(unsigned long iPoint, su2double *adj_mesh) { }

  /*!
   * \brief A virtual member. Get the value of the displacement imposed at the boundary.
   * \return Value of the boundary displacement.
   */
  inline virtual su2double GetBound_Disp(unsigned long iPoint, unsigned long iDim) const { return 0.0; }

  /*!
   * \brief A virtual member. Get the value of the velocity imposed at the boundary.
   * \return Value of the boundary velocity.
   */
  inline virtual su2double GetBound_Vel(unsigned long iPoint, unsigned long iDim) const { return 0.0; }

  /*!
   * \brief A virtual member. Set the boundary displacement.
   * \param[in] val_BoundDisp - Pointer to the boundary displacements.
   */
  inline virtual void SetBound_Disp(unsigned long iPoint, const su2double *val_BoundDisp) { }

  /*!
   * \brief A virtual member. Set the boundary velocity.
   * \param[in] val_BoundVel - Pointer to the boundary velocity.
   */
  inline virtual void SetBound_Vel(unsigned long iPoint, const su2double *val_BoundVel) { }

  /*!
   * \brief A virtual member. Set the boundary displacement.
   * \param[in] iDim - Index of the dimension of interest.
   * \param[in] val_BoundDisp - Value of the boundary displacements.
   */
  inline virtual void SetBound_Disp(unsigned long iPoint, unsigned long iDim, const su2double val_BoundDisp) { }

  /*!
   * \brief A virtual member. Set the boundary velocity.
   * \param[in] iDim - Index of the dimension of interest.
   * \param[in] val_BoundVel - Value of the boundary velocity.
   */
  inline virtual void SetBound_Vel(unsigned long iPoint, unsigned long iDim, const su2double val_BoundVel) { }

  /*!
   * \brief A virtual member. Get the value of the displacement imposed at the boundary.
   * \return Value of the boundary displacement.
   */
  inline virtual const su2double* GetBoundDisp_Direct(unsigned long iPoint) const { return nullptr; }

  /*!
   * \brief A virtual member. Set the solution for the boundary displacements.
   * \param[in] val_BoundDisp - Pointer to the boundary displacements.
   */
  inline virtual void SetBoundDisp_Direct(unsigned long iPoint, const su2double *val_BoundDisp) { }

  /*!
   * \brief Set the value of the sensitivity with respect to the undeformed coordinates.
   * \param[in] val_sens - Pointer to the sensitivities of the boundary displacements.
   */
  inline virtual void SetBoundDisp_Sens(unsigned long iPoint, const su2double *val_sens) { }

  /*!
   * \brief A virtual member. Get the value of the sensitivity with respect to the undeformed coordinates.
   * \param[in] iDim - Index of Mesh_Coord_Sens[nDim]
   * \return Value of the original Mesh_Coord_Sens iDim.
   */
  inline virtual su2double GetBoundDisp_Sens(unsigned long iPoint, unsigned long iDim) const { return 0.0; }

  /*!
   * \brief A virtual member. Register the boundary displacements of the mesh.
   */
  inline virtual void Register_BoundDisp() { }

  /*!
   * \brief A virtual member. Recover the value of the adjoint of the boundary displacements.
   */
  inline virtual void GetAdjoint_BoundDisp(unsigned long iPoint, su2double *adj_disp) const { }

  /*!
   * \brief A virtual member.
   */
  inline virtual void RegisterFlowTraction() { }

  /*!
   * \brief A virtual member.
   */
  inline virtual su2double ExtractFlowTraction_Sensitivity(unsigned long iPoint, unsigned long iDim) const { return 0.0; }

  /*!
   * \brief Register the variables in the solution array as input/output variable.
   * \param[in] input - input or output variables.
   */
  void RegisterSolution(bool input);

  /*!
   * \brief Register the variables in the solution_time_n array as input/output variable.
   */
  void RegisterSolution_time_n();

  /*!
   * \brief Register the variables in the solution_time_n1 array as input/output variable.
   */
  void RegisterSolution_time_n1();

  /*!
   * \brief Set the adjoint values of the solution.
   * \param[in] adj_sol - The adjoint values of the solution.
   */
  inline void SetAdjointSolution(unsigned long iPoint, const su2double *adj_sol) {
    for (unsigned long iVar = 0; iVar < AD_OutputIndex.cols(); iVar++)
      AD::SetDerivative(AD_OutputIndex(iPoint,iVar), SU2_TYPE::GetValue(adj_sol[iVar]));
  }

  /*!
   * \brief Get the adjoint values of the solution.
   * \param[in] adj_sol - The adjoint values of the solution.
   */
  inline void GetAdjointSolution(unsigned long iPoint, su2double *adj_sol) const {
    for (unsigned long iVar = 0; iVar < AD_InputIndex.cols(); iVar++)
      adj_sol[iVar] = AD::GetDerivative(AD_InputIndex(iPoint,iVar));
  }

  inline void GetAdjointSolution_time_n(unsigned long iPoint, su2double *adj_sol) const {
    for (unsigned long iVar = 0; iVar < Solution_time_n.cols(); iVar++)
      adj_sol[iVar] = SU2_TYPE::GetDerivative(Solution_time_n(iPoint,iVar));
  }

  inline void GetAdjointSolution_time_n1(unsigned long iPoint, su2double *adj_sol) const {
    for (unsigned long iVar = 0; iVar < Solution_time_n1.cols(); iVar++)
      adj_sol[iVar] = SU2_TYPE::GetDerivative(Solution_time_n1(iPoint,iVar));
  }

  /*!
   * \brief Set the sensitivity at the node
   * \param[in] iDim - spacial component
   * \param[in] val - value of the Sensitivity
   */
  inline virtual void SetSensitivity(unsigned long iPoint, unsigned long iDim, su2double val) {}

  /*!
   * \brief Get the Sensitivity at the node
   * \param[in] iDim - spacial component
   * \return value of the Sensitivity
   */
  inline virtual su2double GetSensitivity(unsigned long iPoint, unsigned long iDim) const { return 0.0; }

  inline virtual void SetTau_Wall(unsigned long iPoint, su2double tau_wall) {}

  inline virtual su2double GetTau_Wall(unsigned long iPoint) const { return 0.0; }

  inline virtual void SetVortex_Tilting(unsigned long iPoint, CMatrixView<const su2double> PrimGrad_Flow,
                                        const su2double* Vorticity, su2double LaminarViscosity) {}

  inline virtual su2double GetVortex_Tilting(unsigned long iPoint) const { return 0.0; }

   /*!
   * \brief A virtual member: Set the recovered pressure for streamwise periodic flow.
   * \param[in] iPoint - Point index.
   * \param[in] val_pressure - pressure value.
   */
  inline virtual void SetStreamwise_Periodic_RecoveredPressure(unsigned long iPoint,su2double val_pressure) { }

  /*!
   * \brief A virtual member: Get the recovered pressure for streamwise periodic flow.
   * \param[in] iPoint - Point index.
   * \return Recovered/Physical pressure for streamwise periodic flow.
   */
  inline virtual su2double GetStreamwise_Periodic_RecoveredPressure(unsigned long iPoint) const { return 0.0; }

  /*!
   * \brief A virtual member: Set the recovered temperature for streamwise periodic flow.
   * \param[in] iPoint - Point index.
   * \param[in] val_temperature - temperature value.
   */
  inline virtual void SetStreamwise_Periodic_RecoveredTemperature(unsigned long iPoint, su2double val_temperature) { }

  /*!
   * \brief A virtual member: Get the recovered temperature for streamwise periodic flow.
   * \param[in] iPoint - Point index.
   * \return Recovered/Physical temperature for streamwise periodic flow.
   */
  inline virtual su2double GetStreamwise_Periodic_RecoveredTemperature(unsigned long iPoint) const { return 0.0; }

  /*!
   * \brief Virtual member: Set the Radiative source term at the node
   * \return value of the radiative source term
   */
  inline virtual const su2double *GetRadiative_SourceTerm(unsigned long iPoint) const { return nullptr;}

  /*!
   * \brief  Virtual member: Set the Radiative source term at the node
   * \param[in] val_RadSourceTerm - value of the radiative source term
   */
  inline virtual void SetRadiative_SourceTerm(unsigned long iPoint, unsigned long iVar, su2double val_RadSourceTerm) { }

  /*!
   * \brief Get whether a volumetric heat source is to be introduced in point iPoint
   * \return Bool, determines if this point introduces volumetric heat
   */
  inline virtual bool GetVol_HeatSource(unsigned long iPoint) const { return false; }

  /*!
   * \brief Set the FSI force sensitivity at the node
   * \param[in] iDim - spacial component
   * \param[in] val - value of the Sensitivity
   */
  virtual void SetFlowTractionSensitivity(unsigned long iPoint, unsigned long iDim, su2double val) { }

  /*!
   * \brief Get the FSI force sensitivity at the node
   * \param[in] iDim - spacial component
   * \return value of the Sensitivity
   */
  virtual su2double GetFlowTractionSensitivity(unsigned long iPoint, unsigned long iDim) const { return 0.0; }

  /*!
   * \brief Set the source term applied into the displacement adjoint coming from external solvers
   * \param[in] iDim - spacial component
   * \param[in] val - value of the source term
   */
  virtual void SetSourceTerm_DispAdjoint(unsigned long iPoint, unsigned long iDim, su2double val) { }
  virtual void SetSourceTerm_VelAdjoint(unsigned long iPoint, unsigned long iDim, su2double val) { }

  /*!
   * \brief Get the source term applied into the displacement adjoint coming from external solvers
   * \param[in] iDim - spacial component
   * \return value of the source term
   */
  virtual su2double GetSourceTerm_DispAdjoint(unsigned long iPoint, unsigned long iDim) const { return 0.0; }
  virtual su2double GetSourceTerm_VelAdjoint(unsigned long iPoint, unsigned long iDim) const { return 0.0; }

  /*!
   * \brief LUT premixed flamelet: virtual functions for the speciesflameletvariable LUT
   */
<<<<<<< HEAD
  inline virtual const void SetLookupScalar(unsigned long iPoint, su2double val_lookup_scalar, unsigned short val_ivar)  { }

  inline virtual void SetScalarSource(unsigned long iPoint, unsigned short val_ivar, su2double val_source) { }

  inline virtual void SetInsideTable(unsigned long iPoint, unsigned short inside) { }

  inline virtual unsigned short GetInsideTable(unsigned long iPoint) const { return 0; }

  inline virtual su2double GetScalarSources(unsigned long iPoint, unsigned short val_ivar) const { return 0.0; }
  inline virtual su2double GetScalarLookups(unsigned long iPoint, unsigned short val_ivar) const { return 0.0; }
  
  inline virtual su2double *GetScalarSources(unsigned long iPoint) { return nullptr; }
  inline virtual su2double *GetScalarLookups(unsigned long iPoint) { return nullptr; }
  
  /*!
   * \brief Set fluid entropy
   * \param[in] iPoint - Node index
   * \param[in] entropy - fluid entropy value.
   */
  inline virtual void SetEntropy(unsigned long iPoint, su2double entropy) { };

  /*!
   * \brief Get fluid entropy
   * \param[in] iPoint - Node index
   * \return Entropy - Fluid entropy value
   */
  inline virtual su2double GetEntropy(unsigned long iPoint) const { return 0; }

  /*!
   * \brief Set dataset extrapolation instance
   * \param[in] iPoint - Node index
   * \param[in] extrapolation - Extrapolation instance (0 = within dataset, 1 = outside dataset)
   */
  inline virtual void SetDataExtrapolation(unsigned long iPoint, unsigned short extrapolation) { };

  /*!
   * \brief Get dataset extrapolation instance
   * \param[in] iPoint - Node index
   * \return extrapolation - Extrapolation instance (0 = within dataset, 1 = outside dataset)
   */
  inline virtual unsigned short GetDataExtrapolation(unsigned long iPoint) const { return 0; }

  /*!
   * \brief Set the number of iterations required by a Newton solver used by the fluid model.
   * \param[in] iPoint - Node index
   * \param[in] nIter - Number of iterations evaluated by the Newton solver
   */
  inline virtual void SetNewtonSolverIterations(unsigned long iPoint, unsigned long nIter) { }

  /*!
   * \brief Get the number of iterations required by a Newton solver used by the fluid model.
   * \param[in] iPoint - Node index
   * \return Number of iterations evaluated by the Newton solver
   */
  inline virtual unsigned long GetNewtonSolverIterations(unsigned long iPoint) const { return 0; }

=======
  inline virtual void SetLookupScalar(unsigned long iPoint, su2double val_lookup_scalar, unsigned short val_ivar) { }

  inline virtual void SetScalarSource(unsigned long iPoint, unsigned short val_ivar, su2double val_source) { }

  inline virtual void SetTableMisses(unsigned long iPoint, unsigned short misses) { }

  inline virtual unsigned short GetTableMisses(unsigned long iPoint) const { return 0; }

  inline virtual const su2double *GetScalarSources(unsigned long iPoint) const { return nullptr; }
  inline virtual const su2double *GetScalarLookups(unsigned long iPoint) const { return nullptr; }
>>>>>>> a263e27b
};<|MERGE_RESOLUTION|>--- conflicted
+++ resolved
@@ -2313,14 +2313,9 @@
   /*!
    * \brief LUT premixed flamelet: virtual functions for the speciesflameletvariable LUT
    */
-<<<<<<< HEAD
-  inline virtual const void SetLookupScalar(unsigned long iPoint, su2double val_lookup_scalar, unsigned short val_ivar)  { }
+  inline virtual void SetLookupScalar(unsigned long iPoint, su2double val_lookup_scalar, unsigned short val_ivar) { }
 
   inline virtual void SetScalarSource(unsigned long iPoint, unsigned short val_ivar, su2double val_source) { }
-
-  inline virtual void SetInsideTable(unsigned long iPoint, unsigned short inside) { }
-
-  inline virtual unsigned short GetInsideTable(unsigned long iPoint) const { return 0; }
 
   inline virtual su2double GetScalarSources(unsigned long iPoint, unsigned short val_ivar) const { return 0.0; }
   inline virtual su2double GetScalarLookups(unsigned long iPoint, unsigned short val_ivar) const { return 0.0; }
@@ -2370,16 +2365,4 @@
    */
   inline virtual unsigned long GetNewtonSolverIterations(unsigned long iPoint) const { return 0; }
 
-=======
-  inline virtual void SetLookupScalar(unsigned long iPoint, su2double val_lookup_scalar, unsigned short val_ivar) { }
-
-  inline virtual void SetScalarSource(unsigned long iPoint, unsigned short val_ivar, su2double val_source) { }
-
-  inline virtual void SetTableMisses(unsigned long iPoint, unsigned short misses) { }
-
-  inline virtual unsigned short GetTableMisses(unsigned long iPoint) const { return 0; }
-
-  inline virtual const su2double *GetScalarSources(unsigned long iPoint) const { return nullptr; }
-  inline virtual const su2double *GetScalarLookups(unsigned long iPoint) const { return nullptr; }
->>>>>>> a263e27b
 };