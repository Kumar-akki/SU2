--- conflicted
+++ resolved
@@ -99,30 +99,6 @@
 
   VectorType SolutionExtra_BGS_k; // Intermediate storage, enables cross term extraction as that is also pushed to Solution
 
-<<<<<<< HEAD
-  su2vector<int> AD_InputIndex_Extra; // Stores input index of the Extra vars
-  su2vector<int> AD_OutputIndex_Extra; // Stores output index of the Extra vars
-
-  VectorType SolutionExtra_Direct; // Stores values of the original direct solution, for later resetting
-  vector<su2double*> SolutionExtra_OriginAdresses; // Stores pointers to the original vars, these vars are resetted via this pointer vector
-=======
- public: // Make public for easy debug access
-
-  void Add_SolutionExtra_To_ExternalExtra() {
-    assert(SolutionExtra.size() == ExternalExtra.size());
-    for (auto iEntry = 0ul; iEntry < SolutionExtra.size(); iEntry++)
-      ExternalExtra[iEntry] = SolutionExtra[iEntry];
-  }
-
-  void Add_ExternalExtra_To_SolutionExtra() {
-    assert(SolutionExtra.size() == ExternalExtra.size());
-    for (auto iEntry = 0ul; iEntry < SolutionExtra.size(); iEntry++)
-      SolutionExtra[iEntry] += ExternalExtra[iEntry];
-  }
-
-  inline VectorType& GetSolutionExtra() { return SolutionExtra; }
->>>>>>> fe218ce8
-
  protected:
   unsigned long nPoint = 0;  /*!< \brief Number of points in the domain. */
   unsigned long nDim = 0;      /*!< \brief Number of dimension of the problem. */
