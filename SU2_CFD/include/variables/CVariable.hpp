/*!
 * \file CVariable.hpp
 * \brief Declaration and inlines of the parent class for defining problem
          variables, function definitions in file <i>CVariable.cpp</i>.
          All variables are children of at least this class.
 * \author F. Palacios, T. Economon
 * \version 7.5.1 "Blackbird"
 *
 * SU2 Project Website: https://su2code.github.io
 *
 * The SU2 Project is maintained by the SU2 Foundation
 * (http://su2foundation.org)
 *
 * Copyright 2012-2023, SU2 Contributors (cf. AUTHORS.md)
 *
 * SU2 is free software; you can redistribute it and/or
 * modify it under the terms of the GNU Lesser General Public
 * License as published by the Free Software Foundation; either
 * version 2.1 of the License, or (at your option) any later version.
 *
 * SU2 is distributed in the hope that it will be useful,
 * but WITHOUT ANY WARRANTY; without even the implied warranty of
 * MERCHANTABILITY or FITNESS FOR A PARTICULAR PURPOSE. See the GNU
 * Lesser General Public License for more details.
 *
 * You should have received a copy of the GNU Lesser General Public
 * License along with SU2. If not, see <http://www.gnu.org/licenses/>.
 */

#pragma once

#include "../../../Common/include/parallelization/mpi_structure.hpp"

#include <cmath>
#include <iostream>
#include <cstdlib>

#include "../../../Common/include/CConfig.hpp"
#include "../../../Common/include/containers/container_decorators.hpp"

class CFluidModel;
class CNEMOGas;

/*!
 * \class CVariable
 * \ingroup Variable
 * \brief Main class for defining the variables.
 * \author F. Palacios
 */
class CVariable {
protected:
  using VectorType = C2DContainer<unsigned long, su2double, StorageType::ColumnMajor, 64, DynamicSize, 1>;
  using MatrixType = C2DContainer<unsigned long, su2double, StorageType::RowMajor,    64, DynamicSize, DynamicSize>;

  MatrixType Solution;       /*!< \brief Solution of the problem. */
  MatrixType Solution_Old;   /*!< \brief Old solution of the problem R-K. */

  MatrixType External;       /*!< \brief External (outer) contribution in discrete adjoint multizone problems. */

  su2vector<bool> Non_Physical;  /*!< \brief Non-physical points in the solution (force first order). */
  su2vector<unsigned short>
  Non_Physical_Counter;          /*!< \brief Number of consecutive iterations that a point has been treated first-order.
                                  After a specified number of successful reconstructions, the point can be returned to second-order. */

  VectorType UnderRelaxation;  /*!< \brief Value of the under-relaxation parameter local to the control volume. */
  VectorType LocalCFL;         /*!< \brief Value of the CFL number local to the control volume. */

  MatrixType Solution_time_n;    /*!< \brief Solution of the problem at time n for dual-time stepping technique. */
  MatrixType Solution_time_n1;   /*!< \brief Solution of the problem at time n-1 for dual-time stepping technique. */
  VectorType Delta_Time;         /*!< \brief Time step. */

  CVectorOfMatrix Gradient;  /*!< \brief Gradient of the solution of the problem. */
  C3DDoubleMatrix Rmatrix;   /*!< \brief Geometry-based matrix for weighted least squares gradient calculations. */

  MatrixType Limiter;        /*!< \brief Limiter of the solution of the problem. */
  MatrixType Solution_Max;   /*!< \brief Max solution for limiter computation. */
  MatrixType Solution_Min;   /*!< \brief Min solution for limiter computation. */

  MatrixType AuxVar;             /*!< \brief Auxiliary variable for gradient computation. */
  CVectorOfMatrix Grad_AuxVar;   /*!< \brief Gradient of the auxiliary variables of the problem. */

  VectorType Max_Lambda_Inv;   /*!< \brief Maximun inviscid eingenvalue. */
  VectorType Max_Lambda_Visc;  /*!< \brief Maximun viscous eingenvalue. */
  VectorType Lambda;           /*!< \brief Value of the eingenvalue. */

  VectorType Sensor;               /*!< \brief Pressure sensor for high order central scheme and Roe dissipation. */
  MatrixType Undivided_Laplacian;  /*!< \brief Undivided laplacian of the solution. */

  MatrixType Res_TruncError;  /*!< \brief Truncation error for multigrid cycle. */
  MatrixType Residual_Old;    /*!< \brief Auxiliary structure for residual smoothing. */
  MatrixType Residual_Sum;    /*!< \brief Auxiliary structure for residual smoothing. */

  MatrixType Solution_BGS_k;     /*!< \brief Old solution container for BGS iterations. */

  su2matrix<int> AD_InputIndex;    /*!< \brief Indices of Solution variables in the adjoint vector. */
  su2matrix<int> AD_OutputIndex;   /*!< \brief Indices of Solution variables in the adjoint vector after having been updated. */

  VectorType SolutionExtra; /*!< \brief Stores adjoint solution for extra solution variables.
                                        Currently only streamwise periodic pressure-drop for massflow prescribed flows. */
  VectorType ExternalExtra; /*!< \brief External storage for the adjoint value (i.e. for the OF mainly */

  VectorType SolutionExtra_BGS_k; /*!< \brief Intermediate storage, enables cross term extraction as that is also pushed to Solution. */

  bool DataDrivenFluid = false; /*!< \brief Usage of data-driven fluid model. DatasetExtrapolation and FluidEntropy will not be sized if disabled. */
  su2vector<unsigned short> DatasetExtrapolation; /*!< \brief Stores instances of dataset bounds violation when using datadriven fluid models. */
  su2vector<unsigned long> NIterNewtonsolver;    /*!< \brief Stores number of Newton solver iterations when using datadriven fluid models. */
  VectorType FluidEntropy;          /*!< \brief Stores the fluid entropy value as computed by the datadriven fluid model. */

 protected:
  unsigned long nPoint = 0;  /*!< \brief Number of points in the domain. */
  unsigned long nDim = 0;      /*!< \brief Number of dimension of the problem. */
  unsigned long nVar = 0;        /*!< \brief Number of variables of the problem. */
  unsigned long nPrimVar = 0;      /*!< \brief Number of primitive variables. */
  unsigned long nPrimVarGrad = 0;    /*!< \brief Number of primitives for which a gradient is computed. */
  unsigned long nSecondaryVar = 0;     /*!< \brief Number of secondary variables. */
  unsigned long nSecondaryVarGrad = 0;   /*!< \brief Number of secondaries for which a gradient is computed. */
  unsigned long nAuxVar = 0; /*!< \brief Number of auxiliary variables. */

  /*--- Only allow default construction by derived classes. ---*/
  CVariable() = default;

  inline static void AssertOverride() {
    assert(false && "A base method of CVariable was used, but it should have been overridden by the derived class.");
  }

  void RegisterContainer(bool input, su2activematrix& variable, su2matrix<int>* ad_index = nullptr) {
    const auto nPoint = variable.rows();
    SU2_OMP_FOR_STAT(roundUpDiv(nPoint,omp_get_num_threads()))
    for (unsigned long iPoint = 0; iPoint < nPoint; ++iPoint) {
      for(unsigned long iVar=0; iVar<variable.cols(); ++iVar) {

        if (input) AD::RegisterInput(variable(iPoint,iVar));
        else AD::RegisterOutput(variable(iPoint,iVar));

        if (ad_index) AD::SetIndex((*ad_index)(iPoint,iVar), variable(iPoint,iVar));
      }
    }
    END_SU2_OMP_FOR
  }

  void RegisterContainer(bool input, su2activematrix& variable, su2matrix<int>& ad_index) {
    RegisterContainer(input, variable, &ad_index);
  }

public:
  /*--- Disable copy and assignment. ---*/
  CVariable(const CVariable&) = delete;
  CVariable(CVariable&&) = delete;
  CVariable& operator= (const CVariable&) = delete;
  CVariable& operator= (CVariable&&) = delete;

  /*!
   * \overload
   * \param[in] npoint - Number of points/nodes/vertices in the domain.
   * \param[in] nvar - Number of variables of the problem.
   * \param[in] config - Definition of the particular problem.
   */
  CVariable(unsigned long npoint, unsigned long nvar, const CConfig *config);

  /*!
   * \overload
   * \param[in] npoint - Number of points/nodes/vertices in the domain.
   * \param[in] ndim - Number of dimensions of the problem.
   * \param[in] nvar - Number of variables of the problem.
   * \param[in] config - Definition of the particular problem.
   * \param[in] adjoint - True if derived class is an adjoint variable.
   */
  CVariable(unsigned long npoint, unsigned long ndim, unsigned long nvar, const CConfig *config, bool adjoint = false);

  /*!
   * \brief Destructor of the class.
   */
  virtual ~CVariable() = default;

  /*!
   * \brief Get the number of auxiliary variables.
   */
  inline unsigned long GetnAuxVar() const { return nAuxVar; }

  /*!
   * \brief Set the value of the solution, all variables.
   * \param[in] iPoint - Point index.
   * \param[in] solution - Solution of the problem.
   */
  inline void SetSolution(unsigned long iPoint, const su2double *solution) {
    for (unsigned long iVar = 0; iVar < nVar; iVar++) Solution(iPoint,iVar) = solution[iVar];
  }

  /*!
   * \brief Set the value of the solution, one variable.
   * \param[in] iPoint - Point index.
   * \param[in] iVar - Index of the variable.
   * \param[in] solution - Value of the solution for the index <i>iVar</i>.
   */
  inline void SetSolution(unsigned long iPoint, unsigned long iVar, su2double solution) { Solution(iPoint,iVar) = solution; }

  /*!
   * \brief Add the value of the solution vector to the previous solution (incremental approach).
   * \param[in] iPoint - Point index.
   * \param[in] iVar - Index of the variable.
   * \param[in] solution - Value of the solution for the index <i>iVar</i>.
   */
  inline void Add_DeltaSolution(unsigned long iPoint, unsigned long iVar, su2double solution) { Solution(iPoint,iVar) += solution; }

  /*!
   * \brief Set the value of the non-physical point.
   * \param[in] iPoint - Point index.
   * \param[in] value - identification of the non-physical point.
   */
  inline void SetNon_Physical(unsigned long iPoint, bool val_value) {
    if (val_value) {
      Non_Physical(iPoint) = val_value;
      Non_Physical_Counter(iPoint) = 0;
    } else {
      Non_Physical_Counter(iPoint)++;
      if (Non_Physical_Counter(iPoint) > 20) {
        Non_Physical(iPoint) = false;
      }
    }
  }

  /*!
   * \brief Get the value of the non-physical boolean at a point.
   * \param[in] iPoint - Point index.
   * \return Value of the Non-physical point.
   */
  inline bool GetNon_Physical(unsigned long iPoint) { return Non_Physical(iPoint); }

  /*!
   * \brief Get the solution.
   * \param[in] iPoint - Point index.
   * \param[in] iVar - Index of the variable.
   * \return Value of the solution for the index <i>iVar</i>.
   */
  inline su2double GetSolution(unsigned long iPoint, unsigned long iVar) const { return Solution(iPoint,iVar); }

  /*!
   * \brief Get the old solution of the problem (Runge-Kutta method)
   * \param[in] iPoint - Point index.
   * \param[in] iVar - Index of the variable.
   * \return Pointer to the old solution vector.
   */
  inline su2double GetSolution_Old(unsigned long iPoint, unsigned long iVar) const { return Solution_Old(iPoint,iVar); }

  /*!
   * \brief Set the value of the old solution.
   * \param[in] iPoint - Point index.
   * \param[in] solution_old - Pointer to the residual vector.
   */
  inline void SetSolution_Old(unsigned long iPoint, const su2double *solution_old) {
    for (unsigned long iVar = 0; iVar < nVar; iVar++)
      Solution_Old(iPoint,iVar) = solution_old[iVar];
  }

  /*!
   * \overload
   * \param[in] iVar - Index of the variable.
   * \param[in] iPoint - Point index.
   * \param[in] solution_old - Value of the old solution for the index <i>iVar</i>.
   */
  inline void SetSolution_Old(unsigned long iPoint, unsigned long iVar, su2double solution_old) { Solution_Old(iPoint,iVar) = solution_old; }

  /*!
   * \brief Set old variables to the value of the current variables.
   */
  void Set_OldSolution();

  /*!
   * \brief Set variables to the value of the old variables.
   */
  void Set_Solution();

  /*!
   * \brief Set the variable solution at time n.
   */
  void Set_Solution_time_n();

  /*!
   * \brief Set the variable solution at time n-1.
   */
  void Set_Solution_time_n1();

  /*!
   * \brief Set the variable solution at time n.
   * \param[in] iPoint - Point index.
   */
  inline void Set_Solution_time_n(unsigned long iPoint, const su2double* val_sol) {
    for (unsigned long iVar = 0; iVar < nVar; iVar++) Solution_time_n(iPoint,iVar) = val_sol[iVar];
  }

  /*!
   * \brief Set the variable solution at time n-1.
   * \param[in] iPoint - Point index.
   */
  inline void Set_Solution_time_n1(unsigned long iPoint, const su2double* val_sol) {
    for (unsigned long iVar = 0; iVar < nVar; iVar++)
      Solution_time_n1(iPoint,iVar) = val_sol[iVar];
  }

  /*!
   * \brief Set the variable solution at time n.
   * \param[in] iPoint - Point index.
   */
  inline void Set_Solution_time_n(unsigned long iPoint, unsigned long iVar, su2double val_sol) {
    Solution_time_n(iPoint,iVar) = val_sol;
  }

  /*!
   * \brief Set the variable solution at time n-1.
   * \param[in] iPoint - Point index.
   */
  inline void Set_Solution_time_n1(unsigned long iPoint, unsigned long iVar, su2double val_sol) {
    Solution_time_n1(iPoint,iVar) = val_sol;
  }

  /*!
   * \brief Virtual Member. Specify a vector to set the velocity components of the solution.
   *        Multiplied by density for compressible cases.
   * \param[in] iPoint - Point index.
   * \param[in] val_vector - Pointer to the vector.
   */
  inline virtual void SetVelSolutionVector(unsigned long iPoint, const su2double *val_vector) { }

  /*!
   * \brief Add a value to the solution.
   * \param[in] iPoint - Point index.
   * \param[in] iVar - Number of the variable.
   * \param[in] solution - Value that we want to add to the solution.
   */
  inline void AddSolution(unsigned long iPoint, unsigned long iVar, su2double solution) {
    Solution(iPoint, iVar) = Solution_Old(iPoint, iVar) + solution;
  }

  /*!
   * \brief Add a value to the solution.
   * \param[in] iPoint - Point index.
   * \param[in] solution - Value that we want to add to the solution.
   */
  inline void AddSolution(unsigned long iPoint, const su2double *solution) {
    for (unsigned long iVar = 0; iVar < nVar; iVar++) Solution(iPoint, iVar) += solution[iVar];
  }

  /*!
   * \brief A virtual member.
   * \param[in] iPoint - Point index.
   * \param[in] iVar - Index of the variable.
   * \return Pointer to the old solution vector.
   */
  inline virtual su2double GetSolution_New(unsigned long iPoint, unsigned long iVar) const { return 0.0; }

  /*!
   * \brief A virtual member.
   * \param[in] iPoint - Point index.
   */
  inline virtual su2double GetRoe_Dissipation(unsigned long iPoint) const { return 0.0; }

  /*!
   * \brief A virtual member.
   * \param[in] iPoint - Point index.
   */
  inline virtual void SetRoe_Dissipation(unsigned long iPoint, su2double val_dissipation) {}

  /*!
   * \brief A virtual member.
   * \param[in] iPoint - Point index.
   */
  inline virtual void SetRoe_Dissipation_FD(unsigned long iPoint, su2double val_wall_dist) {}

  /*!
   * \brief A virtual member.
   * \param[in] iPoint - Point index.
   * \param[in] val_delta - A scalar measure of the grid size
   * \param[in] val_const_DES - The DES constant (C_DES)
   */
  inline virtual void SetRoe_Dissipation_NTS(unsigned long iPoint, su2double val_delta, su2double val_const_DES) {}

  /*!
   * \brief A virtual member.
   * \param[in] iPoint - Point index.
   */
  inline virtual su2double GetDES_LengthScale(unsigned long iPoint) const { return 0.0; }

  /*!
   * \brief A virtual member.
   * \param[in] iPoint - Point index.
   */
  inline virtual void SetDES_LengthScale(unsigned long iPoint, su2double val_des_lengthscale) {}

  /*!
   * \brief A virtual member.
   * \param[in] iPoint - Point index.
   */
  virtual void SetSolution_New() {}

  /*!
   * \brief Set external contributions to zero.
   */
  void SetExternalZero();

  /*!
   * \brief Set Dual-time derivative contributions to the external.
   */
  inline virtual void Set_External_To_DualTimeDer() { SetExternalZero(); }

  /*!
   * \brief A virtual member.
   * \param[in] iPoint - Point index.
   * \param[in] iVar - Number of the variable.
   * \param[in] solution - Value that we want to add to the solution.
   */
  inline virtual void AddSolution_New(unsigned long iPoint, unsigned long iVar, su2double solution) {}

  /*!
   * \brief Add a value to the External vector.
   * \param[in] iPoint - Point index.
   * \param[in] val_sol - vector that has to be added component-wise
   */
  inline void Add_External(unsigned long iPoint, const su2double* val_sol) {
    for(unsigned long iVar = 0; iVar < nVar; iVar++) External(iPoint,iVar) += val_sol[iVar];
  }

  /*!
   * \brief Store the adjoint solution of the extra adjoint into the external container.
   */
  void Set_ExternalExtra_To_SolutionExtra() {
    assert(SolutionExtra.size() == ExternalExtra.size());
    for (auto iEntry = 0ul; iEntry < SolutionExtra.size(); iEntry++)
      ExternalExtra[iEntry] = SolutionExtra[iEntry];
  }

  /*!
   * \brief Add the external contribution to the solution for the extra adjoint solutions.
   */
  void Add_ExternalExtra_To_SolutionExtra() {
    assert(SolutionExtra.size() == ExternalExtra.size());
    for (auto iEntry = 0ul; iEntry < SolutionExtra.size(); iEntry++)
      SolutionExtra[iEntry] += ExternalExtra[iEntry];
  }

  /*!
   * \brief Return the extra adjoint solution.
   * \return Reference to extra adjoint solution.
   */
  inline VectorType& GetSolutionExtra() { return SolutionExtra; }
  inline const VectorType& GetSolutionExtra() const { return SolutionExtra; }

  /*!
   * \brief Update the variables using a conservative format.
   * \param[in] iPoint - Point index.
   * \param[in] iVar - Index of the variable.
   * \param[in] solution - Value of the solution change.
   * \param[in] lowerlimit - Lower value for Solution clipping.
   * \param[in] upperlimit - Upper value for Solution clipping.
   * \param[in] Sol2Conservative - Factor multiplied to Solution to get transported variable.
   * \param[in] Sol2Conservative_old - Factor multiplied to Solution to get transported variable, of the previous Iteration.
   */
  inline void AddClippedSolution(unsigned long iPoint, unsigned long iVar, su2double solution,
                                 su2double lowerlimit, su2double upperlimit,
                                 su2double Sol2Conservative = 1.0, su2double Sol2Conservative_old = 1.0) {

    su2double val_new = (Solution_Old(iPoint,iVar)*Sol2Conservative_old + solution)/Sol2Conservative;
    Solution(iPoint,iVar) = min(max(val_new, lowerlimit), upperlimit);
  }

  /*!
   * \brief Get the entire solution of the problem.
   * \return Reference to the solution matrix.
   */
  inline const MatrixType& GetSolution() const { return Solution; }
  inline MatrixType& GetSolution() { return Solution; }

  /*!
   * \brief Get the solution of the problem.
   * \param[in] iPoint - Point index.
   * \return Pointer to the solution vector.
   */
  inline su2double *GetSolution(unsigned long iPoint) { return Solution[iPoint]; }

  /*!
   * \brief Get the old solution of the problem (Runge-Kutta method)
   * \param[in] iPoint - Point index.
   * \return Pointer to the old solution vector.
   */
  inline su2double *GetSolution_Old(unsigned long iPoint) { return Solution_Old[iPoint]; }

  /*!
   * \brief Get the external contributions of the problem.
   * \param[in] iPoint - Point index.
   * \return Pointer to the External row for iPoint.
   */
  inline const su2double *Get_External(unsigned long iPoint) const { return External[iPoint]; }
  inline const MatrixType& Get_External() const { return External; }

  /*!
   * \brief Get the solution at time n.
   * \param[in] iPoint - Point index.
   * \return Pointer to the solution (at time n) vector.
   */
  inline su2double *GetSolution_time_n(unsigned long iPoint) { return Solution_time_n[iPoint]; }
  inline MatrixType& GetSolution_time_n() { return Solution_time_n; }

  /*!
   * \brief Get the solution at time n-1.
   * \param[in] iPoint - Point index.
   * \return Pointer to the solution (at time n-1) vector.
   */
  inline su2double *GetSolution_time_n1(unsigned long iPoint) { return Solution_time_n1[iPoint]; }

  /*!
   * \brief Set the value of the old residual.
   * \param[in] iPoint - Point index.
   * \param[in] val_residual_old - Pointer to the residual vector.
   */
  inline void SetResidual_Old(unsigned long iPoint, const su2double *val_residual_old) {
    for (unsigned long iVar = 0; iVar < nVar; iVar++)
      Residual_Old(iPoint,iVar) = val_residual_old[iVar];
  }

  /*!
   * \brief Add a value to the summed residual vector.
   * \param[in] iPoint - Point index.
   * \param[in] val_residual - Pointer to the residual vector.
   */
  inline void AddResidual_Sum(unsigned long iPoint, const su2double *val_residual) {
    for (unsigned long iVar = 0; iVar < nVar; iVar++)
      Residual_Sum(iPoint,iVar) += val_residual[iVar];
  }

  /*!
   * \brief Set summed residual vector to zero value.
   */
  inline void SetResidualSumZero(unsigned long iPoint) {
    for (unsigned long iVar = 0; iVar < nVar; iVar++) Residual_Sum(iPoint,iVar) = 0.0;
  }

  /*!
   * \brief Get the value of the summed residual.
   * \param[in] iPoint - Point index.
   * \return Pointer to the summed residual.
   */
  inline su2double *GetResidual_Sum(unsigned long iPoint) { return Residual_Sum[iPoint]; }

  /*!
   * \brief Get the value of the old residual.
   * \param[in] iPoint - Point index.
   * \return Pointer to the old residual.
   */
  inline su2double *GetResidual_Old(unsigned long iPoint) { return Residual_Old[iPoint]; }

  /*!
   * \brief Get the value of the summed residual.
   * \param[in] iPoint - Point index.
   * \param[in] val_residual - Pointer to the summed residual.
   */
  inline void GetResidual_Sum(unsigned long iPoint, su2double *val_residual) const {
    for (unsigned long iVar = 0; iVar < nVar; iVar++)
      val_residual[iVar] = Residual_Sum(iPoint,iVar);
  }

  /*!
   * \brief Set the value of the under-relaxation parameter for the current control volume (CV).
   * \param[in] iPoint - Point index.
   * \param[in] val_under_relaxation - the input value of the under-relaxation parameter for this CV.
   */
  inline void SetUnderRelaxation(unsigned long iPoint, su2double val_under_relaxation) { UnderRelaxation(iPoint) = val_under_relaxation; }

  /*!
   * \brief Get the value of the under-relaxation parameter for the current control volume (CV).
   * \param[in] iPoint - Point index.
   * \return Value of the under-relaxation parameter for this CV.
   */
  inline su2double GetUnderRelaxation(unsigned long iPoint) const { return UnderRelaxation(iPoint); }

  /*!
   * \brief Set the value of the local CFL number for the current control volume (CV).
   * \param[in] iPoint - Point index.
   * \param[in] val_cfl - the input value of the local CFL number for this CV.
   */
  inline void SetLocalCFL(unsigned long iPoint, su2double val_cfl) { LocalCFL(iPoint) = val_cfl; }

  /*!
   * \brief Get the value of the local CFL number for the current control volume (CV).
   * \param[in] iPoint - Point index.
   * \return Value of the local CFL number for this CV.
   */
  inline su2double GetLocalCFL(unsigned long iPoint) const { return LocalCFL(iPoint); }

  /*!
   * \brief Get the entire Aux matrix of the problem.
   * \return Reference to the aux var  matrix.
   */
  inline const MatrixType& GetAuxVar(void) const { return AuxVar; }

  /*!
   * \brief Get the Aux var value at Point i, variable j.
   */
  inline su2double GetAuxVar(unsigned long iPoint, unsigned long iVar = 0) const { return AuxVar(iPoint,iVar); }

  /*!
   * \brief Set auxiliary variables.
   * \param[in] iPoint - Point index.
   * \param[in] iVar - Varriable indexs
   * \param[in] val_auxvar - Value of the auxiliar variable.
   */
  inline void SetAuxVar(unsigned long iPoint, unsigned long iVar, const su2double auxvar) {
    AuxVar(iPoint,iVar) = auxvar;
  }

  /*!
   * \brief Set value of auxillary gradients.
   * \param[in] iPoint - Point index.
   * \param[in] iVar - Index of the variable.
   * \param[in] iDim - Index of the dimension.
   * \param[in] value - Value of the gradient.
   */
  inline void SetAuxVarGradient(unsigned long iPoint, unsigned long iVar, unsigned long iDim, su2double value) {
    Grad_AuxVar(iPoint,iVar,iDim) = value;
  }

  /*!
   * \brief Get the gradient of the auxilary variables.
   * \return Reference to gradient.
   */
  inline CVectorOfMatrix& GetAuxVarGradient(void) { return Grad_AuxVar; }

  /*!
   * \brief Get the value of the auxilliary gradient.
   * \param[in] iPoint - Point index.
   * \param[in] iVar - Index of the variable.
   * \param[in] iDim - Index of the dimension.
   * \return Value of the solution gradient.
   */
  inline su2double GetAuxVarGradient(unsigned long iPoint, unsigned long iVar, unsigned long iDim) const {
    return Grad_AuxVar(iPoint,iVar,iDim);
  }

  /*!
   * \brief Get the value of the auxilliary gradient.
   * \param[in] iPoint - Point index.
   * \return Value of the solution gradient.
   */
  inline CMatrixView<su2double> GetAuxVarGradient(unsigned long iPoint) {
    return Grad_AuxVar[iPoint];
  }

  /*!
   * \brief Add a value to the truncation error.
   * \param[in] iPoint - Point index.
   * \param[in] val_truncation_error - Value that we want to add to the truncation error.
   */
  inline void AddRes_TruncError(unsigned long iPoint, const su2double *val_truncation_error) {
    for (unsigned long iVar = 0; iVar < nVar; iVar++)
      Res_TruncError(iPoint, iVar) += val_truncation_error[iVar];
  }

  /*!
   * \brief Subtract a value to the truncation error.
   * \param[in] iPoint - Point index.
   * \param[in] val_truncation_error - Value that we want to subtract to the truncation error.
   */
  inline void SubtractRes_TruncError(unsigned long iPoint, const su2double *val_truncation_error) {
    for (unsigned long iVar = 0; iVar < nVar; iVar++)
      Res_TruncError(iPoint, iVar) -= val_truncation_error[iVar];
  }

  /*!
   * \brief Set the truncation error to zero.
   * \param[in] iPoint - Point index.
   */
  inline void SetRes_TruncErrorZero(unsigned long iPoint) {
    for (unsigned long iVar = 0; iVar < nVar; iVar++) Res_TruncError(iPoint, iVar) = 0.0;
  }

  /*!
   * \brief Set the truncation error to zero.
   * \param[in] iPoint - Point index.
   */
  inline void SetVal_ResTruncError_Zero(unsigned long iPoint, unsigned long iVar) {Res_TruncError(iPoint, iVar) = 0.0;}

  /*!
   * \brief Set the momentum part of the truncation error to zero.
   * \param[in] iPoint - Point index.
   */
  inline virtual void SetVel_ResTruncError_Zero(unsigned long iPoint) { }

  /*!
   * \brief Set the velocity of the truncation error to zero.
   * \param[in] iPoint - Point index.
   */
  inline void SetEnergy_ResTruncError_Zero(unsigned long iPoint) { Res_TruncError(iPoint,nDim+1) = 0.0;}

  /*!
   * \brief Get the truncation error.
   * \param[in] iPoint - Point index.
   * \return Pointer to the truncation error.
   */
  inline su2double *GetResTruncError(unsigned long iPoint) { return Res_TruncError[iPoint]; }

  /*!
   * \brief Get the truncation error.
   * \param[in] iPoint - Point index.
   * \param[in] val_trunc_error - Pointer to the truncation error.
   */
  inline void GetResTruncError(unsigned long iPoint, su2double *val_trunc_error) const {
    for (unsigned long iVar = 0; iVar < nVar; iVar++)
      val_trunc_error[iVar] = Res_TruncError(iPoint, iVar);
  }

  /*!
   * \brief Set the gradient of the solution.
   * \param[in] iPoint - Point index.
   * \param[in] gradient - Gradient of the solution.
   */
  inline void SetGradient(unsigned long iPoint, su2double **gradient) {
    for (unsigned long iVar = 0; iVar < nVar; iVar++)
      for (unsigned long iDim = 0; iDim < nDim; iDim++)
        Gradient(iPoint,iVar,iDim) = gradient[iVar][iDim];
  }

  /*!
   * \brief Get the gradient of the entire solution.
   * \return Reference to gradient.
   */
  inline CVectorOfMatrix& GetGradient(void) { return Gradient; }

  /*!
   * \brief Get the value of the solution gradient.
   * \param[in] iPoint - Point index.
   * \return Value of the gradient solution.
   */
  inline CMatrixView<su2double> GetGradient(unsigned long iPoint) { return Gradient[iPoint]; }

  /*!
   * \brief Get the value of the solution gradient.
   * \param[in] iPoint - Point index.
   * \param[in] iVar - Index of the variable.
   * \param[in] iDim - Index of the dimension.
   * \return Value of the solution gradient.
   */
  inline su2double GetGradient(unsigned long iPoint, unsigned long iVar, unsigned long iDim) const { return Gradient(iPoint,iVar,iDim); }

  /*!
   * \brief Add <i>value</i> to the Rmatrix for least squares gradient calculations.
   * \param[in] iPoint - Point index.
   * \param[in] iDim - Index of the dimension.
   * \param[in] jDim - Index of the dimension.
   * \param[in] value - Value of the Rmatrix entry.
   */
  inline void AddRmatrix(unsigned long iPoint, unsigned long iDim, unsigned long jDim, su2double value) { Rmatrix(iPoint,iDim,jDim) += value; }

  /*!
   * \brief Get the value of the Rmatrix entry for least squares gradient calculations.
   * \param[in] iPoint - Point index.
   * \param[in] iDim - Index of the dimension.
   * \param[in] jDim - Index of the dimension.
   * \return Value of the Rmatrix entry.
   */
  inline su2double GetRmatrix(unsigned long iPoint, unsigned long iDim, unsigned long jDim) const { return Rmatrix(iPoint,iDim,jDim); }

  /*!
   * \brief Get the value Rmatrix for the entire domain.
   * \return Reference to the Rmatrix.
   */
  inline C3DDoubleMatrix& GetRmatrix(void) { return Rmatrix; }

  /*!
   * \brief Get the slope limiter.
   * \return Reference to the limiters vector.
   */
  inline MatrixType& GetLimiter(void) { return Limiter; }

  /*!
   * \brief Get the value of the slope limiter.
   * \param[in] iPoint - Point index.
   * \return Pointer to the limiters vector.
   */
  inline su2double *GetLimiter(unsigned long iPoint) { return Limiter[iPoint]; }

  /*!
   * \brief Get the value of the slope limiter.
   * \param[in] iPoint - Point index.
   * \param[in] iVar - Index of the variable.
   * \return Value of the limiter vector for the variable <i>iVar</i>.
   */
  inline su2double GetLimiter(unsigned long iPoint, unsigned long iVar) const { return Limiter(iPoint,iVar); }

  /*!
   * \brief Get the min solution.
   * \return Value of the min solution for the domain.
   */
  inline MatrixType& GetSolution_Max() { return Solution_Max; }
  inline const MatrixType& GetSolution_Max() const { return Solution_Max; }

  /*!
   * \brief Get the min solution.
   * \return Value of the min solution for the domain.
   */
  inline MatrixType& GetSolution_Min() { return Solution_Min; }
  inline const MatrixType& GetSolution_Min() const { return Solution_Min; }

  /*!
   * \brief Get the value of the wind gust
   * \param[in] iPoint - Point index.
   * \return Value of the wind gust
   */
  inline virtual su2double* GetWindGust(unsigned long iPoint) { return nullptr; }

  /*!
   * \brief Set the value of the wind gust
   * \param[in] iPoint - Point index.
   * \param[in] val_WindGust - Value of the wind gust
   */
  inline virtual void SetWindGust(unsigned long iPoint, const su2double* val_WindGust) {}

  /*!
   * \brief Get the value of the derivatives of the wind gust
   * \param[in] iPoint - Point index.
   * \return Value of the derivatives of the wind gust
   */
  inline virtual su2double* GetWindGustDer(unsigned long iPoint) { return nullptr;}

  /*!
   * \brief Set the value of the derivatives of the wind gust
   * \param[in] iPoint - Point index.
   * \param[in] val_WindGust - Value of the derivatives of the wind gust
   */
  inline virtual void SetWindGustDer(unsigned long iPoint, const su2double* val_WindGust) {}

  /*!
   * \brief Set the value of the time step.
   * \param[in] iPoint - Point index.
   * \param[in] val_delta_time - Value of the time step.
   */
  inline void SetDelta_Time(unsigned long iPoint, su2double val_delta_time) { Delta_Time(iPoint) = val_delta_time; }

  /*!
   * \brief Get the value of the time step.
   * \param[in] iPoint - Point index.
   * \return Value of the time step.
   */
  inline su2double GetDelta_Time(unsigned long iPoint) const {return Delta_Time(iPoint); }

  /*!
   * \brief Set the value of the maximum eigenvalue for the inviscid terms of the PDE.
   * \param[in] iPoint - Point index.
   * \param[in] val_max_lambda - Value of the maximum eigenvalue for the inviscid terms of the PDE.
   */
  inline void SetMax_Lambda_Inv(unsigned long iPoint, su2double val_max_lambda) { Max_Lambda_Inv(iPoint) = val_max_lambda; }

  /*!
   * \brief Set the value of the maximum eigenvalue for the viscous terms of the PDE.
   * \param[in] iPoint - Point index.
   * \param[in] val_max_lambda - Value of the maximum eigenvalue for the viscous terms of the PDE.
   */
  inline void SetMax_Lambda_Visc(unsigned long iPoint, su2double val_max_lambda) { Max_Lambda_Visc(iPoint) = val_max_lambda; }

  /*!
   * \brief Add a value to the maximum eigenvalue for the inviscid terms of the PDE.
   * \param[in] iPoint - Point index.
   * \param[in] val_max_lambda - Value of the maximum eigenvalue for the inviscid terms of the PDE.
   */
  inline void AddMax_Lambda_Inv(unsigned long iPoint, su2double val_max_lambda) { Max_Lambda_Inv(iPoint) += val_max_lambda; }

  /*!
   * \brief Add a value to the maximum eigenvalue for the viscous terms of the PDE.
   * \param[in] iPoint - Point index.
   * \param[in] val_max_lambda - Value of the maximum eigenvalue for the viscous terms of the PDE.
   */
  inline void AddMax_Lambda_Visc(unsigned long iPoint, su2double val_max_lambda) { Max_Lambda_Visc(iPoint) += val_max_lambda; }

  /*!
   * \brief Get the value of the maximum eigenvalue for the inviscid terms of the PDE.
   * \param[in] iPoint - Point index.
   * \return the value of the maximum eigenvalue for the inviscid terms of the PDE.
   */
  inline su2double GetMax_Lambda_Inv(unsigned long iPoint) const { return Max_Lambda_Inv(iPoint); }

  /*!
   * \brief Get the value of the maximum eigenvalue for the viscous terms of the PDE.
   * \param[in] iPoint - Point index.
   * \return the value of the maximum eigenvalue for the viscous terms of the PDE.
   */
  inline su2double GetMax_Lambda_Visc(unsigned long iPoint) const { return Max_Lambda_Visc(iPoint); }

  /*!
   * \brief Set the value of the spectral radius.
   * \param[in] iPoint - Point index.
   * \param[in] val_lambda - Value of the spectral radius.
   */
  inline void SetLambda(unsigned long iPoint, su2double val_lambda) { Lambda(iPoint) = val_lambda; }

  /*!
   * \brief Add the value of the spectral radius.
   * \param[in] iPoint - Point index.
   * \param[in] val_lambda - Value of the spectral radius.
   */
  inline void AddLambda(unsigned long iPoint, su2double val_lambda) { Lambda(iPoint) += val_lambda; }

  /*!
   * \brief Get the value of the spectral radius.
   * \param[in] iPoint - Point index.
   * \return Value of the spectral radius.
   */
  inline su2double GetLambda(unsigned long iPoint) const { return Lambda(iPoint); }
  inline const VectorType& GetLambda() const { return Lambda; }

  /*!
   * \brief Set pressure sensor.
   * \param[in] iPoint - Point index.
   * \param[in] val_sensor - Value of the pressure sensor.
   */
  inline void SetSensor(unsigned long iPoint, su2double val_sensor) { Sensor(iPoint) = val_sensor; }

  /*!
   * \brief Get the pressure sensor.
   * \param[in] iPoint - Point index.
   * \return Value of the pressure sensor.
   */
  inline su2double GetSensor(unsigned long iPoint) const { return Sensor(iPoint); }
  inline const VectorType& GetSensor() const { return Sensor; }

  /*!
   * \brief Increment the value of the undivided laplacian of the solution.
   * \param[in] iPoint - Point index.
   * \param[in] iVar - Variable of the undivided laplacian.
   * \param[in] val_und_lapl - Value of the undivided solution.
   */
  inline void AddUnd_Lapl(unsigned long iPoint, unsigned long iVar, su2double val_und_lapl) {
    Undivided_Laplacian(iPoint, iVar) += val_und_lapl;
  }

  /*!
   * \brief Set a value to the undivided laplacian.
   * \param[in] iPoint - Point index.
   * \param[in] iVar - Variable of the undivided laplacian.
   * \param[in] val_und_lapl - Value of the undivided laplacian.
   */
  inline void SetUnd_Lapl(unsigned long iPoint, unsigned long iVar, su2double val_und_lapl) {
    Undivided_Laplacian(iPoint, iVar) = val_und_lapl;
  }

  /*!
   * \brief Get the undivided laplacian of the solution.
   * \param[in] iPoint - Point index.
   * \return Pointer to the undivided laplacian vector.
   */
  inline su2double *GetUndivided_Laplacian(unsigned long iPoint) { return Undivided_Laplacian[iPoint]; }

  /*!
   * \brief Get the undivided laplacian of the solution.
   * \param[in] iPoint - Point index.
   * \param[in] iVar - Variable of the undivided laplacian.
   * \return Value of the undivided laplacian vector.
   */
  inline su2double GetUndivided_Laplacian(unsigned long iPoint, unsigned long iVar) const { return Undivided_Laplacian(iPoint, iVar); }
  inline const MatrixType& GetUndivided_Laplacian() const { return Undivided_Laplacian; }

  /*!
   * \brief A virtual member.
   * \param[in] iPoint - Point index.
   * \return Value of the flow density.
   */
  inline virtual su2double GetDensity(unsigned long iPoint) const { return 0.0; }

  /*!
   * \brief A virtual member.
   * \param[in] iPoint - Point index.
   * \return Value of the flow density.
   */
  inline virtual su2double GetDensity(unsigned long iPoint, unsigned long val_iSpecies) const { return 0.0; }

  /*!
   * \brief A virtual member.
   * \param[in] iPoint - Point index.
   * \param[in] val_Species - Index of species s.
   * \return Value of the mass fraction of species s.
   */
  inline virtual su2double GetMassFraction(unsigned long iPoint, unsigned long val_Species) const { return 0.0; }

  /*!
   * \brief Get the species enthalpy.
   * \return Value of the species enthalpy.
   */
  inline virtual su2double* GetEnthalpys(unsigned long iPoint) { return nullptr; }

  /*!
   * \brief A virtual member.
   * \param[in] iPoint - Point index.
   * \return Value of the flow energy.
   */
  inline virtual su2double GetEnergy(unsigned long iPoint) const { return 0.0; }

  /*!
   * \brief A virtual member.
   * \param[in] iPoint - Point index.
   * \return Pointer to the force projection vector.
   */
  inline virtual su2double *GetForceProj_Vector(unsigned long iPoint) { return nullptr; }

  /*!
   * \brief A virtual member.
   * \param[in] iPoint - Point index.
   * \return Pointer to the objective function source.
   */
  inline virtual su2double *GetObjFuncSource(unsigned long iPoint) { return nullptr; }

  /*!
   * \brief A virtual member.
   * \param[in] iPoint - Point index.
   * \return Value of the eddy viscosity.
   */
  inline virtual su2double GetEddyViscosity(unsigned long iPoint) const { return 0.0; }

  /*!
   * \brief A virtual member.
   * \param[in] iPoint - Point index.
   * \return Value of the flow enthalpy.
   */
  inline virtual su2double GetEnthalpy(unsigned long iPoint) const { return 0.0; }

  /*!
   * \brief A virtual member.
   * \param[in] iPoint - Point index.
   * \return Value of the flow pressure.
   */
  inline virtual su2double GetPressure(unsigned long iPoint) const { return 0.0; }

  /*!
   * \brief A virtual member.
   * \param[in] iPoint - Point index.
   * \param[in] val_vector - Direction of projection.
   * \return Value of the projected velocity.
   */
  inline virtual su2double GetProjVel(unsigned long iPoint, const su2double *val_vector) const { return 0.0; }

  /*!
   * \brief A virtual member.
   * \param[in] iPoint - Point index.
   * \return Value of the sound speed.
   */
  inline virtual su2double GetSoundSpeed(unsigned long iPoint) const { return 0.0; }

  /*!
   * \brief A virtual member.
   * \param[in] iPoint - Point index.
   * \return Value of the beta for the incompressible flow.
   */
  inline virtual su2double GetBetaInc2(unsigned long iPoint) const { return 0.0; }

  /*!
   * \brief A virtual member.
   * \return Value of the temperature.
   */
  inline virtual su2double GetTemperature(unsigned long iPoint) const { return 0.0; }

  /*!
   * \brief A virtual member.
   * \param[in] iPoint - Point index.
   * \return Value of the vibrational-electronic temperature.
   */
  inline virtual su2double GetTemperature_ve(unsigned long iPoint) const { return 0.0; }

  /*!
   * \brief A virtual member -- Get the mixture specific heat at constant volume (trans.-rot.).
   * \param[in] iPoint - Point index.
   * \return \f$\rho C^{t-r}_{v} \f$
   */
  inline virtual su2double GetRhoCv_tr(unsigned long iPoint) const { return 0.0; }

  /*!
   * \brief A virtual member -- Get the mixture specific heat at constant volume (vib.-el.).
   * \param[in] iPoint - Point index.
   * \return \f$\rho C^{v-e}_{v} \f$
   */
  inline virtual su2double GetRhoCv_ve(unsigned long iPoint) const { return 0.0; }

  /*!
   * \brief A virtual member.
   * \param[in] iPoint - Point index.
   * \param[in] iDim - Index of the dimension.
   * \return Value of the velocity for the dimension <i>iDim</i>.
   */
  inline virtual su2double GetVelocity(unsigned long iPoint, unsigned long iDim) const { return 0.0; }

  /*!
   * \brief A virtual member.
   * \param[in] iPoint - Point index.
   * \return Value of the velocity gradient.
   */
  inline virtual CMatrixView<const su2double> GetVelocityGradient(unsigned long iPoint) const {
    return CMatrixView<const su2double>();
  }

  /*!
   * \brief A virtual member.
   * \param[in] iPoint - Point index.
   * \return Norm 2 of the velocity vector.
   */
  inline virtual su2double GetVelocity2(unsigned long iPoint) const { return 0.0; }

  /*!
   * \brief A virtual member.
   * \param[in] iPoint - Point index.
   * \return The laminar viscosity of the flow.
   */
  inline virtual su2double GetLaminarViscosity(unsigned long iPoint) const { return 0.0; }

  /*!
   * \brief A virtual member.
   * \param[in] iPoint - Point index.
   * \return Value of the species diffusion coefficient.
   */
  inline virtual su2double* GetDiffusionCoeff(unsigned long iPoint) {return nullptr; }

  /*!
   * \brief A virtual member.
   * \param[in] iPoint - Point index.
   * \return Value of the thermal conductivity (translational/rotational)
   */
  inline virtual su2double GetThermalConductivity(unsigned long iPoint) const { return 0.0; }

  /*!
   * \brief A virtual member.
   * \param[in] iPoint - Point index.
   * \return Value of the mass diffusivity.
   */
  inline virtual su2double GetDiffusivity(unsigned long iPoint, unsigned short val_ivar) const { return 0.0; }

  /*!
   * \brief A virtual member.
   * \param[in] iPoint - Point index.
   * \return Value of the specific heat at constant P
   */
  inline virtual su2double GetSpecificHeatCp(unsigned long iPoint) const { return 0.0; }

  /*!
   * \brief A virtual member.
   * \param[in] iPoint - Point index.
   * \return Value of the specific heat at constant V
   */
  inline virtual su2double GetSpecificHeatCv(unsigned long iPoint) const { return 0.0; }

  /*!
   * \brief A virtual member.
   * \param[in] iPoint - Point index.
   * \return Value of the thermal conductivity (vibrational)
   */
  inline virtual su2double GetThermalConductivity_ve(unsigned long iPoint) const { return 0.0; }

  /*!
   * \brief A virtual member.
   * \param[in] iPoint - Point index.
   * \return Sets separation intermittency
   */
  inline virtual void SetGammaSep(unsigned long iPoint, su2double gamma_sep) {}

  /*!
   * \brief A virtual member.
   * \param[in] iPoint - Point index.
   * \return Sets Effective intermittency
   */
  inline virtual void SetGammaEff(unsigned long iPoint) {}

  /*!
   * \brief A virtual member.
   * \param[in] iPoint - Point index.
   * \return Value of the vorticity.
   */
  inline virtual su2double *GetVorticity(unsigned long iPoint) { return nullptr; }
  inline virtual const su2double *GetVorticity(unsigned long iPoint) const { return nullptr; }

  /*!
   * \brief A virtual member.
   * \param[in] iPoint - Point index.
   * \return Value of the rate of strain magnitude.
   */
  inline virtual su2double GetStrainMag(unsigned long iPoint) const { return 0.0; }

  /*!
   * \brief A virtual member.
   * \param[in] iPoint - Point index.
   * \param[in] val_ForceProj_Vector - Pointer to the force projection vector.
   */
  inline virtual void SetForceProj_Vector(unsigned long iPoint, const su2double *val_ForceProj_Vector) {}

  /*!
   * \brief A virtual member.
   * \param[in] iPoint - Point index.
   * \param[in] val_SetObjFuncSource - Pointer to the objective function source.
   */
  inline virtual void SetObjFuncSource(unsigned long iPoint, const su2double *val_SetObjFuncSource) {}

  /*!
   * \brief A virtual member.
   * \param[in] iPoint - Point index.
   * \return Value of the gamma_BC of B-C transition model.
   */
  inline virtual su2double GetGammaBC(unsigned long iPoint) const { return 0.0; }

  /*!
   * \brief A virtual member.
   * \param[in] iPoint - Point index.
   */
  inline virtual void SetGammaBC(unsigned long iPoint, su2double val_gamma) {}

  /*!
   * \brief A virtual member.
   * \param[in] iPoint - Point index.
   * \param[in] eddy_visc - Value of the eddy viscosity.
   */
  inline virtual void SetEddyViscosity(unsigned long iPoint, su2double eddy_visc) {}

  /*!
   * \brief A virtual member.
   * \param[in] iPoint - Point index.
   */
  inline virtual void SetEnthalpy(unsigned long iPoint) {}

  /*!
   * \brief A virtual member.
   * \param[in] iPoint - Point index.
   */
  inline virtual bool SetPrimVar(unsigned long iPoint, CConfig *config) { return true; }

  /*!
   * \brief A virtual member.
   * \param[in] iPoint - Point index.
   */
  inline virtual bool SetPrimVar(unsigned long iPoint, CFluidModel *FluidModel) { return true; }

  /*!
   * \brief A virtual member.
   * \param[in] iPoint - Point index.
   * \param[in] fluidmodel - fluid model.
   */
  inline virtual bool SetPrimVar(unsigned long iPoint, CNEMOGas *fluidmodel) {return false;}

  /*!
   * \brief A virtual member.
   */
  inline virtual void SetSecondaryVar(unsigned long iPoint, CFluidModel *FluidModel) {}

  /*!
   * \brief A virtual member.
   */
  inline virtual bool SetPrimVar(unsigned long iPoint, su2double SharpEdge_Distance, bool check, CConfig *config) { return true; }

  /*!
   * \brief A virtual member.
   */
  inline virtual bool SetPrimVar(unsigned long iPoint, su2double eddy_visc, su2double turb_ke, CConfig *config) { return true; }

  /*!
   * \brief A virtual member.
   */
  inline virtual bool SetPrimVar(unsigned long iPoint, su2double eddy_visc, su2double turb_ke, CFluidModel *FluidModel) { return true; }

  /*!
   * \brief A virtual member.
   */
  inline virtual bool SetPrimVar(unsigned long iPoint, su2double Density_Inf, CConfig *config) { return true; }

  /*!
   * \brief A virtual member.
   */
  inline virtual bool SetPrimVar(unsigned long iPoint, su2double Density_Inf, su2double Viscosity_Inf,
                                 su2double eddy_visc, su2double turb_ke, CConfig *config) {return true; }

  /*!
   * \brief Get the primitive variables for all points.
   * \return Reference to primitives.
   */
  inline virtual const MatrixType& GetPrimitive() const { AssertOverride(); return Solution; }

  /*!
   * \brief A virtual member.
   */
  inline virtual su2double GetPrimitive(unsigned long iPoint, unsigned long iVar) const { return 0.0; }

  /*!
   * \brief A virtual member.
   */
  inline virtual void SetPrimitive(unsigned long iPoint, unsigned long iVar, su2double val_prim) {}

  /*!
   * \brief A virtual member.
   */
  inline virtual void SetPrimitive(unsigned long iPoint, const su2double *val_prim) {}

  /*!
   * \brief A virtual member.
   */
  inline virtual su2double *GetPrimitive(unsigned long iPoint) { return nullptr; }

  /*!
   * \brief A virtual member.
   */
  inline virtual su2double GetSecondary(unsigned long iPoint, unsigned long iVar) const { return 0.0; }

  /*!
   * \brief A virtual member.
   */
  inline virtual void SetSecondary(unsigned long iPoint, unsigned long iVar, su2double val_secondary) {}

  /*!
   * \brief A virtual member.
   */
  inline virtual void SetSecondary(unsigned long iPoint, const su2double *val_secondary) {}

  /*!
   * \brief A virtual member.
   */
  inline virtual void SetdPdrho_e(unsigned long iPoint, su2double dPdrho_e) {}

  /*!
   * \brief A virtual member.
   */
  inline virtual void SetdPde_rho(unsigned long iPoint, su2double dPde_rho) {}

  /*!
   * \brief A virtual member.
   */
  inline virtual void SetdTdrho_e(unsigned long iPoint, su2double dTdrho_e) {}

  /*!
   * \brief A virtual member.
   */
  inline virtual void SetdTde_rho(unsigned long iPoint, su2double dTde_rho) {}

  /*!
   * \brief A virtual member.
   */
  inline virtual void Setdmudrho_T(unsigned long iPoint, su2double dmudrho_T) {}

  /*!
   * \brief A virtual member.
   */
  inline virtual void SetdmudT_rho(unsigned long iPoint, su2double dmudT_rho) {}

  /*!
   * \brief A virtual member.
   */
  inline virtual void Setdktdrho_T(unsigned long iPoint, su2double dktdrho_T) {}

  /*!
   * \brief A virtual member.
   */
  inline virtual void SetdktdT_rho(unsigned long iPoint, su2double dktdT_rho) {}

  /*!
   * \brief A virtual member.
   */
  inline virtual su2double *GetSecondary(unsigned long iPoint) { return nullptr; }

  /*!
   * \brief A virtual member.
   */
  inline virtual bool SetDensity(unsigned long iPoint, su2double val_density) { return false; }

  /*!
   * \brief A virtual member.
   */
  inline virtual bool SetDensity(unsigned long iPoint) { return false; }

  /*!
   * \brief A virtual member.
   */
  inline virtual void SetPressure(unsigned long iPoint) {}

  /*!
   * \brief A virtual member.
   */
  inline virtual void SetVelocity(unsigned long iPoint) {}

  /*!
   * \brief A virtual member.
   */
  inline virtual void SetBetaInc2(unsigned long iPoint, su2double val_betainc2) {}

  /*!
   * \brief A virtual member.
   * \param[in] val_phi - Value of the adjoint velocity.
   */
  inline virtual void SetPhi_Old(unsigned long iPoint, const su2double *val_phi) {}

  /*!
   * \brief A virtual member.
   * \param[in] Gamma - Ratio of Specific heats
   */
  inline virtual bool SetPressure(unsigned long iPoint, su2double Gamma) { return false; }

  /*!
   * \brief A virtual member.
   * \param[in] config
   */
  inline virtual bool SetPressure(unsigned long iPoint, CConfig *config) { return false; }

  /*!
   * \brief A virtual member.
   */
  inline virtual bool SetPressure(unsigned long iPoint, su2double Gamma, su2double turb_ke) { return false; }

  /*!
   * \brief A virtual member.
   */
  inline virtual su2double *GetdPdU(unsigned long iPoint) { return nullptr; }

  /*!
   * \brief A virtual member.
   */
  inline virtual su2double *GetdTdU(unsigned long iPoint) { return nullptr; }

  /*!
   * \brief A virtual member.
   */
  inline virtual su2double *GetdTvedU(unsigned long iPoint) { return nullptr; }

  /*!
   * \brief A virtual member.
   */
  inline virtual bool SetSoundSpeed(unsigned long iPoint, su2double soundspeed2) { return false; }

  /*!
   * \brief A virtual member.
   * \param[in] Gas_Constant - Value of the Gas Constant
   */
  inline virtual bool SetTemperature(unsigned long iPoint, su2double Gas_Constant) { return false; }

  /*!
   * \brief Sets the vibrational electronic temperature of the flow.
   * \return Value of the temperature of the flow.
   */
  inline virtual bool SetTemperature_ve(unsigned long iPoint, su2double val_Tve) { return false; }

  /*!
   * \brief A virtual member.
   * \param[in] config - Configuration parameters.
   */
  inline virtual bool SetTemperature(unsigned long iPoint, CConfig *config) { return false; }

  /*!
   * \brief A virtual member.
   * \param[in] config - Configuration parameters.
   */
  inline virtual void SetPrimitive(unsigned long iPoint, CConfig *config) {}

  /*!
   * \brief Set the thermal coefficient.
   * \param[in] config - Configuration parameters.
   */
  inline virtual void SetThermalCoeff(unsigned long iPoint, CConfig *config) {}

  /*!
   * \brief A virtual member.
   */
  inline virtual void SetStress_FEM(unsigned long iPoint, unsigned long iVar, su2double val_stress) {}

  /*!
   * \brief A virtual member.
   */
  inline virtual void AddStress_FEM(unsigned long iPoint, unsigned long iVar, su2double val_stress) {}

  /*!
   * \brief A virtual member.
   */
  inline virtual const su2double *GetStress_FEM(unsigned long iPoint) const {return nullptr;}

  /*!
   * \brief A virtual member.
   */
  inline virtual void SetVonMises_Stress(unsigned long iPoint, su2double val_stress) {}

  /*!
   * \brief A virtual member.
   */
  inline virtual su2double GetVonMises_Stress(unsigned long iPoint) const { return 0.0; }

  /*!
   * \brief A virtual member.
   */
  inline virtual void Add_SurfaceLoad_Res(unsigned long iPoint, const su2double *val_surfForce) {}

  /*!
   * \brief A virtual member.
   */
  inline virtual su2double Get_SurfaceLoad_Res(unsigned long iPoint, unsigned long iVar) const { return 0.0; }

  /*!
   * \brief A virtual member.
   */
  inline virtual void Clear_SurfaceLoad_Res() {}

  /*!
   * \brief A virtual member.
   */
  virtual void Set_SurfaceLoad_Res_n() {}

  /*!
   * \brief A virtual member.
   */
  inline virtual su2double Get_SurfaceLoad_Res_n(unsigned long iPoint, unsigned long iVar) const { return 0.0; }

  /*!
   * \brief A virtual member.
   */
  inline virtual void Add_BodyForces_Res(unsigned long iPoint, const su2double *val_bodyForce) {}

  /*!
   * \brief A virtual member.
   */
  inline virtual su2double Get_BodyForces_Res(unsigned long iPoint, unsigned long iVar) const { return 0.0; }

  /*!
   * \brief A virtual member.
   */
  inline virtual void Clear_BodyForces_Res(unsigned long iPoint) {}

  /*!
   * \brief A virtual member.
   */
  inline virtual void Set_FlowTraction(unsigned long iPoint, const su2double *val_flowTraction) {}

  /*!
   * \brief A virtual member.
   */
  inline virtual void Add_FlowTraction(unsigned long iPoint, const su2double *val_flowTraction) {}

  /*!
   * \brief A virtual member.
   */
  inline virtual su2double Get_FlowTraction(unsigned long iPoint, unsigned long iVar) const { return 0.0; }

  /*!
   * \brief A virtual member.
   */
  virtual void Set_FlowTraction_n() {}

  /*!
   * \brief A virtual member.
   */
  inline virtual su2double Get_FlowTraction_n(unsigned long iPoint, unsigned long iVar) const { return 0.0; }

  /*!
   * \brief A virtual member.
   */
  inline virtual void Clear_FlowTraction() {}

  /*!
   * \brief A virtual member.
   */
  inline virtual void Set_isVertex(unsigned long iPoint, bool isVertex) {}

  /*!
   * \brief A virtual member.
   */
  inline virtual bool Get_isVertex(unsigned long iPoint) const { return false; }

  /*!
   * \brief A virtual member.
   */
  inline virtual void SetVelocity2(unsigned long iPoint) {}

  /*!
   * \brief A virtual member.
   * \param[in] val_velocity - Pointer to the velocity.
   */
  inline virtual void SetVelocity_Old(unsigned long iPoint, const su2double *val_velocity) {}

  /*!
   * \brief A virtual member.
   * \param[in] laminarViscosity
   */
  inline virtual void SetLaminarViscosity(unsigned long iPoint, su2double laminarViscosity) {}

  /*!
   * \brief A virtual member.
   * \param[in] config - Definition of the particular problem.
   */
  inline virtual void SetLaminarViscosity(unsigned long iPoint, CConfig *config) {}

  /*!
   * \brief A virtual member.
   * \param[in] thermalConductivity
   */
  inline virtual void SetThermalConductivity(unsigned long iPoint, su2double thermalConductivity) {}

  /*!
   * \brief A virtual member.
   * \param[in] config - Definition of the particular problem.
   */
  inline virtual void SetThermalConductivity(unsigned long iPoint, CConfig *config) {}

  /*!
   * \brief A virtual member.
   * \param[in] Cp - Constant pressure specific heat.
   */
  inline virtual void SetSpecificHeatCp(unsigned long iPoint, su2double Cp) {}

  /*!
   * \brief A virtual member.
   * \param[in] Cv - Constant volume specific heat.
   */
  inline virtual void SetSpecificHeatCv(unsigned long iPoint, su2double Cv) {}

  /*!
   * \brief A virtual member.
   */
  inline virtual void SetVelSolutionDVector(unsigned long iPoint) {}

  /*!
   * \brief A virtual member.
   * \param[in] iVar - Index of the variable.
   * \param[in] iDim - Index of the dimension.
   * \return Value of the primitive variables gradient.
   */
  inline virtual su2double GetGradient_Primitive(unsigned long iPoint, unsigned long iVar, unsigned long iDim) const { return 0.0; }

  /*!
   * \brief Get the primitive variable gradients for all points.
   * \return Reference to primitive variable gradient.
   */
  inline virtual CVectorOfMatrix& GetGradient_Primitive() { AssertOverride(); return Gradient; }
  inline virtual const CVectorOfMatrix& GetGradient_Primitive() const { AssertOverride(); return Gradient; }

  /*!
   * \brief Get the primitive variables limiter.
   * \return Primitive variables limiter for the entire domain.
   */
  inline virtual MatrixType& GetLimiter_Primitive() { AssertOverride(); return Limiter; }
  inline virtual const MatrixType& GetLimiter_Primitive() const { AssertOverride(); return Limiter; }

  /*!
   * \brief A virtual member.
   * \param[in] iVar - Index of the variable.
   * \return Value of the primitive variables gradient.
   */
  inline virtual su2double GetLimiter_Primitive(unsigned long iPoint, unsigned long iVar) const { return 0.0; }

  /*!
   * \brief A virtual member.
   * \return Value of the primitive variables gradient.
   */
  inline virtual CMatrixView<su2double> GetGradient_Primitive(unsigned long iPoint, unsigned long iVar=0) { return nullptr; }

  /*!
   * \brief A virtual member.
   * \return Value of the primitive variables gradient.
   */
  inline virtual su2double *GetLimiter_Primitive(unsigned long iPoint) { return nullptr; }

  /*!
   * \brief Get the value of the primitive gradient for MUSCL reconstruction.
   * \return Value of the primitive gradient for MUSCL reconstruction.
   */
  inline virtual CMatrixView<su2double> GetGradient_Reconstruction(unsigned long iPoint) { return nullptr; }

  /*!
   * \brief Get the reconstruction gradient for primitive variable at all points.
   * \return Reference to variable reconstruction gradient.
   */
  inline virtual CVectorOfMatrix& GetGradient_Reconstruction() { AssertOverride(); return Gradient; }
  inline virtual const CVectorOfMatrix& GetGradient_Reconstruction() const { AssertOverride(); return Gradient; }

  /*!
   * \brief Set the blending function for the blending of k-w and k-eps.
   * \param[in] val_viscosity - Value of the vicosity.
   * \param[in] val_density - Value of the density.
   * \param[in] val_dist - Value of the distance to the wall.
   */
  inline virtual void SetBlendingFunc(unsigned long iPoint, su2double val_viscosity, su2double val_dist, su2double val_density, TURB_TRANS_MODEL trans_model) {}

  /*!
   * \brief Get the first blending function of the SST model.
   */
  inline virtual su2double GetF1blending(unsigned long iPoint) const { return 0.0; }

  /*!
   * \brief Get the second blending function of the SST model.
   */
  inline virtual su2double GetF2blending(unsigned long iPoint) const { return 0.0; }

  /*!
   * \brief Get the value of the cross diffusion of tke and omega.
   */
  inline virtual su2double GetCrossDiff(unsigned long iPoint) const { return 0.0; }

  /*!
   * \brief Get the value of the eddy viscosity.
   * \return the value of the eddy viscosity.
   */
  inline virtual su2double GetmuT(unsigned long iPoint) const { return 0.0; }

  /*!
   * \brief Get the value of the intermittency.
   * \return the value of the intermittency.
   */
  inline virtual su2double GetIntermittency(unsigned long iPoint) const { return 0.0; }

  /*!
   * \brief Set the intermittency.
   * \param[in] val_dist - Value of the  intermittency.
   */
  inline virtual void SetIntermittency(unsigned long iPoint, su2double val_Intermittency) {}

  /*!
   * \brief Get the value of the separation intermittency.
   * \return the value of the separation intermittency.
   */
  inline virtual su2double GetIntermittencySep(unsigned long iPoint) const { return 0.0; }

  /*!
   * \brief Set the separation intermittency (gamma_sep).
   * \param[in] val_dist - Value of the separation intermittency (gamma_sep).
   */
  inline virtual void SetIntermittencySep(unsigned long iPoint, su2double val_Intermittency_sep) {}

  /*!
   * \brief Get the value of the effective intermittency.
   * \return the value of the effective intermittency.
   */
  inline virtual su2double GetIntermittencyEff(unsigned long iPoint) const { return 0.0; }

  /*!
   * \brief Set the effective intermittency (gamma_eff).
   * \param[in] Value of the effective intermittency (gamma_eff).
   */
  inline virtual void SetIntermittencyEff(unsigned long iPoint, su2double val_Intermittency_eff) {}

  /*!
   * \brief Set the value of the eddy viscosity.
   * \param[in] val_muT
   */
  inline virtual void SetmuT(unsigned long iPoint, su2double val_muT) {}

  /*!
   * \brief Set the value of the turbulence index.
   * \param[in] val_turb_index - turbulence index
   */
  inline virtual void SetTurbIndex(unsigned long iPoint, su2double val_turb_index) {}

  /*!
   * \brief Get the value of the turbulence index.
   * \return val_turb_index - turbulence index
   */
  inline virtual su2double GetTurbIndex(unsigned long iPoint) const {return 0.0;}

  /*!
   * \brief A virtual member.
   * \param[in] iVar - Index of the variable.
   * \param[in] val_source - Value of the harmonic balance source.
   */
  inline virtual void SetHarmonicBalance_Source(unsigned long iPoint, unsigned long iVar, su2double val_source) {}

  /*!
   * \brief A virtual member.
   */
  inline virtual su2double GetHarmonicBalance_Source(unsigned long iPoint, unsigned long iVar) const { return 0.0; }

  /*!
   * \brief Set the Eddy Viscosity Sensitivity of the problem.
   * \param[in] val_EddyViscSens - Eddy Viscosity Sensitivity.
   * \param[in] numTotalVar - Number of variables.
   */
  inline virtual void SetEddyViscSens(unsigned long iPoint, const su2double *val_EddyViscSens, unsigned long numTotalVar) {}

  /*!
   * \brief Get the Eddy Viscosity Sensitivity of the problem.
   * \return Pointer to the Eddy Viscosity Sensitivity.
   */
  inline virtual su2double *GetEddyViscSens(unsigned long iPoint) { return nullptr; }

  /*!
   * \brief A virtual member. Set the direct solution for the adjoint solver.
   * \param[in] solution_direct - Value of the direct solution.
   */
  inline virtual void SetSolution_Direct(unsigned long iPoint, const su2double *solution_direct) {}

  /*!
   * \brief A virtual member. Get the direct solution for the adjoint solver.
   * \return Pointer to the direct solution vector.
   */
  inline virtual su2double *GetSolution_Direct(unsigned long iPoint) { return nullptr; }

  /*!
   * \brief A virtual member. Set the restart geometry (coordinate of the converged solution)
   * \param[in] val_coordinate_direct - Value of the restart coordinate.
   */
  inline virtual void SetGeometry_Direct(unsigned long iPoint, const su2double *val_coordinate_direct) {}

  /*!
   * \brief A virtual member. Get the restart geometry (coordinate of the converged solution).
   * \return Pointer to the restart coordinate vector.
   */
  inline virtual su2double *GetGeometry_Direct(unsigned long iPoint) { return nullptr; }

  /*!
   * \brief A virtual member. Get the restart geometry (coordinate of the converged solution).
   * \return Coordinate of the direct solver restart for .
   */
  inline virtual su2double GetGeometry_Direct(unsigned long iPoint, unsigned long iDim) const { return 0.0; }

  /*!
   * \brief A virtual member. Get the geometry solution.
   * \param[in] iVar - Index of the variable.
   * \return Value of the solution for the index <i>iVar</i>.
   */
  inline virtual su2double GetSolution_Geometry(unsigned long iPoint, unsigned long iVar) const { return 0.0; }

  /*!
   * \brief A virtual member. Set the value of the mesh solution (adjoint).
   * \param[in] solution - Solution of the problem (acceleration).
   */
  inline virtual void SetSolution_Geometry(unsigned long iPoint, const su2double *solution_geometry) {}

  /*!
   * \brief A virtual member. Set the value of the mesh solution (adjoint).
   * \param[in] solution - Solution of the problem (acceleration).
   */
  inline virtual void SetSolution_Geometry(unsigned long iPoint, unsigned long iVar, su2double solution_geometry) {}

  /*!
   * \brief A virtual member. Set the value of the old geometry solution (adjoint).
   */
  inline virtual void Set_OldSolution_Geometry() {}

  /*!
   * \brief A virtual member. Get the value of the old geometry solution (adjoint).
   * \param[out] solution - old adjoint solution for coordinate iDim
   */
  inline virtual su2double Get_OldSolution_Geometry(unsigned long iPoint, unsigned long iDim) const { return 0.0; }

  /*!
   * \brief Get BGS solution to compute the BGS residual (difference between BGS and BGS_k).
   * \note This is virtual because for some classes the result of a BGS iteration is not "Solution".
   *       If this method is overriden, the BGSSolution_k ones proabably have to be too.
   */
  inline virtual su2double Get_BGSSolution(unsigned long iPoint, unsigned long iVar) const {
    return Solution(iPoint, iVar);
  }

  /*!
   * \brief Set the value of the solution in the previous BGS subiteration.
   */
  virtual void Set_BGSSolution_k();

  /*!
   * \brief Restore the previous BGS subiteration to solution.
   */
  virtual void Restore_BGSSolution_k();

  /*!
   * \brief Set the value of the solution in the previous BGS subiteration.
   */
  inline virtual void Set_BGSSolution_k(unsigned long iPoint, unsigned long iVar, su2double val_var) {
    Solution_BGS_k(iPoint,iVar) = val_var;
  }

  /*!
   * \brief Get the value of the solution in the previous BGS subiteration.
   * \param[out] val_solution - solution in the previous BGS subiteration.
   */
  inline virtual su2double Get_BGSSolution_k(unsigned long iPoint, unsigned long iVar) const {
    return Solution_BGS_k(iPoint,iVar);
  }

  /*!
   * \brief Set the value of the velocity (Structural Analysis).
   * \param[in] solution - Solution of the problem (velocity).
   */
  inline virtual void SetSolution_Vel(unsigned long iPoint, const su2double *solution) {}

  /*!
   * \overload
   * \param[in] iVar - Index of the variable.
   * \param[in] solution_vel - Value of the solution for the index <i>iVar</i>.
   */
  inline virtual void SetSolution_Vel(unsigned long iPoint, unsigned long iVar, su2double solution_vel) {}

  /*!
   * \brief Set the value of the velocity (Structural Analysis) at time n.
   * \param[in] solution_vel_time_n - Value of the old solution.
   */
  inline virtual void SetSolution_Vel_time_n(unsigned long iPoint, const su2double *solution_vel_time_n) {}

  /*!
   * \overload
   * \param[in] iVar - Index of the variable.
   * \param[in] solution_vel_time_n - Value of the old solution for the index <i>iVar</i>.
   */
  inline virtual void SetSolution_Vel_time_n(unsigned long iPoint, unsigned long iVar, su2double solution_vel_time_n) {}

  /*!
   * \brief Get the solution at time n.
   * \param[in] iVar - Index of the variable.
   * \return Value of the solution for the index <i>iVar</i>.
   */
  inline su2double GetSolution_time_n(unsigned long iPoint, unsigned long iVar) const { return Solution_time_n(iPoint,iVar); }

  /*!
   * \brief Get the solution at time n-1.
   * \param[in] iVar - Index of the variable.
   * \return Value of the solution for the index <i>iVar</i>.
   */
  inline su2double GetSolution_time_n1(unsigned long iPoint, unsigned long iVar) const { return Solution_time_n1(iPoint,iVar); }

  /*!
   * \brief Get the velocity (Structural Analysis).
   * \param[in] iVar - Index of the variable.
   * \return Value of the solution for the index <i>iVar</i>.
   */
  inline virtual su2double GetSolution_Vel(unsigned long iPoint, unsigned long iVar) const { return 0.0; }

  /*!
   * \brief Get the velocity (Structural Analysis).
   * \return Pointer to the velocity vector at a point.
   */
  inline virtual su2double* GetSolution_Vel(unsigned long iPoint) { return nullptr; }

  /*!
   * \brief Get the velocity of the nodes (Structural Analysis) at time n.
   * \param[in] iVar - Index of the variable.
   * \return Pointer to the old solution vector.
   */
  inline virtual su2double GetSolution_Vel_time_n(unsigned long iPoint, unsigned long iVar) const { return 0.0; }

  /*!
   * \brief Get the velocity of the nodes (Structural Analysis) at time n.
   * \return Pointer to the velocity vector at a point.
   */
  inline virtual su2double* GetSolution_Vel_time_n(unsigned long iPoint) { return nullptr; }

  /*!
   * \brief Set the value of the acceleration (Structural Analysis).
   * \param[in] solution_accel - Solution of the problem (acceleration).
   */
  inline virtual void SetSolution_Accel(unsigned long iPoint, const su2double *solution_accel) {}

  /*!
   * \overload
   * \param[in] iVar - Index of the variable.
   * \param[in] solution_accel - Value of the solution for the index <i>iVar</i>.
   */
  inline virtual void SetSolution_Accel(unsigned long iPoint, unsigned long iVar, su2double solution_accel) {}

  /*!
   * \brief Set the value of the acceleration (Structural Analysis) at time n.
   * \param[in] solution_accel_time_n - Pointer to the residual vector.
   */
  inline virtual void SetSolution_Accel_time_n(unsigned long iPoint, const su2double *solution_accel_time_n) {}

  /*!
   * \overload
   * \param[in] iVar - Index of the variable.
   * \param[in] solution_accel_time_n - Value of the old solution for the index <i>iVar</i>.
   */
  inline virtual void SetSolution_Accel_time_n(unsigned long iPoint, unsigned long iVar, su2double solution_accel_time_n) {}

  /*!
   * \brief Get the acceleration (Structural Analysis).
   * \param[in] iVar - Index of the variable.
   * \return Value of the solution for the index <i>iVar</i>.
   */
  inline virtual su2double GetSolution_Accel(unsigned long iPoint, unsigned long iVar) const { return 0.0; }

  /*!
   * \brief Get the solution of the problem.
   * \return Pointer to the solution vector.
   */
  inline virtual su2double *GetSolution_Accel(unsigned long iPoint) { return nullptr; }

  /*!
   * \brief Get the acceleration of the nodes (Structural Analysis) at time n.
   * \param[in] iVar - Index of the variable.
   * \return Pointer to the old solution vector.
   */
  inline virtual su2double GetSolution_Accel_time_n(unsigned long iPoint, unsigned long iVar) const { return 0.0; }

  /*!
   * \brief Get the solution at time n.
   * \return Pointer to the solution (at time n) vector.
   */
  inline virtual su2double *GetSolution_Accel_time_n(unsigned long iPoint) { return nullptr; }

  /*!
   * \brief  A virtual member. Set the value of the velocity solution predictor.
   */
  inline virtual void SetSolution_Vel_Pred(unsigned long iPoint, const su2double *val_solution_pred) { }

  /*!
   * \brief  A virtual member. Set the value of the old solution.
   * \param[in] solution_pred - Pointer to the residual vector.
   */
  inline virtual void SetSolution_Pred(unsigned long iPoint, const su2double *solution_pred) {}

  /*!
   * \brief  A virtual member. Get the velocity solution predictor.
   * \return Pointer to the velocity solution vector.
   */
  inline virtual const su2double *GetSolution_Vel_Pred(unsigned long iPoint) const {return nullptr; }

  /*!
   * \brief  A virtual member. Get the solution at time n.
   * \return Pointer to the solution (at time n) vector.
   */
  inline virtual const su2double *GetSolution_Pred(unsigned long iPoint) const { return nullptr; }

  /*!
   * \brief  A virtual member. Set the value of the old solution.
   * \param[in] solution_pred_Old - Pointer to the residual vector.
   */
  inline virtual void SetSolution_Pred_Old(unsigned long iPoint, const su2double *solution_pred_Old) {}

  /*!
   * \brief  A virtual member. Get the solution at time n.
   * \return Pointer to the solution (at time n) vector.
   */
  inline virtual const su2double *GetSolution_Pred_Old(unsigned long iPoint) const { return nullptr; }

  /*!
   * \brief A virtual member.
   */
  inline virtual void SetReference_Geometry(unsigned long iPoint, unsigned long iVar, su2double ref_geometry) {}

  /*!
   * \brief A virtual member.
   */
  inline virtual const su2double* GetReference_Geometry(unsigned long iPoint) const { return nullptr; }

  /*!
   * \brief A virtual member.
   */
  inline virtual void SetPrestretch(unsigned long iPoint, unsigned long iVar, su2double val_prestretch) {}

  /*!
   * \brief A virtual member.
   */
  inline virtual const su2double *GetPrestretch(unsigned long iPoint) const {return nullptr; }

  /*!
   * \brief A virtual member.
   */
  inline virtual su2double GetPrestretch(unsigned long iPoint, unsigned long iVar) const { return 0.0; }

  /*!
   * \brief A virtual member. Get the value of the undeformed coordinates.
   * \param[in] iDim - Index of Mesh_Coord[nDim]
   * \return Value of the original coordinate iDim.
   */
  inline virtual su2double GetMesh_Coord(unsigned long iPoint, unsigned long iDim) const { return 0.0; }

  /*!
   * \brief A virtual member. Get the undeformed coordinates.
   * \return Pointer to the reference coordinates.
   */
  inline virtual const su2double *GetMesh_Coord(unsigned long iPoint) const { return nullptr; }

  /*!
   * \brief A virtual member. Get the undeformed coordinates for the entire domain.
   */
  inline virtual const MatrixType *GetMesh_Coord() const { return nullptr; }

  /*!
   * \brief A virtual member. Set the value of the undeformed coordinates.
   * \param[in] iDim - Index of Mesh_Coord[nDim]
   * \param[in] val_coord - Value of Mesh_Coord[nDim]
   */
  inline virtual void SetMesh_Coord(unsigned long iPoint, unsigned long iDim, su2double val_coord) { }

    /*!
   * \brief A virtual member. Get the value of the wall distance in reference coordinates.
   * \param[in] iDim - Index of Mesh_Coord[nDim]
   * \return Value of the wall distance in reference coordinates.
   */
  inline virtual su2double GetWallDistance(unsigned long iPoint) const { return 0.0; }

  /*!
   * \brief A virtual member. Set the value of the wall distance in reference coordinates.
   * \param[in] val_dist - Value of wall distance.
   */
  inline virtual void SetWallDistance(unsigned long iPoint, su2double val_dist) { }

  /*!
   * \brief A virtual member. Register the reference coordinates of the mesh.
   */
  inline virtual void Register_MeshCoord() { }

  /*!
   * \brief A virtual member. Recover the value of the adjoint of the mesh coordinates.
   */
  inline virtual void GetAdjoint_MeshCoord(unsigned long iPoint, su2double *adj_mesh) { }

  /*!
   * \brief A virtual member. Get the value of the displacement imposed at the boundary.
   * \return Value of the boundary displacement.
   */
  inline virtual su2double GetBound_Disp(unsigned long iPoint, unsigned long iDim) const { return 0.0; }

  /*!
   * \brief A virtual member. Get the value of the velocity imposed at the boundary.
   * \return Value of the boundary velocity.
   */
  inline virtual su2double GetBound_Vel(unsigned long iPoint, unsigned long iDim) const { return 0.0; }

  /*!
   * \brief A virtual member. Set the boundary displacement.
   * \param[in] val_BoundDisp - Pointer to the boundary displacements.
   */
  inline virtual void SetBound_Disp(unsigned long iPoint, const su2double *val_BoundDisp) { }

  /*!
   * \brief A virtual member. Set the boundary velocity.
   * \param[in] val_BoundVel - Pointer to the boundary velocity.
   */
  inline virtual void SetBound_Vel(unsigned long iPoint, const su2double *val_BoundVel) { }

  /*!
   * \brief A virtual member. Set the boundary displacement.
   * \param[in] iDim - Index of the dimension of interest.
   * \param[in] val_BoundDisp - Value of the boundary displacements.
   */
  inline virtual void SetBound_Disp(unsigned long iPoint, unsigned long iDim, const su2double val_BoundDisp) { }

  /*!
   * \brief A virtual member. Set the boundary velocity.
   * \param[in] iDim - Index of the dimension of interest.
   * \param[in] val_BoundVel - Value of the boundary velocity.
   */
  inline virtual void SetBound_Vel(unsigned long iPoint, unsigned long iDim, const su2double val_BoundVel) { }

  /*!
   * \brief A virtual member. Get the value of the displacement imposed at the boundary.
   * \return Value of the boundary displacement.
   */
  inline virtual const su2double* GetBoundDisp_Direct(unsigned long iPoint) const { return nullptr; }

  /*!
   * \brief A virtual member. Set the solution for the boundary displacements.
   * \param[in] val_BoundDisp - Pointer to the boundary displacements.
   */
  inline virtual void SetBoundDisp_Direct(unsigned long iPoint, const su2double *val_BoundDisp) { }

  /*!
   * \brief Set the value of the sensitivity with respect to the undeformed coordinates.
   * \param[in] val_sens - Pointer to the sensitivities of the boundary displacements.
   */
  inline virtual void SetBoundDisp_Sens(unsigned long iPoint, const su2double *val_sens) { }

  /*!
   * \brief A virtual member. Get the value of the sensitivity with respect to the undeformed coordinates.
   * \param[in] iDim - Index of Mesh_Coord_Sens[nDim]
   * \return Value of the original Mesh_Coord_Sens iDim.
   */
  inline virtual su2double GetBoundDisp_Sens(unsigned long iPoint, unsigned long iDim) const { return 0.0; }

  /*!
   * \brief A virtual member. Register the boundary displacements of the mesh.
   */
  inline virtual void Register_BoundDisp() { }

  /*!
   * \brief A virtual member. Recover the value of the adjoint of the boundary displacements.
   */
  inline virtual void GetAdjoint_BoundDisp(unsigned long iPoint, su2double *adj_disp) const { }

  /*!
   * \brief A virtual member.
   */
  inline virtual void RegisterFlowTraction() { }

  /*!
   * \brief A virtual member.
   */
  inline virtual su2double ExtractFlowTraction_Sensitivity(unsigned long iPoint, unsigned long iDim) const { return 0.0; }

  /*!
   * \brief Register the variables in the solution array as input/output variable.
   * \param[in] input - input or output variables.
   */
  void RegisterSolution(bool input);

  /*!
   * \brief Register the variables in the solution_time_n array as input/output variable.
   */
  void RegisterSolution_time_n();

  /*!
   * \brief Register the variables in the solution_time_n1 array as input/output variable.
   */
  void RegisterSolution_time_n1();

  /*!
   * \brief Set the adjoint values of the solution.
   * \param[in] adj_sol - The adjoint values of the solution.
   */
  inline void SetAdjointSolution(unsigned long iPoint, const su2double *adj_sol) {
    for (unsigned long iVar = 0; iVar < AD_OutputIndex.cols(); iVar++)
      AD::SetDerivative(AD_OutputIndex(iPoint,iVar), SU2_TYPE::GetValue(adj_sol[iVar]));
  }

  /*!
   * \brief Get the adjoint values of the solution.
   * \param[in] adj_sol - The adjoint values of the solution.
   */
  inline void GetAdjointSolution(unsigned long iPoint, su2double *adj_sol) const {
    for (unsigned long iVar = 0; iVar < AD_InputIndex.cols(); iVar++)
      adj_sol[iVar] = AD::GetDerivative(AD_InputIndex(iPoint,iVar));
  }

  inline void GetAdjointSolution_time_n(unsigned long iPoint, su2double *adj_sol) const {
    for (unsigned long iVar = 0; iVar < Solution_time_n.cols(); iVar++)
      adj_sol[iVar] = SU2_TYPE::GetDerivative(Solution_time_n(iPoint,iVar));
  }

  inline void GetAdjointSolution_time_n1(unsigned long iPoint, su2double *adj_sol) const {
    for (unsigned long iVar = 0; iVar < Solution_time_n1.cols(); iVar++)
      adj_sol[iVar] = SU2_TYPE::GetDerivative(Solution_time_n1(iPoint,iVar));
  }

  /*!
   * \brief Set the sensitivity at the node
   * \param[in] iDim - spacial component
   * \param[in] val - value of the Sensitivity
   */
  inline virtual void SetSensitivity(unsigned long iPoint, unsigned long iDim, su2double val) {}

  /*!
   * \brief Get the Sensitivity at the node
   * \param[in] iDim - spacial component
   * \return value of the Sensitivity
   */
  inline virtual su2double GetSensitivity(unsigned long iPoint, unsigned long iDim) const { return 0.0; }

  inline virtual void SetTau_Wall(unsigned long iPoint, su2double tau_wall) {}

  inline virtual su2double GetTau_Wall(unsigned long iPoint) const { return 0.0; }

  inline virtual void SetVortex_Tilting(unsigned long iPoint, CMatrixView<const su2double> PrimGrad_Flow,
                                        const su2double* Vorticity, su2double LaminarViscosity) {}

  inline virtual su2double GetVortex_Tilting(unsigned long iPoint) const { return 0.0; }

   /*!
   * \brief A virtual member: Set the recovered pressure for streamwise periodic flow.
   * \param[in] iPoint - Point index.
   * \param[in] val_pressure - pressure value.
   */
  inline virtual void SetStreamwise_Periodic_RecoveredPressure(unsigned long iPoint,su2double val_pressure) { }

  /*!
   * \brief A virtual member: Get the recovered pressure for streamwise periodic flow.
   * \param[in] iPoint - Point index.
   * \return Recovered/Physical pressure for streamwise periodic flow.
   */
  inline virtual su2double GetStreamwise_Periodic_RecoveredPressure(unsigned long iPoint) const { return 0.0; }

  /*!
   * \brief A virtual member: Set the recovered temperature for streamwise periodic flow.
   * \param[in] iPoint - Point index.
   * \param[in] val_temperature - temperature value.
   */
  inline virtual void SetStreamwise_Periodic_RecoveredTemperature(unsigned long iPoint, su2double val_temperature) { }

  /*!
   * \brief A virtual member: Get the recovered temperature for streamwise periodic flow.
   * \param[in] iPoint - Point index.
   * \return Recovered/Physical temperature for streamwise periodic flow.
   */
  inline virtual su2double GetStreamwise_Periodic_RecoveredTemperature(unsigned long iPoint) const { return 0.0; }

  /*!
   * \brief Virtual member: Set the Radiative source term at the node
   * \return value of the radiative source term
   */
  inline virtual const su2double *GetRadiative_SourceTerm(unsigned long iPoint) const { return nullptr;}

  /*!
   * \brief  Virtual member: Set the Radiative source term at the node
   * \param[in] val_RadSourceTerm - value of the radiative source term
   */
  inline virtual void SetRadiative_SourceTerm(unsigned long iPoint, unsigned long iVar, su2double val_RadSourceTerm) { }

  /*!
   * \brief Get whether a volumetric heat source is to be introduced in point iPoint
   * \return Bool, determines if this point introduces volumetric heat
   */
  inline virtual bool GetVol_HeatSource(unsigned long iPoint) const { return false; }

  /*!
   * \brief Set the FSI force sensitivity at the node
   * \param[in] iDim - spacial component
   * \param[in] val - value of the Sensitivity
   */
  virtual void SetFlowTractionSensitivity(unsigned long iPoint, unsigned long iDim, su2double val) { }

  /*!
   * \brief Get the FSI force sensitivity at the node
   * \param[in] iDim - spacial component
   * \return value of the Sensitivity
   */
  virtual su2double GetFlowTractionSensitivity(unsigned long iPoint, unsigned long iDim) const { return 0.0; }

  /*!
   * \brief Set the source term applied into the displacement adjoint coming from external solvers
   * \param[in] iDim - spacial component
   * \param[in] val - value of the source term
   */
  virtual void SetSourceTerm_DispAdjoint(unsigned long iPoint, unsigned long iDim, su2double val) { }
  virtual void SetSourceTerm_VelAdjoint(unsigned long iPoint, unsigned long iDim, su2double val) { }

  /*!
   * \brief Get the source term applied into the displacement adjoint coming from external solvers
   * \param[in] iDim - spacial component
   * \return value of the source term
   */
  virtual su2double GetSourceTerm_DispAdjoint(unsigned long iPoint, unsigned long iDim) const { return 0.0; }
  virtual su2double GetSourceTerm_VelAdjoint(unsigned long iPoint, unsigned long iDim) const { return 0.0; }

  /*!
<<<<<<< HEAD
   * \brief LUT premixed flamelet: virtual functions for the speciesflameletvariable LUT
   */
  inline virtual const void SetLookupScalar(unsigned long iPoint, su2double val_lookup_scalar, unsigned short val_ivar)  { }

  inline virtual void SetScalarSource(unsigned long iPoint, unsigned short val_ivar, su2double val_source) { }

  inline virtual void SetInsideTable(unsigned long iPoint, unsigned short inside) { }

  inline virtual unsigned short GetInsideTable(unsigned long iPoint) const { return 0; }

  inline virtual su2double GetScalarSources(unsigned long iPoint, unsigned short val_ivar) const { return 0.0; }
  inline virtual su2double GetScalarLookups(unsigned long iPoint, unsigned short val_ivar) const { return 0.0; }
  
  inline virtual su2double *GetScalarSources(unsigned long iPoint) { return nullptr; }
  inline virtual su2double *GetScalarLookups(unsigned long iPoint) { return nullptr; }
  
  /*!
=======
>>>>>>> bec052f6
   * \brief Set fluid entropy
   * \param[in] iPoint - Node index
   * \param[in] entropy - fluid entropy value.
   */
<<<<<<< HEAD
  void SetEntropy(unsigned long iPoint, su2double entropy) { FluidEntropy[iPoint] = entropy; };
=======
  inline virtual void SetEntropy(unsigned long iPoint, su2double entropy) { };
>>>>>>> bec052f6

  /*!
   * \brief Get fluid entropy
   * \param[in] iPoint - Node index
   * \return Entropy - Fluid entropy value
   */
<<<<<<< HEAD
  su2double GetEntropy(unsigned long iPoint) const { return FluidEntropy[iPoint]; }
=======
  inline virtual su2double GetEntropy(unsigned long iPoint) const { return 0; }
>>>>>>> bec052f6

  /*!
   * \brief Set dataset extrapolation instance
   * \param[in] iPoint - Node index
   * \param[in] extrapolation - Extrapolation instance (0 = within dataset, 1 = outside dataset)
   */
<<<<<<< HEAD
  void SetDataExtrapolation(unsigned long iPoint, unsigned short extrapolation) {
    DatasetExtrapolation[iPoint] = extrapolation;
  };
=======
  inline virtual void SetDataExtrapolation(unsigned long iPoint, unsigned short extrapolation) { };
>>>>>>> bec052f6

  /*!
   * \brief Get dataset extrapolation instance
   * \param[in] iPoint - Node index
   * \return extrapolation - Extrapolation instance (0 = within dataset, 1 = outside dataset)
   */
<<<<<<< HEAD
  unsigned short GetDataExtrapolation(unsigned long iPoint) const { return DatasetExtrapolation[iPoint]; }
=======
  inline virtual unsigned short GetDataExtrapolation(unsigned long iPoint) const { return 0; }
>>>>>>> bec052f6

  /*!
   * \brief Set the number of iterations required by a Newton solver used by the fluid model.
   * \param[in] iPoint - Node index
   * \param[in] nIter - Number of iterations evaluated by the Newton solver
   */
<<<<<<< HEAD
  void SetNewtonSolverIterations(unsigned long iPoint, unsigned long nIter) { NIterNewtonsolver[iPoint] = nIter; }
=======
  inline virtual void SetNewtonSolverIterations(unsigned long iPoint, unsigned long nIter) { }
>>>>>>> bec052f6

  /*!
   * \brief Get the number of iterations required by a Newton solver used by the fluid model.
   * \param[in] iPoint - Node index
   * \return Number of iterations evaluated by the Newton solver
   */
<<<<<<< HEAD
  unsigned long GetNewtonSolverIterations(unsigned long iPoint) const { return NIterNewtonsolver[iPoint]; }
=======
  inline virtual unsigned long GetNewtonSolverIterations(unsigned long iPoint) const { return 0; }
>>>>>>> bec052f6

};<|MERGE_RESOLUTION|>--- conflicted
+++ resolved
@@ -101,11 +101,6 @@
 
   VectorType SolutionExtra_BGS_k; /*!< \brief Intermediate storage, enables cross term extraction as that is also pushed to Solution. */
 
-  bool DataDrivenFluid = false; /*!< \brief Usage of data-driven fluid model. DatasetExtrapolation and FluidEntropy will not be sized if disabled. */
-  su2vector<unsigned short> DatasetExtrapolation; /*!< \brief Stores instances of dataset bounds violation when using datadriven fluid models. */
-  su2vector<unsigned long> NIterNewtonsolver;    /*!< \brief Stores number of Newton solver iterations when using datadriven fluid models. */
-  VectorType FluidEntropy;          /*!< \brief Stores the fluid entropy value as computed by the datadriven fluid model. */
-
  protected:
   unsigned long nPoint = 0;  /*!< \brief Number of points in the domain. */
   unsigned long nDim = 0;      /*!< \brief Number of dimension of the problem. */
@@ -2316,7 +2311,6 @@
   virtual su2double GetSourceTerm_VelAdjoint(unsigned long iPoint, unsigned long iDim) const { return 0.0; }
 
   /*!
-<<<<<<< HEAD
    * \brief LUT premixed flamelet: virtual functions for the speciesflameletvariable LUT
    */
   inline virtual const void SetLookupScalar(unsigned long iPoint, su2double val_lookup_scalar, unsigned short val_ivar)  { }
@@ -2334,73 +2328,45 @@
   inline virtual su2double *GetScalarLookups(unsigned long iPoint) { return nullptr; }
   
   /*!
-=======
->>>>>>> bec052f6
    * \brief Set fluid entropy
    * \param[in] iPoint - Node index
    * \param[in] entropy - fluid entropy value.
    */
-<<<<<<< HEAD
-  void SetEntropy(unsigned long iPoint, su2double entropy) { FluidEntropy[iPoint] = entropy; };
-=======
   inline virtual void SetEntropy(unsigned long iPoint, su2double entropy) { };
->>>>>>> bec052f6
 
   /*!
    * \brief Get fluid entropy
    * \param[in] iPoint - Node index
    * \return Entropy - Fluid entropy value
    */
-<<<<<<< HEAD
-  su2double GetEntropy(unsigned long iPoint) const { return FluidEntropy[iPoint]; }
-=======
   inline virtual su2double GetEntropy(unsigned long iPoint) const { return 0; }
->>>>>>> bec052f6
 
   /*!
    * \brief Set dataset extrapolation instance
    * \param[in] iPoint - Node index
    * \param[in] extrapolation - Extrapolation instance (0 = within dataset, 1 = outside dataset)
    */
-<<<<<<< HEAD
-  void SetDataExtrapolation(unsigned long iPoint, unsigned short extrapolation) {
-    DatasetExtrapolation[iPoint] = extrapolation;
-  };
-=======
   inline virtual void SetDataExtrapolation(unsigned long iPoint, unsigned short extrapolation) { };
->>>>>>> bec052f6
 
   /*!
    * \brief Get dataset extrapolation instance
    * \param[in] iPoint - Node index
    * \return extrapolation - Extrapolation instance (0 = within dataset, 1 = outside dataset)
    */
-<<<<<<< HEAD
-  unsigned short GetDataExtrapolation(unsigned long iPoint) const { return DatasetExtrapolation[iPoint]; }
-=======
   inline virtual unsigned short GetDataExtrapolation(unsigned long iPoint) const { return 0; }
->>>>>>> bec052f6
 
   /*!
    * \brief Set the number of iterations required by a Newton solver used by the fluid model.
    * \param[in] iPoint - Node index
    * \param[in] nIter - Number of iterations evaluated by the Newton solver
    */
-<<<<<<< HEAD
-  void SetNewtonSolverIterations(unsigned long iPoint, unsigned long nIter) { NIterNewtonsolver[iPoint] = nIter; }
-=======
   inline virtual void SetNewtonSolverIterations(unsigned long iPoint, unsigned long nIter) { }
->>>>>>> bec052f6
 
   /*!
    * \brief Get the number of iterations required by a Newton solver used by the fluid model.
    * \param[in] iPoint - Node index
    * \return Number of iterations evaluated by the Newton solver
    */
-<<<<<<< HEAD
-  unsigned long GetNewtonSolverIterations(unsigned long iPoint) const { return NIterNewtonsolver[iPoint]; }
-=======
   inline virtual unsigned long GetNewtonSolverIterations(unsigned long iPoint) const { return 0; }
->>>>>>> bec052f6
 
 };