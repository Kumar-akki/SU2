--- conflicted
+++ resolved
@@ -7344,7 +7344,13 @@
 	 */
 	void SetLoad_Increment(su2double val_loadIncrement);
 
-<<<<<<< HEAD
+  /*!
+   * \brief Set a reference geometry for prestretched conditions.
+   * \param[in] geometry - Geometrical definition of the problem.
+   * \param[in] config - Definition of the particular problem.
+   */
+  void Set_Prestretch(CGeometry *geometry, CConfig *config);
+
 	/*!
 	 * \brief Retrieve the iDe index for DE computations
 	 * \param[in] iElem - element parameter.
@@ -7627,15 +7633,7 @@
    * \param[out] val_I - value of the objective function.
    */
   su2double Get_val_I(void);
-=======
-  /*!
-   * \brief Set a reference geometry for prestretched conditions.
-   * \param[in] geometry - Geometrical definition of the problem.
-   * \param[in] config - Definition of the particular problem.
-   */
-  void Set_Prestretch(CGeometry *geometry, CConfig *config);
-
->>>>>>> ec109251
+
 
 };
 
