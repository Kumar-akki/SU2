--- conflicted
+++ resolved
@@ -2576,14 +2576,9 @@
 	*SecondaryVar_j;			/*!< \brief Auxiliary vector for storing the solution at point j. */
 	su2double *PrimVar_i,	/*!< \brief Auxiliary vector for storing the solution at point i. */
 	*PrimVar_j;			/*!< \brief Auxiliary vector for storing the solution at point j. */
-<<<<<<< HEAD
-	double **LowMach_Precontioner; /*!< \brief Auxiliary vector for storing the inverse of Roe-turkel preconditioner. */
+	su2double **LowMach_Precontioner; /*!< \brief Auxiliary vector for storing the inverse of Roe-turkel preconditioner. */
 	unsigned long nMarker,				/*!< \brief Total number of markers using the grid information. */
-	*nVertex;       /*!< \brief Store nVertex at each marker for deallocation */
-=======
-	su2double **LowMach_Precontioner; /*!< \brief Auxiliary vector for storing the inverse of Roe-turkel preconditioner. */
-	unsigned long nMarker;				/*!< \brief Total number of markers using the grid information. */
->>>>>>> 7019f56a
+  *nVertex;       /*!< \brief Store nVertex at each marker for deallocation */
 	bool space_centered,  /*!< \brief True if space centered scheeme used. */
 	euler_implicit,			/*!< \brief True if euler implicit scheme used. */
 	least_squares;        /*!< \brief True if computing gradients by least squares. */
