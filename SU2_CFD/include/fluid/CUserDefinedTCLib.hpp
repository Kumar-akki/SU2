--- conflicted
+++ resolved
@@ -37,33 +37,20 @@
 class CUserDefinedTCLib : public CNEMOGas {
 
 private:
-<<<<<<< HEAD
 
   unsigned short nReactions,        /*!< \brief Number of reactions in chemical model. */
-=======
-  
-  unsigned short nReactions,                      /*!< \brief Number of reactions in chemical model. */
->>>>>>> 84b598c5
   iEl;                              /*!< \brief Common iteration counter for electrons */
 
   vector<unsigned short> nElStates; /*!< \brief Number of electron states. */
 
   C3DIntMatrix Reactions;           /*!</brief reaction map for chemically reacting flows */
   
-<<<<<<< HEAD
   vector<su2double>
   ArrheniusCoefficient,             /*!< \brief Arrhenius reaction coefficient */
   ArrheniusEta,                     /*!< \brief Arrhenius reaction temperature exponent */
   ArrheniusTheta,                   /*!< \brief Arrhenius reaction characteristic temperature */
   CharVibTemp,                      /*!< \brief Characteristic vibrational temperature for e_vib */
   RotationModes,	          /*!< \brief Rotational modes of energy storage */
-=======
-  vector<su2double> ArrheniusCoefficient, /*!< \brief Arrhenius reaction coefficient */
-  ArrheniusEta,				   /*!< \brief Arrhenius reaction temperature exponent */
-  ArrheniusTheta,				   /*!< \brief Arrhenius reaction characteristic temperature */
-  CharVibTemp,					   /*!< \brief Characteristic vibrational temperature for e_vib */
-  RotationModes,			       /*!< \brief Rotational modes of energy storage */
->>>>>>> 84b598c5
   Tcf_a,                          /*!< \brief Rate controlling temperature exponent (fwd) */
   Tcf_b,                          /*!< \brief Rate controlling temperature exponent (fwd) */
   Tcb_a,                          /*!< \brief Rate controlling temperature exponent (bkw) */
@@ -163,11 +150,7 @@
   /*!
    * \brief Get translational and vibrational temperatures vector.
    */
-<<<<<<< HEAD
-  vector<su2double>& GetTemperatures(vector<su2double>& val_rhos, su2double rhoE, su2double rhoEve, su2double rhoEvel) final;
-=======
   vector<su2double>& GetTemperatures(vector<su2double>& val_rhos, su2double rhoEmix, su2double rhoEve, su2double rhoEvel) final;
->>>>>>> 84b598c5
 
   private:
 
@@ -217,18 +200,10 @@
    * \brief Get reference temperature.
    */
   vector<su2double>& GetRefTemperature() final { return Ref_Temperature; }
-<<<<<<< HEAD
 
   /*!
    * \brief Get species formation enthalpy.
    */
-  vector<su2double>& GetSpeciesFormationEnthalpy() final { return Enthalpy_Formation; }
-=======
->>>>>>> 84b598c5
-
-  /*!
-   * \brief Get species formation enthalpy.
-   */
   vector<su2double>& GetSpeciesFormationEnthalpy() final { return Enthalpy_Formation; }  
 
   };
