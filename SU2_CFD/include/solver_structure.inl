--- conflicted
+++ resolved
@@ -693,18 +693,12 @@
 inline void CSolver::BC_Electrode(CGeometry *geometry, CSolver **solver_container, CNumerics *numerics, 
                   CConfig *config, unsigned short val_marker) { }
 
-<<<<<<< HEAD
 inline void CSolver::BC_ConjugateTFFB_Interface(CGeometry *geometry, CSolver **solver_container, CNumerics *numerics,
                       CConfig *config) { }
 
 inline void CSolver::BC_ConjugateHFBased_Interface(CGeometry *geometry, CSolver **solver_container, CNumerics *numerics,
                       CConfig *config) { }
 
-inline void CSolver::GetSurface_Properties(CGeometry *geometry, CNumerics *conv_numerics,
-                                                 CNumerics *visc_numerics, CConfig *config, unsigned short iMesh, bool Output) { }
-
-=======
->>>>>>> 5c71c3fd
 inline void CSolver::GetPower_Properties(CGeometry *geometry, CConfig *config, unsigned short iMesh, bool Output) { }
 
 inline void CSolver::GetEllipticSpanLoad_Diff(CGeometry *geometry, CConfig *config) { }
