/*!
 * \file CSolverFactory.hpp
 * \brief Headers of the CSolverFactory class
 * \author T. Albring
 * \version 7.2.1 "Blackbird"
 *
 * SU2 Project Website: https://su2code.github.io
 *
 * The SU2 Project is maintained by the SU2 Foundation
 * (http://su2foundation.org)
 *
 * Copyright 2012-2019, SU2 Contributors (cf. AUTHORS.md)
 *
 * SU2 is free software; you can redistribute it and/or
 * modify it under the terms of the GNU Lesser General Public
 * License as published by the Free Software Foundation; either
 * version 2.1 of the License, or (at your option) any later version.
 *
 * SU2 is distributed in the hope that it will be useful,
 * but WITHOUT ANY WARRANTY; without even the implied warranty of
 * MERCHANTABILITY or FITNESS FOR A PARTICULAR PURPOSE. See the GNU
 * Lesser General Public License for more details.
 *
 * You should have received a copy of the GNU Lesser General Public
 * License along with SU2. If not, see <http://www.gnu.org/licenses/>.
 */
#pragma once

#include "../../../Common/include/option_structure.hpp"

/*!
 * \brief Enum of different sub solvers the main solver can use. There is not a 1-to-1 correspondence between the actual classes
 * and the types of sub solvers, as one class can be used for several sub solvers.
 */
enum class SUB_SOLVER_TYPE {
  CONT_ADJ_EULER,          /*!< \brief Continuous Adjoint Euler solver  */
  CONT_ADJ_NAVIER_STOKES,  /*!< \brief Continuous Adjoint Navier Stokes solver  */
  CONT_ADJ_TURB,           /*!< \brief Continuous Adjoint Turbulent solver  */
  BASELINE,                /*!< \brief Baseline solver  */
  TEMPLATE,                /*!< \brief Template solver  */
  BASELINE_FEM,            /*!< \brief Baseline FEM solver */
  DISC_ADJ_FEA,            /*!< \brief Discrete adjoint FEA solver  */
  DISC_ADJ_MESH,           /*!< \brief Discrete adjoint mesh solver */
  DISC_ADJ_FLOW,           /*!< \brief Discrete adjoint flow solver */
  DISC_ADJ_TURB,           /*!< \brief Discrete adjoint turbulence solver */
  DISC_ADJ_SPECIES,        /*!< \brief Discrete adjoint species solver */
  DISC_ADJ_HEAT,           /*!< \brief Discrete adjoint heat solver */
  EULER,                   /*!< \brief Compressible Euler solver */
  NAVIER_STOKES,           /*!< \brief Compressible Navier-Stokes solver */
  NEMO_EULER,              /*!< \brief NEMO Euler solver */
  NEMO_NAVIER_STOKES,      /*!< \brief NEMO Navier-Stokes solver */
  INC_EULER,               /*!< \brief Incompressible Euler solver */
  INC_NAVIER_STOKES,       /*!< \brief Incompressible Navier-stokes solver */
  FEA,                     /*!< \brief Structural Finite-Element solver */
  DG_EULER,                /*!< \brief Higher-order DG Euler solver*/
  DG_NAVIER_STOKES,        /*!< \brief Higher-order DG Navier-Stokes solver*/
  HEAT,                    /*!< \brief Heat solver */
  TRANSITION,              /*!< \brief Transition model solver*/
  TURB_SA,                 /*!< \brief SA turbulence model solver */
  TURB_SST,                /*!< \brief SST turbulence model solver */
  TURB,                    /*!< \brief Turbulence model solver */
  SPECIES,                 /*!< \brief Species model solver */
  MESH,                    /*!< \brief Mesh solver */
  RADIATION,               /*!< \brief Radiation solver */
  DISC_ADJ_RADIATION,      /*!< \brief Discrete adjoint radiation solver */
  NONE
};

enum class INTEGRATION_TYPE{
  MULTIGRID,
  NEWTON,
  SINGLEGRID,
  DEFAULT,
  FEM_DG,
  STRUCTURAL,
  NONE
};

struct SolverMetaData{
  SUB_SOLVER_TYPE  solverType        = SUB_SOLVER_TYPE::NONE;
  INTEGRATION_TYPE integrationType   = INTEGRATION_TYPE::NONE;
};

class CSolver;
class CGeometry;
class CConfig;

class CSolverFactory {

private:

  static std::map<const CSolver*, SolverMetaData> allocatedSolvers;

  /*!
   * \brief Create a turbulent solver
   * \param[in] kindTurbModel - Kind of turbulent solver
   * \param[in] solver        - The solver container (used to call preprocessing of the flow solver)
   * \param[in] geometry      - The geometry definition
   * \param[in] config        - The configuration
   * \param[in] iMGLevel      - The multigrid level
   * \param[in] adjoint       - Boolean indicating whether a primal or adjoint solver should be allocated
   * \return                  - A pointer to the allocated turbulent solver
   */
  static CSolver* CreateTurbSolver(TURB_MODEL kindTurbModel, CSolver **solver, CGeometry *geometry, CConfig *config, int iMGLevel, int adjoint);
<<<<<<< HEAD
=======

  /*!
   * \brief Create a species solver
   * \param[in] solver        - The solver container
   * \param[in] geometry      - The geometry definition
   * \param[in] config        - The configuration
   * \param[in] iMGLevel      - The multigrid level
   * \param[in] adjoint       - Boolean indicating whether a primal or adjoint solver should be allocated
   * \return                  - A pointer to the allocated species solver
   */
  static CSolver* CreateSpeciesSolver(CSolver **solver, CGeometry *geometry, CConfig *config, int iMGLevel, bool adjoint);
>>>>>>> 1249f9f6

  /*!
   * \brief Create a heat solver
   * \param[in] solver        - The solver container
   * \param[in] geometry      - The geometry definition
   * \param[in] config        - The configuration
   * \param[in] iMGLevel      - The multigrid level
   * \param[in] adjoint       - Boolean indicating whether a primal or adjoint solver should be allocated
   * \return                  - A pointer to the allocated heat solver
   */
  static CSolver* CreateHeatSolver(CSolver **solver, CGeometry *geometry, CConfig *config, int iMGLevel, bool adjoint);

  /*!
   * \brief Create a mesh solver
   * \param[in] solver        - The solver container
   * \param[in] geometry      - The geometry definition
   * \param[in] config        - The configuration
   * \param[in] iMGLevel      - The multigrid level
   * \param[in] adjoint       - Boolean indicating whether a primal or adjoint solver should be allocated
   * \return                  - A pointer to the allocated mesh solver
   */
  static CSolver* CreateMeshSolver(CSolver **solver, CGeometry *geometry, CConfig *config, int iMGLevel, bool adjoint);

  /*!
   * \brief Create a DG solver
   * \param[in] kindTurbModel - Kind of DG solver
   * \param[in] geometry      - The geometry definition
   * \param[in] config        - The configuration
   * \param[in] iMGLevel      - The multigrid level
   * \return                  - A pointer to the allocated DG solver
   */
  static CSolver* CreateDGSolver(SUB_SOLVER_TYPE kindDGSolver, CGeometry *geometry, CConfig *config, int iMGLevel);

  /*!
   * \brief Create a flow solver
   * \param[in] kindFlowSolver - Kind of flow solver
   * \param[in] solver         - The solver container
   * \param[in] geometry       - The geometry definition
   * \param[in] config         - The configuration
   * \param[in] iMGLevel       - The multigrid level
   * \return                   - A pointer to the allocated flow solver
   */
  static CSolver* CreateFlowSolver(SUB_SOLVER_TYPE kindFlowSolver, CSolver **solver, CGeometry *geometry, CConfig *config, int iMGLevel);

  /*!
   * \brief Generic routine to create a solver
   * \param[in] kindSolver    - Kind of solver
   * \param[in] solver        - The solver container
   * \param[in] geometry      - The geometry definition
   * \param[in] config        - The configuration
   * \param[in] iMGLevel      - The multigrid level
   * \return                  - A pointer to the allocated solver
   */
  static CSolver* CreateSubSolver(SUB_SOLVER_TYPE kindSolver, CSolver **solver, CGeometry *geometry, CConfig *config, int iMGLevel);

public:

  /*!
   * \brief Deleted constructor to avoid creating instances of this class
   */
  CSolverFactory() = delete;

  /*!
   * \brief Create the solver container by allocating the primary solver
   * and secondary solvers like heat solver, turbulent solver etc
   * \param[in] kindSolver    - The kind of primary solver
   * \param[in] config        - The configuration
   * \param[in] geometry      - The geometry definition
   * \param[in] iMGLevel      - The multigrid level
   * \return                  - Pointer to the allocated solver array
   */
  static CSolver** CreateSolverContainer(MAIN_SOLVER kindSolver, CConfig *config, CGeometry *geometry, int iMGLevel);


  /*!
   * \brief Return a sub solver object that contains information about the solver allocated at a specific memory address
   * \param[in] solver - Address of the solver
   * \return sub solver info struct.
   */
  static SolverMetaData GetSolverMeta(const CSolver* solver) { return allocatedSolvers.at(solver); }

  /*!
   * \brief Clear the solver meta data
   */
  static void ClearSolverMeta() { allocatedSolvers.clear(); }

};<|MERGE_RESOLUTION|>--- conflicted
+++ resolved
@@ -102,8 +102,6 @@
    * \return                  - A pointer to the allocated turbulent solver
    */
   static CSolver* CreateTurbSolver(TURB_MODEL kindTurbModel, CSolver **solver, CGeometry *geometry, CConfig *config, int iMGLevel, int adjoint);
-<<<<<<< HEAD
-=======
 
   /*!
    * \brief Create a species solver
@@ -115,7 +113,6 @@
    * \return                  - A pointer to the allocated species solver
    */
   static CSolver* CreateSpeciesSolver(CSolver **solver, CGeometry *geometry, CConfig *config, int iMGLevel, bool adjoint);
->>>>>>> 1249f9f6
 
   /*!
    * \brief Create a heat solver
