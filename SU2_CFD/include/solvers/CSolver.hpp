/*!
 * \file CSolver.hpp
 * \brief Headers of the CSolver class which is inherited by all of the other solvers
 * \author F. Palacios, T. Economon
 * \version 7.4.0 "Blackbird"
 *
 * SU2 Project Website: https://su2code.github.io
 *
 * The SU2 Project is maintained by the SU2 Foundation
 * (http://su2foundation.org)
 *
 * Copyright 2012-2022, SU2 Contributors (cf. AUTHORS.md)
 *
 * SU2 is free software; you can redistribute it and/or
 * modify it under the terms of the GNU Lesser General Public
 * License as published by the Free Software Foundation; either
 * version 2.1 of the License, or (at your option) any later version.
 *
 * SU2 is distributed in the hope that it will be useful,
 * but WITHOUT ANY WARRANTY; without even the implied warranty of
 * MERCHANTABILITY or FITNESS FOR A PARTICULAR PURPOSE. See the GNU
 * Lesser General Public License for more details.
 *
 * You should have received a copy of the GNU Lesser General Public
 * License along with SU2. If not, see <http://www.gnu.org/licenses/>.
 */

#pragma once

#include "../../../Common/include/parallelization/mpi_structure.hpp"

#include <cmath>
#include <string>
#include <fstream>
#include <sstream>
#include <algorithm>
#include <iostream>
#include <set>
#include <stdlib.h>
#include <stdio.h>

#include "../fluid/CFluidModel.hpp"
#include "../task_definition.hpp"
#include "../numerics/CNumerics.hpp"
#include "../sgs_model.hpp"
#include "../../../Common/include/fem/fem_geometry_structure.hpp"
#include "../../../Common/include/geometry/CGeometry.hpp"
#include "../../../Common/include/CConfig.hpp"
#include "../../../Common/include/linear_algebra/CSysMatrix.hpp"
#include "../../../Common/include/linear_algebra/CSysVector.hpp"
#include "../../../Common/include/linear_algebra/CSysSolve.hpp"
#include "../../../Common/include/grid_movement/CSurfaceMovement.hpp"
#include "../../../Common/include/grid_movement/CVolumetricMovement.hpp"
#include "../../../Common/include/linear_algebra/blas_structure.hpp"
#include "../../../Common/include/graph_coloring_structure.hpp"
#include "../../../Common/include/toolboxes/MMS/CVerificationSolution.hpp"
#include "../variables/CVariable.hpp"

#ifdef HAVE_LIBROM
#include "librom.h"
#endif

using namespace std;

class CSolver {
protected:
  enum : size_t {OMP_MIN_SIZE = 32}; /*!< \brief Chunk size for small loops. */

  int rank,       /*!< \brief MPI Rank. */
  size;           /*!< \brief MPI Size. */
  bool adjoint;   /*!< \brief Boolean to determine whether solver is initialized as a direct or an adjoint solver. */
  unsigned short MGLevel;        /*!< \brief Multigrid level of this solver object. */
  unsigned short IterLinSolver;  /*!< \brief Linear solver iterations. */
  su2double ResLinSolver;        /*!< \brief Final linear solver residual. */
  unsigned short NonLinRes_Counter;   /*!< \brief Number of elements of the nonlinear residual indicator series. */
  vector<su2double> NonLinRes_Series; /*!< \brief Vector holding the nonlinear residual indicator series. */
  su2double Old_Func,  /*!< \brief Old value of the nonlinear residual indicator. */
  New_Func;            /*!< \brief Current value of the nonlinear residual indicator. */
  unsigned short nVar,           /*!< \brief Number of variables of the problem. */
  nPrimVar,                      /*!< \brief Number of primitive variables of the problem. */
  nPrimVarGrad,                  /*!< \brief Number of primitive variables of the problem in the gradient computation. */
  nSecondaryVar,                 /*!< \brief Number of primitive variables of the problem. */
  nSecondaryVarGrad,             /*!< \brief Number of primitive variables of the problem in the gradient computation. */
  nVarGrad,                      /*!< \brief Number of variables for deallocating the LS Cvector. */
  nDim;                          /*!< \brief Number of dimensions of the problem. */
  unsigned long nPoint;          /*!< \brief Number of points of the computational grid. */
  unsigned long nPointDomain;    /*!< \brief Number of points of the computational grid. */
  su2double Max_Delta_Time, /*!< \brief Maximum value of the delta time for all the control volumes. */
  Min_Delta_Time;           /*!< \brief Minimum value of the delta time for all the control volumes. */
  su2double Max_CFL_Local;  /*!< \brief Maximum value of the CFL across all the control volumes. */
  su2double Min_CFL_Local;  /*!< \brief Minimum value of the CFL across all the control volumes. */
  su2double Avg_CFL_Local;  /*!< \brief Average value of the CFL across all the control volumes. */
  vector<su2double> Residual_RMS;      /*!< \brief Vector with the mean residual for each variable. */
  vector<su2double> Residual_Max;      /*!< \brief Vector with the maximal residual for each variable. */
  vector<su2double> Residual_BGS;      /*!< \brief Vector with the mean residual for each variable for BGS subiterations. */
  vector<su2double> Residual_Max_BGS;  /*!< \brief Vector with the maximal residual for each variable for BGS subiterations. */
  vector<unsigned long> Point_Max;     /*!< \brief Vector with the maximal residual for each variable. */
  vector<unsigned long> Point_Max_BGS; /*!< \brief Vector with the maximal residual for each variable. */
  su2activematrix Point_Max_Coord;     /*!< \brief Vector with pointers to the coords of the maximal residual for each variable. */
  su2activematrix Point_Max_Coord_BGS; /*!< \brief Vector with pointers to the coords of the maximal residual for each variable. */

  su2double Total_Custom_ObjFunc = 0.0; /*!< \brief Total custom objective function. */
  su2double Total_ComboObj = 0.0;       /*!< \brief Total 'combo' objective for all monitored boundaries */

  /*--- Variables that need to go. ---*/

  su2double *Residual,      /*!< \brief Auxiliary nVar vector. */
  *Residual_i,              /*!< \brief Auxiliary nVar vector for storing the residual at point i. */
  *Residual_j;              /*!< \brief Auxiliary nVar vector for storing the residual at point j. */
  su2double *Solution,    /*!< \brief Auxiliary nVar vector. */
  *Solution_i,            /*!< \brief Auxiliary nVar vector for storing the solution at point i. */
  *Solution_j;            /*!< \brief Auxiliary nVar vector for storing the solution at point j. */
  su2double *Vector,  /*!< \brief Auxiliary nDim vector. */
  *Vector_i,          /*!< \brief Auxiliary nDim vector to do the reconstruction of the variables at point i. */
  *Vector_j;          /*!< \brief Auxiliary nDim vector to do the reconstruction of the variables at point j. */
  su2double *Res_Conv,  /*!< \brief Auxiliary nVar vector for storing the convective residual. */
  *Res_Visc,            /*!< \brief Auxiliary nVar vector for storing the viscous residual. */
  *Res_Sour,            /*!< \brief Auxiliary nVar vector for storing the viscous residual. */
  *Res_Conv_i,          /*!< \brief Auxiliary vector for storing the convective residual at point i. */
  *Res_Visc_i,          /*!< \brief Auxiliary vector for storing the viscous residual at point i. */
  *Res_Conv_j,          /*!< \brief Auxiliary vector for storing the convective residual at point j. */
  *Res_Visc_j;          /*!< \brief Auxiliary vector for storing the viscous residual at point j. */
  su2double **Jacobian_i,   /*!< \brief Auxiliary matrices for storing point to point Jacobians at point i. */
  **Jacobian_j;             /*!< \brief Auxiliary matrices for storing point to point Jacobians at point j. */
  su2double **Jacobian_ii,  /*!< \brief Auxiliary matrices for storing point to point Jacobians. */
  **Jacobian_ij,            /*!< \brief Auxiliary matrices for storing point to point Jacobians. */
  **Jacobian_ji,            /*!< \brief Auxiliary matrices for storing point to point Jacobians. */
  **Jacobian_jj;            /*!< \brief Auxiliary matrices for storing point to point Jacobians. */

  /*--- End variables that need to go. ---*/

  su2activevector iPoint_UndLapl;  /*!< \brief Auxiliary variable for the undivided Laplacians. */
  su2activevector jPoint_UndLapl;  /*!< \brief Auxiliary variable for the undivided Laplacians. */

  int *Restart_Vars;                /*!< \brief Auxiliary structure for holding the number of variables and points in a restart. */
  int Restart_ExtIter;              /*!< \brief Auxiliary structure for holding the external iteration offset from a restart. */
  passivedouble *Restart_Data;      /*!< \brief Auxiliary structure for holding the data values from a restart. */
  unsigned short nOutputVariables;  /*!< \brief Number of variables to write. */

  unsigned long nMarker;            /*!< \brief Total number of markers using the grid information. */
  vector<unsigned long> nVertex;    /*!< \brief Store nVertex at each marker for deallocation */

  bool rotate_periodic;    /*!< \brief Flag that controls whether the periodic solution needs to be rotated for the solver. */
  bool implicit_periodic;  /*!< \brief Flag that controls whether the implicit system should be treated by the periodic BC comms. */

  bool dynamic_grid;       /*!< \brief Flag that determines whether the grid is dynamic (moving or deforming + grid velocities). */

  vector<su2activematrix> VertexTraction;          /*- Temporary, this will be moved to a new postprocessing structure once in place -*/
  vector<su2activematrix> VertexTractionAdjoint;   /*- Also temporary -*/

  string SolverName;      /*!< \brief Store the name of the solver for output purposes. */

  /*!
   * \brief Pure virtual function, all derived solvers MUST implement a method returning their "nodes".
   * \note Don't forget to call SetBaseClassPointerToNodes() in the constructor of the derived CSolver.
   * \return Nodes of the solver, upcast to their base class (CVariable).
   */
  virtual CVariable* GetBaseClassPointerToNodes() = 0;

  /*!
   * \brief Call this method to set "base_nodes" after the "nodes" variable of the derived solver is instantiated.
   * \note One could set base_nodes directly if it were not private but that could lead to confusion
   */
  inline void SetBaseClassPointerToNodes() { base_nodes = GetBaseClassPointerToNodes(); }

  /*!
   * \brief Compute the undivided laplacian for the solution variables.
   * \param[in] geometry - Geometrical definition of the problem.
   * \param[in] config - Definition of the particular problem.
   */
  void SetUndivided_Laplacian(CGeometry *geometry, const CConfig *config);

private:

  /*!
   * \brief Interpolate Restart_Data after reading it.
   * \param[in] geometry - Geometrical definition of the problem.
   * \param[in] config - Definition of the particular problem.
   */
  void InterpolateRestartData(const CGeometry *geometry, const CConfig *config);

  /*--- Private to prevent use by derived solvers, each solver MUST have its own "nodes" member of the
   most derived type possible, e.g. CEulerSolver has nodes of CEulerVariable* and not CVariable*.
   This variable is to avoid two virtual functions calls per call i.e. CSolver::GetNodes() returns
   directly instead of calling GetBaseClassPointerToNodes() or doing something equivalent. ---*/
  CVariable* base_nodes;  /*!< \brief Pointer to CVariable to allow polymorphic access to solver nodes. */

public:

  CSysVector<su2double> LinSysSol;    /*!< \brief vector to store iterative solution of implicit linear system. */
  CSysVector<su2double> LinSysRes;    /*!< \brief vector to store iterative residual of implicit linear system. */
#ifndef CODI_FORWARD_TYPE
  CSysMatrix<su2mixedfloat> Jacobian; /*!< \brief Complete sparse Jacobian structure for implicit computations. */
  CSysSolve<su2mixedfloat>  System;   /*!< \brief Linear solver/smoother. */
#else
  CSysMatrix<su2double> Jacobian;
  CSysSolve<su2double>  System;
#endif

  CSysVector<su2double> OutputVariables;    /*!< \brief vector to store the extra variables to be written. */
  string* OutputHeadingNames;               /*!< \brief vector of strings to store the headings for the exra variables */

  CVerificationSolution *VerificationSolution; /*!< \brief Verification solution class used within the solver. */

  vector<string> fields;

#ifdef HAVE_LIBROM
  std::unique_ptr<CAROM::BasisGenerator> u_basis_generator;
#endif

  /*!
   * \brief Constructor of the class.
   */
  CSolver(LINEAR_SOLVER_MODE linear_solver_mode = LINEAR_SOLVER_MODE::STANDARD);

  /*!
   * \brief Destructor of the class.
   */
  virtual ~CSolver(void);

  /*!
   * \brief Allow outside access to the nodes of the solver, containing conservatives, primitives, etc.
   * \return Nodes of the solver.
   */
  inline CVariable* GetNodes() {
    assert(base_nodes!=nullptr && "CSolver::base_nodes was not set properly, see brief for CSolver::SetBaseClassPointerToNodes()");
    return base_nodes;
  }
  inline const CVariable* GetNodes() const {
    assert(base_nodes!=nullptr && "CSolver::base_nodes was not set properly, see brief for CSolver::SetBaseClassPointerToNodes()");
    return base_nodes;
  }

  /*!
   * \brief Helper function to define the type and number of variables per point for each communication type.
   * \param[in] config - Definition of the particular problem.
   * \param[in] commType - Enumerated type for the quantity to be communicated.
   * \param[out] COUNT_PER_POINT - Number of communicated variables per point.
   * \param[out] MPI_TYPE - Enumerated type for the datatype of the quantity to be communicated.
   */
  void GetCommCountAndType(const CConfig* config,
                           unsigned short commType,
                           unsigned short &COUNT_PER_POINT,
                           unsigned short &MPI_TYPE) const;

  /*!
   * \brief Routine to load a solver quantity into the data structures for MPI point-to-point communication and to launch non-blocking sends and recvs.
   * \param[in] geometry - Geometrical definition of the problem.
   * \param[in] config   - Definition of the particular problem.
   * \param[in] commType - Enumerated type for the quantity to be communicated.
   */
  void InitiateComms(CGeometry *geometry,
                     const CConfig *config,
                     unsigned short commType);

  /*!
   * \brief Routine to complete the set of non-blocking communications launched by InitiateComms() and unpacking of the data in the solver class.
   * \param[in] geometry - Geometrical definition of the problem.
   * \param[in] config   - Definition of the particular problem.
   * \param[in] commType - Enumerated type for the quantity to be unpacked.
   */
  void CompleteComms(CGeometry *geometry,
                     const CConfig *config,
                     unsigned short commType);

  /*!
   * \brief Helper function to define the type and number of variables per point for each communication type.
   * \param[in] config - Definition of the particular problem.
   * \param[in] commType - Enumerated type for the quantity to be communicated.
   * \param[out] COUNT_PER_POINT - Number of communicated variables per point.
   * \param[out] MPI_TYPE - Enumerated type for the datatype of the quantity to be communicated.
   * \param[out] ICOUNT - Number of rows of matrices associated with the communication.
   * \param[out] JCOUNT - Number of columns of the same matrices.
   */
  void GetPeriodicCommCountAndType(const CConfig* config,
                                   unsigned short commType,
                                   unsigned short &COUNT_PER_POINT,
                                   unsigned short &MPI_TYPE,
                                   unsigned short &ICOUNT,
                                   unsigned short &JCOUNT) const;

  /*!
   * \brief Routine to load a solver quantity into the data structures for MPI periodic communication and to launch non-blocking sends and recvs.
   * \param[in] geometry - Geometrical definition of the problem.
   * \param[in] config   - Definition of the particular problem.
   * \param[in] val_periodic_index - Index for the periodic marker to be treated (first in a pair).
   * \param[in] commType - Enumerated type for the quantity to be communicated.
   */
  void InitiatePeriodicComms(CGeometry *geometry,
                             const CConfig *config,
                             unsigned short val_periodic_index,
                             unsigned short commType);

  /*!
   * \brief Routine to complete the set of non-blocking periodic communications launched by InitiatePeriodicComms() and unpacking of the data in the solver class.
   * \param[in] geometry - Geometrical definition of the problem.
   * \param[in] config   - Definition of the particular problem.
   * \param[in] val_periodic_index - Index for the periodic marker to be treated (first in a pair).
   * \param[in] commType - Enumerated type for the quantity to be unpacked.
   */
  void CompletePeriodicComms(CGeometry *geometry,
                             const CConfig *config,
                             unsigned short val_periodic_index,
                             unsigned short commType);

  /*!
   * \brief Set number of linear solver iterations.
   * \param[in] val_iterlinsolver - Number of linear iterations.
   */
  inline void SetIterLinSolver(unsigned short val_iterlinsolver) { IterLinSolver = val_iterlinsolver; }

  /*!
   * \brief Set the final linear solver residual.
   * \param[in] val_reslinsolver - Value of final linear solver residual.
   */
  inline void SetResLinSolver(su2double val_reslinsolver) { ResLinSolver = val_reslinsolver; }

  /*!
   * \brief Set the value of the max residual and RMS residual.
   * \param[in] val_iterlinsolver - Number of linear iterations.
   */
  void SetResidual_RMS(const CGeometry *geometry, const CConfig *config);

  /*!
   * \brief Communicate the value of the max residual and RMS residual.
   * \param[in] val_iterlinsolver - Number of linear iterations.
   */
  void SetResidual_BGS(const CGeometry *geometry, const CConfig *config);

  /*!
   * \brief Set the value of the max residual and RMS residual.
   * \param[in] val_iterlinsolver - Number of linear iterations.
   */
  void ComputeResidual_Multizone(const CGeometry *geometry, const CConfig *config);

  /*!
   * \brief Move the mesh in time
   */
  inline virtual void SetDualTime_Mesh(void){ }

  /*!
   * \brief Get information whether the initialization is an adjoint solver or not.
   * \return <code>TRUE</code> means that it is an adjoint solver.
   */
  inline bool GetAdjoint(void) const { return adjoint; }

  /*!
   * \brief Compute the pressure at the infinity.
   * \return Value of the pressure at the infinity.
   */
  inline virtual CFluidModel* GetFluidModel(void) const { return nullptr;}

  /*!
   * \brief Get number of linear solver iterations.
   * \return Number of linear solver iterations.
   */
  inline unsigned short GetIterLinSolver(void) const { return IterLinSolver; }

  /*!
   * \brief Get the final linear solver residual.
   * \return Value of final linear solver residual.
   */
  inline su2double GetResLinSolver(void) const { return ResLinSolver; }

  /*!
   * \brief Get the value of the maximum delta time.
   * \return Value of the maximum delta time.
   */
  inline su2double GetMax_Delta_Time(void) const { return Max_Delta_Time; }

  /*!
   * \brief Get the value of the minimum delta time.
   * \return Value of the minimum delta time.
   */
  inline su2double GetMin_Delta_Time(void) const { return Min_Delta_Time; }

  /*!
   * \brief Get the value of the maximum local CFL number.
   * \return Value of the maximum local CFL number.
   */
  inline su2double GetMax_CFL_Local(void) const { return Max_CFL_Local; }

  /*!
   * \brief Get the value of the minimum local CFL number.
   * \return Value of the minimum local CFL number.
   */
  inline su2double GetMin_CFL_Local(void) const { return Min_CFL_Local; }

  /*!
   * \brief Get the value of the average local CFL number.
   * \return Value of the average local CFL number.
   */
  inline su2double GetAvg_CFL_Local(void) const { return Avg_CFL_Local; }

  /*!
   * \brief Get the number of variables of the problem.
   */
  inline unsigned short GetnVar(void) const { return nVar; }

  /*!
   * \brief Get the number of variables of the problem.
   */
  inline unsigned short GetnPrimVar(void) const { return nPrimVar; }

  /*!
   * \brief Get the number of variables of the problem.
   */
  inline unsigned short GetnPrimVarGrad(void) const { return nPrimVarGrad; }

  /*!
   * \brief Get the number of variables of the problem.
   */
  inline unsigned short GetnSecondaryVar(void) const { return nSecondaryVar; }

  /*!
   * \brief Get the number of variables of the problem.
   */
  inline unsigned short GetnSecondaryVarGrad(void) const { return nSecondaryVarGrad; }

  /*!
   * \brief Get the number of variables of the problem.
   */
  inline unsigned short GetnOutputVariables(void) const { return nOutputVariables; }

  /*!
   * \brief A virtual member.
   * \param[in] geometry - Geometrical definition of the problem.
   * \param[in] solver_container - Container vector with all the solutions.
   * \param[in] config - Definition of the particular problem.
   * \param[in] iRKStep - Current step of the Runge-Kutta iteration.
   * \param[in] iMesh - Index of the mesh in multigrid computations.
   * \param[in] RunTime_EqSystem - System of equations which is going to be solved.
   */
  inline virtual void SetResidual_DualTime(CGeometry *geometry,
                                           CSolver **solver_container,
                                           CConfig *config,
                                           unsigned short iRKStep,
                                           unsigned short iMesh,
                                           unsigned short RunTime_EqSystem) { }

  /*!
   * \brief Get the maximal residual, this is useful for the convergence history.
   * \param[in] val_var - Index of the variable.
   * \return Value of the biggest residual for the variable in the position <i>val_var</i>.
   */
  inline su2double GetRes_RMS(unsigned short val_var) const { return Residual_RMS[val_var]; }

  /*!
   * \brief Get the maximal residual, this is useful for the convergence history.
   * \param[in] val_var - Index of the variable.
   * \return Value of the biggest residual for the variable in the position <i>val_var</i>.
   */
  inline su2double GetRes_Max(unsigned short val_var) const { return Residual_Max[val_var]; }

  /*!
   * \brief Get the residual for BGS subiterations.
   * \param[in] val_var - Index of the variable.
   * \return Value of the biggest residual for the variable in the position <i>val_var</i>.
   */
  inline su2double GetRes_BGS(unsigned short val_var) const { return Residual_BGS[val_var]; }

  /*!
   * \brief Get the maximal residual for BGS subiterations.
   * \param[in] val_var - Index of the variable.
   * \return Value of the biggest residual for the variable in the position <i>val_var</i>.
   */
  inline su2double GetRes_Max_BGS(unsigned short val_var) const { return Residual_Max_BGS[val_var]; }

  /*!
   * \brief Get the residual for FEM structural analysis.
   * \param[in] val_var - Index of the variable.
   * \return Value of the residual for the variable in the position <i>val_var</i>.
   */
  inline virtual su2double GetRes_FEM(unsigned short val_var) const { return 0.0; }

  /*!
   * \brief Get the maximal residual, this is useful for the convergence history.
   * \param[in] val_var - Index of the variable.
   * \return Value of the biggest residual for the variable in the position <i>val_var</i>.
   */
  inline unsigned long GetPoint_Max(unsigned short val_var) const { return Point_Max[val_var]; }

  /*!
   * \brief Get the location of the maximal residual, this is useful for the convergence history.
   * \param[in] val_var - Index of the variable.
   * \return Pointer to the location (x, y, z) of the biggest residual for the variable <i>val_var</i>.
   */
  inline const su2double* GetPoint_Max_Coord(unsigned short val_var) const { return Point_Max_Coord[val_var]; }

  /*!
   * \brief Get the maximal residual, this is useful for the convergence history.
   * \param[in] val_var - Index of the variable.
   * \return Value of the biggest residual for the variable in the position <i>val_var</i>.
   */
  inline unsigned long GetPoint_Max_BGS(unsigned short val_var) const { return Point_Max_BGS[val_var]; }

  /*!
   * \brief Get the location of the maximal residual, this is useful for the convergence history.
   * \param[in] val_var - Index of the variable.
   * \return Pointer to the location (x, y, z) of the biggest residual for the variable <i>val_var</i>.
   */
  inline const su2double* GetPoint_Max_Coord_BGS(unsigned short val_var) const { return Point_Max_Coord_BGS[val_var]; }

  /*!
   * \brief Set Value of the residual due to the Geometric Conservation Law (GCL) for steady rotating frame problems.
   * \param[in] geometry - Geometrical definition of the problem.
   * \param[in] config - Definition of the particular problem.
   */
  void SetRotatingFrame_GCL(CGeometry *geometry, const CConfig *config);

  /*!
   * \brief Compute the Green-Gauss gradient of the auxiliary variable.
   * \param[in] geometry - Geometrical definition of the problem.
   */
  void SetAuxVar_Gradient_GG(CGeometry *geometry, const CConfig *config);

  /*!
   * \brief Compute the Least Squares gradient of the auxiliary variable.
   * \param[in] geometry - Geometrical definition of the problem.
   * \param[in] config - Definition of the particular problem.
   */
  void SetAuxVar_Gradient_LS(CGeometry *geometry, const CConfig *config);

  /*!
   * \brief Add External to Solution vector.
   */
  void Add_External_To_Solution();

  /*!
   * \brief Add the current Solution vector to External.
   */
  void Add_Solution_To_External();

  /*!
   * \brief Update a given cross-term with relaxation and the running total (External).
   * \param[in] config - Definition of the particular problem.
   * \param[in,out] cross_term - The cross-term being updated.
   */
  void Update_Cross_Term(CConfig *config, su2passivematrix &cross_term);

  /*!
   * \brief Compute the Green-Gauss gradient of the solution.
   * \param[in] geometry - Geometrical definition of the problem.
   * \param[in] config - Definition of the particular problem.
   * \param[in] reconstruction - indicator that the gradient being computed is for upwind reconstruction.
   */
  void SetSolution_Gradient_GG(CGeometry *geometry, const CConfig *config, bool reconstruction = false);

  /*!
   * \brief Compute the Least Squares gradient of the solution.
   * \param[in] geometry - Geometrical definition of the problem.
   * \param[in] config - Definition of the particular problem.
   * \param[in] reconstruction - indicator that the gradient being computed is for upwind reconstruction.
   */
  void SetSolution_Gradient_LS(CGeometry *geometry, const CConfig *config, bool reconstruction = false);

  /*!
   * \brief Compute the Least Squares gradient of the grid velocity.
   * \param[in] geometry - Geometrical definition of the problem.
   * \param[in] config - Definition of the particular problem.
   */
  void SetGridVel_Gradient(CGeometry *geometry, const CConfig *config);

  /*!
   * \brief Compute slope limiter.
   * \param[in] geometry - Geometrical definition of the problem.
   * \param[in] config - Definition of the particular problem.
   */
  void SetSolution_Limiter(CGeometry *geometry, const CConfig *config);

  /*!
   * \brief A virtual member.
   * \param[in] geometry - Geometrical definition of the problem.
   * \param[in] config - Definition of the particular problem.
   */
  inline virtual void SetPrimitive_Limiter(CGeometry *geometry, const CConfig *config) { }

  /*!
   * \brief Set the old solution variables to the current solution value for Runge-Kutta iteration.
   *        It is a virtual function, because for the DG-FEM solver a different version is needed.
   */
  inline virtual void Set_OldSolution() { base_nodes->Set_OldSolution(); }

  /*!
   * \brief Set the new solution variables to the current solution value for classical RK.
   */
  inline virtual void Set_NewSolution() { }

  /*!
   * \brief Load the geometries at the previous time states n and nM1.
   * \param[in] geometry - Geometrical definition of the problem.
   * \param[in] config - Definition of the particular problem.
   */
  void Restart_OldGeometry(CGeometry *geometry, CConfig *config);

  /*!
   * \brief A virtual member.
   * \param[in] geometry - Geometrical definition of the problem.
   * \param[in] solver_container - Container vector with all the solutions.
   * \param[in] config - Definition of the particular problem.
   * \param[in] iMesh - Index of the mesh in multigrid computations.
   * \param[in] Iteration - Index of the current iteration.
   */
  inline virtual void SetTime_Step(CGeometry *geometry,
                                   CSolver **solver_container,
                                   CConfig *config,
                                   unsigned short iMesh,
                                   unsigned long Iteration) { }

  /*!
   * \brief A virtual member.
   * \param[in]     config          - Definition of the particular problem.
   * \param[in]     TimeSync        - The synchronization time.
   * \param[in,out] timeEvolved     - On input the time evolved before the time step,
                                      on output the time evolved after the time step.
   * \param[out]    syncTimeReached - Whether or not the synchronization time is reached.
   */
  inline virtual void CheckTimeSynchronization(CConfig         *config,
                                               const su2double TimeSync,
                                               su2double       &timeEvolved,
                                               bool            &syncTimeReached) {}

  /*!
   * \brief A virtual member.
   * \param[in] geometry - Geometrical definition of the problem.
   * \param[in] solver_container - Container vector with all the solutions.
   * \param[in] numerics - Description of the numerical method.
   * \param[in] config - Definition of the particular problem.
   * \param[in] iMesh - Index of the mesh in multigrid computations.
   */
  inline virtual void ProcessTaskList_DG(CGeometry *geometry,
                                         CSolver **solver_container,
                                         CNumerics **numerics,
                                         CConfig *config,
                                         unsigned short iMesh) {}

  /*!
   * \brief A virtual member.
   * \param[in] geometry - Geometrical definition of the problem.
   * \param[in] solver_container - Container vector with all the solutions.
   * \param[in] numerics - Description of the numerical method.
   * \param[in] config - Definition of the particular problem.
   * \param[in] iMesh - Index of the mesh in multigrid computations.
   */
  inline virtual void ADER_SpaceTimeIntegration(CGeometry *geometry,
                                                CSolver **solver_container,
                                                CNumerics **numerics,
                                                CConfig *config,
                                                unsigned short iMesh,
                                                unsigned short RunTime_EqSystem) {}

  /*!
   * \brief A virtual member.
   * \param[in] geometry - Geometrical definition of the problem.
   * \param[in] solver_container - Container vector with all the solutions.
   * \param[in] numerics - Description of the numerical method.
   * \param[in] config - Definition of the particular problem.
   * \param[in] iMesh - Index of the mesh in multigrid computations.
   */
  inline virtual void ComputeSpatialJacobian(CGeometry *geometry,  CSolver **solver_container,
                                             CNumerics **numerics, CConfig *config,
                                             unsigned short iMesh, unsigned short RunTime_EqSystem) {}

  /*!
   * \brief A virtual member.
   * \param[in] geometry - Geometrical definition of the problem.
   * \param[in] solver_container - Container vector with all the solutions.
   * \param[in] config - Definition of the particular problem.
   * \param[in] iMesh - Index of the mesh in multigrid computations.
   */
  inline virtual void Postprocessing(CGeometry *geometry,
                                     CSolver **solver_container,
                                     CConfig *config,
                                     unsigned short iMesh) { }

  /*!
   * \brief A virtual member, overloaded.
   * \param[in] geometry - Geometrical definition of the problem.
   * \param[in] config - Definition of the particular problem.
   * \param[in] numerics - Implementation of numerical method.
   * \param[in] of_comp_mode - Mode to compute just the objective function.
   */
  inline virtual void Postprocessing(CGeometry *geometry,
                                     CConfig *config,
                                     CNumerics **numerics,
                                     bool of_comp_mode = false) { }

  /*!
   * \brief A virtual member.
   * \param[in] geometry - Geometrical definition of the problem.
   * \param[in] solver_container - Container vector with all the solutions.
   * \param[in] numerics_container - Description of the numerical method.
   * \param[in] config - Definition of the particular problem.
   * \param[in] iMesh - Index of the mesh in multigrid computations.
   * \param[in] iRKStep - Current step of the Runge-Kutta iteration.
   */
  inline virtual void Centered_Residual(CGeometry *geometry,
                                        CSolver **solver_container,
                                        CNumerics **numerics_container,
                                        CConfig *config,
                                        unsigned short iMesh,
                                        unsigned short iRKStep) { }

  /*!
   * \brief A virtual member.
   * \param[in] geometry - Geometrical definition of the problem.
   * \param[in] solver_container - Container vector with all the solutions.
   * \param[in] numerics_container - Description of the numerical method.
   * \param[in] config - Definition of the particular problem.
   * \param[in] iMesh - Index of the mesh in multigrid computations.
   */
  inline virtual void Upwind_Residual(CGeometry *geometry,
                                      CSolver **solver_container,
                                      CNumerics **numerics_container,
                                      CConfig *config,
                                      unsigned short iMesh) { }

  /*!
   * \brief A virtual member.
   * \param[in] geometry - Geometrical definition of the problem.
   * \param[in] solver_container - Container vector with all the solutions.
   * \param[in] config - Definition of the particular problem.
   * \param[in] iRKStep - Current step of the Runge-Kutta iteration.
   * \param[in] RunTime_EqSystem - System of equations which is going to be solved.
   * \param[in] Output - boolean to determine whether to print output.
   */
  inline virtual void Preprocessing(CGeometry *geometry,
                                    CSolver **solver_container,
                                    CConfig *config,
                                    unsigned short iMesh,
                                    unsigned short iRKStep,
                                    unsigned short RunTime_EqSystem,
                                    bool Output) { }

  /*!
   * \brief A virtual member overloaded.
   * \param[in] geometry - Geometrical definition of the problem.
   * \param[in] solver_container - Container vector with all the solutions.
   * \param[in] numerics - Container vector of the numerics of the problem.
   * \param[in] config - Definition of the particular problem.
   * \param[in] iRKStep - Current step of the Runge-Kutta iteration.
   * \param[in] RunTime_EqSystem - System of equations which is going to be solved.
   * \param[in] Output - boolean to determine whether to print output.
   */
  inline virtual void Preprocessing(CGeometry *geometry,
                                    CSolver **solver_container,
                                    CConfig *config,
                                    CNumerics **numerics,
                                    unsigned short iMesh,
                                    unsigned long Iteration,
                                    unsigned short RunTime_EqSystem,
                                    bool Output) { }

  /*!
   * \brief A virtual member.
   * \param[in] geometry - Geometrical definition of the problem.
   * \param[in] solver_container - Container vector with all the solutions.
   * \param[in] config - Definition of the particular problem.
   */
  inline virtual void Set_Heatflux_Areas(CGeometry *geometry, CConfig *config) { }

  /*!
   * \author H. Kline
   * \brief Compute weighted-sum "combo" objective output
   * \param[in] config - Definition of the particular problem.
   * \param[in] solver - Container vector with all the solutions.
   */
  inline virtual void Evaluate_ObjFunc(const CConfig *config, CSolver **solver) {};

  /*!
   * \brief A virtual member.
   * \param[in] geometry - Geometrical definition of the problem.
   * \param[in] solver_container - Container vector with all the solutions.
   * \param[in] conv_numerics - Description of the numerical method.
   * \param[in] visc_numerics - Description of the numerical method.
   * \param[in] config - Definition of the particular problem.
   * \param[in] val_marker - Surface marker where the boundary condition is applied.
   */
  inline virtual void BC_Euler_Wall(CGeometry      *geometry,
                                    CSolver        **solver_container,
                                    CNumerics      *conv_numerics,
                                    CNumerics      *visc_numerics,
                                    CConfig        *config,
                                    unsigned short val_marker) { }

  /*!
   * \brief A virtual member.
   * \param[in] geometry - Geometrical definition of the problem.
   * \param[in] config - Definition of the particular problem.
   * \param[in] val_marker - Surface marker where the boundary condition is applied.
   */
  inline virtual void BC_Clamped(CGeometry *geometry,
                                 const CConfig *config,
                                 unsigned short val_marker) { }

  /*!
   * \brief A virtual member.
   * \param[in] geometry - Geometrical definition of the problem.
   * \param[in] config - Definition of the particular problem.
   * \param[in] val_marker - Surface marker where the boundary condition is applied.
   */
  inline virtual void BC_Clamped_Post(CGeometry *geometry,
                                      const CConfig *config,
                                      unsigned short val_marker) { }

  /*!
   * \brief A virtual member.
   * \param[in] geometry - Geometrical definition of the problem.
   * \param[in] config - Definition of the particular problem.
   * \param[in] val_marker - Surface marker where the boundary condition is applied.
   */
  inline virtual void BC_Sym_Plane(CGeometry *geometry,
                                   const CConfig *config,
                                   unsigned short val_marker) { }

  /*!
   * \brief A virtual member.
   * \param[in] geometry - Geometrical definition of the problem.
   * \param[in] config - Definition of the particular problem.
   * \param[in] val_marker - Surface marker where the boundary condition is applied.
   */
  inline virtual void BC_DispDir(CGeometry *geometry,
                                 const CConfig *config,
                                 unsigned short val_marker) { }

  /*!
   * \brief A virtual member.
   * \param[in] geometry - Geometrical definition of the problem.
   * \param[in] solver - Description of the numerical method.
   * \param[in] config - Definition of the particular problem.
   * \param[in] val_marker - Surface marker where the boundary condition is applied.
   */
  inline virtual void BC_Normal_Displacement(CGeometry *geometry,
                                             CNumerics *numerics,
                                             const CConfig *config,
                                             unsigned short val_marker) { }

  /*!
   * \brief A virtual member.
   * \param[in] geometry - Geometrical definition of the problem.
   * \param[in] config - Definition of the particular problem.
   * \param[in] val_marker - Surface marker where the boundary condition is applied.
   */
  inline virtual void BC_Normal_Load(CGeometry *geometry,
                                     const CConfig *config,
                                     unsigned short val_marker) { }

  /*!
   * \brief A virtual member.
   * \param[in] geometry - Geometrical definition of the problem.
   * \param[in] config - Definition of the particular problem.
   * \param[in] val_marker - Surface marker where the boundary condition is applied.
   */
  inline virtual void BC_Dir_Load(CGeometry *geometry,
                                  const CConfig *config,
                                  unsigned short val_marker) { }

  /*!
   * \brief A virtual member.
   * \param[in] geometry - Geometrical definition of the problem.
   * \param[in] config - Definition of the particular problem.
   * \param[in] val_marker - Surface marker where the boundary condition is applied.
   */

  inline virtual void BC_Sine_Load(CGeometry *geometry,
                                   const CConfig *config,
                                   unsigned short val_marker) { }

  /*!
   * \brief A virtual member.
   * \param[in] geometry - Geometrical definition of the problem.
   * \param[in] config - Definition of the particular problem.
   * \param[in] val_marker - Surface marker where the boundary condition is applied.
   */
  inline virtual void BC_Damper(CGeometry *geometry,
                                const CConfig *config,
                                unsigned short val_marker) { }

  /*!
   * \brief A virtual member.
   * \param[in] geometry - Geometrical definition of the problem.
   * \param[in] solver_container - Container vector with all the solutions.
   * \param[in] numerics - Description of the numerical method.
   * \param[in] config - Definition of the particular problem.
   */
  inline virtual void BC_Periodic(CGeometry *geometry,
                                  CSolver **solver_container,
                                  CNumerics *numerics,
                                  CConfig *config) { }

  /*!
   * \brief Impose the interface state across sliding meshes.
   * \param[in] geometry - Geometrical definition of the problem.
   * \param[in] solver_container - Container vector with all the solutions.
   * \param[in] conv_numerics - Description of the numerical method.
   * \param[in] visc_numerics - Description of the numerical method.
   * \param[in] config - Definition of the particular problem.
   */
  inline virtual void BC_Fluid_Interface(CGeometry *geometry,
                                         CSolver **solver_container,
                                         CNumerics *conv_numerics,
                                         CNumerics *visc_numerics,
                                         CConfig *config) { }

  /*!
   * \brief A virtual member.
   * \param[in] geometry - Geometrical definition of the problem.
   * \param[in] solver_container - Container vector with all the solutions.
   * \param[in] conv_numerics - Description of the numerical method.
   * \param[in] visc_numerics - Description of the numerical method.
   * \param[in] config - Definition of the particular problem.
   * \param[in] val_marker - Surface marker where the boundary condition is applied.
   */
  inline virtual void BC_ActDisk_Inlet(CGeometry *geometry,
                                       CSolver **solver_container,
                                       CNumerics *conv_numerics,
                                       CNumerics *visc_numerics,
                                       CConfig *config,
                                       unsigned short val_marker) { }

  /*!
   * \brief A virtual member.
   * \param[in] geometry - Geometrical definition of the problem.
   * \param[in] solver_container - Container vector with all the solutions.
   * \param[in] conv_numerics - Description of the numerical method.
   * \param[in] visc_numerics - Description of the numerical method.
   * \param[in] config - Definition of the particular problem.
   * \param[in] val_marker - Surface marker where the boundary condition is applied.
   */
  inline virtual void BC_ActDisk_Outlet(CGeometry *geometry,
                                        CSolver **solver_container,
                                        CNumerics *conv_numerics,
                                        CNumerics *visc_numerics,
                                        CConfig *config,
                                        unsigned short val_marker) { }

  /*!
   * \brief A virtual member.
   * \param[in] geometry - Geometrical definition of the problem.
   * \param[in] solver_container - Container vector with all the solutions.
   * \param[in] conv_numerics - Description of the numerical method.
   * \param[in] visc_numerics - Description of the numerical method.
   * \param[in] config - Definition of the particular problem.
   * \param[in] val_marker - Surface marker where the boundary condition is applied.
   * \param[in] val_inlet_surface - Boolean for whether val_marker is an inlet
   */
  inline virtual void BC_ActDisk(CGeometry *geometry,
                                 CSolver **solver_container,
                                 CNumerics *conv_numerics,
                                 CNumerics *visc_numerics,
                                 CConfig *config,
                                 unsigned short val_marker,
                                 bool val_inlet_surface) { }

  /*!
   * \brief A virtual member.
   * \param[in] geometry - Geometrical definition of the problem.
   * \param[in] solver_container - Container vector with all the solutions.
   * \param[in] conv_numerics - Description of the numerical method.
   * \param[in] visc_numerics - Description of the numerical method.
   * \param[in] config - Definition of the particular problem.
   * \param[in] val_marker - Surface marker where the boundary condition is applied.
   */
  inline virtual void BC_Isothermal_Wall(CGeometry *geometry,
                                         CSolver **solver_container,
                                         CNumerics *conv_numerics,
                                         CNumerics *visc_numerics,
                                         CConfig *config,
                                         unsigned short val_marker) { }

  /*!
   * \brief A virtual member.
   * \param[in] geometry - Geometrical definition of the problem.
   * \param[in] solver_container - Container vector with all the solutions.
   * \param[in] conv_numerics - Description of the numerical method.
   * \param[in] visc_numerics - Description of the numerical method.
   * \param[in] config - Definition of the particular problem.
   * \param[in] val_marker - Surface marker where the boundary condition is applied.
   */
  inline virtual void BC_HeatFlux_Wall(CGeometry *geometry,
                                       CSolver **solver_container,
                                       CNumerics *conv_numerics,
                                       CNumerics *visc_numerics,
                                       CConfig *config,
                                       unsigned short val_marker) { }

  /*!
   * \brief Impose a heat flux by prescribing a heat transfer coefficient and a temperature at infinity.
   * \param[in] geometry - Geometrical definition of the problem.
   * \param[in] config - Definition of the particular problem.
   * \param[in] val_marker - Surface marker where the boundary condition is applied.
   */
  inline virtual void BC_HeatTransfer_Wall(const CGeometry *geometry,
                                           const CConfig *config,
                                           const unsigned short val_marker) { }

  /*!
   * \brief A virtual member.
   * \param[in] geometry - Geometrical definition of the problem.
   * \param[in] solver_container - Container vector with all the solutions.
   * \param[in] conv_numerics - Description of the numerical method.
   * \param[in] visc_numerics - Description of the numerical method.
   * \param[in] config - Definition of the particular problem.
   * \param[in] val_marker - Surface marker where the boundary condition is applied.
   */
  inline virtual void BC_Far_Field(CGeometry *geometry,
                                   CSolver **solver_container,
                                   CNumerics *conv_numerics,
                                   CNumerics *visc_numerics,
                                   CConfig *config,
                                   unsigned short val_marker) { }

  /*!
   * \brief Impose via the residual the Euler boundary condition.
   * \param[in] geometry - Geometrical definition of the problem.
   * \param[in] solver_container - Container vector with all the solutions.
   * \param[in] conv_numerics - Description of the numerical method.
   * \param[in] visc_numerics - Description of the numerical method.
   * \param[in] config - Definition of the particular problem.
   * \param[in] val_marker - Surface marker where the boundary condition is applied.
   */
  inline virtual void BC_Sym_Plane(CGeometry      *geometry,
                                   CSolver        **solver_container,
                                   CNumerics      *conv_numerics,
                                   CNumerics      *visc_numerics,
                                   CConfig        *config,
                                   unsigned short val_marker) { }

  /*!
   * \brief A virtual member.
   * \param[in] geometry - Geometrical definition of the problem.
   * \param[in] solver_container - Container vector with all the solutions.
   * \param[in] conv_numerics - Description of the numerical method.
   * \param[in] visc_numerics - Description of the numerical method.
   * \param[in] config - Definition of the particular problem.
   * \param[in] val_marker - Surface marker where the boundary condition is applied.
   */
  inline virtual void BC_Riemann(CGeometry *geometry,
                                 CSolver **solver_container,
                                 CNumerics *conv_numerics,
                                 CNumerics *visc_numerics,
                                 CConfig *config,
                                 unsigned short val_marker) { }

  /*!
   * \brief A virtual member.
   * \param[in] geometry - Geometrical definition of the problem.
   * \param[in] solver_container - Container vector with all the solutions.
   * \param[in] conv_numerics - Description of the numerical method.
   * \param[in] visc_numerics - Description of the numerical method.
   * \param[in] config - Definition of the particular problem.
   * \param[in] val_marker - Surface marker where the boundary condition is applied.
   */
  inline virtual void BC_TurboRiemann(CGeometry *geometry,
                                      CSolver **solver_container,
                                      CNumerics *conv_numerics,
                                      CNumerics *visc_numerics,
                                      CConfig *config,
                                      unsigned short val_marker) { }

  /*!
   * \brief It computes Fourier transformation for the needed quantities along the pitch for each span in turbomachinery analysis.
   * \param[in] geometry - Geometrical definition of the problem.
   * \param[in] solver_container - Container vector with all the solutions.
   * \param[in] config - Definition of the particular problem.
   * \param[in] marker_flag - Surface marker flag where the function is applied.
   */
  inline virtual void PreprocessBC_Giles(CGeometry *geometry,
                                         CConfig *config,
                                         CNumerics *conv_numerics,
                                         unsigned short marker_flag) { }

  /*!
   * \brief A virtual member.
   * \param[in] geometry - Geometrical definition of the problem.
   * \param[in] solver_container - Container vector with all the solutions.
   * \param[in] conv_numerics - Description of the numerical method.
   * \param[in] visc_numerics - Description of the numerical method.
   * \param[in] config - Definition of the particular problem.
   * \param[in] val_marker - Surface marker where the boundary condition is applied.
   */
  inline virtual void BC_Giles(CGeometry *geometry,
                               CSolver **solver_container,
                               CNumerics *conv_numerics,
                               CNumerics *visc_numerics,
                               CConfig *config,
                               unsigned short val_marker) { }

  /*!
   * \brief A virtual member.
   * \param[in] geometry - Geometrical definition of the problem.
   * \param[in] solver_container - Container vector with all the solutions.
   * \param[in] conv_numerics - Description of the numerical method.
   * \param[in] visc_numerics - Description of the numerical method.
   * \param[in] config - Definition of the particular problem.
   * \param[in] val_marker - Surface marker where the boundary condition is applied.
   */
  inline virtual void BC_Inlet(CGeometry *geometry,
                               CSolver **solver_container,
                               CNumerics *conv_numerics,
                               CNumerics *visc_numerics,
                               CConfig *config,
                               unsigned short val_marker) { }

  /*!
   * \brief A virtual member.
   * \param[in] geometry - Geometrical definition of the problem.
   * \param[in] solver_container - Container vector with all the solutions.
   * \param[in] conv_numerics - Description of the numerical method.
   * \param[in] visc_numerics - Description of the numerical method.
   * \param[in] config - Definition of the particular problem.
   * \param[in] val_marker - Surface marker where the boundary condition is applied.
   */
  inline virtual void BC_Inlet_Turbo(CGeometry *geometry,
                                     CSolver **solver_container,
                                     CNumerics *conv_numerics,
                                     CNumerics *visc_numerics,
                                     CConfig *config,
                                     unsigned short val_marker) { }
  /*!
   * \brief A virtual member.
   * \param[in] geometry - Geometrical definition of the problem.
   * \param[in] solver_container - Container vector with all the solutions.
   * \param[in] conv_numerics - Description of the numerical method.
   * \param[in] visc_numerics - Description of the numerical method.
   * \param[in] config - Definition of the particular problem.
   * \param[in] val_marker - Surface marker where the boundary condition is applied.
   */
  inline virtual void BC_Inlet_MixingPlane(CGeometry *geometry,
                                           CSolver **solver_container,
                                           CNumerics *conv_numerics,
                                           CNumerics *visc_numerics,
                                           CConfig *config,
                                           unsigned short val_marker) { }

  /*!
   * \brief A virtual member.
   * \param[in] geometry - Geometrical definition of the problem.
   * \param[in] solver_container - Container vector with all the solutions.
   * \param[in] conv_numerics - Description of the numerical method.
   * \param[in] visc_numerics - Description of the numerical method.
   * \param[in] config - Definition of the particular problem.
   * \param[in] val_marker - Surface marker where the boundary condition is applied.
   */
  inline virtual void BC_Supersonic_Inlet(CGeometry *geometry,
                                          CSolver **solver_container,
                                          CNumerics *conv_numerics,
                                          CNumerics *visc_numerics,
                                          CConfig *config,
                                          unsigned short val_marker) { }

  /*!
   * \brief A virtual member.
   * \param[in] geometry - Geometrical definition of the problem.
   * \param[in] solver_container - Container vector with all the solutions.
   * \param[in] conv_numerics - Description of the numerical method.
   * \param[in] visc_numerics - Description of the numerical method.
   * \param[in] config - Definition of the particular problem.
   * \param[in] val_marker - Surface marker where the boundary condition is applied.
   */
  inline virtual void BC_Supersonic_Outlet(CGeometry *geometry,
                                           CSolver **solver_container,
                                           CNumerics *conv_numerics,
                                           CNumerics *visc_numerics,
                                           CConfig *config,
                                           unsigned short val_marker) { }

  /*!
   * \brief A virtual member.
   * \param[in] geometry         - Geometrical definition of the problem.
   * \param[in] solver_container - Container vector with all the solutions.
   * \param[in] conv_numerics    - Description of the convective numerical method.
   * \param[in] visc_numerics    - Description of the viscous numerical method.
   * \param[in] config           - Definition of the particular problem.
   * \param[in] val_marker       - Surface marker where the boundary condition is applied.
   */
  inline virtual void BC_Custom(CGeometry *geometry,
                                CSolver **solver_container,
                                CNumerics *conv_numerics,
                                CNumerics *visc_numerics,
                                CConfig *config,
                                unsigned short val_marker) { }

  /*!
   * \brief A virtual member.
   * \param[in] geometry - Geometrical definition of the problem.
   * \param[in] solver_container - Container vector with all the solutions.
   * \param[in] conv_numerics - Description of the numerical method.
   * \param[in] visc_numerics - Description of the numerical method.
   * \param[in] config - Definition of the particular problem.
   * \param[in] val_marker - Surface marker where the boundary condition is applied.
   */
  inline virtual void BC_Outlet(CGeometry *geometry,
                                CSolver **solver_container,
                                CNumerics *conv_numerics,
                                CNumerics *visc_numerics,
                                CConfig *config,
                                unsigned short val_marker) { }

  /*!
   * \brief A virtual member.
   * \param[in] geometry - Geometrical definition of the problem.
   * \param[in] solver_container - Container vector with all the solutions.
   * \param[in] conv_numerics - Description of the numerical method.
   * \param[in] visc_numerics - Description of the numerical method.
   * \param[in] config - Definition of the particular problem.
   * \param[in] val_marker - Surface marker where the boundary condition is applied.
   */
  inline virtual void BC_Engine_Inflow(CGeometry *geometry,
                                       CSolver **solver_container,
                                       CNumerics *conv_numerics,
                                       CNumerics *visc_numerics,
                                       CConfig *config,
                                       unsigned short val_marker) { }

  /*!
   * \brief A virtual member.
   * \param[in] geometry - Geometrical definition of the problem.
   * \param[in] solver_container - Container vector with all the solutions.
   * \param[in] conv_numerics - Description of the numerical method.
   * \param[in] visc_numerics - Description of the numerical method.
   * \param[in] config - Definition of the particular problem.
   * \param[in] val_marker - Surface marker where the boundary condition is applied.
   */
  inline virtual void BC_Engine_Exhaust(CGeometry *geometry,
                                        CSolver **solver_container,
                                        CNumerics *conv_numerics,
                                        CNumerics *visc_numerics,
                                        CConfig *config,
                                        unsigned short val_marker) { }

  /*!
   * \brief A virtual member.
   * \param[in] geometry - Geometrical definition of the problem.
   * \param[in] solver_container - Container vector with all the solutions.
   * \param[in] numerics - Description of the numerical method.
   * \param[in] config - Definition of the particular problem.
   * \param[in] val_marker - Surface marker where the boundary condition is applied.
   */
  inline virtual void BC_ConjugateHeat_Interface(CGeometry *geometry,
                                                 CSolver **solver_container,
                                                 CNumerics *numerics,
                                                 CConfig *config,
                                                 unsigned short val_marker) { }

  /*!
   * \brief A virtual member.
   * \param[in] geometry - Geometrical definition of the problem.
   * \param[in] solver_container - Container vector with all the solutions.
   * \param[in] conv_numerics - Description of the numerical method.
   * \param[in] visc_numerics - Description of the numerical method.
   * \param[in] config - Definition of the particular problem.
   * \param[in] val_marker - Surface marker where the boundary condition is applied.
   */
  inline virtual void BC_Smoluchowski_Maxwell(CGeometry *geometry,
                                              CSolver **solver_container,
                                              CNumerics *conv_numerics,
                                              CNumerics *visc_numerics,
                                              CConfig *config,
                                              unsigned short val_marker) { }
  /*!
   * \brief Virtual function to apply something like a strong BC to the whole domain.
   * \details Overridden in CTurbSolver to impose fixed values to turbulence quantities
   * in a specified upstream half-plane.
   * \param[in] geometry - Geometrical definition of the problem.
   * \param[in] config - Definition of the particular problem.
   */
  virtual void Impose_Fixed_Values(const CGeometry *geometry, const CConfig *config) { }

 /*!
   * \brief Get the outer state for fluid interface nodes.
   * \param[in] val_marker - marker index
   * \param[in] val_vertex - vertex index
   * \param[in] val_state  - requested state component
   * \param[in] donor_index- index of the donor node to get
   */
  inline virtual su2double GetSlidingState(unsigned short val_marker,
                                           unsigned long val_vertex,
                                           unsigned short val_state,
                                           unsigned long donor_index) const { return 0; }

  /*!
   * \brief Allocates the final pointer of SlidingState depending on how many donor vertex donate to it. That number is stored in SlidingStateNodes[val_marker][val_vertex].
   * \param[in] val_marker   - marker index
   * \param[in] val_vertex   - vertex index
   */
  inline virtual void SetSlidingStateStructure(unsigned short val_marker, unsigned long val_vertex){}

  /*!
   * \brief Set the outer state for fluid interface nodes.
   * \param[in] val_marker - marker index
   * \param[in] val_vertex - vertex index
   * \param[in] val_state  - requested state component
   * \param[in] donor_index- index of the donor node to set
   * \param[in] component  - set value
   */
  inline virtual void SetSlidingState(unsigned short val_marker,
                                      unsigned long val_vertex,
                                      unsigned short val_state,
                                      unsigned long donor_index,
                                      su2double component){ }

  /*!
   * \brief Get the number of outer states for fluid interface nodes.
   * \param[in] val_marker - marker index
   * \param[in] val_vertex - vertex index
   */
  inline virtual int GetnSlidingStates(unsigned short val_marker, unsigned long val_vertex) const { return 0; }

  /*!
   * \brief Set the number of outer states for fluid interface nodes.
   * \param[in] val_marker - marker index
   * \param[in] val_vertex - vertex index
   * \param[in] value      - number of outer states
   */
  inline virtual void SetnSlidingStates(unsigned short val_marker, unsigned long val_vertex, int value) { }

  /*!
   * \brief Set the conjugate heat variables.
   * \param[in] val_marker        - marker index
   * \param[in] val_vertex        - vertex index
   * \param[in] pos_var           - variable position (in vector of all conjugate heat variables)
   * \param[in] relaxation factor - relaxation factor for the change of the variables
   * \param[in] val_var           - value of the variable
   */
  inline virtual void SetConjugateHeatVariable(unsigned short val_marker,
                                               unsigned long val_vertex,
                                               unsigned short pos_var,
                                               su2double relaxation_factor,
                                               su2double val_var) { }

  /*!
   * \brief Set the conjugate heat variables.
   * \param[in] val_marker        - marker index
   * \param[in] val_vertex        - vertex index
   * \param[in] pos_var           - variable position (in vector of all conjugate heat variables)
   */
  inline virtual su2double GetConjugateHeatVariable(unsigned short val_marker,
                                                    unsigned long val_vertex,
                                                    unsigned short pos_var) const { return 0.0; }

  /*!
   * \brief A virtual member.
   * \param[in] geometry - Geometrical definition of the problem.
   * \param[in] solver_container - Container vector with all the solutions.
   * \param[in] config - Definition of the particular problem.
   * \param[in] iRKStep - Current step of the Runge-Kutta iteration.
   */
  inline virtual void ExplicitRK_Iteration(CGeometry *geometry,
                                           CSolver **solver_container,
                                           CConfig *config,
                                           unsigned short iRKStep) { }

  /*!
   * \brief A virtual member.
   * \param[in] geometry - Geometrical definition of the problem.
   * \param[in] solver_container - Container vector with all the solutions.
   * \param[in] config - Definition of the particular problem.
   * \param[in] iRKStep - Current step of the Runge-Kutta iteration.
   */
  inline virtual void ClassicalRK4_Iteration(CGeometry *geometry,
                                             CSolver **solver_container,
                                             CConfig *config,
                                             unsigned short iRKStep) { }

  /*!
   * \brief A virtual member.
   * \param[in] geometry - Geometrical definition of the problem.
   * \param[in] solver_container - Container vector with all the solutions.
   * \param[in] config - Definition of the particular problem.
   */
  inline virtual void ExplicitEuler_Iteration(CGeometry *geometry,
                                              CSolver **solver_container,
                                              CConfig *config) { }

  /*!
   * \brief A virtual member.
   * \param[in] geometry - Geometrical definition of the problem.
   * \param[in] solver_container - Container vector with all the solutions.
   * \param[in] config - Definition of the particular problem.
   */
  inline virtual void PrepareImplicitIteration(CGeometry *geometry,
                                               CSolver **solver_container,
                                               CConfig *config) { }

  /*!
   * \brief A virtual member.
   * \param[in] geometry - Geometrical definition of the problem.
   * \param[in] solver_container - Container vector with all the solutions.
   * \param[in] config - Definition of the particular problem.
   */
  inline virtual void CompleteImplicitIteration(CGeometry *geometry,
                                                CSolver **solver_container,
                                                CConfig *config) { }

  /*!
   * \brief A virtual member.
   * \param[in] geometry - Geometrical definition of the problem.
   * \param[in] solver_container - Container vector with all the solutions.
   * \param[in] config - Definition of the particular problem.
   */
  inline virtual void ImplicitEuler_Iteration(CGeometry *geometry,
                                              CSolver **solver_container,
                                              CConfig *config) { }

  /*!
   * \brief Adapt the CFL number based on the local under-relaxation parameters
   *        computed for each nonlinear iteration.
   * \param[in] geometry - Geometrical definition of the problem.
   * \param[in] config - Definition of the particular problem.
   * \param[in] solver_container - Container vector with all the solutions.
   */
  void AdaptCFLNumber(CGeometry **geometry, CSolver ***solver_container, CConfig *config);

  /*!
   * \brief Reset the local CFL adaption variables
   */
  void ResetCFLAdapt();

  /*!
   * \brief A virtual member.
   * \param[in] geometry - Geometrical definition of the problem.
   * \param[in] numerics - Numerical methods.
   * \param[in] config - Definition of the particular problem.
   */
  inline virtual void ImplicitNewmark_Iteration(const CGeometry *geometry,
                                                CNumerics **numerics,
                                                const CConfig *config) { }

  /*!
   * \brief A virtual member.
   * \param[in] geometry - Geometrical definition of the problem.
   * \param[in] solver_container - Container vector with all the solutions.
   * \param[in] config - Definition of the particular problem.
   */
  inline virtual void ImplicitNewmark_Update(const CGeometry *geometry,
                                             const CConfig *config) { }

  /*!
   * \brief A virtual member.
   * \param[in] geometry - Geometrical definition of the problem.
   * \param[in] solver_container - Container vector with all the solutions.
   * \param[in] config - Definition of the particular problem.
   */
  inline virtual void ImplicitNewmark_Relaxation(const CGeometry *geometry,
                                                 const CConfig *config) { }

  /*!
   * \brief A virtual member.
   * \param[in] geometry - Geometrical definition of the problem.
   * \param[in] numerics - Numerical methods.
   * \param[in] config - Definition of the particular problem.
   */
  inline virtual void GeneralizedAlpha_Iteration(const CGeometry *geometry,
                                                 CNumerics **numerics,
                                                 const CConfig *config) { }

  /*!
   * \brief A virtual member.
   * \param[in] geometry - Geometrical definition of the problem.
   * \param[in] solver_container - Container vector with all the solutions.
   * \param[in] config - Definition of the particular problem.
   */
  inline virtual void GeneralizedAlpha_UpdateDisp(const CGeometry *geometry,
                                                  const CConfig *config) { }

  /*!
   * \brief A virtual member.
   * \param[in] geometry - Geometrical definition of the problem.
   * \param[in] solver_container - Container vector with all the solutions.
   * \param[in] config - Definition of the particular problem.
   */
  inline virtual void GeneralizedAlpha_UpdateSolution(const CGeometry *geometry,
                                                      const CConfig *config) { }

  /*!
   * \brief A virtual member.
   * \param[in] geometry - Geometrical definition of the problem.
   * \param[in] solver_container - Container vector with all the solutions.
   * \param[in] config - Definition of the particular problem.
   */
  inline virtual void GeneralizedAlpha_UpdateLoads(const CGeometry *geometry,
                                                   const CConfig *config) { }

  /*!
   * \brief A virtual member.
   * \param[in] geometry - Geometrical definition of the problem.
   * \param[in] config - Definition of the particular problem.
   */
  inline virtual void Pressure_Forces(const CGeometry* geometry, const CConfig* config) { }

  /*!
   * \brief A virtual member.
   * \param[in] geometry - Geometrical definition of the problem.
   * \param[in] config - Definition of the particular problem.
   */
  inline virtual void Momentum_Forces(const CGeometry* geometry, const CConfig* config) { }

  /*!
   * \brief A virtual member.
   * \param[in] geometry - Geometrical definition of the problem.
   * \param[in] config - Definition of the particular problem.
   */
  inline virtual void Friction_Forces(const CGeometry* geometry, const CConfig* config) { }

  /*!
   * \brief A virtual member.
   * \param[in] geometry - Geometrical definition of the problem.
   * \param[in] solver_container - Container vector with all the solutions.
   * \param[in] config - Definition of the particular problem.
   */
  inline virtual void Heat_Fluxes(CGeometry *geometry,
                                  CSolver **solver_container,
                                  CConfig *config) { }

  /*!
   * \brief A virtual member.
   * \param[in] geometry - Geometrical definition of the problem.
   * \param[in] config - Definition of the particular problem.
   * \param[in] reconstruction - indicator that the gradient being computed is for upwind reconstruction.
   */
  inline virtual void SetPrimitive_Gradient_GG(CGeometry *geometry,
                                               const CConfig *config,
                                               bool reconstruction = false) { }

  /*!
   * \brief A virtual member.
   * \param[in] geometry - Geometrical definition of the problem.
   * \param[in] config - Definition of the particular problem.
   * \param[in] reconstruction - indicator that the gradient being computed is for upwind reconstruction.
   */
  inline virtual void SetPrimitive_Gradient_LS(CGeometry *geometry,
                                               const CConfig *config,
                                               bool reconstruction = false) { }

  /*!
   * \brief A virtual member.
   * \param[in] geometry - Geometrical definition of the problem.
   * \param[in] solver_container - Container vector with all the solutions.
   * \param[in] numerics_container - Description of the numerical method.
   * \param[in] config - Definition of the particular problem.
   * \param[in] iMesh - Index of the mesh in multigrid computations.
   * \param[in] iRKStep - Current step of the Runge-Kutta iteration.
   */
  inline virtual void Viscous_Residual(CGeometry *geometry,
                                       CSolver **solver_container,
                                       CNumerics **numerics_container,
                                       CConfig *config,
                                       unsigned short iMesh,
                                       unsigned short iRKStep) { }

  /*!
   * \brief A virtual member.
   * \param[in] geometry - Geometrical definition of the problem.
   * \param[in] solver_container - Container vector with all the solutions.
   * \param[in] numerics_container - Description of the numerical method.
   * \param[in] second_numerics - Description of the second numerical method.
   * \param[in] config - Definition of the particular problem.
   * \param[in] iMesh - Index of the mesh in multigrid computations.
   */
  inline virtual void Source_Residual(CGeometry *geometry,
                                      CSolver **solver_container,
                                      CNumerics **numerics_container,
                                      CConfig *config,
                                      unsigned short iMesh) { }

  /*!
   * \brief A virtual member.
   * \param[in] geometry - Geometrical definition of the problem.
   * \param[in] solver_container - Container vector with all the solutions.
   * \param[in] numerics - Description of the numerical method.
   * \param[in] config - Definition of the particular problem.
   * \param[in] iMesh - Index of the mesh in multigrid computations.
   */
  inline virtual void Source_Template(CGeometry *geometry,
                                      CSolver **solver_container,
                                      CNumerics *numerics,
                                      CConfig *config,
                                      unsigned short iMesh) { }

  /*!
   * \brief A virtual member.
   * \param[in] val_marker - Surface marker where the coefficient is computed.
   * \param[in] val_vertex - Vertex of the marker <i>val_marker</i> where the coefficient is evaluated.
   * \param[in] val_sensitivity - Value of the sensitivity coefficient.
   */
  inline virtual void SetCSensitivity(unsigned short val_marker,
                                      unsigned long val_vertex,
                                      su2double val_sensitivity) { }

  /*!
   * \brief A virtual member.
   * \param[in] geometry - Geometrical definition of the problem.
   * \param[in] solver_container - Container vector with all the solutions.
   * \param[in] config - Definition of the particular problem.
   */
  inline virtual void SetForceProj_Vector(CGeometry *geometry,
                                          CSolver **solver_container,
                                          CConfig *config) { }

  /*!
   * \brief A virtual member.
   * \param[in] val_Total_CD - Value of the total drag coefficient.
   */
  inline virtual void SetTotal_CD(su2double val_Total_CD) { }

  /*!
   * \brief A virtual member.
   * \param[in] val_Total_CL - Value of the total lift coefficient.
   */
  inline virtual void SetTotal_CL(su2double val_Total_CL) { }

  /*!
   * \brief A virtual member.
   * \param[in] val_Total_CD - Value of the total drag coefficient.
   */
  inline virtual void SetTotal_NetThrust(su2double val_Total_NetThrust) { }

  /*!
   * \brief A virtual member.
   * \param[in] val_Total_CD - Value of the total drag coefficient.
   */
  inline virtual void SetTotal_Power(su2double val_Total_Power) { }

  /*!
   * \brief A virtual member.
   * \param[in] val_Total_CD - Value of the total drag coefficient.
   */
  inline virtual void SetTotal_SolidCD(su2double val_Total_SolidCD) { }

  /*!
   * \brief A virtual member.
   * \param[in] val_Total_CD - Value of the total drag coefficient.
   */
  inline virtual void SetTotal_ReverseFlow(su2double val_Total_ReverseFlow) { }

  /*!
   * \brief A virtual member.
   * \param[in] val_Total_CD - Value of the total drag coefficient.
   */
  inline virtual void SetTotal_MFR(su2double val_Total_MFR) { }

  /*!
   * \brief A virtual member.
   * \param[in] val_Total_CD - Value of the total drag coefficient.
   */
  inline virtual void SetTotal_Prop_Eff(su2double val_Total_Prop_Eff) { }

  /*!
   * \brief A virtual member.
   * \param[in] val_Total_CD - Value of the total drag coefficient.
   */
  inline virtual void SetTotal_ByPassProp_Eff(su2double val_Total_ByPassProp_Eff) { }

  /*!
   * \brief A virtual member.
   * \param[in] val_Total_CD - Value of the total drag coefficient.
   */
  inline virtual void SetTotal_Adiab_Eff(su2double val_Total_Adiab_Eff) { }

  /*!
   * \brief A virtual member.
   * \param[in] val_Total_CD - Value of the total drag coefficient.
   */
  inline virtual void SetTotal_Poly_Eff(su2double val_Total_Poly_Eff) { }

  /*!
   * \brief A virtual member.
   * \param[in] val_Total_CD - Value of the total drag coefficient.
   */
  inline virtual void SetTotal_IDC(su2double val_Total_IDC) { }

  /*!
   * \brief A virtual member.
   * \param[in] val_Total_CD - Value of the total drag coefficient.
   */
  inline virtual void SetTotal_IDC_Mach(su2double val_Total_IDC_Mach) { }

  /*!
   * \brief A virtual member.
   * \param[in] val_Total_CD - Value of the total drag coefficient.
   */
  inline virtual void SetTotal_IDR(su2double val_Total_IDR) { }

  /*!
   * \brief A virtual member.
   * \param[in] val_Total_CD - Value of the total drag coefficient.
   */
  inline virtual void SetTotal_DC60(su2double val_Total_DC60) { }

  /*!
   * \brief A virtual member.
   * \param[in] val_Total_CT - Value of the total thrust coefficient.
   */
  inline virtual void SetTotal_CT(su2double val_Total_CT) { }

  /*!
   * \brief A virtual member.
   * \param[in] val_Total_CQ - Value of the total torque coefficient.
   */
  inline virtual void SetTotal_CQ(su2double val_Total_CQ) { }

  /*!
   * \brief A virtual member.
   * \param[in] val_Total_Heat - Value of the total heat load.
   */
  inline virtual void SetTotal_HeatFlux(su2double val_Total_Heat) { }

  /*!
   * \brief A virtual member.
   * \param[in] val_Total_MaxHeat - Value of the total heat load.
   */
  inline virtual void SetTotal_MaxHeatFlux(su2double val_Total_MaxHeat) { }

  /*!
   * \brief A virtual member.
   * \param[in] geometry - Geometrical definition of the problem.
   * \param[in] solver_container - Container vector with all the solutions.
   * \param[in] numerics - Description of the numerical method.
   * \param[in] config - Definition of the particular problem.
   */
  inline virtual void Inviscid_Sensitivity(CGeometry *geometry,
                                           CSolver **solver_container,
                                           CNumerics *numerics,
                                           CConfig *config) { }

  /*!
   * \brief A virtual member.
   * \param[in] geometry - Geometrical definition of the problem.
   * \param[in] solver_container - Container vector with all the solutions.
   * \param[in] numerics - Description of the numerical method.
   * \param[in] config - Definition of the particular problem.
   */
  inline virtual void Smooth_Sensitivity(CGeometry *geometry,
                                         CSolver **solver_container,
                                         CNumerics *numerics,
                                         CConfig *config) { }

  /*!
   * \brief A virtual member.
   * \param[in] geometry - Geometrical definition of the problem.
   * \param[in] solver_container - Container vector with all the solutions.
   * \param[in] numerics - Description of the numerical method.
   * \param[in] config - Definition of the particular problem.
   */
  inline virtual void Viscous_Sensitivity(CGeometry *geometry,
                                          CSolver **solver_container,
                                          CNumerics *numerics,
                                          CConfig *config) { }

  /*!
   * \author H. Kline
   * \brief Provide the total "combo" objective (weighted sum of other values).
   * \return Value of the "combo" objective values.
   */
  inline su2double GetTotal_ComboObj() const { return Total_ComboObj; }

  /*!
   * \brief Sets the value of the custom objective function.
   * \param[in] value - Value of the total custom objective function.
   */
  inline void SetTotal_Custom_ObjFunc(su2double value) { Total_Custom_ObjFunc = value; }

  /*!
   * \brief A virtual member.
   * \param[in] val_marker - Surface marker where the coefficient is computed.
   * \return Value of the lift coefficient (inviscid contribution) on the surface <i>val_marker</i>.
   */
  inline virtual su2double GetCL_Inv(unsigned short val_marker) const { return 0; }

  /*!
   * \brief A virtual member.
   * \param[in] val_marker - Surface marker where the coefficient is computed.
   * \return Value of the lift coefficient (viscous contribution) on the surface <i>val_marker</i>.
   */
  inline virtual su2double GetCL_Visc(unsigned short val_marker) const { return 0; }

  /*!
   * \brief A virtual member.
   * \param[in] val_marker - Surface marker where the coefficient is computed.
   * \return Value of the lift coefficient on the surface <i>val_marker</i>.
   */
  inline virtual su2double GetSurface_CL(unsigned short val_marker) const { return 0; }

  /*!
   * \brief A virtual member.
   * \param[in] val_marker - Surface marker where the coefficient is computed.
   * \return Value of the drag coefficient on the surface <i>val_marker</i>.
   */
  inline virtual su2double GetSurface_CD(unsigned short val_marker) const { return 0; }

  /*!
   * \brief A virtual member.
   * \param[in] val_marker - Surface marker where the coefficient is computed.
   * \return Value of the side force coefficient on the surface <i>val_marker</i>.
   */
  inline virtual su2double GetSurface_CSF(unsigned short val_marker) const { return 0; }

  /*!
   * \brief A virtual member.
   * \param[in] val_marker - Surface marker where the coefficient is computed.
   * \return Value of the side force coefficient on the surface <i>val_marker</i>.
   */
  inline virtual su2double GetSurface_CEff(unsigned short val_marker) const { return 0; }

  /*!
   * \brief A virtual member.
   * \param[in] val_marker - Surface marker where the coefficient is computed.
   * \return Value of the x force coefficient on the surface <i>val_marker</i>.
   */
  inline virtual su2double GetSurface_CFx(unsigned short val_marker) const { return 0; }

  /*!
   * \brief A virtual member.
   * \param[in] val_marker - Surface marker where the coefficient is computed.
   * \return Value of the y force coefficient on the surface <i>val_marker</i>.
   */
  inline virtual su2double GetSurface_CFy(unsigned short val_marker) const { return 0; }

  /*!
   * \brief A virtual member.
   * \param[in] val_marker - Surface marker where the coefficient is computed.
   * \return Value of the z force coefficient on the surface <i>val_marker</i>.
   */
  inline virtual su2double GetSurface_CFz(unsigned short val_marker) const { return 0; }

  /*!
   * \brief A virtual member.
   * \param[in] val_marker - Surface marker where the coefficient is computed.
   * \return Value of the x moment coefficient on the surface <i>val_marker</i>.
   */
  inline virtual su2double GetSurface_CMx(unsigned short val_marker) const { return 0; }

  /*!
   * \brief A virtual member.
   * \param[in] val_marker - Surface marker where the coefficient is computed.
   * \return Value of the y moment coefficient on the surface <i>val_marker</i>.
   */
  inline virtual su2double GetSurface_CMy(unsigned short val_marker) const { return 0; }

  /*!
   * \brief A virtual member.
   * \param[in] val_marker - Surface marker where the coefficient is computed.
   * \return Value of the z moment coefficient on the surface <i>val_marker</i>.
   */
  inline virtual su2double GetSurface_CMz(unsigned short val_marker) const { return 0; }

  /*!
   * \brief A virtual member.
   * \param[in] val_marker - Surface marker where the coefficient is computed.
   * \return Value of the lift coefficient on the surface <i>val_marker</i>.
   */
  inline virtual su2double GetSurface_CL_Inv(unsigned short val_marker) const { return 0; }

  /*!
   * \brief A virtual member.
   * \param[in] val_marker - Surface marker where the coefficient is computed.
   * \return Value of the drag coefficient on the surface <i>val_marker</i>.
   */
  inline virtual su2double GetSurface_CD_Inv(unsigned short val_marker) const { return 0; }

  /*!
   * \brief A virtual member.
   * \param[in] val_marker - Surface marker where the coefficient is computed.
   * \return Value of the side force coefficient on the surface <i>val_marker</i>.
   */
  inline virtual su2double GetSurface_CSF_Inv(unsigned short val_marker) const { return 0; }

  /*!
   * \brief A virtual member.
   * \param[in] val_marker - Surface marker where the coefficient is computed.
   * \return Value of the side force coefficient on the surface <i>val_marker</i>.
   */
  inline virtual su2double GetSurface_CEff_Inv(unsigned short val_marker) const { return 0; }

  /*!
   * \brief A virtual member.
   * \param[in] val_marker - Surface marker where the coefficient is computed.
   * \return Value of the x force coefficient on the surface <i>val_marker</i>.
   */
  inline virtual su2double GetSurface_CFx_Inv(unsigned short val_marker) const { return 0; }

  /*!
   * \brief A virtual member.
   * \param[in] val_marker - Surface marker where the coefficient is computed.
   * \return Value of the y force coefficient on the surface <i>val_marker</i>.
   */
  inline virtual su2double GetSurface_CFy_Inv(unsigned short val_marker) const { return 0; }

  /*!
   * \brief A virtual member.
   * \param[in] val_marker - Surface marker where the coefficient is computed.
   * \return Value of the z force coefficient on the surface <i>val_marker</i>.
   */
  inline virtual su2double GetSurface_CFz_Inv(unsigned short val_marker) const { return 0; }

  /*!
   * \brief A virtual member.
   * \param[in] val_marker - Surface marker where the coefficient is computed.
   * \return Value of the x moment coefficient on the surface <i>val_marker</i>.
   */
  inline virtual su2double GetSurface_CMx_Inv(unsigned short val_marker) const { return 0; }

  /*!
   * \brief A virtual member.
   * \param[in] val_marker - Surface marker where the coefficient is computed.
   * \return Value of the y moment coefficient on the surface <i>val_marker</i>.
   */
  inline virtual su2double GetSurface_CMy_Inv(unsigned short val_marker) const { return 0; }

  /*!
   * \brief A virtual member.
   * \param[in] val_marker - Surface marker where the coefficient is computed.
   * \return Value of the z moment coefficient on the surface <i>val_marker</i>.
   */
  inline virtual su2double GetSurface_CMz_Inv(unsigned short val_marker) const { return 0; }

  /*!
   * \brief A virtual member.
   * \param[in] val_marker - Surface marker where the coefficient is computed.
   * \return Value of the lift coefficient on the surface <i>val_marker</i>.
   */
  inline virtual su2double GetSurface_CL_Visc(unsigned short val_marker) const { return 0; }

  /*!
   * \brief A virtual member.
   * \param[in] val_marker - Surface marker where the coefficient is computed.
   * \return Value of the drag coefficient on the surface <i>val_marker</i>.
   */
  inline virtual su2double GetSurface_CD_Visc(unsigned short val_marker) const { return 0; }

  /*!
   * \brief A virtual member.
   * \param[in] val_marker - Surface marker where the coefficient is computed.
   * \return Value of the side force coefficient on the surface <i>val_marker</i>.
   */
  inline virtual su2double GetSurface_CSF_Visc(unsigned short val_marker) const { return 0; }

  /*!
   * \brief A virtual member.
   * \param[in] val_marker - Surface marker where the coefficient is computed.
   * \return Value of the side force coefficient on the surface <i>val_marker</i>.
   */
  inline virtual su2double GetSurface_CEff_Visc(unsigned short val_marker) const { return 0; }

  /*!
   * \brief A virtual member.
   * \param[in] val_marker - Surface marker where the coefficient is computed.
   * \return Value of the x force coefficient on the surface <i>val_marker</i>.
   */
  inline virtual su2double GetSurface_CFx_Visc(unsigned short val_marker) const { return 0; }

  /*!
   * \brief A virtual member.
   * \param[in] val_marker - Surface marker where the coefficient is computed.
   * \return Value of the y force coefficient on the surface <i>val_marker</i>.
   */
  inline virtual su2double GetSurface_CFy_Visc(unsigned short val_marker) const { return 0; }

  /*!
   * \brief A virtual member.
   * \param[in] val_marker - Surface marker where the coefficient is computed.
   * \return Value of the z force coefficient on the surface <i>val_marker</i>.
   */
  inline virtual su2double GetSurface_CFz_Visc(unsigned short val_marker) const { return 0; }

  /*!
   * \brief A virtual member.
   * \param[in] val_marker - Surface marker where the coefficient is computed.
   * \return Value of the x moment coefficient on the surface <i>val_marker</i>.
   */
  inline virtual su2double GetSurface_CMx_Visc(unsigned short val_marker) const { return 0; }

  /*!
   * \brief A virtual member.
   * \param[in] val_marker - Surface marker where the coefficient is computed.
   * \return Value of the y moment coefficient on the surface <i>val_marker</i>.
   */
  inline virtual su2double GetSurface_CMy_Visc(unsigned short val_marker) const { return 0; }

  /*!
   * \brief A virtual member.
   * \param[in] val_marker - Surface marker where the coefficient is computed.
   * \return Value of the z moment coefficient on the surface <i>val_marker</i>.
   */
  inline virtual su2double GetSurface_CMz_Visc(unsigned short val_marker) const { return 0; }

  /*!
   * \brief A virtual member.
   * \param[in] val_marker - Surface marker where the coefficient is computed.
   * \return Value of the buffet metric on the surface <i>val_marker</i>.
   */
  inline virtual su2double GetSurface_Buffet_Metric(unsigned short val_marker) const { return 0; }

  /*!
   * \brief A virtual member.
   * \param[in] val_marker - Surface marker where the coefficient is computed.
   * \return Value of the lift coefficient on the surface <i>val_marker</i>.
   */
  inline virtual su2double GetSurface_CL_Mnt(unsigned short val_marker) const { return 0; }

  /*!
   * \brief A virtual member.
   * \param[in] val_marker - Surface marker where the coefficient is computed.
   * \return Value of the drag coefficient on the surface <i>val_marker</i>.
   */
  inline virtual su2double GetSurface_CD_Mnt(unsigned short val_marker) const { return 0; }

  /*!
   * \brief A virtual member.
   * \param[in] val_marker - Surface marker where the coefficient is computed.
   * \return Value of the side force coefficient on the surface <i>val_marker</i>.
   */
  inline virtual su2double GetSurface_CSF_Mnt(unsigned short val_marker) const { return 0; }

  /*!
   * \brief A virtual member.
   * \param[in] val_marker - Surface marker where the coefficient is computed.
   * \return Value of the side force coefficient on the surface <i>val_marker</i>.
   */
  inline virtual su2double GetSurface_CEff_Mnt(unsigned short val_marker) const { return 0; }

  /*!
   * \brief A virtual member.
   * \param[in] val_marker - Surface marker where the coefficient is computed.
   * \return Value of the x force coefficient on the surface <i>val_marker</i>.
   */
  inline virtual su2double GetSurface_CFx_Mnt(unsigned short val_marker) const { return 0; }

  /*!
   * \brief A virtual member.
   * \param[in] val_marker - Surface marker where the coefficient is computed.
   * \return Value of the y force coefficient on the surface <i>val_marker</i>.
   */
  inline virtual su2double GetSurface_CFy_Mnt(unsigned short val_marker) const { return 0; }

  /*!
   * \brief A virtual member.
   * \param[in] val_marker - Surface marker where the coefficient is computed.
   * \return Value of the z force coefficient on the surface <i>val_marker</i>.
   */
  inline virtual su2double GetSurface_CFz_Mnt(unsigned short val_marker) const { return 0; }

  /*!
   * \brief A virtual member.
   * \param[in] val_marker - Surface marker where the coefficient is computed.
   * \return Value of the x moment coefficient on the surface <i>val_marker</i>.
   */
  inline virtual su2double GetSurface_CMx_Mnt(unsigned short val_marker) const { return 0; }

  /*!
   * \brief A virtual member.
   * \param[in] val_marker - Surface marker where the coefficient is computed.
   * \return Value of the y moment coefficient on the surface <i>val_marker</i>.
   */
  inline virtual su2double GetSurface_CMy_Mnt(unsigned short val_marker) const { return 0; }

  /*!
   * \brief A virtual member.
   * \param[in] val_marker - Surface marker where the coefficient is computed.
   * \return Value of the z moment coefficient on the surface <i>val_marker</i>.
   */
  inline virtual su2double GetSurface_CMz_Mnt(unsigned short val_marker) const { return 0; }

  /*!
   * \brief A virtual member.
   * \param[in] val_marker - Surface marker where the coefficient is computed.
   * \return Value of the lift coefficient (viscous contribution) on the surface <i>val_marker</i>.
   */
  inline virtual su2double GetCSF_Visc(unsigned short val_marker) const { return 0; }

  /*!
   * \brief A virtual member.
   * \param[in] val_marker - Surface marker where the coefficient is computed.
   * \return Value of the drag coefficient (inviscid contribution) on the surface <i>val_marker</i>.
   */
  inline virtual su2double GetCD_Inv(unsigned short val_marker) const { return 0; }

  /*!
   * \brief A virtual member.
   * \param[in] val_marker - Surface marker where the coefficient is computed.
   * \return Value of the mass flow rate on the surface <i>val_marker</i>.
   */
  inline virtual su2double GetInflow_MassFlow(unsigned short val_marker) const { return 0; }

  /*!
   * \brief A virtual member.
   * \param[in] config - Definition of the particular problem.
   * \param[in] convergence - boolean for whether the solution is converged
   * \return boolean for whether the Fixed C_L mode is converged to target C_L
   */
  inline virtual bool FixedCL_Convergence(CConfig *config, bool convergence) { return false; }

  /*!
   * \brief A virtual member.
   * \return boolean for whether the Fixed C_L mode is currently in finite-differencing mode
   */
  inline virtual bool GetStart_AoA_FD(void) const { return false; }

  /*!
   * \brief A virtual member.
   * \return boolean for whether the Fixed C_L mode is currently in finite-differencing mode
   */
  inline virtual bool GetEnd_AoA_FD(void) const { return false; }

  /*!
   * \brief A virtual member.
   * \return value for the last iteration that the AoA was updated
   */
  inline virtual unsigned long GetIter_Update_AoA(void) const { return 0; }

  /*!
   * \brief A virtual member.
   * \return value of the AoA before most recent update
   */
  inline virtual su2double GetPrevious_AoA(void) const { return 0.0; }

  /*!
   * \brief A virtual member.
   * \return value of CL Driver control command (AoA_inc)
   */
  inline virtual su2double GetAoA_inc(void) const { return 0.0; }

  /*!
   * \brief A virtual member.
   * \param[in] val_marker - Surface marker where the coefficient is computed.
   * \return Value of the mass flow rate on the surface <i>val_marker</i>.
   */
  inline virtual su2double GetExhaust_MassFlow(unsigned short val_marker) const { return 0; }

  /*!
   * \brief A virtual member.
   * \param[in] val_marker - Surface marker where the coefficient is computed.
   * \return Value of the fan face pressure on the surface <i>val_marker</i>.
   */
  inline virtual su2double GetInflow_Pressure(unsigned short val_marker) const { return 0; }

  /*!
   * \brief A virtual member.
   * \param[in] val_marker - Surface marker where the coefficient is computed.
   * \return Value of the fan face mach on the surface <i>val_marker</i>.
   */
  inline virtual su2double GetInflow_Mach(unsigned short val_marker) const { return 0; }

  /*!
   * \brief A virtual member.
   * \param[in] val_marker - Surface marker where the coefficient is computed.
   * \return Value of the sideforce coefficient (inviscid contribution) on the surface <i>val_marker</i>.
   */
  inline virtual su2double GetCSF_Inv(unsigned short val_marker) const { return 0; }

  /*!
   * \brief A virtual member.
   * \param[in] val_marker - Surface marker where the coefficient is computed.
   * \return Value of the efficiency coefficient (inviscid contribution) on the surface <i>val_marker</i>.
   */
  inline virtual su2double GetCEff_Inv(unsigned short val_marker) const { return 0; }

  /*!
   * \brief A virtual member.
   * \param[in] val_marker - Surface marker where the heat flux is computed.
   * \return Value of the integrated heat flux (viscous contribution) on the surface <i>val_marker</i>.
   */
  inline virtual su2double GetSurface_HF_Visc(unsigned short val_marker) const { return 0; }

  /*!
   * \brief A virtual member.
   * \param[in] val_marker - Surface marker where the heat flux is computed.
   * \return Value of the maximum heat flux (viscous contribution) on the surface <i>val_marker</i>.
   */
  inline virtual su2double GetSurface_MaxHF_Visc(unsigned short val_marker) const { return 0; }

  /*!
   * \brief A virtual member.
   * \param[in] val_marker - Surface marker where the coefficient is computed.
   * \return Value of the drag coefficient (viscous contribution) on the surface <i>val_marker</i>.
   */
  inline virtual su2double GetCD_Visc(unsigned short val_marker) const { return 0; }

  /*!
   * \brief A virtual member.
   * \return Value of the sideforce coefficient (inviscid + viscous contribution).
   */
  inline virtual su2double GetTotal_CSF() const { return 0; }

  /*!
   * \brief A virtual member.
   * \return Value of the efficiency coefficient (inviscid + viscous contribution).
   */
  inline virtual su2double GetTotal_CEff() const { return 0; }

  /*!
   * \brief A virtual member.
   * \return Value of the thrust coefficient (force in the -x direction, inviscid + viscous contribution).
   */
  inline virtual su2double GetTotal_CT() const { return 0; }

  /*!
   * \brief A virtual member.
   * \return Value of the torque coefficient (moment in the -x direction, inviscid + viscous contribution).
   */
  inline virtual su2double GetTotal_CQ() const { return 0; }

  /*!
   * \brief A virtual member.
   * \return Value of the heat load (integrated heat flux).
   */
  inline virtual su2double GetTotal_HeatFlux() const { return 0; }

  /*!
   * \brief A virtual member.
   * \return Value of the heat load (integrated heat flux).
   */
  inline virtual su2double GetTotal_MaxHeatFlux() const { return 0; }

  /*!
   * \brief A virtual member.
   * \return Value of the average temperature.
   */
  inline virtual su2double GetTotal_AvgTemperature() const { return 0; }

  /*!
   * \brief A virtual member.
   * \return Value of the rotor Figure of Merit (FM) (inviscid + viscous contribution).
   */
  inline virtual su2double GetTotal_CMerit() const { return 0; }

  /*!
   * \brief A virtual member.
   * \return Value of the Equivalent Area coefficient (inviscid + viscous contribution).
   */
  inline virtual su2double GetTotal_CEquivArea() const { return 0; }

  /*!
   * \brief A virtual member.
   * \return Value of the Aero drag (inviscid + viscous contribution).
   */
  inline virtual su2double GetTotal_AeroCD() const { return 0; }

  /*!
   * \brief A virtual member.
   * \return Value of the difference of the presure and the target pressure.
   */
  inline virtual su2double GetTotal_CpDiff() const { return 0; }

  /*!
   * \brief A virtual member.
   * \return Value of the difference of the heat and the target heat.
   */
  inline virtual su2double GetTotal_HeatFluxDiff() const { return 0; }

  /*!
   * \brief A virtual member.
   * \return Value of the FEA coefficient (inviscid + viscous contribution).
   */
  inline virtual su2double GetTotal_CFEA() const { return 0; }

  /*!
   * \brief A virtual member.
   * \return Value of the Near-Field Pressure coefficient (inviscid + viscous contribution).
   */
  inline virtual su2double GetTotal_CNearFieldOF() const { return 0; }

  /*!
   * \brief A virtual member.
   * \return Value of the objective function for a reference geometry.
   */
  inline virtual su2double GetTotal_OFRefGeom() const { return 0; }

  /*!
   * \brief A virtual member.
   * \return Value of the objective function for a reference node.
   */
  inline virtual su2double GetTotal_OFRefNode() const { return 0; }

  /*!
   * \brief A virtual member.
   * \return Value of the objective function for the volume fraction.
   */
  inline virtual su2double GetTotal_OFVolFrac() const { return 0; }

  /*!
   * \brief Retrieve the value of the discreteness objective function.
   */
  inline virtual su2double GetTotal_OFDiscreteness() const { return 0; }

  /*!
   * \brief A virtual member.
   * \return Value of the compliance objective function.
   */
  inline virtual su2double GetTotal_OFCompliance() const { return 0; }

  /*!
   * \brief A virtual member.
   * \return Value of the stress penalty objective function.
   */
  inline virtual su2double GetTotal_OFStressPenalty() const { return 0; }

  /*!
   * \brief A virtual member.
   * \return Bool that defines whether the solution has an element-based file or not
   */
  inline virtual bool IsElementBased(void) const { return false; }

  /*!
   * \brief A virtual member.
   * \param[in] val_cequivarea - Value of the Equivalent Area coefficient.
   */
  inline virtual void SetTotal_CEquivArea(su2double val_cequivarea) { }

  /*!
   * \brief A virtual member.
   * \param[in] val_aerocd - Value of the aero drag.
   */
  inline virtual void SetTotal_AeroCD(su2double val_aerocd) { }

  /*!
   * \brief A virtual member.
   * \param[in] val_pressure - Value of the difference between pressure and the target pressure.
   */
  inline virtual void SetTotal_CpDiff(su2double val_pressure) { }

  /*!
   * \brief A virtual member.
   * \param[in] val_pressure - Value of the difference between heat and the target heat.
   */
  inline virtual void SetTotal_HeatFluxDiff(su2double val_heat) { }

  /*!
   * \brief A virtual member.
   * \param[in] val_cfea - Value of the FEA coefficient.
   */
  inline virtual void SetTotal_CFEA(su2double val_cfea) { }

  /*!
   * \brief A virtual member.
   * \param[in] val_ofrefgeom - Value of the objective function for a reference geometry.
   */
  inline virtual void SetTotal_OFRefGeom(su2double val_ofrefgeom) { }

  /*!
   * \brief A virtual member.
   * \param[in] val_ofrefgeom - Value of the objective function for a reference node.
   */
  inline virtual void SetTotal_OFRefNode(su2double val_ofrefnode) { }

  /*!
   * \brief A virtual member.
   * \param[in] val_cnearfieldpress - Value of the Near-Field pressure coefficient.
   */
  inline virtual void SetTotal_CNearFieldOF(su2double val_cnearfieldpress) { }

  /*!
   * \brief Get the reference force used to compute CL, CD, etc.
   */
  inline virtual su2double GetAeroCoeffsReferenceForce() const { return 0; }

  /*!
   * \brief Get the reference dynamic pressure, for Cp, Cf, etc.
   */
  inline virtual su2double GetReferenceDynamicPressure() const { return 0; }

  /*!
   * \brief A virtual member.
   * \return Value of the lift coefficient (inviscid + viscous contribution).
   */
  inline virtual su2double GetTotal_CL() const { return 0; }

  /*!
   * \brief A virtual member.
   * \return Value of the drag coefficient (inviscid + viscous contribution).
   */
  inline virtual su2double GetTotal_CD() const { return 0; }

  /*!
   * \brief A virtual member.
   * \return Value of the drag coefficient (inviscid + viscous contribution).
   */
  inline virtual su2double GetTotal_NetThrust() const { return 0; }

  /*!
   * \brief A virtual member.
   * \return Value of the drag coefficient (inviscid + viscous contribution).
   */
  inline virtual su2double GetTotal_Power() const { return 0; }

  /*!
   * \brief A virtual member.
   * \return Value of the drag coefficient (inviscid + viscous contribution).
   */
  inline virtual su2double GetTotal_SolidCD() const { return 0; }

  /*!
   * \brief A virtual member.
   * \return Value of the drag coefficient (inviscid + viscous contribution).
   */
  inline virtual su2double GetTotal_ReverseFlow() const { return 0; }

  /*!
   * \brief A virtual member.
   * \return Value of the drag coefficient (inviscid + viscous contribution).
   */
  inline virtual su2double GetTotal_MFR() const { return 0; }

  /*!
   * \brief A virtual member.
   * \return Value of the drag coefficient (inviscid + viscous contribution).
   */
  inline virtual su2double GetTotal_Prop_Eff() const { return 0; }

  /*!
   * \brief A virtual member.
   * \return Value of the drag coefficient (inviscid + viscous contribution).
   */
  inline virtual su2double GetTotal_ByPassProp_Eff() const { return 0; }

  /*!
   * \brief A virtual member.
   * \return Value of the drag coefficient (inviscid + viscous contribution).
   */
  inline virtual su2double GetTotal_Adiab_Eff() const { return 0; }

  /*!
   * \brief A virtual member.
   * \return Value of the drag coefficient (inviscid + viscous contribution).
   */
  inline virtual su2double GetTotal_Poly_Eff() const { return 0; }

  /*!
   * \brief A virtual member.
   * \return Value of the drag coefficient (inviscid + viscous contribution).
   */
  inline virtual su2double GetTotal_IDC() const { return 0; }

  /*!
   * \brief A virtual member.
   * \return Value of the drag coefficient (inviscid + viscous contribution).
   */
  inline virtual su2double GetTotal_IDC_Mach() const { return 0; }

  /*!
   * \brief A virtual member.
   * \return Value of the drag coefficient (inviscid + viscous contribution).
   */
  inline virtual su2double GetTotal_IDR() const { return 0; }

  /*!
   * \brief A virtual member.
   * \return Value of the drag coefficient (inviscid + viscous contribution).
   */
  inline virtual su2double GetTotal_DC60() const { return 0; }

  /*!
   * \brief A virtual member.
   * \return Value of the moment x coefficient (inviscid + viscous contribution).
   */
  inline virtual su2double GetTotal_CMx() const { return 0; }

  /*!
   * \brief A virtual member.
   * \return Value of the moment y coefficient (inviscid + viscous contribution).
   */
  inline virtual su2double GetTotal_CMy() const { return 0; }

  /*!
   * \brief A virtual member.
   * \return Value of the moment y coefficient (inviscid + viscous contribution).
   */
  inline virtual su2double GetTotal_CMz() const { return 0; }

  /*!
   * \brief A virtual member.
   * \return Value of the moment x coefficient (inviscid + viscous contribution).
   */
  inline virtual su2double GetTotal_CoPx() const { return 0; }

  /*!
   * \brief A virtual member.
   * \return Value of the moment y coefficient (inviscid + viscous contribution).
   */
  inline virtual su2double GetTotal_CoPy() const { return 0; }

  /*!
   * \brief A virtual member.
   * \return Value of the moment y coefficient (inviscid + viscous contribution).
   */
  inline virtual su2double GetTotal_CoPz() const { return 0; }

  /*!
   * \brief A virtual member.
   * \return Value of the force x coefficient (inviscid + viscous contribution).
   */
  inline virtual su2double GetTotal_CFx() const { return 0; }

  /*!
   * \brief A virtual member.
   * \return Value of the force y coefficient (inviscid + viscous contribution).
   */
  inline virtual su2double GetTotal_CFy() const { return 0; }

  /*!
   * \brief A virtual member.
   * \return Value of the force y coefficient (inviscid + viscous contribution).
   */
  inline virtual su2double GetTotal_CFz() const { return 0; }

  /*!
   * \brief A virtual member.
   * \return Value of the lift coefficient (inviscid contribution).
   */
  inline virtual su2double GetAllBound_CL_Inv() const { return 0; }

  /*!
   * \brief A virtual member.
   * \return Value of the drag coefficient (inviscid contribution).
   */
  inline virtual su2double GetAllBound_CD_Inv() const { return 0; }

  /*!
   * \brief A virtual member.
   * \return Value of the drag coefficient (inviscid contribution).
   */
  inline virtual su2double GetAllBound_CSF_Inv() const { return 0; }

  /*!
   * \brief A virtual member.
   * \return Value of the drag coefficient (inviscid contribution).
   */
  inline virtual su2double GetAllBound_CEff_Inv() const { return 0; }

  /*!
   * \brief A virtual member.
   * \return Value of the drag coefficient (inviscid contribution).
   */
  inline virtual su2double GetAllBound_CMx_Inv() const { return 0; }

  /*!
   * \brief A virtual member.
   * \return Value of the drag coefficient (inviscid contribution).
   */
  inline virtual su2double GetAllBound_CMy_Inv() const { return 0; }

  /*!
   * \brief A virtual member.
   * \return Value of the drag coefficient (inviscid contribution).
   */
  inline virtual su2double GetAllBound_CMz_Inv() const { return 0; }

  /*!
   * \brief A virtual member.
   * \return Value of the drag coefficient (inviscid contribution).
   */
  inline virtual su2double GetAllBound_CoPx_Inv() const { return 0; }

  /*!
   * \brief A virtual member.
   * \return Value of the drag coefficient (inviscid contribution).
   */
  inline virtual su2double GetAllBound_CoPy_Inv() const { return 0; }

  /*!
   * \brief A virtual member.
   * \return Value of the drag coefficient (inviscid contribution).
   */
  inline virtual su2double GetAllBound_CoPz_Inv() const { return 0; }

  /*!
   * \brief A virtual member.
   * \return Value of the drag coefficient (inviscid contribution).
   */
  inline virtual su2double GetAllBound_CFx_Inv() const { return 0; }

  /*!
   * \brief A virtual member.
   * \return Value of the drag coefficient (inviscid contribution).
   */
  inline virtual su2double GetAllBound_CFy_Inv() const { return 0; }

  /*!
   * \brief A virtual member.
   * \return Value of the drag coefficient (inviscid contribution).
   */
  inline virtual su2double GetAllBound_CFz_Inv() const { return 0; }

  /*!
   * \brief A virtual member.
   * \return Value of the lift coefficient (inviscid contribution).
   */
  inline virtual su2double GetAllBound_CL_Visc() const { return 0; }

  /*!
   * \brief A virtual member.
   * \return Value of the drag coefficient (inviscid contribution).
   */
  inline virtual su2double GetAllBound_CD_Visc() const { return 0; }

  /*!
   * \brief A virtual member.
   * \return Value of the drag coefficient (inviscid contribution).
   */
  inline virtual su2double GetAllBound_CSF_Visc() const { return 0; }

  /*!
   * \brief A virtual member.
   * \return Value of the drag coefficient (inviscid contribution).
   */
  inline virtual su2double GetAllBound_CEff_Visc() const { return 0; }

  /*!
   * \brief A virtual member.
   * \return Value of the drag coefficient (inviscid contribution).
   */
  inline virtual su2double GetAllBound_CMx_Visc() const { return 0; }

  /*!
   * \brief A virtual member.
   * \return Value of the drag coefficient (inviscid contribution).
   */
  inline virtual su2double GetAllBound_CMy_Visc() const { return 0; }

  /*!
   * \brief A virtual member.
   * \return Value of the drag coefficient (inviscid contribution).
   */
  inline virtual su2double GetAllBound_CMz_Visc() const { return 0; }

  /*!
   * \brief A virtual member.
   * \return Value of the drag coefficient (inviscid contribution).
   */
  inline virtual su2double GetAllBound_CoPx_Visc() const { return 0; }

  /*!
   * \brief A virtual member.
   * \return Value of the drag coefficient (inviscid contribution).
   */
  inline virtual su2double GetAllBound_CoPy_Visc() const { return 0; }

  /*!
   * \brief A virtual member.
   * \return Value of the drag coefficient (inviscid contribution).
   */
  inline virtual su2double GetAllBound_CoPz_Visc() const { return 0; }

  /*!
   * \brief A virtual member.
   * \return Value of the drag coefficient (inviscid contribution).
   */
  inline virtual su2double GetAllBound_CFx_Visc() const { return 0; }

  /*!
   * \brief A virtual member.
   * \return Value of the drag coefficient (inviscid contribution).
   */
  inline virtual su2double GetAllBound_CFy_Visc() const { return 0; }

  /*!
   * \brief A virtual member.
   * \return Value of the drag coefficient (inviscid contribution).
   */
  inline virtual su2double GetAllBound_CFz_Visc() const { return 0; }

  /*!
   * \brief A virtual member.
   * \return Value of the lift coefficient (inviscid contribution).
   */
  inline virtual su2double GetAllBound_CL_Mnt() const { return 0; }

  /*!
   * \brief A virtual member.
   * \return Value of the drag coefficient (inviscid contribution).
   */
  inline virtual su2double GetAllBound_CD_Mnt() const { return 0; }

  /*!
   * \brief A virtual member.
   * \return Value of the drag coefficient (inviscid contribution).
   */
  inline virtual su2double GetAllBound_CSF_Mnt() const { return 0; }

  /*!
   * \brief A virtual member.
   * \return Value of the drag coefficient (inviscid contribution).
   */
  inline virtual su2double GetAllBound_CEff_Mnt() const { return 0; }

  /*!
   * \brief A virtual member.
   * \return Value of the drag coefficient (inviscid contribution).
   */
  inline virtual su2double GetAllBound_CMx_Mnt() const { return 0; }
  /*!
   * \brief A virtual member.
   * \return Value of the drag coefficient (inviscid contribution).
   */
  inline virtual su2double GetAllBound_CMy_Mnt() const { return 0; }

  /*!
   * \brief A virtual member.
   * \return Value of the drag coefficient (inviscid contribution).
   */
  inline virtual su2double GetAllBound_CMz_Mnt() const { return 0; }

  /*!
   * \brief A virtual member.
   * \return Value of the drag coefficient (inviscid contribution).
   */
  inline virtual su2double GetAllBound_CoPx_Mnt() const { return 0; }

  /*!
   * \brief A virtual member.
   * \return Value of the drag coefficient (inviscid contribution).
   */
  inline virtual su2double GetAllBound_CoPy_Mnt() const { return 0; }

  /*!
   * \brief A virtual member.
   * \return Value of the drag coefficient (inviscid contribution).
   */
  inline virtual su2double GetAllBound_CoPz_Mnt() const { return 0; }

  /*!
   * \brief A virtual member.
   * \return Value of the drag coefficient (inviscid contribution).
   */
  inline virtual su2double GetAllBound_CFx_Mnt() const { return 0; }

  /*!
   * \brief A virtual member.
   * \return Value of the drag coefficient (inviscid contribution).
   */
  inline virtual su2double GetAllBound_CFy_Mnt() const { return 0; }

  /*!
   * \brief A virtual member.
   * \return Value of the drag coefficient (inviscid contribution).
   */
  inline virtual su2double GetAllBound_CFz_Mnt() const { return 0; }

  /*!
   * \brief A virtual member.
   * \return Value of the buffet metric.
   */
  inline virtual su2double GetTotal_Buffet_Metric() const { return 0; }

  /*!
   * \brief A virtual member.
   * \param[in] val_marker - Surface marker where the coefficient is computed.
   * \param[in] val_vertex - Vertex of the marker <i>val_marker</i> where the coefficient is evaluated.
   * \return Value of the pressure coefficient.
   */
  inline virtual su2double GetCPressure(unsigned short val_marker, unsigned long val_vertex) const { return 0; }

  /*!
   * \brief A virtual member.
   * \param[in] val_marker - Surface marker where the coefficient is computed.
   * \param[in] val_vertex - Vertex of the marker <i>val_marker</i> where the coefficient is evaluated.
   * \return Value of the pressure coefficient.
   */
  inline virtual su2double GetCPressureTarget(unsigned short val_marker, unsigned long val_vertex) const { return 0; }

  /*!
   * \brief A virtual member.
   * \param[in] val_marker - Surface marker where the coefficient is computed.
   * \param[in] val_vertex - Vertex of the marker <i>val_marker</i> where the coefficient is evaluated.
   * \return Value of the pressure coefficient.
   */
  inline virtual void SetCPressureTarget(unsigned short val_marker,
                                         unsigned long val_vertex,
                                         su2double val_pressure) { }

  /*!
   * \brief A virtual member.
   * \param[in] val_marker - Surface marker where the coefficient is computed.
   * \param[in] val_vertex - Vertex of the marker <i>val_marker</i> where the coefficient is evaluated.
   * \return Value of the pressure coefficient.
   */

  inline virtual void SetCharacPrimVar(unsigned short val_marker,
                                       unsigned long val_vertex,
                                       unsigned short val_var,
                                       su2double val_value) { }

  /*!
   * \brief A virtual member.
   * \param[in] val_marker - Surface marker where the coefficient is computed.
   * \param[in] val_vertex - Vertex of the marker <i>val_marker</i> where the coefficient is evaluated.
   * \return Value of the pressure coefficient.
   */
  inline virtual unsigned long GetDonorGlobalIndex(unsigned short val_marker,
                                                   unsigned long val_vertex) const {
    return 0;
  }

  /*!
   * \brief A virtual member.
   * \param[in] val_marker - Surface marker where the coefficient is computed.
   * \param[in] val_vertex - Vertex of the marker <i>val_marker</i> where the coefficient is evaluated.
   * \return Value of the pressure coefficient.
   */
  inline virtual void SetDonorGlobalIndex(unsigned short val_marker,
                                          unsigned long val_vertex,
                                          unsigned long val_index) { }

  /*!
   * \brief A virtual member.
   * \param[in] val_marker - Surface marker where the coefficient is computed.
   * \param[in] val_vertex - Vertex of the marker <i>val_marker</i> where the coefficient is evaluated.
   * \return Value of the pressure coefficient.
   */
  inline virtual su2double *GetCharacPrimVar(unsigned short val_marker,
                                             unsigned long val_vertex) { return nullptr; }

  /*!
   * \brief A virtual member
   * \param[in] val_marker - Surface marker where the total temperature is evaluated.
   * \param[in] val_vertex - Vertex of the marker <i>val_marker</i> where the total temperature is evaluated.
   * \return Value of the total temperature
   */
  inline virtual su2double GetInlet_Ttotal(unsigned short val_marker, unsigned long val_vertex) const { return 0; }

  /*!
   * \brief A virtual member
   * \param[in] val_marker - Surface marker where the total pressure is evaluated.
   * \param[in] val_vertex - Vertex of the marker <i>val_marker</i> where the total pressure is evaluated.
   * \return Value of the total pressure
   */
  inline virtual su2double GetInlet_Ptotal(unsigned short val_marker, unsigned long val_vertex) const { return 0; }

  /*!
   * \brief A virtual member
   * \param[in] val_marker - Surface marker where the flow direction is evaluated
   * \param[in] val_vertex - Vertex of the marker <i>val_marker</i> where the flow direction is evaluated
   * \param[in] val_dim - The component of the flow direction unit vector to be evaluated
   * \return Component of a unit vector representing the flow direction.
   */
  inline virtual su2double GetInlet_FlowDir(unsigned short val_marker,
                                            unsigned long val_vertex,
                                            unsigned short val_dim) const { return 0; }

  /*!
   * \brief A virtual member
   * \param[in] val_marker - Surface marker where the total temperature is set.
   * \param[in] val_vertex - Vertex of the marker <i>val_marker</i> where the total temperature is set.
   * \param[in] val_ttotal - Value of the total temperature
   */
  inline virtual void SetInlet_Ttotal(unsigned short val_marker,
                                      unsigned long val_vertex,
                                      su2double val_ttotal) { }

  /*!
   * \brief A virtual member
   * \param[in] val_marker - Surface marker where the total pressure is set.
   * \param[in] val_vertex - Vertex of the marker <i>val_marker</i> where the total pressure is set.
   * \param[in] val_ptotal - Value of the total pressure
   */
  inline virtual void SetInlet_Ptotal(unsigned short val_marker,
                                      unsigned long val_vertex,
                                      su2double val_ptotal) { }

  /*!
   * \brief A virtual member
   * \param[in] val_marker - Surface marker where the flow direction is set.
   * \param[in] val_vertex - Vertex of the marker <i>val_marker</i> where the flow direction is set.
   * \param[in] val_dim - The component of the flow direction unit vector to be set
   * \param[in] val_flowdir - Component of a unit vector representing the flow direction.
   */
  inline virtual void SetInlet_FlowDir(unsigned short val_marker,
                                       unsigned long val_vertex,
                                       unsigned short val_dim,
                                       su2double val_flowdir) { }

  /*!
   * \brief A virtual member
   * \param[in] iMarker - Marker identifier.
   * \param[in] iVertex - Vertex identifier.
   * \param[in] iDim - Index of the turbulence variable (i.e. k is 0 in SST)
   * \param[in] val_turb_var - Value of the turbulence variable to be used.
   */
  inline virtual void SetInlet_TurbVar(unsigned short val_marker,
                                       unsigned long val_vertex,
                                       unsigned short val_dim,
                                       su2double val_turb_var) { }

  /*!
   * \brief A virtual member
   * \param[in] config - Definition of the particular problem.
   * \param[in] iMarker - Surface marker where the coefficient is computed.
   */
  inline virtual void SetUniformInlet(const CConfig* config, unsigned short iMarker) {};

  /*!
   * \brief A virtual member
   * \param[in] val_inlet - vector containing the inlet values for the current vertex.
   * \param[in] iMarker - Surface marker where the coefficient is computed.
   * \param[in] iVertex - Vertex of the marker <i>iMarker</i> where the inlet is being set.
   */
  inline virtual void SetInletAtVertex(const su2double *val_inlet,
                                       unsigned short iMarker,
                                       unsigned long iVertex) { };

  /*!
   * \brief A virtual member
   * \param[in] val_inlet - vector returning the inlet values for the current vertex.
   * \param[in] val_inlet_point - Node index where the inlet is being set.
   * \param[in] val_kind_marker - Enumerated type for the particular inlet type.
   * \param[in] geometry - Geometrical definition of the problem.
   * \param config - Definition of the particular problem.
   * \return Value of the face area at the vertex.
   */
  inline virtual su2double GetInletAtVertex(su2double *val_inlet,
                                            unsigned long val_inlet_point,
                                            unsigned short val_kind_marker,
                                            string val_marker,
                                            const CGeometry *geometry,
                                            const CConfig *config) const { return 0; }

  /*!
   * \brief Update the multi-grid structure for the customized boundary conditions
   * \param geometry_container - Geometrical definition.
   * \param config - Definition of the particular problem.
   */
  inline virtual void UpdateCustomBoundaryConditions(CGeometry **geometry_container, CConfig *config) { }

  /*!
   * \brief A virtual member.
   * \param[in] val_marker - Surface marker where the coefficient is computed.
   * \param[in] val_vertex - Vertex of the marker <i>val_marker</i> where the coefficient is evaluated.
   * \return Value of the skin friction coefficient.
   */
  inline virtual su2double GetCSkinFriction(unsigned short val_marker,
                                            unsigned long val_vertex,
                                            unsigned short val_dim) const { return 0; }

  /*!
   * \brief A virtual member.
   * \param[in] val_marker - Surface marker where the wall shear stress is computed.
   * \param[in] val_vertex - Vertex of the marker <i>val_marker</i> where the wall shear stress is evaluated.
   * \return Value of the wall shear stress.
   */
  inline virtual su2double GetWallShearStress(unsigned short val_marker,
                                              unsigned long val_vertex) const { return 0; }

  /*!
   * \brief A virtual member.
   * \param[in] val_marker - Surface marker where the coefficient is computed.
   * \param[in] val_vertex - Vertex of the marker <i>val_marker</i> where the coefficient is evaluated.
   * \return Value of the heat transfer coefficient.
   */
  inline virtual su2double GetHeatFlux(unsigned short val_marker, unsigned long val_vertex) const { return 0; }

  /*!
   * \brief A virtual member.
   * \param[in] val_marker - Surface marker where the coefficient is computed.
   * \param[in] val_vertex - Vertex of the marker <i>val_marker</i> where the coefficient is evaluated.
   * \return Value of the heat transfer coefficient.
   */
  inline virtual su2double GetHeatFluxTarget(unsigned short val_marker, unsigned long val_vertex) const { return 0; }

  /*!
   * \brief A virtual member.
   * \param[in] val_marker - Surface marker where the coefficient is computed.
   * \param[in] val_vertex - Vertex of the marker <i>val_marker</i> where the coefficient is evaluated.
   * \return Value of the pressure coefficient.
   */
  inline virtual void SetHeatFluxTarget(unsigned short val_marker,
                                        unsigned long val_vertex,
                                        su2double val_heat) { }

  /*!
   * \brief A virtual member.
   * \param[in] val_marker - Surface marker where the coefficient is computed.
   * \param[in] val_vertex - Vertex of the marker <i>val_marker</i> where the coefficient is evaluated.
   * \return Value of the buffet sensor.
   */
  inline virtual su2double GetBuffetSensor(unsigned short val_marker, unsigned long val_vertex) const { return 0; }

  /*!
   * \brief A virtual member.
   * \param[in] val_marker - Surface marker where the coefficient is computed.
   * \param[in] val_vertex - Vertex of the marker <i>val_marker</i> where the coefficient is evaluated.
   * \return Value of the y plus.
   */
  inline virtual su2double GetYPlus(unsigned short val_marker, unsigned long val_vertex) const { return 0; }

  /*!
   * \brief A virtual member.
   * \param[in] val_marker - Surface marker where the coefficient is computed.
   * \param[in] val_vertex - Vertex of the marker <i>val_marker</i> where the coefficient is evaluated.
   * \return Value of the u tau.
   */
  inline virtual su2double GetUTau(unsigned short val_marker, unsigned long val_vertex) const { return 0; }

  /*!
   * \brief A virtual member.
   * \param[in] val_marker - Surface marker where the coefficient is computed.
   * \param[in] val_vertex - Vertex of the marker <i>val_marker</i> where the coefficient is evaluated.
   * \return Value of the eddy viscosity.
   */
  inline virtual su2double GetEddyViscWall(unsigned short val_marker, unsigned long val_vertex) const { return 0; }

  /*!
   * \brief A virtual member.
   * \return Value of the StrainMag_Max
   */
  inline virtual su2double GetStrainMag_Max(void) const { return 0; }

  /*!
   * \brief A virtual member.
   * \return Value of the Omega_Max
   */
  inline virtual su2double GetOmega_Max(void) const { return 0; }

  /*!
   * \brief A virtual member.
   * \return Value of the adjoint density at the infinity.
   */
  inline virtual su2double GetPsiRho_Inf(void) const { return 0; }

  /*!
   * \brief A virtual member.
   * \return Value of the adjoint energy at the infinity.
   */
  inline virtual su2double GetPsiE_Inf(void) const { return 0; }

  /*!
   * \brief A virtual member.
   * \param[in] val_dim - Index of the adjoint velocity vector.
   * \return Value of the adjoint velocity vector at the infinity.
   */
  inline virtual su2double GetPhi_Inf(unsigned short val_dim) const { return 0; }

  /*!
   * \brief A virtual member.
   * \return Value of the geometrical sensitivity coefficient
   *         (inviscid + viscous contribution).
   */
  inline virtual su2double GetTotal_Sens_Geo() const { return 0; }

  /*!
   * \brief A virtual member.
   * \return Value of the Mach sensitivity coefficient
   *         (inviscid + viscous contribution).
   */
  inline virtual su2double GetTotal_Sens_Mach() const { return 0; }

  /*!
   * \brief A virtual member.
   * \return Value of the angle of attack sensitivity coefficient
   *         (inviscid + viscous contribution).
   */
  inline virtual su2double GetTotal_Sens_AoA() const { return 0; }

  /*!
   * \brief Set the total farfield pressure sensitivity coefficient.
   * \return Value of the farfield pressure sensitivity coefficient
   *         (inviscid + viscous contribution).
   */
  inline virtual su2double GetTotal_Sens_Press() const { return 0; }

  /*!
   * \brief Set the total farfield temperature sensitivity coefficient.
   * \return Value of the farfield temperature sensitivity coefficient
   *         (inviscid + viscous contribution).
   */
  inline virtual su2double GetTotal_Sens_Temp() const { return 0; }

  /*!
   * \author H. Kline
   * \brief Get the total back pressure sensitivity coefficient.
   * \return Value of the back pressure sensitivity coefficient
   *         (inviscid + viscous contribution).
   */
  inline virtual su2double GetTotal_Sens_BPress() const { return 0; }

  /*!
   * \brief A virtual member.
   * \return Value of the density sensitivity.
   */
  inline virtual su2double GetTotal_Sens_Density() const { return 0; }

  /*!
   * \brief A virtual member.
   * \return Value of the velocity magnitude sensitivity.
   */
  inline virtual su2double GetTotal_Sens_ModVel() const { return 0; }

  /*!
   * \brief A virtual member.
   * \return Value of the density at the infinity.
   */
  inline virtual su2double GetDensity_Inf(void) const { return 0; }

  /*!
   * \brief A virtual member.
   * \return Value of the velocity at the infinity.
   */
  inline virtual su2double GetModVelocity_Inf(void) const { return 0; }

  /*!
   * \brief A virtual member.
   * \return Value of the density x energy at the infinity.
   */
  inline virtual su2double GetDensity_Energy_Inf(void) const { return 0; }

  /*!
   * \brief A virtual member.
   * \return Value of the pressure at the infinity.
   */
  inline virtual su2double GetPressure_Inf(void) const { return 0; }

  /*!
   * \brief A virtual member.
   * \param[in] val_dim - Index of the velocity vector.
   * \return Value of the velocity at the infinity.
   */
  inline virtual su2double GetVelocity_Inf(unsigned short val_dim) const { return 0; }

  /*!
   * \brief A virtual member.
   * \return Value of the velocity at the infinity.
   */
  inline virtual su2double *GetVelocity_Inf(void) { return nullptr; }

  /*!
   * \brief A virtual member.
   * \return Value of the viscosity at the infinity.
   */
  inline virtual su2double GetViscosity_Inf(void) const { return 0; }

  /*!
   * \brief A virtual member.
   * \return Value of nu tilde at the far-field.
   */
  inline virtual su2double GetNuTilde_Inf(void) const { return 0; }

  /*!
   * \brief A virtual member.
   * \return Value of the turbulent kinetic energy.
   */
  inline virtual su2double GetTke_Inf(void) const { return 0; }

  /*!
   * \brief A virtual member.
   * \return Value of the turbulent frequency.
   */
  inline virtual su2double GetOmega_Inf(void) const { return 0; }

  /*!
   * \brief A virtual member.
   * \return Value of the sensitivity coefficient for the Young Modulus E
   */
  inline virtual su2double GetTotal_Sens_E(unsigned short iVal) const { return 0.0; }

  /*!
   * \brief A virtual member.
   * \return Value of the sensitivity for the Poisson's ratio Nu
   */
  inline virtual su2double GetTotal_Sens_Nu(unsigned short iVal) const { return 0.0; }

  /*!
   * \brief A virtual member.
   * \return Value of the structural density sensitivity
   */
  inline virtual su2double GetTotal_Sens_Rho(unsigned short iVal) const { return 0.0; }

  /*!
   * \brief A virtual member.
   * \return Value of the structural weight sensitivity
   */
  inline virtual su2double GetTotal_Sens_Rho_DL(unsigned short iVal) const { return 0.0; }

  /*!
   * \brief A virtual member.
   * \return Value of the sensitivity coefficient for the Electric Field in the region iEField
   */
  inline virtual su2double GetTotal_Sens_EField(unsigned short iEField) const { return 0.0; }

  /*!
   * \brief A virtual member.
   * \return Value of the sensitivity coefficient for the FEA DV in the region iDVFEA
   */
  inline virtual su2double GetTotal_Sens_DVFEA(unsigned short iDVFEA) const { return 0.0; }

  /*!
   * \brief A virtual member.
   * \return Value of the sensitivity coefficient for the Young Modulus E
   */
  inline virtual su2double GetGlobal_Sens_E(unsigned short iVal) const { return 0.0; }

  /*!
   * \brief A virtual member.
   * \return Value of the sensitivity coefficient for the Poisson's ratio Nu
   */
  inline virtual su2double GetGlobal_Sens_Nu(unsigned short iVal) const { return 0.0; }

  /*!
   * \brief A virtual member.
   * \return Value of the structural density sensitivity
   */
  inline virtual su2double GetGlobal_Sens_Rho(unsigned short iVal) const { return 0.0; }

  /*!
   * \brief A virtual member.
   * \return Value of the structural weight sensitivity
   */
  inline virtual su2double GetGlobal_Sens_Rho_DL(unsigned short iVal) const { return 0.0; }

  /*!
   * \brief A virtual member.
   * \return Value of the sensitivity coefficient for the Electric Field in the region iEField
   */
  inline virtual su2double GetGlobal_Sens_EField(unsigned short iEField) const { return 0.0; }

  /*!
   * \brief A virtual member.
   * \return Value of the sensitivity coefficient for the FEA DV in the region iDVFEA
   */
  inline virtual su2double GetGlobal_Sens_DVFEA(unsigned short iDVFEA) const { return 0.0; }

  /*!
   * \brief A virtual member.
   * \return Value of the Young modulus from the adjoint solver
   */
  inline virtual su2double GetVal_Young(unsigned short iVal) const { return 0.0; }

  /*!
   * \brief A virtual member.
   * \return Value of the Poisson's ratio from the adjoint solver
   */
  inline virtual su2double GetVal_Poisson(unsigned short iVal) const { return 0.0; }

  /*!
   * \brief A virtual member.
   * \return Value of the density for inertial effects, from the adjoint solver
   */
  inline virtual su2double GetVal_Rho(unsigned short iVal) const { return 0.0; }

  /*!
   * \brief A virtual member.
   * \return Value of the density for dead loads, from the adjoint solver
   */
  inline virtual su2double GetVal_Rho_DL(unsigned short iVal) const { return 0.0; }

  /*!
   * \brief A virtual member.
   * \return Number of electric field variables from the adjoint solver
   */
  inline virtual unsigned short GetnEField(void) const { return 0; }

  /*!
   * \brief A virtual member.
   * \return Number of design variables from the adjoint solver
   */
  inline virtual unsigned short GetnDVFEA(void) const { return 0; }

  /*!
   * \brief A virtual member.
   * \return Pointer to the values of the Electric Field
   */
  inline virtual su2double GetVal_EField(unsigned short iVal) const { return 0.0; }

  /*!
   * \brief A virtual member.
   * \return Pointer to the values of the design variables
   */
  inline virtual su2double GetVal_DVFEA(unsigned short iVal) const { return 0.0; }

  /*!
   * \brief A virtual member.
   * \param[in] val_marker - Surface marker where the coefficient is computed.
   * \param[in] val_vertex - Vertex of the marker <i>val_marker</i> where the coefficient is evaluated.
   * \return Value of the sensitivity coefficient.
   */
  inline virtual su2double GetCSensitivity(unsigned short val_marker,
                                           unsigned long val_vertex) const {
    return 0;
  }

  /*!
   * \brief A virtual member.
   * \return A pointer to an array containing a set of constants
   */
  inline virtual const su2double* GetConstants() const { return nullptr; }

  /*!
   * \brief A virtual member.
   * \param[in] iBGS - Number of BGS iteration.
   * \param[in] val_forcecoeff_history - Value of the force coefficient.
   */
  inline virtual void SetForceCoeff(su2double val_forcecoeff_history) { }

  /*!
   * \brief A virtual member.
   * \param[in] val_relaxcoeff_history - Value of the force coefficient.
   */
  inline virtual void SetRelaxCoeff(su2double val_relaxcoeff_history) { }

  /*!
   * \brief A virtual member.
   * \param[in] iBGS - Number of BGS iteration.
   * \param[in] val_FSI_residual - Value of the residual.
   */
  inline virtual void SetFSI_Residual(su2double val_FSI_residual) { }

  /*!
   * \brief A virtual member.
   * \param[out] val_forcecoeff_history - Value of the force coefficient.
   */
  inline virtual su2double GetForceCoeff(void) const { return 0.0; }

  /*!
   * \brief A virtual member.
   * \param[out] val_relaxcoeff_history - Value of the relax coefficient.
   */
  inline virtual su2double GetRelaxCoeff(void) const { return 0.0; }

  /*!
   * \brief A virtual member.
   * \param[out] val_FSI_residual - Value of the residual.
   */
  inline virtual su2double GetFSI_Residual(void) const { return 0.0; }

  /*!
   * \brief A virtual member.
   * \param[in] geometry - Geometrical definition of the problem.
   * \param[in] solver_container - Container with all the solutions.
   * \param[in] config - Definition of the particular problem.
   * \param[in] ExtIter - External iteration.
   */
  inline virtual void SetInitialCondition(CGeometry **geometry,
                                          CSolver ***solver_container,
                                          CConfig *config,
                                          unsigned long TimeIter) { }

  /*!
   * \brief A virtual member.
   * \param[in] geometry - Geometrical definition of the problem.
   * \param[in] config - Definition of the problem.
   */
  inline virtual void PredictStruct_Displacement(CGeometry *geometry,
                                                 const CConfig *config) { }

  /*!
   * \brief A virtual member.
   * \param[in] geometry - Geometrical definition of the problem.
   * \param[in] config - Definition of the problem.
   * \param[in] iOuterIter - Current outer iteration.
   */
  inline virtual void ComputeAitken_Coefficient(CGeometry *geometry,
                                                const CConfig *config,
                                                unsigned long iOuterIter) { }

  /*!
   * \brief A virtual member.
   * \param[in] geometry - Geometrical definition of the problem.
   * \param[in] config - Definition of the particular problem.
   */
  inline virtual void SetAitken_Relaxation(CGeometry *geometry,
                                           const CConfig *config) { }

  /*!
   * \brief Loads the solution from the restart file.
   * \param[in] geometry - Geometrical definition of the problem.
   * \param[in] config - Definition of the particular problem.
   * \param[in] filename - Name of the restart file.
   * \param[in] skipVars - Number of variables preceeding the solution.
   */
  void BasicLoadRestart(CGeometry *geometry,
                        const CConfig *config,
                        const string& filename,
                        unsigned long skipVars);

  /*!
   * \brief A virtual member.
   * \param[in] geometry - Geometrical definition of the problem.
   * \param[in] solver - Container vector with all of the solvers.
   * \param[in] config - Definition of the particular problem.
   * \param[in] val_iter - Current external iteration number.
   * \param[in] val_update_geo - Flag for updating coords and grid velocity.
   */
  inline virtual void LoadRestart(CGeometry **geometry,
                                  CSolver ***solver,
                                  CConfig *config,
                                  int val_iter,
                                  bool val_update_geo) { }

  /*!
   * \brief Read a native SU2 restart file in ASCII format.
   * \param[in] geometry - Geometrical definition of the problem.
   * \param[in] config - Definition of the particular problem.
   * \param[in] val_filename - String name of the restart file.
   */
  void Read_SU2_Restart_ASCII(CGeometry *geometry,
                              const CConfig *config,
                              string val_filename);

  /*!
   * \brief Read a native SU2 restart file in binary format.
   * \param[in] geometry - Geometrical definition of the problem.
   * \param[in] config - Definition of the particular problem.
   * \param[in] val_filename - String name of the restart file.
   */
  void Read_SU2_Restart_Binary(CGeometry *geometry,
                               const CConfig *config,
                               string val_filename);

  /*!
   * \brief Read the metadata from a native SU2 restart file (ASCII or binary).
   * \param[in] geometry - Geometrical definition of the problem.
   * \param[in] config - Definition of the particular problem.
   * \param[in] adjoint - Boolean to identify the restart file of an adjoint run.
   * \param[in] val_filename - String name of the restart file.
   */
  void Read_SU2_Restart_Metadata(CGeometry *geometry,
                                 CConfig *config,
                                 bool adjoint_run,
                                 string val_filename) const;

  /*!
   * \brief Load a inlet profile data from file into a particular solver.
   * \param[in] geometry - Geometrical definition of the problem.
   * \param[in] solver - Container vector with all of the solvers.
   * \param[in] config - Definition of the particular problem.
   * \param[in] val_iter - Current external iteration number.
   * \param[in] val_kind_solver - Solver container position.
   * \param[in] val_kind_marker - Kind of marker to apply the profiles.
   */
  void LoadInletProfile(CGeometry **geometry,
                        CSolver ***solver,
                        CConfig *config,
                        int val_iter,
                        unsigned short val_kind_solver,
                        unsigned short val_kind_marker) const;

  /*!
   * \brief A virtual member.
   * \param[in] geometry - Geometrical definition of the problem.
   * \param[in] config - Definition of the particular problem.
   * \param[in] val_iter - Current external iteration number.
   */
  inline virtual void LoadRestart_FSI(CGeometry *geometry,
                                      CConfig *config,
                                      int val_iter) { }

  /*!
   * \brief A virtual member.
   * \param[in] iElem - element parameter.
   * \param[out] iElem_iDe - ID of the Dielectric Elastomer region.
   */
  inline virtual unsigned short Get_iElem_iDe(unsigned long iElem) const { return 0; }

  /*!
   * \brief A virtual member.
   * \param[in] i_DV - number of design variable.
   * \param[in] val_EField - value of the design variable.
   */
  inline virtual void Set_DV_Val(su2double val_EField, unsigned short i_DV) { }

  /*!
   * \brief A virtual member.
   * \param[in] i_DV - number of design variable.
   * \param[out] DV_Val - value of the design variable.
   */
  inline virtual su2double Get_DV_Val(unsigned short i_DV) const { return 0.0; }

  /*!
   * \brief Gauss method for solving a linear system.
   * \param[in] A - Matrix Ax = b.
   * \param[in] rhs - Right hand side.
   * \param[in] nVar - Number of variables.
   */
  void Gauss_Elimination(su2double** A,
                         su2double* rhs,
                         unsigned short nVar);

  /*!
   * \brief Prepares and solves the aeroelastic equations.
   * \param[in] surface_movement - Surface movement classes of the problem.
   * \param[in] geometry - Geometrical definition of the problem.
   * \param[in] config - Definition of the particular problem.
   * \param[in] TimeIter - Physical iteration number.
   */
  void Aeroelastic(CSurfaceMovement *surface_movement,
                   CGeometry *geometry,
                   CConfig *config,
                   unsigned long TimeIter);

  /*!
   * \brief Sets up the generalized eigenvectors and eigenvalues needed to solve the aeroelastic equations.
   * \param[in] PHI - Matrix of the generalized eigenvectors.
   * \param[in] w - The eigenvalues of the generalized eigensystem.
   * \param[in] config - Definition of the particular problem.
   */
  void SetUpTypicalSectionWingModel(vector<vector<su2double> >& PHI,
                                    vector<su2double>& w,
                                    CConfig *config);

  /*!
   * \brief Solve the typical section wing model.
   * \param[in] geometry - Geometrical definition of the problem.
   * \param[in] Cl - Coefficient of lift at particular iteration.
   * \param[in] Cm - Moment coefficient about z-axis at particular iteration.
   * \param[in] config - Definition of the particular problem.
   * \param[in] val_Marker - Surface that is being monitored.
   * \param[in] displacements - solution of typical section wing model.
   */
  void SolveTypicalSectionWingModel(CGeometry *geometry,
                                    su2double Cl, su2double Cm,
                                    CConfig *config,
                                    unsigned short val_Marker,
                                    vector<su2double>& displacements);

  /*!
   * \brief A virtual member.
   * \param[in] geometry - Geometrical definition of the problem.
   * \param[in] config_container - The particular config.
   */
  inline virtual void RegisterSolution(CGeometry *geometry_container, CConfig *config) { }

  /*!
   * \brief A virtual member.
   * \param[in] geometry - Geometrical definition of the problem.
   * \param[in] config_container - The particular config.
   */
  inline virtual void RegisterOutput(CGeometry *geometry_container, CConfig *config) { }

  /*!
   * \brief A virtual member.
   * \param[in] geometry - The geometrical definition of the problem.
   * \param[in] config - The particular config.
   */
  inline virtual void SetAdjoint_Output(CGeometry *geometry, CConfig *config){}

  /*!
   * \brief A virtual member.
   * \param[in] geometry - The geometrical definition of the problem.
   * \param[in] solver_container - The solver container holding all solutions.
   * \param[in] config - The particular config.
   * \param[in] CrossTerm - Boolean to determine if this is a cross term extraction.
   */
  inline virtual void ExtractAdjoint_Solution(CGeometry *geometry, CConfig *config, bool CrossTerm){}

  /*!
   * \brief Register In- or Output.
   * \param[in] input - Boolean whether In- or Output should be registered.
   * \param[in] config - The particular config.
   * \returns The number of extra variables.
   */
  virtual unsigned long RegisterSolutionExtra(bool input, const CConfig* config) { return 0; }

  /*!
   * \brief Seed the adjoint of the extra solution at the output.
   * \param[in] adj_sol - Vector containing the adjoint solution to seed.
   * \param[in] config - The particular config.
   */
  virtual void SetAdjoint_SolutionExtra(const su2activevector& adj_sol, const CConfig* config) {}

  /*!
   * \brief Extract the adjoint of the extra solution at the input.
   * \param[out] adj_sol - Vector to store the adjoint into.
   * \param[in] config - The particular config.
   */
  virtual void ExtractAdjoint_SolutionExtra(su2activevector& adj_sol, const CConfig* config) {}

  /*!
   * \brief  A virtual member.
   * \param[in] geometry - Geometrical definition of the problem.
   * \param[in] config - Definition of the particular problem.
   */
  inline virtual void SetSurface_Sensitivity(CGeometry *geometry, CConfig *config) { }

  /*!
   * \brief A virtual member. Extract and set the geometrical sensitivity.
   * \param[in] geometry - Geometrical definition of the problem.
   * \param[in] config - Definition of the particular problem.
   * \param[in] target_solver - The target solver for the sensitivities, optional, for when the mesh solver is used.
   */
  inline virtual void SetSensitivity(CGeometry *geometry, CConfig *config, CSolver *target_solver = nullptr){ }

  /*!
   * \brief A virtual member.
   * \param[in] Set value of interest: 0 - Initial value, 1 - Current value.
   */
  inline virtual void SetFSI_ConvValue(unsigned short val_index, su2double val_criteria) { };

  /*!
   * \brief A virtual member.
   * \param[in]  Value of interest: 0 - Initial value, 1 - Current value.
   * \return Values to compare
   */
  inline virtual su2double GetFSI_ConvValue(unsigned short val_index)const  { return 0.0; }

  /*!
   * \brief A virtual member.
   * \param[in] CurrentTime - Current time step.
   * \param[in] RampTime - Time for application of the ramp.*
   * \param[in] config - Definition of the particular problem.
   */
  inline virtual su2double Compute_LoadCoefficient(su2double CurrentTime,
                                                   su2double RampTime,
                                                   const CConfig *config) { return 0.0; }

  /*!
   * \brief A virtual member.
   * \param[in] geometry - Geometrical definition of the problem.
   * \param[in] numerics - Description of the numerical method.
   * \param[in] config - Definition of the particular problem.
   */
  inline virtual void Compute_StiffMatrix(CGeometry *geometry,
                                          CNumerics **numerics,
                                          const CConfig *config) { }

  /*!
   * \brief A virtual member.
   * \param[in] geometry - Geometrical definition of the problem.
   * \param[in] numerics - Description of the numerical method.
   * \param[in] config - Definition of the particular problem.
   */
  inline virtual void Compute_StiffMatrix_NodalStressRes(CGeometry *geometry,
                                                         CNumerics **numerics,
                                                         const CConfig *config) { }

  /*!
   * \brief A virtual member.
   * \param[in] geometry - Geometrical definition of the problem.
   * \param[in] numerics - Description of the numerical method.
   * \param[in] config - Definition of the particular problem.
   */
  inline virtual void Compute_MassMatrix(const CGeometry *geometry,
                                         CNumerics **numerics,
                                         const CConfig *config) { }

  /*!
   * \brief A virtual member.
   * \param[in] geometry - Geometrical definition of the problem.
   * \param[in] numerics - Description of the numerical method.
   * \param[in] config - Definition of the particular problem.
   */
  inline virtual void Compute_MassRes(const CGeometry *geometry,
                                      CNumerics **numerics,
                                      const CConfig *config) { }

  /*!
   * \brief A virtual member.
   * \param[in] geometry - Geometrical definition of the problem.
   * \param[in] numerics - Description of the numerical method.
   * \param[in] config - Definition of the particular problem.
   */
  inline virtual void Compute_NodalStressRes(CGeometry *geometry,
                                             CNumerics **numerics,
                                             const CConfig *config) { }

  /*!
   * \brief A virtual member.
   * \param[in] geometry - Geometrical definition of the problem.
   * \param[in] numerics - Description of the numerical method.
   * \param[in] config - Definition of the particular problem.
   */
  inline virtual void Compute_DeadLoad(CGeometry *geometry,
                                       CNumerics **numerics,
                                       const CConfig *config) { }

  /*!
   * \brief A virtual member. Set the volumetric heat source
   * \param[in] geometry - Geometrical definition of the problem.
   * \param[in] config - Definition of the particular problem.
   */
  inline virtual void SetVolumetricHeatSource(CGeometry *geometry,
                                              CConfig *config) { }

  /*!
   * \brief A virtual member.
   * \param[in] geometry - Geometrical definition of the problem.
   * \param[in] solver_container - Container vector with the solutions.
   * \param[in] config - Definition of the particular problem.
   */
  inline virtual void Solve_System(CGeometry *geometry, CConfig *config) { }

  /*!
   * \brief A virtual member.
   * \return Value of the dynamic Aitken relaxation factor
   */
  inline virtual su2double GetWAitken_Dyn(void) const { return 0; }

  /*!
   * \brief A virtual member.
   * \return Value of the last Aitken relaxation factor in the previous time step.
   */
  inline virtual su2double GetWAitken_Dyn_tn1(void) const { return 0; }

  /*!
   * \brief A virtual member.
   * \param[in] Value of the dynamic Aitken relaxation factor
   */
  inline virtual void SetWAitken_Dyn(su2double waitk) {  }

  /*!
   * \brief A virtual member.
   * \param[in] Value of the last Aitken relaxation factor in the previous time step.
   */
  inline virtual void SetWAitken_Dyn_tn1(su2double waitk_tn1) {  }

  /*!
   * \brief A virtual member.
   * \param[in] Index of the increment.
   * \param[in] Value of the load increment for nonlinear structural analysis.
   */
  inline virtual void SetLoad_Increment(unsigned long iInc, su2double loadInc) {  }

  /*!
   * \brief A virtual member.
   * \param[in] Value of the load increment for nonlinear structural analysis
   */
  inline virtual su2double GetLoad_Increment() const { return 0.0; }

  /*!
   * \brief A virtual member.
   * \param[in] Value of freestream pressure.
   */
  inline virtual void SetPressure_Inf(su2double p_inf){}

  /*!
   * \brief A virtual member.
   * \param[in] Value of freestream temperature.
   */
  inline virtual void SetTemperature_Inf(su2double t_inf){}

  /*!
   * \brief A virtual member.
   * \param[in] Value of freestream density.
   */
  inline virtual void SetDensity_Inf(su2double rho_inf){}

  /*!
   * \brief A virtual member.
   * \param[in] val_dim - Index of the velocity vector.
   * \param[in] val_velocity - Value of the velocity.
   */
  inline virtual void SetVelocity_Inf(unsigned short val_dim, su2double val_velocity) { }

  /*!
   * \brief A virtual member.
   * \param[in] kind_recording - Kind of AD recording.
   */
  inline virtual void SetRecording(CGeometry *geometry, CConfig *config){}

  /*!
   * \brief A virtual member.
   * \param[in] geometry - Geometrical definition of the problem.
   * \param[in] config - Definition of the particular problem.
   * \param[in] reset - If true reset variables to their initial values.
   */
  inline virtual void RegisterVariables(CGeometry *geometry,
                                        CConfig *config,
                                        bool reset = false) { }

  /*!
   * \brief A virtual member.
   * \param[in] geometry - Geometrical definition of the problem.
   * \param[in] config - Definition of the particular problem.
   */
  inline virtual void ExtractAdjoint_Variables(CGeometry *geometry, CConfig *config) { }

  /*!
   * \brief A virtual member.
   * \param[in] config - Definition of the particular problem.
   */
  inline virtual void SetFreeStream_Solution(const CConfig *config) { }

  /*!
   * \brief A virtual member.
   */
  inline virtual su2double* GetVecSolDOFs(void) { return nullptr; }

  /*!
   * \brief A virtual member.
   */
  inline virtual unsigned long GetnDOFsGlobal(void) const { return 0; }

  /*!
   * \brief A virtual member.
   * \param[in] geometry - Geometrical definition of the problem.
   * \param[in] config - Definition of the particular problem.
   */
  inline virtual void InitTurboContainers(CGeometry *geometry, CConfig *config) { }

  /*!
   * \brief virtual member.
   * \param[in] geometry - Geometrical definition of the problem.
   * \param[in] solver_container - Container vector with all the solutions.
   * \param[in] config - Definition of the particular problem.
   * \param[in] val_marker - Surface marker where the average is evaluated.
   */
  inline virtual void PreprocessAverage(CSolver **solver,
                                        CGeometry *geometry,
                                        CConfig *config,
                                        unsigned short marker_flag) { }

  /*!
   * \brief virtual member.
   * \param[in] geometry - Geometrical definition of the problem.
   * \param[in] solver_container - Container vector with all the solutions.
   * \param[in] config - Definition of the particular problem.
   * \param[in] val_marker - Surface marker where the average is evaluated.
   */
  inline virtual void TurboAverageProcess(CSolver **solver,
                                          CGeometry *geometry,
                                          CConfig *config,
                                          unsigned short marker_flag) { }

  /*!
   * \brief virtual member.
   * \param[in] config - Definition of the particular problem.
   * \param[in] geometry - Geometrical definition of the problem.
   */
  inline virtual void GatherInOutAverageValues(CConfig *config, CGeometry *geometry) { }

  /*!
   * \brief A virtual member.
   * \param[in] val_marker - bound marker.
   * \return Value of the Average Density on the surface <i>val_marker</i>.
   */
  inline virtual su2double GetAverageDensity(unsigned short valMarker, unsigned short valSpan) const { return 0.0; }

  /*!
   * \brief A virtual member.
   * \param[in] val_marker - bound marker.
   * \return Value of the Average Pressure on the surface <i>val_marker</i>.
   */
  inline virtual su2double GetAveragePressure(unsigned short valMarker, unsigned short valSpan) const { return 0.0; }

  /*!
   * \brief A virtual member.
   * \param[in] val_marker - bound marker.
   * \return Value of the Average Total Pressure on the surface <i>val_marker</i>.
   */
  inline virtual const su2double* GetAverageTurboVelocity(unsigned short valMarker, unsigned short valSpan) const { return nullptr; }

  /*!
   * \brief A virtual member.
   * \param[in] val_marker - bound marker.
   * \return Value of the Average Nu on the surface <i>val_marker</i>.
   */
  inline virtual su2double GetAverageNu(unsigned short valMarker, unsigned short valSpan) const { return 0.0; }

  /*!
   * \brief A virtual member.
   * \param[in] val_marker - bound marker.
   * \return Value of the Average Kine on the surface <i>val_marker</i>.
   */
  inline virtual su2double GetAverageKine(unsigned short valMarker, unsigned short valSpan) const { return 0.0; }

  /*!
   * \brief A virtual member.
   * \param[in] val_marker - bound marker.
   * \return Value of the Average Omega on the surface <i>val_marker</i>.
   */
  inline virtual su2double GetAverageOmega(unsigned short valMarker, unsigned short valSpan) const { return 0.0; }

  /*!
   * \brief A virtual member.
   * \param[in] val_marker - bound marker.
   * \return Value of the Average Nu on the surface <i>val_marker</i>.
   */
  inline virtual su2double GetExtAverageNu(unsigned short valMarker, unsigned short valSpan) const { return 0.0; }

  /*!
   * \brief A virtual member.
   * \param[in] val_marker - bound marker.
   * \return Value of the Average Kine on the surface <i>val_marker</i>.
   */
  inline virtual su2double GetExtAverageKine(unsigned short valMarker, unsigned short valSpan) const { return 0.0; }

  /*!
   * \brief A virtual member.
   * \param[in] val_marker - bound marker.
   * \return Value of the Average Omega on the surface <i>val_marker</i>.
   */
  inline virtual su2double GetExtAverageOmega(unsigned short valMarker, unsigned short valSpan) const { return 0.0; }

  /*!
   * \brief A virtual member.
   * \param[in] val_marker - bound marker.
   * \return Value of the Average Density on the surface <i>val_marker</i>.
   */
  inline virtual void SetExtAverageDensity(unsigned short valMarker,
                                           unsigned short valSpan,
                                           su2double valDensity) { }

  /*!
   * \brief A virtual member.
   * \param[in] val_marker - bound marker.
   * \return Value of the Average Pressure on the surface <i>val_marker</i>.
   */
  inline virtual void SetExtAveragePressure(unsigned short valMarker,
                                            unsigned short valSpan,
                                            su2double valPressure) { }

  /*!
   * \brief A virtual member.
   * \param[in] val_marker - bound marker.
   * \return Value of the Average Total Pressure on the surface <i>val_marker</i>.
   */
  inline virtual void SetExtAverageTurboVelocity(unsigned short valMarker,
                                                 unsigned short valSpan,
                                                 unsigned short valIndex,
                                                 su2double valTurboVelocity) { }

  /*!
   * \brief A virtual member.
   * \param[in] val_marker - bound marker.
   * \return Value of the Average Nu on the surface <i>val_marker</i>.
   */
  inline virtual void SetExtAverageNu(unsigned short valMarker,
                                      unsigned short valSpan,
                                      su2double valNu) { }

  /*!
   * \brief A virtual member.
   * \param[in] val_marker - bound marker.
   * \return Value of the Average Kine on the surface <i>val_marker</i>.
   */
  inline virtual void SetExtAverageKine(unsigned short valMarker,
                                        unsigned short valSpan,
                                        su2double valKine) { }

  /*!
   * \brief A virtual member.
   * \param[in] val_marker - bound marker.
   * \return Value of the Average Omega on the surface <i>val_marker</i>.
   */
  inline virtual void SetExtAverageOmega(unsigned short valMarker,
                                         unsigned short valSpan,
                                         su2double valOmega) { }

  /*!
   * \brief A virtual member.
   * \param[in] inMarkerTP - bound marker.
   * \return Value of the inlet density.
   */
  inline virtual su2double GetDensityIn(unsigned short inMarkerTP, unsigned short valSpan) const {return 0;}

  /*!
   * \brief A virtual member.
   * \param[in] inMarkerTP - bound marker.
   * \return Value of inlet pressure.
   */
  inline virtual su2double GetPressureIn(unsigned short inMarkerTP, unsigned short valSpan) const {return 0;}

  /*!
   * \brief A virtual member.
   * \param[in] inMarkerTP - bound marker.
   * \return Value of the inlet normal velocity.
   */
  inline virtual const su2double* GetTurboVelocityIn(unsigned short inMarkerTP, unsigned short valSpan) const {return nullptr;}

  /*!
   * \brief A virtual member.
   * \param[in] inMarkerTP - bound marker.
   * \return Value of the outlet density.
   */
  inline virtual su2double GetDensityOut(unsigned short inMarkerTP, unsigned short valSpan) const {return 0;}

  /*!
   * \brief A virtual member.
   * \param[in] inMarkerTP - bound marker.
   * \return Value of the outlet pressure.
   */
  inline virtual su2double GetPressureOut(unsigned short inMarkerTP, unsigned short valSpan) const {return 0;}

  /*!
   * \brief A virtual member.
   * \param[in] inMarkerTP - bound marker.
   * \return Value of the outlet normal velocity.
   */
  inline virtual const su2double* GetTurboVelocityOut(unsigned short inMarkerTP, unsigned short valSpan) const {return nullptr;}

  /*!
   * \brief A virtual member.
   * \param[in] inMarkerTP - bound marker.
   * \return Value of the inlet density.
   */
  inline virtual su2double GetKineIn(unsigned short inMarkerTP, unsigned short valSpan) const {return 0;}

  /*!
   * \brief A virtual member.
   * \param[in] inMarkerTP - bound marker.
   * \return Value of the inlet density.
   */
  inline virtual su2double GetOmegaIn(unsigned short inMarkerTP, unsigned short valSpan) const {return 0;}

  /*!
   * \brief A virtual member.
   * \param[in] inMarkerTP - bound marker.
   * \return Value of the inlet density.
   */
  inline virtual su2double GetNuIn(unsigned short inMarkerTP, unsigned short valSpan) const {return 0;}

  /*!
   * \brief A virtual member.
   * \param[in] inMarkerTP - bound marker.
   * \return Value of the inlet density.
   */
  inline virtual su2double GetKineOut(unsigned short inMarkerTP, unsigned short valSpan) const {return 0;}

  /*!
   * \brief A virtual member.
   * \param[in] inMarkerTP - bound marker.
   * \return Value of the inlet density.
   */
  inline virtual su2double GetOmegaOut(unsigned short inMarkerTP, unsigned short valSpan) const {return 0;}

  /*!
   * \brief A virtual member.
   * \param[in] inMarkerTP - bound marker.
   * \return Value of the inlet density.
   */
  inline virtual su2double GetNuOut(unsigned short inMarkerTP, unsigned short valSpan) const {return 0;}

  /*!
   * \brief A virtual member.
   * \param[in] value      - turboperformance value to set.
   * \param[in] inMarkerTP - turboperformance marker.
   */
  inline virtual void SetDensityIn(su2double value,
                                   unsigned short inMarkerTP,
                                   unsigned short valSpan) { }

  /*!
   * \brief A virtual member.
   * \param[in] value      - turboperformance value to set.
   * \param[in] inMarkerTP - turboperformance marker.
   */
  inline virtual void SetPressureIn(su2double value,
                                    unsigned short inMarkerTP,
                                    unsigned short valSpan) { }

  /*!
   * \brief A virtual member.
   * \param[in] value      - turboperformance value to set.
   * \param[in] inMarkerTP - turboperformance marker.
   */
  inline virtual void SetTurboVelocityIn(const su2double *value,
                                         unsigned short inMarkerTP,
                                         unsigned short valSpan) { }

  /*!
   * \brief A virtual member.
   * \param[in] value      - turboperformance value to set.
   * \param[in] inMarkerTP - turboperformance marker.
   */
  inline virtual void SetDensityOut(su2double value,
                                    unsigned short inMarkerTP,
                                    unsigned short valSpan) { }

  /*!
   * \brief A virtual member.
   * \param[in] value      - turboperformance value to set.
   * \param[in] inMarkerTP - turboperformance marker.
   */
  inline virtual void SetPressureOut(su2double value,
                                     unsigned short inMarkerTP,
                                     unsigned short valSpan) { }

  /*!
   * \brief A virtual member.
   * \param[in] value      - turboperformance value to set.
   * \param[in] inMarkerTP - turboperformance marker.
   */
  inline virtual void SetTurboVelocityOut(const su2double *value,
                                          unsigned short inMarkerTP,
                                          unsigned short valSpan) { }

  /*!
   * \brief A virtual member.
   * \param[in] value      - turboperformance value to set.
   * \param[in] inMarkerTP - turboperformance marker.
   */
  inline virtual void SetKineIn(su2double value,
                                unsigned short inMarkerTP,
                                unsigned short valSpan) { }

  /*!
   * \brief A virtual member.
   * \param[in] value      - turboperformance value to set.
   * \param[in] inMarkerTP - turboperformance marker.
   */
  inline virtual void SetOmegaIn(su2double value,
                                 unsigned short inMarkerTP,
                                 unsigned short valSpan) { }

  /*!
   * \brief A virtual member.
   * \param[in] value      - turboperformance value to set.
   * \param[in] inMarkerTP - turboperformance marker.
   */
  inline virtual void SetNuIn(su2double value,
                              unsigned short inMarkerTP,
                              unsigned short valSpan) { }

  /*!
   * \brief A virtual member.
   * \param[in] value      - turboperformance value to set.
   * \param[in] inMarkerTP - turboperformance marker.
   */
  inline virtual void SetKineOut(su2double value,
                                 unsigned short inMarkerTP,
                                 unsigned short valSpan) { }

  /*!
   * \brief A virtual member.
   * \param[in] value      - turboperformance value to set.
   * \param[in] inMarkerTP - turboperformance marker.
   */
  inline virtual void SetOmegaOut(su2double value,
                                  unsigned short inMarkerTP,
                                  unsigned short valSpan) { }

  /*!
   * \brief A virtual member.
   * \param[in] value      - turboperformance value to set.
   * \param[in] inMarkerTP - turboperformance marker.
   */
  inline virtual void SetNuOut(su2double value,
                               unsigned short inMarkerTP,
                               unsigned short valSpan) { }

  /*!
   * \brief A virtual member.
   * \param[in] config - Definition of the particular problem.
   */
  inline virtual void SetFreeStream_TurboSolution(CConfig *config) { }

  /*!
   * \brief A virtual member.
   * \param[in] geometry - Geometrical definition.
   * \param[in] config - Definition of the particular problem.
   * \param[in] referenceCoord - Determine if the mesh is deformed from the reference or from the current coordinates.
   */
  inline virtual void DeformMesh(CGeometry **geometry,
                                 CNumerics **numerics,
                                 CConfig *config) { }

  /*!
   * \brief A virtual member.
   * \param[in] geometry - Geometrical definition.
   * \param[in] config - Definition of the particular problem.
   * \param[in] referenceCoord - Determine if the mesh is deformed from the reference or from the current coordinates.
   */
  inline virtual void SetMesh_Stiffness(CGeometry **geometry,
                                        CNumerics **numerics,
                                        CConfig *config) { }

  /*!
   * \brief A virtual member.
   * \param[in] geometry - Geometrical definition.
   * \param[in] solver - the discrete adjoint flow solver corresponding to the problem.
   * \param[in] numerics - the numerics for this problem.
   * \param[in] config - Definition of the particular problem.
   */
  virtual void ApplyGradientSmoothingVolume(CGeometry* geometry, CNumerics* numerics, const CConfig* config) {}

  /*!
   * \brief A virtual member.
   * \param[in] geometry - Geometrical definition.
   * \param[in] solver - the discrete adjoint flow solver corresponding to the problem.
   * \param[in] numerics - the numerics for this problem.
   * \param[in] config - Definition of the particular problem.
   *
   */
  virtual void ApplyGradientSmoothingSurface(CGeometry* geometry, CNumerics* numerics, const CConfig* config) {}

  /*!
   * \brief All steps required for smoothing the whole system on DV level in an iterative way
   */
  virtual void ApplyGradientSmoothingDV(CGeometry *geometry,
                                        CNumerics *numerics,
                                        CSurfaceMovement *surface_movement,
                                        CVolumetricMovement *grid_movement,
                                        CConfig *config,
                                        su2double** Gradient) { }

  /*!
   * \brief A virtual member.
   * \param[in] geometry - Geometrical definition.
   * \param[in] config - Definition of the particular problem.
   */
  virtual void RecordTapeAndCalculateOriginalGradient(CGeometry *geometry,
                                                     CSurfaceMovement *surface_movement,
                                                     CVolumetricMovement *grid_movement,
                                                     CConfig *config,
                                                     su2double** Gradient) { }

  /*!
   * \brief A virtual member.
   * \param[in] geometry - Geometrical definition of the problem.
   */
  virtual void ReadSensFromGeometry(const CGeometry* geometry) {}

  /*!
   * \brief A virtual member.
   * \param[in] geometry - Geometrical definition of the problem.
   * \param[in] config - Definition of the particular problem.
   */
  virtual void WriteSensToGeometry(CGeometry* geometry) const {}

  /*!
   * \brief Routine that sets the flag controlling implicit treatment for periodic BCs.
   * \param[in] val_implicit_periodic - Flag controlling implicit treatment for periodic BCs.
   */
  inline void SetImplicitPeriodic(bool val_implicit_periodic) { implicit_periodic = val_implicit_periodic; }

  /*!
   * \brief Routine that sets the flag controlling solution rotation for periodic BCs.
   * \param[in] val_implicit_periodic - Flag controlling solution rotation for periodic BCs.
   */
  inline void SetRotatePeriodic(bool val_rotate_periodic) { rotate_periodic = val_rotate_periodic; }

  /*!
   * \brief Retrieve the solver name for output purposes.
   * \param[out] val_solvername - Name of the solver.
   */
  inline string GetSolverName(void) {return SolverName;}

  /*!
   * \brief Get the solution fields.
   * \return A vector containing the solution fields.
   */
  inline vector<string> GetSolutionFields() const{return fields;}

  /*!
   * \brief A virtual member.
   * \param[in] geometry - Geometrical definition.
   * \param[in] config   - Definition of the particular problem.
   */
  inline virtual void ComputeVerificationError(CGeometry *geometry, CConfig *config) { }

  /*!
   * \brief Compute the tractions at the vertices.
   * \param[in] geometry - Geometrical definition.
   * \param[in] config   - Definition of the particular problem.
   */
  void ComputeVertexTractions(CGeometry *geometry, const CConfig *config);

  /*!
   * \brief Set the adjoints of the vertex tractions.
   * \param[in] iMarker  - Index of the marker
   * \param[in] iVertex  - Index of the relevant vertex
   * \param[in] iDim     - Dimension
   */
  inline su2double GetVertexTractions(unsigned short iMarker, unsigned long iVertex, unsigned short iDim) const {
    return VertexTraction[iMarker][iVertex][iDim];
  }

  /*!
   * \brief Register the vertex tractions as output.
   * \param[in] geometry - Geometrical definition.
   * \param[in] config   - Definition of the particular problem.
   */
  void RegisterVertexTractions(CGeometry *geometry, const CConfig *config);

  /*!
   * \brief Store the adjoints of the vertex tractions.
   * \param[in] iMarker  - Index of the marker
   * \param[in] iVertex  - Index of the relevant vertex
   * \param[in] iDim     - Dimension
   * \param[in] val_adjoint - Value received for the adjoint (from another solver)
   */
  inline void StoreVertexTractionsAdjoint(unsigned short iMarker,
                                          unsigned long iVertex,
                                          unsigned short iDim,
                                          su2double val_adjoint){
    VertexTractionAdjoint[iMarker][iVertex][iDim] = val_adjoint;
  }

  /*!
   * \brief Set the adjoints of the vertex tractions to the AD structure.
   * \param[in] geometry - Geometrical definition.
   * \param[in] config   - Definition of the particular problem.
   */
  void SetVertexTractionsAdjoint(CGeometry *geometry, const CConfig *config);

  /*!
   * \brief Get minimun volume in the mesh
   * \return
   */
  virtual su2double GetMinimum_Volume() const { return 0.0; }

  /*!
   * \brief Get maximum volume in the mesh
   * \return
   */
  virtual su2double GetMaximum_Volume() const { return 0.0; }

  /*!
   * \brief Whether the methods of the solver called by multi/single-grid
   *        iteration can be executed by multiple threads.
   * \return Should return true if "yes", false if "no".
   */
  inline virtual bool GetHasHybridParallel() const { return false; }

  /*!
   * \brief Get values for streamwise periodic flow: delta P, m_dot, inlet T, integrated heat, etc.
   * \return Struct holding streamwise periodic values.
   */
  virtual StreamwisePeriodicValues GetStreamwisePeriodicValues() const { return StreamwisePeriodicValues(); }

  /*!
   * \brief Save snapshot or POD data using libROM
   * \param[in] geometry - Geometrical definition of the problem.
   * \param[in] config - Definition of the particular problem.
   * \param[in] converged - Whether or not solution has converged.
  */
  void SavelibROM(CGeometry *geometry, CConfig *config, bool converged);

  /*!
    * \brief Compute source terms of body-force model
    * \param[in] solver_container - 
  */
  inline virtual void ComputeBFMSources(CSolver **solver_container, unsigned long iPoint, vector<su2double>&BFM_sources) {};

  inline virtual su2double GetBody_Force(unsigned short iDim){return 0;}
protected:
  /*!
   * \brief Allocate the memory for the verification solution, if necessary.
   * \param[in] nDim   - Number of dimensions of the problem.
   * \param[in] nVar   - Number of variables of the problem.
   * \param[in] config - Definition of the particular problem.
   */
  void SetVerificationSolution(unsigned short nDim,
                               unsigned short nVar,
                               CConfig        *config);

<<<<<<< HEAD
=======
  /*!
   * \brief "Add" residual at (iPoint,iVar) to residual variables local to the thread.
   *  \param[in] iPoint - Point index.
   *  \param[in] iVar - Variable index.
   *  \param[in] res - Residual at (iPoint,iVar), e.g. LinSysRes(iPoint,iVar)
   *  \param[in,out] resRMS - increases by pow(Residual, 2)
   *  \param[in,out] resMax - increases to max(resMax, Residual)
   *  \param[in,out] idxMax - changes when resMax increases
   */
  static inline void ResidualReductions_PerThread(unsigned long iPoint, unsigned short iVar, su2double res, su2double* resRMS, su2double* resMax,
                                                  unsigned long* idxMax) {
    res = fabs(res);
    resRMS[iVar] += res * res;
    if (res > resMax[iVar]) {
      resMax[iVar] = res;
      idxMax[iVar] = iPoint;
    }
  }

  /*!
   * \brief "Add" local residual variables of all threads to compute global residual variables.
   */
  inline void ResidualReductions_FromAllThreads(const CGeometry* geometry, const CConfig* config, const su2double* resRMS, const su2double* resMax,
                                                const unsigned long* idxMax){
    SetResToZero();

    SU2_OMP_CRITICAL
    for (unsigned short iVar = 0; iVar < nVar; iVar++) {
      Residual_RMS[iVar] += resRMS[iVar];
      AddRes_Max(iVar, resMax[iVar], geometry->nodes->GetGlobalIndex(idxMax[iVar]), geometry->nodes->GetCoord(idxMax[iVar]));
    }
    END_SU2_OMP_CRITICAL
    SU2_OMP_BARRIER

    /*--- Compute the root mean square residual ---*/
    SetResidual_RMS(geometry, config);
  }

  /*!
   * \brief Set the RMS and MAX residual to zero.
   */
  inline void SetResToZero() {
    BEGIN_SU2_OMP_SAFE_GLOBAL_ACCESS {
      for (auto& r : Residual_RMS) r = 0;
      for (auto& r : Residual_Max) r = 0;
      for (auto& p : Point_Max) p = 0;
    }
    END_SU2_OMP_SAFE_GLOBAL_ACCESS
  }

  /*!
   * \brief Adds the maximal residual, this is useful for the convergence history.
   * \param[in] val_var - Index of the variable.
   * \param[in] val_residual - Value of the residual to store in the position <i>val_var</i>.
   * \param[in] val_point - Value of the point index for the max residual.
   * \param[in] val_coord - Location (x, y, z) of the max residual point.
   */
  inline void AddRes_Max(unsigned short val_var,
                         su2double val_residual,
                         unsigned long val_point,
                         const su2double* val_coord) {
    if (val_residual > Residual_Max[val_var]) {
      Residual_Max[val_var] = val_residual;
      Point_Max[val_var] = val_point;
      for (unsigned short iDim = 0; iDim < nDim; iDim++)
        Point_Max_Coord[val_var][iDim] = val_coord[iDim];
    }
  }

  /*!
   * \brief Adds the maximal residual for BGS subiterations.
   * \param[in] val_var - Index of the variable.
   * \param[in] val_residual - Value of the residual to store in the position <i>val_var</i>.
   * \param[in] val_point - Value of the point index for the max residual.
   * \param[in] val_coord - Location (x, y, z) of the max residual point.
   */
  inline void AddRes_Max_BGS(unsigned short val_var,
                             su2double val_residual,
                             unsigned long val_point,
                             const su2double* val_coord) {
    if (val_residual > Residual_Max_BGS[val_var]) {
    Residual_Max_BGS[val_var] = val_residual;
    Point_Max_BGS[val_var] = val_point;
    for (unsigned short iDim = 0; iDim < nDim; iDim++)
      Point_Max_Coord_BGS[val_var][iDim] = val_coord[iDim];
    }
  }
>>>>>>> e528e80d

};<|MERGE_RESOLUTION|>--- conflicted
+++ resolved
@@ -4332,8 +4332,6 @@
                                unsigned short nVar,
                                CConfig        *config);
 
-<<<<<<< HEAD
-=======
   /*!
    * \brief "Add" residual at (iPoint,iVar) to residual variables local to the thread.
    *  \param[in] iPoint - Point index.
@@ -4421,6 +4419,5 @@
       Point_Max_Coord_BGS[val_var][iDim] = val_coord[iDim];
     }
   }
->>>>>>> e528e80d
 
 };