/*!
 * \file CIncEulerSolver.hpp
 * \brief Headers of the CIncEulerSolver class
 * \author F. Palacios, T. Economon, T. Albring
 * \version 7.1.1 "Blackbird"
 *
 * SU2 Project Website: https://su2code.github.io
 *
 * The SU2 Project is maintained by the SU2 Foundation
 * (http://su2foundation.org)
 *
 * Copyright 2012-2020, SU2 Contributors (cf. AUTHORS.md)
 *
 * SU2 is free software; you can redistribute it and/or
 * modify it under the terms of the GNU Lesser General Public
 * License as published by the Free Software Foundation; either
 * version 2.1 of the License, or (at your option) any later version.
 *
 * SU2 is distributed in the hope that it will be useful,
 * but WITHOUT ANY WARRANTY; without even the implied warranty of
 * MERCHANTABILITY or FITNESS FOR A PARTICULAR PURPOSE. See the GNU
 * Lesser General Public License for more details.
 *
 * You should have received a copy of the GNU Lesser General Public
 * License along with SU2. If not, see <http://www.gnu.org/licenses/>.
 */

#pragma once

#include "CFVMFlowSolverBase.hpp"
#include "../variables/CIncEulerVariable.hpp"

/*!
 * \class CIncEulerSolver
 * \brief Main class for defining the incompressible Euler flow solver.
 * \ingroup Euler_Equations
 * \author F. Palacios, T. Economon, T. Albring
 */
class CIncEulerSolver : public CFVMFlowSolverBase<CIncEulerVariable, INCOMPRESSIBLE> {
protected:
  vector<CFluidModel*> FluidModel;   /*!< \brief fluid model used in the solver. */
  StreamwisePeriodicValues SPvals;

  /*!
   * \brief Preprocessing actions common to the Euler and NS solvers.
   * \param[in] geometry - Geometrical definition of the problem.
   * \param[in] solver_container - Container vector with all the solutions.
   * \param[in] config - Definition of the particular problem.
   * \param[in] iRKStep - Current step of the Runge-Kutta iteration.
   * \param[in] RunTime_EqSystem - System of equations which is going to be solved.
   * \param[in] Output - boolean to determine whether to print output.
   */
  void CommonPreprocessing(CGeometry *geometry, CSolver **solver_container, CConfig *config, unsigned short iMesh,
                           unsigned short iRKStep, unsigned short RunTime_EqSystem, bool Output);

  /*!
   * \brief Compute the preconditioner for low-Mach flows.
   * \param[in] iPoint - Index of the grid point
   * \param[in] config - Definition of the particular problem.
   * \param[in] delta - Volume over delta time, does not matter for explicit.
   * \param[out] preconditioner - The preconditioner matrix.
   */
  void SetPreconditioner(const CConfig *config, unsigned long iPoint,
                         su2double delta, su2activematrix& preconditioner) const;

  /*!
   * \brief Compute a pressure sensor switch.
   * \param[in] geometry - Geometrical definition of the problem.
   * \param[in] solver_container - Container vector with all the solutions.
   * \param[in] config - Definition of the particular problem.
   */
  void SetCentered_Dissipation_Sensor(CGeometry *geometry, const CConfig *config);

  /*!
   * \brief Compute the max eigenvalue.
   * \param[in] geometry - Geometrical definition of the problem.
   * \param[in] config - Definition of the particular problem.
   */
  void SetMax_Eigenvalue(CGeometry *geometry, const CConfig *config);

  /*!
   * \brief Compute the velocity^2, SoundSpeed, Pressure, Enthalpy, Viscosity.
   * \param[in] solver_container - Container vector with all the solutions.
   * \param[in] config - Definition of the particular problem.
   * \return - The number of non-physical points.
   */
  virtual unsigned long SetPrimitive_Variables(CSolver **solver_container, const CConfig *config);

  /*!
   * \brief Update the Beta parameter for the incompressible preconditioner.
   * \param[in] geometry - Geometrical definition of the problem.
   * \param[in] solver_container - Container vector with all the solutions.
   * \param[in] config - Definition of the particular problem.
   * \param[in] iMesh - current mesh level for the multigrid.
   */
  void SetBeta_Parameter(CGeometry *geometry,
                         CSolver **solver_container,
                         CConfig *config,
                         unsigned short iMesh);

  /*!
   * \brief A virtual member.
   */
  void GetOutlet_Properties(CGeometry *geometry,
                            CConfig *config,
                            unsigned short iMesh,
                            bool Output);

  /*!
   * \brief Set the solver nondimensionalization.
   * \param[in] config - Definition of the particular problem.
   * \param[in] iMesh - Index of the mesh in multigrid computations.
   */
  void SetNondimensionalization(CConfig *config, unsigned short iMesh);

  /*!
   * \brief Generic implementation of explicit iterations with preconditioner.
   */
  template<ENUM_TIME_INT IntegrationType>
  void Explicit_Iteration(CGeometry *geometry, CSolver **solver_container, CConfig *config, unsigned short iRKStep);

public:
  /*!
   * \brief Constructor of the class.
   */
  CIncEulerSolver() : CFVMFlowSolverBase<CIncEulerVariable, INCOMPRESSIBLE>() {}

  /*!
   * \overload
   * \param[in] geometry - Geometrical definition of the problem.
   * \param[in] config - Definition of the particular problem.
   * \param[in] iMesh - Grid level.
   * \param[in] navier_stokes - True when the constructor is called by the derived class CIncNSSolver.
   */
  CIncEulerSolver(CGeometry *geometry, CConfig *config, unsigned short iMesh, const bool navier_stokes = false);

  /*!
   * \brief Destructor of the class.
   */
  ~CIncEulerSolver(void) override;

  /*!
   * \brief Compute the pressure at the infinity.
   * \return Value of the pressure at the infinity.
   */
  inline CFluidModel* GetFluidModel(void) const final { return FluidModel[omp_get_thread_num()]; }

  /*!
   * \brief Compute the time step for solving the Euler equations.
   * \param[in] geometry - Geometrical definition of the problem.
   * \param[in] solver_container - Container vector with all the solutions.
   * \param[in] config - Definition of the particular problem.
   * \param[in] iMesh - Index of the mesh in multigrid computations.
   * \param[in] Iteration - Value of the current iteration.
   */
  void SetTime_Step(CGeometry *geometry,
                    CSolver **solver_container,
                    CConfig *config,
                    unsigned short iMesh,
                    unsigned long Iteration) final;

  /*!
   * \brief Compute the spatial integration using a centered scheme.
   * \param[in] geometry - Geometrical definition of the problem.
   * \param[in] solver_container - Container vector with all the solutions.
   * \param[in] numerics_container - Description of the numerical method.
   * \param[in] config - Definition of the particular problem.
   * \param[in] iMesh - Index of the mesh in multigrid computations.
   * \param[in] iRKStep - Current step of the Runge-Kutta iteration.
   */
  void Centered_Residual(CGeometry *geometry,
                        CSolver **solver_container,
                        CNumerics **numerics_container,
                        CConfig *config,
                        unsigned short iMesh,
                        unsigned short iRKStep) final;

  /*!
   * \brief Compute the spatial integration using a upwind scheme.
   * \param[in] geometry - Geometrical definition of the problem.
   * \param[in] solver_container - Container vector with all the solutions.
   * \param[in] numerics_container - Description of the numerical method.
   * \param[in] config - Definition of the particular problem.
   * \param[in] iMesh - Index of the mesh in multigrid computations.
   */
  void Upwind_Residual(CGeometry *geometry,
                      CSolver **solver_container,
                      CNumerics **numerics_container,
                      CConfig *config,
                      unsigned short iMesh) final;

  /*!
   * \brief Source term integration.
   * \param[in] geometry - Geometrical definition of the problem.
   * \param[in] solver_container - Container vector with all the solutions.
   * \param[in] numerics_container - Description of the numerical method.
   * \param[in] config - Definition of the particular problem.
   * \param[in] iMesh - Index of the mesh in multigrid computations.
   */
  void Source_Residual(CGeometry *geometry,
                       CSolver **solver_container,
                       CNumerics **numerics_container,
                       CConfig *config,
                       unsigned short iMesh) final;

  /*!
   * \brief Source term integration.
   * \param[in] geometry - Geometrical definition of the problem.
   * \param[in] solver_container - Container vector with all the solutions.
   * \param[in] numerics - Description of the numerical method.
   * \param[in] config - Definition of the particular problem.
   * \param[in] iMesh - Index of the mesh in multigrid computations.
   */
  void Source_Template(CGeometry *geometry,
                       CSolver **solver_container,
                       CNumerics *numerics,
                       CConfig *config,
                       unsigned short iMesh) final;

  /*!
   * \brief Compute primitive variables and their gradients.
   * \param[in] geometry - Geometrical definition of the problem.
   * \param[in] solver_container - Container vector with all the solutions.
   * \param[in] config - Definition of the particular problem.
   * \param[in] iRKStep - Current step of the Runge-Kutta iteration.
   * \param[in] RunTime_EqSystem - System of equations which is going to be solved.
   * \param[in] Output - boolean to determine whether to print output.
   */
  void Preprocessing(CGeometry *geometry,
                    CSolver **solver_container,
                    CConfig *config,
                    unsigned short iMesh,
                    unsigned short iRKStep,
                    unsigned short RunTime_EqSystem,
                    bool Output) override;

  /*!
   * \author H. Kline
   * \brief Compute weighted-sum "combo" objective output
   * \param[in] config - Definition of the particular problem.
   */
<<<<<<< HEAD
  void Evaluate_ObjFunc(CConfig *config) final;

  /*!
   * \author T. Dick
   * \brief Compute single constraint function from list
   * \param[in] config - Definition of the particular problem.
   * \param iConstr - Number of constraint from the list.
   */
  su2double Evaluate_ConstrFunc(CConfig *config, unsigned short iConstr) final;

  /*!
   * \author: T. Kattmann
   * \brief Impose via the residual the Euler wall boundary condition.
   * \param[in] geometry - Geometrical definition of the problem.
   * \param[in] solver_container - Container vector with all the solutions.
   * \param[in] conv_numerics - Description of the numerical method.
   * \param[in] visc_numerics - Description of the numerical method.
   * \param[in] config - Definition of the particular problem.
   * \param[in] val_marker - Surface marker where the boundary condition is applied.
   */
  void BC_Euler_Wall(CGeometry      *geometry,
                     CSolver        **solver_container,
                     CNumerics      *conv_numerics,
                     CNumerics      *visc_numerics,
                     CConfig        *config,
                     unsigned short val_marker) override;
=======
  inline void Evaluate_ObjFunc(const CConfig *config) final {
    Total_ComboObj = EvaluateCommonObjFunc(*config);
  }
>>>>>>> aec088cd

  /*!
   * \brief Impose the far-field boundary condition using characteristics.
   * \param[in] geometry - Geometrical definition of the problem.
   * \param[in] solver_container - Container vector with all the solutions.
   * \param[in] conv_numerics - Description of the numerical method.
   * \param[in] visc_numerics - Description of the numerical method.
   * \param[in] config - Definition of the particular problem.
   * \param[in] val_marker - Surface marker where the boundary condition is applied.
   */
  void BC_Far_Field(CGeometry *geometry,
                    CSolver **solver_container,
                    CNumerics *conv_numerics,
                    CNumerics *visc_numerics,
                    CConfig *config,
                    unsigned short val_marker) final;

  /*!
   * \brief Impose a subsonic inlet boundary condition.
   * \param[in] geometry - Geometrical definition of the problem.
   * \param[in] solver_container - Container vector with all the solutions.
   * \param[in] conv_numerics - Description of the numerical method.
   * \param[in] visc_numerics - Description of the numerical method.
   * \param[in] config - Definition of the particular problem.
   * \param[in] val_marker - Surface marker where the boundary condition is applied.
   */
  void BC_Inlet(CGeometry *geometry,
                CSolver **solver_container,
                CNumerics *conv_numerics,
                CNumerics *visc_numerics,
                CConfig *config,
                unsigned short val_marker) final;

  /*!
   * \brief Impose the outlet boundary condition.
   * \param[in] geometry - Geometrical definition of the problem.
   * \param[in] solver_container - Container vector with all the solutions.
   * \param[in] conv_numerics - Description of the numerical method.
   * \param[in] visc_numerics - Description of the numerical method.
   * \param[in] config - Definition of the particular problem.
   * \param[in] val_marker - Surface marker where the boundary condition is applied.
   */
  void BC_Outlet(CGeometry *geometry,
                 CSolver **solver_container,
                 CNumerics *conv_numerics,
                 CNumerics *visc_numerics,
                 CConfig *config,
                 unsigned short val_marker) final;

  /*!
   * \brief Update the solution using a Runge-Kutta scheme.
   * \param[in] geometry - Geometrical definition of the problem.
   * \param[in] solver_container - Container vector with all the solutions.
   * \param[in] config - Definition of the particular problem.
   * \param[in] iRKStep - Current step of the Runge-Kutta iteration.
   */
  void ExplicitRK_Iteration(CGeometry *geometry,
                            CSolver **solver_container,
                            CConfig *config,
                            unsigned short iRKStep) final;

  /*!
   * \brief Update the solution using the classical Runge-Kutta 4 scheme.
   * \param[in] geometry - Geometrical definition of the problem.
   * \param[in] solver_container - Container vector with all the solutions.
   * \param[in] config - Definition of the particular problem.
   * \param[in] iRKStep - Current step of the Runge-Kutta iteration.
   */
  void ClassicalRK4_Iteration(CGeometry *geometry,
                              CSolver **solver_container,
                              CConfig *config,
                              unsigned short iRKStep) final;

  /*!
   * \brief Update the solution using the explicit Euler scheme.
   * \param[in] geometry - Geometrical definition of the problem.
   * \param[in] solver_container - Container vector with all the solutions.
   * \param[in] config - Definition of the particular problem.
   */
  void ExplicitEuler_Iteration(CGeometry *geometry,
                               CSolver **solver_container,
                               CConfig *config) final;

  /*!
   * \brief Prepare an implicit iteration.
   * \param[in] geometry - Geometrical definition of the problem.
   * \param[in] config - Definition of the particular problem.
   */
  void PrepareImplicitIteration(CGeometry *geometry, CSolver**, CConfig *config) final;

  /*!
   * \brief Complete an implicit iteration.
   * \param[in] geometry - Geometrical definition of the problem.
   * \param[in] config - Definition of the particular problem.
   */
  void CompleteImplicitIteration(CGeometry *geometry, CSolver**, CConfig *config) final;

  /*!
   * \brief Set the total residual adding the term that comes from the Dual Time Strategy.
   * \param[in] geometry - Geometrical definition of the problem.
   * \param[in] solver_container - Container vector with all the solutions.
   * \param[in] config - Definition of the particular problem.
   * \param[in] iRKStep - Current step of the Runge-Kutta iteration.
   * \param[in] iMesh - Index of the mesh in multigrid computations.
   * \param[in] RunTime_EqSystem - System of equations which is going to be solved.
   */
  void SetResidual_DualTime(CGeometry *geometry,
                            CSolver **solver_container,
                            CConfig *config,
                            unsigned short iRKStep,
                            unsigned short iMesh,
                            unsigned short RunTime_EqSystem) final;

  /*!
   * \brief Load a solution from a restart file.
   * \param[in] geometry - Geometrical definition of the problem.
   * \param[in] solver - Container vector with all of the solvers.
   * \param[in] config - Definition of the particular problem.
   * \param[in] val_iter - Current external iteration number.
   * \param[in] val_update_geo - Flag for updating coords and grid velocity.
   */
  void LoadRestart(CGeometry **geometry,
                   CSolver ***solver,
                   CConfig *config,
                   int val_iter,
                   bool val_update_geo) final;

  /*!
   * \brief Set the solution using the Freestream values.
   * \param[in] config - Definition of the particular problem.
   */
  void SetFreeStream_Solution(const CConfig *config) final;

  /*!
   * \brief Print verification error to screen.
   * \param[in] config - Definition of the particular problem.
   */
  void PrintVerificationError(const CConfig* config) const final;

  /*!
   * \brief The incompressible Euler and NS solvers support MPI+OpenMP.
   */
  inline bool GetHasHybridParallel() const final { return true; }

  /*!
   * \brief Get values for streamwise periodic flow: delta P, m_dot, inlet T, integrated heat.
   * \return Struct holding 4 su2doubles.
   */
  StreamwisePeriodicValues GetStreamwisePeriodicValues() const final { return SPvals; }
};<|MERGE_RESOLUTION|>--- conflicted
+++ resolved
@@ -239,8 +239,9 @@
    * \brief Compute weighted-sum "combo" objective output
    * \param[in] config - Definition of the particular problem.
    */
-<<<<<<< HEAD
-  void Evaluate_ObjFunc(CConfig *config) final;
+  inline void Evaluate_ObjFunc(const CConfig *config) final {
+    Total_ComboObj = EvaluateCommonObjFunc(*config);
+  }
 
   /*!
    * \author T. Dick
@@ -266,11 +267,6 @@
                      CNumerics      *visc_numerics,
                      CConfig        *config,
                      unsigned short val_marker) override;
-=======
-  inline void Evaluate_ObjFunc(const CConfig *config) final {
-    Total_ComboObj = EvaluateCommonObjFunc(*config);
-  }
->>>>>>> aec088cd
 
   /*!
    * \brief Impose the far-field boundary condition using characteristics.
