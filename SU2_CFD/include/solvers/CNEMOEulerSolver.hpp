﻿/*!
 * \file CNEMOEulerSolver.hpp
 * \brief Headers of the CNEMOEulerSolver class
 * \author S. R. Copeland, F. Palacios, W. Maier.
 * \version 7.0.8 "Blackbird"
 *
 * SU2 Project Website: https://su2code.github.io
 *
 * The SU2 Project is maintained by the SU2 Foundation
 * (http://su2foundation.org)
 *
 * Copyright 2012-2020, SU2 Contributors (cf. AUTHORS.md)
 *
 * SU2 is free software; you can redistribute it and/or
 * modify it under the terms of the GNU Lesser General Public
 * License as published by the Free Software Foundation; either
 * version 2.1 of the License, or (at your option) any later version.
 *
 * SU2 is distributed in the hope that it will be useful,
 * but WITHOUT ANY WARRANTY; without even the implied warranty of
 * MERCHANTABILITY or FITNESS FOR A PARTICULAR PURPOSE. See the GNU
 * Lesser General Public License for more details.
 *
 * You should have received a copy of the GNU Lesser General Public
 * License along with SU2. If not, see <http://www.gnu.org/licenses/>.
 */

#pragma once

#include "../variables/CNEMOEulerVariable.hpp"
#include "../fluid/CNEMOGas.hpp"
#include "CFVMFlowSolverBase.hpp"

/*!
 * \class CNEMOEulerSolver
 * \brief Main class for defining the NEMO Euler's flow solver.
 * \ingroup Euler_Equations
 * \author S. R. Copeland, F. Palacios, W. Maier.
 * \version 7.0.8 "Blackbird"
 */
class CNEMOEulerSolver : public CFVMFlowSolverBase<CNEMOEulerVariable, COMPRESSIBLE> {
protected:

  su2double
  Prandtl_Lam = 0.0,              /*!< \brief Laminar Prandtl number. */
  Prandtl_Turb = 0.0;             /*!< \brief Turbulent Prandtl number. */

  unsigned short nSpecies;        /*!< \brief Number of species in the gas mixture. */
                  
  su2double                  
  Energy_ve_Inf,                  /*!< \brief Vib.-el. free stream energy. */
  Temperature_ve_Inf;             /*!< \brief Vib.-el. free stream temperature. */
  const su2double *MassFrac_Inf;  /*!< \brief Free stream species mass fraction. */

  su2double *Source;              /*!< \brief Auxiliary vector to store source terms. */

  unsigned long ErrorCounter = 0; /*!< \brief Counter for number of un-physical states. */

<<<<<<< HEAD
  CNEMOGas  *FluidModel;          /*!< \brief fluid model used in the solver */

=======
  su2double Global_Delta_Time = 0.0, /*!< \brief Time-step for TIME_STEPPING time marching strategy. */
  Global_Delta_UnstTimeND = 0.0;     /*!< \brief Unsteady time step for the dual time strategy. */

  CNEMOGas  *FluidModel;          /*!< \brief fluid model used in the solver */

>>>>>>> 4e44e395
  CNEMOEulerVariable* node_infty = nullptr;

public:

  /*!
   * \brief Constructor of the class.
   */
  CNEMOEulerSolver() : CFVMFlowSolverBase<CNEMOEulerVariable, COMPRESSIBLE>() {}

  /*!
     * \overload
     * \param[in] geometry - Geometrical definition of the problem.
     * \param[in] config - Definition of the particular problem.
     */
  CNEMOEulerSolver(CGeometry *geometry, CConfig *config, unsigned short iMesh, const bool navier_stokes = false);

  /*!
   * \brief Destructor of the class.
   */
  ~CNEMOEulerSolver(void) override;

  /*!
   * \brief Set the maximum value of the eigenvalue.
   * \param[in] geometry - Geometrical definition of the problem.
   * \param[in] config - Definition of the particular problem.
   */
  void SetMax_Eigenvalue(CGeometry *geometry, CConfig *config);

  /*!
   * \brief Compute the time step for solving the Euler equations.
   * \param[in] geometry - Geometrical definition of the problem.
   * \param[in] solver_container - Container vector with all the solutions.
   * \param[in] config - Definition of the particular problem.
   * \param[in] iMesh - Index of the mesh in multigrid computations.
   * \param[in] Iteration - Value of the current iteration.
   */
  void SetTime_Step(CGeometry *geometry,
                    CSolver **solver_container,
                    CConfig *config,
                    unsigned short iMesh,
                    unsigned long Iteration) final;

  /*!
   * \brief Set the initial condition for the Euler Equations.
   * \param[in] geometry - Geometrical definition of the problem.
   * \param[in] solver_container - Container with all the solutions.
   * \param[in] config - Definition of the particular problem.
   * \param[in] ExtIter - External iteration.
   */
  void SetInitialCondition(CGeometry **geometry, CSolver ***solver_container, CConfig *config, unsigned long ExtIter) final;

  /*!
   * \brief Load a solution from a restart file.
   * \param[in] geometry - Geometrical definition of the problem.
   * \param[in] solver - Container vector with all of the solvers.
   * \param[in] config - Definition of the particular problem.
   * \param[in] val_iter - Current external iteration number.
   * \param[in] val_update_geo - Flag for updating coords and grid velocity.
   */
  void LoadRestart(CGeometry **geometry, CSolver ***solver, CConfig *config, int val_iter, bool val_update_geo) final;

  /*!
   * \brief Compute the spatial integration using a centered scheme.
   * \param[in] geometry - Geometrical definition of the problem.
   * \param[in] solver_container - Container vector with all the solutions.
   * \param[in] numerics - Description of the numerical method.
   * \param[in] config - Definition of the particular problem.
   * \param[in] iMesh - Index of the mesh in multigrid computations.
   */
  void Centered_Residual(CGeometry *geometry, CSolver **solver_container, CNumerics **numerics,
                         CConfig *config, unsigned short iMesh, unsigned short iRKStep) final;

  /*!
   * \brief Compute the spatial integration using a upwind scheme.
   * \param[in] geometry - Geometrical definition of the problem.
   * \param[in] solver_container - Container vector with all the solutions.
   * \param[in] solver - Description of the numerical method.
   * \param[in] config - Definition of the particular problem.
   * \param[in] iMesh - Index of the mesh in multigrid computations.
   */
  void Upwind_Residual(CGeometry *geometry,
                       CSolver **solver_container,
                       CNumerics **numerics_container,
                       CConfig *config,
                       unsigned short iMesh) final;

  /*!
   * \brief Recompute the extrapolated quantities, after MUSCL reconstruction,
   *        in a more thermodynamically consistent way.
   * \param[in] V - primitve variables.
   * \param[out] d*dU - reconstructed secondaryvariables.
   * \param[out] val_eves - reconstructed eve per species.
   * \param[out] val_cvves - reconstructed cvve per species.
   * \param[out] Gamma - reconstructed gamma.
   */
  static su2double ComputeConsistentExtrapolation(CNEMOGas *fluidmodel, unsigned short nSpecies, su2double *V,
                                                  su2double* dPdU, su2double* dTdU, su2double* dTvedU,
                                                  su2double* val_eves, su2double* val_cvves);
  /*!
   * \brief Source term integration.
   * \param[in] geometry - Geometrical definition of the problem.
   * \param[in] solver_container - Container vector with all the solutions.
   * \param[in] numerics - Description of the numerical method.
   * \param[in] second_numerics - Description of the second numerical method.
   * \param[in] config - Definition of the particular problem.
   * \param[in] iMesh - Index of the mesh in multigrid computations.
   */
  void Source_Residual(CGeometry *geometry,
                       CSolver **solver_container,
                       CNumerics **numerics_container,
                       CConfig *config,
                       unsigned short iMesh) final;
  /*!
   * \brief Preprocessing actions common to the Euler and NS solvers.
   * \param[in] geometry - Geometrical definition of the problem.
   * \param[in] solver_container - Container vector with all the solutions.
   * \param[in] config - Definition of the particular problem.
   * \param[in] iRKStep - Current step of the Runge-Kutta iteration.
   * \param[in] RunTime_EqSystem - System of equations which is going to be solved.
   * \param[in] Output - boolean to determine whether to print output.
   */
  void CommonPreprocessing(CGeometry *geometry, CSolver **solver_container, CConfig *config, unsigned short iMesh,
                           unsigned short iRKStep, unsigned short RunTime_EqSystem, bool Output);

  /*!
   * \brief Preprocessing actions common to the Euler and NS solvers.
   * \param[in] geometry - Geometrical definition of the problem.
   * \param[in] solver_container - Container vector with all the solutions.
   * \param[in] config - Definition of the particular problem.
   * \param[in] iRKStep - Current step of the Runge-Kutta iteration.
   * \param[in] RunTime_EqSystem - System of equations which is going to be solved.
   * \param[in] Output - boolean to determine whether to print output.
   */
  void CommonPreprocessing(CGeometry *geometry, CSolver **solver_container, CConfig *config, unsigned short iMesh,
                           unsigned short iRKStep, unsigned short RunTime_EqSystem, bool Output);

  /*!
   * \brief Compute the velocity^2, SoundSpeed, Pressure, Enthalpy, Viscosity.
   * \param[in] geometry - Geometrical definition of the problem.
   * \param[in] solver_container - Container vector with all the solutions.
   * \param[in] config - Definition of the particular problem.
   * \param[in] iRKStep - Current step of the Runge-Kutta iteration.
   * \param[in] RunTime_EqSystem - System of equations which is going to be solved.
   */
  void Preprocessing(CGeometry *geometry, CSolver **solver_container, CConfig *config, unsigned short iMesh,
                     unsigned short iRKStep, unsigned short RunTime_EqSystem, bool Output) override;

  /*!
   * \brief Computes primitive variables.
   * \param[in] solver_container - Container vector with all the solutions.
   * \param[in] config - Definition of the particular problem.
   * \param[in] Output - boolean to determine whether to print output.
   * \return - The number of non-physical points.
   */
  virtual unsigned long SetPrimitive_Variables(CSolver **solver_container,
                                               CConfig *config, bool Output);

  /*!
   * \brief Set the fluid solver nondimensionalization.
   * \param[in] geometry - Geometrical definition of the problem.
   * \param[in] config - Definition of the particular problem.
   */
  void SetNondimensionalization(CConfig *config, unsigned short iMesh) final;

    /*!
   * \brief Compute the pressure at the infinity.
   * \return Value of the pressure at the infinity.
   */
  inline CNEMOGas* GetFluidModel(void) const final { return FluidModel;}

  /*!
   * \brief Impose the far-field boundary condition using characteristics.
   * \param[in] geometry - Geometrical definition of the problem.
   * \param[in] solver_container - Container vector with all the solutions.
   * \param[in] conv_numerics - Description of the numerical method for convective terms.
   * \param[in] visc_numerics - Description of the numerical method for viscous terms.
   * \param[in] config - Definition of the particular problem.
   * \param[in] val_marker - Surface marker where the boundary condition is applied.
   */
  void BC_Far_Field(CGeometry *geometry, CSolver **solver_container, CNumerics *conv_numerics,
                    CNumerics *visc_numerics, CConfig *config, unsigned short val_marker) override;

  /*!
     * \brief Impose the symmetry boundary condition using the residual.
     * \param[in] geometry - Geometrical definition of the problem.
     * \param[in] solver_container - Container vector with all the solutions.
     * \param[in] conv_numerics - Description of the numerical method for convective terms.
     * \param[in] visc_numerics - Description of the numerical method for viscous terms.
     * \param[in] config - Definition of the particular problem.
     * \param[in] val_marker - Surface marker where the boundary condition is applied.
     */
  void BC_Sym_Plane(CGeometry *geometry, CSolver **solver_container, CNumerics *conv_numerics,
                    CNumerics *visc_numerics, CConfig *config, unsigned short val_marker) final;

  /*!
     * \brief Impose a subsonic inlet boundary condition.
     * \param[in] geometry - Geometrical definition of the problem.
     * \param[in] solver_container - Container vector with all the solutions.
     * \param[in] conv_numerics - Description of the numerical method for convective terms.
     * \param[in] visc_numerics - Description of the numerical method for viscous terms.
     * \param[in] config - Definition of the particular problem.
     * \param[in] val_marker - Surface marker where the boundary condition is applied.
     */
  void BC_Inlet(CGeometry *geometry, CSolver **solver_container, CNumerics *conv_numerics,
                CNumerics *visc_numerics, CConfig *config, unsigned short val_marker) override;

  /*!
     * \brief Impose a supersonic inlet boundary condition.
     * \param[in] geometry - Geometrical definition of the problem.
     * \param[in] solver_container - Container vector with all the solutions.
     * \param[in] conv_numerics - Description of the numerical method for convective terms.
     * \param[in] visc_numerics - Description of the numerical method for viscous terms.
     * \param[in] config - Definition of the particular problem.
     * \param[in] val_marker - Surface marker where the boundary condition is applied.
     */
  void BC_Supersonic_Inlet(CGeometry *geometry, CSolver **solver_container,
                           CNumerics *conv_numerics, CNumerics *visc_numerics,
                           CConfig *config, unsigned short val_marker) override;
  /*!
   * \brief Impose the supersonic outlet boundary condition.
   * \param[in] geometry - Geometrical definition of the problem.
   * \param[in] solver_container - Container vector with all the solutions.
   * \param[in] solver - Description of the numerical method.
   * \param[in] config - Definition of the particular problem.
   * \param[in] val_marker - Surface marker where the boundary condition is applied.
   */
  void BC_Supersonic_Outlet(CGeometry *geometry, CSolver **solver_container,
                            CNumerics *conv_numerics, CNumerics *visc_numerics,
                            CConfig *config, unsigned short val_marker) override;
  /*!
     * \brief Impose the outlet boundary condition.
     * \param[in] geometry - Geometrical definition of the problem.
     * \param[in] solver_container - Container vector with all the solutions.
     * \param[in] conv_numerics - Description of the numerical method for convective terms.
     * \param[in] visc_numerics - Description of the numerical method for viscous terms.
     * \param[in] config - Definition of the particular problem.
     * \param[in] val_marker - Surface marker where the boundary condition is applied.

     */
  void BC_Outlet(CGeometry *geometry, CSolver **solver_container, CNumerics *conv_numerics,
                 CNumerics *visc_numerics, CConfig *config, unsigned short val_marker) override;

  /*!
     * \brief Update the solution using an explicit Euler scheme.
     * \param[in] geometry - Geometrical definition of the problem.
     * \param[in] solver_container - Container vector with all the solutions.
     * \param[in] config - Definition of the particular problem.
     */
  void ExplicitEuler_Iteration(CGeometry *geometry, CSolver **solver_container, CConfig *config) override;

  /*!
     * \brief Update the solution using an explicit Euler scheme.
     * \param[in] geometry - Geometrical definition of the problem.
     * \param[in] solver_container - Container vector with all the solutions.
     * \param[in] config - Definition of the particular problem.
   * \param[in] iRKStep - Runge-Kutta step.
     */
  void ExplicitRK_Iteration(CGeometry *geometry, CSolver **solver_container,
                            CConfig *config, unsigned short iRKStep) override;

  /*!
     * \brief Update the solution using an implicit Euler scheme.
     * \param[in] geometry - Geometrical definition of the problem.
     * \param[in] solver_container - Container vector with all the solutions.
     * \param[in] config - Definition of the particular problem.
     */
  void ImplicitEuler_Iteration(CGeometry *geometry, CSolver **solver_container, CConfig *config) override;

  /*!
     * \brief Set the total residual adding the term that comes from the Dual Time Strategy.
     * \param[in] geometry - Geometrical definition of the problem.
     * \param[in] solver_container - Container vector with all the solutions.
     * \param[in] config - Definition of the particular problem.
     * \param[in] iRKStep - Current step of the Runge-Kutta iteration.
     * \param[in] iMesh - Index of the mesh in multigrid computations.
     * \param[in] RunTime_EqSystem - System of equations which is going to be solved.
     */
  void SetResidual_DualTime(CGeometry *geometry, CSolver **solver_container, CConfig *config,
                            unsigned short iRKStep, unsigned short iMesh, unsigned short RunTime_EqSystem) override;

  /*!
   * \brief Compute a pressure sensor switch.
   * \param[in] geometry - Geometrical definition of the problem.
   * \param[in] solver_container - Container vector with all the solutions.
   * \param[in] config - Definition of the particular problem.
   */
  inline void SetCentered_Dissipation_Sensor(CGeometry *geometry, CConfig *config) { }

   /*!
   * \brief Set the value of undivided laplacian.
   * \param[in] val_und_lapl_i Undivided laplacian at point i.
   * \param[in] val_und_lapl_j Undivided laplacian at point j.
   */
  inline void SetUndivided_Laplacian(CGeometry *geometry, CConfig *config) { }

    /*!
   * \brief Print verification error to screen.
   * \param[in] config - Definition of the particular problem.
   */
  void PrintVerificationError(const CConfig* config) const final { }

};<|MERGE_RESOLUTION|>--- conflicted
+++ resolved
@@ -1,4 +1,4 @@
-﻿/*!
+/*!
  * \file CNEMOEulerSolver.hpp
  * \brief Headers of the CNEMOEulerSolver class
  * \author S. R. Copeland, F. Palacios, W. Maier.
@@ -56,16 +56,11 @@
 
   unsigned long ErrorCounter = 0; /*!< \brief Counter for number of un-physical states. */
 
-<<<<<<< HEAD
-  CNEMOGas  *FluidModel;          /*!< \brief fluid model used in the solver */
-
-=======
   su2double Global_Delta_Time = 0.0, /*!< \brief Time-step for TIME_STEPPING time marching strategy. */
   Global_Delta_UnstTimeND = 0.0;     /*!< \brief Unsteady time step for the dual time strategy. */
 
   CNEMOGas  *FluidModel;          /*!< \brief fluid model used in the solver */
 
->>>>>>> 4e44e395
   CNEMOEulerVariable* node_infty = nullptr;
 
 public:
@@ -178,17 +173,6 @@
                        CNumerics **numerics_container,
                        CConfig *config,
                        unsigned short iMesh) final;
-  /*!
-   * \brief Preprocessing actions common to the Euler and NS solvers.
-   * \param[in] geometry - Geometrical definition of the problem.
-   * \param[in] solver_container - Container vector with all the solutions.
-   * \param[in] config - Definition of the particular problem.
-   * \param[in] iRKStep - Current step of the Runge-Kutta iteration.
-   * \param[in] RunTime_EqSystem - System of equations which is going to be solved.
-   * \param[in] Output - boolean to determine whether to print output.
-   */
-  void CommonPreprocessing(CGeometry *geometry, CSolver **solver_container, CConfig *config, unsigned short iMesh,
-                           unsigned short iRKStep, unsigned short RunTime_EqSystem, bool Output);
 
   /*!
    * \brief Preprocessing actions common to the Euler and NS solvers.
