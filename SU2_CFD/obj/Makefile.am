################################################################################
#
# \file Makefile.am
# \brief Makefile for SU2_CFD
# \author M. Colonno, T. Economon, F. Palacios
# \version 7.4.0 "Blackbird"
#
# SU2 Project Website: https://su2code.github.io
# 
# The SU2 Project is maintained by the SU2 Foundation 
# (http://su2foundation.org)
#
# Copyright 2012-2022, SU2 Contributors (cf. AUTHORS.md)
#
# SU2 is free software; you can redistribute it and/or
# modify it under the terms of the GNU Lesser General Public
# License as published by the Free Software Foundation; either
# version 2.1 of the License, or (at your option) any later version.
# 
# SU2 is distributed in the hope that it will be useful,
# but WITHOUT ANY WARRANTY; without even the implied warranty of
# MERCHANTABILITY or FITNESS FOR A PARTICULAR PURPOSE. See the GNU
# Lesser General Public License for more details.
#
# You should have received a copy of the GNU Lesser General Public
# License along with SU2. If not, see <http://www.gnu.org/licenses/>.
#
################################################################################

AUTOMAKE_OPTIONS = subdir-objects
ACLOCAL_AMFLAGS = ${ACLOCAL_FLAGS}

bin_PROGRAMS =
noinst_LIBRARIES =

if BUILD_NORMAL
bin_PROGRAMS += ../bin/SU2_CFD
noinst_LIBRARIES+= libSU2Core.a
endif

if BUILD_DIRECTDIFF
bin_PROGRAMS += ../bin/SU2_CFD_DIRECTDIFF
noinst_LIBRARIES+= libSU2Core_DIRECTDIFF.a
endif

if BUILD_REVERSE
bin_PROGRAMS += ../bin/SU2_CFD_AD
noinst_LIBRARIES+= libSU2Core_AD.a
endif

libSU2Core_sources = ../src/definition_structure.cpp \
  ../src/fluid/CFluidModel.cpp \
  ../src/fluid/CIdealGas.cpp \
  ../src/fluid/CFluidScalar.cpp \
  ../src/fluid/CPengRobinson.cpp \
  ../src/fluid/CVanDerWaalsGas.cpp \
  ../src/fluid/CNEMOGas.cpp \
  ../src/fluid/CSU2TCLib.cpp \
  ../src/fluid/CMutationTCLib.cpp \
<<<<<<< HEAD
  ../src/fluid/CDataDrivenFluid.cpp \
=======
  ../src/fluid/CMLPGas_Template.cpp \
>>>>>>> 47b456cb
  ../src/integration/CIntegration.cpp \
  ../src/integration/CSingleGridIntegration.cpp \
  ../src/integration/CMultiGridIntegration.cpp \
  ../src/integration/CNewtonIntegration.cpp \
  ../src/integration/CStructuralIntegration.cpp \
  ../src/integration/CFEM_DG_Integration.cpp \
  ../src/integration/CIntegrationFactory.cpp \
  ../src/drivers/CMultizoneDriver.cpp \
  ../src/drivers/CSinglezoneDriver.cpp \
  ../src/drivers/CDiscAdjSinglezoneDriver.cpp \
  ../src/drivers/CDiscAdjMultizoneDriver.cpp \
  ../src/drivers/CDriver.cpp \
  ../src/drivers/CDummyDriver.cpp \
  ../src/iteration/CIteration.cpp \
  ../src/iteration/CIterationFactory.cpp \
  ../src/iteration/CAdjFluidIteration.cpp \
  ../src/iteration/CDiscAdjFluidIteration.cpp \
  ../src/iteration/CDiscAdjHeatIteration.cpp \
  ../src/iteration/CDiscAdjFEAIteration.cpp \
  ../src/iteration/CFEAIteration.cpp \
  ../src/iteration/CFEMFluidIteration.cpp \
  ../src/iteration/CFluidIteration.cpp \
  ../src/iteration/CHeatIteration.cpp \
  ../src/iteration/CTurboIteration.cpp \
  ../src/numerics/CNumerics.cpp \
  ../src/numerics/template.cpp \
  ../src/numerics/transition.cpp \
  ../src/numerics/heat.cpp \
  ../src/numerics/radiation.cpp \
  ../src/numerics/CLookUpTable.cpp \
  ../src/numerics/CTrapezoidalMap.cpp \
  ../src/numerics/CFileReaderLUT.cpp \
  ../src/numerics/flow/convection/roe.cpp \
  ../src/numerics/flow/convection/fds.cpp \
  ../src/numerics/flow/convection/fvs.cpp \
  ../src/numerics/flow/convection/cusp.cpp \
  ../src/numerics/flow/convection/hllc.cpp \
  ../src/numerics/flow/convection/ausm_slau.cpp \
  ../src/numerics/flow/convection/centered.cpp \
  ../src/numerics/flow/flow_diffusion.cpp \
  ../src/numerics/flow/flow_sources.cpp \
  ../src/numerics/NEMO/convection/roe.cpp \
  ../src/numerics/NEMO/convection/ausm.cpp \
  ../src/numerics/NEMO/convection/ausmplusup2.cpp \
  ../src/numerics/NEMO/convection/ausmpwplus.cpp \
  ../src/numerics/NEMO/convection/lax.cpp \
  ../src/numerics/NEMO/convection/msw.cpp \
  ../src/numerics/NEMO/CNEMONumerics.cpp \
  ../src/numerics/NEMO/NEMO_diffusion.cpp \
  ../src/numerics/NEMO/NEMO_sources.cpp \
  ../src/numerics/continuous_adjoint/adj_convection.cpp \
  ../src/numerics/continuous_adjoint/adj_diffusion.cpp \
  ../src/numerics/continuous_adjoint/adj_sources.cpp \
  ../src/numerics/scalar/scalar_sources.cpp \
  ../src/numerics/species/species_sources.cpp \
  ../src/numerics/elasticity/CFEAElasticity.cpp \
  ../src/numerics/elasticity/CFEALinearElasticity.cpp \
  ../src/numerics/elasticity/CFEANonlinearElasticity.cpp \
  ../src/numerics/elasticity/nonlinear_models.cpp \
  ../include/numerics_simd/CNumericsSIMD.cpp \
  ../src/output/filewriter/CCSVFileWriter.cpp \
  ../src/output/filewriter/CSTLFileWriter.cpp \
  ../src/output/filewriter/CFEMDataSorter.cpp \
  ../src/output/filewriter/CFVMDataSorter.cpp \
  ../src/output/filewriter/CParallelDataSorter.cpp \
  ../src/output/filewriter/CParallelFileWriter.cpp \
  ../src/output/filewriter/CParaviewBinaryFileWriter.cpp \
  ../src/output/filewriter/CParaviewXMLFileWriter.cpp \
  ../src/output/filewriter/CParaviewVTMFileWriter.cpp \
  ../src/output/filewriter/CParaviewFileWriter.cpp \
  ../src/output/filewriter/CSurfaceFEMDataSorter.cpp \
  ../src/output/filewriter/CSurfaceFVMDataSorter.cpp \
  ../src/output/filewriter/CSU2BinaryFileWriter.cpp \
  ../src/output/filewriter/CSU2FileWriter.cpp \
  ../src/output/filewriter/CSU2MeshFileWriter.cpp \
  ../src/output/filewriter/CTecplotFileWriter.cpp \
  ../src/output/filewriter/CTecplotBinaryFileWriter.cpp \
  ../src/output/filewriter/CCGNSFileWriter.cpp \  
  ../src/output/tools/CWindowingTools.cpp \
  ../src/output/COutput.cpp \
  ../src/output/output_physics.cpp \
  ../src/output/CMeshOutput.cpp \
  ../src/output/CElasticityOutput.cpp \
  ../src/output/CFVMOutput.cpp \
  ../src/output/CFlowOutput.cpp \
  ../src/output/CFlowCompOutput.cpp \
  ../src/output/CFlowCompFEMOutput.cpp \
  ../src/output/CFlowIncOutput.cpp \
  ../src/output/CHeatOutput.cpp \
  ../src/output/CBaselineOutput.cpp \
  ../src/output/CAdjElasticityOutput.cpp \
  ../src/output/CAdjHeatOutput.cpp \
  ../src/output/CAdjFlowOutput.cpp \
  ../src/output/CAdjFlowCompOutput.cpp \
  ../src/output/CAdjFlowIncOutput.cpp \
  ../src/output/CMultizoneOutput.cpp \
  ../src/output/CNEMOCompOutput.cpp \
  ../src/output/COutputFactory.cpp \
  ../src/output/output_structure_legacy.cpp \
  ../src/python_wrapper_structure.cpp \
  ../src/solvers/CAdjEulerSolver.cpp \
  ../src/solvers/CAdjNSSolver.cpp \
  ../src/solvers/CAdjTurbSolver.cpp \
  ../src/solvers/CBaselineSolver.cpp \
  ../src/solvers/CBaselineSolver_FEM.cpp \
  ../src/solvers/CDiscAdjFEASolver.cpp \
  ../src/solvers/CDiscAdjMeshSolver.cpp \
  ../src/solvers/CDiscAdjSolver.cpp \
  ../src/solvers/CEulerSolver.cpp \
  ../src/solvers/CFEASolver.cpp \
  ../src/solvers/CFEM_DG_EulerSolver.cpp \
  ../src/solvers/CFEM_DG_NSSolver.cpp \
  ../src/solvers/CHeatSolver.cpp \
  ../src/solvers/CIncEulerSolver.cpp \
  ../src/solvers/CIncNSSolver.cpp \
  ../src/solvers/CMeshSolver.cpp \
  ../src/solvers/CRadSolver.cpp \
  ../src/solvers/CRadP1Solver.cpp \
  ../src/solvers/CNEMOEulerSolver.cpp \
  ../src/solvers/CNEMONSSolver.cpp \
  ../src/solvers/CNSSolver.cpp \
  ../src/solvers/CSolver.cpp \
  ../src/solvers/CTemplateSolver.cpp \
  ../src/solvers/CTransLMSolver.cpp \
  ../src/solvers/CSpeciesSolver.cpp \
  ../src/solvers/CTurbSolver.cpp \
  ../src/solvers/CTurbSASolver.cpp \
  ../src/solvers/CTurbSSTSolver.cpp \
  ../src/solvers/CSolverFactory.cpp \
  ../src/limiters/CLimiterDetails.cpp \
  ../src/CMarkerProfileReaderFVM.cpp \
  ../src/interfaces/CInterface.cpp \
  ../src/interfaces/cfd/CConservativeVarsInterface.cpp \
  ../src/interfaces/cfd/CMixingPlaneInterface.cpp \
  ../src/interfaces/cfd/CSlidingInterface.cpp \
  ../src/interfaces/cht/CConjugateHeatInterface.cpp \
  ../src/interfaces/fsi/CDisplacementsInterface.cpp \
  ../src/interfaces/fsi/CFlowTractionInterface.cpp \
  ../src/interfaces/fsi/CDiscAdjFlowTractionInterface.cpp \
  ../src/variables/CFEABoundVariable.cpp \
  ../src/variables/CRadVariable.cpp \
  ../src/variables/CRadP1Variable.cpp \
  ../src/variables/CDiscAdjMeshBoundVariable.cpp \
  ../src/variables/CMeshBoundVariable.cpp \
  ../src/variables/CMeshElement.cpp \
  ../src/variables/CMeshVariable.cpp \
  ../src/variables/CHeatVariable.cpp \
  ../src/variables/CVariable.cpp \
  ../src/variables/CAdjNSVariable.cpp \
  ../src/variables/CTurbSSTVariable.cpp \
  ../src/variables/CAdjTurbVariable.cpp \
  ../src/variables/CTransLMVariable.cpp \
  ../src/variables/CDiscAdjFEABoundVariable.cpp \
  ../src/variables/CIncEulerVariable.cpp \
  ../src/variables/CScalarVariable.cpp \
  ../src/variables/CSpeciesVariable.cpp \
  ../src/variables/CTurbVariable.cpp \
  ../src/variables/CNSVariable.cpp \
  ../src/variables/CNEMOEulerVariable.cpp \
  ../src/variables/CNEMONSVariable.cpp \
  ../src/variables/CBaselineVariable.cpp \
  ../src/variables/CTurbSAVariable.cpp \
  ../src/variables/CFEAVariable.cpp \
  ../src/variables/CAdjEulerVariable.cpp \
  ../src/variables/CDiscAdjVariable.cpp \
  ../src/variables/CIncNSVariable.cpp \
  ../src/variables/CEulerVariable.cpp \
  ../src/variables/CFlowVariable.cpp

su2_cfd_sources = \
  ../src/SU2_CFD.cpp

libSU2Core_cxx_flags = -fPIC -std=c++11
libSU2Core_libadd = 

su2_cfd_cxx_flags = -fPIC -std=c++11
su2_cfd_ldadd =

# always link to built dependencies from ./externals
su2_cfd_cxx_flags += @su2_externals_INCLUDES@
su2_cfd_ldadd += @su2_externals_LIBS@
su2_cfd_ldadd += @su2_externals_LIBPTHREAD@
libSU2Core_cxx_flags += @su2_externals_INCLUDES@

# if BUILD_MUTATIONPP
su2_cfd_cxx_flags += @MUTATIONPP_CXX@
su2_cfd_ldadd += @MUTATIONPP_LD@
# endif

if BUILD_NORMAL
libSU2Core_a_SOURCES = $(libSU2Core_sources)
libSU2Core_a_CXXFLAGS = $(libSU2Core_cxx_flags)
libSU2Core_a_LIBADD = $(libSU2Core_libadd)
___bin_SU2_CFD_SOURCES = $(su2_cfd_sources)
___bin_SU2_CFD_CXXFLAGS = ${su2_cfd_cxx_flags}
___bin_SU2_CFD_LDADD = libSU2Core.a ../../Common/lib/libSU2.a ${su2_cfd_ldadd}
endif

if BUILD_DIRECTDIFF
libSU2Core_DIRECTDIFF_a_SOURCES = $(libSU2Core_sources)
libSU2Core_DIRECTDIFF_a_CXXFLAGS = @DIRECTDIFF_CXX@ $(libSU2Core_cxx_flags)
libSU2Core_DIRECTDIFF_a_LIBADD = @DIRECTDIFF_LIBS@ $(libSU2Core_libadd)
___bin_SU2_CFD_DIRECTDIFF_SOURCES = $(su2_cfd_sources) 
___bin_SU2_CFD_DIRECTDIFF_CXXFLAGS = @DIRECTDIFF_CXX@ ${su2_cfd_cxx_flags}
___bin_SU2_CFD_DIRECTDIFF_LDADD = libSU2Core_DIRECTDIFF.a @DIRECTDIFF_LIBS@ ../../Common/lib/libSU2_DIRECTDIFF.a ${su2_cfd_ldadd}
endif

if BUILD_REVERSE
libSU2Core_AD_a_SOURCES = $(libSU2Core_sources)
libSU2Core_AD_a_CXXFLAGS = @REVERSE_CXX@ $(libSU2Core_cxx_flags)
libSU2Core_AD_a_LIBADD = @REVERSE_LIBS@ $(libSU2Core_libadd)
___bin_SU2_CFD_AD_SOURCES = $(su2_cfd_sources) 
___bin_SU2_CFD_AD_CXXFLAGS = @REVERSE_CXX@ ${su2_cfd_cxx_flags}
___bin_SU2_CFD_AD_LDADD = libSU2Core_AD.a @REVERSE_LIBS@ ../../Common/lib/libSU2_AD.a ${su2_cfd_ldadd}
endif<|MERGE_RESOLUTION|>--- conflicted
+++ resolved
@@ -57,11 +57,8 @@
   ../src/fluid/CNEMOGas.cpp \
   ../src/fluid/CSU2TCLib.cpp \
   ../src/fluid/CMutationTCLib.cpp \
-<<<<<<< HEAD
   ../src/fluid/CDataDrivenFluid.cpp \
-=======
   ../src/fluid/CMLPGas_Template.cpp \
->>>>>>> 47b456cb
   ../src/integration/CIntegration.cpp \
   ../src/integration/CSingleGridIntegration.cpp \
   ../src/integration/CMultiGridIntegration.cpp \
