# Compiled Object files
*.slo
*.lo
*.o
*.optrpt

# Autoconf/Automake
*.Po
*.dirstamp
*.log
*.status
autom4te.cache
*.in
compile
config.guess
config.sub
configure
depcomp
missing
install-sh
aclocal.m4

# Compiled Dynamic libraries
*.so
*.dylib

# Compiled Static libraries
*.lai
*.la
*.a

# Python files
*.pyc

# SWIG compilation
SU2_PY/pySU2/*.cxx
SU2_PY/pySU2/*.h
SU2_PY/pySU2/*.py

# Mac files
*.DS_Store
*.xcuserdatad

# Compiled Makefiles
Makefile
Makefile.in

# Emacs temporary files
*~

# installed autotools
externals/autotools/bin
externals/autotools/include
externals/autotools/share
externals/autotools/lib
externals/tecio/boost

#logs and errors
*.log
*.err

# configuration sets
SU2_AD/
SU2_BASE/
SU2_DIRECTDIFF/

# ignore the bin/ directory
bin/

# ignore project settings from eclipse
.project

# ignore swap files
*.swp

TestData
*.stl

# Ignore output files if tests are run locally
*.vtk
*.vtu
*.vtm
*.pvsm
*.ref
*.plt
*.szplt

Mercurial
.hg*

# Ignore build folder
./build/
build/

# ninja binary (build system)
ninja

# Ignore vscode folder
<<<<<<< HEAD
##.vscode/
=======
.vscode/

# Ignore SU2 pre-configuration timestamp created by preconfigure.py
su2preconfig.timestamp

# Clangd server files
.cache
>>>>>>> 15fabde7
<|MERGE_RESOLUTION|>--- conflicted
+++ resolved
@@ -96,14 +96,10 @@
 ninja
 
 # Ignore vscode folder
-<<<<<<< HEAD
 ##.vscode/
-=======
-.vscode/
 
 # Ignore SU2 pre-configuration timestamp created by preconfigure.py
 su2preconfig.timestamp
 
 # Clangd server files
-.cache
->>>>>>> 15fabde7
+.cache