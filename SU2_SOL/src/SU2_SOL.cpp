--- conflicted
+++ resolved
@@ -47,11 +47,8 @@
   char config_file_name[MAX_STRING_SIZE];
   int rank = MASTER_NODE;
   int size = SINGLE_NODE;
-<<<<<<< HEAD
   bool fem_solver = false;
-=======
   bool periodic = false;
->>>>>>> 4e463285
 
   /*--- MPI initialization ---*/
 
@@ -136,7 +133,6 @@
      partitioning routines for cases with periodic BCs. The old routines 
      will be entirely removed eventually in favor of the new methods. ---*/
 
-<<<<<<< HEAD
     if( fem_solver ) {
       switch( config_container[iZone]->GetKind_FEM_Flow() ) {
         case DG: {
@@ -146,17 +142,13 @@
       }
     }
     else {
-      geometry_container[iZone] = new CPhysicalGeometry(geometry_aux, config_container[iZone]);
-    }
-    
-=======
-    if (periodic) {
-      geometry_container[iZone] = new CPhysicalGeometry(geometry_aux, config_container[iZone]);
-    } else {
-      geometry_container[iZone] = new CPhysicalGeometry(geometry_aux, config_container[iZone], periodic);
-    }
-
->>>>>>> 4e463285
+      if (periodic) {
+        geometry_container[iZone] = new CPhysicalGeometry(geometry_aux, config_container[iZone]);
+      } else {
+        geometry_container[iZone] = new CPhysicalGeometry(geometry_aux, config_container[iZone], periodic);
+      }
+    }
+
     /*--- Deallocate the memory of geometry_aux ---*/
 
     delete geometry_aux;
