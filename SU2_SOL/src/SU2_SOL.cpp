/*!
 * \file SU2_SOL.cpp
 * \brief Main file for the solution export/conversion code (SU2_SOL).
 * \author F. Palacios, T. Economon
 * \version 6.1.0 "Falcon"
 *
 * The current SU2 release has been coordinated by the
 * SU2 International Developers Society <www.su2devsociety.org>
 * with selected contributions from the open-source community.
 *
 * The main research teams contributing to the current release are:
 *  - Prof. Juan J. Alonso's group at Stanford University.
 *  - Prof. Piero Colonna's group at Delft University of Technology.
 *  - Prof. Nicolas R. Gauger's group at Kaiserslautern University of Technology.
 *  - Prof. Alberto Guardone's group at Polytechnic University of Milan.
 *  - Prof. Rafael Palacios' group at Imperial College London.
 *  - Prof. Vincent Terrapon's group at the University of Liege.
 *  - Prof. Edwin van der Weide's group at the University of Twente.
 *  - Lab. of New Concepts in Aeronautics at Tech. Institute of Aeronautics.
 *
 * Copyright 2012-2018, Francisco D. Palacios, Thomas D. Economon,
 *                      Tim Albring, and the SU2 contributors.
 *
 * SU2 is free software; you can redistribute it and/or
 * modify it under the terms of the GNU Lesser General Public
 * License as published by the Free Software Foundation; either
 * version 2.1 of the License, or (at your option) any later version.
 *
 * SU2 is distributed in the hope that it will be useful,
 * but WITHOUT ANY WARRANTY; without even the implied warranty of
 * MERCHANTABILITY or FITNESS FOR A PARTICULAR PURPOSE. See the GNU
 * Lesser General Public License for more details.
 *
 * You should have received a copy of the GNU Lesser General Public
 * License along with SU2. If not, see <http://www.gnu.org/licenses/>.
 */

#include "../include/SU2_SOL.hpp"

using namespace std;

int main(int argc, char *argv[]) {

  unsigned short iZone, nZone = SINGLE_ZONE, iInst;
  su2double StartTime = 0.0, StopTime = 0.0, UsedTime = 0.0;
  ofstream ConvHist_file;
  char config_file_name[MAX_STRING_SIZE];
  int rank = MASTER_NODE;
  int size = SINGLE_NODE;
  bool fem_solver = false;
  bool periodic = false;

  /*--- MPI initialization ---*/

#ifdef HAVE_MPI
  SU2_MPI::Init(&argc,&argv);
  SU2_MPI::Comm MPICommunicator(MPI_COMM_WORLD);
#else
  SU2_Comm MPICommunicator(0);
#endif

  rank = SU2_MPI::GetRank();
  size = SU2_MPI::GetSize();

  /*--- Pointer to different structures that will be used throughout the entire code ---*/

  COutput *output                 = NULL;
  CGeometry ***geometry_container = NULL;
  CSolver ***solver_container     = NULL;
  CConfig **config_container      = NULL;
  unsigned short *nInst           = NULL;

  /*--- Load in the number of zones and spatial dimensions in the mesh file (if no config
   file is specified, default.cfg is used) ---*/

  if (argc == 2 || argc == 3) { strcpy(config_file_name,argv[1]); }
  else { strcpy(config_file_name, "default.cfg"); }

  CConfig *config = NULL;
  config = new CConfig(config_file_name, SU2_SOL);

  nZone    = CConfig::GetnZone(config->GetMesh_FileName(), config->GetMesh_FileFormat(), config);
  periodic = CConfig::GetPeriodic(config->GetMesh_FileName(), config->GetMesh_FileFormat(), config);

  /*--- Definition of the containers per zones ---*/

  solver_container = new CSolver**[nZone];
  config_container = new CConfig*[nZone];
  geometry_container = new CGeometry**[nZone];
  nInst = new unsigned short[nZone];

  for (iZone = 0; iZone < nZone; iZone++) {
    solver_container[iZone]       = NULL;
    config_container[iZone]       = NULL;
    geometry_container[iZone]     = NULL;
    nInst[iZone]                  = 1;
  }

  /*--- Loop over all zones to initialize the various classes. In most
   cases, nZone is equal to one. This represents the solution of a partial
   differential equation on a single block, unstructured mesh. ---*/

  for (iZone = 0; iZone < nZone; iZone++) {

    /*--- Definition of the configuration option class for all zones. In this
     constructor, the input configuration file is parsed and all options are
     read and stored. ---*/

    config_container[iZone] = new CConfig(config_file_name, SU2_SOL, iZone, nZone, 0, VERB_HIGH);
    config_container[iZone]->SetMPICommunicator(MPICommunicator);

<<<<<<< HEAD
    /*--- Determine whether or not the FEM solver is used, which decides the
     type of geometry classes that are instantiated. ---*/
    fem_solver = ((config_container[iZone]->GetKind_Solver() == FEM_EULER)         ||
                  (config_container[iZone]->GetKind_Solver() == FEM_NAVIER_STOKES) ||
                  (config_container[iZone]->GetKind_Solver() == FEM_RANS)          ||
                  (config_container[iZone]->GetKind_Solver() == FEM_LES)           ||
                  (config_container[iZone]->GetKind_Solver() == DISC_ADJ_DG_EULER) ||
                  (config_container[iZone]->GetKind_Solver() == DISC_ADJ_DG_NS)    ||
                  (config_container[iZone]->GetKind_Solver() == DISC_ADJ_DG_RANS));

    /*--- Definition of the geometry class to store the primal grid in the partitioning process. ---*/
=======
    /*--- Read the number of instances for each zone ---*/
>>>>>>> a3e4d966

    nInst[iZone] = config_container[iZone]->GetnTimeInstances();

    geometry_container[iZone] = new CGeometry*[nInst[iZone]];
    solver_container[iZone] = new CSolver*[nInst[iZone]];

    for (iInst = 0; iInst < nInst[iZone]; iInst++){

      /*--- Allocate solver. ---*/
      solver_container[iZone][iInst] = NULL;

<<<<<<< HEAD
    if ( fem_solver ) geometry_aux->SetColorFEMGrid_Parallel(config_container[iZone]);
    else              geometry_aux->SetColorGrid_Parallel(config_container[iZone]);
=======
      config_container[iZone]->SetiInst(iInst);
>>>>>>> a3e4d966

      /*--- Definition of the geometry class to store the primal grid in the partitioning process. ---*/

<<<<<<< HEAD
    if( fem_solver ) {
      switch( config_container[iZone]->GetKind_FEM_Flow() ) {
        case DG: {
          geometry_container[iZone] = new CMeshFEM_DG(geometry_aux, config_container[iZone]);
          break;
        }
      }
    }
    else {
      if (periodic) {
        geometry_container[iZone] = new CPhysicalGeometry(geometry_aux, config_container[iZone]);
      } else {
        geometry_container[iZone] = new CPhysicalGeometry(geometry_aux, config_container[iZone], periodic);
      }
    }
=======
      CGeometry *geometry_aux = NULL;

      /*--- All ranks process the grid and call ParMETIS for partitioning ---*/

      geometry_aux = new CPhysicalGeometry(config_container[iZone], iZone, nZone);

      /*--- Color the initial grid and set the send-receive domains (ParMETIS) ---*/

      geometry_aux->SetColorGrid_Parallel(config_container[iZone]);

      /*--- Allocate the memory of the current domain, and
     divide the grid between the nodes ---*/

      geometry_container[iZone][iInst] = NULL;

      /*--- Until we finish the new periodic BC implementation, use the old
       partitioning routines for cases with periodic BCs. The old routines 
       will be entirely removed eventually in favor of the new methods. ---*/

      if (periodic) {
        geometry_container[iZone][iInst] = new CPhysicalGeometry(geometry_aux, config_container[iZone]);
      } else {
        geometry_container[iZone][iInst] = new CPhysicalGeometry(geometry_aux, config_container[iZone], periodic);
      }

      /*--- Deallocate the memory of geometry_aux ---*/
>>>>>>> a3e4d966

      delete geometry_aux;

      /*--- Add the Send/Receive boundaries ---*/

      geometry_container[iZone][iInst]->SetSendReceive(config_container[iZone]);

      /*--- Add the Send/Receive boundaries ---*/

      geometry_container[iZone][iInst]->SetBoundaries(config_container[iZone]);

      /*--- Create the vertex structure (required for MPI) ---*/

      if (rank == MASTER_NODE) cout << "Identify vertices." <<endl;
      geometry_container[iZone][iInst]->SetVertex(config_container[iZone]);

      /*--- Store the global to local mapping after preprocessing. ---*/

      if (rank == MASTER_NODE) cout << "Storing a mapping from global to local point index." << endl;
      geometry_container[iZone][iInst]->SetGlobal_to_Local_Point();

    }

    if (fem_solver) {

      /*--- Carry out a dynamic cast to CMeshFEM_DG, such that it is not needed to
       define all virtual functions in the base class CGeometry. ---*/
      CMeshFEM_DG *DGMesh = dynamic_cast<CMeshFEM_DG *>(geometry_container[iZone]);

      /*--- Determine the standard elements for the volume elements. ---*/
      if (rank == MASTER_NODE) cout << "Creating standard volume elements." << endl;
      DGMesh->CreateStandardVolumeElements(config_container[iZone]);

      /*--- Create the face information needed to compute the contour integral
       for the elements in the Discontinuous Galerkin formulation. ---*/
      if (rank == MASTER_NODE) cout << "Creating face information." << endl;
      DGMesh->CreateFaces(config_container[iZone]);
    }

  }

  /*--- Determine whether the simulation is a FSI simulation ---*/

  bool fsi = config_container[ZONE_0]->GetFSI_Simulation();

  /*--- Set up a timer for performance benchmarking (preprocessing time is included) ---*/

#ifdef HAVE_MPI
  StartTime = MPI_Wtime();
#else
  StartTime = su2double(clock())/su2double(CLOCKS_PER_SEC);
#endif

  if (rank == MASTER_NODE)
    cout << endl <<"------------------------- Solution Postprocessing -----------------------" << endl;
  
	/*--- Definition of the output class (one for all the zones) ---*/
	output = new COutput(config_container[ZONE_0]);
  
  /*---  Check whether this is an FSI, fluid unsteady, harmonic balance or structural dynamic simulation and call the
   solution merging routines accordingly.---*/

  if (fsi){

    if (nZone < 2){
      SU2_MPI::Error("For multizone computations, please add the number of zones as a second argument for SU2_SOL.", CURRENT_FUNCTION);
    }

    su2double Physical_dt, Physical_t;
    unsigned long iExtIter = 0, iExtIterFlow = 0, iExtIterFEM = 0;
    bool StopCalc = false;
    bool SolutionInstantiatedFlow = false, SolutionInstantiatedFEM = false;

    /*--- Check for an unsteady restart. Update ExtIter if necessary. ---*/
    if (config_container[ZONE_0]->GetRestart()){
      iExtIterFlow = config_container[ZONE_0]->GetUnst_RestartIter();
      iExtIterFEM = config_container[ZONE_1]->GetDyn_RestartIter();
      if (iExtIterFlow != iExtIterFEM) {
        SU2_MPI::Error("For multizone computations, please add the number of zones as a second argument for SU2_SOL.", CURRENT_FUNCTION);
      }
      else {
        iExtIter = iExtIterFlow;
      }
    }


    while (iExtIter < config_container[ZONE_0]->GetnExtIter()) {

      /*--- Check several conditions in order to merge the correct time step files. ---*/

      Physical_dt = config_container[ZONE_0]->GetDelta_UnstTime();
      Physical_t  = (iExtIter+1)*Physical_dt;
      if (Physical_t >=  config_container[ZONE_0]->GetTotal_UnstTime())
        StopCalc = true;

      if (
          ((iExtIter+1 == config_container[ZONE_0]->GetnExtIter()) ||
           ((iExtIter % config_container[ZONE_0]->GetWrt_Sol_Freq() == 0) && (iExtIter != 0) &&
            !((config_container[ZONE_0]->GetUnsteady_Simulation() == DT_STEPPING_1ST) ||
              (config_container[ZONE_0]->GetUnsteady_Simulation() == DT_STEPPING_2ND))) ||
           (StopCalc) ||
           (((config_container[ZONE_0]->GetUnsteady_Simulation() == DT_STEPPING_1ST) ||
             (config_container[ZONE_0]->GetUnsteady_Simulation() == DT_STEPPING_2ND)) &&
            ((iExtIter == 0) || (iExtIter % config_container[ZONE_0]->GetWrt_Sol_Freq_DualTime() == 0))))

          &&

          ((iExtIter+1 == config_container[ZONE_1]->GetnExtIter()) ||
           (StopCalc) ||
           ((config_container[ZONE_1]->GetDynamic_Analysis() == DYNAMIC) &&
            ((iExtIter == 0) || (iExtIter % config_container[ZONE_1]->GetWrt_Sol_Freq_DualTime() == 0))))

          ){

        /*--- Set the current iteration number in the config class. ---*/
        config_container[ZONE_0]->SetExtIter(iExtIter);
        config_container[ZONE_1]->SetExtIter(iExtIter);

        /*--- Read in the restart file for this time step ---*/

        /*--- For the fluid zone (ZONE_0) ---*/
        /*--- Either instantiate the solution class or load a restart file. ---*/
        if (SolutionInstantiatedFlow == false &&
            (iExtIter == 0 || ((config_container[ZONE_0]->GetRestart() && (SU2_TYPE::Int(iExtIter) == config_container[ZONE_0]->GetUnst_RestartIter())) ||
                               iExtIter % config_container[ZONE_0]->GetWrt_Sol_Freq_DualTime() == 0 ||
                               iExtIter+1 == config_container[ZONE_0]->GetnExtIter()))) {
          solver_container[ZONE_0][INST_0] = new CBaselineSolver(geometry_container[ZONE_0][INST_0], config_container[ZONE_0]);
          SolutionInstantiatedFlow = true;
        }
          solver_container[ZONE_0][INST_0]->LoadRestart_FSI(geometry_container[ZONE_0][INST_0], config_container[ZONE_0], SU2_TYPE::Int(MESH_0));


        /*--- For the structural zone (ZONE_1) ---*/
        /*--- Either instantiate the solution class or load a restart file. ---*/
        /*--- Either instantiate the solution class or load a restart file. ---*/
        if (SolutionInstantiatedFEM == false &&
            (iExtIter == 0 || ((config_container[ZONE_1]->GetRestart() && (SU2_TYPE::Int(iExtIter) == config_container[ZONE_1]->GetDyn_RestartIter())) ||
                               iExtIter % config_container[ZONE_1]->GetWrt_Sol_Freq_DualTime() == 0 ||
                               iExtIter+1 == config_container[ZONE_1]->GetnExtIter()))) {
          solver_container[ZONE_1][INST_0] = new CBaselineSolver(geometry_container[ZONE_1][INST_0], config_container[ZONE_1]);
          SolutionInstantiatedFEM = true;
        }
          solver_container[ZONE_1][INST_0]->LoadRestart_FSI(geometry_container[ZONE_1][INST_0], config_container[ZONE_1], SU2_TYPE::Int(MESH_0));

        if (rank == MASTER_NODE) cout << "Writing the volume solution for time step " << iExtIter << "." << endl;
        output->SetBaselineResult_Files(solver_container, geometry_container, config_container, iExtIter, nZone);
      }

      iExtIter++;
      if (StopCalc) break;
    }

  } else if (fem_solver) {

    if (config_container[ZONE_0]->GetWrt_Unsteady()) {

      /*--- Unsteady DG simulation: merge all unsteady time steps. First,
       find the frequency and total number of files to write. ---*/

      su2double Physical_dt, Physical_t;
      unsigned long iExtIter = 0;
      bool StopCalc = false;
      bool *SolutionInstantiated = new bool[nZone];

      for (iZone = 0; iZone < nZone; iZone++)
        SolutionInstantiated[iZone] = false;

      /*--- Check for an unsteady restart. Update ExtIter if necessary. ---*/
      if (config_container[ZONE_0]->GetWrt_Unsteady() && config_container[ZONE_0]->GetRestart())
        iExtIter = config_container[ZONE_0]->GetUnst_RestartIter();

      while (iExtIter < config_container[ZONE_0]->GetnExtIter()) {

        /*--- Check several conditions in order to merge the correct time step files. ---*/
        Physical_dt = config_container[ZONE_0]->GetDelta_UnstTime();
        Physical_t  = (iExtIter+1)*Physical_dt;
        if (Physical_t >=  config_container[ZONE_0]->GetTotal_UnstTime())
          StopCalc = true;

        if ((iExtIter+1 == config_container[ZONE_0]->GetnExtIter()) ||
            ((iExtIter % config_container[ZONE_0]->GetWrt_Sol_Freq() == 0) && (iExtIter != 0) &&
             !(config_container[ZONE_0]->GetUnsteady_Simulation() == TIME_STEPPING)) ||
            (StopCalc) ||
            ((config_container[ZONE_0]->GetUnsteady_Simulation() == TIME_STEPPING) &&
             ((iExtIter == 0) || (iExtIter % config_container[ZONE_0]->GetWrt_Sol_Freq_DualTime() == 0)))) {

              /*--- Read in the restart file for this time step ---*/
              for (iZone = 0; iZone < nZone; iZone++) {

                /*--- Set the current iteration number in the config class. ---*/
                config_container[iZone]->SetExtIter(iExtIter);

                /*--- Either instantiate the solution class or load a restart file. ---*/
                if (SolutionInstantiated[iZone] == false &&
                    (iExtIter == 0 ||
                     (config_container[ZONE_0]->GetRestart() && ((long)iExtIter == config_container[ZONE_0]->GetUnst_RestartIter() ||
                                                                                  iExtIter % config_container[ZONE_0]->GetWrt_Sol_Freq_DualTime() == 0 ||
                                                                                  iExtIter+1 == config_container[ZONE_0]->GetnExtIter())))) {

                  solver_container[iZone] = new CBaselineSolver_FEM(geometry_container[iZone], config_container[iZone]);
                  SolutionInstantiated[iZone] = true;
                }
                solver_container[iZone]->LoadRestart(geometry_container, &solver_container, config_container[iZone], (int)iExtIter, true);
              }

              if (rank == MASTER_NODE)
                cout << "Writing the volume solution for time step " << iExtIter << "." << endl;
              output->SetBaselineResult_Files_FEM(solver_container, geometry_container, config_container, iExtIter, nZone);
            }
        
        iExtIter++;
        if (StopCalc) break;
      }
      
    } else {

    /*--- Steady simulation: merge the single solution file. ---*/

    for (iZone = 0; iZone < nZone; iZone++) {
      /*--- Definition of the solution class ---*/

      solver_container[iZone] = new CBaselineSolver_FEM(geometry_container[ZONE_0], config_container[ZONE_0]);
      solver_container[iZone]->LoadRestart(geometry_container, &solver_container, config_container[iZone], SU2_TYPE::Int(MESH_0), true);
    }

    output->SetBaselineResult_Files_FEM(solver_container, geometry_container, config_container, 0, nZone);
    }

  }
  else {

    if (config_container[ZONE_0]->GetWrt_Unsteady()) {

      /*--- Unsteady simulation: merge all unsteady time steps. First,
       find the frequency and total number of files to write. ---*/

      su2double Physical_dt, Physical_t;
      unsigned long iExtIter = 0;
      bool StopCalc = false;
      bool *SolutionInstantiated = new bool[nZone];

      for (iZone = 0; iZone < nZone; iZone++)
        SolutionInstantiated[iZone] = false;

      /*--- Check for an unsteady restart. Update ExtIter if necessary. ---*/
      if (config_container[ZONE_0]->GetWrt_Unsteady() && config_container[ZONE_0]->GetRestart())
        iExtIter = config_container[ZONE_0]->GetUnst_RestartIter();

      while (iExtIter < config_container[ZONE_0]->GetnExtIter()) {

        /*--- Check several conditions in order to merge the correct time step files. ---*/
        Physical_dt = config_container[ZONE_0]->GetDelta_UnstTime();
        Physical_t  = (iExtIter+1)*Physical_dt;
        if (Physical_t >=  config_container[ZONE_0]->GetTotal_UnstTime())
          StopCalc = true;

        if ((iExtIter+1 == config_container[ZONE_0]->GetnExtIter()) ||
            ((iExtIter % config_container[ZONE_0]->GetWrt_Sol_Freq() == 0) && (iExtIter != 0) &&
             !((config_container[ZONE_0]->GetUnsteady_Simulation() == DT_STEPPING_1ST) ||
               (config_container[ZONE_0]->GetUnsteady_Simulation() == DT_STEPPING_2ND))) ||
            (StopCalc) ||
            (((config_container[ZONE_0]->GetUnsteady_Simulation() == DT_STEPPING_1ST) ||
              (config_container[ZONE_0]->GetUnsteady_Simulation() == DT_STEPPING_2ND)) &&
             ((iExtIter == 0) || (iExtIter % config_container[ZONE_0]->GetWrt_Sol_Freq_DualTime() == 0)))) {



              /*--- Read in the restart file for this time step ---*/
              for (iZone = 0; iZone < nZone; iZone++) {

                /*--- Set the current iteration number in the config class. ---*/
                config_container[iZone]->SetExtIter(iExtIter);

                /*--- Either instantiate the solution class or load a restart file. ---*/
                if (SolutionInstantiated[iZone] == false &&
                    (iExtIter == 0 || (config_container[ZONE_0]->GetRestart() && ((long)iExtIter == config_container[ZONE_0]->GetUnst_RestartIter() ||
                                                                                  iExtIter % config_container[ZONE_0]->GetWrt_Sol_Freq_DualTime() == 0 ||
                                                                                  iExtIter+1 == config_container[ZONE_0]->GetnExtIter())))) {
                  solver_container[iZone][INST_0] = new CBaselineSolver(geometry_container[iZone][INST_0], config_container[iZone]);
                  SolutionInstantiated[iZone] = true;
                }
                  solver_container[iZone][INST_0]->LoadRestart(&geometry_container[iZone][INST_0], &solver_container[iZone], config_container[iZone], SU2_TYPE::Int(MESH_0), true);
              }

              if (rank == MASTER_NODE)
                cout << "Writing the volume solution for time step " << iExtIter << "." << endl;
              output->SetBaselineResult_Files(solver_container, geometry_container, config_container, iExtIter, nZone);
            }

        iExtIter++;
        if (StopCalc) break;
      }

    }

    else if (config_container[ZONE_0]->GetUnsteady_Simulation() == HARMONIC_BALANCE) {

      /*--- Read in the restart file for this time step ---*/
      for (iZone = 0; iZone < nZone; iZone++) {

        for (iInst = 0; iInst < nInst[iZone]; iInst++){

          config_container[iZone]->SetiInst(iInst);

          /*--- Either instantiate the solution class or load a restart file. ---*/
          solver_container[iZone][iInst] = new CBaselineSolver(geometry_container[iZone][iInst], config_container[iZone]);
          solver_container[iZone][iInst]->LoadRestart(&geometry_container[iZone][iInst], &solver_container[iZone], config_container[iZone], SU2_TYPE::Int(MESH_0), true);

          /*--- Print progress in solution writing to the screen. ---*/
          if (rank == MASTER_NODE) {
            cout << "Storing the volume solution for time instance " << iInst << "." << endl;
          }

        }

      }

      output->SetBaselineResult_Files(solver_container, geometry_container, config_container, iZone, nZone);
    }

    else if (config_container[ZONE_0]->GetWrt_Dynamic()){

      /*--- Dynamic simulation: merge all unsteady time steps. First,
       find the frequency and total number of files to write. ---*/

      su2double Physical_dt, Physical_t;
      unsigned long iExtIter = 0;
      bool StopCalc = false;
      bool SolutionInstantiated = false;



      /*--- Check for an dynamic restart (structural analysis). Update ExtIter if necessary. ---*/
      if (config_container[ZONE_0]->GetKind_Solver() == FEM_ELASTICITY &&
          config_container[ZONE_0]->GetWrt_Dynamic() && config_container[ZONE_0]->GetRestart())
        iExtIter = config_container[ZONE_0]->GetDyn_RestartIter();

      while (iExtIter < config_container[ZONE_0]->GetnExtIter()) {

        /*--- Check several conditions in order to merge the correct time step files. ---*/
        /*--- If the solver is structural, the total and delta_t are obtained from different functions. ---*/

        Physical_dt = config_container[ZONE_0]->GetDelta_DynTime();
        Physical_t  = (iExtIter+1)*Physical_dt;
        if (Physical_t >=  config_container[ZONE_0]->GetTotal_DynTime())
          StopCalc = true;

        if ((iExtIter+1 == config_container[ZONE_0]->GetnExtIter()) ||
            (StopCalc) ||
            ((config_container[ZONE_0]->GetDynamic_Analysis() == DYNAMIC) &&
             ((iExtIter == 0) || (iExtIter % config_container[ZONE_0]->GetWrt_Sol_Freq_DualTime() == 0)))) {

              /*--- Set the current iteration number in the config class. ---*/
              config_container[ZONE_0]->SetExtIter(iExtIter);

              /*--- Read in the restart file for this time step ---*/
              for (iZone = 0; iZone < nZone; iZone++) {

                /*--- Either instantiate the solution class or load a restart file. ---*/
                if (SolutionInstantiated == false &&
                    (iExtIter == 0 || ((config_container[ZONE_0]->GetRestart() && (SU2_TYPE::Int(iExtIter) == config_container[ZONE_0]->GetDyn_RestartIter())) ||
                                       iExtIter % config_container[ZONE_0]->GetWrt_Sol_Freq_DualTime() == 0 ||
                                       iExtIter+1 == config_container[ZONE_0]->GetnExtIter()))) {
                  solver_container[iZone][INST_0] = new CBaselineSolver(geometry_container[iZone][INST_0], config_container[iZone]);
                  SolutionInstantiated = true;
                }
                solver_container[iZone][INST_0]->LoadRestart(&geometry_container[iZone][INST_0], &solver_container[iZone], config_container[iZone], SU2_TYPE::Int(MESH_0), true);
              }

              if (rank == MASTER_NODE)
                cout << "Writing the volume solution for time step " << iExtIter << "." << endl;
              output->SetBaselineResult_Files(solver_container, geometry_container, config_container, iExtIter, nZone);
            }
        
        iExtIter++;
        if (StopCalc) break;
      }
      
		  }
    
    else {

      /*--- Steady simulation: merge the single solution file. ---*/

      for (iZone = 0; iZone < nZone; iZone++) {
        /*--- Definition of the solution class ---*/
        solver_container[iZone][INST_0] = new CBaselineSolver(geometry_container[iZone][INST_0], config_container[iZone]);
        solver_container[iZone][INST_0]->LoadRestart(&geometry_container[iZone][INST_0], &solver_container[iZone], config_container[iZone], SU2_TYPE::Int(MESH_0), true);
      }

      output->SetBaselineResult_Files(solver_container, geometry_container, config_container, 0, nZone);

		  }
    
  }
  
  delete config;
  config = NULL;

  if (rank == MASTER_NODE)
    cout << endl <<"------------------------- Solver Postprocessing -------------------------" << endl;
  
  if (geometry_container != NULL) {
    for (iZone = 0; iZone < nZone; iZone++) {
      for (iInst = 0; iInst < nInst[iZone]; iInst++){
        if (geometry_container[iZone][iInst] != NULL) {
          delete geometry_container[iZone][iInst];
        }
      }
      if (geometry_container[iZone] != NULL)
        delete geometry_container[iZone];
    }
    delete [] geometry_container;
  }
  if (rank == MASTER_NODE) cout << "Deleted CGeometry container." << endl;
  
  if (solver_container != NULL) {
    for (iZone = 0; iZone < nZone; iZone++) {
      for (iInst = 0; iInst < nInst[iZone]; iInst++){
        if (solver_container[iZone][iInst] != NULL) {
          delete solver_container[iZone][iInst];
        }
      }
      if (solver_container[iZone] != NULL)
        delete solver_container[iZone];
    }
    delete [] solver_container;
  }
  if (rank == MASTER_NODE) cout << "Deleted CSolver class." << endl;
  
  if (config_container != NULL) {
    for (iZone = 0; iZone < nZone; iZone++) {
      if (config_container[iZone] != NULL) {
        delete config_container[iZone];
      }
    }
    delete [] config_container;
  }
  if (rank == MASTER_NODE) cout << "Deleted CConfig container." << endl;
  
  if (output != NULL) delete output;
  if (rank == MASTER_NODE) cout << "Deleted COutput class." << endl;
  
  /*--- Synchronization point after a single solver iteration. Compute the
   wall clock time required. ---*/
  
#ifdef HAVE_MPI
  StopTime = MPI_Wtime();
#else
  StopTime = su2double(clock())/su2double(CLOCKS_PER_SEC);
#endif
  
  /*--- Compute/print the total time for performance benchmarking. ---*/
  
  UsedTime = StopTime-StartTime;
  if (rank == MASTER_NODE) {
    cout << "\nCompleted in " << fixed << UsedTime << " seconds on "<< size;
    if (size == 1) cout << " core." << endl; else cout << " cores." << endl;
  }
  
  /*--- Exit the solver cleanly ---*/
  
  if (rank == MASTER_NODE)
    cout << endl <<"------------------------- Exit Success (SU2_SOL) ------------------------" << endl << endl;
  
  /*--- Finalize MPI parallelization ---*/
  
#ifdef HAVE_MPI
  SU2_MPI::Finalize();
#endif
  
  return EXIT_SUCCESS;
}<|MERGE_RESOLUTION|>--- conflicted
+++ resolved
@@ -109,7 +109,6 @@
     config_container[iZone] = new CConfig(config_file_name, SU2_SOL, iZone, nZone, 0, VERB_HIGH);
     config_container[iZone]->SetMPICommunicator(MPICommunicator);
 
-<<<<<<< HEAD
     /*--- Determine whether or not the FEM solver is used, which decides the
      type of geometry classes that are instantiated. ---*/
     fem_solver = ((config_container[iZone]->GetKind_Solver() == FEM_EULER)         ||
@@ -120,10 +119,7 @@
                   (config_container[iZone]->GetKind_Solver() == DISC_ADJ_DG_NS)    ||
                   (config_container[iZone]->GetKind_Solver() == DISC_ADJ_DG_RANS));
 
-    /*--- Definition of the geometry class to store the primal grid in the partitioning process. ---*/
-=======
     /*--- Read the number of instances for each zone ---*/
->>>>>>> a3e4d966
 
     nInst[iZone] = config_container[iZone]->GetnTimeInstances();
 
@@ -135,32 +131,10 @@
       /*--- Allocate solver. ---*/
       solver_container[iZone][iInst] = NULL;
 
-<<<<<<< HEAD
-    if ( fem_solver ) geometry_aux->SetColorFEMGrid_Parallel(config_container[iZone]);
-    else              geometry_aux->SetColorGrid_Parallel(config_container[iZone]);
-=======
       config_container[iZone]->SetiInst(iInst);
->>>>>>> a3e4d966
 
       /*--- Definition of the geometry class to store the primal grid in the partitioning process. ---*/
 
-<<<<<<< HEAD
-    if( fem_solver ) {
-      switch( config_container[iZone]->GetKind_FEM_Flow() ) {
-        case DG: {
-          geometry_container[iZone] = new CMeshFEM_DG(geometry_aux, config_container[iZone]);
-          break;
-        }
-      }
-    }
-    else {
-      if (periodic) {
-        geometry_container[iZone] = new CPhysicalGeometry(geometry_aux, config_container[iZone]);
-      } else {
-        geometry_container[iZone] = new CPhysicalGeometry(geometry_aux, config_container[iZone], periodic);
-      }
-    }
-=======
       CGeometry *geometry_aux = NULL;
 
       /*--- All ranks process the grid and call ParMETIS for partitioning ---*/
@@ -169,7 +143,8 @@
 
       /*--- Color the initial grid and set the send-receive domains (ParMETIS) ---*/
 
-      geometry_aux->SetColorGrid_Parallel(config_container[iZone]);
+      if ( fem_solver ) geometry_aux->SetColorFEMGrid_Parallel(config_container[iZone]);
+      else              geometry_aux->SetColorGrid_Parallel(config_container[iZone]);
 
       /*--- Allocate the memory of the current domain, and
      divide the grid between the nodes ---*/
@@ -180,14 +155,23 @@
        partitioning routines for cases with periodic BCs. The old routines 
        will be entirely removed eventually in favor of the new methods. ---*/
 
-      if (periodic) {
-        geometry_container[iZone][iInst] = new CPhysicalGeometry(geometry_aux, config_container[iZone]);
-      } else {
-        geometry_container[iZone][iInst] = new CPhysicalGeometry(geometry_aux, config_container[iZone], periodic);
+      if( fem_solver ) {
+        switch( config_container[iZone]->GetKind_FEM_Flow() ) {
+          case DG: {
+            geometry_container[iZone][iInst] = new CMeshFEM_DG(geometry_aux, config_container[iZone]);
+            break;
+          }
+        }
+      }
+      else {
+        if (periodic) {
+          geometry_container[iZone][iInst] = new CPhysicalGeometry(geometry_aux, config_container[iZone]);
+        } else {
+          geometry_container[iZone][iInst] = new CPhysicalGeometry(geometry_aux, config_container[iZone], periodic);
+        }
       }
 
       /*--- Deallocate the memory of geometry_aux ---*/
->>>>>>> a3e4d966
 
       delete geometry_aux;
 
@@ -209,22 +193,23 @@
       if (rank == MASTER_NODE) cout << "Storing a mapping from global to local point index." << endl;
       geometry_container[iZone][iInst]->SetGlobal_to_Local_Point();
 
-    }
-
-    if (fem_solver) {
-
-      /*--- Carry out a dynamic cast to CMeshFEM_DG, such that it is not needed to
-       define all virtual functions in the base class CGeometry. ---*/
-      CMeshFEM_DG *DGMesh = dynamic_cast<CMeshFEM_DG *>(geometry_container[iZone]);
-
-      /*--- Determine the standard elements for the volume elements. ---*/
-      if (rank == MASTER_NODE) cout << "Creating standard volume elements." << endl;
-      DGMesh->CreateStandardVolumeElements(config_container[iZone]);
-
-      /*--- Create the face information needed to compute the contour integral
-       for the elements in the Discontinuous Galerkin formulation. ---*/
-      if (rank == MASTER_NODE) cout << "Creating face information." << endl;
-      DGMesh->CreateFaces(config_container[iZone]);
+      /* Test for a fem solver, because some more work must be done. */
+
+      if (fem_solver) {
+
+        /*--- Carry out a dynamic cast to CMeshFEM_DG, such that it is not needed to
+         define all virtual functions in the base class CGeometry. ---*/
+        CMeshFEM_DG *DGMesh = dynamic_cast<CMeshFEM_DG *>(geometry_container[iZone][iInst]);
+
+        /*--- Determine the standard elements for the volume elements. ---*/
+        if (rank == MASTER_NODE) cout << "Creating standard volume elements." << endl;
+        DGMesh->CreateStandardVolumeElements(config_container[iZone]);
+
+        /*--- Create the face information needed to compute the contour integral
+         for the elements in the Discontinuous Galerkin formulation. ---*/
+        if (rank == MASTER_NODE) cout << "Creating face information." << endl;
+        DGMesh->CreateFaces(config_container[iZone]);
+      }
     }
 
   }
@@ -387,10 +372,11 @@
                                                                                   iExtIter % config_container[ZONE_0]->GetWrt_Sol_Freq_DualTime() == 0 ||
                                                                                   iExtIter+1 == config_container[ZONE_0]->GetnExtIter())))) {
 
-                  solver_container[iZone] = new CBaselineSolver_FEM(geometry_container[iZone], config_container[iZone]);
+                  solver_container[iZone][INST_0] = new CBaselineSolver_FEM(geometry_container[iZone][INST_0], config_container[iZone]);
                   SolutionInstantiated[iZone] = true;
                 }
-                solver_container[iZone]->LoadRestart(geometry_container, &solver_container, config_container[iZone], (int)iExtIter, true);
+                solver_container[iZone][INST_0]->LoadRestart(&geometry_container[iZone][INST_0], &solver_container[iZone],
+                                                             config_container[iZone], (int)iExtIter, true);
               }
 
               if (rank == MASTER_NODE)
@@ -409,8 +395,8 @@
     for (iZone = 0; iZone < nZone; iZone++) {
       /*--- Definition of the solution class ---*/
 
-      solver_container[iZone] = new CBaselineSolver_FEM(geometry_container[ZONE_0], config_container[ZONE_0]);
-      solver_container[iZone]->LoadRestart(geometry_container, &solver_container, config_container[iZone], SU2_TYPE::Int(MESH_0), true);
+      solver_container[iZone][INST_0] = new CBaselineSolver_FEM(geometry_container[iZone][INST_0], config_container[iZone]);
+      solver_container[iZone][INST_0]->LoadRestart(&geometry_container[iZone][INST_0], &solver_container[iZone], config_container[iZone], SU2_TYPE::Int(MESH_0), true);
     }
 
     output->SetBaselineResult_Files_FEM(solver_container, geometry_container, config_container, 0, nZone);
