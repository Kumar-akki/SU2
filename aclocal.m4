--- conflicted
+++ resolved
@@ -1,8 +1,4 @@
-<<<<<<< HEAD
-# generated automatically by aclocal 1.12.1 -*- Autoconf -*-
-=======
 # generated automatically by aclocal 1.14.1 -*- Autoconf -*-
->>>>>>> 7868e63f
 
 # Copyright (C) 1996-2013 Free Software Foundation, Inc.
 
@@ -29,8 +25,6 @@
 # This file is free software; the Free Software Foundation
 # gives unlimited permission to copy and/or distribute it,
 # with or without modifications, as long as this notice is preserved.
-
-# serial 8
 
 # AM_AUTOMAKE_VERSION(VERSION)
 # ----------------------------
@@ -41,11 +35,7 @@
 [am__api_version='1.14'
 dnl Some users find AM_AUTOMAKE_VERSION and mistake it for a way to
 dnl require some minimum version.  Point them to the right macro.
-<<<<<<< HEAD
-m4_if([$1], [1.12.1], [],
-=======
 m4_if([$1], [1.14.1], [],
->>>>>>> 7868e63f
       [AC_FATAL([Do not call $0, use AM_INIT_AUTOMAKE([$1]).])])dnl
 ])
 
@@ -61,11 +51,7 @@
 # Call AM_AUTOMAKE_VERSION and AM_AUTOMAKE_VERSION so they can be traced.
 # This function is AC_REQUIREd by AM_INIT_AUTOMAKE.
 AC_DEFUN([AM_SET_CURRENT_AUTOMAKE_VERSION],
-<<<<<<< HEAD
-[AM_AUTOMAKE_VERSION([1.12.1])dnl
-=======
 [AM_AUTOMAKE_VERSION([1.14.1])dnl
->>>>>>> 7868e63f
 m4_ifndef([AC_AUTOCONF_VERSION],
   [m4_copy([m4_PACKAGE_VERSION], [AC_AUTOCONF_VERSION])])dnl
 _AM_AUTOCONF_VERSION(m4_defn([AC_AUTOCONF_VERSION]))])
@@ -77,8 +63,6 @@
 # This file is free software; the Free Software Foundation
 # gives unlimited permission to copy and/or distribute it,
 # with or without modifications, as long as this notice is preserved.
-
-# serial 2
 
 # For projects using AC_CONFIG_AUX_DIR([foo]), Autoconf sets
 # $ac_aux_dir to '$srcdir/foo'.  In other projects, it is set to
@@ -132,8 +116,6 @@
 # This file is free software; the Free Software Foundation
 # gives unlimited permission to copy and/or distribute it,
 # with or without modifications, as long as this notice is preserved.
-
-# serial 10
 
 # AM_CONDITIONAL(NAME, SHELL-CONDITION)
 # -------------------------------------
@@ -166,7 +148,6 @@
 # gives unlimited permission to copy and/or distribute it,
 # with or without modifications, as long as this notice is preserved.
 
-# serial 17
 
 # There are a few dirty hacks below to avoid letting 'AC_PROG_CC' be
 # written in clear, in which case automake, when reading aclocal.m4,
@@ -358,7 +339,6 @@
 # gives unlimited permission to copy and/or distribute it,
 # with or without modifications, as long as this notice is preserved.
 
-# serial 6
 
 # _AM_OUTPUT_DEPENDENCY_COMMANDS
 # ------------------------------
@@ -435,8 +415,6 @@
 # gives unlimited permission to copy and/or distribute it,
 # with or without modifications, as long as this notice is preserved.
 
-# serial 19
-
 # This macro actually does too much.  Some checks are only needed if
 # your package does certain things.  But this isn't really a big deal.
 
@@ -516,7 +494,11 @@
 AC_REQUIRE([AM_PROG_INSTALL_SH])dnl
 AC_REQUIRE([AM_PROG_INSTALL_STRIP])dnl
 AC_REQUIRE([AC_PROG_MKDIR_P])dnl
-AC_SUBST([mkdir_p], ["$MKDIR_P"])dnl
+# For better backward compatibility.  To be removed once Automake 1.9.x
+# dies out for good.  For more background, see:
+# <http://lists.gnu.org/archive/html/automake/2012-07/msg00001.html>
+# <http://lists.gnu.org/archive/html/automake/2012-07/msg00014.html>
+AC_SUBST([mkdir_p], ['$(MKDIR_P)'])
 # We need awk for the "check" target.  The system "awk" is bad on
 # some platforms.
 AC_REQUIRE([AC_PROG_AWK])dnl
@@ -626,8 +608,6 @@
 # gives unlimited permission to copy and/or distribute it,
 # with or without modifications, as long as this notice is preserved.
 
-# serial 8
-
 # AM_PROG_INSTALL_SH
 # ------------------
 # Define $install_sh.
@@ -649,8 +629,6 @@
 # gives unlimited permission to copy and/or distribute it,
 # with or without modifications, as long as this notice is preserved.
 
-# serial 2
-
 # Check whether the underlying file-system supports filenames
 # with a leading dot.  For instance MS-DOS doesn't.
 AC_DEFUN([AM_SET_LEADING_DOT],
@@ -671,8 +649,6 @@
 # This file is free software; the Free Software Foundation
 # gives unlimited permission to copy and/or distribute it,
 # with or without modifications, as long as this notice is preserved.
-
-# serial 5
 
 # AM_MAKE_INCLUDE()
 # -----------------
@@ -716,43 +692,6 @@
 rm -f confinc confmf
 ])
 
-<<<<<<< HEAD
-# Copyright (C) 1999-2012 Free Software Foundation, Inc.
-#
-# This file is free software; the Free Software Foundation
-# gives unlimited permission to copy and/or distribute it,
-# with or without modifications, as long as this notice is preserved.
-
-# serial 6
-
-# AM_PROG_CC_C_O
-# --------------
-# Like AC_PROG_CC_C_O, but changed for automake.
-AC_DEFUN([AM_PROG_CC_C_O],
-[AC_REQUIRE([AC_PROG_CC_C_O])dnl
-AC_REQUIRE([AM_AUX_DIR_EXPAND])dnl
-AC_REQUIRE_AUX_FILE([compile])dnl
-# FIXME: we rely on the cache variable name because
-# there is no other way.
-set dummy $CC
-am_cc=`echo $[2] | sed ['s/[^a-zA-Z0-9_]/_/g;s/^[0-9]/_/']`
-eval am_t=\$ac_cv_prog_cc_${am_cc}_c_o
-if test "$am_t" != yes; then
-   # Losing compiler, so override with the script.
-   # FIXME: It is wrong to rewrite CC.
-   # But if we don't then we get into trouble of one sort or another.
-   # A longer-term fix would be to have automake use am__CC in this case,
-   # and then we could set am__CC="\$(top_srcdir)/compile \$(CC)"
-   CC="$am_aux_dir/compile $CC"
-fi
-dnl Make sure AC_PROG_CC is never called again, or it will override our
-dnl setting of CC.
-m4_define([AC_PROG_CC],
-          [m4_fatal([AC_PROG_CC cannot be called after AM_PROG_CC_C_O])])
-])
-
-=======
->>>>>>> 7868e63f
 # Fake the existence of programs that GNU maintainers use.  -*- Autoconf -*-
 
 # Copyright (C) 1997-2013 Free Software Foundation, Inc.
@@ -760,8 +699,6 @@
 # This file is free software; the Free Software Foundation
 # gives unlimited permission to copy and/or distribute it,
 # with or without modifications, as long as this notice is preserved.
-
-# serial 7
 
 # AM_MISSING_PROG(NAME, PROGRAM)
 # ------------------------------
@@ -769,7 +706,6 @@
 [AC_REQUIRE([AM_MISSING_HAS_RUN])
 $1=${$1-"${am_missing_run}$2"}
 AC_SUBST($1)])
-
 
 # AM_MISSING_HAS_RUN
 # ------------------
@@ -802,8 +738,6 @@
 # This file is free software; the Free Software Foundation
 # gives unlimited permission to copy and/or distribute it,
 # with or without modifications, as long as this notice is preserved.
-
-# serial 6
 
 # _AM_MANGLE_OPTION(NAME)
 # -----------------------
@@ -900,8 +834,6 @@
 # gives unlimited permission to copy and/or distribute it,
 # with or without modifications, as long as this notice is preserved.
 
-# serial 9
-
 # AM_SANITY_CHECK
 # ---------------
 AC_DEFUN([AM_SANITY_CHECK],
@@ -982,8 +914,6 @@
 # This file is free software; the Free Software Foundation
 # gives unlimited permission to copy and/or distribute it,
 # with or without modifications, as long as this notice is preserved.
-
-# serial 3
 
 # AM_SILENT_RULES([DEFAULT])
 # --------------------------
@@ -1045,8 +975,6 @@
 # gives unlimited permission to copy and/or distribute it,
 # with or without modifications, as long as this notice is preserved.
 
-# serial 2
-
 # AM_PROG_INSTALL_STRIP
 # ---------------------
 # One issue with vendor 'install' (even GNU) is that you can't
@@ -1075,8 +1003,6 @@
 # gives unlimited permission to copy and/or distribute it,
 # with or without modifications, as long as this notice is preserved.
 
-# serial 3
-
 # _AM_SUBST_NOTMAKE(VARIABLE)
 # ---------------------------
 # Prevent Automake from outputting VARIABLE = @VARIABLE@ in Makefile.in.
@@ -1095,8 +1021,6 @@
 # This file is free software; the Free Software Foundation
 # gives unlimited permission to copy and/or distribute it,
 # with or without modifications, as long as this notice is preserved.
-
-# serial 3
 
 # _AM_PROG_TAR(FORMAT)
 # --------------------
