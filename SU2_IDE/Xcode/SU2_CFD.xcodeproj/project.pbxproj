--- conflicted
+++ resolved
@@ -69,17 +69,15 @@
 		05F1089C1978D2AE00F2F288 /* fluid_model_pvdw.cpp in Sources */ = {isa = PBXBuildFile; fileRef = 05F108981978D2AE00F2F288 /* fluid_model_pvdw.cpp */; };
 		05F1089D1978D2AE00F2F288 /* fluid_model.cpp in Sources */ = {isa = PBXBuildFile; fileRef = 05F108991978D2AE00F2F288 /* fluid_model.cpp */; };
 		05F108A41978D2F200F2F288 /* transport_model.cpp in Sources */ = {isa = PBXBuildFile; fileRef = 05F108A31978D2F200F2F288 /* transport_model.cpp */; };
-<<<<<<< HEAD
-		E9225F791FCD2479002F3682 /* fluid_model_inc.cpp in Sources */ = {isa = PBXBuildFile; fileRef = E9225F781FCD2479002F3682 /* fluid_model_inc.cpp */; };
-=======
 		E9225F761FCBC36D002F3682 /* solver_adjoint_elasticity.cpp in Sources */ = {isa = PBXBuildFile; fileRef = E9225F741FCBC36D002F3682 /* solver_adjoint_elasticity.cpp */; };
 		E9225F771FCBC36D002F3682 /* variable_adjoint_elasticity.cpp in Sources */ = {isa = PBXBuildFile; fileRef = E9225F751FCBC36D002F3682 /* variable_adjoint_elasticity.cpp */; };
->>>>>>> 68991cd1
+		E9225F791FCD2479002F3682 /* fluid_model_inc.cpp in Sources */ = {isa = PBXBuildFile; fileRef = E9225F781FCD2479002F3682 /* fluid_model_inc.cpp */; };
 		E941BB8E1B71D0D0005C6C06 /* solver_adjoint_discrete.cpp in Sources */ = {isa = PBXBuildFile; fileRef = E941BB8D1B71D0D0005C6C06 /* solver_adjoint_discrete.cpp */; };
 		E941BB931B71D124005C6C06 /* linear_solvers_structure_b.cpp in Sources */ = {isa = PBXBuildFile; fileRef = E941BB901B71D124005C6C06 /* linear_solvers_structure_b.cpp */; };
 		E941BB941B71D124005C6C06 /* mpi_structure.cpp in Sources */ = {isa = PBXBuildFile; fileRef = E941BB911B71D124005C6C06 /* mpi_structure.cpp */; };
 		E941BBAE1B71D564005C6C06 /* variable_adjoint_discrete.cpp in Sources */ = {isa = PBXBuildFile; fileRef = E941BBAD1B71D564005C6C06 /* variable_adjoint_discrete.cpp */; };
 		E9AA98A71BB3436900B7FE37 /* driver_structure.cpp in Sources */ = {isa = PBXBuildFile; fileRef = E9AA98A61BB3436900B7FE37 /* driver_structure.cpp */; };
+		E9C47E9D200F3E7300812CFF /* python_wrapper_structure.cpp in Sources */ = {isa = PBXBuildFile; fileRef = E9C47E9C200F3E7300812CFF /* python_wrapper_structure.cpp */; };
 		E9D85B4C1C3F1B9E0077122F /* ad_structure.cpp in Sources */ = {isa = PBXBuildFile; fileRef = E9D85B4B1C3F1B9E0077122F /* ad_structure.cpp */; };
 		E9D9CE861C62A1A7004119E9 /* interpolation_structure.cpp in Sources */ = {isa = PBXBuildFile; fileRef = E9D9CE851C62A1A7004119E9 /* interpolation_structure.cpp */; };
 		E9D9CE891C62A1C8004119E9 /* transfer_physics.cpp in Sources */ = {isa = PBXBuildFile; fileRef = E9D9CE871C62A1C8004119E9 /* transfer_physics.cpp */; };
@@ -294,12 +292,9 @@
 		E91CAD061B8C110E00EE3FCC /* turb_square.cfg */ = {isa = PBXFileReference; fileEncoding = 4; lastKnownFileType = text; path = turb_square.cfg; sourceTree = "<group>"; };
 		E91CAD081B8C117A00EE3FCC /* inv_NACA0012.cfg */ = {isa = PBXFileReference; fileEncoding = 4; lastKnownFileType = text; path = inv_NACA0012.cfg; sourceTree = "<group>"; };
 		E91CAD091B8C117A00EE3FCC /* mesh_NACA0012_inv.su2 */ = {isa = PBXFileReference; fileEncoding = 4; lastKnownFileType = text; path = mesh_NACA0012_inv.su2; sourceTree = "<group>"; };
-<<<<<<< HEAD
-		E9225F781FCD2479002F3682 /* fluid_model_inc.cpp */ = {isa = PBXFileReference; fileEncoding = 4; lastKnownFileType = sourcecode.cpp.cpp; name = fluid_model_inc.cpp; path = ../../SU2_CFD/src/fluid_model_inc.cpp; sourceTree = "<group>"; };
-=======
 		E9225F741FCBC36D002F3682 /* solver_adjoint_elasticity.cpp */ = {isa = PBXFileReference; fileEncoding = 4; lastKnownFileType = sourcecode.cpp.cpp; name = solver_adjoint_elasticity.cpp; path = ../../SU2_CFD/src/solver_adjoint_elasticity.cpp; sourceTree = "<group>"; };
 		E9225F751FCBC36D002F3682 /* variable_adjoint_elasticity.cpp */ = {isa = PBXFileReference; fileEncoding = 4; lastKnownFileType = sourcecode.cpp.cpp; name = variable_adjoint_elasticity.cpp; path = ../../SU2_CFD/src/variable_adjoint_elasticity.cpp; sourceTree = "<group>"; };
->>>>>>> 68991cd1
+		E9225F781FCD2479002F3682 /* fluid_model_inc.cpp */ = {isa = PBXFileReference; fileEncoding = 4; lastKnownFileType = sourcecode.cpp.cpp; name = fluid_model_inc.cpp; path = ../../SU2_CFD/src/fluid_model_inc.cpp; sourceTree = "<group>"; };
 		E941BB8D1B71D0D0005C6C06 /* solver_adjoint_discrete.cpp */ = {isa = PBXFileReference; fileEncoding = 4; lastKnownFileType = sourcecode.cpp.cpp; lineEnding = 0; name = solver_adjoint_discrete.cpp; path = ../../SU2_CFD/src/solver_adjoint_discrete.cpp; sourceTree = "<group>"; xcLanguageSpecificationIdentifier = xcode.lang.cpp; };
 		E941BB901B71D124005C6C06 /* linear_solvers_structure_b.cpp */ = {isa = PBXFileReference; fileEncoding = 4; lastKnownFileType = sourcecode.cpp.cpp; lineEnding = 0; name = linear_solvers_structure_b.cpp; path = ../../Common/src/linear_solvers_structure_b.cpp; sourceTree = "<group>"; xcLanguageSpecificationIdentifier = xcode.lang.cpp; };
 		E941BB911B71D124005C6C06 /* mpi_structure.cpp */ = {isa = PBXFileReference; fileEncoding = 4; lastKnownFileType = sourcecode.cpp.cpp; lineEnding = 0; name = mpi_structure.cpp; path = ../../Common/src/mpi_structure.cpp; sourceTree = "<group>"; xcLanguageSpecificationIdentifier = xcode.lang.cpp; };
@@ -320,6 +315,7 @@
 		E97B6C8117F941800008255B /* config_template.cfg */ = {isa = PBXFileReference; lastKnownFileType = text; name = config_template.cfg; path = ../../config_template.cfg; sourceTree = "<group>"; };
 		E9AA98A61BB3436900B7FE37 /* driver_structure.cpp */ = {isa = PBXFileReference; fileEncoding = 4; lastKnownFileType = sourcecode.cpp.cpp; lineEnding = 0; name = driver_structure.cpp; path = ../../SU2_CFD/src/driver_structure.cpp; sourceTree = "<group>"; xcLanguageSpecificationIdentifier = xcode.lang.cpp; };
 		E9AA98A81BB3438F00B7FE37 /* driver_structure.hpp */ = {isa = PBXFileReference; fileEncoding = 4; lastKnownFileType = sourcecode.cpp.h; lineEnding = 0; name = driver_structure.hpp; path = ../../SU2_CFD/include/driver_structure.hpp; sourceTree = "<group>"; xcLanguageSpecificationIdentifier = xcode.lang.cpp; };
+		E9C47E9C200F3E7300812CFF /* python_wrapper_structure.cpp */ = {isa = PBXFileReference; fileEncoding = 4; lastKnownFileType = sourcecode.cpp.cpp; name = python_wrapper_structure.cpp; path = ../../SU2_CFD/src/python_wrapper_structure.cpp; sourceTree = "<group>"; };
 		E9D85B4B1C3F1B9E0077122F /* ad_structure.cpp */ = {isa = PBXFileReference; fileEncoding = 4; lastKnownFileType = sourcecode.cpp.cpp; lineEnding = 0; name = ad_structure.cpp; path = ../../Common/src/ad_structure.cpp; sourceTree = "<group>"; };
 		E9D85B4D1C3F1BE00077122F /* ad_structure.hpp */ = {isa = PBXFileReference; fileEncoding = 4; lastKnownFileType = sourcecode.cpp.h; lineEnding = 0; name = ad_structure.hpp; path = ../../Common/include/ad_structure.hpp; sourceTree = "<group>"; };
 		E9D85B4E1C3F1BE00077122F /* ad_structure.inl */ = {isa = PBXFileReference; fileEncoding = 4; lastKnownFileType = text; lineEnding = 0; name = ad_structure.inl; path = ../../Common/include/ad_structure.inl; sourceTree = "<group>"; };
@@ -612,6 +608,7 @@
 				E941BB911B71D124005C6C06 /* mpi_structure.cpp */,
 				E9D85B4B1C3F1B9E0077122F /* ad_structure.cpp */,
 				E9FDF6E91D2DD0560066E49C /* adt_structure.cpp */,
+				E9C47E9C200F3E7300812CFF /* python_wrapper_structure.cpp */,
 				05AF9F1C1BE1E1770062E1F1 /* FEA */,
 				0530E57417FDF9CC00733CE8 /* LinearSolver */,
 				0530E57317FDF97F00733CE8 /* Geometry */,
@@ -1574,6 +1571,7 @@
 				0530E57217FDF7D800733CE8 /* numerics_direct_poisson.cpp in Sources */,
 				E941BB8E1B71D0D0005C6C06 /* solver_adjoint_discrete.cpp in Sources */,
 				05E6DC0517EB62A100FA1F7E /* iteration_structure.cpp in Sources */,
+				E9C47E9D200F3E7300812CFF /* python_wrapper_structure.cpp in Sources */,
 				05E6DC0817EB62A100FA1F7E /* numerics_adjoint_mean.cpp in Sources */,
 				0530E56817FDF79500733CE8 /* solver_direct_poisson.cpp in Sources */,
 				05AF9F211BE1E1830062E1F1 /* element_structure.cpp in Sources */,
