--- conflicted
+++ resolved
@@ -4,11 +4,7 @@
 #  \brief Initializes necessary dependencies for SU2 either using git or it
 #         fetches zip files.
 #  \author T. Albring
-<<<<<<< HEAD
-#  \version 7.0.5 "Blackbird"
-=======
 #  \version 7.0.6 "Blackbird"
->>>>>>> 0e3fad69
 #
 # SU2 Project Website: https://su2code.github.io
 # 
